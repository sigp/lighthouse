//! Test cases taken from:
//!
//! https://eips.ethereum.org/EIPS/eip-2335

#![cfg(test)]
#![cfg(not(debug_assertions))]

use eth2_keystore::{Keystore, Uuid};

const EXPECTED_SECRET: &str = "000000000019d6689c085ae165831e934ff763ae46a2a6c172b3f1b60a8ce26f";
const PASSWORD: &str = "testpassword";

pub fn decode_and_check_sk(json: &str) -> Keystore {
    let keystore = Keystore::from_json_str(json).expect("should decode keystore json");
    let expected_sk = hex::decode(EXPECTED_SECRET).unwrap();
    let keypair = keystore.decrypt_keypair(PASSWORD.as_bytes()).unwrap();
<<<<<<< HEAD
    assert_eq!(
        format!("0x{}", keystore.pubkey()),
        format!("{:?}", keystore.public_key().unwrap())
    );
    assert_eq!(keypair.sk.as_bytes().as_ref(), &expected_sk[..]);
=======
    assert_eq!(keypair.sk.serialize().as_ref(), &expected_sk[..]);
>>>>>>> e5d9d617
    keystore
}

#[test]
fn eip2335_test_vector_scrypt() {
    let vector = r#"
            {
            "crypto": {
                "kdf": {
                    "function": "scrypt",
                    "params": {
                        "dklen": 32,
                        "n": 262144,
                        "p": 1,
                        "r": 8,
                        "salt": "d4e56740f876aef8c010b86a40d5f56745a118d0906a34e69aec8c0db1cb8fa3"
                    },
                    "message": ""
                },
                "checksum": {
                    "function": "sha256",
                    "params": {},
                    "message": "149aafa27b041f3523c53d7acba1905fa6b1c90f9fef137568101f44b531a3cb"
                },
                "cipher": {
                    "function": "aes-128-ctr",
                    "params": {
                        "iv": "264daa3f303d7259501c93d997d84fe6"
                    },
                    "message": "54ecc8863c0550351eee5720f3be6a5d4a016025aa91cd6436cfec938d6a8d30"
                }
            },
            "pubkey": "9612d7a727c9d0a22e185a1c768478dfe919cada9266988cb32359c11f2b7b27f4ae4040902382ae2910c15e2b420d07",
            "uuid": "1d85ae20-35c5-4611-98e8-aa14a633906f",
            "path": "",
            "version": 4
        }
        "#;

    let keystore = decode_and_check_sk(&vector);
    assert_eq!(
        *keystore.uuid(),
        Uuid::parse_str("1d85ae20-35c5-4611-98e8-aa14a633906f").unwrap(),
        "uuid"
    );
    assert_eq!(keystore.path(), "", "path");
}

#[test]
fn eip2335_test_vector_pbkdf() {
    let vector = r#"
            {
            "crypto": {
                "kdf": {
                    "function": "pbkdf2",
                    "params": {
                        "dklen": 32,
                        "c": 262144,
                        "prf": "hmac-sha256",
                        "salt": "d4e56740f876aef8c010b86a40d5f56745a118d0906a34e69aec8c0db1cb8fa3"
                    },
                    "message": ""
                },
                "checksum": {
                    "function": "sha256",
                    "params": {},
                    "message": "18b148af8e52920318084560fd766f9d09587b4915258dec0676cba5b0da09d8"
                },
                "cipher": {
                    "function": "aes-128-ctr",
                    "params": {
                        "iv": "264daa3f303d7259501c93d997d84fe6"
                    },
                    "message": "a9249e0ca7315836356e4c7440361ff22b9fe71e2e2ed34fc1eb03976924ed48"
                }
            },
            "pubkey": "9612d7a727c9d0a22e185a1c768478dfe919cada9266988cb32359c11f2b7b27f4ae4040902382ae2910c15e2b420d07",
            "path": "m/12381/60/0/0",
            "uuid": "64625def-3331-4eea-ab6f-782f3ed16a83",
            "version": 4
        }
        "#;

    let keystore = decode_and_check_sk(&vector);
    assert_eq!(
        *keystore.uuid(),
        Uuid::parse_str("64625def-3331-4eea-ab6f-782f3ed16a83").unwrap(),
        "uuid"
    );
    assert_eq!(keystore.path(), "m/12381/60/0/0", "path");
}<|MERGE_RESOLUTION|>--- conflicted
+++ resolved
@@ -14,15 +14,11 @@
     let keystore = Keystore::from_json_str(json).expect("should decode keystore json");
     let expected_sk = hex::decode(EXPECTED_SECRET).unwrap();
     let keypair = keystore.decrypt_keypair(PASSWORD.as_bytes()).unwrap();
-<<<<<<< HEAD
     assert_eq!(
         format!("0x{}", keystore.pubkey()),
         format!("{:?}", keystore.public_key().unwrap())
     );
-    assert_eq!(keypair.sk.as_bytes().as_ref(), &expected_sk[..]);
-=======
     assert_eq!(keypair.sk.serialize().as_ref(), &expected_sk[..]);
->>>>>>> e5d9d617
     keystore
 }
 
