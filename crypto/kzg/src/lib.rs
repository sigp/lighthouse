--- conflicted
+++ resolved
@@ -55,13 +55,7 @@
 }
 
 impl Kzg {
-<<<<<<< HEAD
-    /// Load the kzg trusted setup parameters from a vec of G1 and G2 points
-    /// without executing pre-computations.
-    pub fn new_from_trusted_setup_no_pre_computation(trusted_setup: TrustedSetup) -> Result<Self, Error> {
-=======
     pub fn new_from_trusted_setup_no_precomp(trusted_setup: TrustedSetup) -> Result<Self, Error> {
->>>>>>> 35a754a2
         let peerdas_trusted_setup = PeerDASTrustedSetup::from(&trusted_setup);
 
         let context = DASContext::new(&peerdas_trusted_setup, rust_eth_kzg::UsePrecomp::No);
@@ -79,18 +73,12 @@
     pub fn new_from_trusted_setup(trusted_setup: TrustedSetup) -> Result<Self, Error> {
         let peerdas_trusted_setup = PeerDASTrustedSetup::from(&trusted_setup);
 
-<<<<<<< HEAD
-        let context = DASContext::new(&peerdas_trusted_setup, rust_eth_kzg::UsePrecomp::Yes {
-            width: rust_eth_kzg::constants::RECOMMENDED_PRECOMP_WIDTH,
-        });
-=======
         let context = DASContext::new(
             &peerdas_trusted_setup,
             rust_eth_kzg::UsePrecomp::Yes {
                 width: rust_eth_kzg::constants::RECOMMENDED_PRECOMP_WIDTH,
             },
         );
->>>>>>> 35a754a2
 
         Ok(Self {
             trusted_setup: KzgSettings::load_trusted_setup(
