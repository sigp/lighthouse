--- conflicted
+++ resolved
@@ -15,18 +15,12 @@
 };
 use mockall::automock;
 
-<<<<<<< HEAD
 pub use eip7594::{
     constants::{BYTES_PER_CELL, CELLS_PER_EXT_BLOB},
     Cell, CellID, CellRef, TrustedSetup as PeerDASTrustedSetup,
 };
 use eip7594::{prover::ProverError, verifier::VerifierError, PeerDASContext};
-=======
-pub type CellsAndKzgProofs = (
-    Box<[Cell; CELLS_PER_EXT_BLOB]>,
-    Box<[KzgProof; CELLS_PER_EXT_BLOB]>,
-);
->>>>>>> 6ff94800
+pub type CellsAndKzgProofs = ([Cell; CELLS_PER_EXT_BLOB], [KzgProof; CELLS_PER_EXT_BLOB]);
 
 #[derive(Debug)]
 pub enum Error {
@@ -179,12 +173,7 @@
     }
 
     /// Computes the cells and associated proofs for a given `blob` at index `index`.
-<<<<<<< HEAD
-    #[allow(clippy::type_complexity)]
-    pub fn compute_cells_and_proofs(
-        &self,
-        blob: &Blob,
-    ) -> Result<([Cell; CELLS_PER_EXT_BLOB], [KzgProof; CELLS_PER_EXT_BLOB]), Error> {
+    pub fn compute_cells_and_proofs(&self, blob: &Blob) -> Result<CellsAndKzgProofs, Error> {
         let blob_bytes: &[u8; BYTES_PER_BLOB] = blob
             .as_ref()
             .try_into()
@@ -199,13 +188,6 @@
         // Convert the proof type to a c-kzg proof type
         let c_kzg_proof = proofs.map(KzgProof);
         Ok((cells, c_kzg_proof))
-=======
-    pub fn compute_cells_and_proofs(&self, blob: &Blob) -> Result<CellsAndKzgProofs, Error> {
-        let (cells, proofs) = c_kzg::Cell::compute_cells_and_kzg_proofs(blob, &self.trusted_setup)
-            .map_err(Into::<Error>::into)?;
-        let proofs = Box::new(proofs.map(|proof| KzgProof::from(proof.to_bytes().into_inner())));
-        Ok((cells, proofs))
->>>>>>> 6ff94800
     }
 
     /// Verifies a batch of cell-proof-commitment triplets.
@@ -237,7 +219,6 @@
             proofs.to_vec(),
         );
 
-<<<<<<< HEAD
         // Modify the result so it matches roughly what the previous method was doing.
         match verification_result {
             Ok(_) => Ok(()),
@@ -250,7 +231,7 @@
         &self,
         cell_ids: &[u64],
         cells: &[CellRef<'a>],
-    ) -> Result<([Cell; CELLS_PER_EXT_BLOB], [KzgProof; CELLS_PER_EXT_BLOB]), Error> {
+    ) -> Result<CellsAndKzgProofs, Error> {
         let (cells, proofs) = self
             .context
             .prover_ctx()
@@ -260,49 +241,19 @@
         // Convert the proof type to a c-kzg proof type
         let c_kzg_proof = proofs.map(KzgProof);
         Ok((cells, c_kzg_proof))
-=======
-    fn cells_to_blob(&self, cells: &[Cell; c_kzg::CELLS_PER_EXT_BLOB]) -> Result<Blob, Error> {
-        Ok(Blob::cells_to_blob(cells)?)
-    }
-
-    pub fn recover_cells_and_compute_kzg_proofs(
-        &self,
-        cell_ids: &[u64],
-        cells: &[Cell],
-    ) -> Result<CellsAndKzgProofs, Error> {
-        let all_cells = c_kzg::Cell::recover_all_cells(cell_ids, cells, &self.trusted_setup)?;
-        let blob = self.cells_to_blob(&all_cells)?;
-        self.compute_cells_and_proofs(&blob)
->>>>>>> 6ff94800
     }
 }
 
 pub mod mock {
-<<<<<<< HEAD
-    use crate::{Blob, Cell, BYTES_PER_CELL, CELLS_PER_EXT_BLOB};
+    use crate::{Blob, Cell, CellsAndKzgProofs, BYTES_PER_CELL, CELLS_PER_EXT_BLOB};
     use crate::{Error, KzgProof};
 
     #[allow(clippy::type_complexity)]
-    pub fn compute_cells_and_proofs(
-        _blob: &Blob,
-    ) -> Result<([Cell; CELLS_PER_EXT_BLOB], [KzgProof; CELLS_PER_EXT_BLOB]), Error> {
+    pub fn compute_cells_and_proofs(_blob: &Blob) -> Result<CellsAndKzgProofs, Error> {
         let empty_cells = vec![Cell::new([0; BYTES_PER_CELL]); CELLS_PER_EXT_BLOB]
             .try_into()
             .expect("expected {CELLS_PER_EXT_BLOB} number of items");
         Ok((empty_cells, [KzgProof::empty(); CELLS_PER_EXT_BLOB]))
-=======
-    use crate::{CellsAndKzgProofs, Error, KzgProof};
-    use c_kzg::{Blob, Cell, CELLS_PER_EXT_BLOB};
-
-    pub const MOCK_KZG_BYTES_PER_CELL: usize = 2048;
-
-    pub fn compute_cells_and_proofs(_blob: &Blob) -> Result<CellsAndKzgProofs, Error> {
-        let empty_cell = Cell::new([0; MOCK_KZG_BYTES_PER_CELL]);
-        Ok((
-            Box::new([empty_cell; CELLS_PER_EXT_BLOB]),
-            Box::new([KzgProof::empty(); CELLS_PER_EXT_BLOB]),
-        ))
->>>>>>> 6ff94800
     }
 }
 
