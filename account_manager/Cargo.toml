--- conflicted
+++ resolved
@@ -16,26 +16,10 @@
 types = { path = "../eth2/types" }
 dirs = "2.0.2"
 environment = { path = "../lighthouse/environment" }
-<<<<<<< HEAD
-eth2_ssz = "0.1"
-rand = "0.7.2"
-rpassword = "1.0"
-rust-crypto = "0.2.36"
-hex = "0.4.0"
-serde = { version = "1.0", features = ["derive"] }
-serde_json = "1.0"
-serde_repr = "0.1"
-uuid = { version = "0.8", features = ["serde", "v4"] }
-time = "0.1.42"
-
-[dev-dependencies]
-tree_hash = "0.1"
-=======
 deposit_contract = { path = "../eth2/utils/deposit_contract" }
 libc = "0.2.65"
 eth2_ssz = { path = "../eth2/utils/ssz" }
 eth2_ssz_derive = { path = "../eth2/utils/ssz_derive" }
 hex = "0.4"
 validator_client = { path = "../validator_client" }
-rayon = "1.2.0"
->>>>>>> 560d7cdb
+rayon = "1.2.0"