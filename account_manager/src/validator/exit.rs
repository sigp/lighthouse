use crate::wallet::create::STDIN_INPUTS_FLAG;
use bls::{Keypair, PublicKey};
use clap::{App, Arg, ArgMatches};
use environment::Environment;
use eth2::{
    types::{GenesisData, StateId, ValidatorData, ValidatorId, ValidatorStatus},
    BeaconNodeHttpClient, Timeouts,
};
use eth2_keystore::Keystore;
use eth2_network_config::Eth2NetworkConfig;
use safe_arith::SafeArith;
use sensitive_url::SensitiveUrl;
use slot_clock::{SlotClock, SystemTimeSlotClock};
use std::path::{Path, PathBuf};
use std::time::Duration;
use tokio::time::sleep;
use types::{ChainSpec, Epoch, EthSpec, Fork, VoluntaryExit};

pub const CMD: &str = "exit";
pub const KEYSTORE_FLAG: &str = "keystore";
pub const PASSWORD_FILE_FLAG: &str = "password-file";
pub const BEACON_SERVER_FLAG: &str = "beacon-node";
pub const NO_WAIT: &str = "no-wait";
pub const NO_CONFIRMATION: &str = "no-confirmation";
pub const PASSWORD_PROMPT: &str = "Enter the keystore password";

pub const DEFAULT_BEACON_NODE: &str = "http://localhost:5052/";
pub const CONFIRMATION_PHRASE: &str = "Exit my validator";
pub const WEBSITE_URL: &str = "https://lighthouse-book.sigmaprime.io/voluntary-exit.html";
pub const PROMPT: &str = "WARNING: WITHDRAWING STAKED ETH IS NOT CURRENTLY POSSIBLE";

pub fn cli_app<'a>() -> App<'a> {
    App::new("exit")
        .about("Submits a VoluntaryExit to the beacon chain for a given validator keystore.")
        .arg(
            Arg::new(KEYSTORE_FLAG)
                .long(KEYSTORE_FLAG)
                .value_name("KEYSTORE_PATH")
                .help("The path to the EIP-2335 voting keystore for the validator")
                .takes_value(true)
                .required(true),
        )
        .arg(
            Arg::new(PASSWORD_FILE_FLAG)
                .long(PASSWORD_FILE_FLAG)
                .value_name("PASSWORD_FILE_PATH")
                .help("The path to the password file which unlocks the validator voting keystore")
                .takes_value(true),
        )
        .arg(
            Arg::new(BEACON_SERVER_FLAG)
                .long(BEACON_SERVER_FLAG)
                .value_name("NETWORK_ADDRESS")
                .help("Address to a beacon node HTTP API")
                .default_value(DEFAULT_BEACON_NODE)
                .takes_value(true),
        )
        .arg(
            Arg::new(NO_WAIT)
                .long(NO_WAIT)
                .help("Exits after publishing the voluntary exit without waiting for confirmation that the exit was included in the beacon chain")
        )
        .arg(
<<<<<<< HEAD
=======
            Arg::new(NO_CONFIRMATION)
                .long(NO_CONFIRMATION)
                .help("Exits without prompting for confirmation that you understand the implications of a voluntary exit. This should be used with caution")
        )
        .arg(
>>>>>>> 4ac38eb6
            Arg::new(STDIN_INPUTS_FLAG)
                .takes_value(false)
                .hide(cfg!(windows))
                .long(STDIN_INPUTS_FLAG)
                .help("If present, read all user inputs from stdin instead of tty."),
        )
}

pub fn cli_run<E: EthSpec>(matches: &ArgMatches, env: Environment<E>) -> Result<(), String> {
    let keystore_path: PathBuf = clap_utils::parse_required(matches, KEYSTORE_FLAG)?;
    let password_file_path: Option<PathBuf> =
        clap_utils::parse_optional(matches, PASSWORD_FILE_FLAG)?;

    let stdin_inputs = cfg!(windows) || matches.is_present(STDIN_INPUTS_FLAG);
    let no_wait = matches.is_present(NO_WAIT);
    let no_confirmation = matches.is_present(NO_CONFIRMATION);

    let spec = env.eth2_config().spec.clone();
    let server_url: String = clap_utils::parse_required(matches, BEACON_SERVER_FLAG)?;
    let client = BeaconNodeHttpClient::new(
        SensitiveUrl::parse(&server_url)
            .map_err(|e| format!("Failed to parse beacon http server: {:?}", e))?,
        Timeouts::set_all(Duration::from_secs(env.eth2_config.spec.seconds_per_slot)),
    );

    let eth2_network_config = env
        .eth2_network_config
        .clone()
        .expect("network should have a valid config");

    env.runtime().block_on(publish_voluntary_exit::<E>(
        &keystore_path,
        password_file_path.as_ref(),
        &client,
        &spec,
        stdin_inputs,
        &eth2_network_config,
        no_wait,
        no_confirmation,
    ))?;

    Ok(())
}

/// Gets the keypair and validator_index for every validator and calls `publish_voluntary_exit` on it.
#[allow(clippy::too_many_arguments)]
async fn publish_voluntary_exit<E: EthSpec>(
    keystore_path: &Path,
    password_file_path: Option<&PathBuf>,
    client: &BeaconNodeHttpClient,
    spec: &ChainSpec,
    stdin_inputs: bool,
    eth2_network_config: &Eth2NetworkConfig,
    no_wait: bool,
    no_confirmation: bool,
) -> Result<(), String> {
    let genesis_data = get_geneisis_data(client).await?;
    let testnet_genesis_root = eth2_network_config
        .beacon_state::<E>()
        .as_ref()
        .expect("network should have valid genesis state")
        .genesis_validators_root();

    // Verify that the beacon node and validator being exited are on the same network.
    if genesis_data.genesis_validators_root != testnet_genesis_root {
        return Err(
            "Invalid genesis state. Please ensure that your beacon node is on the same network \
                 as the validator you are publishing an exit for"
                .to_string(),
        );
    }

    // Return immediately if beacon node is not synced
    if is_syncing(client).await? {
        return Err("Beacon node is still syncing".to_string());
    }

    let keypair = load_voting_keypair(keystore_path, password_file_path, stdin_inputs)?;

    let epoch = get_current_epoch::<E>(genesis_data.genesis_time, spec)
        .ok_or("Failed to get current epoch. Please check your system time")?;
    let validator_index = get_validator_index_for_exit(client, &keypair.pk, epoch, spec).await?;

    let fork = get_beacon_state_fork(client).await?;
    let voluntary_exit = VoluntaryExit {
        epoch,
        validator_index,
    };

    eprintln!(
        "Publishing a voluntary exit for validator: {} \n",
        keypair.pk
    );
    if !no_confirmation {
        eprintln!("WARNING: THIS IS AN IRREVERSIBLE OPERATION\n");
        eprintln!("{}\n", PROMPT);
        eprintln!(
            "PLEASE VISIT {} TO MAKE SURE YOU UNDERSTAND THE IMPLICATIONS OF A VOLUNTARY EXIT.",
            WEBSITE_URL
        );
        eprintln!("Enter the exit phrase from the above URL to confirm the voluntary exit: ");
    }

    let confirmation = if !no_confirmation {
        account_utils::read_input_from_user(stdin_inputs)?
    } else {
        CONFIRMATION_PHRASE.to_string()
    };

    if confirmation == CONFIRMATION_PHRASE {
        // Sign and publish the voluntary exit to network
        let signed_voluntary_exit = voluntary_exit.sign(
            &keypair.sk,
            &fork,
            genesis_data.genesis_validators_root,
            spec,
        );
        client
            .post_beacon_pool_voluntary_exits(&signed_voluntary_exit)
            .await
            .map_err(|e| format!("Failed to publish voluntary exit: {}", e))?;
        tokio::time::sleep(std::time::Duration::from_secs(1)).await; // Provides nicer UX.
        eprintln!(
            "Successfully validated and published voluntary exit for validator {}",
            keypair.pk
        );
    } else {
        eprintln!(
            "Did not publish voluntary exit for validator {}. Please check that you entered the correct exit phrase.",
            keypair.pk
        );
        return Ok(());
    }

    if no_wait {
        return Ok(());
    }

    loop {
        // Sleep for a slot duration and then check if voluntary exit was processed
        // by checking the validator status.
        sleep(Duration::from_secs(spec.seconds_per_slot)).await;

        let validator_data = get_validator_data(client, &keypair.pk).await?;
        match validator_data.status {
            ValidatorStatus::ActiveExiting => {
                let exit_epoch = validator_data.validator.exit_epoch;
                let withdrawal_epoch = validator_data.validator.withdrawable_epoch;
                let current_epoch = get_current_epoch::<E>(genesis_data.genesis_time, spec)
                    .ok_or("Failed to get current epoch. Please check your system time")?;
                eprintln!("Voluntary exit has been accepted into the beacon chain, but not yet finalized. \
                        Finalization may take several minutes or longer. Before finalization there is a low \
                        probability that the exit may be reverted.");
                eprintln!(
                    "Current epoch: {}, Exit epoch: {}, Withdrawable epoch: {}",
                    current_epoch, exit_epoch, withdrawal_epoch
                );
                eprintln!("Please keep your validator running till exit epoch");
                eprintln!(
                    "Exit epoch in approximately {} secs",
                    (exit_epoch - current_epoch) * spec.seconds_per_slot * E::slots_per_epoch()
                );
                break;
            }
            ValidatorStatus::ExitedSlashed | ValidatorStatus::ExitedUnslashed => {
                eprintln!(
                    "Validator has exited on epoch: {}",
                    validator_data.validator.exit_epoch
                );
                break;
            }
            _ => eprintln!("Waiting for voluntary exit to be accepted into the beacon chain..."),
        }
    }

    Ok(())
}

/// Get the validator index of a given the validator public key by querying the beacon node endpoint.
///
/// Returns an error if the beacon endpoint returns an error or given validator is not eligible for an exit.
async fn get_validator_index_for_exit(
    client: &BeaconNodeHttpClient,
    validator_pubkey: &PublicKey,
    epoch: Epoch,
    spec: &ChainSpec,
) -> Result<u64, String> {
    let validator_data = get_validator_data(client, validator_pubkey).await?;

    match validator_data.status {
        ValidatorStatus::ActiveOngoing => {
            let eligible_epoch = validator_data
                .validator
                .activation_epoch
                .safe_add(spec.shard_committee_period)
                .map_err(|e| format!("Failed to calculate eligible epoch, validator activation epoch too high: {:?}", e))?;

            if epoch >= eligible_epoch {
                Ok(validator_data.index)
            } else {
                Err(format!(
                    "Validator {:?} is not eligible for exit. It will become eligible on epoch {}",
                    validator_pubkey, eligible_epoch
                ))
            }
        }
        status => Err(format!(
            "Validator {:?} is not eligible for voluntary exit. Validator status: {:?}",
            validator_pubkey, status
        )),
    }
}

/// Returns the validator data by querying the beacon node client.
async fn get_validator_data(
    client: &BeaconNodeHttpClient,
    validator_pubkey: &PublicKey,
) -> Result<ValidatorData, String> {
    Ok(client
        .get_beacon_states_validator_id(
            StateId::Head,
            &ValidatorId::PublicKey(validator_pubkey.into()),
        )
        .await
        .map_err(|e| format!("Failed to get validator details: {:?}", e))?
        .ok_or_else(|| {
            format!(
                "Validator {} is not present in the beacon state. \
                Please ensure that your beacon node is synced and the validator has been deposited.",
                validator_pubkey
            )
        })?
        .data)
}

/// Get genesis data by querying the beacon node client.
async fn get_geneisis_data(client: &BeaconNodeHttpClient) -> Result<GenesisData, String> {
    Ok(client
        .get_beacon_genesis()
        .await
        .map_err(|e| format!("Failed to get beacon genesis: {}", e))?
        .data)
}

/// Gets syncing status from beacon node client and returns true if syncing and false otherwise.
async fn is_syncing(client: &BeaconNodeHttpClient) -> Result<bool, String> {
    Ok(client
        .get_node_syncing()
        .await
        .map_err(|e| format!("Failed to get sync status: {:?}", e))?
        .data
        .is_syncing)
}

/// Get fork object for the current state by querying the beacon node client.
async fn get_beacon_state_fork(client: &BeaconNodeHttpClient) -> Result<Fork, String> {
    Ok(client
        .get_beacon_states_fork(StateId::Head)
        .await
        .map_err(|e| format!("Failed to get get fork: {:?}", e))?
        .ok_or("Failed to get fork, state not found")?
        .data)
}

/// Calculates the current epoch from the genesis time and current time.
fn get_current_epoch<E: EthSpec>(genesis_time: u64, spec: &ChainSpec) -> Option<Epoch> {
    let slot_clock = SystemTimeSlotClock::new(
        spec.genesis_slot,
        Duration::from_secs(genesis_time),
        Duration::from_secs(spec.seconds_per_slot),
    );
    slot_clock.now().map(|s| s.epoch(E::slots_per_epoch()))
}

/// Load the voting keypair by loading and decrypting the keystore.
///
/// If the `password_file_path` is Some, unlock keystore using password in given file
/// otherwise, prompts user for a password to unlock the keystore.
fn load_voting_keypair(
    voting_keystore_path: &Path,
    password_file_path: Option<&PathBuf>,
    stdin_inputs: bool,
) -> Result<Keypair, String> {
    let keystore = Keystore::from_json_file(&voting_keystore_path).map_err(|e| {
        format!(
            "Unable to read keystore JSON {:?}: {:?}",
            voting_keystore_path, e
        )
    })?;

    // Get password from password file.
    if let Some(password_file) = password_file_path {
        validator_dir::unlock_keypair_from_password_path(voting_keystore_path, password_file)
            .map_err(|e| format!("Error while decrypting keypair: {:?}", e))
    } else {
        // Prompt password from user.
        eprintln!();
        eprintln!(
            "{} for validator in {:?}: ",
            PASSWORD_PROMPT, voting_keystore_path
        );
        let password = account_utils::read_password_from_user(stdin_inputs)?;
        match keystore.decrypt_keypair(password.as_ref()) {
            Ok(keypair) => {
                eprintln!("Password is correct.");
                eprintln!();
                std::thread::sleep(std::time::Duration::from_secs(1)); // Provides nicer UX.
                Ok(keypair)
            }
            Err(eth2_keystore::Error::InvalidPassword) => Err("Invalid password".to_string()),
            Err(e) => Err(format!("Error while decrypting keypair: {:?}", e)),
        }
    }
}

#[cfg(test)]
#[cfg(not(debug_assertions))]
mod tests {
    use super::*;
    use eth2_keystore::KeystoreBuilder;
    use std::fs::File;
    use std::io::Write;
    use tempfile::{tempdir, TempDir};

    const PASSWORD: &str = "cats";
    const KEYSTORE_NAME: &str = "keystore-m_12381_3600_0_0_0-1595406747.json";
    const PASSWORD_FILE: &str = "password.pass";

    fn create_and_save_keystore(dir: &TempDir, save_password: bool) -> PublicKey {
        let keypair = Keypair::random();
        let keystore = KeystoreBuilder::new(&keypair, PASSWORD.as_bytes(), "".into())
            .unwrap()
            .build()
            .unwrap();

        // Create a keystore.
        File::create(dir.path().join(KEYSTORE_NAME))
            .map(|mut file| keystore.to_json_writer(&mut file).unwrap())
            .unwrap();
        if save_password {
            File::create(dir.path().join(PASSWORD_FILE))
                .map(|mut file| file.write_all(PASSWORD.as_bytes()).unwrap())
                .unwrap();
        }
        keystore.public_key().unwrap()
    }

    #[test]
    fn test_load_keypair_password_file() {
        let dir = tempdir().unwrap();
        let expected_pk = create_and_save_keystore(&dir, true);

        let kp = load_voting_keypair(
            &dir.path().join(KEYSTORE_NAME),
            Some(&dir.path().join(PASSWORD_FILE)),
            false,
        )
        .unwrap();

        assert_eq!(expected_pk, kp.pk.into());
    }
}<|MERGE_RESOLUTION|>--- conflicted
+++ resolved
@@ -61,14 +61,11 @@
                 .help("Exits after publishing the voluntary exit without waiting for confirmation that the exit was included in the beacon chain")
         )
         .arg(
-<<<<<<< HEAD
-=======
             Arg::new(NO_CONFIRMATION)
                 .long(NO_CONFIRMATION)
                 .help("Exits without prompting for confirmation that you understand the implications of a voluntary exit. This should be used with caution")
         )
         .arg(
->>>>>>> 4ac38eb6
             Arg::new(STDIN_INPUTS_FLAG)
                 .takes_value(false)
                 .hide(cfg!(windows))
