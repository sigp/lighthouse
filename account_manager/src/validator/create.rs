use crate::common::read_wallet_name_from_cli;
use crate::wallet::create::STDIN_INPUTS_FLAG;
use crate::{SECRETS_DIR_FLAG, WALLETS_DIR_FLAG};
use account_utils::{
    random_password, read_password_from_user, strip_off_newlines,
    validator_definitions::{ValidatorDefinition, ValidatorDefinitions, CONFIG_FILENAME},
    PlainText,
};
use clap::{App, Arg, ArgMatches};
use directory::{
    ensure_dir_exists, parse_path_or_default_with_flag, DEFAULT_SECRET_DIR, DEFAULT_WALLET_DIR,
};
use environment::Environment;
use eth2_wallet_manager::WalletManager;
use slashing_protection::{SlashingDatabase, SLASHING_PROTECTION_FILENAME};
use std::ffi::OsStr;
use std::fs;
use std::path::{Path, PathBuf};
use types::EthSpec;
use validator_dir::Builder as ValidatorDirBuilder;

pub const CMD: &str = "create";
pub const WALLET_NAME_FLAG: &str = "wallet-name";
pub const WALLET_PASSWORD_FLAG: &str = "wallet-password";
pub const DEPOSIT_GWEI_FLAG: &str = "deposit-gwei";
pub const STORE_WITHDRAW_FLAG: &str = "store-withdrawal-keystore";
pub const COUNT_FLAG: &str = "count";
pub const AT_MOST_FLAG: &str = "at-most";
pub const WALLET_PASSWORD_PROMPT: &str = "Enter your wallet's password:";

pub fn cli_app<'a, 'b>() -> App<'a, 'b> {
    App::new(CMD)
        .about(
            "Creates new validators from an existing EIP-2386 wallet using the EIP-2333 HD key \
            derivation scheme.",
        )
        .arg(
            Arg::with_name(WALLET_NAME_FLAG)
                .long(WALLET_NAME_FLAG)
                .value_name("WALLET_NAME")
                .help("Use the wallet identified by this name")
                .takes_value(true),
        )
        .arg(
            Arg::with_name(WALLET_PASSWORD_FLAG)
                .long(WALLET_PASSWORD_FLAG)
                .value_name("WALLET_PASSWORD_PATH")
                .help("A path to a file containing the password which will unlock the wallet.")
                .takes_value(true),
        )
        .arg(
            Arg::with_name(WALLETS_DIR_FLAG)
                .long(WALLETS_DIR_FLAG)
                .value_name(WALLETS_DIR_FLAG)
                .help("A path containing Eth2 EIP-2386 wallets. Defaults to ~/.lighthouse/{network}/wallets")
                .takes_value(true)
                .conflicts_with("datadir"),
        )
        .arg(
            Arg::with_name(SECRETS_DIR_FLAG)
                .long(SECRETS_DIR_FLAG)
                .value_name("SECRETS_DIR")
                .help(
                    "The path where the validator keystore passwords will be stored. \
                    Defaults to ~/.lighthouse/{network}/secrets",
                )
                .conflicts_with("datadir")
                .takes_value(true),
        )
        .arg(
            Arg::with_name(DEPOSIT_GWEI_FLAG)
                .long(DEPOSIT_GWEI_FLAG)
                .value_name("DEPOSIT_GWEI")
                .help(
                    "The GWEI value of the deposit amount. Defaults to the minimum amount \
                    required for an active validator (MAX_EFFECTIVE_BALANCE)",
                )
                .takes_value(true),
        )
        .arg(
            Arg::with_name(STORE_WITHDRAW_FLAG)
                .long(STORE_WITHDRAW_FLAG)
                .help(
                    "If present, the withdrawal keystore will be stored alongside the voting \
                    keypair. It is generally recommended to *not* store the withdrawal key and \
                    instead generate them from the wallet seed when required.",
                ),
        )
        .arg(
            Arg::with_name(COUNT_FLAG)
                .long(COUNT_FLAG)
                .value_name("VALIDATOR_COUNT")
                .help("The number of validators to create, regardless of how many already exist")
                .conflicts_with("at-most")
                .takes_value(true),
        )
        .arg(
            Arg::with_name(AT_MOST_FLAG)
                .long(AT_MOST_FLAG)
                .value_name("AT_MOST_VALIDATORS")
                .help(
                    "Observe the number of validators in --validator-dir, only creating enough to \
                    reach the given count. Never deletes an existing validator.",
                )
                .conflicts_with("count")
                .takes_value(true),
        )
        .arg(
            Arg::with_name(STDIN_INPUTS_FLAG)
                .takes_value(false)
                .hidden(cfg!(windows))
                .long(STDIN_INPUTS_FLAG)
                .help("If present, read all user inputs from stdin instead of tty."),
        )
}

pub fn cli_run<T: EthSpec>(
    matches: &ArgMatches,
    mut env: Environment<T>,
    validator_dir: PathBuf,
) -> Result<(), String> {
    let spec = env.core_context().eth2_config.spec;

    let mut validator_definitions = ValidatorDefinitions::open_or_create(&validator_dir)
        .map_err(|e| format!("Unable to create {}: {:?}", CONFIG_FILENAME, e))?;

    let name: Option<String> = clap_utils::parse_optional(matches, WALLET_NAME_FLAG)?;
    let stdin_inputs = cfg!(windows) || matches.is_present(STDIN_INPUTS_FLAG);

    let wallet_base_dir = if matches.value_of("datadir").is_some() {
        let path: PathBuf = clap_utils::parse_required(matches, "datadir")?;
        path.join(DEFAULT_WALLET_DIR)
    } else {
        parse_path_or_default_with_flag(matches, WALLETS_DIR_FLAG, DEFAULT_WALLET_DIR)?
    };
    let secrets_dir = if matches.value_of("datadir").is_some() {
        let path: PathBuf = clap_utils::parse_required(matches, "datadir")?;
        path.join(DEFAULT_SECRET_DIR)
    } else {
        parse_path_or_default_with_flag(matches, SECRETS_DIR_FLAG, DEFAULT_SECRET_DIR)?
    };

    let deposit_gwei = clap_utils::parse_optional(matches, DEPOSIT_GWEI_FLAG)?
        .unwrap_or(spec.max_effective_balance);
    let count: Option<usize> = clap_utils::parse_optional(matches, COUNT_FLAG)?;
    let at_most: Option<usize> = clap_utils::parse_optional(matches, AT_MOST_FLAG)?;

    // The command will always fail if the wallet dir does not exist.
    if !wallet_base_dir.exists() {
        return Err(format!(
            "No wallet directory at {:?}. Use the `lighthouse --network {} {} {} {}` command to create a wallet",
            wallet_base_dir,
            matches.value_of("network").unwrap_or("<NETWORK>"),
            crate::CMD,
            crate::wallet::CMD,
            crate::wallet::create::CMD
        ));
    }

    ensure_dir_exists(&validator_dir)?;
    ensure_dir_exists(&secrets_dir)?;

    eprintln!("secrets-dir path {:?}", secrets_dir);
    eprintln!("wallets-dir path {:?}", wallet_base_dir);

    let starting_validator_count = existing_validator_count(&validator_dir)?;

    let n = match (count, at_most) {
        (Some(_), Some(_)) => Err(format!(
            "Cannot supply --{} and --{}",
            COUNT_FLAG, AT_MOST_FLAG
        )),
        (None, None) => Err(format!(
            "Must supply either --{} or --{}",
            COUNT_FLAG, AT_MOST_FLAG
        )),
        (Some(count), None) => Ok(count),
        (None, Some(at_most)) => Ok(at_most.saturating_sub(starting_validator_count)),
    }?;

    if n == 0 {
        eprintln!(
            "No validators to create. {}={:?}, {}={:?}",
            COUNT_FLAG, count, AT_MOST_FLAG, at_most
        );
        return Ok(());
    }

    let wallet_password_path: Option<PathBuf> =
        clap_utils::parse_optional(matches, WALLET_PASSWORD_FLAG)?;

    let wallet_name = read_wallet_name_from_cli(name, stdin_inputs)?;
    let wallet_password = read_wallet_password_from_cli(wallet_password_path, stdin_inputs)?;

    let mgr = WalletManager::open(&wallet_base_dir)
        .map_err(|e| format!("Unable to open --{}: {:?}", WALLETS_DIR_FLAG, e))?;

    let mut wallet = mgr
        .wallet_by_name(&wallet_name)
        .map_err(|e| format!("Unable to open wallet: {:?}", e))?;

    let slashing_protection_path = validator_dir.join(SLASHING_PROTECTION_FILENAME);
    let slashing_protection =
        SlashingDatabase::open_or_create(&slashing_protection_path).map_err(|e| {
            format!(
                "Unable to open or create slashing protection database at {}: {:?}",
                slashing_protection_path.display(),
                e
            )
        })?;

    // Create an empty transaction and drops it. Used to test if the database is locked.
    slashing_protection.test_transaction().map_err(|e| {
        format!(
            "Cannot create keys while the validator client is running: {:?}",
            e
        )
    })?;

    for i in 0..n {
        let voting_password = random_password();
        let withdrawal_password = random_password();

        let keystores = wallet
            .next_validator(
                wallet_password.as_ref(),
                voting_password.as_ref(),
                withdrawal_password.as_ref(),
            )
            .map_err(|e| format!("Unable to create validator keys: {:?}", e))?;

        let voting_pubkey = keystores.voting.public_key().ok_or_else(|| {
            format!(
                "Keystore public key is invalid: {}",
                keystores.voting.pubkey()
            )
        })?;

        slashing_protection
            .register_validator(voting_pubkey.compress())
            .map_err(|e| {
                format!(
                    "Error registering validator {}: {:?}",
                    voting_pubkey.as_hex_string(),
                    e
                )
            })?;

        let validator = ValidatorDirBuilder::new(validator_dir.clone())
            .password_dir(secrets_dir.clone())
            .voting_keystore(keystores.voting, voting_password.as_ref())
            .withdrawal_keystore(keystores.withdrawal, withdrawal_password.as_ref())
            .create_eth1_tx_data(deposit_gwei, &spec)
            .store_withdrawal_keystore(matches.is_present(STORE_WITHDRAW_FLAG))
            .build()
            .map_err(|e| format!("Unable to build validator directory: {:?}", e))?;

<<<<<<< HEAD
        let validator_def = ValidatorDefinition::new_keystore_with_password(
            validator.voting_keystore_path(),
            Some(voting_password),
        )
        .map_err(|e| format!("Unable to create new validator definition: {:?}", e))?;

        validator_definitions.push(validator_def);
        validator_definitions
            .save(&validator_dir)
            .map_err(|e| format!("Unable to save {}: {:?}", CONFIG_FILENAME, e))?;

        println!("{}/{}\t{}", i + 1, n, voting_pubkey.to_hex_string());
=======
        println!("{}/{}\t{}", i + 1, n, voting_pubkey.as_hex_string());
>>>>>>> 9a8320be
    }

    Ok(())
}

/// Returns the number of validators that exist in the given `validator_dir`.
///
/// This function just assumes all files and directories, excluding the validator definitions YAML
/// and slashing protection database are validator directories, making it likely to return a higher
/// number than accurate but never a lower one.
fn existing_validator_count<P: AsRef<Path>>(validator_dir: P) -> Result<usize, String> {
    fs::read_dir(validator_dir.as_ref())
        .map(|iter| {
            iter.filter_map(|e| e.ok())
                .filter(|e| {
                    e.file_name() != OsStr::new(CONFIG_FILENAME)
                        && e.file_name()
                            != OsStr::new(slashing_protection::SLASHING_PROTECTION_FILENAME)
                })
                .count()
        })
        .map_err(|e| format!("Unable to read {:?}: {}", validator_dir.as_ref(), e))
}

/// Used when a user is accessing an existing wallet. Read in a wallet password from a file if the password file
/// path is provided. Otherwise, read from an interactive prompt using tty unless the `--stdin-inputs`
/// flag is provided.
pub fn read_wallet_password_from_cli(
    password_file_path: Option<PathBuf>,
    stdin_inputs: bool,
) -> Result<PlainText, String> {
    match password_file_path {
        Some(path) => fs::read(&path)
            .map_err(|e| format!("Unable to read {:?}: {:?}", path, e))
            .map(|bytes| strip_off_newlines(bytes).into()),
        None => {
            eprintln!();
            eprintln!("{}", WALLET_PASSWORD_PROMPT);
            let password =
                PlainText::from(read_password_from_user(stdin_inputs)?.as_ref().to_vec());
            Ok(password)
        }
    }
}<|MERGE_RESOLUTION|>--- conflicted
+++ resolved
@@ -255,7 +255,6 @@
             .build()
             .map_err(|e| format!("Unable to build validator directory: {:?}", e))?;
 
-<<<<<<< HEAD
         let validator_def = ValidatorDefinition::new_keystore_with_password(
             validator.voting_keystore_path(),
             Some(voting_password),
@@ -267,10 +266,7 @@
             .save(&validator_dir)
             .map_err(|e| format!("Unable to save {}: {:?}", CONFIG_FILENAME, e))?;
 
-        println!("{}/{}\t{}", i + 1, n, voting_pubkey.to_hex_string());
-=======
         println!("{}/{}\t{}", i + 1, n, voting_pubkey.as_hex_string());
->>>>>>> 9a8320be
     }
 
     Ok(())
