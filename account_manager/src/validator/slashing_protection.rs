--- conflicted
+++ resolved
@@ -53,15 +53,9 @@
         )
 }
 
-<<<<<<< HEAD
-pub fn cli_run<T: EthSpec>(
+pub fn cli_run<E: EthSpec>(
     matches: &ArgMatches,
-    env: Environment<T>,
-=======
-pub fn cli_run<E: EthSpec>(
-    matches: &ArgMatches<'_>,
     env: Environment<E>,
->>>>>>> 969d12dc
     validator_base_dir: PathBuf,
 ) -> Result<(), String> {
     let slashing_protection_db_path = validator_base_dir.join(SLASHING_PROTECTION_FILENAME);
