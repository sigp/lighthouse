pub mod create;
pub mod exit;
pub mod import;
pub mod list;
pub mod modify;
pub mod recover;
pub mod slashing_protection;

use crate::VALIDATOR_DIR_FLAG;
use clap::{App, Arg, ArgMatches};
use directory::{parse_path_or_default_with_flag, DEFAULT_VALIDATOR_DIR};
use environment::Environment;
use std::path::PathBuf;
use types::EthSpec;

pub const CMD: &str = "validator";

pub fn cli_app<'a>() -> App<'a> {
    App::new(CMD)
        .about("Provides commands for managing Eth2 validators.")
        .arg(
            Arg::new(VALIDATOR_DIR_FLAG)
                .long(VALIDATOR_DIR_FLAG)
                .value_name("VALIDATOR_DIRECTORY")
                .help(
                    "The path to search for validator directories. \
                    Defaults to ~/.lighthouse/{network}/validators",
                )
                .takes_value(true)
                .conflicts_with("datadir"),
        )
        .subcommand(create::cli_app())
        .subcommand(modify::cli_app())
        .subcommand(import::cli_app())
        .subcommand(list::cli_app())
        .subcommand(recover::cli_app())
        .subcommand(slashing_protection::cli_app())
        .subcommand(exit::cli_app())
}

pub fn cli_run<T: EthSpec>(matches: &ArgMatches, env: Environment<T>) -> Result<(), String> {
    let validator_base_dir = if matches.value_of("datadir").is_some() {
        let path: PathBuf = clap_utils::parse_required(matches, "datadir")?;
        path.join(DEFAULT_VALIDATOR_DIR)
    } else {
        parse_path_or_default_with_flag(matches, VALIDATOR_DIR_FLAG, DEFAULT_VALIDATOR_DIR)?
    };
    eprintln!("validator-dir path: {:?}", validator_base_dir);

    match matches.subcommand() {
        Some((create::CMD, matches)) => create::cli_run::<T>(matches, env, validator_base_dir),
        Some((modify::CMD, matches)) => modify::cli_run(matches, validator_base_dir),
        Some((import::CMD, matches)) => import::cli_run(matches, validator_base_dir),
        Some((list::CMD, _)) => list::cli_run(validator_base_dir),
        Some((recover::CMD, matches)) => recover::cli_run(matches, validator_base_dir),
        Some((slashing_protection::CMD, matches)) => {
            slashing_protection::cli_run(matches, env, validator_base_dir)
        }
        Some((exit::CMD, matches)) => exit::cli_run(matches, env),
        Some((unknown, _)) => Err(format!(
            "{} does not have a {} command. See --help",
            CMD, unknown
        )),
<<<<<<< HEAD
        None => return Err(format!("{} does not have a subcommand. See --help", CMD)),
=======
        None => return Err(format!("{} requires a command. See --help", CMD)),
>>>>>>> ee8e6230
    }
}<|MERGE_RESOLUTION|>--- conflicted
+++ resolved
@@ -61,10 +61,6 @@
             "{} does not have a {} command. See --help",
             CMD, unknown
         )),
-<<<<<<< HEAD
-        None => return Err(format!("{} does not have a subcommand. See --help", CMD)),
-=======
         None => return Err(format!("{} requires a command. See --help", CMD)),
->>>>>>> ee8e6230
     }
 }