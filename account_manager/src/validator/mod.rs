pub mod create;
pub mod exit;
pub mod import;
pub mod list;
pub mod modify;
pub mod recover;
pub mod slashing_protection;

use crate::{VALIDATOR_DIR_FLAG, VALIDATOR_DIR_FLAG_ALIAS};
use clap::{Arg, ArgAction, ArgMatches, Command};
use directory::{parse_path_or_default_with_flag, DEFAULT_VALIDATOR_DIR};
use environment::Environment;
use std::path::PathBuf;
use types::EthSpec;

pub const CMD: &str = "validator";

pub fn cli_app() -> Command {
    Command::new(CMD)
        .about("Provides commands for managing Eth2 validators.")
        .arg(
            Arg::new(VALIDATOR_DIR_FLAG)
                .long(VALIDATOR_DIR_FLAG)
                .alias(VALIDATOR_DIR_FLAG_ALIAS)
                .value_name("VALIDATOR_DIRECTORY")
                .help(
                    "The path to search for validator directories. \
                    Defaults to ~/.lighthouse/{network}/validators",
                )
                .action(ArgAction::Set)
                .conflicts_with("datadir"),
        )
        .subcommand(create::cli_app())
        .subcommand(modify::cli_app())
        .subcommand(import::cli_app())
        .subcommand(list::cli_app())
        .subcommand(recover::cli_app())
        .subcommand(slashing_protection::cli_app())
        .subcommand(exit::cli_app())
}

<<<<<<< HEAD
pub fn cli_run<T: EthSpec>(matches: &ArgMatches, env: Environment<T>) -> Result<(), String> {
    let validator_base_dir = if matches.get_one::<String>("datadir").is_some() {
=======
pub fn cli_run<E: EthSpec>(matches: &ArgMatches, env: Environment<E>) -> Result<(), String> {
    let validator_base_dir = if matches.value_of("datadir").is_some() {
>>>>>>> 969d12dc
        let path: PathBuf = clap_utils::parse_required(matches, "datadir")?;
        path.join(DEFAULT_VALIDATOR_DIR)
    } else {
        parse_path_or_default_with_flag(matches, VALIDATOR_DIR_FLAG, DEFAULT_VALIDATOR_DIR)?
    };
    eprintln!("validator-dir path: {:?}", validator_base_dir);

    match matches.subcommand() {
<<<<<<< HEAD
        Some((create::CMD, matches)) => create::cli_run::<T>(matches, env, validator_base_dir),
        Some((modify::CMD, matches)) => modify::cli_run(matches, validator_base_dir),
        Some((import::CMD, matches)) => import::cli_run(matches, validator_base_dir),
        Some((list::CMD, _)) => list::cli_run(validator_base_dir),
        Some((recover::CMD, matches)) => recover::cli_run(matches, validator_base_dir),
        Some((slashing_protection::CMD, matches)) => {
=======
        (create::CMD, Some(matches)) => create::cli_run::<E>(matches, env, validator_base_dir),
        (modify::CMD, Some(matches)) => modify::cli_run(matches, validator_base_dir),
        (import::CMD, Some(matches)) => import::cli_run(matches, validator_base_dir),
        (list::CMD, Some(_)) => list::cli_run(validator_base_dir),
        (recover::CMD, Some(matches)) => recover::cli_run(matches, validator_base_dir),
        (slashing_protection::CMD, Some(matches)) => {
>>>>>>> 969d12dc
            slashing_protection::cli_run(matches, env, validator_base_dir)
        }
        Some((exit::CMD, matches)) => exit::cli_run(matches, env),
        Some((unknown, _)) => Err(format!(
            "{} does not have a {} command. See --help",
            CMD, unknown
        )),
        _ => Err(format!("No command provided for {}. See --help", CMD)),
    }
}<|MERGE_RESOLUTION|>--- conflicted
+++ resolved
@@ -39,13 +39,8 @@
         .subcommand(exit::cli_app())
 }
 
-<<<<<<< HEAD
-pub fn cli_run<T: EthSpec>(matches: &ArgMatches, env: Environment<T>) -> Result<(), String> {
+pub fn cli_run<E: EthSpec>(matches: &ArgMatches, env: Environment<E>) -> Result<(), String> {
     let validator_base_dir = if matches.get_one::<String>("datadir").is_some() {
-=======
-pub fn cli_run<E: EthSpec>(matches: &ArgMatches, env: Environment<E>) -> Result<(), String> {
-    let validator_base_dir = if matches.value_of("datadir").is_some() {
->>>>>>> 969d12dc
         let path: PathBuf = clap_utils::parse_required(matches, "datadir")?;
         path.join(DEFAULT_VALIDATOR_DIR)
     } else {
@@ -54,21 +49,12 @@
     eprintln!("validator-dir path: {:?}", validator_base_dir);
 
     match matches.subcommand() {
-<<<<<<< HEAD
-        Some((create::CMD, matches)) => create::cli_run::<T>(matches, env, validator_base_dir),
+        Some((create::CMD, matches)) => create::cli_run::<E>(matches, env, validator_base_dir),
         Some((modify::CMD, matches)) => modify::cli_run(matches, validator_base_dir),
         Some((import::CMD, matches)) => import::cli_run(matches, validator_base_dir),
         Some((list::CMD, _)) => list::cli_run(validator_base_dir),
         Some((recover::CMD, matches)) => recover::cli_run(matches, validator_base_dir),
         Some((slashing_protection::CMD, matches)) => {
-=======
-        (create::CMD, Some(matches)) => create::cli_run::<E>(matches, env, validator_base_dir),
-        (modify::CMD, Some(matches)) => modify::cli_run(matches, validator_base_dir),
-        (import::CMD, Some(matches)) => import::cli_run(matches, validator_base_dir),
-        (list::CMD, Some(_)) => list::cli_run(validator_base_dir),
-        (recover::CMD, Some(matches)) => recover::cli_run(matches, validator_base_dir),
-        (slashing_protection::CMD, Some(matches)) => {
->>>>>>> 969d12dc
             slashing_protection::cli_run(matches, env, validator_base_dir)
         }
         Some((exit::CMD, matches)) => exit::cli_run(matches, env),
