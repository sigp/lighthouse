--- conflicted
+++ resolved
@@ -1,10 +1,7 @@
 pub mod create;
 pub mod deposit;
-<<<<<<< HEAD
 pub mod import;
-=======
 pub mod list;
->>>>>>> 5680355b
 
 use crate::common::base_wallet_dir;
 use clap::{App, Arg, ArgMatches};
@@ -25,11 +22,8 @@
         )
         .subcommand(create::cli_app())
         .subcommand(deposit::cli_app())
-<<<<<<< HEAD
         .subcommand(import::cli_app())
-=======
         .subcommand(list::cli_app())
->>>>>>> 5680355b
 }
 
 pub fn cli_run<T: EthSpec>(matches: &ArgMatches, env: Environment<T>) -> Result<(), String> {
@@ -38,11 +32,8 @@
     match matches.subcommand() {
         (create::CMD, Some(matches)) => create::cli_run::<T>(matches, env, base_wallet_dir),
         (deposit::CMD, Some(matches)) => deposit::cli_run::<T>(matches, env),
-<<<<<<< HEAD
         (import::CMD, Some(matches)) => import::cli_run(matches),
-=======
         (list::CMD, Some(matches)) => list::cli_run(matches),
->>>>>>> 5680355b
         (unknown, _) => Err(format!(
             "{} does not have a {} command. See --help",
             CMD, unknown
