--- conflicted
+++ resolved
@@ -71,18 +71,6 @@
 
 pub fn cli_run(matches: &ArgMatches, base_dir: PathBuf) -> Result<(), String> {
     let mnemonic_output_path: Option<PathBuf> = clap_utils::parse_optional(matches, MNEMONIC_FLAG)?;
-<<<<<<< HEAD
-    let type_field: String = clap_utils::parse_required(matches, TYPE_FLAG)?;
-
-    let wallet_type = match type_field.as_ref() {
-        HD_TYPE => WalletType::Hd,
-        unknown => return Err(format!("--{} {} is not supported", TYPE_FLAG, unknown)),
-    };
-
-    let mgr = WalletManager::open(&base_dir)
-        .map_err(|e| format!("Unable to open --{}: {:?}", WALLETS_DIR_FLAG, e))?;
-=======
->>>>>>> a97ec318
 
     // Create a new random mnemonic.
     //
@@ -135,7 +123,7 @@
     };
 
     let mgr = WalletManager::open(&base_dir)
-        .map_err(|e| format!("Unable to open --{}: {:?}", BASE_DIR_FLAG, e))?;
+        .map_err(|e| format!("Unable to open --{}: {:?}", WALLETS_DIR_FLAG, e))?;
 
     // Create a random password if the file does not exist.
     if !wallet_password_path.exists() {
