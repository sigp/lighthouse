--- conflicted
+++ resolved
@@ -1,10 +1,5 @@
 use account_utils::PlainText;
-<<<<<<< HEAD
-use account_utils::{read_mnemonic_from_user, strip_off_newlines};
-=======
 use account_utils::{read_input_from_user, strip_off_newlines};
-use clap::ArgMatches;
->>>>>>> 0a1f1b85
 use eth2_wallet::bip39::{Language, Mnemonic};
 use std::fs;
 use std::path::PathBuf;
@@ -15,29 +10,6 @@
 pub const MNEMONIC_PROMPT: &str = "Enter the mnemonic phrase:";
 pub const WALLET_NAME_PROMPT: &str = "Enter wallet name:";
 
-<<<<<<< HEAD
-=======
-pub fn ensure_dir_exists<P: AsRef<Path>>(path: P) -> Result<(), String> {
-    let path = path.as_ref();
-
-    if !path.exists() {
-        create_dir_all(path).map_err(|e| format!("Unable to create {:?}: {:?}", path, e))?;
-    }
-
-    Ok(())
-}
-
-pub fn base_wallet_dir(matches: &ArgMatches, arg: &'static str) -> Result<PathBuf, String> {
-    clap_utils::parse_path_with_default_in_home_dir(
-        matches,
-        arg,
-        PathBuf::new().join(".lighthouse").join("wallets"),
-    )
-}
-
-/// Reads in a mnemonic from the user. If the file path is provided, read from it. Otherwise, read
-/// from an interactive prompt using tty, unless the `--stdin-inputs` flag is provided.
->>>>>>> 0a1f1b85
 pub fn read_mnemonic_from_cli(
     mnemonic_path: Option<PathBuf>,
     stdin_inputs: bool,
