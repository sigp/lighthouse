#![allow(clippy::integer_arithmetic)]

use super::signature_sets::{Error as SignatureSetError, Result as SignatureSetResult, *};

use crate::common::get_indexed_attestation;
use crate::per_block_processing::errors::{AttestationInvalid, BlockOperationError};
<<<<<<< HEAD
use bls::{verify_signature_sets, PublicKey, SignatureSet};
=======
use bls::{verify_signature_sets, G1Point, SignatureSet};
>>>>>>> 9c3f76a3
use rayon::prelude::*;
use std::borrow::Cow;
use types::{
    BeaconState, BeaconStateError, ChainSpec, EthSpec, Hash256, IndexedAttestation,
    SignedBeaconBlock,
};

pub type Result<T> = std::result::Result<T, Error>;

#[derive(Debug, PartialEq)]
pub enum Error {
    /// All public keys were found but signature verification failed. The block is invalid.
    SignatureInvalid,
    /// An attestation in the block was invalid. The block is invalid.
    AttestationValidationError(BlockOperationError<AttestationInvalid>),
    /// There was an error attempting to read from a `BeaconState`. Block
    /// validity was not determined.
    BeaconStateError(BeaconStateError),
    /// Failed to load a signature set. The block may be invalid or we failed to process it.
    SignatureSetError(SignatureSetError),
}

impl From<BeaconStateError> for Error {
    fn from(e: BeaconStateError) -> Error {
        Error::BeaconStateError(e)
    }
}

impl From<SignatureSetError> for Error {
    fn from(e: SignatureSetError) -> Error {
        Error::SignatureSetError(e)
    }
}

impl From<BlockOperationError<AttestationInvalid>> for Error {
    fn from(e: BlockOperationError<AttestationInvalid>) -> Error {
        Error::AttestationValidationError(e)
    }
}

/// Reads the BLS signatures and keys from a `SignedBeaconBlock`, storing them as a `Vec<SignatureSet>`.
///
/// This allows for optimizations related to batch BLS operations (see the
/// `Self::verify_entire_block(..)` function).
pub struct BlockSignatureVerifier<'a, T, F>
where
    T: EthSpec,
<<<<<<< HEAD
    F: Fn(usize) -> Option<Cow<'a, PublicKey>> + Clone,
=======
    F: Fn(usize) -> Option<Cow<'a, G1Point>> + Clone,
>>>>>>> 9c3f76a3
{
    block: &'a SignedBeaconBlock<T>,
    get_pubkey: F,
    state: &'a BeaconState<T>,
    spec: &'a ChainSpec,
    sets: Vec<SignatureSet>,
}

impl<'a, T, F> BlockSignatureVerifier<'a, T, F>
where
    T: EthSpec,
<<<<<<< HEAD
    F: Fn(usize) -> Option<Cow<'a, PublicKey>> + Clone,
=======
    F: Fn(usize) -> Option<Cow<'a, G1Point>> + Clone,
>>>>>>> 9c3f76a3
{
    /// Create a new verifier without any included signatures. See the `include...` functions to
    /// add signatures, and the `verify`
    pub fn new(
        state: &'a BeaconState<T>,
        get_pubkey: F,
        block: &'a SignedBeaconBlock<T>,
        spec: &'a ChainSpec,
    ) -> Self {
        Self {
            block,
            get_pubkey,
            state,
            spec,
            sets: vec![],
        }
    }

    /// Verify all* the signatures in the given `SignedBeaconBlock`, returning `Ok(())` if the signatures
    /// are valid.
    ///
    /// * : _Does not verify any signatures in `block.body.deposits`. A block is still valid if it
    /// contains invalid signatures on deposits._
    ///
    /// See `Self::verify` for more detail.
    pub fn verify_entire_block(
        state: &'a BeaconState<T>,
        get_pubkey: F,
        block: &'a SignedBeaconBlock<T>,
        block_root: Option<Hash256>,
        spec: &'a ChainSpec,
    ) -> Result<()> {
        let mut verifier = Self::new(state, get_pubkey, block, spec);

        verifier.include_block_proposal(block_root)?;
        verifier.include_randao_reveal()?;
        verifier.include_proposer_slashings()?;
        verifier.include_attester_slashings()?;
        verifier.include_attestations()?;
        /*
         * Deposits are not included because they can legally have invalid signatures.
         */
        verifier.include_exits()?;

        verifier.verify()
    }

    /// Verify all* the signatures that have been included in `self`, returning `Ok(())` if the
    /// signatures are all valid.
    ///
    /// ## Notes
    ///
    /// Signature validation will take place in accordance to the [Faster verification of multiple
    /// BLS signatures](https://ethresear.ch/t/fast-verification-of-multiple-bls-signatures/5407)
    /// optimization proposed by Vitalik Buterin.
    ///
    /// It is not possible to know exactly _which_ signature is invalid here, just that
    /// _at least one_ was invalid.
    ///
    /// Uses `rayon` to do a map-reduce of Vitalik's method across multiple cores.
    pub fn verify(self) -> Result<()> {
        let num_sets = self.sets.len();
        let num_chunks = std::cmp::max(1, num_sets / rayon::current_num_threads());
        let result: bool = self
            .sets
            .into_par_iter()
            .chunks(num_chunks)
            .map(|chunk| verify_signature_sets(chunk))
            .reduce(|| true, |current, this| current && this);

        if result {
            Ok(())
        } else {
            Err(Error::SignatureInvalid)
        }
    }

    /// Includes the block signature for `self.block` for verification.
    fn include_block_proposal(&mut self, block_root: Option<Hash256>) -> Result<()> {
        let set = block_proposal_signature_set(
            self.state,
            self.get_pubkey.clone(),
            self.block,
            block_root,
            self.spec,
        )?;
        self.sets.push(set);
        Ok(())
    }

    /// Includes the randao signature for `self.block` for verification.
    fn include_randao_reveal(&mut self) -> Result<()> {
        let set = randao_signature_set(
            self.state,
            self.get_pubkey.clone(),
            &self.block.message,
            self.spec,
        )?;
        self.sets.push(set);
        Ok(())
    }

    /// Includes all signatures in `self.block.body.proposer_slashings` for verification.
    fn include_proposer_slashings(&mut self) -> Result<()> {
        let mut sets: Vec<SignatureSet> = self
            .block
            .message
            .body
            .proposer_slashings
            .iter()
            .map(|proposer_slashing| {
                let (set_1, set_2) = proposer_slashing_signature_set(
                    self.state,
                    self.get_pubkey.clone(),
                    proposer_slashing,
                    self.spec,
                )?;
                Ok(vec![set_1, set_2])
            })
            .collect::<SignatureSetResult<Vec<Vec<SignatureSet>>>>()?
            .into_iter()
            .flatten()
            .collect();

        self.sets.append(&mut sets);
        Ok(())
    }

    /// Includes all signatures in `self.block.body.attester_slashings` for verification.
    fn include_attester_slashings(&mut self) -> Result<()> {
        self.block
            .message
            .body
            .attester_slashings
            .iter()
            .try_for_each(|attester_slashing| {
                let (set_1, set_2) = attester_slashing_signature_sets(
                    &self.state,
                    self.get_pubkey.clone(),
                    attester_slashing,
                    &self.spec,
                )?;

                self.sets.push(set_1);
                self.sets.push(set_2);

                Ok(())
            })
    }

    /// Includes all signatures in `self.block.body.attestations` for verification.
    fn include_attestations(&mut self) -> Result<Vec<IndexedAttestation<T>>> {
        self.block
            .message
            .body
            .attestations
            .iter()
            .map(|attestation| {
                let committee = self
                    .state
                    .get_beacon_committee(attestation.data.slot, attestation.data.index)?;
                let indexed_attestation =
                    get_indexed_attestation(committee.committee, attestation)?;

                self.sets.push(indexed_attestation_signature_set(
                    &self.state,
                    self.get_pubkey.clone(),
                    &attestation.signature,
                    &indexed_attestation,
                    &self.spec,
                )?);

                Ok(indexed_attestation)
            })
            .collect::<Result<_>>()
            .map_err(Into::into)
    }

    /// Includes all signatures in `self.block.body.voluntary_exits` for verification.
    fn include_exits(&mut self) -> Result<()> {
        let mut sets = self
            .block
            .message
            .body
            .voluntary_exits
            .iter()
            .map(|exit| exit_signature_set(&self.state, self.get_pubkey.clone(), exit, &self.spec))
            .collect::<SignatureSetResult<_>>()?;

        self.sets.append(&mut sets);

        Ok(())
    }
}<|MERGE_RESOLUTION|>--- conflicted
+++ resolved
@@ -4,11 +4,7 @@
 
 use crate::common::get_indexed_attestation;
 use crate::per_block_processing::errors::{AttestationInvalid, BlockOperationError};
-<<<<<<< HEAD
 use bls::{verify_signature_sets, PublicKey, SignatureSet};
-=======
-use bls::{verify_signature_sets, G1Point, SignatureSet};
->>>>>>> 9c3f76a3
 use rayon::prelude::*;
 use std::borrow::Cow;
 use types::{
@@ -56,11 +52,7 @@
 pub struct BlockSignatureVerifier<'a, T, F>
 where
     T: EthSpec,
-<<<<<<< HEAD
     F: Fn(usize) -> Option<Cow<'a, PublicKey>> + Clone,
-=======
-    F: Fn(usize) -> Option<Cow<'a, G1Point>> + Clone,
->>>>>>> 9c3f76a3
 {
     block: &'a SignedBeaconBlock<T>,
     get_pubkey: F,
@@ -72,11 +64,7 @@
 impl<'a, T, F> BlockSignatureVerifier<'a, T, F>
 where
     T: EthSpec,
-<<<<<<< HEAD
     F: Fn(usize) -> Option<Cow<'a, PublicKey>> + Clone,
-=======
-    F: Fn(usize) -> Option<Cow<'a, G1Point>> + Clone,
->>>>>>> 9c3f76a3
 {
     /// Create a new verifier without any included signatures. See the `include...` functions to
     /// add signatures, and the `verify`
