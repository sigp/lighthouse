--- conflicted
+++ resolved
@@ -162,16 +162,11 @@
     /// - Active validators
     /// - Total balances for the current and previous epochs.
     ///
-<<<<<<< HEAD
     /// Spec v0.6.1
-    pub fn new(state: &BeaconState, spec: &ChainSpec) -> Result<Self, BeaconStateError> {
-=======
-    /// Spec v0.5.1
     pub fn new<T: EthSpec>(
         state: &BeaconState<T>,
         spec: &ChainSpec,
     ) -> Result<Self, BeaconStateError> {
->>>>>>> bf23a5b7
         let mut statuses = Vec::with_capacity(state.validator_registry.len());
         let mut total_balances = TotalBalances::default();
 
@@ -207,13 +202,8 @@
     /// Process some attestations from the given `state` updating the `statuses` and
     /// `total_balances` fields.
     ///
-<<<<<<< HEAD
     /// Spec v0.6.1
-    pub fn process_attestations(
-=======
-    /// Spec v0.5.1
     pub fn process_attestations<T: EthSpec>(
->>>>>>> bf23a5b7
         &mut self,
         state: &BeaconState<T>,
         spec: &ChainSpec,
@@ -257,12 +247,7 @@
                     status.is_previous_epoch_target_attester = true;
                 }
 
-<<<<<<< HEAD
                 if has_common_beacon_block_root(a, state, spec)? {
-=======
-                if has_common_beacon_block_root(a, state)? {
-                    self.total_balances.previous_epoch_head_attesters += attesting_balance;
->>>>>>> bf23a5b7
                     status.is_previous_epoch_head_attester = true;
                 }
             }
@@ -303,13 +288,8 @@
     /// Update the `statuses` for each validator based upon whether or not they attested to the
     /// "winning" shard block root for the previous epoch.
     ///
-<<<<<<< HEAD
     /// Spec v0.6.1
-    pub fn process_winning_roots(
-=======
-    /// Spec v0.5.1
     pub fn process_winning_roots<T: EthSpec>(
->>>>>>> bf23a5b7
         &mut self,
         state: &BeaconState<T>,
         winning_roots: &WinningRootHashSet,
@@ -351,13 +331,8 @@
 /// Returns `true` if the attestation's FFG target is equal to the hash of the `state`'s first
 /// beacon block in the given `epoch`.
 ///
-<<<<<<< HEAD
 /// Spec v0.6.1
-fn target_matches_epoch_start_block(
-=======
-/// Spec v0.5.1
-fn has_common_epoch_boundary_root<T: EthSpec>(
->>>>>>> bf23a5b7
+fn target_matches_epoch_start_block<T: EthSpec>(
     a: &PendingAttestation,
     state: &BeaconState<T>,
     epoch: Epoch,
@@ -372,22 +347,14 @@
 /// Returns `true` if a `PendingAttestation` and `BeaconState` share the same beacon block hash for
 /// the current slot of the `PendingAttestation`.
 ///
-<<<<<<< HEAD
 /// Spec v0.6.1
-fn has_common_beacon_block_root(
-=======
-/// Spec v0.5.1
 fn has_common_beacon_block_root<T: EthSpec>(
->>>>>>> bf23a5b7
     a: &PendingAttestation,
     state: &BeaconState<T>,
+    spec: &ChainSpec,
 ) -> Result<bool, BeaconStateError> {
-<<<<<<< HEAD
     let attestation_slot = state.get_attestation_slot(&a.data, spec)?;
-    let state_block_root = *state.get_block_root(attestation_slot, spec)?;
-=======
-    let state_block_root = *state.get_block_root(a.data.slot)?;
->>>>>>> bf23a5b7
+    let state_block_root = *state.get_block_root(attestation_slot)?;
 
     Ok(a.data.beacon_block_root == state_block_root)
 }