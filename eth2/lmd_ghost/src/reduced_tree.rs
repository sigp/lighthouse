--- conflicted
+++ resolved
@@ -37,11 +37,7 @@
 }
 
 impl<T, E> fmt::Debug for ThreadSafeReducedTree<T, E> {
-<<<<<<< HEAD
-    /// `Debug` just defers to the implementation if `self.core`.
-=======
     /// `Debug` just defers to the implementation of `self.core`.
->>>>>>> 72dcdba1
     fn fmt(&self, f: &mut fmt::Formatter<'_>) -> fmt::Result {
         self.core.fmt(f)
     }
@@ -125,10 +121,6 @@
 impl<T, E> fmt::Debug for ReducedTree<T, E> {
     fn fmt(&self, f: &mut fmt::Formatter<'_>) -> fmt::Result {
         self.nodes.fmt(f)
-<<<<<<< HEAD
-        // write!(f, "Point {{ x: {}, y: {} }}", self.x, self.y)
-=======
->>>>>>> 72dcdba1
     }
 }
 
@@ -317,16 +309,7 @@
     /// If the validator had a vote in the tree, the removal of that vote may cause a node to
     /// become redundant and removed from the reduced tree.
     fn remove_latest_message(&mut self, validator_index: usize) -> Result<()> {
-<<<<<<< HEAD
-        if self.latest_votes.get(validator_index).is_some() {
-            // Unwrap is safe as prior `if` statements ensures the result is `Some`.
-            //
-            // We do this instead of `if let` to satisfy the borrow checker.
-            let vote = self
-                .latest_votes
-                .get(validator_index)
-                .expect("Value is already known to be `Some`");
-
+        if let Some(vote) = self.latest_votes.get(validator_index).clone() {
             self.get_mut_node(vote.hash)?.remove_voter(validator_index);
             let node = self.get_node(vote.hash)?.clone();
 
@@ -357,39 +340,6 @@
 
                     self.nodes.remove(&vote.hash);
 
-=======
-        if let Some(vote) = self.latest_votes.get(validator_index).clone() {
-            self.get_mut_node(vote.hash)?.remove_voter(validator_index);
-            let node = self.get_node(vote.hash)?.clone();
-
-            if let Some(parent_hash) = node.parent_hash {
-                if node.has_votes() || node.children.len() > 1 {
-                    // A node with votes or more than one child is never removed.
-                } else if node.children.len() == 1 {
-                    // A node which has only one child may be removed.
-                    //
-                    // Load the child of the node and set it's parent to be the parent of this
-                    // node (viz., graft the node's child to the node's parent)
-                    let child = self.get_mut_node(node.children[0])?;
-                    child.parent_hash = node.parent_hash;
-
-                    // Graft the parent of this node to it's child.
-                    if let Some(parent_hash) = node.parent_hash {
-                        let parent = self.get_mut_node(parent_hash)?;
-                        parent.replace_child(node.block_hash, node.children[0])?;
-                    }
-
-                    self.nodes.remove(&vote.hash);
-                } else if node.children.is_empty() {
-                    // Remove the to-be-deleted node from it's parent.
-                    if let Some(parent_hash) = node.parent_hash {
-                        self.get_mut_node(parent_hash)?
-                            .remove_child(node.block_hash)?;
-                    }
-
-                    self.nodes.remove(&vote.hash);
-
->>>>>>> 72dcdba1
                     // A node which has no children may be deleted and potentially it's parent
                     // too.
                     self.maybe_delete_node(parent_hash)?;
