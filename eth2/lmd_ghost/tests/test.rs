#![cfg(not(debug_assertions))]

#[macro_use]
extern crate lazy_static;

use beacon_chain::test_utils::{
    generate_deterministic_keypairs, AttestationStrategy,
    BeaconChainHarness as BaseBeaconChainHarness, BlockStrategy, HarnessType,
};
use lmd_ghost::{LmdGhost, ThreadSafeReducedTree as BaseThreadSafeReducedTree};
use rand::{prelude::*, rngs::StdRng};
use std::sync::Arc;
use store::{
    iter::{AncestorIter, BlockRootsIterator},
    MemoryStore, Store,
};
use types::{BeaconBlock, EthSpec, Hash256, MinimalEthSpec, Slot};

// Should ideally be divisible by 3.
pub const VALIDATOR_COUNT: usize = 3 * 8;

type TestEthSpec = MinimalEthSpec;
type ThreadSafeReducedTree = BaseThreadSafeReducedTree<MemoryStore, TestEthSpec>;
<<<<<<< HEAD
type BeaconChainHarness = BaseBeaconChainHarness<ThreadSafeReducedTree, TestEthSpec, MemoryStore>;
=======
type BeaconChainHarness = BaseBeaconChainHarness<HarnessType<TestEthSpec>>;
>>>>>>> 601951ae
type RootAndSlot = (Hash256, Slot);

lazy_static! {
    /// A lazy-static instance of a `BeaconChainHarness` that contains two forks.
    ///
    /// Reduces test setup time by providing a common harness.
    static ref FORKED_HARNESS: ForkedHarness = ForkedHarness::new();
}

/// Contains a `BeaconChainHarness` that has two forks, caused by a validator skipping a slot and
/// then some validators building on one head and some on the other.
///
/// Care should be taken to ensure that the `ForkedHarness` does not expose any interior mutability
/// from it's fields. This would cause cross-contamination between tests when used with
/// `lazy_static`.
struct ForkedHarness {
    /// Private (not `pub`) because the `BeaconChainHarness` has interior mutability. We
    /// don't expose it to avoid contamination between tests.
    harness: BeaconChainHarness,
    pub genesis_block_root: Hash256,
    pub genesis_block: BeaconBlock<TestEthSpec>,
    pub honest_head: RootAndSlot,
    pub faulty_head: RootAndSlot,
    /// Honest roots in reverse order (slot high to low)
    pub honest_roots: Vec<RootAndSlot>,
    /// Faulty roots in reverse order (slot high to low)
    pub faulty_roots: Vec<RootAndSlot>,
}

impl ForkedHarness {
    /// A new standard instance of with constant parameters.
    pub fn new() -> Self {
<<<<<<< HEAD
        let store = Arc::new(MemoryStore::open());
        let harness = BeaconChainHarness::new(VALIDATOR_COUNT, store);
=======
        let harness = BeaconChainHarness::new(
            MinimalEthSpec,
            generate_deterministic_keypairs(VALIDATOR_COUNT),
        );
>>>>>>> 601951ae

        // Move past the zero slot.
        harness.advance_slot();

        let delay = TestEthSpec::default_spec().min_attestation_inclusion_delay as usize;

        let initial_blocks = delay + 5;

        // Build an initial chain where all validators agree.
        harness.extend_chain(
            initial_blocks,
            BlockStrategy::OnCanonicalHead,
            AttestationStrategy::AllValidators,
        );

        let two_thirds = (VALIDATOR_COUNT / 3) * 2;
        let honest_validators: Vec<usize> = (0..two_thirds).collect();
        let faulty_validators: Vec<usize> = (two_thirds..VALIDATOR_COUNT).collect();
        let honest_fork_blocks = delay + 5;
        let faulty_fork_blocks = delay + 5;

        let (honest_head, faulty_head) = harness.generate_two_forks_by_skipping_a_block(
            &honest_validators,
            &faulty_validators,
            honest_fork_blocks,
            faulty_fork_blocks,
        );

        let mut honest_roots =
            get_ancestor_roots::<TestEthSpec, _>(harness.chain.store.clone(), honest_head);

        honest_roots.insert(
            0,
            (honest_head, get_slot_for_block_root(&harness, honest_head)),
        );

        let mut faulty_roots =
            get_ancestor_roots::<TestEthSpec, _>(harness.chain.store.clone(), faulty_head);

        faulty_roots.insert(
            0,
            (faulty_head, get_slot_for_block_root(&harness, faulty_head)),
        );

        let genesis_block_root = harness.chain.genesis_block_root;
        let genesis_block = harness
            .chain
            .store
            .get::<BeaconBlock<TestEthSpec>>(&genesis_block_root)
            .expect("Genesis block should exist")
            .expect("DB should not error");

        Self {
            harness,
            genesis_block_root,
            genesis_block,
            honest_head: *honest_roots.last().expect("Chain cannot be empty"),
            faulty_head: *faulty_roots.last().expect("Chain cannot be empty"),
            honest_roots,
            faulty_roots,
        }
    }

    pub fn store_clone(&self) -> MemoryStore {
        (*self.harness.chain.store).clone()
    }

    /// Return a brand-new, empty fork choice with a reference to `harness.store`.
    pub fn new_fork_choice(&self) -> ThreadSafeReducedTree {
        // Take a full clone of the store built by the harness.
        //
        // Taking a clone here ensures that each fork choice gets it's own store so there is no
        // cross-contamination between tests.
        let store: MemoryStore = self.store_clone();

        ThreadSafeReducedTree::new(
            Arc::new(store),
            &self.genesis_block,
            self.genesis_block_root,
        )
    }

    pub fn all_block_roots(&self) -> Vec<RootAndSlot> {
        let mut all_roots = self.honest_roots.clone();
        all_roots.append(&mut self.faulty_roots.clone());

        all_roots.dedup();

        all_roots
    }

    pub fn weight_function(_validator_index: usize) -> Option<u64> {
        Some(1)
    }
}

/// Helper: returns all the ancestor roots and slots for a given block_root.
fn get_ancestor_roots<E: EthSpec, U: Store>(
    store: Arc<U>,
    block_root: Hash256,
) -> Vec<(Hash256, Slot)> {
    let block = store
        .get::<BeaconBlock<TestEthSpec>>(&block_root)
        .expect("block should exist")
        .expect("store should not error");

    <BeaconBlock<TestEthSpec> as AncestorIter<_, BlockRootsIterator<TestEthSpec, _>>>::try_iter_ancestor_roots(
        &block, store,
    )
    .expect("should be able to create ancestor iter")
    .collect()
}

/// Helper: returns the slot for some block_root.
fn get_slot_for_block_root(harness: &BeaconChainHarness, block_root: Hash256) -> Slot {
    harness
        .chain
        .store
        .get::<BeaconBlock<TestEthSpec>>(&block_root)
        .expect("head block should exist")
        .expect("DB should not error")
        .slot
}

const RANDOM_ITERATIONS: usize = 50;
const RANDOM_ACTIONS_PER_ITERATION: usize = 100;

/// Create a single LMD instance and have one validator vote in reverse (highest to lowest slot)
/// down the chain.
#[test]
fn random_scenario() {
    let harness = &FORKED_HARNESS;
    let block_roots = harness.all_block_roots();
    let validators: Vec<usize> = (0..VALIDATOR_COUNT).collect();
    let mut rng = StdRng::seed_from_u64(9375205782030385); // Keyboard mash.

    for _ in 0..RANDOM_ITERATIONS {
        let lmd = harness.new_fork_choice();

        for _ in 0..RANDOM_ACTIONS_PER_ITERATION {
            let (root, slot) = block_roots[rng.next_u64() as usize % block_roots.len()];
            let validator_index = validators[rng.next_u64() as usize % validators.len()];

            lmd.process_attestation(validator_index, root, slot)
                .expect("fork choice should accept randomly-placed attestations");

            assert_eq!(
                lmd.verify_integrity(),
                Ok(()),
                "New tree should have integrity"
            );
        }
    }
}

/// Create a single LMD instance and have one validator vote in reverse (highest to lowest slot)
/// down the chain.
#[test]
fn single_voter_persistent_instance_reverse_order() {
    let harness = &FORKED_HARNESS;

    let lmd = harness.new_fork_choice();

    assert_eq!(
        lmd.verify_integrity(),
        Ok(()),
        "New tree should have integrity"
    );

    for (root, slot) in &harness.honest_roots {
        lmd.process_attestation(0, *root, *slot)
            .expect("fork choice should accept attestations to honest roots in reverse");

        assert_eq!(
            lmd.verify_integrity(),
            Ok(()),
            "Tree integrity should be maintained whilst processing attestations"
        );
    }

    // The honest head should be selected.
    let (head_root, _) = harness.honest_roots.first().unwrap();
    let (finalized_root, finalized_slot) = harness.honest_roots.last().unwrap();

    assert_eq!(
        lmd.find_head(
            *finalized_slot,
            *finalized_root,
            ForkedHarness::weight_function
        ),
        Ok(*head_root),
        "Honest head should be selected"
    );
}

/// A single validator applies a single vote to each block in the honest fork, using a new tree
/// each time.
#[test]
fn single_voter_many_instance_honest_blocks_voting_forwards() {
    let harness = &FORKED_HARNESS;

    for (root, slot) in harness.honest_roots.iter().rev() {
        let lmd = harness.new_fork_choice();
        lmd.process_attestation(0, *root, *slot)
            .expect("fork choice should accept attestations to honest roots");

        assert_eq!(
            lmd.verify_integrity(),
            Ok(()),
            "Tree integrity should be maintained whilst processing attestations"
        );
    }
}

/// Same as above, but in reverse order (votes on the highest honest block first).
#[test]
fn single_voter_many_instance_honest_blocks_voting_in_reverse() {
    let harness = &FORKED_HARNESS;

    // Same as above, but in reverse order (votes on the highest honest block first).
    for (root, slot) in &harness.honest_roots {
        let lmd = harness.new_fork_choice();
        lmd.process_attestation(0, *root, *slot)
            .expect("fork choice should accept attestations to honest roots in reverse");

        assert_eq!(
            lmd.verify_integrity(),
            Ok(()),
            "Tree integrity should be maintained whilst processing attestations"
        );
    }
}

/// A single validator applies a single vote to each block in the faulty fork, using a new tree
/// each time.
#[test]
fn single_voter_many_instance_faulty_blocks_voting_forwards() {
    let harness = &FORKED_HARNESS;

    for (root, slot) in harness.faulty_roots.iter().rev() {
        let lmd = harness.new_fork_choice();
        lmd.process_attestation(0, *root, *slot)
            .expect("fork choice should accept attestations to faulty roots");

        assert_eq!(
            lmd.verify_integrity(),
            Ok(()),
            "Tree integrity should be maintained whilst processing attestations"
        );
    }
}

/// Same as above, but in reverse order (votes on the highest faulty block first).
#[test]
fn single_voter_many_instance_faulty_blocks_voting_in_reverse() {
    let harness = &FORKED_HARNESS;

    for (root, slot) in &harness.faulty_roots {
        let lmd = harness.new_fork_choice();
        lmd.process_attestation(0, *root, *slot)
            .expect("fork choice should accept attestations to faulty roots in reverse");

        assert_eq!(
            lmd.verify_integrity(),
            Ok(()),
            "Tree integrity should be maintained whilst processing attestations"
        );
    }
}

/// Ensure that votes with slots before the justified slot are not counted.
#[test]
fn discard_votes_before_justified_slot() {
    let harness = &FORKED_HARNESS;

    let lmd = harness.new_fork_choice();

    let (genesis_root, genesis_slot) = *harness.honest_roots.last().unwrap();

    // Add attestations from all validators for all honest blocks.
    for (root, slot) in harness.honest_roots.iter().rev() {
        for i in 0..VALIDATOR_COUNT {
            lmd.process_attestation(i, *root, *slot)
                .expect("should accept attestations in increasing order");
        }

        // Head starting from 0 checkpoint (genesis) should be current root
        assert_eq!(
            lmd.find_head(genesis_slot, genesis_root, ForkedHarness::weight_function),
            Ok(*root),
            "Honest head should be selected"
        );

        // Head from one slot after genesis should still be genesis, because the successor
        // block of the genesis block has slot `genesis_slot + 1` which isn't greater than
        // the slot we're starting from. This is a very artifical test, but one that's easy to
        // describe.
        assert_eq!(
            lmd.find_head(
                genesis_slot + 1,
                genesis_root,
                ForkedHarness::weight_function
            ),
            Ok(genesis_root)
        );
    }
}

/// Ensures that the finalized root can be set to all values in `roots`.
fn test_update_finalized_root(roots: &[(Hash256, Slot)]) {
    let harness = &FORKED_HARNESS;

    let lmd = harness.new_fork_choice();

    for (root, _slot) in roots.iter().rev() {
        let block = harness
            .store_clone()
            .get::<BeaconBlock<TestEthSpec>>(root)
            .expect("block should exist")
            .expect("db should not error");
        lmd.update_finalized_root(&block, *root)
            .expect("finalized root should update for faulty fork");

        assert_eq!(
            lmd.verify_integrity(),
            Ok(()),
            "Tree integrity should be maintained after updating the finalized root"
        );
    }
}

/// Iterates from low-to-high slot through the faulty roots, updating the finalized root.
#[test]
fn update_finalized_root_faulty() {
    let harness = &FORKED_HARNESS;

    test_update_finalized_root(&harness.faulty_roots)
}

/// Iterates from low-to-high slot through the honest roots, updating the finalized root.
#[test]
fn update_finalized_root_honest() {
    let harness = &FORKED_HARNESS;

    test_update_finalized_root(&harness.honest_roots)
}<|MERGE_RESOLUTION|>--- conflicted
+++ resolved
@@ -21,11 +21,7 @@
 
 type TestEthSpec = MinimalEthSpec;
 type ThreadSafeReducedTree = BaseThreadSafeReducedTree<MemoryStore, TestEthSpec>;
-<<<<<<< HEAD
-type BeaconChainHarness = BaseBeaconChainHarness<ThreadSafeReducedTree, TestEthSpec, MemoryStore>;
-=======
 type BeaconChainHarness = BaseBeaconChainHarness<HarnessType<TestEthSpec>>;
->>>>>>> 601951ae
 type RootAndSlot = (Hash256, Slot);
 
 lazy_static! {
@@ -58,15 +54,10 @@
 impl ForkedHarness {
     /// A new standard instance of with constant parameters.
     pub fn new() -> Self {
-<<<<<<< HEAD
-        let store = Arc::new(MemoryStore::open());
-        let harness = BeaconChainHarness::new(VALIDATOR_COUNT, store);
-=======
         let harness = BeaconChainHarness::new(
             MinimalEthSpec,
             generate_deterministic_keypairs(VALIDATOR_COUNT),
         );
->>>>>>> 601951ae
 
         // Move past the zero slot.
         harness.advance_slot();
