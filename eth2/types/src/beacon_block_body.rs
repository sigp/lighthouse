--- conflicted
+++ resolved
@@ -1,11 +1,7 @@
-<<<<<<< HEAD
-=======
-use super::ssz::{hash, Decodable, DecodeError, Encodable, SszStream, TreeHash};
->>>>>>> 9f703765
 use super::{Attestation, CasperSlashing, Deposit, Exit, ProposerSlashing};
 use crate::test_utils::TestRandom;
 use rand::RngCore;
-use ssz::{Decodable, DecodeError, Encodable, SszStream};
+use ssz::{hash, Decodable, DecodeError, Encodable, SszStream, TreeHash};
 
 // The following types are just dummy classes as they will not be defined until
 // Phase 1 (Sharding phase)
