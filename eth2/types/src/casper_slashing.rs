--- conflicted
+++ resolved
@@ -2,38 +2,13 @@
 use crate::test_utils::TestRandom;
 use rand::RngCore;
 use serde_derive::Serialize;
-<<<<<<< HEAD
-use ssz::{hash, TreeHash};
-use ssz_derive::{Decode, Encode};
+use ssz_derive::{Decode, Encode, TreeHash};
 use test_random_derive::TestRandom;
 
-#[derive(Debug, PartialEq, Clone, Serialize, Encode, Decode, TestRandom)]
-=======
-use ssz_derive::{Decode, Encode, TreeHash};
-
-#[derive(Debug, PartialEq, Clone, Serialize, Encode, Decode, TreeHash)]
->>>>>>> 87ea95ce
+#[derive(Debug, PartialEq, Clone, Serialize, Encode, Decode, TreeHash, TestRandom)]
 pub struct CasperSlashing {
     pub slashable_vote_data_1: SlashableVoteData,
     pub slashable_vote_data_2: SlashableVoteData,
-}
-
-<<<<<<< HEAD
-impl TreeHash for CasperSlashing {
-    fn hash_tree_root_internal(&self) -> Vec<u8> {
-        let mut result: Vec<u8> = vec![];
-        result.append(&mut self.slashable_vote_data_1.hash_tree_root_internal());
-        result.append(&mut self.slashable_vote_data_2.hash_tree_root_internal());
-        hash(&result)
-=======
-impl<T: RngCore> TestRandom<T> for CasperSlashing {
-    fn random_for_test(rng: &mut T) -> Self {
-        Self {
-            slashable_vote_data_1: <_>::random_for_test(rng),
-            slashable_vote_data_2: <_>::random_for_test(rng),
-        }
->>>>>>> 87ea95ce
-    }
 }
 
 #[cfg(test)]
