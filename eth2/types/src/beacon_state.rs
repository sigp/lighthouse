use self::epoch_cache::EpochCache;
use crate::test_utils::TestRandom;
use crate::{
    validator::StatusFlags, validator_registry::get_active_validator_indices, AttestationData,
<<<<<<< HEAD
    Bitfield, ChainSpec, Crosslink, Deposit, DepositInput, Epoch, Eth1Data, Eth1DataVote, Fork,
    Hash256, PendingAttestation, PublicKey, Signature, Slot, Validator,
=======
    Bitfield, ChainSpec, Crosslink, Deposit, DepositData, DepositInput, Epoch, Eth1Data,
    Eth1DataVote, Fork, Hash256, PendingAttestation, PublicKey, Signature, Slot, Validator,
>>>>>>> 4c3b0a65
};
use bls::verify_proof_of_possession;
use honey_badger_split::SplitExt;
use log::{debug, trace};
use rand::RngCore;
use serde_derive::Serialize;
use ssz::{hash, Decodable, DecodeError, Encodable, SszStream, TreeHash};
use std::collections::HashMap;
use swap_or_not_shuffle::get_permutated_index;

mod epoch_cache;
mod tests;

pub type Committee = Vec<usize>;
pub type CrosslinkCommittees = Vec<(Committee, u64)>;
pub type Shard = u64;
pub type CommitteeIndex = u64;
pub type AttestationDuty = (Slot, Shard, CommitteeIndex);
pub type AttestationDutyMap = HashMap<u64, AttestationDuty>;
pub type ShardCommitteeIndexMap = HashMap<Shard, (usize, usize)>;

pub const CACHED_EPOCHS: usize = 3;

#[derive(Debug, PartialEq, Clone, Copy)]
pub enum RelativeEpoch {
    Previous,
    Current,
    Next,
}

#[derive(Debug, PartialEq)]
pub enum Error {
    EpochOutOfBounds,
    /// The supplied shard is unknown. It may be larger than the maximum shard count, or not in a
    /// committee for the given slot.
    ShardOutOfBounds,
    UnableToShuffle,
    InsufficientRandaoMixes,
    InsufficientValidators,
    InsufficientBlockRoots,
    InsufficientIndexRoots,
    InsufficientAttestations,
    InsufficientCommittees,
    EpochCacheUninitialized(RelativeEpoch),
}

#[derive(Debug, PartialEq)]
pub enum InclusionError {
    /// The validator did not participate in an attestation in this period.
    NoAttestationsForValidator,
    Error(Error),
}

macro_rules! safe_add_assign {
    ($a: expr, $b: expr) => {
        $a = $a.saturating_add($b);
    };
}
macro_rules! safe_sub_assign {
    ($a: expr, $b: expr) => {
        $a = $a.saturating_sub($b);
    };
}

#[derive(Debug, PartialEq, Clone, Default, Serialize)]
pub struct BeaconState {
    // Misc
    pub slot: Slot,
    pub genesis_time: u64,
    pub fork: Fork,

    // Validator registry
    pub validator_registry: Vec<Validator>,
    pub validator_balances: Vec<u64>,
    pub validator_registry_update_epoch: Epoch,

    // Randomness and committees
    pub latest_randao_mixes: Vec<Hash256>,
    pub previous_epoch_start_shard: u64,
    pub current_epoch_start_shard: u64,
    pub previous_calculation_epoch: Epoch,
    pub current_calculation_epoch: Epoch,
    pub previous_epoch_seed: Hash256,
    pub current_epoch_seed: Hash256,

    // Finality
    pub previous_justified_epoch: Epoch,
    pub justified_epoch: Epoch,
    pub justification_bitfield: u64,
    pub finalized_epoch: Epoch,

    // Recent state
    pub latest_crosslinks: Vec<Crosslink>,
    pub latest_block_roots: Vec<Hash256>,
    pub latest_index_roots: Vec<Hash256>,
    pub latest_penalized_balances: Vec<u64>,
    pub latest_attestations: Vec<PendingAttestation>,
    pub batched_block_roots: Vec<Hash256>,

    // Ethereum 1.0 chain data
    pub latest_eth1_data: Eth1Data,
    pub eth1_data_votes: Vec<Eth1DataVote>,

    // Caching
    pub cache_index_offset: usize,
    pub caches: Vec<EpochCache>,
}

impl BeaconState {
    /// Produce the first state of the Beacon Chain.
    pub fn genesis(
        genesis_time: u64,
        initial_validator_deposits: Vec<Deposit>,
        latest_eth1_data: Eth1Data,
        spec: &ChainSpec,
    ) -> Result<BeaconState, Error> {
        debug!("Creating genesis state.");
        let initial_crosslink = Crosslink {
            epoch: spec.genesis_epoch,
            shard_block_root: spec.zero_hash,
        };

        let mut genesis_state = BeaconState {
            /*
             * Misc
             */
            slot: spec.genesis_slot,
            genesis_time,
            fork: Fork {
                previous_version: spec.genesis_fork_version,
                current_version: spec.genesis_fork_version,
                epoch: spec.genesis_epoch,
            },

            /*
             * Validator registry
             */
            validator_registry: vec![], // Set later in the function.
            validator_balances: vec![], // Set later in the function.
            validator_registry_update_epoch: spec.genesis_epoch,

            /*
             * Randomness and committees
             */
            latest_randao_mixes: vec![spec.zero_hash; spec.latest_randao_mixes_length as usize],
            previous_epoch_start_shard: spec.genesis_start_shard,
            current_epoch_start_shard: spec.genesis_start_shard,
            previous_calculation_epoch: spec.genesis_epoch,
            current_calculation_epoch: spec.genesis_epoch,
            previous_epoch_seed: spec.zero_hash,
            current_epoch_seed: spec.zero_hash,

            /*
             * Finality
             */
            previous_justified_epoch: spec.genesis_epoch,
            justified_epoch: spec.genesis_epoch,
            justification_bitfield: 0,
            finalized_epoch: spec.genesis_epoch,

            /*
             * Recent state
             */
            latest_crosslinks: vec![initial_crosslink; spec.shard_count as usize],
            latest_block_roots: vec![spec.zero_hash; spec.latest_block_roots_length as usize],
            latest_index_roots: vec![spec.zero_hash; spec.latest_index_roots_length as usize],
            latest_penalized_balances: vec![0; spec.latest_penalized_exit_length as usize],
            latest_attestations: vec![],
            batched_block_roots: vec![],

            /*
             * PoW receipt root
             */
            latest_eth1_data,
            eth1_data_votes: vec![],

            /*
             * Caching (not in spec)
             */
            cache_index_offset: 0,
            caches: vec![EpochCache::empty(); CACHED_EPOCHS],
        };

        let deposit_data = initial_validator_deposits
            .iter()
            .map(|deposit| &deposit.deposit_data)
            .collect();

        genesis_state.process_deposits(deposit_data, spec);

        trace!("Processed genesis deposits.");

        for validator_index in 0..genesis_state.validator_registry.len() {
            if genesis_state.get_effective_balance(validator_index, spec) >= spec.max_deposit_amount
            {
                genesis_state.activate_validator(validator_index, true, spec);
            }
        }

        let genesis_active_index_root = hash_tree_root(get_active_validator_indices(
            &genesis_state.validator_registry,
            spec.genesis_epoch,
        ));
        genesis_state.latest_index_roots =
            vec![genesis_active_index_root; spec.latest_index_roots_length];
        genesis_state.current_epoch_seed = genesis_state.generate_seed(spec.genesis_epoch, spec)?;

        Ok(genesis_state)
    }

    /// Build an epoch cache, unless it is has already been built.
    pub fn build_epoch_cache(
        &mut self,
        relative_epoch: RelativeEpoch,
        spec: &ChainSpec,
    ) -> Result<(), Error> {
        let cache_index = self.cache_index(relative_epoch);

        if self.caches[cache_index].initialized {
            Ok(())
        } else {
            self.force_build_epoch_cache(relative_epoch, spec)
        }
    }

    /// Always builds an epoch cache, even if it is already initialized.
    pub fn force_build_epoch_cache(
        &mut self,
        relative_epoch: RelativeEpoch,
        spec: &ChainSpec,
    ) -> Result<(), Error> {
        let epoch = self.absolute_epoch(relative_epoch, spec);
        let cache_index = self.cache_index(relative_epoch);

        self.caches[cache_index] = EpochCache::initialized(&self, epoch, spec)?;

        Ok(())
    }

    /// Converts a `RelativeEpoch` into an `Epoch` with respect to the epoch of this state.
    fn absolute_epoch(&self, relative_epoch: RelativeEpoch, spec: &ChainSpec) -> Epoch {
        match relative_epoch {
            RelativeEpoch::Previous => self.previous_epoch(spec),
            RelativeEpoch::Current => self.current_epoch(spec),
            RelativeEpoch::Next => self.next_epoch(spec),
        }
    }

    /// Converts an `Epoch` into a `RelativeEpoch` with respect to the epoch of this state.
    ///
    /// Returns an error if the given `epoch` not "previous", "current" or "next" compared to the
    /// epoch of this tate.
    fn relative_epoch(&self, epoch: Epoch, spec: &ChainSpec) -> Result<RelativeEpoch, Error> {
        match epoch {
            e if e == self.current_epoch(spec) => Ok(RelativeEpoch::Current),
            e if e == self.previous_epoch(spec) => Ok(RelativeEpoch::Previous),
            e if e == self.next_epoch(spec) => Ok(RelativeEpoch::Next),
            _ => Err(Error::EpochOutOfBounds),
        }
    }

    /// Advances the cache for this state into the next epoch.
    ///
    /// This should be used if the `slot` of this state is advanced beyond an epoch boundary.
    ///
    /// The `Next` cache becomes the `Current` and the `Current` cache becomes the `Previous`. The
    /// `Previous` cache is abandoned.
    ///
    /// Care should be taken to update the `Current` epoch in case a registry update is performed
    /// -- `Next` epoch is always _without_ a registry change. If you perform a registry update,
    /// you should rebuild the `Current` cache so it uses the new seed.
    pub fn advance_caches(&mut self) {
        let previous_cache_index = self.cache_index(RelativeEpoch::Previous);

        self.caches[previous_cache_index] = EpochCache::empty();

        self.cache_index_offset += 1;
        self.cache_index_offset %= CACHED_EPOCHS;
    }

    /// Returns the index of `self.caches` for some `RelativeEpoch`.
    fn cache_index(&self, relative_epoch: RelativeEpoch) -> usize {
        let base_index = match relative_epoch {
            RelativeEpoch::Current => 1,
            RelativeEpoch::Previous => 0,
            RelativeEpoch::Next => 2,
        };

        (base_index + self.cache_index_offset) % CACHED_EPOCHS
    }

    /// Returns the cache for some `RelativeEpoch`. Returns an error if the cache has not been
    /// initialized.
    fn cache(&self, relative_epoch: RelativeEpoch) -> Result<&EpochCache, Error> {
        let cache = &self.caches[self.cache_index(relative_epoch)];

        if cache.initialized {
            Ok(cache)
        } else {
            Err(Error::EpochCacheUninitialized(relative_epoch))
        }
    }

    /// Return the tree hash root for this `BeaconState`.
    ///
    /// Spec v0.2.0
    pub fn canonical_root(&self) -> Hash256 {
        Hash256::from(&self.hash_tree_root()[..])
    }

    /// The epoch corresponding to `self.slot`.
    ///
    /// Spec v0.2.0
    pub fn current_epoch(&self, spec: &ChainSpec) -> Epoch {
        self.slot.epoch(spec.epoch_length)
    }

    /// The epoch prior to `self.current_epoch()`.
    ///
    /// Spec v0.2.0
    pub fn previous_epoch(&self, spec: &ChainSpec) -> Epoch {
        let current_epoch = self.current_epoch(&spec);
        if current_epoch == spec.genesis_epoch {
            current_epoch
        } else {
            current_epoch - 1
        }
    }

    /// The epoch following `self.current_epoch()`.
    ///
    /// Spec v0.2.0
    pub fn next_epoch(&self, spec: &ChainSpec) -> Epoch {
        self.current_epoch(spec).saturating_add(1_u64)
    }

    /// The first slot of the epoch corresponding to `self.slot`.
    ///
    /// Spec v0.2.0
    pub fn current_epoch_start_slot(&self, spec: &ChainSpec) -> Slot {
        self.current_epoch(spec).start_slot(spec.epoch_length)
    }

    /// The first slot of the epoch preceeding the one corresponding to `self.slot`.
    ///
    /// Spec v0.2.0
    pub fn previous_epoch_start_slot(&self, spec: &ChainSpec) -> Slot {
        self.previous_epoch(spec).start_slot(spec.epoch_length)
    }

    /// Return the number of committees in one epoch.
    ///
    /// TODO: this should probably be a method on `ChainSpec`.
    ///
    /// Spec v0.2.0
    pub fn get_epoch_committee_count(
        &self,
        active_validator_count: usize,
        spec: &ChainSpec,
    ) -> u64 {
        std::cmp::max(
            1,
            std::cmp::min(
                spec.shard_count / spec.epoch_length,
                active_validator_count as u64 / spec.epoch_length / spec.target_committee_size,
            ),
        ) * spec.epoch_length
    }

    /// Shuffle ``validators`` into crosslink committees seeded by ``seed`` and ``epoch``.
    ///
    /// Return a list of ``committees_per_epoch`` committees where each
    /// committee is itself a list of validator indices.
    ///
    /// Spec v0.2.0
    pub(crate) fn get_shuffling(
        &self,
        seed: Hash256,
        epoch: Epoch,
        spec: &ChainSpec,
    ) -> Option<Vec<Vec<usize>>> {
        let active_validator_indices =
            get_active_validator_indices(&self.validator_registry, epoch);

        if active_validator_indices.is_empty() {
            return None;
        }

        let committees_per_epoch =
            self.get_epoch_committee_count(active_validator_indices.len(), spec);

        trace!(
            "get_shuffling: active_validator_indices.len() == {}, committees_per_epoch: {}",
            active_validator_indices.len(),
            committees_per_epoch
        );

        let mut shuffled_active_validator_indices = vec![0; active_validator_indices.len()];
        for &i in &active_validator_indices {
            let shuffled_i = get_permutated_index(
                i,
                active_validator_indices.len(),
                &seed[..],
                spec.shuffle_round_count,
            )?;
            shuffled_active_validator_indices[i] = active_validator_indices[shuffled_i]
        }

        Some(
            shuffled_active_validator_indices
                .honey_badger_split(committees_per_epoch as usize)
                .map(|slice: &[usize]| slice.to_vec())
                .collect(),
        )
    }

    /// Return the number of committees in the previous epoch.
    ///
    /// Spec v0.2.0
    fn get_previous_epoch_committee_count(&self, spec: &ChainSpec) -> u64 {
        let previous_active_validators =
            get_active_validator_indices(&self.validator_registry, self.previous_calculation_epoch);
        self.get_epoch_committee_count(previous_active_validators.len(), spec)
    }

    /// Return the number of committees in the current epoch.
    ///
    /// Spec v0.2.0
    pub fn get_current_epoch_committee_count(&self, spec: &ChainSpec) -> u64 {
        let current_active_validators =
            get_active_validator_indices(&self.validator_registry, self.current_calculation_epoch);
        self.get_epoch_committee_count(current_active_validators.len(), spec)
    }

    /// Return the number of committees in the next epoch.
    ///
    /// Spec v0.2.0
    pub fn get_next_epoch_committee_count(&self, spec: &ChainSpec) -> u64 {
        let current_active_validators =
            get_active_validator_indices(&self.validator_registry, self.next_epoch(spec));
        self.get_epoch_committee_count(current_active_validators.len(), spec)
    }

    /// Return the index root at a recent `epoch`.
    ///
    /// Spec v0.2.0
    pub fn get_active_index_root(&self, epoch: Epoch, spec: &ChainSpec) -> Option<Hash256> {
        let current_epoch = self.current_epoch(spec);

        let earliest_index_root = current_epoch - Epoch::from(spec.latest_index_roots_length)
            + Epoch::from(spec.entry_exit_delay)
            + 1;
        let latest_index_root = current_epoch + spec.entry_exit_delay;

        if (epoch >= earliest_index_root) & (epoch <= latest_index_root) {
            Some(self.latest_index_roots[epoch.as_usize() % spec.latest_index_roots_length])
        } else {
            None
        }
    }

    /// Generate a seed for the given `epoch`.
    ///
    /// Spec v0.2.0
    pub fn generate_seed(&self, epoch: Epoch, spec: &ChainSpec) -> Result<Hash256, Error> {
        let mut input = self
            .get_randao_mix(epoch, spec)
            .ok_or_else(|| Error::InsufficientRandaoMixes)?
            .to_vec();

        input.append(
            &mut self
                .get_active_index_root(epoch, spec)
                .ok_or_else(|| Error::InsufficientIndexRoots)?
                .to_vec(),
        );

        // TODO: ensure `Hash256::from(u64)` == `int_to_bytes32`.
        input.append(&mut Hash256::from(epoch.as_u64()).to_vec());

        Ok(Hash256::from(&hash(&input[..])[..]))
    }

    /// Returns the crosslink committees for some slot.
    ///
    /// Note: Utilizes the cache and will fail if the appropriate cache is not initialized.
    ///
    /// Spec v0.2.0
    pub fn get_crosslink_committees_at_slot(
        &self,
        slot: Slot,
        spec: &ChainSpec,
    ) -> Result<&CrosslinkCommittees, Error> {
        let epoch = slot.epoch(spec.epoch_length);
        let relative_epoch = self.relative_epoch(epoch, spec)?;
        let cache = self.cache(relative_epoch)?;

        let slot_offset = slot - epoch.start_slot(spec.epoch_length);

        Ok(&cache.committees[slot_offset.as_usize()])
    }

    /// Returns the crosslink committees for some slot.
    ///
    /// Utilizes the cache and will fail if the appropriate cache is not initialized.
    ///
    /// Spec v0.2.0
    pub(crate) fn get_shuffling_for_slot(
        &self,
        slot: Slot,
        registry_change: bool,

        spec: &ChainSpec,
    ) -> Result<Vec<Vec<usize>>, Error> {
        let (_committees_per_epoch, seed, shuffling_epoch, _shuffling_start_shard) =
            self.get_committee_params_at_slot(slot, registry_change, spec)?;

        self.get_shuffling(seed, shuffling_epoch, spec)
            .ok_or_else(|| Error::UnableToShuffle)
    }

    /// Returns the following params for the given slot:
    ///
    /// - epoch committee count
    /// - epoch seed
    /// - calculation epoch
    /// - start shard
    ///
    /// In the spec, this functionality is included in the `get_crosslink_committees_at_slot(..)`
    /// function. It is separated here to allow the division of shuffling and committee building,
    /// as is required for efficient operations.
    ///
    /// Spec v0.2.0
    pub(crate) fn get_committee_params_at_slot(
        &self,
        slot: Slot,
        registry_change: bool,

        spec: &ChainSpec,
    ) -> Result<(u64, Hash256, Epoch, u64), Error> {
        let epoch = slot.epoch(spec.epoch_length);
        let current_epoch = self.current_epoch(spec);
        let previous_epoch = self.previous_epoch(spec);
        let next_epoch = self.next_epoch(spec);

        if epoch == current_epoch {
            trace!("get_committee_params_at_slot: current_epoch");
            Ok((
                self.get_current_epoch_committee_count(spec),
                self.current_epoch_seed,
                self.current_calculation_epoch,
                self.current_epoch_start_shard,
            ))
        } else if epoch == previous_epoch {
            trace!("get_committee_params_at_slot: previous_epoch");
            Ok((
                self.get_previous_epoch_committee_count(spec),
                self.previous_epoch_seed,
                self.previous_calculation_epoch,
                self.previous_epoch_start_shard,
            ))
        } else if epoch == next_epoch {
            trace!("get_committee_params_at_slot: next_epoch");
            let current_committees_per_epoch = self.get_current_epoch_committee_count(spec);
            let epochs_since_last_registry_update =
                current_epoch - self.validator_registry_update_epoch;
            let (seed, shuffling_start_shard) = if registry_change {
                let next_seed = self.generate_seed(next_epoch, spec)?;
                (
                    next_seed,
                    (self.current_epoch_start_shard + current_committees_per_epoch)
                        % spec.shard_count,
                )
            } else if (epochs_since_last_registry_update > 1)
                & epochs_since_last_registry_update.is_power_of_two()
            {
                let next_seed = self.generate_seed(next_epoch, spec)?;
                (next_seed, self.current_epoch_start_shard)
            } else {
                (self.current_epoch_seed, self.current_epoch_start_shard)
            };
            Ok((
                self.get_next_epoch_committee_count(spec),
                seed,
                next_epoch,
                shuffling_start_shard,
            ))
        } else {
            Err(Error::EpochOutOfBounds)
        }
    }

    /// Return the list of ``(committee, shard)`` tuples for the ``slot``.
    ///
    /// Note: There are two possible shufflings for crosslink committees for a
    /// `slot` in the next epoch: with and without a `registry_change`
    ///
    /// Note: does not utilize the cache, `get_crosslink_committees_at_slot` is an equivalent
    /// function which uses the cache.
    ///
    /// Spec v0.2.0
    pub(crate) fn calculate_crosslink_committees_at_slot(
        &self,
        slot: Slot,
        registry_change: bool,
        shuffling: Vec<Vec<usize>>,
        spec: &ChainSpec,
    ) -> Result<Vec<(Vec<usize>, u64)>, Error> {
        let (committees_per_epoch, _seed, _shuffling_epoch, shuffling_start_shard) =
            self.get_committee_params_at_slot(slot, registry_change, spec)?;

        let offset = slot.as_u64() % spec.epoch_length;
        let committees_per_slot = committees_per_epoch / spec.epoch_length;
        let slot_start_shard =
            (shuffling_start_shard + committees_per_slot * offset) % spec.shard_count;

        let mut crosslinks_at_slot = vec![];
        for i in 0..committees_per_slot {
            let tuple = (
                shuffling[(committees_per_slot * offset + i) as usize].clone(),
                (slot_start_shard + i) % spec.shard_count,
            );
            crosslinks_at_slot.push(tuple)
        }
        Ok(crosslinks_at_slot)
    }

    /// Returns the `slot`, `shard` and `committee_index` for which a validator must produce an
    /// attestation.
    ///
    /// Only reads the current epoch.
    ///
    /// Note: Utilizes the cache and will fail if the appropriate cache is not initialized.
    ///
    /// Spec v0.2.0
    pub fn attestation_slot_and_shard_for_validator(
        &self,
        validator_index: usize,
        _spec: &ChainSpec,
    ) -> Result<Option<(Slot, u64, u64)>, Error> {
        let cache = self.cache(RelativeEpoch::Current)?;

        Ok(cache
            .attestation_duty_map
            .get(&(validator_index as u64))
            .and_then(|tuple| Some(*tuple)))
    }

    /// An entry or exit triggered in the ``epoch`` given by the input takes effect at
    /// the epoch given by the output.
    ///
    /// Spec v0.2.0
    pub fn get_entry_exit_effect_epoch(&self, epoch: Epoch, spec: &ChainSpec) -> Epoch {
        epoch + 1 + spec.entry_exit_delay
    }

    /// Returns the beacon proposer index for the `slot`.
    ///
    /// If the state does not contain an index for a beacon proposer at the requested `slot`, then `None` is returned.
    ///
    /// Spec v0.2.0
    pub fn get_beacon_proposer_index(&self, slot: Slot, spec: &ChainSpec) -> Result<usize, Error> {
        let committees = self.get_crosslink_committees_at_slot(slot, spec)?;
        trace!(
            "get_beacon_proposer_index: slot: {}, committees_count: {}",
            slot,
            committees.len()
        );
        committees
            .first()
            .ok_or(Error::InsufficientValidators)
            .and_then(|(first_committee, _)| {
                let index = slot
                    .as_usize()
                    .checked_rem(first_committee.len())
                    .ok_or(Error::InsufficientValidators)?;
                Ok(first_committee[index])
            })
    }

    /// Process the penalties and prepare the validators who are eligible to withdrawal.
    ///
    /// Spec v0.2.0
    pub fn process_penalties_and_exits(&mut self, spec: &ChainSpec) {
        let current_epoch = self.current_epoch(spec);
        let active_validator_indices =
            get_active_validator_indices(&self.validator_registry, current_epoch);
        let total_balance = self.get_total_balance(&active_validator_indices[..], spec);

        for index in 0..self.validator_balances.len() {
            let validator = &self.validator_registry[index];

            if current_epoch
                == validator.penalized_epoch + Epoch::from(spec.latest_penalized_exit_length / 2)
            {
                let epoch_index: usize =
                    current_epoch.as_usize() % spec.latest_penalized_exit_length;

                let total_at_start = self.latest_penalized_balances
                    [(epoch_index + 1) % spec.latest_penalized_exit_length];
                let total_at_end = self.latest_penalized_balances[epoch_index];
                let total_penalities = total_at_end.saturating_sub(total_at_start);
                let penalty = self.get_effective_balance(index, spec)
                    * std::cmp::min(total_penalities * 3, total_balance)
                    / total_balance;
                safe_sub_assign!(self.validator_balances[index], penalty);
            }
        }

        let eligible = |index: usize| {
            let validator = &self.validator_registry[index];

            if validator.penalized_epoch <= current_epoch {
                let penalized_withdrawal_epochs = spec.latest_penalized_exit_length / 2;
                current_epoch >= validator.penalized_epoch + penalized_withdrawal_epochs as u64
            } else {
                current_epoch >= validator.exit_epoch + spec.min_validator_withdrawal_epochs
            }
        };

        let mut eligable_indices: Vec<usize> = (0..self.validator_registry.len())
            .filter(|i| eligible(*i))
            .collect();
        eligable_indices.sort_by_key(|i| self.validator_registry[*i].exit_epoch);
        for (withdrawn_so_far, index) in eligable_indices.iter().enumerate() {
            self.prepare_validator_for_withdrawal(*index);
            if withdrawn_so_far as u64 >= spec.max_withdrawals_per_epoch {
                break;
            }
        }
    }

    /// Return the randao mix at a recent ``epoch``.
    ///
    /// Returns `None` if the epoch is out-of-bounds of `self.latest_randao_mixes`.
    ///
    /// Spec v0.2.0
    pub fn get_randao_mix(&self, epoch: Epoch, spec: &ChainSpec) -> Option<&Hash256> {
        self.latest_randao_mixes
            .get(epoch.as_usize() % spec.latest_randao_mixes_length)
    }

    /// Update validator registry, activating/exiting validators if possible.
    ///
    /// Spec v0.2.0
    pub fn update_validator_registry(&mut self, spec: &ChainSpec) {
        let current_epoch = self.current_epoch(spec);
        let active_validator_indices =
            get_active_validator_indices(&self.validator_registry, current_epoch);
        let total_balance = self.get_total_balance(&active_validator_indices[..], spec);

        let max_balance_churn = std::cmp::max(
            spec.max_deposit_amount,
            total_balance / (2 * spec.max_balance_churn_quotient),
        );

        let mut balance_churn = 0;
        for index in 0..self.validator_registry.len() {
            let validator = &self.validator_registry[index];

            if (validator.activation_epoch > self.get_entry_exit_effect_epoch(current_epoch, spec))
                && self.validator_balances[index] >= spec.max_deposit_amount
            {
                balance_churn += self.get_effective_balance(index, spec);
                if balance_churn > max_balance_churn {
                    break;
                }
                self.activate_validator(index, false, spec);
            }
        }

        let mut balance_churn = 0;
        for index in 0..self.validator_registry.len() {
            let validator = &self.validator_registry[index];

            if (validator.exit_epoch > self.get_entry_exit_effect_epoch(current_epoch, spec))
                && validator.status_flags == Some(StatusFlags::InitiatedExit)
            {
                balance_churn += self.get_effective_balance(index, spec);
                if balance_churn > max_balance_churn {
                    break;
                }

                self.exit_validator(index, spec);
            }
        }

        self.validator_registry_update_epoch = current_epoch;
    }

    /// Confirm validator owns PublicKey
<<<<<<< HEAD
=======
    ///
    /// Spec v0.2.0
>>>>>>> 4c3b0a65
    pub fn validate_proof_of_possession(
        &self,
        pubkey: PublicKey,
        proof_of_possession: Signature,
        withdrawal_credentials: Hash256,
        spec: &ChainSpec,
    ) -> bool {
        let proof_of_possession_data = DepositInput {
            pubkey: pubkey.clone(),
            withdrawal_credentials,
<<<<<<< HEAD
            proof_of_possession: proof_of_possession.clone(),
=======
            proof_of_possession: Signature::empty_signature(),
>>>>>>> 4c3b0a65
        };

        proof_of_possession.verify(
            &proof_of_possession_data.hash_tree_root(),
            self.fork
                .get_domain(self.slot.epoch(spec.epoch_length), spec.domain_deposit),
            &pubkey,
        )
    }

<<<<<<< HEAD
=======
    /// Process multiple deposits in sequence.
    ///
    /// Builds a hashmap of validator pubkeys to validator index and passes it to each successive
    /// call to `process_deposit(..)`. This requires much less computation than successive calls to
    /// `process_deposits(..)` without the hashmap.
    ///
    /// Spec v0.2.0
    pub fn process_deposits(
        &mut self,
        deposits: Vec<&DepositData>,
        spec: &ChainSpec,
    ) -> Vec<usize> {
        let mut added_indices = vec![];
        let mut pubkey_map: HashMap<PublicKey, usize> = HashMap::new();

        for (i, validator) in self.validator_registry.iter().enumerate() {
            pubkey_map.insert(validator.pubkey.clone(), i);
        }

        for deposit_data in deposits {
            let result = self.process_deposit(
                deposit_data.deposit_input.pubkey.clone(),
                deposit_data.amount,
                deposit_data.deposit_input.proof_of_possession.clone(),
                deposit_data.deposit_input.withdrawal_credentials,
                Some(&pubkey_map),
                spec,
            );
            if let Ok(index) = result {
                added_indices.push(index);
            }
        }
        added_indices
    }

>>>>>>> 4c3b0a65
    /// Process a validator deposit, returning the validator index if the deposit is valid.
    ///
    /// Optionally accepts a hashmap of all validator pubkeys to their validator index. Without
    /// this hashmap, each call to `process_deposits` requires an iteration though
    /// `self.validator_registry`. This becomes highly inefficient at scale.
    ///
    /// Spec v0.2.0
    pub fn process_deposit(
        &mut self,
        pubkey: PublicKey,
        amount: u64,
        proof_of_possession: Signature,
        withdrawal_credentials: Hash256,
        pubkey_map: Option<&HashMap<PublicKey, usize>>,
        spec: &ChainSpec,
    ) -> Result<usize, ()> {
        // TODO: update proof of possession to function written above (
        // requires bls::create_proof_of_possession to be updated
        // https://github.com/sigp/lighthouse/issues/239
        if !verify_proof_of_possession(&proof_of_possession, &pubkey)
        //if !self.validate_proof_of_possession(
        //    pubkey.clone(),
        //    proof_of_possession,
        //    withdrawal_credentials,
        //    &spec,
        //    )
        {
            return Err(());
        }

        let validator_index = if let Some(pubkey_map) = pubkey_map {
            pubkey_map.get(&pubkey).and_then(|i| Some(*i))
        } else {
            self.validator_registry
                .iter()
                .position(|v| v.pubkey == pubkey)
        };

        if let Some(index) = validator_index {
            if self.validator_registry[index].withdrawal_credentials == withdrawal_credentials {
                safe_add_assign!(self.validator_balances[index], amount);
                Ok(index)
            } else {
                Err(())
            }
        } else {
            let validator = Validator {
                pubkey,
                withdrawal_credentials,
                activation_epoch: spec.far_future_epoch,
                exit_epoch: spec.far_future_epoch,
                withdrawal_epoch: spec.far_future_epoch,
                penalized_epoch: spec.far_future_epoch,
                status_flags: None,
            };
            self.validator_registry.push(validator);
            self.validator_balances.push(amount);
            Ok(self.validator_registry.len() - 1)
        }
    }

    /// Activate the validator of the given ``index``.
    ///
    /// Spec v0.2.0
    pub fn activate_validator(
        &mut self,
        validator_index: usize,
        is_genesis: bool,
        spec: &ChainSpec,
    ) {
        let current_epoch = self.current_epoch(spec);

        self.validator_registry[validator_index].activation_epoch = if is_genesis {
            spec.genesis_epoch
        } else {
            self.get_entry_exit_effect_epoch(current_epoch, spec)
        }
    }

    /// Initiate an exit for the validator of the given `index`.
    ///
    /// Spec v0.2.0
    pub fn initiate_validator_exit(&mut self, validator_index: usize) {
        // TODO: the spec does an `|=` here, ensure this isn't buggy.
        self.validator_registry[validator_index].status_flags = Some(StatusFlags::InitiatedExit);
    }

    /// Exit the validator of the given `index`.
    ///
    /// Spec v0.2.0
    fn exit_validator(&mut self, validator_index: usize, spec: &ChainSpec) {
        let current_epoch = self.current_epoch(spec);

        if self.validator_registry[validator_index].exit_epoch
            <= self.get_entry_exit_effect_epoch(current_epoch, spec)
        {
            return;
        }

        self.validator_registry[validator_index].exit_epoch =
            self.get_entry_exit_effect_epoch(current_epoch, spec);
    }

    ///  Penalize the validator of the given ``index``.
    ///
    ///  Exits the validator and assigns its effective balance to the block producer for this
    ///  state.
    ///
    /// Spec v0.2.0
    pub fn penalize_validator(
        &mut self,
        validator_index: usize,
        spec: &ChainSpec,
    ) -> Result<(), Error> {
        self.exit_validator(validator_index, spec);
        let current_epoch = self.current_epoch(spec);

        self.latest_penalized_balances
            [current_epoch.as_usize() % spec.latest_penalized_exit_length] +=
            self.get_effective_balance(validator_index, spec);

        let whistleblower_index = self.get_beacon_proposer_index(self.slot, spec)?;
        let whistleblower_reward = self.get_effective_balance(validator_index, spec);
        safe_add_assign!(
            self.validator_balances[whistleblower_index as usize],
            whistleblower_reward
        );
        safe_sub_assign!(
            self.validator_balances[validator_index],
            whistleblower_reward
        );
        self.validator_registry[validator_index].penalized_epoch = current_epoch;
        Ok(())
    }

    /// Initiate an exit for the validator of the given `index`.
    ///
    /// Spec v0.2.0
    pub fn prepare_validator_for_withdrawal(&mut self, validator_index: usize) {
        //TODO: we're not ANDing here, we're setting. Potentially wrong.
        self.validator_registry[validator_index].status_flags = Some(StatusFlags::Withdrawable);
    }

    /// Iterate through the validator registry and eject active validators with balance below
    /// ``EJECTION_BALANCE``.
    ///
    /// Spec v0.2.0
    pub fn process_ejections(&mut self, spec: &ChainSpec) {
        for validator_index in
            get_active_validator_indices(&self.validator_registry, self.current_epoch(spec))
        {
            if self.validator_balances[validator_index] < spec.ejection_balance {
                self.exit_validator(validator_index, spec)
            }
        }
    }

    /// Returns the penality that should be applied to some validator for inactivity.
    ///
    /// Note: this is defined "inline" in the spec, not as a helper function.
    ///
    /// Spec v0.2.0
    pub fn inactivity_penalty(
        &self,
        validator_index: usize,
        epochs_since_finality: Epoch,
        base_reward_quotient: u64,
        spec: &ChainSpec,
    ) -> u64 {
        let effective_balance = self.get_effective_balance(validator_index, spec);
        self.base_reward(validator_index, base_reward_quotient, spec)
            + effective_balance * epochs_since_finality.as_u64()
                / spec.inactivity_penalty_quotient
                / 2
    }

    /// Returns the distance between the first included attestation for some validator and this
    /// slot.
    ///
    /// Note: In the spec this is defined "inline", not as a helper function.
    ///
    /// Spec v0.2.0
    pub fn inclusion_distance(
        &self,
        attestations: &[&PendingAttestation],
        validator_index: usize,
        spec: &ChainSpec,
    ) -> Result<u64, InclusionError> {
        let attestation =
            self.earliest_included_attestation(attestations, validator_index, spec)?;
        Ok((attestation.inclusion_slot - attestation.data.slot).as_u64())
    }

    /// Returns the slot of the earliest included attestation for some validator.
    ///
    /// Note: In the spec this is defined "inline", not as a helper function.
    ///
    /// Spec v0.2.0
    pub fn inclusion_slot(
        &self,
        attestations: &[&PendingAttestation],
        validator_index: usize,
        spec: &ChainSpec,
    ) -> Result<Slot, InclusionError> {
        let attestation =
            self.earliest_included_attestation(attestations, validator_index, spec)?;
        Ok(attestation.inclusion_slot)
    }

    /// Finds the earliest included attestation for some validator.
    ///
    /// Note: In the spec this is defined "inline", not as a helper function.
    ///
    /// Spec v0.2.0
    fn earliest_included_attestation(
        &self,
        attestations: &[&PendingAttestation],
        validator_index: usize,
        spec: &ChainSpec,
    ) -> Result<PendingAttestation, InclusionError> {
        let mut included_attestations = vec![];

        for (i, a) in attestations.iter().enumerate() {
            let participants =
                self.get_attestation_participants(&a.data, &a.aggregation_bitfield, spec)?;
            if participants.iter().any(|i| *i == validator_index) {
                included_attestations.push(i);
            }
        }

        let earliest_attestation_index = included_attestations
            .iter()
            .min_by_key(|i| attestations[**i].inclusion_slot)
            .ok_or_else(|| InclusionError::NoAttestationsForValidator)?;
        Ok(attestations[*earliest_attestation_index].clone())
    }

    /// Returns the base reward for some validator.
    ///
    /// Note: In the spec this is defined "inline", not as a helper function.
    ///
    /// Spec v0.2.0
    pub fn base_reward(
        &self,
        validator_index: usize,
        base_reward_quotient: u64,
        spec: &ChainSpec,
    ) -> u64 {
        self.get_effective_balance(validator_index, spec) / base_reward_quotient / 5
    }

    /// Return the combined effective balance of an array of validators.
    ///
    /// Spec v0.2.0
    pub fn get_total_balance(&self, validator_indices: &[usize], spec: &ChainSpec) -> u64 {
        validator_indices
            .iter()
            .fold(0, |acc, i| acc + self.get_effective_balance(*i, spec))
    }

    /// Return the effective balance (also known as "balance at stake") for a validator with the given ``index``.
    ///
    /// Spec v0.2.0
    pub fn get_effective_balance(&self, validator_index: usize, spec: &ChainSpec) -> u64 {
        std::cmp::min(
            self.validator_balances[validator_index],
            spec.max_deposit_amount,
        )
    }

    /// Return the block root at a recent `slot`.
    ///
    /// Spec v0.2.0
    pub fn get_block_root(&self, slot: Slot, spec: &ChainSpec) -> Option<&Hash256> {
        self.latest_block_roots
            .get(slot.as_usize() % spec.latest_block_roots_length)
    }

    pub fn get_attestation_participants_union(
        &self,
        attestations: &[&PendingAttestation],
        spec: &ChainSpec,
    ) -> Result<Vec<usize>, Error> {
        let mut all_participants = attestations
            .iter()
            .try_fold::<_, _, Result<Vec<usize>, Error>>(vec![], |mut acc, a| {
                acc.append(&mut self.get_attestation_participants(
                    &a.data,
                    &a.aggregation_bitfield,
                    spec,
                )?);
                Ok(acc)
            })?;
        all_participants.sort_unstable();
        all_participants.dedup();
        Ok(all_participants)
    }

    /// Returns the list of validator indices which participiated in the attestation.
    ///
    /// Note: Utilizes the cache and will fail if the appropriate cache is not initialized.
    ///
    /// Spec v0.2.0
    pub fn get_attestation_participants(
        &self,
        attestation_data: &AttestationData,
        bitfield: &Bitfield,
        spec: &ChainSpec,
    ) -> Result<Vec<usize>, Error> {
        let epoch = attestation_data.slot.epoch(spec.epoch_length);
        let relative_epoch = self.relative_epoch(epoch, spec)?;
        let cache = self.cache(relative_epoch)?;

        let (committee_slot_index, committee_index) = cache
            .shard_committee_index_map
            .get(&attestation_data.shard)
            .ok_or_else(|| Error::ShardOutOfBounds)?;
        let (committee, shard) = &cache.committees[*committee_slot_index][*committee_index];

        assert_eq!(*shard, attestation_data.shard, "Bad epoch cache build.");

        let mut participants = vec![];
        for (i, validator_index) in committee.iter().enumerate() {
            if bitfield.get(i).unwrap() {
                participants.push(*validator_index);
            }
        }

        Ok(participants)
    }
}

fn hash_tree_root<T: TreeHash>(input: Vec<T>) -> Hash256 {
    Hash256::from(&input.hash_tree_root()[..])
}

impl From<Error> for InclusionError {
    fn from(e: Error) -> InclusionError {
        InclusionError::Error(e)
    }
}

impl Encodable for BeaconState {
    fn ssz_append(&self, s: &mut SszStream) {
        s.append(&self.slot);
        s.append(&self.genesis_time);
        s.append(&self.fork);
        s.append(&self.validator_registry);
        s.append(&self.validator_balances);
        s.append(&self.validator_registry_update_epoch);
        s.append(&self.latest_randao_mixes);
        s.append(&self.previous_epoch_start_shard);
        s.append(&self.current_epoch_start_shard);
        s.append(&self.previous_calculation_epoch);
        s.append(&self.current_calculation_epoch);
        s.append(&self.previous_epoch_seed);
        s.append(&self.current_epoch_seed);
        s.append(&self.previous_justified_epoch);
        s.append(&self.justified_epoch);
        s.append(&self.justification_bitfield);
        s.append(&self.finalized_epoch);
        s.append(&self.latest_crosslinks);
        s.append(&self.latest_block_roots);
        s.append(&self.latest_index_roots);
        s.append(&self.latest_penalized_balances);
        s.append(&self.latest_attestations);
        s.append(&self.batched_block_roots);
        s.append(&self.latest_eth1_data);
        s.append(&self.eth1_data_votes);
    }
}

impl Decodable for BeaconState {
    fn ssz_decode(bytes: &[u8], i: usize) -> Result<(Self, usize), DecodeError> {
        let (slot, i) = <_>::ssz_decode(bytes, i)?;
        let (genesis_time, i) = <_>::ssz_decode(bytes, i)?;
        let (fork, i) = <_>::ssz_decode(bytes, i)?;
        let (validator_registry, i) = <_>::ssz_decode(bytes, i)?;
        let (validator_balances, i) = <_>::ssz_decode(bytes, i)?;
        let (validator_registry_update_epoch, i) = <_>::ssz_decode(bytes, i)?;
        let (latest_randao_mixes, i) = <_>::ssz_decode(bytes, i)?;
        let (previous_epoch_start_shard, i) = <_>::ssz_decode(bytes, i)?;
        let (current_epoch_start_shard, i) = <_>::ssz_decode(bytes, i)?;
        let (previous_calculation_epoch, i) = <_>::ssz_decode(bytes, i)?;
        let (current_calculation_epoch, i) = <_>::ssz_decode(bytes, i)?;
        let (previous_epoch_seed, i) = <_>::ssz_decode(bytes, i)?;
        let (current_epoch_seed, i) = <_>::ssz_decode(bytes, i)?;
        let (previous_justified_epoch, i) = <_>::ssz_decode(bytes, i)?;
        let (justified_epoch, i) = <_>::ssz_decode(bytes, i)?;
        let (justification_bitfield, i) = <_>::ssz_decode(bytes, i)?;
        let (finalized_epoch, i) = <_>::ssz_decode(bytes, i)?;
        let (latest_crosslinks, i) = <_>::ssz_decode(bytes, i)?;
        let (latest_block_roots, i) = <_>::ssz_decode(bytes, i)?;
        let (latest_index_roots, i) = <_>::ssz_decode(bytes, i)?;
        let (latest_penalized_balances, i) = <_>::ssz_decode(bytes, i)?;
        let (latest_attestations, i) = <_>::ssz_decode(bytes, i)?;
        let (batched_block_roots, i) = <_>::ssz_decode(bytes, i)?;
        let (latest_eth1_data, i) = <_>::ssz_decode(bytes, i)?;
        let (eth1_data_votes, i) = <_>::ssz_decode(bytes, i)?;

        Ok((
            Self {
                slot,
                genesis_time,
                fork,
                validator_registry,
                validator_balances,
                validator_registry_update_epoch,
                latest_randao_mixes,
                previous_epoch_start_shard,
                current_epoch_start_shard,
                previous_calculation_epoch,
                current_calculation_epoch,
                previous_epoch_seed,
                current_epoch_seed,
                previous_justified_epoch,
                justified_epoch,
                justification_bitfield,
                finalized_epoch,
                latest_crosslinks,
                latest_block_roots,
                latest_index_roots,
                latest_penalized_balances,
                latest_attestations,
                batched_block_roots,
                latest_eth1_data,
                eth1_data_votes,
                cache_index_offset: 0,
                caches: vec![EpochCache::empty(); CACHED_EPOCHS],
            },
            i,
        ))
    }
}

impl TreeHash for BeaconState {
    fn hash_tree_root_internal(&self) -> Vec<u8> {
        let mut result: Vec<u8> = vec![];
        result.append(&mut self.slot.hash_tree_root_internal());
        result.append(&mut self.genesis_time.hash_tree_root_internal());
        result.append(&mut self.fork.hash_tree_root_internal());
        result.append(&mut self.validator_registry.hash_tree_root_internal());
        result.append(&mut self.validator_balances.hash_tree_root_internal());
        result.append(
            &mut self
                .validator_registry_update_epoch
                .hash_tree_root_internal(),
        );
        result.append(&mut self.latest_randao_mixes.hash_tree_root_internal());
        result.append(&mut self.previous_epoch_start_shard.hash_tree_root_internal());
        result.append(&mut self.current_epoch_start_shard.hash_tree_root_internal());
        result.append(&mut self.previous_calculation_epoch.hash_tree_root_internal());
        result.append(&mut self.current_calculation_epoch.hash_tree_root_internal());
        result.append(&mut self.previous_epoch_seed.hash_tree_root_internal());
        result.append(&mut self.current_epoch_seed.hash_tree_root_internal());
        result.append(&mut self.previous_justified_epoch.hash_tree_root_internal());
        result.append(&mut self.justified_epoch.hash_tree_root_internal());
        result.append(&mut self.justification_bitfield.hash_tree_root_internal());
        result.append(&mut self.finalized_epoch.hash_tree_root_internal());
        result.append(&mut self.latest_crosslinks.hash_tree_root_internal());
        result.append(&mut self.latest_block_roots.hash_tree_root_internal());
        result.append(&mut self.latest_index_roots.hash_tree_root_internal());
        result.append(&mut self.latest_penalized_balances.hash_tree_root_internal());
        result.append(&mut self.latest_attestations.hash_tree_root_internal());
        result.append(&mut self.batched_block_roots.hash_tree_root_internal());
        result.append(&mut self.latest_eth1_data.hash_tree_root_internal());
        result.append(&mut self.eth1_data_votes.hash_tree_root_internal());
        hash(&result)
    }
}

impl<T: RngCore> TestRandom<T> for BeaconState {
    fn random_for_test(rng: &mut T) -> Self {
        Self {
            slot: <_>::random_for_test(rng),
            genesis_time: <_>::random_for_test(rng),
            fork: <_>::random_for_test(rng),
            validator_registry: <_>::random_for_test(rng),
            validator_balances: <_>::random_for_test(rng),
            validator_registry_update_epoch: <_>::random_for_test(rng),
            latest_randao_mixes: <_>::random_for_test(rng),
            previous_epoch_start_shard: <_>::random_for_test(rng),
            current_epoch_start_shard: <_>::random_for_test(rng),
            previous_calculation_epoch: <_>::random_for_test(rng),
            current_calculation_epoch: <_>::random_for_test(rng),
            previous_epoch_seed: <_>::random_for_test(rng),
            current_epoch_seed: <_>::random_for_test(rng),
            previous_justified_epoch: <_>::random_for_test(rng),
            justified_epoch: <_>::random_for_test(rng),
            justification_bitfield: <_>::random_for_test(rng),
            finalized_epoch: <_>::random_for_test(rng),
            latest_crosslinks: <_>::random_for_test(rng),
            latest_block_roots: <_>::random_for_test(rng),
            latest_index_roots: <_>::random_for_test(rng),
            latest_penalized_balances: <_>::random_for_test(rng),
            latest_attestations: <_>::random_for_test(rng),
            batched_block_roots: <_>::random_for_test(rng),
            latest_eth1_data: <_>::random_for_test(rng),
            eth1_data_votes: <_>::random_for_test(rng),
            cache_index_offset: 0,
            caches: vec![EpochCache::empty(); CACHED_EPOCHS],
        }
    }
}<|MERGE_RESOLUTION|>--- conflicted
+++ resolved
@@ -2,13 +2,8 @@
 use crate::test_utils::TestRandom;
 use crate::{
     validator::StatusFlags, validator_registry::get_active_validator_indices, AttestationData,
-<<<<<<< HEAD
-    Bitfield, ChainSpec, Crosslink, Deposit, DepositInput, Epoch, Eth1Data, Eth1DataVote, Fork,
-    Hash256, PendingAttestation, PublicKey, Signature, Slot, Validator,
-=======
     Bitfield, ChainSpec, Crosslink, Deposit, DepositData, DepositInput, Epoch, Eth1Data,
     Eth1DataVote, Fork, Hash256, PendingAttestation, PublicKey, Signature, Slot, Validator,
->>>>>>> 4c3b0a65
 };
 use bls::verify_proof_of_possession;
 use honey_badger_split::SplitExt;
@@ -546,7 +541,6 @@
         &self,
         slot: Slot,
         registry_change: bool,
-
         spec: &ChainSpec,
     ) -> Result<(u64, Hash256, Epoch, u64), Error> {
         let epoch = slot.epoch(spec.epoch_length);
@@ -800,11 +794,8 @@
     }
 
     /// Confirm validator owns PublicKey
-<<<<<<< HEAD
-=======
-    ///
-    /// Spec v0.2.0
->>>>>>> 4c3b0a65
+    ///
+    /// Spec v0.2.0
     pub fn validate_proof_of_possession(
         &self,
         pubkey: PublicKey,
@@ -815,11 +806,7 @@
         let proof_of_possession_data = DepositInput {
             pubkey: pubkey.clone(),
             withdrawal_credentials,
-<<<<<<< HEAD
-            proof_of_possession: proof_of_possession.clone(),
-=======
             proof_of_possession: Signature::empty_signature(),
->>>>>>> 4c3b0a65
         };
 
         proof_of_possession.verify(
@@ -830,8 +817,6 @@
         )
     }
 
-<<<<<<< HEAD
-=======
     /// Process multiple deposits in sequence.
     ///
     /// Builds a hashmap of validator pubkeys to validator index and passes it to each successive
@@ -867,7 +852,6 @@
         added_indices
     }
 
->>>>>>> 4c3b0a65
     /// Process a validator deposit, returning the validator index if the deposit is valid.
     ///
     /// Optionally accepts a hashmap of all validator pubkeys to their validator index. Without
