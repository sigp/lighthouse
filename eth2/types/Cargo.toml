[package]
name = "types"
version = "0.1.0"
authors = ["Paul Hauner <paul@paulhauner.com>", "Age Manning <Age@AgeManning.com>"]
edition = "2018"

[dependencies]
bls = { path = "../utils/bls" }
compare_fields = { path = "../utils/compare_fields" }
compare_fields_derive = { path = "../utils/compare_fields_derive" }
dirs = "2.0.2"
derivative = "1.0.3"
eth2_interop_keypairs = { path = "../utils/eth2_interop_keypairs" }
ethereum-types = "0.8.0"
eth2_hashing = "0.1.0"
hex = "0.3"
int_to_bytes = { path = "../utils/int_to_bytes" }
<<<<<<< HEAD
log = "0.4"
merkle_proof = { path = "../utils/merkle_proof" }
rayon = "1.0"
rand = "0.5.5"
serde = "1.0"
serde_derive = "1.0"
slog = "^2.2.3"
eth2_ssz = "0.1"
eth2_ssz_derive = "0.1"
=======
log = "0.4.8"
rayon = "1.2.0"
rand = "0.7.2"
serde = "1.0.102"
serde_derive = "1.0.102"
slog = "2.5.2"
eth2_ssz = "0.1.2"
eth2_ssz_derive = "0.1.0"
>>>>>>> 83c571d6
eth2_ssz_types = { path = "../utils/ssz_types" }
swap_or_not_shuffle = { path = "../utils/swap_or_not_shuffle" }
test_random_derive = { path = "../utils/test_random_derive" }
tree_hash = "0.1.0"
tree_hash_derive = "0.2"
rand_xorshift = "0.2.0"

[dev-dependencies]
env_logger = "0.7.1"
serde_json = "1.0.41"<|MERGE_RESOLUTION|>--- conflicted
+++ resolved
@@ -15,18 +15,8 @@
 eth2_hashing = "0.1.0"
 hex = "0.3"
 int_to_bytes = { path = "../utils/int_to_bytes" }
-<<<<<<< HEAD
-log = "0.4"
+log = "0.4.8"
 merkle_proof = { path = "../utils/merkle_proof" }
-rayon = "1.0"
-rand = "0.5.5"
-serde = "1.0"
-serde_derive = "1.0"
-slog = "^2.2.3"
-eth2_ssz = "0.1"
-eth2_ssz_derive = "0.1"
-=======
-log = "0.4.8"
 rayon = "1.2.0"
 rand = "0.7.2"
 serde = "1.0.102"
@@ -34,7 +24,6 @@
 slog = "2.5.2"
 eth2_ssz = "0.1.2"
 eth2_ssz_derive = "0.1.0"
->>>>>>> 83c571d6
 eth2_ssz_types = { path = "../utils/ssz_types" }
 swap_or_not_shuffle = { path = "../utils/swap_or_not_shuffle" }
 test_random_derive = { path = "../utils/test_random_derive" }
