[package]
name = "types"
version = "0.2.0"
authors = ["Paul Hauner <paul@paulhauner.com>", "Age Manning <Age@AgeManning.com>"]
edition = "2018"

[[bench]]
name = "benches"
harness = false

[dependencies]
bls = { path = "../utils/bls" }
compare_fields = { path = "../utils/compare_fields" }
compare_fields_derive = { path = "../utils/compare_fields_derive" }
dirs = "2.0.2"
derivative = "2.1.1"
eth2_interop_keypairs = { path = "../utils/eth2_interop_keypairs" }
ethereum-types = "0.9.1"
eth2_hashing = "0.1.0"
hex = "0.4.2"
int_to_bytes = { path = "../utils/int_to_bytes" }
log = "0.4.8"
merkle_proof = { path = "../utils/merkle_proof" }
rayon = "1.3.0"
rand = "0.7.3"
safe_arith = { path = "../utils/safe_arith" }
serde = "1.0.110"
serde_derive = "1.0.110"
slog = "2.5.2"
eth2_ssz = "0.1.2"
eth2_ssz_derive = "0.1.0"
eth2_ssz_types = { path = "../utils/ssz_types" }
swap_or_not_shuffle = { path = "../utils/swap_or_not_shuffle" }
test_random_derive = { path = "../utils/test_random_derive" }
tree_hash = "0.1.0"
tree_hash_derive = "0.2.0"
rand_xorshift = "0.2.0"
cached_tree_hash = { path = "../utils/cached_tree_hash" }
serde_yaml = "0.8.11"
tempfile = "3.1.0"
<<<<<<< HEAD
rusqlite = { version = "0.22.0", features = ["bundled"], optional = true }
arbitrary = { version = "0.4", features = ["derive"], optional = true }
=======
arbitrary = { version = "0.4.4", features = ["derive"], optional = true }
>>>>>>> b6408805

[dev-dependencies]
env_logger = "0.7.1"
serde_json = "1.0.52"
criterion = "0.3.2"

[features]
default = ["sqlite"]
sqlite = ["rusqlite"]
arbitrary-fuzz = [
  "arbitrary",
  "ethereum-types/arbitrary",
  "bls/arbitrary",
  "eth2_ssz/arbitrary",
  "eth2_ssz_types/arbitrary",
  "merkle_proof/arbitrary",
  "swap_or_not_shuffle/arbitrary",
  "tree_hash/arbitrary",
]<|MERGE_RESOLUTION|>--- conflicted
+++ resolved
@@ -38,12 +38,8 @@
 cached_tree_hash = { path = "../utils/cached_tree_hash" }
 serde_yaml = "0.8.11"
 tempfile = "3.1.0"
-<<<<<<< HEAD
 rusqlite = { version = "0.22.0", features = ["bundled"], optional = true }
-arbitrary = { version = "0.4", features = ["derive"], optional = true }
-=======
 arbitrary = { version = "0.4.4", features = ["derive"], optional = true }
->>>>>>> b6408805
 
 [dev-dependencies]
 env_logger = "0.7.1"
