[package]
name = "merkle_proof"
version = "0.1.0"
authors = ["Michael Sproul <michael@sigmaprime.io>"]
edition = "2018"

[dependencies]
<<<<<<< HEAD
ethereum-types = "0.5"
eth2_hashing = { path = "../eth2_hashing" }
=======
ethereum-types = "0.6"
hashing = { path = "../hashing" }
>>>>>>> 88e89f9a
<|MERGE_RESOLUTION|>--- conflicted
+++ resolved
@@ -5,10 +5,5 @@
 edition = "2018"
 
 [dependencies]
-<<<<<<< HEAD
-ethereum-types = "0.5"
-eth2_hashing = { path = "../eth2_hashing" }
-=======
 ethereum-types = "0.6"
-hashing = { path = "../hashing" }
->>>>>>> 88e89f9a
+eth2_hashing = { path = "../eth2_hashing" }