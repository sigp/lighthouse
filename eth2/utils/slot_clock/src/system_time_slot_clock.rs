--- conflicted
+++ resolved
@@ -42,13 +42,10 @@
 
     fn slot_duration(&self) -> Duration {
         self.clock.slot_duration()
-<<<<<<< HEAD
-=======
     }
 
     fn genesis_slot(&self) -> Slot {
         self.clock.genesis_slot()
->>>>>>> 8b322631
     }
 }
 
