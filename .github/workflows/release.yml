--- conflicted
+++ resolved
@@ -44,12 +44,6 @@
                     -   arch: x86_64-apple-darwin
                         runner: macos-13
                         profile: maxperf
-<<<<<<< HEAD
-=======
-                    -   arch: x86_64-apple-darwin-portable
-                        runner: macos-13
-                        profile: maxperf
->>>>>>> d0602c32
                     -   arch: x86_64-windows
                         runner: ${{ github.repository == 'sigp/lighthouse' && fromJson('["self-hosted", "windows", "release"]') || 'windows-2019'  }}
                         profile: maxperf
