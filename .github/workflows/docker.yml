--- conflicted
+++ resolved
@@ -115,15 +115,9 @@
               with:
                 file: ./Dockerfile.cross
                 context: .
-<<<<<<< HEAD
-                platforms: linux/${SHORT_ARCH}
-                push: true
-                tags: ${IMAGE_NAME}:${VERSION}-${SHORT_ARCH}${VERSION_SUFFIX}${MODERNITY_SUFFIX}${FEATURE_SUFFIX}
-=======
                 platforms: linux/${{ env.SHORT_ARCH }}
                 push: true
                 tags: ${{ env.IMAGE_NAME }}:${{ env.VERSION }}-${{ env.SHORT_ARCH }}${{ env.VERSION_SUFFIX }}${{ env.MODERNITY_SUFFIX }}${{ env.FEATURE_SUFFIX }}
->>>>>>> ab37f02d
 
     build-docker-multiarch:
         name: build-docker-multiarch${{ matrix.modernity }}
