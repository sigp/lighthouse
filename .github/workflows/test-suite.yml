--- conflicted
+++ resolved
@@ -306,19 +306,6 @@
         repo-token: ${{ secrets.GITHUB_TOKEN }}
     - name: Typecheck benchmark code without running it
       run: make check-benches
-<<<<<<< HEAD
-=======
-  check-consensus:
-    name: check-consensus
-    runs-on: ubuntu-latest
-    needs: cargo-fmt
-    steps:
-    - uses: actions/checkout@v3
-    - name: Get latest version of stable Rust
-      run: rustup update stable
-    - name: Typecheck consensus code in strict mode
-      run: make check-consensus
->>>>>>> bf533c8e
   clippy:
     name: clippy
     runs-on: ubuntu-latest
