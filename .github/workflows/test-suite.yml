name: test-suite

on:
  push:
    branches:
      - stable
      - staging
      - trying
      - 'pr/*'
  pull_request:
  merge_group:
env:
  # Deny warnings in CI
  # Disable debug info (see https://github.com/sigp/lighthouse/issues/4005)
  RUSTFLAGS: "-D warnings -C debuginfo=0"
  # The Nightly version used for cargo-udeps, might need updating from time to time.
  PINNED_NIGHTLY: nightly-2023-04-16
  # Prevent Github API rate limiting.
  LIGHTHOUSE_GITHUB_TOKEN: ${{ secrets.GITHUB_TOKEN }}
jobs:
  target-branch-check:
    name: target-branch-check
    runs-on: ubuntu-latest
    if: github.event_name == 'pull_request' || github.event_name == 'merge_group'
    steps:
        - name: Check that the pull request is not targeting the stable branch
          run: test ${{ github.base_ref }} != "stable"
  extract-msrv:
    runs-on: ubuntu-latest
    steps:
    - uses: actions/checkout@v3
    - name: Extract Minimum Supported Rust Version (MSRV)
      run: |
        metadata=$(cargo metadata --no-deps --format-version 1)
        msrv=$(echo $metadata | jq -r '.packages | map(select(.name == "lighthouse")) | .[0].rust_version')
        echo "MSRV=$msrv" >> $GITHUB_OUTPUT
      id: extract_msrv
    outputs:
      MSRV: ${{ steps.extract_msrv.outputs.MSRV }}
  cargo-fmt:
    name: cargo-fmt
    runs-on: ubuntu-latest
    steps:
    - uses: actions/checkout@v3
    - name: Get latest version of stable Rust
      run: rustup update stable
    - name: Check formatting with cargo fmt
      run: make cargo-fmt
  release-tests-ubuntu:
    name: release-tests-ubuntu
    runs-on: ubuntu-latest
    needs: cargo-fmt
    steps:
    - uses: actions/checkout@v3
    - name: Get latest version of stable Rust
      run: rustup update stable
<<<<<<< HEAD
    - name: Install anvil
      run: cargo install --git https://github.com/foundry-rs/foundry --locked anvil
=======
    - name: Install Protoc
      uses: arduino/setup-protoc@e52d9eb8f7b63115df1ac544a1376fdbf5a39612
      with:
        repo-token: ${{ secrets.GITHUB_TOKEN }}
    - name: Install Foundry (anvil)
      uses: foundry-rs/foundry-toolchain@v1
>>>>>>> fc7f1ba6
    - name: Run tests in release
      run: make test-release
  release-tests-windows:
    name: release-tests-windows
    runs-on: windows-2019
    needs: cargo-fmt
    steps:
    - uses: actions/checkout@v3
    - name: Get latest version of stable Rust
      run: rustup update stable
    - name: Use Node.js
      uses: actions/setup-node@v2
      with:
        node-version: '14'
    - name: Install windows build tools
      run: |
        choco install python visualstudio2019-workload-vctools -y
        npm config set msvs_version 2019
    - name: Install Foundry (anvil)
      uses: foundry-rs/foundry-toolchain@v1
    - name: Install make
      run: choco install -y make
    - uses: KyleMayes/install-llvm-action@v1
      with:
        version: "15.0"
        directory: ${{ runner.temp }}/llvm
    - name: Set LIBCLANG_PATH
      run: echo "LIBCLANG_PATH=$((gcm clang).source -replace "clang.exe")" >> $env:GITHUB_ENV
    - name: Run tests in release
      run: make test-release
  beacon-chain-tests:
    name: beacon-chain-tests
    runs-on: ubuntu-latest
    needs: cargo-fmt
    steps:
    - uses: actions/checkout@v3
    - name: Get latest version of stable Rust
      run: rustup update stable
    - name: Run beacon_chain tests for all known forks
      run: make test-beacon-chain
  op-pool-tests:
    name: op-pool-tests
    runs-on: ubuntu-latest
    needs: cargo-fmt
    steps:
    - uses: actions/checkout@v3
    - name: Get latest version of stable Rust
      run: rustup update stable
    - name: Run operation_pool tests for all known forks
      run: make test-op-pool
  slasher-tests:
    name: slasher-tests
    runs-on: ubuntu-latest
    needs: cargo-fmt
    steps:
    - uses: actions/checkout@v3
    - name: Get latest version of stable Rust
      run: rustup update stable
    - name: Run slasher tests for all supported backends
      run: make test-slasher
  debug-tests-ubuntu:
    name: debug-tests-ubuntu
    runs-on: ubuntu-22.04
    needs: cargo-fmt
    steps:
    - uses: actions/checkout@v3
    - name: Get latest version of stable Rust
      run: rustup update stable
<<<<<<< HEAD
    - name: Install anvil
      run: cargo install --git https://github.com/foundry-rs/foundry --locked anvil
=======
    - name: Install Protoc
      uses: arduino/setup-protoc@e52d9eb8f7b63115df1ac544a1376fdbf5a39612
      with:
        repo-token: ${{ secrets.GITHUB_TOKEN }}
    - name: Install Foundry (anvil)
      uses: foundry-rs/foundry-toolchain@v1
>>>>>>> fc7f1ba6
    - name: Run tests in debug
      run: make test-debug
  state-transition-vectors-ubuntu:
    name: state-transition-vectors-ubuntu
    runs-on: ubuntu-latest
    needs: cargo-fmt
    steps:
    - uses: actions/checkout@v3
    - name: Get latest version of stable Rust
      run: rustup update stable
    - name: Run state_transition_vectors in release.
      run: make run-state-transition-tests
  ef-tests-ubuntu:
    name: ef-tests-ubuntu
    runs-on: ubuntu-latest
    needs: cargo-fmt
    steps:
    - uses: actions/checkout@v3
    - name: Get latest version of stable Rust
      run: rustup update stable
    - name: Run consensus-spec-tests with blst, milagro and fake_crypto
      run: make test-ef
  dockerfile-ubuntu:
    name: dockerfile-ubuntu
    runs-on: ubuntu-latest
    needs: cargo-fmt
    steps:
    - uses: actions/checkout@v3
    - name: Get latest version of stable Rust
      run: rustup update stable
    - name: Build the root Dockerfile
      run: docker build --build-arg FEATURES=portable -t lighthouse:local .
    - name: Test the built image
      run: docker run -t lighthouse:local lighthouse --version
  eth1-simulator-ubuntu:
    name: eth1-simulator-ubuntu
    runs-on: ubuntu-latest
    needs: cargo-fmt
    steps:
    - uses: actions/checkout@v3
    - name: Get latest version of stable Rust
      run: rustup update stable
<<<<<<< HEAD
    - name: Install anvil
      run: cargo install --git https://github.com/foundry-rs/foundry --locked anvil
=======
    - name: Install Protoc
      uses: arduino/setup-protoc@e52d9eb8f7b63115df1ac544a1376fdbf5a39612
      with:
        repo-token: ${{ secrets.GITHUB_TOKEN }}
    - name: Install Foundry (anvil)
      uses: foundry-rs/foundry-toolchain@v1
>>>>>>> fc7f1ba6
    - name: Run the beacon chain sim that starts from an eth1 contract
      run: cargo run --release --bin simulator eth1-sim
  merge-transition-ubuntu:
    name: merge-transition-ubuntu
    runs-on: ubuntu-latest
    needs: cargo-fmt
    steps:
    - uses: actions/checkout@v3
    - name: Get latest version of stable Rust
      run: rustup update stable
<<<<<<< HEAD
    - name: Install anvil
      run: cargo install --git https://github.com/foundry-rs/foundry --locked anvil
=======
    - name: Install Protoc
      uses: arduino/setup-protoc@e52d9eb8f7b63115df1ac544a1376fdbf5a39612
      with:
        repo-token: ${{ secrets.GITHUB_TOKEN }}
    - name: Install Foundry (anvil)
      uses: foundry-rs/foundry-toolchain@v1
>>>>>>> fc7f1ba6
    - name: Run the beacon chain sim and go through the merge transition
      run: cargo run --release --bin simulator eth1-sim --post-merge
  no-eth1-simulator-ubuntu:
    name: no-eth1-simulator-ubuntu
    runs-on: ubuntu-latest
    needs: cargo-fmt
    steps:
    - uses: actions/checkout@v3
    - name: Get latest version of stable Rust
      run: rustup update stable
    - name: Run the beacon chain sim without an eth1 connection
      run: cargo run --release --bin simulator no-eth1-sim
  syncing-simulator-ubuntu:
    name: syncing-simulator-ubuntu
    runs-on: ubuntu-latest
    needs: cargo-fmt
    steps:
    - uses: actions/checkout@v3
    - name: Get latest version of stable Rust
      run: rustup update stable
<<<<<<< HEAD
    - name: Install anvil
      run: cargo install --git https://github.com/foundry-rs/foundry --locked anvil
=======
    - name: Install Protoc
      uses: arduino/setup-protoc@e52d9eb8f7b63115df1ac544a1376fdbf5a39612
      with:
        repo-token: ${{ secrets.GITHUB_TOKEN }}
    - name: Install Foundry (anvil)
      uses: foundry-rs/foundry-toolchain@v1
>>>>>>> fc7f1ba6
    - name: Run the syncing simulator
      run: cargo run --release --bin simulator syncing-sim
  doppelganger-protection-test:
    name: doppelganger-protection-test
    runs-on: ubuntu-latest
    needs: cargo-fmt
    steps:
    - uses: actions/checkout@v3
    - name: Get latest version of stable Rust
      run: rustup update stable
    - name: Install geth
      run: |
          sudo add-apt-repository -y ppa:ethereum/ethereum
          sudo apt-get update
          sudo apt-get install ethereum
    - name: Install lighthouse and lcli
      run: |
          make
          make install-lcli
    - name: Run the doppelganger protection failure test script
      run: |
          cd scripts/tests
          ./doppelganger_protection.sh failure genesis.json
    - name: Run the doppelganger protection success test script
      run: |
          cd scripts/tests
          ./doppelganger_protection.sh success genesis.json
  execution-engine-integration-ubuntu:
    name: execution-engine-integration-ubuntu
    runs-on: ubuntu-latest
    needs: cargo-fmt
    steps:
    - uses: actions/checkout@v3
    - uses: actions/setup-go@v3
      with:
        go-version: '1.20'
    - uses: actions/setup-dotnet@v3
      with:
        dotnet-version: '6.0.201'
    - name: Get latest version of stable Rust
      run: rustup update stable
    - name: Run exec engine integration tests in release
      run: make test-exec-engine
  check-benchmarks:
    name: check-benchmarks
    runs-on: ubuntu-latest
    needs: cargo-fmt
    steps:
    - uses: actions/checkout@v3
    - name: Get latest version of stable Rust
      run: rustup update stable
    - name: Typecheck benchmark code without running it
      run: make check-benches
  clippy:
    name: clippy
    runs-on: ubuntu-latest
    needs: cargo-fmt
    steps:
    - uses: actions/checkout@v3
    - name: Get latest version of stable Rust
      run: rustup update stable
    - name: Lint code for quality and style with Clippy
      run: make lint
    - name: Certify Cargo.lock freshness
      run: git diff --exit-code Cargo.lock
  check-msrv:
    name: check-msrv
    runs-on: ubuntu-latest
    needs: [cargo-fmt, extract-msrv]
    steps:
    - uses: actions/checkout@v3
    - name: Install Rust @ MSRV (${{ needs.extract-msrv.outputs.MSRV }})
      run: rustup override set ${{ needs.extract-msrv.outputs.MSRV }}
    - name: Run cargo check
      run: cargo check --workspace
  arbitrary-check:
    name: arbitrary-check
    runs-on: ubuntu-latest
    needs: cargo-fmt
    steps:
    - uses: actions/checkout@v3
    - name: Get latest version of stable Rust
      run: rustup update stable
    - name: Validate state_processing feature arbitrary-fuzz
      run:  make arbitrary-fuzz
  cargo-audit:
    name: cargo-audit
    runs-on: ubuntu-latest
    needs: cargo-fmt
    steps:
    - uses: actions/checkout@v3
    - name: Get latest version of stable Rust
      run: rustup update stable
    - name: Run cargo audit to identify known security vulnerabilities reported to the RustSec Advisory Database
      run:  make audit
  cargo-vendor:
    name: cargo-vendor
    runs-on: ubuntu-latest
    needs: cargo-fmt
    steps:
    - uses: actions/checkout@v3
    - name: Run cargo vendor to make sure dependencies can be vendored for packaging, reproducibility and archival purpose
      run:  CARGO_HOME=$(readlink -f $HOME) make vendor
  cargo-udeps:
    name: cargo-udeps
    runs-on: ubuntu-latest
    needs: cargo-fmt
    steps:
    - uses: actions/checkout@v3
    - name: Install Rust (${{ env.PINNED_NIGHTLY }})
      run: rustup toolchain install $PINNED_NIGHTLY
    - name: Install cargo-udeps
      run: cargo install cargo-udeps --locked --force
    - name: Create Cargo config dir
      run: mkdir -p .cargo
    - name: Install custom Cargo config
      run: cp -f .github/custom/config.toml .cargo/config.toml
    - name: Run cargo udeps to identify unused crates in the dependency graph
      run: make udeps
    env:
      # Allow warnings on Nightly
      RUSTFLAGS: ""
  compile-with-beta-compiler:
    name: compile-with-beta-compiler
    runs-on: ubuntu-latest
    steps:
    - uses: actions/checkout@v3
    - name: Install dependencies
      run: sudo apt install -y git gcc g++ make cmake pkg-config llvm-dev libclang-dev clang protobuf-compiler
    - name: Use Rust beta
      run: rustup override set beta
    - name: Run make
      run: make<|MERGE_RESOLUTION|>--- conflicted
+++ resolved
@@ -54,17 +54,8 @@
     - uses: actions/checkout@v3
     - name: Get latest version of stable Rust
       run: rustup update stable
-<<<<<<< HEAD
-    - name: Install anvil
-      run: cargo install --git https://github.com/foundry-rs/foundry --locked anvil
-=======
-    - name: Install Protoc
-      uses: arduino/setup-protoc@e52d9eb8f7b63115df1ac544a1376fdbf5a39612
-      with:
-        repo-token: ${{ secrets.GITHUB_TOKEN }}
-    - name: Install Foundry (anvil)
-      uses: foundry-rs/foundry-toolchain@v1
->>>>>>> fc7f1ba6
+    - name: Install Foundry (anvil)
+      uses: foundry-rs/foundry-toolchain@v1
     - name: Run tests in release
       run: make test-release
   release-tests-windows:
@@ -133,17 +124,10 @@
     - uses: actions/checkout@v3
     - name: Get latest version of stable Rust
       run: rustup update stable
-<<<<<<< HEAD
     - name: Install anvil
       run: cargo install --git https://github.com/foundry-rs/foundry --locked anvil
-=======
-    - name: Install Protoc
-      uses: arduino/setup-protoc@e52d9eb8f7b63115df1ac544a1376fdbf5a39612
-      with:
-        repo-token: ${{ secrets.GITHUB_TOKEN }}
-    - name: Install Foundry (anvil)
-      uses: foundry-rs/foundry-toolchain@v1
->>>>>>> fc7f1ba6
+    - name: Install Foundry (anvil)
+      uses: foundry-rs/foundry-toolchain@v1
     - name: Run tests in debug
       run: make test-debug
   state-transition-vectors-ubuntu:
@@ -186,17 +170,8 @@
     - uses: actions/checkout@v3
     - name: Get latest version of stable Rust
       run: rustup update stable
-<<<<<<< HEAD
-    - name: Install anvil
-      run: cargo install --git https://github.com/foundry-rs/foundry --locked anvil
-=======
-    - name: Install Protoc
-      uses: arduino/setup-protoc@e52d9eb8f7b63115df1ac544a1376fdbf5a39612
-      with:
-        repo-token: ${{ secrets.GITHUB_TOKEN }}
-    - name: Install Foundry (anvil)
-      uses: foundry-rs/foundry-toolchain@v1
->>>>>>> fc7f1ba6
+    - name: Install Foundry (anvil)
+      uses: foundry-rs/foundry-toolchain@v1
     - name: Run the beacon chain sim that starts from an eth1 contract
       run: cargo run --release --bin simulator eth1-sim
   merge-transition-ubuntu:
@@ -207,17 +182,8 @@
     - uses: actions/checkout@v3
     - name: Get latest version of stable Rust
       run: rustup update stable
-<<<<<<< HEAD
-    - name: Install anvil
-      run: cargo install --git https://github.com/foundry-rs/foundry --locked anvil
-=======
-    - name: Install Protoc
-      uses: arduino/setup-protoc@e52d9eb8f7b63115df1ac544a1376fdbf5a39612
-      with:
-        repo-token: ${{ secrets.GITHUB_TOKEN }}
-    - name: Install Foundry (anvil)
-      uses: foundry-rs/foundry-toolchain@v1
->>>>>>> fc7f1ba6
+    - name: Install Foundry (anvil)
+      uses: foundry-rs/foundry-toolchain@v1
     - name: Run the beacon chain sim and go through the merge transition
       run: cargo run --release --bin simulator eth1-sim --post-merge
   no-eth1-simulator-ubuntu:
@@ -238,17 +204,8 @@
     - uses: actions/checkout@v3
     - name: Get latest version of stable Rust
       run: rustup update stable
-<<<<<<< HEAD
-    - name: Install anvil
-      run: cargo install --git https://github.com/foundry-rs/foundry --locked anvil
-=======
-    - name: Install Protoc
-      uses: arduino/setup-protoc@e52d9eb8f7b63115df1ac544a1376fdbf5a39612
-      with:
-        repo-token: ${{ secrets.GITHUB_TOKEN }}
-    - name: Install Foundry (anvil)
-      uses: foundry-rs/foundry-toolchain@v1
->>>>>>> fc7f1ba6
+    - name: Install Foundry (anvil)
+      uses: foundry-rs/foundry-toolchain@v1
     - name: Run the syncing simulator
       run: cargo run --release --bin simulator syncing-sim
   doppelganger-protection-test:
