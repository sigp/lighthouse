--- conflicted
+++ resolved
@@ -1,10 +1,5 @@
-<<<<<<< HEAD
-use super::{Context, FixedPayloadResponse};
-use crate::engine_api::{http::*, ExecutePayloadResponse, ExecutePayloadResponseStatus};
-=======
 use super::Context;
 use crate::engine_api::{http::*, PayloadStatusV1, PayloadStatusV1Status};
->>>>>>> 26809f8c
 use crate::json_structures::*;
 use serde::de::DeserializeOwned;
 use serde_json::Value as JsonValue;
@@ -62,61 +57,6 @@
         ENGINE_NEW_PAYLOAD_V1 => {
             let request: JsonExecutionPayloadV1<T> = get_param(params, 0)?;
 
-<<<<<<< HEAD
-            let response = match *ctx.fixed_payload_response.lock() {
-                FixedPayloadResponse::None => ctx
-                    .execution_block_generator
-                    .write()
-                    .execute_payload(request.into()),
-                FixedPayloadResponse::Valid => {
-                    let latest_valid_hash = request.block_hash;
-                    // Try to import the block, ignore the response.
-                    ctx.execution_block_generator
-                        .write()
-                        .execute_payload(request.into());
-                    ExecutePayloadResponse {
-                        status: ExecutePayloadResponseStatus::Valid { latest_valid_hash },
-                        validation_error: None,
-                    }
-                }
-                FixedPayloadResponse::Invalid { latest_valid_hash } => ExecutePayloadResponse {
-                    status: ExecutePayloadResponseStatus::Invalid { latest_valid_hash },
-                    validation_error: None,
-                },
-                FixedPayloadResponse::Syncing => {
-                    // Try to import the block, ignore the response.
-                    ctx.execution_block_generator
-                        .write()
-                        .execute_payload(request.into());
-                    ExecutePayloadResponse {
-                        status: ExecutePayloadResponseStatus::Syncing,
-                        validation_error: None,
-                    }
-                }
-            };
-
-            let (status, latest_valid_hash) = match response.status {
-                ExecutePayloadResponseStatus::Valid { latest_valid_hash } => (
-                    JsonExecutePayloadV1ResponseStatus::Valid,
-                    Some(latest_valid_hash),
-                ),
-                ExecutePayloadResponseStatus::Invalid { latest_valid_hash } => (
-                    JsonExecutePayloadV1ResponseStatus::Invalid,
-                    Some(latest_valid_hash),
-                ),
-                ExecutePayloadResponseStatus::Syncing => {
-                    (JsonExecutePayloadV1ResponseStatus::Syncing, None)
-                }
-            };
-
-            let json_response = JsonExecutePayloadV1Response {
-                status,
-                latest_valid_hash,
-                validation_error: None,
-            };
-
-            Ok(serde_json::to_value(json_response).unwrap())
-=======
             let response = if let Some(status) = *ctx.static_new_payload_response.lock() {
                 match status {
                     PayloadStatusV1Status::Valid => PayloadStatusV1 {
@@ -138,7 +78,6 @@
             };
 
             Ok(serde_json::to_value(JsonPayloadStatusV1::from(response)).unwrap())
->>>>>>> 26809f8c
         }
         ENGINE_GET_PAYLOAD_V1 => {
             let request: JsonPayloadIdRequest = get_param(params, 0)?;
