--- conflicted
+++ resolved
@@ -6,12 +6,8 @@
 use sensitive_url::SensitiveUrl;
 use std::sync::Arc;
 use task_executor::TaskExecutor;
-<<<<<<< HEAD
+use tempfile::NamedTempFile;
 use types::{Address, ChainSpec, Epoch, EthSpec, ExecTransactions, Hash256, Uint256};
-=======
-use tempfile::NamedTempFile;
-use types::{Address, ChainSpec, Epoch, EthSpec, Hash256, Uint256};
->>>>>>> 381d0ece
 
 pub struct ExecutionLayerRuntime {
     pub runtime: Option<Arc<tokio::runtime::Runtime>>,
@@ -92,12 +88,6 @@
         let url = SensitiveUrl::parse(&server.url()).unwrap();
         let file = NamedTempFile::new().unwrap();
 
-<<<<<<< HEAD
-        let el = ExecutionLayer::from_urls(
-            vec![url],
-            vec![],
-            Some(Address::repeat_byte(42)),
-=======
         let path = file.path().into();
         std::fs::write(&path, hex::encode(JWT_SECRET)).unwrap();
 
@@ -109,7 +99,6 @@
         };
         let el = ExecutionLayer::from_config(
             config,
->>>>>>> 381d0ece
             el_runtime.task_executor.clone(),
             el_runtime.log.clone(),
         )
