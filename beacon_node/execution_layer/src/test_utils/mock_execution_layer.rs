--- conflicted
+++ resolved
@@ -137,14 +137,9 @@
                 timestamp,
                 prev_randao,
                 validator_index,
-<<<<<<< HEAD
+                forkchoice_update_params,
                 builder_params,
                 &self.spec,
-=======
-                None,
-                slot,
-                forkchoice_update_params,
->>>>>>> 612cdb70
             )
             .await
             .unwrap()
