use crate::engine_api::{
    json_structures::{
        JsonForkchoiceUpdatedV1Response, JsonPayloadStatusV1, JsonPayloadStatusV1Status,
    },
    ExecutionBlock, PayloadAttributes, PayloadId, PayloadStatusV1, PayloadStatusV1Status,
};
use crate::engines::ForkChoiceState;
use serde::{Deserialize, Serialize};
use std::collections::HashMap;
use tree_hash::TreeHash;
use tree_hash_derive::TreeHash;
<<<<<<< HEAD
use types::{EthSpec, ExecTransactions, ExecutionPayload, Hash256, Uint256};
=======
use types::{EthSpec, ExecutionBlockHash, ExecutionPayload, Hash256, Uint256};
>>>>>>> 381d0ece

const GAS_LIMIT: u64 = 16384;
const GAS_USED: u64 = GAS_LIMIT - 1;

#[derive(Clone, Debug, PartialEq)]
#[allow(clippy::large_enum_variant)] // This struct is only for testing.
pub enum Block<T: EthSpec> {
    PoW(PoWBlock),
    PoS(ExecutionPayload<T>),
}

impl<T: EthSpec> Block<T> {
    pub fn block_number(&self) -> u64 {
        match self {
            Block::PoW(block) => block.block_number,
            Block::PoS(payload) => payload.block_number,
        }
    }

    pub fn parent_hash(&self) -> ExecutionBlockHash {
        match self {
            Block::PoW(block) => block.parent_hash,
            Block::PoS(payload) => payload.parent_hash,
        }
    }

    pub fn block_hash(&self) -> ExecutionBlockHash {
        match self {
            Block::PoW(block) => block.block_hash,
            Block::PoS(payload) => payload.block_hash,
        }
    }

    pub fn total_difficulty(&self) -> Option<Uint256> {
        match self {
            Block::PoW(block) => Some(block.total_difficulty),
            Block::PoS(_) => None,
        }
    }

    pub fn as_execution_block(&self, total_difficulty: Uint256) -> ExecutionBlock {
        match self {
            Block::PoW(block) => ExecutionBlock {
                block_hash: block.block_hash,
                block_number: block.block_number,
                parent_hash: block.parent_hash,
                total_difficulty: block.total_difficulty,
            },
            Block::PoS(payload) => ExecutionBlock {
                block_hash: payload.block_hash,
                block_number: payload.block_number,
                parent_hash: payload.parent_hash,
                total_difficulty,
            },
        }
    }
}

#[derive(Clone, Copy, Debug, PartialEq, Serialize, Deserialize, TreeHash)]
#[serde(rename_all = "camelCase")]
pub struct PoWBlock {
    pub block_number: u64,
    pub block_hash: ExecutionBlockHash,
    pub parent_hash: ExecutionBlockHash,
    pub total_difficulty: Uint256,
}

pub struct ExecutionBlockGenerator<T: EthSpec> {
    /*
     * Common database
     */
    blocks: HashMap<ExecutionBlockHash, Block<T>>,
    block_hashes: HashMap<u64, ExecutionBlockHash>,
    /*
     * PoW block parameters
     */
    pub terminal_total_difficulty: Uint256,
    pub terminal_block_number: u64,
    pub terminal_block_hash: ExecutionBlockHash,
    /*
     * PoS block parameters
     */
    pub pending_payloads: HashMap<ExecutionBlockHash, ExecutionPayload<T>>,
    pub next_payload_id: u64,
    pub payload_ids: HashMap<PayloadId, ExecutionPayload<T>>,
}

impl<T: EthSpec> ExecutionBlockGenerator<T> {
    pub fn new(
        terminal_total_difficulty: Uint256,
        terminal_block_number: u64,
        terminal_block_hash: ExecutionBlockHash,
    ) -> Self {
        let mut gen = Self {
            blocks: <_>::default(),
            block_hashes: <_>::default(),
            terminal_total_difficulty,
            terminal_block_number,
            terminal_block_hash,
            pending_payloads: <_>::default(),
            next_payload_id: 0,
            payload_ids: <_>::default(),
        };

        gen.insert_pow_block(0).unwrap();

        gen
    }

    pub fn latest_block(&self) -> Option<Block<T>> {
        let hash = *self
            .block_hashes
            .iter()
            .max_by_key(|(number, _)| *number)
            .map(|(_, hash)| hash)?;

        self.block_by_hash(hash)
    }

    pub fn latest_execution_block(&self) -> Option<ExecutionBlock> {
        self.latest_block()
            .map(|block| block.as_execution_block(self.terminal_total_difficulty))
    }

    pub fn block_by_number(&self, number: u64) -> Option<Block<T>> {
        let hash = *self.block_hashes.get(&number)?;
        self.block_by_hash(hash)
    }

    pub fn execution_block_by_number(&self, number: u64) -> Option<ExecutionBlock> {
        self.block_by_number(number)
            .map(|block| block.as_execution_block(self.terminal_total_difficulty))
    }

    pub fn block_by_hash(&self, hash: ExecutionBlockHash) -> Option<Block<T>> {
        self.blocks.get(&hash).cloned()
    }

    pub fn execution_block_by_hash(&self, hash: ExecutionBlockHash) -> Option<ExecutionBlock> {
        self.block_by_hash(hash)
            .map(|block| block.as_execution_block(self.terminal_total_difficulty))
    }

    pub fn move_to_block_prior_to_terminal_block(&mut self) -> Result<(), String> {
        let target_block = self
            .terminal_block_number
            .checked_sub(1)
            .ok_or("terminal pow block is 0")?;
        self.move_to_pow_block(target_block)
    }

    pub fn move_to_terminal_block(&mut self) -> Result<(), String> {
        self.move_to_pow_block(self.terminal_block_number)
    }

    pub fn move_to_pow_block(&mut self, target_block: u64) -> Result<(), String> {
        let next_block = self.latest_block().unwrap().block_number() + 1;
        assert!(target_block >= next_block);

        self.insert_pow_blocks(next_block..=target_block)
    }

    pub fn drop_all_blocks(&mut self) {
        self.blocks = <_>::default();
        self.block_hashes = <_>::default();
    }

    pub fn insert_pow_blocks(
        &mut self,
        block_numbers: impl Iterator<Item = u64>,
    ) -> Result<(), String> {
        for i in block_numbers {
            self.insert_pow_block(i)?;
        }

        Ok(())
    }

    pub fn insert_pow_block(&mut self, block_number: u64) -> Result<(), String> {
        let parent_hash = if block_number == 0 {
            ExecutionBlockHash::zero()
        } else if let Some(hash) = self.block_hashes.get(&(block_number - 1)) {
            *hash
        } else {
            return Err(format!(
                "parent with block number {} not found",
                block_number - 1
            ));
        };

        let block = generate_pow_block(
            self.terminal_total_difficulty,
            self.terminal_block_number,
            block_number,
            parent_hash,
        )?;

        self.insert_block(Block::PoW(block))
    }

    pub fn insert_block(&mut self, block: Block<T>) -> Result<(), String> {
        if self.blocks.contains_key(&block.block_hash()) {
            return Err(format!("{:?} is already known", block.block_hash()));
        } else if self.block_hashes.contains_key(&block.block_number()) {
            return Err(format!(
                "block {} is already known, forking is not supported",
                block.block_number()
            ));
        } else if block.block_number() != 0 && !self.blocks.contains_key(&block.parent_hash()) {
            return Err(format!("parent block {:?} is unknown", block.parent_hash()));
        }

        self.insert_block_without_checks(block)
    }

    pub fn insert_block_without_checks(&mut self, block: Block<T>) -> Result<(), String> {
        self.block_hashes
            .insert(block.block_number(), block.block_hash());
        self.blocks.insert(block.block_hash(), block);

        Ok(())
    }

    pub fn get_payload(&mut self, id: &PayloadId) -> Option<ExecutionPayload<T>> {
        self.payload_ids.get(id).cloned()
    }

    pub fn new_payload(&mut self, payload: ExecutionPayload<T>) -> PayloadStatusV1 {
        let parent = if let Some(parent) = self.blocks.get(&payload.parent_hash) {
            parent
        } else {
            return PayloadStatusV1 {
                status: PayloadStatusV1Status::Syncing,
                latest_valid_hash: None,
                validation_error: None,
            };
        };

        if payload.block_number != parent.block_number() + 1 {
            return PayloadStatusV1 {
                status: PayloadStatusV1Status::Invalid,
                latest_valid_hash: Some(parent.block_hash()),
                validation_error: Some("invalid block number".to_string()),
            };
        }

        let valid_hash = payload.block_hash;
        self.pending_payloads.insert(payload.block_hash, payload);

        PayloadStatusV1 {
            status: PayloadStatusV1Status::Valid,
            latest_valid_hash: Some(valid_hash),
            validation_error: None,
        }
    }

    pub fn forkchoice_updated_v1(
        &mut self,
        forkchoice_state: ForkChoiceState,
        payload_attributes: Option<PayloadAttributes>,
    ) -> Result<JsonForkchoiceUpdatedV1Response, String> {
        if let Some(payload) = self
            .pending_payloads
            .remove(&forkchoice_state.head_block_hash)
        {
            self.insert_block(Block::PoS(payload))?;
        }

        let unknown_head_block_hash = !self.blocks.contains_key(&forkchoice_state.head_block_hash);
        let unknown_safe_block_hash = !self.blocks.contains_key(&forkchoice_state.safe_block_hash);
        let unknown_finalized_block_hash = forkchoice_state.finalized_block_hash
            != ExecutionBlockHash::zero()
            && !self
                .blocks
                .contains_key(&forkchoice_state.finalized_block_hash);

        if unknown_head_block_hash || unknown_safe_block_hash || unknown_finalized_block_hash {
            return Ok(JsonForkchoiceUpdatedV1Response {
                payload_status: JsonPayloadStatusV1 {
                    status: JsonPayloadStatusV1Status::Syncing,
                    latest_valid_hash: None,
                    validation_error: None,
                },
                payload_id: None,
            });
        }

        let id = match payload_attributes {
            None => None,
            Some(attributes) => {
                if !self.blocks.iter().any(|(_, block)| {
                    block.block_hash() == self.terminal_block_hash
                        || block.block_number() == self.terminal_block_number
                }) {
                    return Err("refusing to create payload id before terminal block".to_string());
                }

                let parent = self
                    .blocks
                    .get(&forkchoice_state.head_block_hash)
                    .ok_or_else(|| {
                        format!(
                            "unknown parent block {:?}",
                            forkchoice_state.head_block_hash
                        )
                    })?;

                let id = payload_id_from_u64(self.next_payload_id);
                self.next_payload_id += 1;

                let mut execution_payload = ExecutionPayload {
                    parent_hash: forkchoice_state.head_block_hash,
                    fee_recipient: attributes.suggested_fee_recipient,
                    receipts_root: Hash256::repeat_byte(42),
                    state_root: Hash256::repeat_byte(43),
                    logs_bloom: vec![0; 256].into(),
                    prev_randao: attributes.prev_randao,
                    block_number: parent.block_number() + 1,
                    gas_limit: GAS_LIMIT,
                    gas_used: GAS_USED,
                    timestamp: attributes.timestamp,
                    extra_data: "block gen was here".as_bytes().to_vec().into(),
                    base_fee_per_gas: Uint256::one(),
<<<<<<< HEAD
                    block_hash: Hash256::zero(),
                    transactions: ExecTransactions(vec![].into()),
=======
                    block_hash: ExecutionBlockHash::zero(),
                    transactions: vec![].into(),
>>>>>>> 381d0ece
                };

                execution_payload.block_hash =
                    ExecutionBlockHash::from_root(execution_payload.tree_hash_root());

                self.payload_ids.insert(id, execution_payload);

                Some(id)
            }
        };

        Ok(JsonForkchoiceUpdatedV1Response {
            payload_status: JsonPayloadStatusV1 {
                status: JsonPayloadStatusV1Status::Valid,
                latest_valid_hash: Some(forkchoice_state.head_block_hash),
                validation_error: None,
            },
            payload_id: id.map(Into::into),
        })
    }
}

fn payload_id_from_u64(n: u64) -> PayloadId {
    n.to_le_bytes()
}

pub fn generate_pow_block(
    terminal_total_difficulty: Uint256,
    terminal_block_number: u64,
    block_number: u64,
    parent_hash: ExecutionBlockHash,
) -> Result<PoWBlock, String> {
    if block_number > terminal_block_number {
        return Err(format!(
            "{} is beyond terminal pow block {}",
            block_number, terminal_block_number
        ));
    }

    let total_difficulty = if block_number == terminal_block_number {
        terminal_total_difficulty
    } else {
        let increment = terminal_total_difficulty
            .checked_div(Uint256::from(terminal_block_number))
            .expect("terminal block number must be non-zero");
        increment
            .checked_mul(Uint256::from(block_number))
            .expect("overflow computing total difficulty")
    };

    let mut block = PoWBlock {
        block_number,
        block_hash: ExecutionBlockHash::zero(),
        parent_hash,
        total_difficulty,
    };

    block.block_hash = ExecutionBlockHash::from_root(block.tree_hash_root());

    Ok(block)
}

#[cfg(test)]
mod test {
    use super::*;
    use types::MainnetEthSpec;

    #[test]
    fn pow_chain_only() {
        const TERMINAL_DIFFICULTY: u64 = 10;
        const TERMINAL_BLOCK: u64 = 10;
        const DIFFICULTY_INCREMENT: u64 = 1;

        let mut generator: ExecutionBlockGenerator<MainnetEthSpec> = ExecutionBlockGenerator::new(
            TERMINAL_DIFFICULTY.into(),
            TERMINAL_BLOCK,
            ExecutionBlockHash::zero(),
        );

        for i in 0..=TERMINAL_BLOCK {
            if i > 0 {
                generator.insert_pow_block(i).unwrap();
            }

            /*
             * Generate a block, inspect it.
             */

            let block = generator.latest_block().unwrap();
            assert_eq!(block.block_number(), i);

            let expected_parent = i
                .checked_sub(1)
                .map(|i| generator.block_by_number(i).unwrap().block_hash())
                .unwrap_or_else(ExecutionBlockHash::zero);
            assert_eq!(block.parent_hash(), expected_parent);

            assert_eq!(
                block.total_difficulty().unwrap(),
                (i * DIFFICULTY_INCREMENT).into()
            );

            assert_eq!(generator.block_by_hash(block.block_hash()).unwrap(), block);
            assert_eq!(generator.block_by_number(i).unwrap(), block);

            /*
             * Check the parent is accessible.
             */

            if let Some(prev_i) = i.checked_sub(1) {
                assert_eq!(
                    generator.block_by_number(prev_i).unwrap(),
                    generator.block_by_hash(block.parent_hash()).unwrap()
                );
            }

            /*
             * Check the next block is inaccessible.
             */

            let next_i = i + 1;
            assert!(generator.block_by_number(next_i).is_none());
        }
    }
}<|MERGE_RESOLUTION|>--- conflicted
+++ resolved
@@ -9,11 +9,7 @@
 use std::collections::HashMap;
 use tree_hash::TreeHash;
 use tree_hash_derive::TreeHash;
-<<<<<<< HEAD
-use types::{EthSpec, ExecTransactions, ExecutionPayload, Hash256, Uint256};
-=======
-use types::{EthSpec, ExecutionBlockHash, ExecutionPayload, Hash256, Uint256};
->>>>>>> 381d0ece
+use types::{EthSpec, ExecTransactions, ExecutionBlockHash, ExecutionPayload, Hash256, Uint256};
 
 const GAS_LIMIT: u64 = 16384;
 const GAS_USED: u64 = GAS_LIMIT - 1;
@@ -337,13 +333,8 @@
                     timestamp: attributes.timestamp,
                     extra_data: "block gen was here".as_bytes().to_vec().into(),
                     base_fee_per_gas: Uint256::one(),
-<<<<<<< HEAD
-                    block_hash: Hash256::zero(),
+                    block_hash: ExecutionBlockHash::zero(),
                     transactions: ExecTransactions(vec![].into()),
-=======
-                    block_hash: ExecutionBlockHash::zero(),
-                    transactions: vec![].into(),
->>>>>>> 381d0ece
                 };
 
                 execution_payload.block_hash =
