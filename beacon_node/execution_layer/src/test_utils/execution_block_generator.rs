use crate::engines::ForkchoiceState;
use crate::EthersTransaction;
use crate::{
    engine_api::{
        json_structures::{
            JsonForkchoiceUpdatedV1Response, JsonPayloadStatusV1, JsonPayloadStatusV1Status,
        },
        ExecutionBlock, PayloadAttributes, PayloadId, PayloadStatusV1, PayloadStatusV1Status,
    },
    ExecutionBlockWithTransactions,
};
use eth2::types::BlobsBundle;
use kzg::{Kzg, KzgCommitment, KzgProof};
use parking_lot::Mutex;
use rand::{rngs::StdRng, Rng, SeedableRng};
use serde::{Deserialize, Serialize};
use ssz_types::VariableList;
use std::collections::HashMap;
use std::sync::Arc;
use tree_hash::TreeHash;
use tree_hash_derive::TreeHash;
use types::{
<<<<<<< HEAD
    Blob, ChainSpec, EthSpec, EthSpecId, ExecutionBlockHash, ExecutionPayload,
    ExecutionPayloadCapella, ExecutionPayloadDeneb, ExecutionPayloadHeader, ExecutionPayloadMerge,
    ForkName, Hash256, Transactions, Uint256,
=======
    BlobSidecar, ChainSpec, EthSpec, ExecutionBlockHash, ExecutionPayload, ExecutionPayloadCapella,
    ExecutionPayloadDeneb, ExecutionPayloadHeader, ExecutionPayloadMerge, ForkName, Hash256,
    Transaction, Transactions, Uint256,
>>>>>>> 8b0545da
};

use super::DEFAULT_TERMINAL_BLOCK;
use ssz::Decode;

const TEST_BLOB_BUNDLE_MAINNET: &[u8] = include_bytes!("fixtures/mainnet/test_blobs_bundle.ssz");
const TEST_BLOB_BUNDLE_MINIMAL: &[u8] = include_bytes!("fixtures/minimal/test_blobs_bundle.ssz");

const GAS_LIMIT: u64 = 16384;
const GAS_USED: u64 = GAS_LIMIT - 1;

#[derive(Clone, Debug, PartialEq)]
#[allow(clippy::large_enum_variant)] // This struct is only for testing.
pub enum Block<T: EthSpec> {
    PoW(PoWBlock),
    PoS(ExecutionPayload<T>),
}

impl<T: EthSpec> Block<T> {
    pub fn block_number(&self) -> u64 {
        match self {
            Block::PoW(block) => block.block_number,
            Block::PoS(payload) => payload.block_number(),
        }
    }

    pub fn parent_hash(&self) -> ExecutionBlockHash {
        match self {
            Block::PoW(block) => block.parent_hash,
            Block::PoS(payload) => payload.parent_hash(),
        }
    }

    pub fn block_hash(&self) -> ExecutionBlockHash {
        match self {
            Block::PoW(block) => block.block_hash,
            Block::PoS(payload) => payload.block_hash(),
        }
    }

    pub fn total_difficulty(&self) -> Option<Uint256> {
        match self {
            Block::PoW(block) => Some(block.total_difficulty),
            Block::PoS(_) => None,
        }
    }

    pub fn as_execution_block(&self, total_difficulty: Uint256) -> ExecutionBlock {
        match self {
            Block::PoW(block) => ExecutionBlock {
                block_hash: block.block_hash,
                block_number: block.block_number,
                parent_hash: block.parent_hash,
                total_difficulty: block.total_difficulty,
                timestamp: block.timestamp,
            },
            Block::PoS(payload) => ExecutionBlock {
                block_hash: payload.block_hash(),
                block_number: payload.block_number(),
                parent_hash: payload.parent_hash(),
                total_difficulty,
                timestamp: payload.timestamp(),
            },
        }
    }

    pub fn as_execution_block_with_tx(&self) -> Option<ExecutionBlockWithTransactions<T>> {
        match self {
            Block::PoS(payload) => Some(payload.clone().try_into().unwrap()),
            Block::PoW(_) => None,
        }
    }
}

#[derive(Clone, Copy, Debug, PartialEq, Serialize, Deserialize, TreeHash)]
#[serde(rename_all = "camelCase")]
pub struct PoWBlock {
    pub block_number: u64,
    pub block_hash: ExecutionBlockHash,
    pub parent_hash: ExecutionBlockHash,
    pub total_difficulty: Uint256,
    pub timestamp: u64,
}

#[derive(Debug, Clone)]
pub struct ExecutionBlockGenerator<T: EthSpec> {
    /*
     * Common database
     */
    head_block: Option<Block<T>>,
    finalized_block_hash: Option<ExecutionBlockHash>,
    blocks: HashMap<ExecutionBlockHash, Block<T>>,
    block_hashes: HashMap<u64, Vec<ExecutionBlockHash>>,
    /*
     * PoW block parameters
     */
    pub terminal_total_difficulty: Uint256,
    pub terminal_block_number: u64,
    pub terminal_block_hash: ExecutionBlockHash,
    /*
     * PoS block parameters
     */
    pub pending_payloads: HashMap<ExecutionBlockHash, ExecutionPayload<T>>,
    pub next_payload_id: u64,
    pub payload_ids: HashMap<PayloadId, ExecutionPayload<T>>,
    /*
     * Post-merge fork triggers
     */
    pub shanghai_time: Option<u64>, // withdrawals
    pub cancun_time: Option<u64>,   // deneb
    /*
     * deneb stuff
     */
    pub blobs_bundles: HashMap<PayloadId, BlobsBundle<T>>,
    pub kzg: Option<Arc<Kzg<T::Kzg>>>,
    rng: Arc<Mutex<StdRng>>,
}

fn make_rng() -> Arc<Mutex<StdRng>> {
    // Nondeterminism in tests is a highly undesirable thing.  Seed the RNG to some arbitrary
    // but fixed value for reproducibility.
    Arc::new(Mutex::new(StdRng::seed_from_u64(0xDEADBEEF0BAD5EEDu64)))
}

impl<T: EthSpec> ExecutionBlockGenerator<T> {
    pub fn new(
        terminal_total_difficulty: Uint256,
        terminal_block_number: u64,
        terminal_block_hash: ExecutionBlockHash,
        shanghai_time: Option<u64>,
        cancun_time: Option<u64>,
        kzg: Option<Kzg<T::Kzg>>,
    ) -> Self {
        let mut gen = Self {
            head_block: <_>::default(),
            finalized_block_hash: <_>::default(),
            blocks: <_>::default(),
            block_hashes: <_>::default(),
            terminal_total_difficulty,
            terminal_block_number,
            terminal_block_hash,
            pending_payloads: <_>::default(),
            next_payload_id: 0,
            payload_ids: <_>::default(),
            shanghai_time,
            cancun_time,
            blobs_bundles: <_>::default(),
            kzg: kzg.map(Arc::new),
            rng: make_rng(),
        };

        gen.insert_pow_block(0).unwrap();

        gen
    }

    pub fn latest_block(&self) -> Option<Block<T>> {
        self.head_block.clone()
    }

    pub fn latest_execution_block(&self) -> Option<ExecutionBlock> {
        self.latest_block()
            .map(|block| block.as_execution_block(self.terminal_total_difficulty))
    }

    pub fn block_by_number(&self, number: u64) -> Option<Block<T>> {
        // Get the latest canonical head block
        let mut latest_block = self.latest_block()?;
        loop {
            let block_number = latest_block.block_number();
            if block_number < number {
                return None;
            }
            if block_number == number {
                return Some(latest_block);
            }
            latest_block = self.block_by_hash(latest_block.parent_hash())?;
        }
    }

    pub fn get_fork_at_timestamp(&self, timestamp: u64) -> ForkName {
        match self.cancun_time {
            Some(fork_time) if timestamp >= fork_time => ForkName::Deneb,
            _ => match self.shanghai_time {
                Some(fork_time) if timestamp >= fork_time => ForkName::Capella,
                _ => ForkName::Merge,
            },
        }
    }

    pub fn execution_block_by_number(&self, number: u64) -> Option<ExecutionBlock> {
        self.block_by_number(number)
            .map(|block| block.as_execution_block(self.terminal_total_difficulty))
    }

    pub fn block_by_hash(&self, hash: ExecutionBlockHash) -> Option<Block<T>> {
        self.blocks.get(&hash).cloned()
    }

    pub fn execution_block_by_hash(&self, hash: ExecutionBlockHash) -> Option<ExecutionBlock> {
        self.block_by_hash(hash)
            .map(|block| block.as_execution_block(self.terminal_total_difficulty))
    }

    pub fn execution_block_with_txs_by_hash(
        &self,
        hash: ExecutionBlockHash,
    ) -> Option<ExecutionBlockWithTransactions<T>> {
        self.block_by_hash(hash)
            .and_then(|block| block.as_execution_block_with_tx())
    }

    pub fn execution_block_with_txs_by_number(
        &self,
        number: u64,
    ) -> Option<ExecutionBlockWithTransactions<T>> {
        self.block_by_number(number)
            .and_then(|block| block.as_execution_block_with_tx())
    }

    pub fn move_to_block_prior_to_terminal_block(&mut self) -> Result<(), String> {
        let target_block = self
            .terminal_block_number
            .checked_sub(1)
            .ok_or("terminal pow block is 0")?;
        self.move_to_pow_block(target_block)
    }

    pub fn move_to_terminal_block(&mut self) -> Result<(), String> {
        self.move_to_pow_block(self.terminal_block_number)
    }

    pub fn move_to_pow_block(&mut self, target_block: u64) -> Result<(), String> {
        let next_block = self.latest_block().unwrap().block_number() + 1;
        assert!(target_block >= next_block);

        self.insert_pow_blocks(next_block..=target_block)
    }

    pub fn drop_all_blocks(&mut self) {
        self.blocks = <_>::default();
        self.block_hashes = <_>::default();
    }

    pub fn insert_pow_blocks(
        &mut self,
        block_numbers: impl Iterator<Item = u64>,
    ) -> Result<(), String> {
        for i in block_numbers {
            self.insert_pow_block(i)?;
        }

        Ok(())
    }

    pub fn insert_pow_block(&mut self, block_number: u64) -> Result<(), String> {
        if let Some(finalized_block_hash) = self.finalized_block_hash {
            return Err(format!(
                "terminal block {} has been finalized. PoW chain has stopped building",
                finalized_block_hash
            ));
        }
        let block = if block_number == 0 {
            generate_genesis_block(self.terminal_total_difficulty, self.terminal_block_number)?
        } else if let Some(block) = self.block_by_number(block_number - 1) {
            generate_pow_block(
                self.terminal_total_difficulty,
                self.terminal_block_number,
                block_number,
                block.block_hash(),
            )?
        } else {
            return Err(format!(
                "parent with block number {} not found",
                block_number - 1
            ));
        };

        // Insert block into block tree
        self.insert_block(Block::PoW(block))?;

        // Set head
        if let Some(head_total_difficulty) =
            self.head_block.as_ref().and_then(|b| b.total_difficulty())
        {
            if block.total_difficulty >= head_total_difficulty {
                self.head_block = Some(Block::PoW(block));
            }
        } else {
            self.head_block = Some(Block::PoW(block));
        }
        Ok(())
    }

    /// Insert a PoW block given the parent hash.
    ///
    /// Returns `Ok(hash)` of the inserted block.
    /// Returns an error if the `parent_hash` does not exist in the block tree or
    /// if the parent block is the terminal block.
    pub fn insert_pow_block_by_hash(
        &mut self,
        parent_hash: ExecutionBlockHash,
        unique_id: u64,
    ) -> Result<ExecutionBlockHash, String> {
        let parent_block = self.block_by_hash(parent_hash).ok_or_else(|| {
            format!(
                "Block corresponding to parent hash does not exist: {}",
                parent_hash
            )
        })?;

        let mut block = generate_pow_block(
            self.terminal_total_difficulty,
            self.terminal_block_number,
            parent_block.block_number() + 1,
            parent_hash,
        )?;

        // Hack the block hash to make this block distinct from any other block with a different
        // `unique_id` (the default is 0).
        block.block_hash = ExecutionBlockHash::from_root(Hash256::from_low_u64_be(unique_id));
        block.block_hash = ExecutionBlockHash::from_root(block.tree_hash_root());

        let hash = self.insert_block(Block::PoW(block))?;

        // Set head
        if let Some(head_total_difficulty) =
            self.head_block.as_ref().and_then(|b| b.total_difficulty())
        {
            if block.total_difficulty >= head_total_difficulty {
                self.head_block = Some(Block::PoW(block));
            }
        } else {
            self.head_block = Some(Block::PoW(block));
        }
        Ok(hash)
    }

    // This does not reject duplicate blocks inserted. This lets us re-use the same execution
    // block generator for multiple beacon chains which is useful in testing.
    pub fn insert_block(&mut self, block: Block<T>) -> Result<ExecutionBlockHash, String> {
        if block.parent_hash() != ExecutionBlockHash::zero()
            && !self.blocks.contains_key(&block.parent_hash())
        {
            return Err(format!("parent block {:?} is unknown", block.parent_hash()));
        }

        Ok(self.insert_block_without_checks(block))
    }

    pub fn insert_block_without_checks(&mut self, block: Block<T>) -> ExecutionBlockHash {
        let block_hash = block.block_hash();
        self.block_hashes
            .entry(block.block_number())
            .or_default()
            .push(block_hash);
        self.blocks.insert(block_hash, block);

        block_hash
    }

    pub fn modify_last_block(&mut self, block_modifier: impl FnOnce(&mut Block<T>)) {
        if let Some(last_block_hash) = self
            .block_hashes
            .iter_mut()
            .max_by_key(|(block_number, _)| *block_number)
            .and_then(|(_, block_hashes)| {
                // Remove block hash, we will re-insert with the new block hash after modifying it.
                block_hashes.pop()
            })
        {
            let mut block = self.blocks.remove(&last_block_hash).unwrap();
            block_modifier(&mut block);

            // Update the block hash after modifying the block
            match &mut block {
                Block::PoW(b) => b.block_hash = ExecutionBlockHash::from_root(b.tree_hash_root()),
                Block::PoS(b) => {
                    *b.block_hash_mut() = ExecutionBlockHash::from_root(b.tree_hash_root())
                }
            }

            // Update head.
            if self
                .head_block
                .as_ref()
                .map_or(true, |head| head.block_hash() == last_block_hash)
            {
                self.head_block = Some(block.clone());
            }

            self.insert_block_without_checks(block);
        }
    }

    pub fn get_payload(&mut self, id: &PayloadId) -> Option<ExecutionPayload<T>> {
        self.payload_ids.get(id).cloned()
    }

    pub fn get_blobs_bundle(&mut self, id: &PayloadId) -> Option<BlobsBundle<T>> {
        self.blobs_bundles.get(id).cloned()
    }

    pub fn new_payload(&mut self, payload: ExecutionPayload<T>) -> PayloadStatusV1 {
        let parent = if let Some(parent) = self.blocks.get(&payload.parent_hash()) {
            parent
        } else {
            return PayloadStatusV1 {
                status: PayloadStatusV1Status::Syncing,
                latest_valid_hash: None,
                validation_error: None,
            };
        };

        if payload.block_number() != parent.block_number() + 1 {
            return PayloadStatusV1 {
                status: PayloadStatusV1Status::Invalid,
                latest_valid_hash: Some(parent.block_hash()),
                validation_error: Some("invalid block number".to_string()),
            };
        }

        let valid_hash = payload.block_hash();
        self.pending_payloads.insert(payload.block_hash(), payload);

        PayloadStatusV1 {
            status: PayloadStatusV1Status::Valid,
            latest_valid_hash: Some(valid_hash),
            validation_error: None,
        }
    }

    // This function expects payload_attributes to already be validated with respect to
    // the current fork [obtained by self.get_fork_at_timestamp(payload_attributes.timestamp)]
    pub fn forkchoice_updated(
        &mut self,
        forkchoice_state: ForkchoiceState,
        payload_attributes: Option<PayloadAttributes>,
    ) -> Result<JsonForkchoiceUpdatedV1Response, String> {
        // This is meant to cover starting post-merge transition at genesis. Useful for
        // testing Capella forks and later.
        let head_block_hash = forkchoice_state.head_block_hash;
        if let Some(genesis_pow_block) = self.block_by_number(0) {
            if genesis_pow_block.block_hash() == head_block_hash {
                self.terminal_block_hash = head_block_hash;
            }
        }

        if let Some(payload) = self.pending_payloads.remove(&head_block_hash) {
            self.insert_block(Block::PoS(payload))?;
        }

        let unknown_head_block_hash = !self.blocks.contains_key(&head_block_hash);
        let unknown_safe_block_hash = forkchoice_state.safe_block_hash
            != ExecutionBlockHash::zero()
            && !self.blocks.contains_key(&forkchoice_state.safe_block_hash);
        let unknown_finalized_block_hash = forkchoice_state.finalized_block_hash
            != ExecutionBlockHash::zero()
            && !self
                .blocks
                .contains_key(&forkchoice_state.finalized_block_hash);

        if unknown_head_block_hash || unknown_safe_block_hash || unknown_finalized_block_hash {
            return Ok(JsonForkchoiceUpdatedV1Response {
                payload_status: JsonPayloadStatusV1 {
                    status: JsonPayloadStatusV1Status::Syncing,
                    latest_valid_hash: None,
                    validation_error: None,
                },
                payload_id: None,
            });
        }

        let id = match payload_attributes {
            None => None,
            Some(attributes) => {
                if !self.blocks.iter().any(|(_, block)| {
                    block.block_hash() == self.terminal_block_hash
                        || block.block_number() == self.terminal_block_number
                }) {
                    return Err("refusing to create payload id before terminal block".to_string());
                }

                let parent = self
                    .blocks
                    .get(&head_block_hash)
                    .cloned()
                    .ok_or_else(|| format!("unknown parent block {head_block_hash:?}"))?;

                let id = payload_id_from_u64(self.next_payload_id);
                self.next_payload_id += 1;

                let execution_payload =
                    self.build_new_execution_payload(head_block_hash, &parent, id, &attributes)?;
                self.payload_ids.insert(id, execution_payload);

                Some(id)
            }
        };

        self.head_block = Some(
            self.blocks
                .get(&forkchoice_state.head_block_hash)
                .unwrap()
                .clone(),
        );

        if forkchoice_state.finalized_block_hash != ExecutionBlockHash::zero() {
            self.finalized_block_hash = Some(forkchoice_state.finalized_block_hash);
        }

        Ok(JsonForkchoiceUpdatedV1Response {
            payload_status: JsonPayloadStatusV1 {
                status: JsonPayloadStatusV1Status::Valid,
                latest_valid_hash: Some(forkchoice_state.head_block_hash),
                validation_error: None,
            },
            payload_id: id.map(Into::into),
        })
    }

    pub fn build_new_execution_payload(
        &mut self,
        head_block_hash: ExecutionBlockHash,
        parent: &Block<T>,
        id: PayloadId,
        attributes: &PayloadAttributes,
    ) -> Result<ExecutionPayload<T>, String> {
        let mut execution_payload = match attributes {
            PayloadAttributes::V1(pa) => ExecutionPayload::Merge(ExecutionPayloadMerge {
                parent_hash: head_block_hash,
                fee_recipient: pa.suggested_fee_recipient,
                receipts_root: Hash256::repeat_byte(42),
                state_root: Hash256::repeat_byte(43),
                logs_bloom: vec![0; 256].into(),
                prev_randao: pa.prev_randao,
                block_number: parent.block_number() + 1,
                gas_limit: GAS_LIMIT,
                gas_used: GAS_USED,
                timestamp: pa.timestamp,
                extra_data: "block gen was here".as_bytes().to_vec().into(),
                base_fee_per_gas: Uint256::one(),
                block_hash: ExecutionBlockHash::zero(),
                transactions: vec![].into(),
            }),
            PayloadAttributes::V2(pa) => match self.get_fork_at_timestamp(pa.timestamp) {
                ForkName::Merge => ExecutionPayload::Merge(ExecutionPayloadMerge {
                    parent_hash: head_block_hash,
                    fee_recipient: pa.suggested_fee_recipient,
                    receipts_root: Hash256::repeat_byte(42),
                    state_root: Hash256::repeat_byte(43),
                    logs_bloom: vec![0; 256].into(),
                    prev_randao: pa.prev_randao,
                    block_number: parent.block_number() + 1,
                    gas_limit: GAS_LIMIT,
                    gas_used: GAS_USED,
                    timestamp: pa.timestamp,
                    extra_data: "block gen was here".as_bytes().to_vec().into(),
                    base_fee_per_gas: Uint256::one(),
                    block_hash: ExecutionBlockHash::zero(),
                    transactions: vec![].into(),
                }),
                ForkName::Capella => ExecutionPayload::Capella(ExecutionPayloadCapella {
                    parent_hash: head_block_hash,
                    fee_recipient: pa.suggested_fee_recipient,
                    receipts_root: Hash256::repeat_byte(42),
                    state_root: Hash256::repeat_byte(43),
                    logs_bloom: vec![0; 256].into(),
                    prev_randao: pa.prev_randao,
                    block_number: parent.block_number() + 1,
                    gas_limit: GAS_LIMIT,
                    gas_used: GAS_USED,
                    timestamp: pa.timestamp,
                    extra_data: "block gen was here".as_bytes().to_vec().into(),
                    base_fee_per_gas: Uint256::one(),
                    block_hash: ExecutionBlockHash::zero(),
                    transactions: vec![].into(),
                    withdrawals: pa.withdrawals.clone().into(),
                }),
                _ => unreachable!(),
            },
            PayloadAttributes::V3(pa) => ExecutionPayload::Deneb(ExecutionPayloadDeneb {
                parent_hash: head_block_hash,
                fee_recipient: pa.suggested_fee_recipient,
                receipts_root: Hash256::repeat_byte(42),
                state_root: Hash256::repeat_byte(43),
                logs_bloom: vec![0; 256].into(),
                prev_randao: pa.prev_randao,
                block_number: parent.block_number() + 1,
                gas_limit: GAS_LIMIT,
                gas_used: GAS_USED,
                timestamp: pa.timestamp,
                extra_data: "block gen was here".as_bytes().to_vec().into(),
                base_fee_per_gas: Uint256::one(),
                block_hash: ExecutionBlockHash::zero(),
                transactions: vec![].into(),
                withdrawals: pa.withdrawals.clone().into(),
                blob_gas_used: 0,
                excess_blob_gas: 0,
            }),
        };

        match execution_payload.fork_name() {
            ForkName::Base | ForkName::Altair | ForkName::Merge | ForkName::Capella => {}
            ForkName::Deneb => {
                // get random number between 0 and Max Blobs
                let mut rng = self.rng.lock();
                let num_blobs = rng.gen::<usize>() % (T::max_blobs_per_block() + 1);
                let (bundle, transactions) = generate_blobs(num_blobs)?;
                for tx in Vec::from(transactions) {
                    execution_payload
                        .transactions_mut()
                        .push(tx)
                        .map_err(|_| "transactions are full".to_string())?;
                }
                self.blobs_bundles.insert(id, bundle);
            }
        }

        *execution_payload.block_hash_mut() =
            ExecutionBlockHash::from_root(execution_payload.tree_hash_root());
        Ok(execution_payload)
    }
}

pub fn load_test_blobs_bundle<E: EthSpec>() -> Result<(KzgCommitment, KzgProof, Blob<E>), String> {
    let blob_bundle_bytes = match E::spec_name() {
        EthSpecId::Mainnet => TEST_BLOB_BUNDLE_MAINNET,
        EthSpecId::Minimal => TEST_BLOB_BUNDLE_MINIMAL,
        EthSpecId::Gnosis => {
            return Err("Test blobs bundle not available for Gnosis preset".to_string())
        }
    };

    let BlobsBundle {
        commitments,
        proofs,
        blobs,
    } = BlobsBundle::<E>::from_ssz_bytes(blob_bundle_bytes)
        .map_err(|e| format!("Unable to decode SSZ: {:?}", e))?;

    Ok((
        commitments
            .get(0)
            .cloned()
            .ok_or("commitment missing in test bundle")?,
        proofs
            .get(0)
            .cloned()
            .ok_or("proof missing in test bundle")?,
        blobs.get(0).cloned().ok_or("blob missing in test bundle")?,
    ))
}

pub fn generate_blobs<E: EthSpec>(
    n_blobs: usize,
) -> Result<(BlobsBundle<E>, Transactions<E>), String> {
    let (kzg_commitment, kzg_proof, blob) = load_test_blobs_bundle::<E>()?;

    let mut bundle = BlobsBundle::<E>::default();
    let mut transactions = vec![];

    for blob_index in 0..n_blobs {
        let tx = static_valid_tx::<E>()
            .map_err(|e| format!("error creating valid tx SSZ bytes: {:?}", e))?;

        transactions.push(tx);
        bundle
            .blobs
            .push(blob.clone())
            .map_err(|_| format!("blobs are full, blob index: {:?}", blob_index))?;
        bundle
            .commitments
            .push(kzg_commitment)
            .map_err(|_| format!("blobs are full, blob index: {:?}", blob_index))?;
        bundle
            .proofs
            .push(kzg_proof)
            .map_err(|_| format!("blobs are full, blob index: {:?}", blob_index))?;
    }

    Ok((bundle, transactions.into()))
}

fn static_valid_tx<T: EthSpec>() -> Result<Transaction<T::MaxBytesPerTransaction>, String> {
    // This is a real transaction hex encoded, but we don't care about the contents of the transaction.
    let transaction: EthersTransaction = serde_json::from_str(
        r#"{
            "blockHash":"0x1d59ff54b1eb26b013ce3cb5fc9dab3705b415a67127a003c3e61eb445bb8df2",
            "blockNumber":"0x5daf3b",
            "from":"0xa7d9ddbe1f17865597fbd27ec712455208b6b76d",
            "gas":"0xc350",
            "gasPrice":"0x4a817c800",
            "hash":"0x88df016429689c079f3b2f6ad39fa052532c56795b733da78a91ebe6a713944b",
            "input":"0x68656c6c6f21",
            "nonce":"0x15",
            "to":"0xf02c1c8e6114b1dbe8937a39260b5b0a374432bb",
            "transactionIndex":"0x41",
            "value":"0xf3dbb76162000",
            "v":"0x25",
            "r":"0x1b5e176d927f8e9ab405058b2d2457392da3e20f328b16ddabcebc33eaac5fea",
            "s":"0x4ba69724e8f69de52f0125ad8b3c5c2cef33019bac3249e2c0a2192766d1721c"
         }"#,
    )
    .unwrap();
    VariableList::new(transaction.rlp().to_vec())
        .map_err(|e| format!("Failed to convert transaction to SSZ: {:?}", e))
}

fn payload_id_from_u64(n: u64) -> PayloadId {
    n.to_le_bytes()
}

pub fn generate_genesis_header<T: EthSpec>(
    spec: &ChainSpec,
    post_transition_merge: bool,
) -> Option<ExecutionPayloadHeader<T>> {
    let genesis_fork = spec.fork_name_at_slot::<T>(spec.genesis_slot);
    let genesis_block_hash =
        generate_genesis_block(spec.terminal_total_difficulty, DEFAULT_TERMINAL_BLOCK)
            .ok()
            .map(|block| block.block_hash);
    match genesis_fork {
        ForkName::Base | ForkName::Altair => None,
        ForkName::Merge => {
            if post_transition_merge {
                let mut header = ExecutionPayloadHeader::Merge(<_>::default());
                *header.block_hash_mut() = genesis_block_hash.unwrap_or_default();
                Some(header)
            } else {
                Some(ExecutionPayloadHeader::<T>::Merge(<_>::default()))
            }
        }
        ForkName::Capella => {
            let mut header = ExecutionPayloadHeader::Capella(<_>::default());
            *header.block_hash_mut() = genesis_block_hash.unwrap_or_default();
            Some(header)
        }
        ForkName::Deneb => {
            let mut header = ExecutionPayloadHeader::Deneb(<_>::default());
            *header.block_hash_mut() = genesis_block_hash.unwrap_or_default();
            Some(header)
        }
    }
}

pub fn generate_genesis_block(
    terminal_total_difficulty: Uint256,
    terminal_block_number: u64,
) -> Result<PoWBlock, String> {
    generate_pow_block(
        terminal_total_difficulty,
        terminal_block_number,
        0,
        ExecutionBlockHash::zero(),
    )
}

pub fn generate_pow_block(
    terminal_total_difficulty: Uint256,
    terminal_block_number: u64,
    block_number: u64,
    parent_hash: ExecutionBlockHash,
) -> Result<PoWBlock, String> {
    if block_number > terminal_block_number {
        return Err(format!(
            "{} is beyond terminal pow block {}",
            block_number, terminal_block_number
        ));
    }

    let total_difficulty = if block_number == terminal_block_number {
        terminal_total_difficulty
    } else {
        let increment = terminal_total_difficulty
            .checked_div(Uint256::from(terminal_block_number))
            .expect("terminal block number must be non-zero");
        increment
            .checked_mul(Uint256::from(block_number))
            .expect("overflow computing total difficulty")
    };

    let mut block = PoWBlock {
        block_number,
        block_hash: ExecutionBlockHash::zero(),
        parent_hash,
        total_difficulty,
        timestamp: block_number,
    };

    block.block_hash = ExecutionBlockHash::from_root(block.tree_hash_root());

    Ok(block)
}

#[cfg(test)]
mod test {
    use super::*;
    use kzg::TrustedSetup;
    use types::{MainnetEthSpec, MinimalEthSpec};

    #[test]
    fn pow_chain_only() {
        const TERMINAL_DIFFICULTY: u64 = 10;
        const TERMINAL_BLOCK: u64 = 10;
        const DIFFICULTY_INCREMENT: u64 = 1;

        let mut generator: ExecutionBlockGenerator<MainnetEthSpec> = ExecutionBlockGenerator::new(
            TERMINAL_DIFFICULTY.into(),
            TERMINAL_BLOCK,
            ExecutionBlockHash::zero(),
            None,
            None,
            None,
        );

        for i in 0..=TERMINAL_BLOCK {
            if i > 0 {
                generator.insert_pow_block(i).unwrap();
            }

            /*
             * Generate a block, inspect it.
             */

            let block = generator.latest_block().unwrap();
            assert_eq!(block.block_number(), i);

            let expected_parent = i
                .checked_sub(1)
                .map(|i| generator.block_by_number(i).unwrap().block_hash())
                .unwrap_or_else(ExecutionBlockHash::zero);
            assert_eq!(block.parent_hash(), expected_parent);

            assert_eq!(
                block.total_difficulty().unwrap(),
                (i * DIFFICULTY_INCREMENT).into()
            );

            assert_eq!(generator.block_by_hash(block.block_hash()).unwrap(), block);
            assert_eq!(generator.block_by_number(i).unwrap(), block);

            /*
             * Check the parent is accessible.
             */

            if let Some(prev_i) = i.checked_sub(1) {
                assert_eq!(
                    generator.block_by_number(prev_i).unwrap(),
                    generator.block_by_hash(block.parent_hash()).unwrap()
                );
            }

            /*
             * Check the next block is inaccessible.
             */

            let next_i = i + 1;
            assert!(generator.block_by_number(next_i).is_none());
        }
    }

    #[test]
    fn valid_test_blobs() {
        assert!(
            validate_blob::<MainnetEthSpec>().unwrap(),
            "Mainnet preset test blobs bundle should contain valid proofs"
        );
        assert!(
            validate_blob::<MinimalEthSpec>().unwrap(),
            "Minimal preset test blobs bundle should contain valid proofs"
        );
    }

    fn validate_blob<E: EthSpec>() -> Result<bool, String> {
        let kzg = load_kzg::<E>()?;
        let (kzg_commitment, kzg_proof, blob) = load_test_blobs_bundle::<E>()?;
        let kzg_blob = E::blob_from_bytes(blob.as_ref())
            .map_err(|e| format!("Error converting blob to kzg blob: {e:?}"))?;
        kzg.verify_blob_kzg_proof(&kzg_blob, kzg_commitment, kzg_proof)
            .map_err(|e| format!("Invalid blobs bundle: {e:?}"))
    }

    fn load_kzg<E: EthSpec>() -> Result<Kzg<E::Kzg>, String> {
        let trusted_setup: TrustedSetup =
            serde_json::from_reader(eth2_network_config::get_trusted_setup::<E::Kzg>())
                .map_err(|e| format!("Unable to read trusted setup file: {e:?}"))?;
        Kzg::new_from_trusted_setup(trusted_setup)
            .map_err(|e| format!("Failed to load trusted setup: {e:?}"))
    }
}<|MERGE_RESOLUTION|>--- conflicted
+++ resolved
@@ -20,15 +20,9 @@
 use tree_hash::TreeHash;
 use tree_hash_derive::TreeHash;
 use types::{
-<<<<<<< HEAD
     Blob, ChainSpec, EthSpec, EthSpecId, ExecutionBlockHash, ExecutionPayload,
     ExecutionPayloadCapella, ExecutionPayloadDeneb, ExecutionPayloadHeader, ExecutionPayloadMerge,
-    ForkName, Hash256, Transactions, Uint256,
-=======
-    BlobSidecar, ChainSpec, EthSpec, ExecutionBlockHash, ExecutionPayload, ExecutionPayloadCapella,
-    ExecutionPayloadDeneb, ExecutionPayloadHeader, ExecutionPayloadMerge, ForkName, Hash256,
-    Transaction, Transactions, Uint256,
->>>>>>> 8b0545da
+    ForkName, Hash256, Transaction, Transactions, Uint256,
 };
 
 use super::DEFAULT_TERMINAL_BLOCK;
