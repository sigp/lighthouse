use crate::engine_api::{
    ExecutionBlock, PayloadAttributes, PayloadId, PayloadStatusV1, PayloadStatusV1Status,
};
use crate::engines::ForkChoiceState;
use serde::{Deserialize, Serialize};
use std::collections::HashMap;
use tree_hash::TreeHash;
use tree_hash_derive::TreeHash;
use types::{EthSpec, ExecutionPayload, Hash256, Uint256};

const GAS_LIMIT: u64 = 16384;
const GAS_USED: u64 = GAS_LIMIT - 1;

#[derive(Clone, Debug, PartialEq)]
#[allow(clippy::large_enum_variant)] // This struct is only for testing.
pub enum Block<T: EthSpec> {
    PoW(PoWBlock),
    PoS(ExecutionPayload<T>),
}

impl<T: EthSpec> Block<T> {
    pub fn block_number(&self) -> u64 {
        match self {
            Block::PoW(block) => block.block_number,
            Block::PoS(payload) => payload.block_number,
        }
    }

    pub fn parent_hash(&self) -> Hash256 {
        match self {
            Block::PoW(block) => block.parent_hash,
            Block::PoS(payload) => payload.parent_hash,
        }
    }

    pub fn block_hash(&self) -> Hash256 {
        match self {
            Block::PoW(block) => block.block_hash,
            Block::PoS(payload) => payload.block_hash,
        }
    }

    pub fn total_difficulty(&self) -> Option<Uint256> {
        match self {
            Block::PoW(block) => Some(block.total_difficulty),
            Block::PoS(_) => None,
        }
    }

    pub fn as_execution_block(&self, total_difficulty: Uint256) -> ExecutionBlock {
        match self {
            Block::PoW(block) => ExecutionBlock {
                block_hash: block.block_hash,
                block_number: block.block_number,
                parent_hash: block.parent_hash,
                total_difficulty: block.total_difficulty,
            },
            Block::PoS(payload) => ExecutionBlock {
                block_hash: payload.block_hash,
                block_number: payload.block_number,
                parent_hash: payload.parent_hash,
                total_difficulty,
            },
        }
    }
}

#[derive(Clone, Copy, Debug, PartialEq, Serialize, Deserialize, TreeHash)]
#[serde(rename_all = "camelCase")]
pub struct PoWBlock {
    pub block_number: u64,
    pub block_hash: Hash256,
    pub parent_hash: Hash256,
    pub total_difficulty: Uint256,
}

pub struct ExecutionBlockGenerator<T: EthSpec> {
    /*
     * Common database
     */
    blocks: HashMap<Hash256, Block<T>>,
    block_hashes: HashMap<u64, Hash256>,
    /*
     * PoW block parameters
     */
    pub terminal_total_difficulty: Uint256,
    pub terminal_block_number: u64,
    pub terminal_block_hash: Hash256,
    /*
     * PoS block parameters
     */
    pub pending_payloads: HashMap<Hash256, ExecutionPayload<T>>,
    pub next_payload_id: u64,
    pub payload_ids: HashMap<PayloadId, ExecutionPayload<T>>,
}

impl<T: EthSpec> ExecutionBlockGenerator<T> {
    pub fn new(
        terminal_total_difficulty: Uint256,
        terminal_block_number: u64,
        terminal_block_hash: Hash256,
    ) -> Self {
        let mut gen = Self {
            blocks: <_>::default(),
            block_hashes: <_>::default(),
            terminal_total_difficulty,
            terminal_block_number,
            terminal_block_hash,
            pending_payloads: <_>::default(),
            next_payload_id: 0,
            payload_ids: <_>::default(),
        };

        gen.insert_pow_block(0).unwrap();

        gen
    }

    pub fn latest_block(&self) -> Option<Block<T>> {
        let hash = *self
            .block_hashes
            .iter()
            .max_by_key(|(number, _)| *number)
            .map(|(_, hash)| hash)?;

        self.block_by_hash(hash)
    }

    pub fn latest_execution_block(&self) -> Option<ExecutionBlock> {
        self.latest_block()
            .map(|block| block.as_execution_block(self.terminal_total_difficulty))
    }

    pub fn block_by_number(&self, number: u64) -> Option<Block<T>> {
        let hash = *self.block_hashes.get(&number)?;
        self.block_by_hash(hash)
    }

    pub fn execution_block_by_number(&self, number: u64) -> Option<ExecutionBlock> {
        self.block_by_number(number)
            .map(|block| block.as_execution_block(self.terminal_total_difficulty))
    }

    pub fn block_by_hash(&self, hash: Hash256) -> Option<Block<T>> {
        self.blocks.get(&hash).cloned()
    }

    pub fn execution_block_by_hash(&self, hash: Hash256) -> Option<ExecutionBlock> {
        self.block_by_hash(hash)
            .map(|block| block.as_execution_block(self.terminal_total_difficulty))
    }

    pub fn move_to_block_prior_to_terminal_block(&mut self) -> Result<(), String> {
        let target_block = self
            .terminal_block_number
            .checked_sub(1)
            .ok_or("terminal pow block is 0")?;
        self.move_to_pow_block(target_block)
    }

    pub fn move_to_terminal_block(&mut self) -> Result<(), String> {
        self.move_to_pow_block(self.terminal_block_number)
    }

    pub fn move_to_pow_block(&mut self, target_block: u64) -> Result<(), String> {
        let next_block = self.latest_block().unwrap().block_number() + 1;
        assert!(target_block >= next_block);

        self.insert_pow_blocks(next_block..=target_block)
    }

    pub fn drop_all_blocks(&mut self) {
        self.blocks = <_>::default();
        self.block_hashes = <_>::default();
    }

    pub fn insert_pow_blocks(
        &mut self,
        block_numbers: impl Iterator<Item = u64>,
    ) -> Result<(), String> {
        for i in block_numbers {
            self.insert_pow_block(i)?;
        }

        Ok(())
    }

    pub fn insert_pow_block(&mut self, block_number: u64) -> Result<(), String> {
        let parent_hash = if block_number == 0 {
            Hash256::zero()
        } else if let Some(hash) = self.block_hashes.get(&(block_number - 1)) {
            *hash
        } else {
            return Err(format!(
                "parent with block number {} not found",
                block_number - 1
            ));
        };

        let block = generate_pow_block(
            self.terminal_total_difficulty,
            self.terminal_block_number,
            block_number,
            parent_hash,
        )?;

        self.insert_block(Block::PoW(block))
    }

    pub fn insert_block(&mut self, block: Block<T>) -> Result<(), String> {
        if self.blocks.contains_key(&block.block_hash()) {
            return Err(format!("{:?} is already known", block.block_hash()));
        } else if self.block_hashes.contains_key(&block.block_number()) {
            return Err(format!(
                "block {} is already known, forking is not supported",
                block.block_number()
            ));
        } else if block.block_number() != 0 && !self.blocks.contains_key(&block.parent_hash()) {
            return Err(format!("parent block {:?} is unknown", block.parent_hash()));
        }

        self.insert_block_without_checks(block)
    }

    pub fn insert_block_without_checks(&mut self, block: Block<T>) -> Result<(), String> {
        self.block_hashes
            .insert(block.block_number(), block.block_hash());
        self.blocks.insert(block.block_hash(), block);

        Ok(())
    }

    pub fn get_payload(&mut self, id: &PayloadId) -> Option<ExecutionPayload<T>> {
        self.payload_ids.remove(id)
    }

<<<<<<< HEAD
    pub fn new_payload(&mut self, payload: ExecutionPayload<T>) -> PayloadStatusV1 {
=======
    pub fn notify_new_payload(&mut self, payload: ExecutionPayload<T>) -> ExecutePayloadResponse {
>>>>>>> 2f8531dc
        let parent = if let Some(parent) = self.blocks.get(&payload.parent_hash) {
            parent
        } else {
            return PayloadStatusV1 {
                status: PayloadStatusV1Status::Syncing,
                latest_valid_hash: None,
                validation_error: None,
            };
        };

        if payload.block_number != parent.block_number() + 1 {
            return PayloadStatusV1 {
                status: PayloadStatusV1Status::Invalid,
                latest_valid_hash: Some(parent.block_hash()),
                validation_error: Some("invalid block number".to_string()),
            };
        }

        let valid_hash = payload.block_hash;
        self.pending_payloads.insert(payload.block_hash, payload);

        PayloadStatusV1 {
            status: PayloadStatusV1Status::Valid,
            latest_valid_hash: Some(valid_hash),
            validation_error: None,
        }
    }

    pub fn forkchoice_updated_v1(
        &mut self,
        forkchoice_state: ForkChoiceState,
        payload_attributes: Option<PayloadAttributes>,
    ) -> Result<Option<PayloadId>, String> {
        if let Some(payload) = self
            .pending_payloads
            .remove(&forkchoice_state.head_block_hash)
        {
            self.insert_block(Block::PoS(payload))?;
        }
        if !self.blocks.contains_key(&forkchoice_state.head_block_hash) {
            return Err(format!(
                "block hash {:?} unknown",
                forkchoice_state.head_block_hash
            ));
        }
        if !self.blocks.contains_key(&forkchoice_state.safe_block_hash) {
            return Err(format!(
                "block hash {:?} unknown",
                forkchoice_state.head_block_hash
            ));
        }

        if forkchoice_state.finalized_block_hash != Hash256::zero()
            && !self
                .blocks
                .contains_key(&forkchoice_state.finalized_block_hash)
        {
            return Err(format!(
                "finalized block hash {:?} is unknown",
                forkchoice_state.finalized_block_hash
            ));
        }

        match payload_attributes {
            None => Ok(None),
            Some(attributes) => {
                if !self.blocks.iter().any(|(_, block)| {
                    block.block_hash() == self.terminal_block_hash
                        || block.block_number() == self.terminal_block_number
                }) {
                    return Err("refusing to create payload id before terminal block".to_string());
                }

                let parent = self
                    .blocks
                    .get(&forkchoice_state.head_block_hash)
                    .ok_or_else(|| {
                        format!(
                            "unknown parent block {:?}",
                            forkchoice_state.head_block_hash
                        )
                    })?;

                let id = payload_id_from_u64(self.next_payload_id);
                self.next_payload_id += 1;

                let mut execution_payload = ExecutionPayload {
                    parent_hash: forkchoice_state.head_block_hash,
                    fee_recipient: attributes.suggested_fee_recipient,
                    receipts_root: Hash256::repeat_byte(42),
                    state_root: Hash256::repeat_byte(43),
                    logs_bloom: vec![0; 256].into(),
                    random: attributes.random,
                    block_number: parent.block_number() + 1,
                    gas_limit: GAS_LIMIT,
                    gas_used: GAS_USED,
                    timestamp: attributes.timestamp,
                    extra_data: "block gen was here".as_bytes().to_vec().into(),
                    base_fee_per_gas: Uint256::one(),
                    block_hash: Hash256::zero(),
                    transactions: vec![].into(),
                };

                execution_payload.block_hash = execution_payload.tree_hash_root();

                self.payload_ids.insert(id, execution_payload);

                Ok(Some(id))
            }
        }
    }
}

fn payload_id_from_u64(n: u64) -> PayloadId {
    n.to_le_bytes()
}

pub fn generate_pow_block(
    terminal_total_difficulty: Uint256,
    terminal_block_number: u64,
    block_number: u64,
    parent_hash: Hash256,
) -> Result<PoWBlock, String> {
    if block_number > terminal_block_number {
        return Err(format!(
            "{} is beyond terminal pow block {}",
            block_number, terminal_block_number
        ));
    }

    let total_difficulty = if block_number == terminal_block_number {
        terminal_total_difficulty
    } else {
        let increment = terminal_total_difficulty
            .checked_div(Uint256::from(terminal_block_number))
            .expect("terminal block number must be non-zero");
        increment
            .checked_mul(Uint256::from(block_number))
            .expect("overflow computing total difficulty")
    };

    let mut block = PoWBlock {
        block_number,
        block_hash: Hash256::zero(),
        parent_hash,
        total_difficulty,
    };

    block.block_hash = block.tree_hash_root();

    Ok(block)
}

#[cfg(test)]
mod test {
    use super::*;
    use types::MainnetEthSpec;

    #[test]
    fn pow_chain_only() {
        const TERMINAL_DIFFICULTY: u64 = 10;
        const TERMINAL_BLOCK: u64 = 10;
        const DIFFICULTY_INCREMENT: u64 = 1;

        let mut generator: ExecutionBlockGenerator<MainnetEthSpec> = ExecutionBlockGenerator::new(
            TERMINAL_DIFFICULTY.into(),
            TERMINAL_BLOCK,
            Hash256::zero(),
        );

        for i in 0..=TERMINAL_BLOCK {
            if i > 0 {
                generator.insert_pow_block(i).unwrap();
            }

            /*
             * Generate a block, inspect it.
             */

            let block = generator.latest_block().unwrap();
            assert_eq!(block.block_number(), i);

            let expected_parent = i
                .checked_sub(1)
                .map(|i| generator.block_by_number(i).unwrap().block_hash())
                .unwrap_or_else(Hash256::zero);
            assert_eq!(block.parent_hash(), expected_parent);

            assert_eq!(
                block.total_difficulty().unwrap(),
                (i * DIFFICULTY_INCREMENT).into()
            );

            assert_eq!(generator.block_by_hash(block.block_hash()).unwrap(), block);
            assert_eq!(generator.block_by_number(i).unwrap(), block);

            /*
             * Check the parent is accessible.
             */

            if let Some(prev_i) = i.checked_sub(1) {
                assert_eq!(
                    generator.block_by_number(prev_i).unwrap(),
                    generator.block_by_hash(block.parent_hash()).unwrap()
                );
            }

            /*
             * Check the next block is inaccessible.
             */

            let next_i = i + 1;
            assert!(generator.block_by_number(next_i).is_none());
        }
    }
}<|MERGE_RESOLUTION|>--- conflicted
+++ resolved
@@ -234,11 +234,7 @@
         self.payload_ids.remove(id)
     }
 
-<<<<<<< HEAD
     pub fn new_payload(&mut self, payload: ExecutionPayload<T>) -> PayloadStatusV1 {
-=======
-    pub fn notify_new_payload(&mut self, payload: ExecutionPayload<T>) -> ExecutePayloadResponse {
->>>>>>> 2f8531dc
         let parent = if let Some(parent) = self.blocks.get(&payload.parent_hash) {
             parent
         } else {
