--- conflicted
+++ resolved
@@ -101,12 +101,9 @@
             static_new_payload_response: <_>::default(),
             static_forkchoice_updated_response: <_>::default(),
             static_get_block_by_hash_response: <_>::default(),
-<<<<<<< HEAD
             hook: <_>::default(),
-=======
             new_payload_statuses: <_>::default(),
             fcu_payload_statuses: <_>::default(),
->>>>>>> 59ec6b71
             _phantom: PhantomData,
         });
 
@@ -446,9 +443,7 @@
     pub static_new_payload_response: Arc<Mutex<Option<StaticNewPayloadResponse>>>,
     pub static_forkchoice_updated_response: Arc<Mutex<Option<PayloadStatusV1>>>,
     pub static_get_block_by_hash_response: Arc<Mutex<Option<Option<ExecutionBlock>>>>,
-<<<<<<< HEAD
     pub hook: Arc<Mutex<Hook>>,
-=======
 
     // Canned responses by block hash.
     //
@@ -457,7 +452,6 @@
     pub new_payload_statuses: Arc<Mutex<HashMap<ExecutionBlockHash, PayloadStatusV1>>>,
     pub fcu_payload_statuses: Arc<Mutex<HashMap<ExecutionBlockHash, PayloadStatusV1>>>,
 
->>>>>>> 59ec6b71
     pub _phantom: PhantomData<T>,
 }
 
