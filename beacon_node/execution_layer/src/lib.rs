--- conflicted
+++ resolved
@@ -795,7 +795,6 @@
                                 spec,
                             ) {
                                 Ok(()) => Ok(ProvenancedPayload::Builder(
-<<<<<<< HEAD
                                     match relay.version {
                                         ForkName::Base | ForkName::Altair | ForkName::Merge | ForkName::Capella => {
                                             BlockProposalContents::Payload(relay.data.message.header)
@@ -806,13 +805,6 @@
                                             kzg_commitments: relay.data.message.blob_kzg_commitments,
                                         },
                                     }
-=======
-                                    //FIXME(sean) the builder API needs to be updated
-                                    // NOTE       the comment above was removed in the
-                                    //            rebase with unstable.. I think it goes
-                                    //            here now?
-                                    BlockProposalContents::Payload(relay.data.message.header().clone()),
->>>>>>> 5d3941e7
                                 )),
                                 Err(reason) if !reason.payload_invalid() => {
                                     info!(
@@ -863,7 +855,6 @@
                                 spec,
                             ) {
                                 Ok(()) => Ok(ProvenancedPayload::Builder(
-<<<<<<< HEAD
                                     match relay.version {
                                         ForkName::Base | ForkName::Altair | ForkName::Merge | ForkName::Capella => {
                                             BlockProposalContents::Payload(relay.data.message.header)
@@ -874,18 +865,10 @@
                                             kzg_commitments: relay.data.message.blob_kzg_commitments,
                                         },
                                     }
-=======
-                                    //FIXME(sean) the builder API needs to be updated
-                                    // NOTE       the comment above was removed in the
-                                    //            rebase with unstable.. I think it goes
-                                    //            here now?
-                                    BlockProposalContents::Payload(relay.data.message.header().clone()),
->>>>>>> 5d3941e7
                                 )),
                                 // If the payload is valid then use it. The local EE failed
                                 // to produce a payload so we have no alternative.
                                 Err(e) if !e.payload_invalid() => Ok(ProvenancedPayload::Builder(
-<<<<<<< HEAD
                                     match relay.version {
                                         ForkName::Base | ForkName::Altair | ForkName::Merge | ForkName::Capella => {
                                             BlockProposalContents::Payload(relay.data.message.header)
@@ -896,13 +879,6 @@
                                             kzg_commitments: relay.data.message.blob_kzg_commitments,
                                         },
                                     }
-=======
-                                    //FIXME(sean) the builder API needs to be updated
-                                    // NOTE       the comment above was removed in the
-                                    //            rebase with unstable.. I think it goes
-                                    //            here now?
-                                    BlockProposalContents::Payload(relay.data.message.header().clone()),
->>>>>>> 5d3941e7
                                 )),
                                 Err(reason) => {
                                     metrics::inc_counter_vec(
