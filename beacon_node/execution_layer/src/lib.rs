--- conflicted
+++ resolved
@@ -531,69 +531,7 @@
             })
             .await;
 
-<<<<<<< HEAD
-        // TODO: process payload_ids
-=======
-        let mut errors = vec![];
-        let mut valid = 0;
-        let mut invalid = 0;
-        let mut syncing = 0;
-        let mut invalid_latest_valid_hash = HashSet::new();
-        for result in broadcast_results {
-            match result {
-                Ok(response) => match (&response.payload_status.latest_valid_hash, &response.payload_status.status) {
-                    // TODO(bellatrix) a strict interpretation of the v1.0.0.alpha.6 spec says that
-                    // `latest_valid_hash` *cannot* be `None`. However, we accept it to maintain
-                    // Geth compatibility for the short term. See:
-                    //
-                    // https://github.com/ethereum/go-ethereum/issues/24404
-                    (None, &PayloadStatusV1Status::Valid) => valid += 1,
-                    (Some(latest_hash), &PayloadStatusV1Status::Valid) => {
-                        if latest_hash == &head_block_hash {
-                            valid += 1;
-                        } else {
-                            errors.push(EngineError::Api {
-                                id: "unknown".to_string(),
-                                error: engine_api::Error::BadResponse(
-                                    format!(
-                                        "forkchoice_updated: payload_status = Valid but invalid latest_valid_hash. Expected({:?}) Found({:?})",
-                                        head_block_hash,
-                                        *latest_hash,
-                                    )
-                                ),
-                            });
-                        }
-                    }
-                    (Some(latest_hash), &PayloadStatusV1Status::Invalid) => {
-                        invalid += 1;
-                        invalid_latest_valid_hash.insert(*latest_hash);
-                    }
-                    (None, &PayloadStatusV1Status::InvalidTerminalBlock) => invalid += 1,
-                    (None, &PayloadStatusV1Status::Syncing) => syncing += 1,
-                    _ => {
-                        errors.push(EngineError::Api {
-                            id: "unknown".to_string(),
-                            error: engine_api::Error::BadResponse(format!(
-                                "forkchoice_updated: response does not conform to engine API spec: {:?}",
-                                response
-                            )),
-                        })
-                    }
-                }
-                Err(e) => errors.push(e),
-            }
-        }
-
-        if valid > 0 && invalid > 0 {
-            crit!(
-                self.log(),
-                "Consensus failure between execution nodes";
-                "method" => "forkchoice_updated"
-            );
-            // In this situation, better to have a failure of liveness than vote on a potentially invalid chain
-            return Err(Error::ConsensusFailure);
-        }
->>>>>>> e38e8197
+        // TODO(bellatrix): process payload_ids so we can use them for producing payloads later.
 
         process_multiple_payload_statuses(
             head_block_hash,
