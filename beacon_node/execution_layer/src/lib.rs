//! This crate provides an abstraction over one or more *execution engines*. An execution engine
//! was formerly known as an "eth1 node", like Geth, Nethermind, Erigon, etc.
//!
//! This crate only provides useful functionality for "The Merge", it does not provide any of the
//! deposit-contract functionality that the `beacon_node/eth1` crate already provides.

use crate::http::BuilderHttpJsonRpc;
use auth::{Auth, JwtKey};
use engine_api::{Error as ApiError, *};
use engines::{Engine, EngineError, Engines, ForkChoiceState, Logging};
use lru::LruCache;
use payload_status::process_multiple_payload_statuses;
use sensitive_url::SensitiveUrl;
use serde::{Deserialize, Serialize};
use slog::{crit, debug, error, info, trace, Logger};
use slot_clock::SlotClock;
use std::collections::HashMap;
use std::future::Future;
use std::io::Write;
use std::path::PathBuf;
use std::sync::Arc;
use std::time::{Duration, SystemTime, UNIX_EPOCH};
use task_executor::TaskExecutor;
use tokio::{
    sync::{Mutex, MutexGuard, RwLock},
    time::{sleep, sleep_until, Instant},
};
<<<<<<< HEAD
use types::execution_payload::BlockType;
use types::{
    BlindedTransactions, ChainSpec, Epoch, ExecutionBlockHash, ProposerPreparationData,
    SignedBeaconBlock, Transactions,
};
=======
use types::{ChainSpec, Epoch, ExecutionBlockHash, ProposerPreparationData, Slot};
>>>>>>> 65eaf019

pub use engine_api::{
    http::HttpJsonRpc, json_structures, PayloadAttributes, PayloadStatusV1Status,
};
pub use payload_status::PayloadStatus;

mod engine_api;
mod engines;
mod metrics;
mod payload_status;
pub mod test_utils;

/// Name for the default file used for the jwt secret.
pub const DEFAULT_JWT_FILE: &str = "jwt.hex";

/// Each time the `ExecutionLayer` retrieves a block from an execution node, it stores that block
/// in an LRU cache to avoid redundant lookups. This is the size of that cache.
const EXECUTION_BLOCKS_LRU_CACHE_SIZE: usize = 128;

/// A fee recipient address for use during block production. Only used as a very last resort if
/// there is no address provided by the user.
///
/// ## Note
///
/// This is *not* the zero-address, since Geth has been known to return errors for a coinbase of
/// 0x00..00.
const DEFAULT_SUGGESTED_FEE_RECIPIENT: [u8; 20] =
    [0, 0, 0, 0, 0, 0, 0, 0, 0, 0, 0, 0, 0, 0, 0, 0, 0, 0, 0, 1];

const CONFIG_POLL_INTERVAL: Duration = Duration::from_secs(60);

#[derive(Debug)]
pub enum Error {
    NoEngines,
    NoPayloadBuilder,
    ApiError(ApiError),
    EngineErrors(Vec<EngineError>),
    NotSynced,
    ShuttingDown,
    FeeRecipientUnspecified,
    ConsensusFailure,
    MissingLatestValidHash,
    InvalidJWTSecret(String),
}

impl From<ApiError> for Error {
    fn from(e: ApiError) -> Self {
        Error::ApiError(e)
    }
}

#[derive(Clone, PartialEq)]
pub struct ProposerPreparationDataEntry {
    update_epoch: Epoch,
    preparation_data: ProposerPreparationData,
}

#[derive(Hash, PartialEq, Eq)]
pub struct ProposerKey {
    slot: Slot,
    head_block_root: Hash256,
}

#[derive(PartialEq, Clone)]
pub struct Proposer {
    validator_index: u64,
    payload_attributes: PayloadAttributes,
}

struct Inner {
    engines: Engines<HttpJsonRpc>,
<<<<<<< HEAD
    builders: Engines<BuilderHttpJsonRpc>,
=======
    execution_engine_forkchoice_lock: Mutex<()>,
>>>>>>> 65eaf019
    suggested_fee_recipient: Option<Address>,
    proposer_preparation_data: Mutex<HashMap<u64, ProposerPreparationDataEntry>>,
    execution_blocks: Mutex<LruCache<ExecutionBlockHash, ExecutionBlock>>,
    proposers: RwLock<HashMap<ProposerKey, Proposer>>,
    executor: TaskExecutor,
    log: Logger,
}

#[derive(Debug, Default, Clone, Serialize, Deserialize)]
pub struct Config {
    /// Endpoint urls for EL nodes that are running the engine api.
    pub execution_endpoints: Vec<SensitiveUrl>,
    /// Endpoint urls for services providing the builder api.
    pub builder_endpoints: Vec<SensitiveUrl>,
    /// JWT secrets for the above endpoints running the engine api.
    pub secret_files: Vec<PathBuf>,
    /// The default fee recipient to use on the beacon node if none if provided from
    /// the validator client during block preparation.
    pub suggested_fee_recipient: Option<Address>,
    /// An optional id for the beacon node that will be passed to the EL in the JWT token claim.
    pub jwt_id: Option<String>,
    /// An optional client version for the beacon node that will be passed to the EL in the JWT token claim.
    pub jwt_version: Option<String>,
    /// Default directory for the jwt secret if not provided through cli.
    pub default_datadir: PathBuf,
}

fn strip_prefix(s: &str) -> &str {
    if let Some(stripped) = s.strip_prefix("0x") {
        stripped
    } else {
        s
    }
}

/// Provides access to one or more execution engines and provides a neat interface for consumption
/// by the `BeaconChain`.
///
/// When there is more than one execution node specified, the others will be used in a "fallback"
/// fashion. Some requests may be broadcast to all nodes and others might only be sent to the first
/// node that returns a valid response. Ultimately, the purpose of fallback nodes is to provide
/// redundancy in the case where one node is offline.
///
/// The fallback nodes have an ordering. The first supplied will be the first contacted, and so on.
#[derive(Clone)]
pub struct ExecutionLayer {
    inner: Arc<Inner>,
}

impl ExecutionLayer {
    /// Instantiate `Self` with Execution engines specified using `Config`, all using the JSON-RPC via HTTP.
    pub fn from_config(config: Config, executor: TaskExecutor, log: Logger) -> Result<Self, Error> {
        let Config {
            execution_endpoints: urls,
            builder_endpoints: builder_urls,
            mut secret_files,
            suggested_fee_recipient,
            jwt_id,
            jwt_version,
            default_datadir,
        } = config;

        if urls.is_empty() {
            return Err(Error::NoEngines);
        }

        // Extend the jwt secret files with the default jwt secret path if not provided via cli.
        // This ensures that we have a jwt secret for every EL.
        secret_files.extend(vec![
            default_datadir.join(DEFAULT_JWT_FILE);
            urls.len().saturating_sub(secret_files.len())
        ]);

        let secrets: Vec<(JwtKey, PathBuf)> = secret_files
            .iter()
            .map(|p| {
                // Read secret from file if it already exists
                if p.exists() {
                    std::fs::read_to_string(p)
                        .map_err(|e| {
                            format!("Failed to read JWT secret file {:?}, error: {:?}", p, e)
                        })
                        .and_then(|ref s| {
                            let secret = JwtKey::from_slice(
                                &hex::decode(strip_prefix(s))
                                    .map_err(|e| format!("Invalid hex string: {:?}", e))?,
                            )?;
                            Ok((secret, p.to_path_buf()))
                        })
                } else {
                    // Create a new file and write a randomly generated secret to it if file does not exist
                    std::fs::File::options()
                        .write(true)
                        .create_new(true)
                        .open(p)
                        .map_err(|e| {
                            format!("Failed to open JWT secret file {:?}, error: {:?}", p, e)
                        })
                        .and_then(|mut f| {
                            let secret = auth::JwtKey::random();
                            f.write_all(secret.hex_string().as_bytes()).map_err(|e| {
                                format!("Failed to write to JWT secret file: {:?}", e)
                            })?;
                            Ok((secret, p.to_path_buf()))
                        })
                }
            })
            .collect::<Result<_, _>>()
            .map_err(Error::InvalidJWTSecret)?;

        let engines: Vec<Engine<_>> = urls
            .into_iter()
            .zip(secrets.into_iter())
            .map(|(url, (secret, path))| {
                let id = url.to_string();
                let auth = Auth::new(secret, jwt_id.clone(), jwt_version.clone());
                debug!(log, "Loaded execution endpoint"; "endpoint" => %id, "jwt_path" => ?path);
                let api = HttpJsonRpc::new_with_auth(url, auth)?;
                Ok(Engine::new(id, api))
            })
            .collect::<Result<_, ApiError>>()?;

        //TODO: auth?
        let builders: Vec<Engine<BuilderHttpJsonRpc>> = builder_urls
            .into_iter()
            .map(|url| {
                let id = url.to_string();
                let api = BuilderHttpJsonRpc::new(url)?;
                Ok(Engine::new(id, api))
            })
            .collect::<Result<_, ApiError>>()?;

        let inner = Inner {
            engines: Engines {
                engines,
                latest_forkchoice_state: <_>::default(),
                log: log.clone(),
            },
<<<<<<< HEAD
            builders: Engines {
                engines: builders,
                latest_forkchoice_state: <_>::default(),
                log: log.clone(),
            },
=======
            execution_engine_forkchoice_lock: <_>::default(),
>>>>>>> 65eaf019
            suggested_fee_recipient,
            proposer_preparation_data: Mutex::new(HashMap::new()),
            proposers: RwLock::new(HashMap::new()),
            execution_blocks: Mutex::new(LruCache::new(EXECUTION_BLOCKS_LRU_CACHE_SIZE)),
            executor,
            log,
        };

        Ok(Self {
            inner: Arc::new(inner),
        })
    }
}

impl ExecutionLayer {
    fn engines(&self) -> &Engines<HttpJsonRpc> {
        &self.inner.engines
    }

    fn builders(&self) -> &Engines<BuilderHttpJsonRpc> {
        &self.inner.builders
    }

    fn executor(&self) -> &TaskExecutor {
        &self.inner.executor
    }

    /// Note: this function returns a mutex guard, be careful to avoid deadlocks.
    async fn execution_blocks(
        &self,
    ) -> MutexGuard<'_, LruCache<ExecutionBlockHash, ExecutionBlock>> {
        self.inner.execution_blocks.lock().await
    }

    /// Note: this function returns a mutex guard, be careful to avoid deadlocks.
    async fn proposer_preparation_data(
        &self,
    ) -> MutexGuard<'_, HashMap<u64, ProposerPreparationDataEntry>> {
        self.inner.proposer_preparation_data.lock().await
    }

    fn proposers(&self) -> &RwLock<HashMap<ProposerKey, Proposer>> {
        &self.inner.proposers
    }

    fn log(&self) -> &Logger {
        &self.inner.log
    }

    pub async fn execution_engine_forkchoice_lock(&self) -> MutexGuard<'_, ()> {
        self.inner.execution_engine_forkchoice_lock.lock().await
    }

    /// Convenience function to allow calling async functions in a non-async context.
    pub fn block_on<'a, T, U, V>(&'a self, generate_future: T) -> Result<V, Error>
    where
        T: Fn(&'a Self) -> U,
        U: Future<Output = Result<V, Error>>,
    {
        let runtime = self
            .executor()
            .runtime()
            .upgrade()
            .ok_or(Error::ShuttingDown)?;
        // TODO(merge): respect the shutdown signal.
        runtime.block_on(generate_future(self))
    }

    /// Convenience function to allow calling async functions in a non-async context.
    ///
    /// The function is "generic" since it does not enforce a particular return type on
    /// `generate_future`.
    pub fn block_on_generic<'a, T, U, V>(&'a self, generate_future: T) -> Result<V, Error>
    where
        T: Fn(&'a Self) -> U,
        U: Future<Output = V>,
    {
        let runtime = self
            .executor()
            .runtime()
            .upgrade()
            .ok_or(Error::ShuttingDown)?;
        // TODO(merge): respect the shutdown signal.
        Ok(runtime.block_on(generate_future(self)))
    }

    /// Convenience function to allow spawning a task without waiting for the result.
    pub fn spawn<T, U>(&self, generate_future: T, name: &'static str)
    where
        T: FnOnce(Self) -> U,
        U: Future<Output = ()> + Send + 'static,
    {
        self.executor().spawn(generate_future(self.clone()), name);
    }

    /// Spawns a routine which attempts to keep the execution engines online.
    pub fn spawn_watchdog_routine<S: SlotClock + 'static>(&self, slot_clock: S) {
        let watchdog = |el: ExecutionLayer| async move {
            // Run one task immediately.
            el.watchdog_task().await;

            let recurring_task =
                |el: ExecutionLayer, now: Instant, duration_to_next_slot: Duration| async move {
                    // We run the task three times per slot.
                    //
                    // The interval between each task is 1/3rd of the slot duration. This matches nicely
                    // with the attestation production times (unagg. at 1/3rd, agg at 2/3rd).
                    //
                    // Each task is offset by 3/4ths of the interval.
                    //
                    // On mainnet, this means we will run tasks at:
                    //
                    // - 3s after slot start: 1s before publishing unaggregated attestations.
                    // - 7s after slot start: 1s before publishing aggregated attestations.
                    // - 11s after slot start: 1s before the next slot starts.
                    let interval = duration_to_next_slot / 3;
                    let offset = (interval / 4) * 3;

                    let first_execution = duration_to_next_slot + offset;
                    let second_execution = first_execution + interval;
                    let third_execution = second_execution + interval;

                    sleep_until(now + first_execution).await;
                    el.engines().upcheck_not_synced(Logging::Disabled).await;
                    el.builders().upcheck_not_synced(Logging::Disabled).await;

                    sleep_until(now + second_execution).await;
                    el.engines().upcheck_not_synced(Logging::Disabled).await;
                    el.builders().upcheck_not_synced(Logging::Disabled).await;

                    sleep_until(now + third_execution).await;
                    el.engines().upcheck_not_synced(Logging::Disabled).await;
                    el.builders().upcheck_not_synced(Logging::Disabled).await;
                };

            // Start the loop to periodically update.
            loop {
                if let Some(duration) = slot_clock.duration_to_next_slot() {
                    let now = Instant::now();

                    // Spawn a new task rather than waiting for this to finish. This ensure that a
                    // slow run doesn't prevent the next run from starting.
                    el.spawn(|el| recurring_task(el, now, duration), "exec_watchdog_task");
                } else {
                    error!(el.log(), "Failed to spawn watchdog task");
                }
                sleep(slot_clock.slot_duration()).await;
            }
        };

        self.spawn(watchdog, "exec_watchdog");
    }

    /// Performs a single execution of the watchdog routine.
    pub async fn watchdog_task(&self) {
        // Disable logging since this runs frequently and may get annoying.
        self.engines().upcheck_not_synced(Logging::Disabled).await;
        self.builders().upcheck_not_synced(Logging::Disabled).await;
    }

    /// Spawns a routine which cleans the cached proposer preparations periodically.
    pub fn spawn_clean_proposer_preparation_routine<S: SlotClock + 'static, T: EthSpec>(
        &self,
        slot_clock: S,
    ) {
        let preparation_cleaner = |el: ExecutionLayer| async move {
            // Start the loop to periodically clean proposer preparation cache.
            loop {
                if let Some(duration_to_next_epoch) =
                    slot_clock.duration_to_next_epoch(T::slots_per_epoch())
                {
                    // Wait for next epoch
                    sleep(duration_to_next_epoch).await;

                    match slot_clock
                        .now()
                        .map(|slot| slot.epoch(T::slots_per_epoch()))
                    {
                        Some(current_epoch) => el
                            .clean_proposer_preparation(current_epoch)
                            .await
                            .map_err(|e| {
                                error!(
                                    el.log(),
                                    "Failed to clean proposer preparation cache";
                                    "error" => format!("{:?}", e)
                                )
                            })
                            .unwrap_or(()),
                        None => error!(el.log(), "Failed to get current epoch from slot clock"),
                    }
                } else {
                    error!(el.log(), "Failed to read slot clock");
                    // If we can't read the slot clock, just wait another slot and retry.
                    sleep(slot_clock.slot_duration()).await;
                }
            }
        };

        self.spawn(preparation_cleaner, "exec_preparation_cleanup");
    }

    /// Spawns a routine that polls the `exchange_transition_configuration` endpoint.
    pub fn spawn_transition_configuration_poll(&self, spec: ChainSpec) {
        let routine = |el: ExecutionLayer| async move {
            loop {
                if let Err(e) = el.exchange_transition_configuration(&spec).await {
                    error!(
                        el.log(),
                        "Failed to check transition config";
                        "error" => ?e
                    );
                }
                sleep(CONFIG_POLL_INTERVAL).await;
            }
        };

        self.spawn(routine, "exec_config_poll");
    }

    /// Returns `true` if there is at least one synced and reachable engine.
    pub async fn is_synced(&self) -> bool {
        self.engines().any_synced().await
    }

    /// Updates the proposer preparation data provided by validators
    pub fn update_proposer_preparation_blocking(
        &self,
        update_epoch: Epoch,
        preparation_data: &[ProposerPreparationData],
    ) -> Result<(), Error> {
        self.block_on_generic(|_| async move {
            self.update_proposer_preparation(update_epoch, preparation_data)
                .await
        })
    }

    /// Updates the proposer preparation data provided by validators
    async fn update_proposer_preparation(
        &self,
        update_epoch: Epoch,
        preparation_data: &[ProposerPreparationData],
    ) {
        let mut proposer_preparation_data = self.proposer_preparation_data().await;
        for preparation_entry in preparation_data {
            let new = ProposerPreparationDataEntry {
                update_epoch,
                preparation_data: preparation_entry.clone(),
            };

            let existing =
                proposer_preparation_data.insert(preparation_entry.validator_index, new.clone());

            if existing != Some(new) {
                metrics::inc_counter(&metrics::EXECUTION_LAYER_PROPOSER_DATA_UPDATED);
            }
        }
    }

    /// Removes expired entries from cached proposer preparations
    async fn clean_proposer_preparation(&self, current_epoch: Epoch) -> Result<(), Error> {
        let mut proposer_preparation_data = self.proposer_preparation_data().await;

        // Keep all entries that have been updated in the last 2 epochs
        let retain_epoch = current_epoch.saturating_sub(Epoch::new(2));
        proposer_preparation_data.retain(|_validator_index, preparation_entry| {
            preparation_entry.update_epoch >= retain_epoch
        });

        Ok(())
    }

    /// Returns `true` if there have been any validators registered via
    /// `Self::update_proposer_preparation`.
    pub async fn has_any_proposer_preparation_data(&self) -> bool {
        !self.proposer_preparation_data().await.is_empty()
    }

    /// Returns `true` if the `proposer_index` has registered as a local validator via
    /// `Self::update_proposer_preparation`.
    pub async fn has_proposer_preparation_data(&self, proposer_index: u64) -> bool {
        self.proposer_preparation_data()
            .await
            .contains_key(&proposer_index)
    }

    /// Returns the fee-recipient address that should be used to build a block
    pub async fn get_suggested_fee_recipient(&self, proposer_index: u64) -> Address {
        if let Some(preparation_data_entry) =
            self.proposer_preparation_data().await.get(&proposer_index)
        {
            // The values provided via the API have first priority.
            preparation_data_entry.preparation_data.fee_recipient
        } else if let Some(address) = self.inner.suggested_fee_recipient {
            // If there has been no fee recipient provided via the API, but the BN has been provided
            // with a global default address, use that.
            address
        } else {
            // If there is no user-provided fee recipient, use a junk value and complain loudly.
            crit!(
                self.log(),
                "Fee recipient unknown";
                "msg" => "the suggested_fee_recipient was unknown during block production. \
                a junk address was used, rewards were lost! \
                check the --suggested-fee-recipient flag and VC configuration.",
                "proposer_index" => ?proposer_index
            );

            Address::from_slice(&DEFAULT_SUGGESTED_FEE_RECIPIENT)
        }
    }

    /// Maps to the `engine_getPayload` JSON-RPC call.
    ///
    /// However, it will attempt to call `self.prepare_payload` if it cannot find an existing
    /// payload id for the given parameters.
    ///
    /// ## Fallback Behavior
    ///
    /// The result will be returned from the first node that returns successfully. No more nodes
    /// will be contacted.
    pub async fn get_payload<T: EthSpec, Txns: Transactions<T>>(
        &self,
        parent_hash: ExecutionBlockHash,
        timestamp: u64,
        prev_randao: Hash256,
        finalized_block_hash: ExecutionBlockHash,
        proposer_index: u64,
<<<<<<< HEAD
    ) -> Result<ExecutionPayload<T, Txns>, Error> {
=======
    ) -> Result<ExecutionPayload<T>, Error> {
        let _timer = metrics::start_timer_vec(
            &metrics::EXECUTION_LAYER_REQUEST_TIMES,
            &[metrics::GET_PAYLOAD],
        );

>>>>>>> 65eaf019
        let suggested_fee_recipient = self.get_suggested_fee_recipient(proposer_index).await;
        match Txns::block_type() {
            BlockType::Blinded => {
                debug!(
                    self.log(),
                    "Issuing engine_getPayloadHeader";
                    "suggested_fee_recipient" => ?suggested_fee_recipient,
                    "prev_randao" => ?prev_randao,
                    "timestamp" => timestamp,
                    "parent_hash" => ?parent_hash,
                );
                self.builders()
                    .first_success(|engine| async move {
                        let payload_id = if let Some(id) = engine
                            .get_payload_id(
                                parent_hash,
                                timestamp,
                                prev_randao,
                                suggested_fee_recipient,
                            )
                            .await
                        {
                            // The payload id has been cached for this engine.
                            id
                        } else {
                            // The payload id has *not* been cached for this engine. Trigger an artificial
                            // fork choice update to retrieve a payload ID.
                            //
                            // TODO(merge): a better algorithm might try to favour a node that already had a
                            // cached payload id, since a payload that has had more time to produce is
                            // likely to be more profitable.
                            let fork_choice_state = ForkChoiceState {
                                head_block_hash: parent_hash,
                                safe_block_hash: parent_hash,
                                finalized_block_hash,
                            };
                            let payload_attributes = PayloadAttributes {
                                timestamp,
                                prev_randao,
                                suggested_fee_recipient,
                            };

                            engine
                                .notify_forkchoice_updated(
                                    fork_choice_state,
                                    Some(payload_attributes),
                                    self.log(),
                                )
                                .await
                                .map(|response| response.payload_id)?
                                .ok_or(ApiError::PayloadIdUnavailable)?
                        };
                        engine
                            .api
                            .get_payload_header_v1::<T, Txns>(payload_id)
                            .await
                    })
                    .await
<<<<<<< HEAD
                    .map_err(Error::EngineErrors)
            }
            BlockType::Full => {
                debug!(
                    self.log(),
                    "Issuing engine_getPayload";
                    "suggested_fee_recipient" => ?suggested_fee_recipient,
                    "prev_randao" => ?prev_randao,
                    "timestamp" => timestamp,
                    "parent_hash" => ?parent_hash,
                );
                self.engines()
                    .first_success(|engine| async move {
                        let payload_id = if let Some(id) = engine
                            .get_payload_id(
                                parent_hash,
                                timestamp,
                                prev_randao,
                                suggested_fee_recipient,
                            )
                            .await
                        {
                            // The payload id has been cached for this engine.
                            id
                        } else {
                            // The payload id has *not* been cached for this engine. Trigger an artificial
                            // fork choice update to retrieve a payload ID.
                            //
                            // TODO(merge): a better algorithm might try to favour a node that already had a
                            // cached payload id, since a payload that has had more time to produce is
                            // likely to be more profitable.
                            let fork_choice_state = ForkChoiceState {
                                head_block_hash: parent_hash,
                                safe_block_hash: parent_hash,
                                finalized_block_hash,
                            };
                            let payload_attributes = PayloadAttributes {
                                timestamp,
                                prev_randao,
                                suggested_fee_recipient,
                            };

                            engine
=======
                {
                    // The payload id has been cached for this engine.
                    metrics::inc_counter_vec(
                        &metrics::EXECUTION_LAYER_PRE_PREPARED_PAYLOAD_ID,
                        &[metrics::HIT],
                    );
                    id
                } else {
                    // The payload id has *not* been cached for this engine. Trigger an artificial
                    // fork choice update to retrieve a payload ID.
                    //
                    // TODO(merge): a better algorithm might try to favour a node that already had a
                    // cached payload id, since a payload that has had more time to produce is
                    // likely to be more profitable.
                    metrics::inc_counter_vec(
                        &metrics::EXECUTION_LAYER_PRE_PREPARED_PAYLOAD_ID,
                        &[metrics::MISS],
                    );
                    let fork_choice_state = ForkChoiceState {
                        head_block_hash: parent_hash,
                        safe_block_hash: parent_hash,
                        finalized_block_hash,
                    };
                    let payload_attributes = PayloadAttributes {
                        timestamp,
                        prev_randao,
                        suggested_fee_recipient,
                    };

                    engine
>>>>>>> 65eaf019
                        .notify_forkchoice_updated(
                            fork_choice_state,
                            Some(payload_attributes),
                            self.log(),
                        )
                        .await
                        .map(|response| response.payload_id)?
                        .ok_or_else(|| {
                            error!(
                                self.log(),
                                "Exec engine unable to produce payload";
                                "msg" => "No payload ID, the engine is likely syncing. \
                                          This has the potential to cause a missed block proposal.",
                            );

                            ApiError::PayloadIdUnavailable
                        })?
                        };

                        engine.api.get_payload_v1::<T, Txns>(payload_id).await
                    })
                    .await
                    .map_err(Error::EngineErrors)
            }
        }
    }

    /// Maps to the `engine_newPayload` JSON-RPC call.
    ///
    /// ## Fallback Behaviour
    ///
    /// The request will be broadcast to all nodes, simultaneously. It will await a response (or
    /// failure) from all nodes and then return based on the first of these conditions which
    /// returns true:
    ///
    /// - Error::ConsensusFailure if some nodes return valid and some return invalid
    /// - Valid, if any nodes return valid.
    /// - Invalid, if any nodes return invalid.
    /// - Syncing, if any nodes return syncing.
    /// - An error, if all nodes return an error.
    pub async fn notify_new_payload<T: EthSpec>(
        &self,
        execution_payload: &ExecutionPayload<T>,
    ) -> Result<PayloadStatus, Error> {
        let _timer = metrics::start_timer_vec(
            &metrics::EXECUTION_LAYER_REQUEST_TIMES,
            &[metrics::NEW_PAYLOAD],
        );

        trace!(
            self.log(),
            "Issuing engine_newPayload";
            "parent_hash" => ?execution_payload.parent_hash,
            "block_hash" => ?execution_payload.block_hash,
            "block_number" => execution_payload.block_number,
        );

        let broadcast_results = self
            .engines()
            .broadcast(|engine| engine.api.new_payload_v1(execution_payload.clone()))
            .await;

        process_multiple_payload_statuses(
            execution_payload.block_hash,
            broadcast_results.into_iter(),
            self.log(),
        )
    }

    /// Register that the given `validator_index` is going to produce a block at `slot`.
    ///
    /// The block will be built atop `head_block_root` and the EL will need to prepare an
    /// `ExecutionPayload` as defined by the given `payload_attributes`.
    pub async fn insert_proposer(
        &self,
        slot: Slot,
        head_block_root: Hash256,
        validator_index: u64,
        payload_attributes: PayloadAttributes,
    ) -> bool {
        let proposers_key = ProposerKey {
            slot,
            head_block_root,
        };

        let existing = self.proposers().write().await.insert(
            proposers_key,
            Proposer {
                validator_index,
                payload_attributes,
            },
        );

        if existing.is_none() {
            metrics::inc_counter(&metrics::EXECUTION_LAYER_PROPOSER_INSERTED);
        }

        existing.is_some()
    }

    /// If there has been a proposer registered via `Self::insert_proposer` with a matching `slot`
    /// `head_block_root`, then return the appropriate `PayloadAttributes` for inclusion in
    /// `forkchoiceUpdated` calls.
    pub async fn payload_attributes(
        &self,
        current_slot: Slot,
        head_block_root: Hash256,
    ) -> Option<PayloadAttributes> {
        let proposers_key = ProposerKey {
            slot: current_slot,
            head_block_root,
        };

        let proposer = self.proposers().read().await.get(&proposers_key).cloned()?;

        debug!(
            self.log(),
            "Beacon proposer found";
            "payload_attributes" => ?proposer.payload_attributes,
            "head_block_root" => ?head_block_root,
            "slot" => current_slot,
            "validator_index" => proposer.validator_index,
        );

        Some(proposer.payload_attributes)
    }

    /// Maps to the `engine_consensusValidated` JSON-RPC call.
    ///
    /// ## Fallback Behaviour
    ///
    /// The request will be broadcast to all nodes, simultaneously. It will await a response (or
    /// failure) from all nodes and then return based on the first of these conditions which
    /// returns true:
    ///
    /// - Error::ConsensusFailure if some nodes return valid and some return invalid
    /// - Valid, if any nodes return valid.
    /// - Invalid, if any nodes return invalid.
    /// - Syncing, if any nodes return syncing.
    /// - An error, if all nodes return an error.
    pub async fn notify_forkchoice_updated(
        &self,
        head_block_hash: ExecutionBlockHash,
        finalized_block_hash: ExecutionBlockHash,
        current_slot: Slot,
        head_block_root: Hash256,
    ) -> Result<PayloadStatus, Error> {
        let _timer = metrics::start_timer_vec(
            &metrics::EXECUTION_LAYER_REQUEST_TIMES,
            &[metrics::FORKCHOICE_UPDATED],
        );

        trace!(
            self.log(),
            "Issuing engine_forkchoiceUpdated";
            "finalized_block_hash" => ?finalized_block_hash,
            "head_block_hash" => ?head_block_hash,
        );

        let next_slot = current_slot + 1;
        let payload_attributes = self.payload_attributes(next_slot, head_block_root).await;

        // Compute the "lookahead", the time between when the payload will be produced and now.
        if let Some(payload_attributes) = payload_attributes {
            if let Ok(now) = SystemTime::now().duration_since(UNIX_EPOCH) {
                let timestamp = Duration::from_secs(payload_attributes.timestamp);
                if let Some(lookahead) = timestamp.checked_sub(now) {
                    metrics::observe_duration(
                        &metrics::EXECUTION_LAYER_PAYLOAD_ATTRIBUTES_LOOKAHEAD,
                        lookahead,
                    );
                } else {
                    debug!(
                        self.log(),
                        "Late payload attributes";
                        "timestamp" => ?timestamp,
                        "now" => ?now,
                    )
                }
            }
        }

        // see https://hackmd.io/@n0ble/kintsugi-spec#Engine-API
        // for now, we must set safe_block_hash = head_block_hash
        let forkchoice_state = ForkChoiceState {
            head_block_hash,
            safe_block_hash: head_block_hash,
            finalized_block_hash,
        };

        self.engines()
            .set_latest_forkchoice_state(forkchoice_state)
            .await;
        self.builders()
            .set_latest_forkchoice_state(forkchoice_state)
            .await;

        let broadcast_results = self
            .engines()
            .broadcast(|engine| async move {
                engine
                    .notify_forkchoice_updated(forkchoice_state, payload_attributes, self.log())
                    .await
            })
            .await;

        let builder_broadcast_results = self
            .builders()
            .broadcast(|engine| async move {
                engine
                    .notify_forkchoice_updated(forkchoice_state, payload_attributes, self.log())
                    .await
            })
            .await;

        process_multiple_payload_statuses(
            head_block_hash,
            broadcast_results
                .into_iter()
                .chain(builder_broadcast_results.into_iter())
                .map(|result| result.map(|response| response.payload_status)),
            self.log(),
        )
    }

    pub async fn exchange_transition_configuration(&self, spec: &ChainSpec) -> Result<(), Error> {
        let local = TransitionConfigurationV1 {
            terminal_total_difficulty: spec.terminal_total_difficulty,
            terminal_block_hash: spec.terminal_block_hash,
            terminal_block_number: 0,
        };

        let broadcast_results = self
            .engines()
            .broadcast(|engine| engine.api.exchange_transition_configuration_v1(local))
            .await;

        let mut errors = vec![];
        for (i, result) in broadcast_results.into_iter().enumerate() {
            match result {
                Ok(remote) => {
                    if local.terminal_total_difficulty != remote.terminal_total_difficulty
                        || local.terminal_block_hash != remote.terminal_block_hash
                    {
                        error!(
                            self.log(),
                            "Execution client config mismatch";
                            "msg" => "ensure lighthouse and the execution client are up-to-date and \
                                      configured consistently",
                            "execution_endpoint" => i,
                            "remote" => ?remote,
                            "local" => ?local,
                        );
                        errors.push(EngineError::Api {
                            id: i.to_string(),
                            error: ApiError::TransitionConfigurationMismatch,
                        });
                    } else {
                        debug!(
                            self.log(),
                            "Execution client config is OK";
                            "execution_endpoint" => i
                        );
                    }
                }
                Err(e) => {
                    error!(
                        self.log(),
                        "Unable to get transition config";
                        "error" => ?e,
                        "execution_endpoint" => i,
                    );
                    errors.push(e);
                }
            }
        }

        if errors.is_empty() {
            Ok(())
        } else {
            Err(Error::EngineErrors(errors))
        }
    }

    /// Used during block production to determine if the merge has been triggered.
    ///
    /// ## Specification
    ///
    /// `get_terminal_pow_block_hash`
    ///
    /// https://github.com/ethereum/consensus-specs/blob/v1.1.5/specs/merge/validator.md
    pub async fn get_terminal_pow_block_hash(
        &self,
        spec: &ChainSpec,
    ) -> Result<Option<ExecutionBlockHash>, Error> {
        let _timer = metrics::start_timer_vec(
            &metrics::EXECUTION_LAYER_REQUEST_TIMES,
            &[metrics::GET_TERMINAL_POW_BLOCK_HASH],
        );

        let hash_opt = self
            .engines()
            .first_success(|engine| async move {
                let terminal_block_hash = spec.terminal_block_hash;
                if terminal_block_hash != ExecutionBlockHash::zero() {
                    if self
                        .get_pow_block(engine, terminal_block_hash)
                        .await?
                        .is_some()
                    {
                        return Ok(Some(terminal_block_hash));
                    } else {
                        return Ok(None);
                    }
                }

                self.get_pow_block_hash_at_total_difficulty(engine, spec)
                    .await
            })
            .await
            .map_err(Error::EngineErrors)?;

        if let Some(hash) = &hash_opt {
            info!(
                self.log(),
                "Found terminal block hash";
                "terminal_block_hash_override" => ?spec.terminal_block_hash,
                "terminal_total_difficulty" => ?spec.terminal_total_difficulty,
                "block_hash" => ?hash,
            );
        }

        Ok(hash_opt)
    }

    /// This function should remain internal. External users should use
    /// `self.get_terminal_pow_block` instead, since it checks against the terminal block hash
    /// override.
    ///
    /// ## Specification
    ///
    /// `get_pow_block_at_terminal_total_difficulty`
    ///
    /// https://github.com/ethereum/consensus-specs/blob/v1.1.5/specs/merge/validator.md
    async fn get_pow_block_hash_at_total_difficulty(
        &self,
        engine: &Engine<HttpJsonRpc>,
        spec: &ChainSpec,
    ) -> Result<Option<ExecutionBlockHash>, ApiError> {
        let mut block = engine
            .api
            .get_block_by_number(BlockByNumberQuery::Tag(LATEST_TAG))
            .await?
            .ok_or(ApiError::ExecutionHeadBlockNotFound)?;

        self.execution_blocks().await.put(block.block_hash, block);

        loop {
            let block_reached_ttd = block.total_difficulty >= spec.terminal_total_difficulty;
            if block_reached_ttd {
                if block.parent_hash == ExecutionBlockHash::zero() {
                    return Ok(Some(block.block_hash));
                }
                let parent = self
                    .get_pow_block(engine, block.parent_hash)
                    .await?
                    .ok_or(ApiError::ExecutionBlockNotFound(block.parent_hash))?;
                let parent_reached_ttd = parent.total_difficulty >= spec.terminal_total_difficulty;

                if block_reached_ttd && !parent_reached_ttd {
                    return Ok(Some(block.block_hash));
                } else {
                    block = parent;
                }
            } else {
                return Ok(None);
            }
        }
    }

    /// Used during block verification to check that a block correctly triggers the merge.
    ///
    /// ## Returns
    ///
    /// - `Some(true)` if the given `block_hash` is the terminal proof-of-work block.
    /// - `Some(false)` if the given `block_hash` is certainly *not* the terminal proof-of-work
    ///     block.
    /// - `None` if the `block_hash` or its parent were not present on the execution engines.
    /// - `Err(_)` if there was an error connecting to the execution engines.
    ///
    /// ## Fallback Behaviour
    ///
    /// The request will be broadcast to all nodes, simultaneously. It will await a response (or
    /// failure) from all nodes and then return based on the first of these conditions which
    /// returns true:
    ///
    /// - Terminal, if any node indicates it is terminal.
    /// - Not terminal, if any node indicates it is non-terminal.
    /// - Block not found, if any node cannot find the block.
    /// - An error, if all nodes return an error.
    ///
    /// ## Specification
    ///
    /// `is_valid_terminal_pow_block`
    ///
    /// https://github.com/ethereum/consensus-specs/blob/v1.1.0/specs/merge/fork-choice.md
    pub async fn is_valid_terminal_pow_block_hash(
        &self,
        block_hash: ExecutionBlockHash,
        spec: &ChainSpec,
    ) -> Result<Option<bool>, Error> {
        let _timer = metrics::start_timer_vec(
            &metrics::EXECUTION_LAYER_REQUEST_TIMES,
            &[metrics::IS_VALID_TERMINAL_POW_BLOCK_HASH],
        );

        let broadcast_results = self
            .engines()
            .broadcast(|engine| async move {
                if let Some(pow_block) = self.get_pow_block(engine, block_hash).await? {
                    if let Some(pow_parent) =
                        self.get_pow_block(engine, pow_block.parent_hash).await?
                    {
                        return Ok(Some(
                            self.is_valid_terminal_pow_block(pow_block, pow_parent, spec),
                        ));
                    }
                }
                Ok(None)
            })
            .await;

        let mut errors = vec![];
        let mut terminal = 0;
        let mut not_terminal = 0;
        let mut block_missing = 0;
        for result in broadcast_results {
            match result {
                Ok(Some(true)) => terminal += 1,
                Ok(Some(false)) => not_terminal += 1,
                Ok(None) => block_missing += 1,
                Err(e) => errors.push(e),
            }
        }

        if terminal > 0 && not_terminal > 0 {
            crit!(
                self.log(),
                "Consensus failure between execution nodes";
                "method" => "is_valid_terminal_pow_block_hash"
            );
        }

        if terminal > 0 {
            Ok(Some(true))
        } else if not_terminal > 0 {
            Ok(Some(false))
        } else if block_missing > 0 {
            Ok(None)
        } else {
            Err(Error::EngineErrors(errors))
        }
    }

    /// This function should remain internal.
    ///
    /// External users should use `self.is_valid_terminal_pow_block_hash`.
    fn is_valid_terminal_pow_block(
        &self,
        block: ExecutionBlock,
        parent: ExecutionBlock,
        spec: &ChainSpec,
    ) -> bool {
        let is_total_difficulty_reached = block.total_difficulty >= spec.terminal_total_difficulty;
        let is_parent_total_difficulty_valid =
            parent.total_difficulty < spec.terminal_total_difficulty;
        is_total_difficulty_reached && is_parent_total_difficulty_valid
    }

    /// Maps to the `eth_getBlockByHash` JSON-RPC call.
    ///
    /// ## TODO(merge)
    ///
    /// This will return an execution block regardless of whether or not it was created by a PoW
    /// miner (pre-merge) or a PoS validator (post-merge). It's not immediately clear if this is
    /// correct or not, see the discussion here:
    ///
    /// https://github.com/ethereum/consensus-specs/issues/2636
    async fn get_pow_block(
        &self,
        engine: &Engine<HttpJsonRpc>,
        hash: ExecutionBlockHash,
    ) -> Result<Option<ExecutionBlock>, ApiError> {
        if let Some(cached) = self.execution_blocks().await.get(&hash).copied() {
            // The block was in the cache, no need to request it from the execution
            // engine.
            return Ok(Some(cached));
        }

        // The block was *not* in the cache, request it from the execution
        // engine and cache it for future reference.
        if let Some(block) = engine.api.get_block_by_hash(hash).await? {
            self.execution_blocks().await.put(hash, block);
            Ok(Some(block))
        } else {
            Ok(None)
        }
    }

    pub async fn propose_blinded_beacon_block<T: EthSpec>(
        &self,
        block: &SignedBeaconBlock<T, BlindedTransactions>,
    ) -> Result<ExecutionPayload<T>, Error> {
        debug!(
            self.log(),
            "Issuing builder_proposeBlindedBlock";
            "root" => ?block.canonical_root(),
        );
        self.builders()
            .first_success(|engine| async move {
                engine.api.propose_blinded_block_v1(block.clone()).await
            })
            .await
            .map_err(Error::EngineErrors)
    }
}

#[cfg(test)]
mod test {
    use super::*;
    use crate::test_utils::MockExecutionLayer as GenericMockExecutionLayer;
    use types::MainnetEthSpec;

    type MockExecutionLayer = GenericMockExecutionLayer<MainnetEthSpec>;

    #[tokio::test]
    async fn produce_three_valid_pos_execution_blocks() {
        MockExecutionLayer::default_params()
            .move_to_terminal_block()
            .produce_valid_execution_payload_on_head()
            .await
            .produce_valid_execution_payload_on_head()
            .await
            .produce_valid_execution_payload_on_head()
            .await;
    }

    #[tokio::test]
    async fn finds_valid_terminal_block_hash() {
        MockExecutionLayer::default_params()
            .move_to_block_prior_to_terminal_block()
            .with_terminal_block(|spec, el, _| async move {
                el.engines().upcheck_not_synced(Logging::Disabled).await;
                assert_eq!(el.get_terminal_pow_block_hash(&spec).await.unwrap(), None)
            })
            .await
            .move_to_terminal_block()
            .with_terminal_block(|spec, el, terminal_block| async move {
                assert_eq!(
                    el.get_terminal_pow_block_hash(&spec).await.unwrap(),
                    Some(terminal_block.unwrap().block_hash)
                )
            })
            .await;
    }

    #[tokio::test]
    async fn verifies_valid_terminal_block_hash() {
        MockExecutionLayer::default_params()
            .move_to_terminal_block()
            .with_terminal_block(|spec, el, terminal_block| async move {
                el.engines().upcheck_not_synced(Logging::Disabled).await;
                assert_eq!(
                    el.is_valid_terminal_pow_block_hash(terminal_block.unwrap().block_hash, &spec)
                        .await
                        .unwrap(),
                    Some(true)
                )
            })
            .await;
    }

    #[tokio::test]
    async fn rejects_invalid_terminal_block_hash() {
        MockExecutionLayer::default_params()
            .move_to_terminal_block()
            .with_terminal_block(|spec, el, terminal_block| async move {
                el.engines().upcheck_not_synced(Logging::Disabled).await;
                let invalid_terminal_block = terminal_block.unwrap().parent_hash;

                assert_eq!(
                    el.is_valid_terminal_pow_block_hash(invalid_terminal_block, &spec)
                        .await
                        .unwrap(),
                    Some(false)
                )
            })
            .await;
    }

    #[tokio::test]
    async fn rejects_unknown_terminal_block_hash() {
        MockExecutionLayer::default_params()
            .move_to_terminal_block()
            .with_terminal_block(|spec, el, _| async move {
                el.engines().upcheck_not_synced(Logging::Disabled).await;
                let missing_terminal_block = ExecutionBlockHash::repeat_byte(42);

                assert_eq!(
                    el.is_valid_terminal_pow_block_hash(missing_terminal_block, &spec)
                        .await
                        .unwrap(),
                    None
                )
            })
            .await;
    }
}<|MERGE_RESOLUTION|>--- conflicted
+++ resolved
@@ -25,15 +25,11 @@
     sync::{Mutex, MutexGuard, RwLock},
     time::{sleep, sleep_until, Instant},
 };
-<<<<<<< HEAD
 use types::execution_payload::BlockType;
 use types::{
     BlindedTransactions, ChainSpec, Epoch, ExecutionBlockHash, ProposerPreparationData,
-    SignedBeaconBlock, Transactions,
+    SignedBeaconBlock, Transactions,Slot
 };
-=======
-use types::{ChainSpec, Epoch, ExecutionBlockHash, ProposerPreparationData, Slot};
->>>>>>> 65eaf019
 
 pub use engine_api::{
     http::HttpJsonRpc, json_structures, PayloadAttributes, PayloadStatusV1Status,
@@ -105,11 +101,8 @@
 
 struct Inner {
     engines: Engines<HttpJsonRpc>,
-<<<<<<< HEAD
     builders: Engines<BuilderHttpJsonRpc>,
-=======
     execution_engine_forkchoice_lock: Mutex<()>,
->>>>>>> 65eaf019
     suggested_fee_recipient: Option<Address>,
     proposer_preparation_data: Mutex<HashMap<u64, ProposerPreparationDataEntry>>,
     execution_blocks: Mutex<LruCache<ExecutionBlockHash, ExecutionBlock>>,
@@ -248,15 +241,12 @@
                 latest_forkchoice_state: <_>::default(),
                 log: log.clone(),
             },
-<<<<<<< HEAD
             builders: Engines {
                 engines: builders,
                 latest_forkchoice_state: <_>::default(),
                 log: log.clone(),
             },
-=======
             execution_engine_forkchoice_lock: <_>::default(),
->>>>>>> 65eaf019
             suggested_fee_recipient,
             proposer_preparation_data: Mutex::new(HashMap::new()),
             proposers: RwLock::new(HashMap::new()),
@@ -585,17 +575,14 @@
         prev_randao: Hash256,
         finalized_block_hash: ExecutionBlockHash,
         proposer_index: u64,
-<<<<<<< HEAD
     ) -> Result<ExecutionPayload<T, Txns>, Error> {
-=======
-    ) -> Result<ExecutionPayload<T>, Error> {
         let _timer = metrics::start_timer_vec(
             &metrics::EXECUTION_LAYER_REQUEST_TIMES,
             &[metrics::GET_PAYLOAD],
         );
 
->>>>>>> 65eaf019
         let suggested_fee_recipient = self.get_suggested_fee_recipient(proposer_index).await;
+
         match Txns::block_type() {
             BlockType::Blinded => {
                 debug!(
@@ -653,51 +640,14 @@
                             .await
                     })
                     .await
-<<<<<<< HEAD
                     .map_err(Error::EngineErrors)
             }
             BlockType::Full => {
-                debug!(
-                    self.log(),
-                    "Issuing engine_getPayload";
-                    "suggested_fee_recipient" => ?suggested_fee_recipient,
-                    "prev_randao" => ?prev_randao,
-                    "timestamp" => timestamp,
-                    "parent_hash" => ?parent_hash,
-                );
-                self.engines()
-                    .first_success(|engine| async move {
-                        let payload_id = if let Some(id) = engine
-                            .get_payload_id(
-                                parent_hash,
-                                timestamp,
-                                prev_randao,
-                                suggested_fee_recipient,
-                            )
-                            .await
-                        {
-                            // The payload id has been cached for this engine.
-                            id
-                        } else {
-                            // The payload id has *not* been cached for this engine. Trigger an artificial
-                            // fork choice update to retrieve a payload ID.
-                            //
-                            // TODO(merge): a better algorithm might try to favour a node that already had a
-                            // cached payload id, since a payload that has had more time to produce is
-                            // likely to be more profitable.
-                            let fork_choice_state = ForkChoiceState {
-                                head_block_hash: parent_hash,
-                                safe_block_hash: parent_hash,
-                                finalized_block_hash,
-                            };
-                            let payload_attributes = PayloadAttributes {
-                                timestamp,
-                                prev_randao,
-                                suggested_fee_recipient,
-                            };
-
-                            engine
-=======
+        self.engines()
+            .first_success(|engine| async move {
+                let payload_id = if let Some(id) = engine
+                    .get_payload_id(parent_hash, timestamp, prev_randao, suggested_fee_recipient)
+                    .await
                 {
                     // The payload id has been cached for this engine.
                     metrics::inc_counter_vec(
@@ -727,8 +677,7 @@
                         suggested_fee_recipient,
                     };
 
-                    engine
->>>>>>> 65eaf019
+                            engine
                         .notify_forkchoice_updated(
                             fork_choice_state,
                             Some(payload_attributes),
