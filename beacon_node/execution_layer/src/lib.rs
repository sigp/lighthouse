//! This crate provides an abstraction over one or more *execution engines*. An execution engine
//! was formerly known as an "eth1 node", like Geth, Nethermind, Erigon, etc.
//!
//! This crate only provides useful functionality for "The Merge", it does not provide any of the
//! deposit-contract functionality that the `beacon_node/eth1` crate already provides.

use crate::payload_cache::PayloadCache;
use arc_swap::ArcSwapOption;
use auth::{strip_prefix, Auth, JwtKey};
pub use block_hash::calculate_execution_block_hash;
use builder_client::BuilderHttpClient;
pub use engine_api::EngineCapabilities;
use engine_api::Error as ApiError;
pub use engine_api::*;
pub use engine_api::{http, http::deposit_methods, http::HttpJsonRpc};
use engines::{Engine, EngineError};
pub use engines::{EngineState, ForkchoiceState};
use eth2::types::FullPayloadContents;
use eth2::types::{builder_bid::SignedBuilderBid, BlobsBundle, ForkVersionedResponse};
use ethers_core::types::Transaction as EthersTransaction;
use fixed_bytes::UintExtended;
use fork_choice::ForkchoiceUpdateParameters;
use lru::LruCache;
use payload_status::process_payload_status;
pub use payload_status::PayloadStatus;
use sensitive_url::SensitiveUrl;
use serde::{Deserialize, Serialize};
use slog::{crit, debug, error, info, warn, Logger};
use slot_clock::SlotClock;
use std::collections::HashMap;
use std::fmt;
use std::future::Future;
use std::io::Write;
use std::num::NonZeroUsize;
use std::path::PathBuf;
use std::sync::Arc;
use std::time::{Duration, Instant, SystemTime, UNIX_EPOCH};
use strum::AsRefStr;
use task_executor::TaskExecutor;
use tokio::{
    sync::{Mutex, MutexGuard, RwLock},
    time::sleep,
};
use tokio_stream::wrappers::WatchStream;
use tree_hash::TreeHash;
use types::beacon_block_body::KzgCommitments;
use types::builder_bid::BuilderBid;
use types::non_zero_usize::new_non_zero_usize;
use types::payload::BlockProductionVersion;
use types::{
    AbstractExecPayload, BlobsList, ExecutionPayloadDeneb, KzgProofs, SignedBlindedBeaconBlock,
};
use types::{
    BeaconStateError, BlindedPayload, ChainSpec, Epoch, ExecPayload, ExecutionPayloadBellatrix,
    ExecutionPayloadCapella, ExecutionPayloadElectra, FullPayload, ProposerPreparationData,
    PublicKeyBytes, Signature, Slot,
};

mod block_hash;
mod engine_api;
pub mod engines;
mod keccak;
mod metrics;
pub mod payload_cache;
mod payload_status;
pub mod test_utils;
mod versioned_hashes;

/// Indicates the default jwt authenticated execution endpoint.
pub const DEFAULT_EXECUTION_ENDPOINT: &str = "http://localhost:8551/";

/// Name for the default file used for the jwt secret.
pub const DEFAULT_JWT_FILE: &str = "jwt.hex";

/// Each time the `ExecutionLayer` retrieves a block from an execution node, it stores that block
/// in an LRU cache to avoid redundant lookups. This is the size of that cache.
const EXECUTION_BLOCKS_LRU_CACHE_SIZE: NonZeroUsize = new_non_zero_usize(128);

/// A fee recipient address for use during block production. Only used as a very last resort if
/// there is no address provided by the user.
///
/// ## Note
///
/// This is *not* the zero-address, since Geth has been known to return errors for a coinbase of
/// 0x00..00.
const DEFAULT_SUGGESTED_FEE_RECIPIENT: [u8; 20] =
    [0, 0, 0, 0, 0, 0, 0, 0, 0, 0, 0, 0, 0, 0, 0, 0, 0, 0, 0, 1];

/// A payload alongside some information about where it came from.
pub enum ProvenancedPayload<P> {
    /// A good old fashioned farm-to-table payload from your local EE.
    Local(P),
    /// A payload from a builder (e.g. mev-boost).
    Builder(P),
}

impl<E: EthSpec> TryFrom<BuilderBid<E>> for ProvenancedPayload<BlockProposalContentsType<E>> {
    type Error = Error;

    fn try_from(value: BuilderBid<E>) -> Result<Self, Error> {
        let block_proposal_contents = match value {
            BuilderBid::Bellatrix(builder_bid) => BlockProposalContents::Payload {
                payload: ExecutionPayloadHeader::Bellatrix(builder_bid.header).into(),
                block_value: builder_bid.value,
            },
            BuilderBid::Capella(builder_bid) => BlockProposalContents::Payload {
                payload: ExecutionPayloadHeader::Capella(builder_bid.header).into(),
                block_value: builder_bid.value,
            },
            BuilderBid::Deneb(builder_bid) => BlockProposalContents::PayloadAndBlobs {
                payload: ExecutionPayloadHeader::Deneb(builder_bid.header).into(),
                block_value: builder_bid.value,
                kzg_commitments: builder_bid.blob_kzg_commitments,
                blobs_and_proofs: None,
            },
            BuilderBid::Electra(builder_bid) => BlockProposalContents::PayloadAndBlobs {
                payload: ExecutionPayloadHeader::Electra(builder_bid.header).into(),
                block_value: builder_bid.value,
                kzg_commitments: builder_bid.blob_kzg_commitments,
                blobs_and_proofs: None,
            },
        };
        Ok(ProvenancedPayload::Builder(
            BlockProposalContentsType::Blinded(block_proposal_contents),
        ))
    }
}

#[derive(Debug)]
pub enum Error {
    NoEngine,
    NoPayloadBuilder,
    ApiError(ApiError),
    Builder(builder_client::Error),
    NoHeaderFromBuilder,
    CannotProduceHeader,
    EngineError(Box<EngineError>),
    NotSynced,
    ShuttingDown,
    FeeRecipientUnspecified,
    MissingLatestValidHash,
    BlockHashMismatch {
        computed: ExecutionBlockHash,
        payload: ExecutionBlockHash,
        transactions_root: Hash256,
    },
    InvalidJWTSecret(String),
    InvalidForkForPayload,
    InvalidPayloadBody(String),
    InvalidPayloadConversion,
    InvalidBlobConversion(String),
    BeaconStateError(BeaconStateError),
    PayloadTypeMismatch,
    VerifyingVersionedHashes(versioned_hashes::Error),
}

impl From<BeaconStateError> for Error {
    fn from(e: BeaconStateError) -> Self {
        Error::BeaconStateError(e)
    }
}

impl From<ApiError> for Error {
    fn from(e: ApiError) -> Self {
        Error::ApiError(e)
    }
}

impl From<EngineError> for Error {
    fn from(e: EngineError) -> Self {
        match e {
            // This removes an unnecessary layer of indirection.
            // TODO (mark): consider refactoring these error enums
            EngineError::Api { error } => Error::ApiError(error),
            _ => Error::EngineError(Box::new(e)),
        }
    }
}

pub enum BlockProposalContentsType<E: EthSpec> {
    Full(BlockProposalContents<E, FullPayload<E>>),
    Blinded(BlockProposalContents<E, BlindedPayload<E>>),
}

pub enum BlockProposalContents<E: EthSpec, Payload: AbstractExecPayload<E>> {
    Payload {
        payload: Payload,
        block_value: Uint256,
    },
    PayloadAndBlobs {
        payload: Payload,
        block_value: Uint256,
        kzg_commitments: KzgCommitments<E>,
        /// `None` for blinded `PayloadAndBlobs`.
        blobs_and_proofs: Option<(BlobsList<E>, KzgProofs<E>)>,
    },
}

impl<E: EthSpec> From<BlockProposalContents<E, FullPayload<E>>>
    for BlockProposalContents<E, BlindedPayload<E>>
{
    fn from(item: BlockProposalContents<E, FullPayload<E>>) -> Self {
        match item {
            BlockProposalContents::Payload {
                payload,
                block_value,
            } => BlockProposalContents::Payload {
                payload: payload.execution_payload().into(),
                block_value,
            },
            BlockProposalContents::PayloadAndBlobs {
                payload,
                block_value,
                kzg_commitments,
                blobs_and_proofs: _,
            } => BlockProposalContents::PayloadAndBlobs {
                payload: payload.execution_payload().into(),
                block_value,
                kzg_commitments,
                blobs_and_proofs: None,
            },
        }
    }
}

impl<E: EthSpec, Payload: AbstractExecPayload<E>> TryFrom<GetPayloadResponse<E>>
    for BlockProposalContents<E, Payload>
{
    type Error = Error;

    fn try_from(response: GetPayloadResponse<E>) -> Result<Self, Error> {
        let (execution_payload, block_value, maybe_bundle) = response.into();
        match maybe_bundle {
            Some(bundle) => Ok(Self::PayloadAndBlobs {
                payload: execution_payload.into(),
                block_value,
                kzg_commitments: bundle.commitments,
                blobs_and_proofs: Some((bundle.blobs, bundle.proofs)),
            }),
            None => Ok(Self::Payload {
                payload: execution_payload.into(),
                block_value,
            }),
        }
    }
}

impl<E: EthSpec> TryFrom<GetPayloadResponseType<E>> for BlockProposalContentsType<E> {
    type Error = Error;

    fn try_from(response_type: GetPayloadResponseType<E>) -> Result<Self, Error> {
        match response_type {
            GetPayloadResponseType::Full(response) => Ok(Self::Full(response.try_into()?)),
            GetPayloadResponseType::Blinded(response) => Ok(Self::Blinded(response.try_into()?)),
        }
    }
}

#[allow(clippy::type_complexity)]
impl<E: EthSpec, Payload: AbstractExecPayload<E>> BlockProposalContents<E, Payload> {
    pub fn deconstruct(
        self,
    ) -> (
        Payload,
        Option<KzgCommitments<E>>,
        Option<(BlobsList<E>, KzgProofs<E>)>,
        Uint256,
    ) {
        match self {
            Self::Payload {
                payload,
                block_value,
            } => (payload, None, None, block_value),
            Self::PayloadAndBlobs {
                payload,
                block_value,
                kzg_commitments,
                blobs_and_proofs,
            } => (
                payload,
                Some(kzg_commitments),
                blobs_and_proofs,
                block_value,
            ),
        }
    }

    pub fn payload(&self) -> &Payload {
        match self {
            Self::Payload { payload, .. } => payload,
            Self::PayloadAndBlobs { payload, .. } => payload,
        }
    }
    pub fn to_payload(self) -> Payload {
        match self {
            Self::Payload { payload, .. } => payload,
            Self::PayloadAndBlobs { payload, .. } => payload,
        }
    }
    pub fn block_value(&self) -> &Uint256 {
        match self {
            Self::Payload { block_value, .. } => block_value,
            Self::PayloadAndBlobs { block_value, .. } => block_value,
        }
    }
}

#[derive(Clone, PartialEq)]
pub struct ProposerPreparationDataEntry {
    update_epoch: Epoch,
    preparation_data: ProposerPreparationData,
}

#[derive(Hash, PartialEq, Eq)]
pub struct ProposerKey {
    slot: Slot,
    head_block_root: Hash256,
}

#[derive(PartialEq, Clone)]
pub struct Proposer {
    validator_index: u64,
    payload_attributes: PayloadAttributes,
}

/// Information from the beacon chain that is necessary for querying the builder API.
pub struct BuilderParams {
    pub pubkey: PublicKeyBytes,
    pub slot: Slot,
    pub chain_health: ChainHealth,
}

#[derive(PartialEq)]
pub enum ChainHealth {
    Healthy,
    Unhealthy(FailedCondition),
    Optimistic,
    PreMerge,
}

#[derive(Debug, PartialEq)]
pub enum FailedCondition {
    Skips,
    SkipsPerEpoch,
    EpochsSinceFinalization,
}

type PayloadContentsRefTuple<'a, E> = (ExecutionPayloadRef<'a, E>, Option<&'a BlobsBundle<E>>);

struct Inner<E: EthSpec> {
    engine: Arc<Engine>,
    builder: ArcSwapOption<BuilderHttpClient>,
    execution_engine_forkchoice_lock: Mutex<()>,
    suggested_fee_recipient: Option<Address>,
    proposer_preparation_data: Mutex<HashMap<u64, ProposerPreparationDataEntry>>,
    execution_blocks: Mutex<LruCache<ExecutionBlockHash, ExecutionBlock>>,
    proposers: RwLock<HashMap<ProposerKey, Proposer>>,
    executor: TaskExecutor,
    payload_cache: PayloadCache<E>,
    log: Logger,
    /// Track whether the last `newPayload` call errored.
    ///
    /// This is used *only* in the informational sync status endpoint, so that a VC using this
    /// node can prefer another node with a healthier EL.
    last_new_payload_errored: RwLock<bool>,
}

#[derive(Debug, Default, Clone, Serialize, Deserialize)]
pub struct Config {
    /// Endpoint url for EL nodes that are running the engine api.
    pub execution_endpoint: Option<SensitiveUrl>,
    /// Endpoint urls for services providing the builder api.
    pub builder_url: Option<SensitiveUrl>,
    /// The timeout value used when making a request to fetch a block header
    /// from the builder api.
    pub builder_header_timeout: Option<Duration>,
    /// User agent to send with requests to the builder API.
    pub builder_user_agent: Option<String>,
    /// JWT secret for the above endpoint running the engine api.
    pub secret_file: Option<PathBuf>,
    /// The default fee recipient to use on the beacon node if none if provided from
    /// the validator client during block preparation.
    pub suggested_fee_recipient: Option<Address>,
    /// An optional id for the beacon node that will be passed to the EL in the JWT token claim.
    pub jwt_id: Option<String>,
    /// An optional client version for the beacon node that will be passed to the EL in the JWT token claim.
    pub jwt_version: Option<String>,
    /// Default directory for the jwt secret if not provided through cli.
    pub default_datadir: PathBuf,
    pub execution_timeout_multiplier: Option<u32>,
}

/// Provides access to one execution engine and provides a neat interface for consumption by the
/// `BeaconChain`.
#[derive(Clone)]
pub struct ExecutionLayer<E: EthSpec> {
    inner: Arc<Inner<E>>,
}

impl<E: EthSpec> ExecutionLayer<E> {
    /// Instantiate `Self` with an Execution engine specified in `Config`, using JSON-RPC via HTTP.
    pub fn from_config(config: Config, executor: TaskExecutor, log: Logger) -> Result<Self, Error> {
        let Config {
            execution_endpoint: url,
            builder_url,
            builder_user_agent,
            builder_header_timeout,
            secret_file,
            suggested_fee_recipient,
            jwt_id,
            jwt_version,
            default_datadir,
            execution_timeout_multiplier,
        } = config;

        let execution_url = url.ok_or(Error::NoEngine)?;

        // Use the default jwt secret path if not provided via cli.
        let secret_file = secret_file.unwrap_or_else(|| default_datadir.join(DEFAULT_JWT_FILE));

        let jwt_key = if secret_file.exists() {
            // Read secret from file if it already exists
            std::fs::read_to_string(&secret_file)
                .map_err(|e| format!("Failed to read JWT secret file. Error: {:?}", e))
                .and_then(|ref s| {
                    let secret = JwtKey::from_slice(
                        &hex::decode(strip_prefix(s.trim_end()))
                            .map_err(|e| format!("Invalid hex string: {:?}", e))?,
                    )?;
                    Ok(secret)
                })
                .map_err(Error::InvalidJWTSecret)
        } else {
            // Create a new file and write a randomly generated secret to it if file does not exist
            warn!(log, "No JWT found on disk. Generating"; "path" => %secret_file.display());
            std::fs::File::options()
                .write(true)
                .create_new(true)
                .open(&secret_file)
                .map_err(|e| format!("Failed to open JWT secret file. Error: {:?}", e))
                .and_then(|mut f| {
                    let secret = auth::JwtKey::random();
                    f.write_all(secret.hex_string().as_bytes())
                        .map_err(|e| format!("Failed to write to JWT secret file: {:?}", e))?;
                    Ok(secret)
                })
                .map_err(Error::InvalidJWTSecret)
        }?;

        let engine: Engine = {
            let auth = Auth::new(jwt_key, jwt_id, jwt_version);
            debug!(log, "Loaded execution endpoint"; "endpoint" => %execution_url, "jwt_path" => ?secret_file.as_path());
            let api = HttpJsonRpc::new_with_auth(execution_url, auth, execution_timeout_multiplier)
                .map_err(Error::ApiError)?;
            Engine::new(api, executor.clone(), &log)
        };

        let inner = Inner {
            engine: Arc::new(engine),
            builder: ArcSwapOption::empty(),
            execution_engine_forkchoice_lock: <_>::default(),
            suggested_fee_recipient,
            proposer_preparation_data: Mutex::new(HashMap::new()),
            proposers: RwLock::new(HashMap::new()),
            execution_blocks: Mutex::new(LruCache::new(EXECUTION_BLOCKS_LRU_CACHE_SIZE)),
            executor,
            payload_cache: PayloadCache::default(),
            log,
            last_new_payload_errored: RwLock::new(false),
        };

        let el = Self {
            inner: Arc::new(inner),
        };

        if let Some(builder_url) = builder_url {
            el.set_builder_url(builder_url, builder_user_agent, builder_header_timeout)?;
        }

        Ok(el)
    }

    fn engine(&self) -> &Arc<Engine> {
        &self.inner.engine
    }

    pub fn builder(&self) -> Option<Arc<BuilderHttpClient>> {
        self.inner.builder.load_full()
    }

    /// Set the builder URL after initialization.
    ///
    /// This is useful for breaking circular dependencies between mock ELs and mock builders in
    /// tests.
    pub fn set_builder_url(
        &self,
        builder_url: SensitiveUrl,
        builder_user_agent: Option<String>,
        builder_header_timeout: Option<Duration>,
    ) -> Result<(), Error> {
        let builder_client = BuilderHttpClient::new(
            builder_url.clone(),
            builder_user_agent,
            builder_header_timeout,
        )
        .map_err(Error::Builder)?;
        info!(
            self.log(),
            "Using external block builder";
            "builder_url" => ?builder_url,
            "local_user_agent" => builder_client.get_user_agent(),
        );
        self.inner.builder.swap(Some(Arc::new(builder_client)));
        Ok(())
    }

    /// Cache a full payload, keyed on the `tree_hash_root` of the payload
    fn cache_payload(
        &self,
        payload_and_blobs: PayloadContentsRefTuple<E>,
    ) -> Option<FullPayloadContents<E>> {
        let (payload_ref, maybe_json_blobs_bundle) = payload_and_blobs;

        let payload = payload_ref.clone_from_ref();
        let maybe_blobs_bundle = maybe_json_blobs_bundle
            .cloned()
            .map(|blobs_bundle| BlobsBundle {
                commitments: blobs_bundle.commitments,
                proofs: blobs_bundle.proofs,
                blobs: blobs_bundle.blobs,
            });

        self.inner
            .payload_cache
            .put(FullPayloadContents::new(payload, maybe_blobs_bundle))
    }

    /// Attempt to retrieve a full payload from the payload cache by the payload root
    pub fn get_payload_by_root(&self, root: &Hash256) -> Option<FullPayloadContents<E>> {
        self.inner.payload_cache.get(root)
    }

    pub fn executor(&self) -> &TaskExecutor {
        &self.inner.executor
    }

    /// Get the current difficulty of the PoW chain.
    pub async fn get_current_difficulty(&self) -> Result<Uint256, ApiError> {
        let block = self
            .engine()
            .api
            .get_block_by_number(BlockByNumberQuery::Tag(LATEST_TAG))
            .await?
            .ok_or(ApiError::ExecutionHeadBlockNotFound)?;
        Ok(block.total_difficulty)
    }
    /// Note: this function returns a mutex guard, be careful to avoid deadlocks.
    async fn execution_blocks(
        &self,
    ) -> MutexGuard<'_, LruCache<ExecutionBlockHash, ExecutionBlock>> {
        self.inner.execution_blocks.lock().await
    }

    /// Gives access to a channel containing if the last engine state is online or not.
    ///
    /// This can be called several times.
    pub async fn get_responsiveness_watch(&self) -> WatchStream<EngineState> {
        self.engine().watch_state().await
    }

    /// Note: this function returns a mutex guard, be careful to avoid deadlocks.
    async fn proposer_preparation_data(
        &self,
    ) -> MutexGuard<'_, HashMap<u64, ProposerPreparationDataEntry>> {
        self.inner.proposer_preparation_data.lock().await
    }

    fn proposers(&self) -> &RwLock<HashMap<ProposerKey, Proposer>> {
        &self.inner.proposers
    }

    fn log(&self) -> &Logger {
        &self.inner.log
    }

    pub async fn execution_engine_forkchoice_lock(&self) -> MutexGuard<'_, ()> {
        self.inner.execution_engine_forkchoice_lock.lock().await
    }

    /// Convenience function to allow spawning a task without waiting for the result.
    pub fn spawn<F, U>(&self, generate_future: F, name: &'static str)
    where
        F: FnOnce(Self) -> U,
        U: Future<Output = ()> + Send + 'static,
    {
        self.executor().spawn(generate_future(self.clone()), name);
    }

    /// Spawns a routine which attempts to keep the execution engine online.
    pub fn spawn_watchdog_routine<S: SlotClock + 'static>(&self, slot_clock: S) {
        let watchdog = |el: ExecutionLayer<E>| async move {
            // Run one task immediately.
            el.watchdog_task().await;

            // Start the loop to periodically update.
            loop {
                el.spawn(
                    |el| async move { el.watchdog_task().await },
                    "exec_watchdog_task",
                );
                sleep(slot_clock.slot_duration()).await;
            }
        };

        self.spawn(watchdog, "exec_watchdog");
    }

    /// Performs a single execution of the watchdog routine.
    pub async fn watchdog_task(&self) {
        self.engine().upcheck().await;
    }

    /// Spawns a routine which cleans the cached proposer data periodically.
    pub fn spawn_clean_proposer_caches_routine<S: SlotClock + 'static>(&self, slot_clock: S) {
        let preparation_cleaner = |el: ExecutionLayer<E>| async move {
            // Start the loop to periodically clean proposer preparation cache.
            loop {
                if let Some(duration_to_next_epoch) =
                    slot_clock.duration_to_next_epoch(E::slots_per_epoch())
                {
                    // Wait for next epoch
                    sleep(duration_to_next_epoch).await;

                    match slot_clock
                        .now()
                        .map(|slot| slot.epoch(E::slots_per_epoch()))
                    {
                        Some(current_epoch) => el
                            .clean_proposer_caches(current_epoch)
                            .await
                            .map_err(|e| {
                                error!(
                                    el.log(),
                                    "Failed to clean proposer preparation cache";
                                    "error" => format!("{:?}", e)
                                )
                            })
                            .unwrap_or(()),
                        None => error!(el.log(), "Failed to get current epoch from slot clock"),
                    }
                } else {
                    error!(el.log(), "Failed to read slot clock");
                    // If we can't read the slot clock, just wait another slot and retry.
                    sleep(slot_clock.slot_duration()).await;
                }
            }
        };

        self.spawn(preparation_cleaner, "exec_preparation_cleanup");
    }

    /// Returns `true` if the execution engine is synced and reachable.
    pub async fn is_synced(&self) -> bool {
        self.engine().is_synced().await
    }

    /// Execution nodes return a "SYNCED" response when they do not have any peers.
    ///
    /// This function is a wrapper over `Self::is_synced` that makes an additional
    /// check for the execution layer sync status. Checks if the latest block has
    /// a `block_number != 0` *if* the `current_slot` is also `> 0`.
    /// Returns the `Self::is_synced` response if unable to get latest block.
    pub async fn is_synced_for_notifier(&self, current_slot: Slot) -> bool {
        let synced = self.is_synced().await;
        if synced {
            if let Ok(Some(block)) = self
                .engine()
                .api
                .get_block_by_number(BlockByNumberQuery::Tag(LATEST_TAG))
                .await
            {
                if block.block_number == 0 && current_slot > 0 {
                    return false;
                }
            }
        }
        synced
    }

    /// Return `true` if the execution layer is offline or returning errors on `newPayload`.
    ///
    /// This function should never be used to prevent any operation in the beacon node, but can
    /// be used to give an indication on the HTTP API that the node's execution layer is struggling,
    /// which can in turn be used by the VC.
    pub async fn is_offline_or_erroring(&self) -> bool {
        self.engine().is_offline().await || *self.inner.last_new_payload_errored.read().await
    }

    /// Updates the proposer preparation data provided by validators
    pub async fn update_proposer_preparation(
        &self,
        update_epoch: Epoch,
        preparation_data: &[ProposerPreparationData],
    ) {
        let mut proposer_preparation_data = self.proposer_preparation_data().await;
        for preparation_entry in preparation_data {
            let new = ProposerPreparationDataEntry {
                update_epoch,
                preparation_data: preparation_entry.clone(),
            };

            let existing =
                proposer_preparation_data.insert(preparation_entry.validator_index, new.clone());

            if existing != Some(new) {
                metrics::inc_counter(&metrics::EXECUTION_LAYER_PROPOSER_DATA_UPDATED);
            }
        }
    }

    /// Delete proposer preparation data for `proposer_index`. This is only useful in tests.
    pub async fn clear_proposer_preparation(&self, proposer_index: u64) {
        self.proposer_preparation_data()
            .await
            .remove(&proposer_index);
    }

    /// Removes expired entries from proposer_preparation_data and proposers caches
    async fn clean_proposer_caches(&self, current_epoch: Epoch) -> Result<(), Error> {
        let mut proposer_preparation_data = self.proposer_preparation_data().await;

        // Keep all entries that have been updated in the last 2 epochs
        let retain_epoch = current_epoch.saturating_sub(Epoch::new(2));
        proposer_preparation_data.retain(|_validator_index, preparation_entry| {
            preparation_entry.update_epoch >= retain_epoch
        });
        drop(proposer_preparation_data);

        let retain_slot = retain_epoch.start_slot(E::slots_per_epoch());
        self.proposers()
            .write()
            .await
            .retain(|proposer_key, _proposer| proposer_key.slot >= retain_slot);

        Ok(())
    }

    /// Returns `true` if there have been any validators registered via
    /// `Self::update_proposer_preparation`.
    pub async fn has_any_proposer_preparation_data(&self) -> bool {
        !self.proposer_preparation_data().await.is_empty()
    }

    /// Returns `true` if the `proposer_index` has registered as a local validator via
    /// `Self::update_proposer_preparation`.
    pub async fn has_proposer_preparation_data(&self, proposer_index: u64) -> bool {
        self.proposer_preparation_data()
            .await
            .contains_key(&proposer_index)
    }

    /// Check if a proposer is registered as a local validator, *from a synchronous context*.
    ///
    /// This method MUST NOT be called from an async task.
    pub fn has_proposer_preparation_data_blocking(&self, proposer_index: u64) -> bool {
        self.inner
            .proposer_preparation_data
            .blocking_lock()
            .contains_key(&proposer_index)
    }

    /// Returns the fee-recipient address that should be used to build a block
    pub async fn get_suggested_fee_recipient(&self, proposer_index: u64) -> Address {
        if let Some(preparation_data_entry) =
            self.proposer_preparation_data().await.get(&proposer_index)
        {
            // The values provided via the API have first priority.
            preparation_data_entry.preparation_data.fee_recipient
        } else if let Some(address) = self.inner.suggested_fee_recipient {
            // If there has been no fee recipient provided via the API, but the BN has been provided
            // with a global default address, use that.
            address
        } else {
            // If there is no user-provided fee recipient, use a junk value and complain loudly.
            crit!(
                self.log(),
                "Fee recipient unknown";
                "msg" => "the suggested_fee_recipient was unknown during block production. \
                a junk address was used, rewards were lost! \
                check the --suggested-fee-recipient flag and VC configuration.",
                "proposer_index" => ?proposer_index
            );

            Address::from_slice(&DEFAULT_SUGGESTED_FEE_RECIPIENT)
        }
    }

    /// Maps to the `engine_getPayload` JSON-RPC call.
    ///
    /// However, it will attempt to call `self.prepare_payload` if it cannot find an existing
    /// payload id for the given parameters.
    ///
    /// ## Fallback Behavior
    ///
    /// The result will be returned from the first node that returns successfully. No more nodes
    /// will be contacted.
    #[allow(clippy::too_many_arguments)]
    pub async fn get_payload(
        &self,
        parent_hash: ExecutionBlockHash,
        payload_attributes: &PayloadAttributes,
        forkchoice_update_params: ForkchoiceUpdateParameters,
        builder_params: BuilderParams,
        current_fork: ForkName,
        spec: &ChainSpec,
        builder_boost_factor: Option<u64>,
        block_production_version: BlockProductionVersion,
    ) -> Result<BlockProposalContentsType<E>, Error> {
        let payload_result_type = match block_production_version {
            BlockProductionVersion::V3 => match self
                .determine_and_fetch_payload(
                    parent_hash,
                    payload_attributes,
                    forkchoice_update_params,
                    builder_params,
                    current_fork,
                    builder_boost_factor,
                    spec,
                )
                .await
            {
                Ok(payload) => payload,
                Err(e) => {
                    metrics::inc_counter_vec(
                        &metrics::EXECUTION_LAYER_GET_PAYLOAD_OUTCOME,
                        &[metrics::FAILURE],
                    );
                    return Err(e);
                }
            },
            BlockProductionVersion::BlindedV2 => {
                let _timer = metrics::start_timer_vec(
                    &metrics::EXECUTION_LAYER_REQUEST_TIMES,
                    &[metrics::GET_BLINDED_PAYLOAD],
                );
                self.determine_and_fetch_payload(
                    parent_hash,
                    payload_attributes,
                    forkchoice_update_params,
                    builder_params,
                    current_fork,
                    None,
                    spec,
                )
                .await?
            }
            BlockProductionVersion::FullV2 => self
                .get_full_payload_with(
                    parent_hash,
                    payload_attributes,
                    forkchoice_update_params,
                    current_fork,
                    noop,
                )
                .await
                .and_then(GetPayloadResponseType::try_into)
                .map(ProvenancedPayload::Local)?,
        };

        let block_proposal_content_type = match payload_result_type {
            ProvenancedPayload::Local(local_payload) => local_payload,
            ProvenancedPayload::Builder(builder_payload) => builder_payload,
        };

        match block_proposal_content_type {
            BlockProposalContentsType::Full(block_proposal_contents) => {
                metrics::inc_counter_vec(
                    &metrics::EXECUTION_LAYER_GET_PAYLOAD_OUTCOME,
                    &[metrics::SUCCESS],
                );
                metrics::inc_counter_vec(
                    &metrics::EXECUTION_LAYER_GET_PAYLOAD_SOURCE,
                    &[metrics::LOCAL],
                );
                if matches!(block_production_version, BlockProductionVersion::BlindedV2) {
                    Ok(BlockProposalContentsType::Blinded(
                        block_proposal_contents.into(),
                    ))
                } else {
                    Ok(BlockProposalContentsType::Full(block_proposal_contents))
                }
            }
            BlockProposalContentsType::Blinded(block_proposal_contents) => {
                metrics::inc_counter_vec(
                    &metrics::EXECUTION_LAYER_GET_PAYLOAD_OUTCOME,
                    &[metrics::SUCCESS],
                );
                metrics::inc_counter_vec(
                    &metrics::EXECUTION_LAYER_GET_PAYLOAD_SOURCE,
                    &[metrics::BUILDER],
                );
                Ok(BlockProposalContentsType::Blinded(block_proposal_contents))
            }
        }
    }

    /// Fetches local and builder paylaods concurrently, Logs and returns results.
    async fn fetch_builder_and_local_payloads(
        &self,
        builder: &BuilderHttpClient,
        parent_hash: ExecutionBlockHash,
        builder_params: &BuilderParams,
        payload_attributes: &PayloadAttributes,
        forkchoice_update_params: ForkchoiceUpdateParameters,
        current_fork: ForkName,
    ) -> (
        Result<Option<ForkVersionedResponse<SignedBuilderBid<E>>>, builder_client::Error>,
        Result<GetPayloadResponse<E>, Error>,
    ) {
        let slot = builder_params.slot;
        let pubkey = &builder_params.pubkey;

        info!(
            self.log(),
            "Requesting blinded header from connected builder";
            "slot" => ?slot,
            "pubkey" => ?pubkey,
            "parent_hash" => ?parent_hash,
        );

        // Wait for the builder *and* local EL to produce a payload (or return an error).
        let ((relay_result, relay_duration), (local_result, local_duration)) = tokio::join!(
            timed_future(metrics::GET_BLINDED_PAYLOAD_BUILDER, async {
                builder
                    .get_builder_header::<E>(slot, parent_hash, pubkey)
                    .await
            }),
            timed_future(metrics::GET_BLINDED_PAYLOAD_LOCAL, async {
                self.get_full_payload_caching(
                    parent_hash,
                    payload_attributes,
                    forkchoice_update_params,
                    current_fork,
                )
                .await
                .and_then(|local_result_type| match local_result_type {
                    GetPayloadResponseType::Full(payload) => Ok(payload),
                    GetPayloadResponseType::Blinded(_) => Err(Error::PayloadTypeMismatch),
                })
            })
        );

        info!(
            self.log(),
            "Requested blinded execution payload";
            "relay_fee_recipient" => match &relay_result {
                Ok(Some(r)) => format!("{:?}", r.data.message.header().fee_recipient()),
                Ok(None) => "empty response".to_string(),
                Err(_) => "request failed".to_string(),
            },
            "relay_response_ms" => relay_duration.as_millis(),
            "local_fee_recipient" => match &local_result {
                Ok(get_payload_response) => format!("{:?}", get_payload_response.fee_recipient()),
                Err(_) => "request failed".to_string()
            },
            "local_response_ms" => local_duration.as_millis(),
            "parent_hash" => ?parent_hash,
        );

        (relay_result, local_result)
    }

    #[allow(clippy::too_many_arguments)]
    async fn determine_and_fetch_payload(
        &self,
        parent_hash: ExecutionBlockHash,
        payload_attributes: &PayloadAttributes,
        forkchoice_update_params: ForkchoiceUpdateParameters,
        builder_params: BuilderParams,
        current_fork: ForkName,
        builder_boost_factor: Option<u64>,
        spec: &ChainSpec,
    ) -> Result<ProvenancedPayload<BlockProposalContentsType<E>>, Error> {
        let Some(builder) = self.builder() else {
            // no builder.. return local payload
            return self
                .get_full_payload_caching(
                    parent_hash,
                    payload_attributes,
                    forkchoice_update_params,
                    current_fork,
                )
                .await
                .and_then(GetPayloadResponseType::try_into)
                .map(ProvenancedPayload::Local);
        };

        // check chain health
        if builder_params.chain_health != ChainHealth::Healthy {
            // chain is unhealthy, gotta use local payload
            match builder_params.chain_health {
                ChainHealth::Unhealthy(condition) => info!(
                    self.log(),
                    "Chain is unhealthy, using local payload";
                    "info" => "this helps protect the network. the --builder-fallback flags \
                        can adjust the expected health conditions.",
                    "failed_condition" => ?condition
                ),
                // Intentional no-op, so we never attempt builder API proposals pre-merge.
                ChainHealth::PreMerge => (),
                ChainHealth::Optimistic => info!(
                    self.log(),
                    "Chain is optimistic; can't build payload";
                    "info" => "the local execution engine is syncing and the builder network \
                        cannot safely be used - unable to propose block"
                ),
                ChainHealth::Healthy => crit!(
                    self.log(),
                    "got healthy but also not healthy.. this shouldn't happen!"
                ),
            }
            return self
                .get_full_payload_caching(
                    parent_hash,
                    payload_attributes,
                    forkchoice_update_params,
                    current_fork,
                )
                .await
                .and_then(GetPayloadResponseType::try_into)
                .map(ProvenancedPayload::Local);
        }

        let (relay_result, local_result) = self
            .fetch_builder_and_local_payloads(
                builder.as_ref(),
                parent_hash,
                &builder_params,
                payload_attributes,
                forkchoice_update_params,
                current_fork,
            )
            .await;

        match (relay_result, local_result) {
            (Err(e), Ok(local)) => {
                warn!(
                    self.log(),
                    "Builder error when requesting payload";
                    "info" => "falling back to local execution client",
                    "relay_error" => ?e,
                    "local_block_hash" => ?local.block_hash(),
                    "parent_hash" => ?parent_hash,
                );
                Ok(ProvenancedPayload::Local(BlockProposalContentsType::Full(
                    local.try_into()?,
                )))
            }
            (Ok(None), Ok(local)) => {
                info!(
                    self.log(),
                    "Builder did not return a payload";
                    "info" => "falling back to local execution client",
                    "local_block_hash" => ?local.block_hash(),
                    "parent_hash" => ?parent_hash,
                );
                Ok(ProvenancedPayload::Local(BlockProposalContentsType::Full(
                    local.try_into()?,
                )))
            }
            (Err(relay_error), Err(local_error)) => {
                crit!(
                    self.log(),
                    "Unable to produce execution payload";
                    "info" => "the local EL and builder both failed - unable to propose block",
                    "relay_error" => ?relay_error,
                    "local_error" => ?local_error,
                    "parent_hash" => ?parent_hash,
                );

                Err(Error::CannotProduceHeader)
            }
            (Ok(None), Err(local_error)) => {
                crit!(
                    self.log(),
                    "Unable to produce execution payload";
                    "info" => "the local EL failed and the builder returned nothing - \
                        the block proposal will be missed",
                    "local_error" => ?local_error,
                    "parent_hash" => ?parent_hash,
                );

                Err(Error::CannotProduceHeader)
            }
            (Ok(Some(relay)), Ok(local)) => {
                let header = &relay.data.message.header();

                info!(
                    self.log(),
                    "Received local and builder payloads";
                    "relay_block_hash" => ?header.block_hash(),
                    "local_block_hash" => ?local.block_hash(),
                    "parent_hash" => ?parent_hash,
                );

                // check relay payload validity
                if let Err(reason) = verify_builder_bid(
                    &relay,
                    parent_hash,
                    payload_attributes,
                    Some(local.block_number()),
                    current_fork,
                    spec,
                ) {
                    // relay payload invalid -> return local
                    metrics::inc_counter_vec(
                        &metrics::EXECUTION_LAYER_GET_PAYLOAD_BUILDER_REJECTIONS,
                        &[reason.as_ref().as_ref()],
                    );
                    warn!(
                        self.log(),
                        "Builder returned invalid payload";
                        "info" => "using local payload",
                        "reason" => %reason,
                        "relay_block_hash" => ?header.block_hash(),
                        "parent_hash" => ?parent_hash,
                    );
                    return Ok(ProvenancedPayload::Local(BlockProposalContentsType::Full(
                        local.try_into()?,
                    )));
                }

                let relay_value = *relay.data.message.value();

                let boosted_relay_value = match builder_boost_factor {
                    Some(builder_boost_factor) => (relay_value / Uint256::from(100))
                        .saturating_mul(Uint256::from(builder_boost_factor)),
                    None => relay_value,
                };

                let local_value = *local.block_value();

                if local_value >= boosted_relay_value {
                    info!(
                        self.log(),
                        "Local block is more profitable than relay block";
                        "local_block_value" => %local_value,
                        "relay_value" => %relay_value,
                        "boosted_relay_value" => %boosted_relay_value,
                        "builder_boost_factor" => ?builder_boost_factor,
                    );
                    return Ok(ProvenancedPayload::Local(BlockProposalContentsType::Full(
                        local.try_into()?,
                    )));
                }

                if local.should_override_builder().unwrap_or(false) {
                    info!(
                        self.log(),
                        "Using local payload because execution engine suggested we ignore builder payload";
                        "local_block_value" => %local_value,
                        "relay_value" => %relay_value
                    );
                    return Ok(ProvenancedPayload::Local(BlockProposalContentsType::Full(
                        local.try_into()?,
                    )));
                }

                info!(
                    self.log(),
                    "Relay block is more profitable than local block";
                    "local_block_value" => %local_value,
                    "relay_value" => %relay_value,
                    "boosted_relay_value" => %boosted_relay_value,
                    "builder_boost_factor" => ?builder_boost_factor
                );

                Ok(ProvenancedPayload::try_from(relay.data.message)?)
            }
            (Ok(Some(relay)), Err(local_error)) => {
                let header = &relay.data.message.header();

                info!(
                    self.log(),
                    "Received builder payload with local error";
                    "relay_block_hash" => ?header.block_hash(),
                    "local_error" => ?local_error,
                    "parent_hash" => ?parent_hash,
                );

                match verify_builder_bid(
                    &relay,
                    parent_hash,
                    payload_attributes,
                    None,
                    current_fork,
                    spec,
                ) {
                    Ok(()) => Ok(ProvenancedPayload::try_from(relay.data.message)?),
                    Err(reason) => {
                        metrics::inc_counter_vec(
                            &metrics::EXECUTION_LAYER_GET_PAYLOAD_BUILDER_REJECTIONS,
                            &[reason.as_ref().as_ref()],
                        );
                        crit!(
                            self.log(),
                            "Builder returned invalid payload";
                            "info" => "no local payload either - unable to propose block",
                            "reason" => %reason,
                            "relay_block_hash" => ?header.block_hash(),
                            "parent_hash" => ?parent_hash,
                        );
                        Err(Error::CannotProduceHeader)
                    }
                }
            }
        }
    }

    /// Get a full payload and cache its result in the execution layer's payload cache.
    async fn get_full_payload_caching(
        &self,
        parent_hash: ExecutionBlockHash,
        payload_attributes: &PayloadAttributes,
        forkchoice_update_params: ForkchoiceUpdateParameters,
        current_fork: ForkName,
    ) -> Result<GetPayloadResponseType<E>, Error> {
        self.get_full_payload_with(
            parent_hash,
            payload_attributes,
            forkchoice_update_params,
            current_fork,
            Self::cache_payload,
        )
        .await
    }

    async fn get_full_payload_with(
        &self,
        parent_hash: ExecutionBlockHash,
        payload_attributes: &PayloadAttributes,
        forkchoice_update_params: ForkchoiceUpdateParameters,
        current_fork: ForkName,
        cache_fn: fn(
            &ExecutionLayer<E>,
            PayloadContentsRefTuple<E>,
        ) -> Option<FullPayloadContents<E>>,
    ) -> Result<GetPayloadResponseType<E>, Error> {
        self.engine()
            .request(move |engine| async move {
                let payload_id = if let Some(id) = engine
                    .get_payload_id(&parent_hash, payload_attributes)
                    .await
                {
                    // The payload id has been cached for this engine.
                    metrics::inc_counter_vec(
                        &metrics::EXECUTION_LAYER_PRE_PREPARED_PAYLOAD_ID,
                        &[metrics::HIT],
                    );
                    id
                } else {
                    // The payload id has *not* been cached. Trigger an artificial
                    // fork choice update to retrieve a payload ID.
                    metrics::inc_counter_vec(
                        &metrics::EXECUTION_LAYER_PRE_PREPARED_PAYLOAD_ID,
                        &[metrics::MISS],
                    );
                    let fork_choice_state = ForkchoiceState {
                        head_block_hash: parent_hash,
                        safe_block_hash: forkchoice_update_params
                            .justified_hash
                            .unwrap_or_else(ExecutionBlockHash::zero),
                        finalized_block_hash: forkchoice_update_params
                            .finalized_hash
                            .unwrap_or_else(ExecutionBlockHash::zero),
                    };

                    let response = engine
                        .notify_forkchoice_updated(
                            fork_choice_state,
                            Some(payload_attributes.clone()),
                            self.log(),
                        )
                        .await?;

                    match response.payload_id {
                        Some(payload_id) => payload_id,
                        None => {
                            error!(
                                self.log(),
                                "Exec engine unable to produce payload";
                                "msg" => "No payload ID, the engine is likely syncing. \
                                          This has the potential to cause a missed block proposal.",
                                "status" => ?response.payload_status
                            );
                            return Err(ApiError::PayloadIdUnavailable);
                        }
                    }
                };

                let payload_response = async {
                    debug!(
                        self.log(),
                        "Issuing engine_getPayload";
                        "suggested_fee_recipient" => ?payload_attributes.suggested_fee_recipient(),
                        "prev_randao" => ?payload_attributes.prev_randao(),
                        "timestamp" => payload_attributes.timestamp(),
                        "parent_hash" => ?parent_hash,
                    );
                    let _timer = metrics::start_timer_vec(
                        &metrics::EXECUTION_LAYER_REQUEST_TIMES,
                        &[metrics::GET_PAYLOAD],
                    );
                    engine.api.get_payload::<E>(current_fork, payload_id).await
                }.await?;

                if payload_response.execution_payload_ref().fee_recipient() != payload_attributes.suggested_fee_recipient() {
                    error!(
                        self.log(),
                        "Inconsistent fee recipient";
                        "msg" => "The fee recipient returned from the Execution Engine differs \
                        from the suggested_fee_recipient set on the beacon node. This could \
                        indicate that fees are being diverted to another address. Please \
                        ensure that the value of suggested_fee_recipient is set correctly and \
                        that the Execution Engine is trusted.",
                        "fee_recipient" => ?payload_response.execution_payload_ref().fee_recipient(),
                        "suggested_fee_recipient" => ?payload_attributes.suggested_fee_recipient(),
                    );
                }
                if cache_fn(self, (payload_response.execution_payload_ref(), payload_response.blobs_bundle().ok())).is_some() {
                    warn!(
                        self.log(),
                        "Duplicate payload cached, this might indicate redundant proposal \
                             attempts."
                    );
                }

                Ok(GetPayloadResponseType::Full(payload_response))
            })
            .await
            .map_err(Box::new)
            .map_err(Error::EngineError)
    }

    /// Maps to the `engine_newPayload` JSON-RPC call.
    pub async fn notify_new_payload(
        &self,
        new_payload_request: NewPayloadRequest<'_, E>,
    ) -> Result<PayloadStatus, Error> {
        let _timer = metrics::start_timer_vec(
            &metrics::EXECUTION_LAYER_REQUEST_TIMES,
            &[metrics::NEW_PAYLOAD],
        );
        let timer = std::time::Instant::now();

        let block_number = new_payload_request.block_number();
        let block_hash = new_payload_request.block_hash();
        let parent_hash = new_payload_request.parent_hash();

        let result = self
            .engine()
            .request(|engine| engine.api.new_payload(new_payload_request))
            .await;

        if let Ok(status) = &result {
            let status_str = <&'static str>::from(status.status);
            metrics::inc_counter_vec(
                &metrics::EXECUTION_LAYER_PAYLOAD_STATUS,
                &["new_payload", status_str],
            );
            debug!(
                self.log(),
                "Processed engine_newPayload";
                "status" => status_str,
                "parent_hash" => ?parent_hash,
                "block_hash" => ?block_hash,
                "block_number" => block_number,
                "response_time_ms" => timer.elapsed().as_millis()
            );
        }
        *self.inner.last_new_payload_errored.write().await = result.is_err();

        process_payload_status(block_hash, result, self.log())
            .map_err(Box::new)
            .map_err(Error::EngineError)
    }

    /// Update engine sync status.
    pub async fn upcheck(&self) {
        self.engine().upcheck().await;
    }

    /// Register that the given `validator_index` is going to produce a block at `slot`.
    ///
    /// The block will be built atop `head_block_root` and the EL will need to prepare an
    /// `ExecutionPayload` as defined by the given `payload_attributes`.
    pub async fn insert_proposer(
        &self,
        slot: Slot,
        head_block_root: Hash256,
        validator_index: u64,
        payload_attributes: PayloadAttributes,
    ) -> bool {
        let proposers_key = ProposerKey {
            slot,
            head_block_root,
        };

        let existing = self.proposers().write().await.insert(
            proposers_key,
            Proposer {
                validator_index,
                payload_attributes,
            },
        );

        if existing.is_none() {
            metrics::inc_counter(&metrics::EXECUTION_LAYER_PROPOSER_INSERTED);
        }

        existing.is_some()
    }

    /// If there has been a proposer registered via `Self::insert_proposer` with a matching `slot`
    /// `head_block_root`, then return the appropriate `PayloadAttributes` for inclusion in
    /// `forkchoiceUpdated` calls.
    pub async fn payload_attributes(
        &self,
        current_slot: Slot,
        head_block_root: Hash256,
    ) -> Option<PayloadAttributes> {
        let proposers_key = ProposerKey {
            slot: current_slot,
            head_block_root,
        };

        let proposer = self.proposers().read().await.get(&proposers_key).cloned()?;

        debug!(
            self.log(),
            "Beacon proposer found";
            "payload_attributes" => ?proposer.payload_attributes,
            "head_block_root" => ?head_block_root,
            "slot" => current_slot,
            "validator_index" => proposer.validator_index,
        );

        Some(proposer.payload_attributes)
    }

    /// Maps to the `engine_consensusValidated` JSON-RPC call.
    pub async fn notify_forkchoice_updated(
        &self,
        head_block_hash: ExecutionBlockHash,
        justified_block_hash: ExecutionBlockHash,
        finalized_block_hash: ExecutionBlockHash,
        current_slot: Slot,
        head_block_root: Hash256,
    ) -> Result<PayloadStatus, Error> {
        let _timer = metrics::start_timer_vec(
            &metrics::EXECUTION_LAYER_REQUEST_TIMES,
            &[metrics::FORKCHOICE_UPDATED],
        );

        debug!(
            self.log(),
            "Issuing engine_forkchoiceUpdated";
            "finalized_block_hash" => ?finalized_block_hash,
            "justified_block_hash" => ?justified_block_hash,
            "head_block_hash" => ?head_block_hash,
            "head_block_root" => ?head_block_root,
            "current_slot" => current_slot,
        );

        let next_slot = current_slot + 1;
        let payload_attributes = self.payload_attributes(next_slot, head_block_root).await;

        // Compute the "lookahead", the time between when the payload will be produced and now.
        if let Some(ref payload_attributes) = payload_attributes {
            if let Ok(now) = SystemTime::now().duration_since(UNIX_EPOCH) {
                let timestamp = Duration::from_secs(payload_attributes.timestamp());
                if let Some(lookahead) = timestamp.checked_sub(now) {
                    metrics::observe_duration(
                        &metrics::EXECUTION_LAYER_PAYLOAD_ATTRIBUTES_LOOKAHEAD,
                        lookahead,
                    );
                } else {
                    debug!(
                        self.log(),
                        "Late payload attributes";
                        "timestamp" => ?timestamp,
                        "now" => ?now,
                    )
                }
            }
        }

        let forkchoice_state = ForkchoiceState {
            head_block_hash,
            safe_block_hash: justified_block_hash,
            finalized_block_hash,
        };

        self.engine()
            .set_latest_forkchoice_state(forkchoice_state)
            .await;

        let result = self
            .engine()
            .request(|engine| async move {
                engine
                    .notify_forkchoice_updated(forkchoice_state, payload_attributes, self.log())
                    .await
            })
            .await;

        if let Ok(status) = &result {
            metrics::inc_counter_vec(
                &metrics::EXECUTION_LAYER_PAYLOAD_STATUS,
                &["forkchoice_updated", status.payload_status.status.into()],
            );
        }

        process_payload_status(
            head_block_hash,
            result.map(|response| response.payload_status),
            self.log(),
        )
        .map_err(Box::new)
        .map_err(Error::EngineError)
    }

    /// Returns the execution engine capabilities resulting from a call to
    /// engine_exchangeCapabilities. If the capabilities cache is not populated,
    /// or if it is populated with a cached result of age >= `age_limit`, this
    /// method will fetch the result from the execution engine and populate the
    /// cache before returning it. Otherwise it will return a cached result from
    /// a previous call.
    ///
    /// Set `age_limit` to `None` to always return the cached result
    /// Set `age_limit` to `Some(Duration::ZERO)` to force fetching from EE
    pub async fn get_engine_capabilities(
        &self,
        age_limit: Option<Duration>,
    ) -> Result<EngineCapabilities, Error> {
        self.engine()
            .request(|engine| engine.get_engine_capabilities(age_limit))
            .await
            .map_err(Into::into)
    }

    /// Returns the execution engine version resulting from a call to
    /// engine_clientVersionV1. If the version cache is not populated, or if it
    /// is populated with a cached result of age >= `age_limit`, this method will
    /// fetch the result from the execution engine and populate the cache before
    /// returning it. Otherwise it will return the cached result from an earlier
    /// call.
    ///
    /// Set `age_limit` to `None` to always return the cached result
    /// Set `age_limit` to `Some(Duration::ZERO)` to force fetching from EE
    pub async fn get_engine_version(
        &self,
        age_limit: Option<Duration>,
    ) -> Result<Vec<ClientVersionV1>, Error> {
        self.engine()
            .request(|engine| engine.get_engine_version(age_limit))
            .await
            .map_err(Into::into)
    }

    /// Used during block production to determine if the merge has been triggered.
    ///
    /// ## Specification
    ///
    /// `get_terminal_pow_block_hash`
    ///
    /// https://github.com/ethereum/consensus-specs/blob/v1.1.5/specs/merge/validator.md
    pub async fn get_terminal_pow_block_hash(
        &self,
        spec: &ChainSpec,
        timestamp: u64,
    ) -> Result<Option<ExecutionBlockHash>, Error> {
        let _timer = metrics::start_timer_vec(
            &metrics::EXECUTION_LAYER_REQUEST_TIMES,
            &[metrics::GET_TERMINAL_POW_BLOCK_HASH],
        );

        let hash_opt = self
            .engine()
            .request(|engine| async move {
                let terminal_block_hash = spec.terminal_block_hash;
                if terminal_block_hash != ExecutionBlockHash::zero() {
                    if self
                        .get_pow_block(engine, terminal_block_hash)
                        .await?
                        .is_some()
                    {
                        return Ok(Some(terminal_block_hash));
                    } else {
                        return Ok(None);
                    }
                }

                let block = self.get_pow_block_at_total_difficulty(engine, spec).await?;
                if let Some(pow_block) = block {
                    // If `terminal_block.timestamp == transition_block.timestamp`,
                    // we violate the invariant that a block's timestamp must be
                    // strictly greater than its parent's timestamp.
                    // The execution layer will reject a fcu call with such payload
                    // attributes leading to a missed block.
                    // Hence, we return `None` in such a case.
                    if pow_block.timestamp >= timestamp {
                        return Ok(None);
                    }
                }
                Ok(block.map(|b| b.block_hash))
            })
            .await
            .map_err(Box::new)
            .map_err(Error::EngineError)?;

        if let Some(hash) = &hash_opt {
            info!(
                self.log(),
                "Found terminal block hash";
                "terminal_block_hash_override" => ?spec.terminal_block_hash,
                "terminal_total_difficulty" => ?spec.terminal_total_difficulty,
                "block_hash" => ?hash,
            );
        }

        Ok(hash_opt)
    }

    /// This function should remain internal. External users should use
    /// `self.get_terminal_pow_block` instead, since it checks against the terminal block hash
    /// override.
    ///
    /// ## Specification
    ///
    /// `get_pow_block_at_terminal_total_difficulty`
    ///
    /// https://github.com/ethereum/consensus-specs/blob/v1.1.5/specs/merge/validator.md
    async fn get_pow_block_at_total_difficulty(
        &self,
        engine: &Engine,
        spec: &ChainSpec,
    ) -> Result<Option<ExecutionBlock>, ApiError> {
        let mut block = engine
            .api
            .get_block_by_number(BlockByNumberQuery::Tag(LATEST_TAG))
            .await?
            .ok_or(ApiError::ExecutionHeadBlockNotFound)?;

        self.execution_blocks().await.put(block.block_hash, block);

        loop {
            let block_reached_ttd = block.total_difficulty >= spec.terminal_total_difficulty;
            if block_reached_ttd {
                if block.parent_hash == ExecutionBlockHash::zero() {
                    return Ok(Some(block));
                }
                let parent = self
                    .get_pow_block(engine, block.parent_hash)
                    .await?
                    .ok_or(ApiError::ExecutionBlockNotFound(block.parent_hash))?;
                let parent_reached_ttd = parent.total_difficulty >= spec.terminal_total_difficulty;

                if block_reached_ttd && !parent_reached_ttd {
                    return Ok(Some(block));
                } else {
                    block = parent;
                }
            } else {
                return Ok(None);
            }
        }
    }

    /// Used during block verification to check that a block correctly triggers the merge.
    ///
    /// ## Returns
    ///
    /// - `Some(true)` if the given `block_hash` is the terminal proof-of-work block.
    /// - `Some(false)` if the given `block_hash` is certainly *not* the terminal proof-of-work
    ///     block.
    /// - `None` if the `block_hash` or its parent were not present on the execution engine.
    /// - `Err(_)` if there was an error connecting to the execution engine.
    ///
    /// ## Fallback Behaviour
    ///
    /// The request will be broadcast to all nodes, simultaneously. It will await a response (or
    /// failure) from all nodes and then return based on the first of these conditions which
    /// returns true:
    ///
    /// - Terminal, if any node indicates it is terminal.
    /// - Not terminal, if any node indicates it is non-terminal.
    /// - Block not found, if any node cannot find the block.
    /// - An error, if all nodes return an error.
    ///
    /// ## Specification
    ///
    /// `is_valid_terminal_pow_block`
    ///
    /// https://github.com/ethereum/consensus-specs/blob/v1.1.0/specs/merge/fork-choice.md
    pub async fn is_valid_terminal_pow_block_hash(
        &self,
        block_hash: ExecutionBlockHash,
        spec: &ChainSpec,
    ) -> Result<Option<bool>, Error> {
        let _timer = metrics::start_timer_vec(
            &metrics::EXECUTION_LAYER_REQUEST_TIMES,
            &[metrics::IS_VALID_TERMINAL_POW_BLOCK_HASH],
        );

        self.engine()
            .request(|engine| async move {
                if let Some(pow_block) = self.get_pow_block(engine, block_hash).await? {
                    if let Some(pow_parent) =
                        self.get_pow_block(engine, pow_block.parent_hash).await?
                    {
                        return Ok(Some(
                            self.is_valid_terminal_pow_block(pow_block, pow_parent, spec),
                        ));
                    }
                }
                Ok(None)
            })
            .await
            .map_err(Box::new)
            .map_err(Error::EngineError)
    }

    /// This function should remain internal.
    ///
    /// External users should use `self.is_valid_terminal_pow_block_hash`.
    fn is_valid_terminal_pow_block(
        &self,
        block: ExecutionBlock,
        parent: ExecutionBlock,
        spec: &ChainSpec,
    ) -> bool {
        let is_total_difficulty_reached = block.total_difficulty >= spec.terminal_total_difficulty;
        let is_parent_total_difficulty_valid =
            parent.total_difficulty < spec.terminal_total_difficulty;
        is_total_difficulty_reached && is_parent_total_difficulty_valid
    }

    /// Maps to the `eth_getBlockByHash` JSON-RPC call.
    async fn get_pow_block(
        &self,
        engine: &Engine,
        hash: ExecutionBlockHash,
    ) -> Result<Option<ExecutionBlock>, ApiError> {
        if let Some(cached) = self.execution_blocks().await.get(&hash).copied() {
            // The block was in the cache, no need to request it from the execution
            // engine.
            return Ok(Some(cached));
        }

        // The block was *not* in the cache, request it from the execution
        // engine and cache it for future reference.
        if let Some(block) = engine.api.get_block_by_hash(hash).await? {
            self.execution_blocks().await.put(hash, block);
            Ok(Some(block))
        } else {
            Ok(None)
        }
    }

    pub async fn get_payload_bodies_by_hash(
        &self,
        hashes: Vec<ExecutionBlockHash>,
    ) -> Result<Vec<Option<ExecutionPayloadBody<E>>>, Error> {
        self.engine()
            .request(|engine: &Engine| async move {
                engine.api.get_payload_bodies_by_hash(hashes).await
            })
            .await
            .map_err(Box::new)
            .map_err(Error::EngineError)
    }

    pub async fn get_payload_bodies_by_range(
        &self,
        start: u64,
        count: u64,
    ) -> Result<Vec<Option<ExecutionPayloadBody<E>>>, Error> {
        let _timer = metrics::start_timer(&metrics::EXECUTION_LAYER_GET_PAYLOAD_BODIES_BY_RANGE);
        self.engine()
            .request(|engine: &Engine| async move {
                engine.api.get_payload_bodies_by_range(start, count).await
            })
            .await
            .map_err(Box::new)
            .map_err(Error::EngineError)
    }

    /// Fetch a full payload from the execution node.
    ///
    /// This will fail if the payload is not from the finalized portion of the chain.
    pub async fn get_payload_for_header(
        &self,
        header: &ExecutionPayloadHeader<E>,
        fork: ForkName,
    ) -> Result<Option<ExecutionPayload<E>>, Error> {
        let block_number = header.block_number();

        // Handle default payload body.
        if header.block_hash() == ExecutionBlockHash::zero() {
            let payload = match fork {
                ForkName::Bellatrix => ExecutionPayloadBellatrix::default().into(),
                ForkName::Capella => ExecutionPayloadCapella::default().into(),
                ForkName::Deneb => ExecutionPayloadDeneb::default().into(),
                ForkName::Electra => ExecutionPayloadElectra::default().into(),
                ForkName::Base | ForkName::Altair => {
                    return Err(Error::InvalidForkForPayload);
                }
            };
            return Ok(Some(payload));
        }

        // Use efficient payload bodies by range method if supported.
        let capabilities = self.get_engine_capabilities(None).await?;
        if capabilities.get_payload_bodies_by_range_v1 {
            let mut payload_bodies = self.get_payload_bodies_by_range(block_number, 1).await?;

            if payload_bodies.len() != 1 {
                return Ok(None);
            }

            let opt_payload_body = payload_bodies.pop().flatten();
            opt_payload_body
                .map(|body| {
                    body.to_payload(header.clone())
                        .map_err(Error::InvalidPayloadBody)
                })
                .transpose()
        } else {
            // FIXME(sproul): return an error here?
            Ok(None)
        }
    }

    pub async fn get_block_by_number(
        &self,
        query: BlockByNumberQuery<'_>,
    ) -> Result<Option<ExecutionBlock>, Error> {
        self.engine()
            .request(|engine| async move { engine.api.get_block_by_number(query).await })
            .await
            .map_err(Box::new)
            .map_err(Error::EngineError)
    }

<<<<<<< HEAD
=======
    pub async fn get_payload_by_hash_legacy(
        &self,
        hash: ExecutionBlockHash,
        fork: ForkName,
    ) -> Result<Option<ExecutionPayload<E>>, Error> {
        self.engine()
            .request(|engine| async move {
                self.get_payload_by_hash_from_engine(engine, hash, fork)
                    .await
            })
            .await
            .map_err(Box::new)
            .map_err(Error::EngineError)
    }

    async fn get_payload_by_hash_from_engine(
        &self,
        engine: &Engine,
        hash: ExecutionBlockHash,
        fork: ForkName,
    ) -> Result<Option<ExecutionPayload<E>>, ApiError> {
        let _timer = metrics::start_timer(&metrics::EXECUTION_LAYER_GET_PAYLOAD_BY_BLOCK_HASH);

        if hash == ExecutionBlockHash::zero() {
            return match fork {
                ForkName::Bellatrix => Ok(Some(ExecutionPayloadBellatrix::default().into())),
                ForkName::Capella => Ok(Some(ExecutionPayloadCapella::default().into())),
                ForkName::Deneb => Ok(Some(ExecutionPayloadDeneb::default().into())),
                ForkName::Electra => Ok(Some(ExecutionPayloadElectra::default().into())),
                ForkName::Base | ForkName::Altair => Err(ApiError::UnsupportedForkVariant(
                    format!("called get_payload_by_hash_from_engine with {}", fork),
                )),
            };
        }

        let Some(block) = engine
            .api
            .get_block_by_hash_with_txns::<E>(hash, fork)
            .await?
        else {
            return Ok(None);
        };

        let convert_transactions = |transactions: Vec<EthersTransaction>| {
            VariableList::new(
                transactions
                    .into_iter()
                    .map(|tx| VariableList::new(tx.rlp().to_vec()))
                    .collect::<Result<Vec<_>, ssz_types::Error>>()?,
            )
            .map_err(ApiError::SszError)
        };

        let payload = match block {
            ExecutionBlockWithTransactions::Bellatrix(bellatrix_block) => {
                ExecutionPayload::Bellatrix(ExecutionPayloadBellatrix {
                    parent_hash: bellatrix_block.parent_hash,
                    fee_recipient: bellatrix_block.fee_recipient,
                    state_root: bellatrix_block.state_root,
                    receipts_root: bellatrix_block.receipts_root,
                    logs_bloom: bellatrix_block.logs_bloom,
                    prev_randao: bellatrix_block.prev_randao,
                    block_number: bellatrix_block.block_number,
                    gas_limit: bellatrix_block.gas_limit,
                    gas_used: bellatrix_block.gas_used,
                    timestamp: bellatrix_block.timestamp,
                    extra_data: bellatrix_block.extra_data,
                    base_fee_per_gas: bellatrix_block.base_fee_per_gas,
                    block_hash: bellatrix_block.block_hash,
                    transactions: convert_transactions(bellatrix_block.transactions)?,
                })
            }
            ExecutionBlockWithTransactions::Capella(capella_block) => {
                let withdrawals = VariableList::new(
                    capella_block
                        .withdrawals
                        .into_iter()
                        .map(Into::into)
                        .collect(),
                )
                .map_err(ApiError::DeserializeWithdrawals)?;
                ExecutionPayload::Capella(ExecutionPayloadCapella {
                    parent_hash: capella_block.parent_hash,
                    fee_recipient: capella_block.fee_recipient,
                    state_root: capella_block.state_root,
                    receipts_root: capella_block.receipts_root,
                    logs_bloom: capella_block.logs_bloom,
                    prev_randao: capella_block.prev_randao,
                    block_number: capella_block.block_number,
                    gas_limit: capella_block.gas_limit,
                    gas_used: capella_block.gas_used,
                    timestamp: capella_block.timestamp,
                    extra_data: capella_block.extra_data,
                    base_fee_per_gas: capella_block.base_fee_per_gas,
                    block_hash: capella_block.block_hash,
                    transactions: convert_transactions(capella_block.transactions)?,
                    withdrawals,
                })
            }
            ExecutionBlockWithTransactions::Deneb(deneb_block) => {
                let withdrawals = VariableList::new(
                    deneb_block
                        .withdrawals
                        .into_iter()
                        .map(Into::into)
                        .collect(),
                )
                .map_err(ApiError::DeserializeWithdrawals)?;
                ExecutionPayload::Deneb(ExecutionPayloadDeneb {
                    parent_hash: deneb_block.parent_hash,
                    fee_recipient: deneb_block.fee_recipient,
                    state_root: deneb_block.state_root,
                    receipts_root: deneb_block.receipts_root,
                    logs_bloom: deneb_block.logs_bloom,
                    prev_randao: deneb_block.prev_randao,
                    block_number: deneb_block.block_number,
                    gas_limit: deneb_block.gas_limit,
                    gas_used: deneb_block.gas_used,
                    timestamp: deneb_block.timestamp,
                    extra_data: deneb_block.extra_data,
                    base_fee_per_gas: deneb_block.base_fee_per_gas,
                    block_hash: deneb_block.block_hash,
                    transactions: convert_transactions(deneb_block.transactions)?,
                    withdrawals,
                    blob_gas_used: deneb_block.blob_gas_used,
                    excess_blob_gas: deneb_block.excess_blob_gas,
                })
            }
            ExecutionBlockWithTransactions::Electra(electra_block) => {
                let withdrawals = VariableList::new(
                    electra_block
                        .withdrawals
                        .into_iter()
                        .map(Into::into)
                        .collect(),
                )
                .map_err(ApiError::DeserializeWithdrawals)?;
                let deposit_requests = VariableList::new(
                    electra_block
                        .deposit_requests
                        .into_iter()
                        .map(Into::into)
                        .collect(),
                )
                .map_err(ApiError::DeserializeDepositRequests)?;
                let withdrawal_requests = VariableList::new(
                    electra_block
                        .withdrawal_requests
                        .into_iter()
                        .map(Into::into)
                        .collect(),
                )
                .map_err(ApiError::DeserializeWithdrawalRequests)?;
                let n_consolidations = electra_block.consolidation_requests.len();
                let consolidation_requests = VariableList::new(
                    electra_block
                        .consolidation_requests
                        .into_iter()
                        .map(Into::into)
                        .collect::<Vec<_>>(),
                )
                .map_err(|_| ApiError::TooManyConsolidationRequests(n_consolidations))?;
                ExecutionPayload::Electra(ExecutionPayloadElectra {
                    parent_hash: electra_block.parent_hash,
                    fee_recipient: electra_block.fee_recipient,
                    state_root: electra_block.state_root,
                    receipts_root: electra_block.receipts_root,
                    logs_bloom: electra_block.logs_bloom,
                    prev_randao: electra_block.prev_randao,
                    block_number: electra_block.block_number,
                    gas_limit: electra_block.gas_limit,
                    gas_used: electra_block.gas_used,
                    timestamp: electra_block.timestamp,
                    extra_data: electra_block.extra_data,
                    base_fee_per_gas: electra_block.base_fee_per_gas,
                    block_hash: electra_block.block_hash,
                    transactions: convert_transactions(electra_block.transactions)?,
                    withdrawals,
                    blob_gas_used: electra_block.blob_gas_used,
                    excess_blob_gas: electra_block.excess_blob_gas,
                    deposit_requests,
                    withdrawal_requests,
                    consolidation_requests,
                })
            }
        };

        Ok(Some(payload))
    }

>>>>>>> ed7cd3bf
    pub async fn propose_blinded_beacon_block(
        &self,
        block_root: Hash256,
        block: &SignedBlindedBeaconBlock<E>,
    ) -> Result<FullPayloadContents<E>, Error> {
        debug!(
            self.log(),
            "Sending block to builder";
            "root" => ?block_root,
        );

        if let Some(builder) = self.builder() {
            let (payload_result, duration) =
                timed_future(metrics::POST_BLINDED_PAYLOAD_BUILDER, async {
                    builder
                        .post_builder_blinded_blocks(block)
                        .await
                        .map_err(Error::Builder)
                        .map(|d| d.data)
                })
                .await;

            match &payload_result {
                Ok(unblinded_response) => {
                    metrics::inc_counter_vec(
                        &metrics::EXECUTION_LAYER_BUILDER_REVEAL_PAYLOAD_OUTCOME,
                        &[metrics::SUCCESS],
                    );
                    let payload = unblinded_response.payload_ref();
                    info!(
                        self.log(),
                        "Builder successfully revealed payload";
                        "relay_response_ms" => duration.as_millis(),
                        "block_root" => ?block_root,
                        "fee_recipient" => ?payload.fee_recipient(),
                        "block_hash" => ?payload.block_hash(),
                        "parent_hash" => ?payload.parent_hash()
                    )
                }
                Err(e) => {
                    metrics::inc_counter_vec(
                        &metrics::EXECUTION_LAYER_BUILDER_REVEAL_PAYLOAD_OUTCOME,
                        &[metrics::FAILURE],
                    );
                    warn!(
                        self.log(),
                        "Builder failed to reveal payload";
                        "info" => "this is common behaviour for some builders and may not indicate an issue",
                        "error" => ?e,
                        "relay_response_ms" => duration.as_millis(),
                        "block_root" => ?block_root,
                        "parent_hash" => ?block
                            .message()
                            .execution_payload()
                            .map(|payload| format!("{}", payload.parent_hash()))
                            .unwrap_or_else(|_| "unknown".to_string())
                    )
                }
            }

            payload_result
        } else {
            Err(Error::NoPayloadBuilder)
        }
    }
}

#[derive(AsRefStr)]
#[strum(serialize_all = "snake_case")]
enum InvalidBuilderPayload {
    ParentHash {
        payload: ExecutionBlockHash,
        expected: ExecutionBlockHash,
    },
    PrevRandao {
        payload: Hash256,
        expected: Hash256,
    },
    Timestamp {
        payload: u64,
        expected: u64,
    },
    BlockNumber {
        payload: u64,
        expected: Option<u64>,
    },
    Fork {
        payload: Option<ForkName>,
        expected: ForkName,
    },
    Signature {
        signature: Signature,
        pubkey: PublicKeyBytes,
    },
    WithdrawalsRoot {
        payload: Option<Hash256>,
        expected: Option<Hash256>,
    },
}

impl fmt::Display for InvalidBuilderPayload {
    fn fmt(&self, f: &mut fmt::Formatter<'_>) -> fmt::Result {
        match self {
            InvalidBuilderPayload::ParentHash { payload, expected } => {
                write!(f, "payload block hash was {} not {}", payload, expected)
            }
            InvalidBuilderPayload::PrevRandao { payload, expected } => {
                write!(f, "payload prev randao was {} not {}", payload, expected)
            }
            InvalidBuilderPayload::Timestamp { payload, expected } => {
                write!(f, "payload timestamp was {} not {}", payload, expected)
            }
            InvalidBuilderPayload::BlockNumber { payload, expected } => {
                write!(f, "payload block number was {} not {:?}", payload, expected)
            }
            InvalidBuilderPayload::Fork { payload, expected } => {
                write!(f, "payload fork was {:?} not {}", payload, expected)
            }
            InvalidBuilderPayload::Signature { signature, pubkey } => write!(
                f,
                "invalid payload signature {} for pubkey {}",
                signature, pubkey
            ),
            InvalidBuilderPayload::WithdrawalsRoot { payload, expected } => {
                let opt_string = |opt_hash: &Option<Hash256>| {
                    opt_hash
                        .map(|hash| hash.to_string())
                        .unwrap_or_else(|| "None".to_string())
                };
                write!(
                    f,
                    "payload withdrawals root was {} not {}",
                    opt_string(payload),
                    opt_string(expected)
                )
            }
        }
    }
}

/// Perform some cursory, non-exhaustive validation of the bid returned from the builder.
fn verify_builder_bid<E: EthSpec>(
    bid: &ForkVersionedResponse<SignedBuilderBid<E>>,
    parent_hash: ExecutionBlockHash,
    payload_attributes: &PayloadAttributes,
    block_number: Option<u64>,
    current_fork: ForkName,
    spec: &ChainSpec,
) -> Result<(), Box<InvalidBuilderPayload>> {
    let is_signature_valid = bid.data.verify_signature(spec);
    let header = &bid.data.message.header();

    metrics::set_gauge_vec(
        &metrics::EXECUTION_LAYER_PAYLOAD_BIDS,
        &[metrics::BUILDER],
        bid.data.message.value().to_i64(),
    );

    let expected_withdrawals_root = payload_attributes
        .withdrawals()
        .ok()
        .cloned()
        .map(|withdrawals| Withdrawals::<E>::from(withdrawals).tree_hash_root());
    let payload_withdrawals_root = header.withdrawals_root().ok();

    if header.parent_hash() != parent_hash {
        Err(Box::new(InvalidBuilderPayload::ParentHash {
            payload: header.parent_hash(),
            expected: parent_hash,
        }))
    } else if header.prev_randao() != payload_attributes.prev_randao() {
        Err(Box::new(InvalidBuilderPayload::PrevRandao {
            payload: header.prev_randao(),
            expected: payload_attributes.prev_randao(),
        }))
    } else if header.timestamp() != payload_attributes.timestamp() {
        Err(Box::new(InvalidBuilderPayload::Timestamp {
            payload: header.timestamp(),
            expected: payload_attributes.timestamp(),
        }))
    } else if block_number.map_or(false, |n| n != header.block_number()) {
        Err(Box::new(InvalidBuilderPayload::BlockNumber {
            payload: header.block_number(),
            expected: block_number,
        }))
    } else if bid.version != Some(current_fork) {
        Err(Box::new(InvalidBuilderPayload::Fork {
            payload: bid.version,
            expected: current_fork,
        }))
    } else if !is_signature_valid {
        Err(Box::new(InvalidBuilderPayload::Signature {
            signature: bid.data.signature.clone(),
            pubkey: *bid.data.message.pubkey(),
        }))
    } else if payload_withdrawals_root != expected_withdrawals_root {
        Err(Box::new(InvalidBuilderPayload::WithdrawalsRoot {
            payload: payload_withdrawals_root,
            expected: expected_withdrawals_root,
        }))
    } else {
        Ok(())
    }
}

/// A helper function to record the time it takes to execute a future.
async fn timed_future<F: Future<Output = T>, T>(metric: &str, future: F) -> (T, Duration) {
    let start = Instant::now();
    let result = future.await;
    let duration = start.elapsed();
    metrics::observe_timer_vec(&metrics::EXECUTION_LAYER_REQUEST_TIMES, &[metric], duration);
    (result, duration)
}

#[cfg(test)]
/// Returns the duration since the unix epoch.
fn timestamp_now() -> u64 {
    SystemTime::now()
        .duration_since(UNIX_EPOCH)
        .unwrap_or_else(|_| Duration::from_secs(0))
        .as_secs()
}

fn noop<E: EthSpec>(
    _: &ExecutionLayer<E>,
    _: PayloadContentsRefTuple<E>,
) -> Option<FullPayloadContents<E>> {
    None
}

#[cfg(test)]
mod test {
    use super::*;
    use crate::test_utils::MockExecutionLayer as GenericMockExecutionLayer;
    use task_executor::test_utils::TestRuntime;
    use types::MainnetEthSpec;

    type MockExecutionLayer = GenericMockExecutionLayer<MainnetEthSpec>;

    #[tokio::test]
    async fn produce_three_valid_pos_execution_blocks() {
        let runtime = TestRuntime::default();
        MockExecutionLayer::default_params(runtime.task_executor.clone())
            .move_to_terminal_block()
            .produce_valid_execution_payload_on_head()
            .await
            .produce_valid_execution_payload_on_head()
            .await
            .produce_valid_execution_payload_on_head()
            .await;
    }

    #[tokio::test]
    async fn test_forked_terminal_block() {
        let runtime = TestRuntime::default();
        let (mock, block_hash) = MockExecutionLayer::default_params(runtime.task_executor.clone())
            .move_to_terminal_block()
            .produce_forked_pow_block();
        assert!(mock
            .el
            .is_valid_terminal_pow_block_hash(block_hash, &mock.spec)
            .await
            .unwrap()
            .unwrap());
    }

    #[tokio::test]
    async fn finds_valid_terminal_block_hash() {
        let runtime = TestRuntime::default();
        MockExecutionLayer::default_params(runtime.task_executor.clone())
            .move_to_block_prior_to_terminal_block()
            .with_terminal_block(|spec, el, _| async move {
                el.engine().upcheck().await;
                assert_eq!(
                    el.get_terminal_pow_block_hash(&spec, timestamp_now())
                        .await
                        .unwrap(),
                    None
                )
            })
            .await
            .move_to_terminal_block()
            .with_terminal_block(|spec, el, terminal_block| async move {
                assert_eq!(
                    el.get_terminal_pow_block_hash(&spec, timestamp_now())
                        .await
                        .unwrap(),
                    Some(terminal_block.unwrap().block_hash)
                )
            })
            .await;
    }

    #[tokio::test]
    async fn rejects_terminal_block_with_equal_timestamp() {
        let runtime = TestRuntime::default();
        MockExecutionLayer::default_params(runtime.task_executor.clone())
            .move_to_block_prior_to_terminal_block()
            .with_terminal_block(|spec, el, _| async move {
                el.engine().upcheck().await;
                assert_eq!(
                    el.get_terminal_pow_block_hash(&spec, timestamp_now())
                        .await
                        .unwrap(),
                    None
                )
            })
            .await
            .move_to_terminal_block()
            .with_terminal_block(|spec, el, terminal_block| async move {
                let timestamp = terminal_block.as_ref().map(|b| b.timestamp).unwrap();
                assert_eq!(
                    el.get_terminal_pow_block_hash(&spec, timestamp)
                        .await
                        .unwrap(),
                    None
                )
            })
            .await;
    }

    #[tokio::test]
    async fn verifies_valid_terminal_block_hash() {
        let runtime = TestRuntime::default();
        MockExecutionLayer::default_params(runtime.task_executor.clone())
            .move_to_terminal_block()
            .with_terminal_block(|spec, el, terminal_block| async move {
                el.engine().upcheck().await;
                assert_eq!(
                    el.is_valid_terminal_pow_block_hash(terminal_block.unwrap().block_hash, &spec)
                        .await
                        .unwrap(),
                    Some(true)
                )
            })
            .await;
    }

    #[tokio::test]
    async fn rejects_invalid_terminal_block_hash() {
        let runtime = TestRuntime::default();
        MockExecutionLayer::default_params(runtime.task_executor.clone())
            .move_to_terminal_block()
            .with_terminal_block(|spec, el, terminal_block| async move {
                el.engine().upcheck().await;
                let invalid_terminal_block = terminal_block.unwrap().parent_hash;

                assert_eq!(
                    el.is_valid_terminal_pow_block_hash(invalid_terminal_block, &spec)
                        .await
                        .unwrap(),
                    Some(false)
                )
            })
            .await;
    }

    #[tokio::test]
    async fn rejects_unknown_terminal_block_hash() {
        let runtime = TestRuntime::default();
        MockExecutionLayer::default_params(runtime.task_executor.clone())
            .move_to_terminal_block()
            .with_terminal_block(|spec, el, _| async move {
                el.engine().upcheck().await;
                let missing_terminal_block = ExecutionBlockHash::repeat_byte(42);

                assert_eq!(
                    el.is_valid_terminal_pow_block_hash(missing_terminal_block, &spec)
                        .await
                        .unwrap(),
                    None
                )
            })
            .await;
    }
}<|MERGE_RESOLUTION|>--- conflicted
+++ resolved
@@ -1853,199 +1853,6 @@
             .map_err(Error::EngineError)
     }
 
-<<<<<<< HEAD
-=======
-    pub async fn get_payload_by_hash_legacy(
-        &self,
-        hash: ExecutionBlockHash,
-        fork: ForkName,
-    ) -> Result<Option<ExecutionPayload<E>>, Error> {
-        self.engine()
-            .request(|engine| async move {
-                self.get_payload_by_hash_from_engine(engine, hash, fork)
-                    .await
-            })
-            .await
-            .map_err(Box::new)
-            .map_err(Error::EngineError)
-    }
-
-    async fn get_payload_by_hash_from_engine(
-        &self,
-        engine: &Engine,
-        hash: ExecutionBlockHash,
-        fork: ForkName,
-    ) -> Result<Option<ExecutionPayload<E>>, ApiError> {
-        let _timer = metrics::start_timer(&metrics::EXECUTION_LAYER_GET_PAYLOAD_BY_BLOCK_HASH);
-
-        if hash == ExecutionBlockHash::zero() {
-            return match fork {
-                ForkName::Bellatrix => Ok(Some(ExecutionPayloadBellatrix::default().into())),
-                ForkName::Capella => Ok(Some(ExecutionPayloadCapella::default().into())),
-                ForkName::Deneb => Ok(Some(ExecutionPayloadDeneb::default().into())),
-                ForkName::Electra => Ok(Some(ExecutionPayloadElectra::default().into())),
-                ForkName::Base | ForkName::Altair => Err(ApiError::UnsupportedForkVariant(
-                    format!("called get_payload_by_hash_from_engine with {}", fork),
-                )),
-            };
-        }
-
-        let Some(block) = engine
-            .api
-            .get_block_by_hash_with_txns::<E>(hash, fork)
-            .await?
-        else {
-            return Ok(None);
-        };
-
-        let convert_transactions = |transactions: Vec<EthersTransaction>| {
-            VariableList::new(
-                transactions
-                    .into_iter()
-                    .map(|tx| VariableList::new(tx.rlp().to_vec()))
-                    .collect::<Result<Vec<_>, ssz_types::Error>>()?,
-            )
-            .map_err(ApiError::SszError)
-        };
-
-        let payload = match block {
-            ExecutionBlockWithTransactions::Bellatrix(bellatrix_block) => {
-                ExecutionPayload::Bellatrix(ExecutionPayloadBellatrix {
-                    parent_hash: bellatrix_block.parent_hash,
-                    fee_recipient: bellatrix_block.fee_recipient,
-                    state_root: bellatrix_block.state_root,
-                    receipts_root: bellatrix_block.receipts_root,
-                    logs_bloom: bellatrix_block.logs_bloom,
-                    prev_randao: bellatrix_block.prev_randao,
-                    block_number: bellatrix_block.block_number,
-                    gas_limit: bellatrix_block.gas_limit,
-                    gas_used: bellatrix_block.gas_used,
-                    timestamp: bellatrix_block.timestamp,
-                    extra_data: bellatrix_block.extra_data,
-                    base_fee_per_gas: bellatrix_block.base_fee_per_gas,
-                    block_hash: bellatrix_block.block_hash,
-                    transactions: convert_transactions(bellatrix_block.transactions)?,
-                })
-            }
-            ExecutionBlockWithTransactions::Capella(capella_block) => {
-                let withdrawals = VariableList::new(
-                    capella_block
-                        .withdrawals
-                        .into_iter()
-                        .map(Into::into)
-                        .collect(),
-                )
-                .map_err(ApiError::DeserializeWithdrawals)?;
-                ExecutionPayload::Capella(ExecutionPayloadCapella {
-                    parent_hash: capella_block.parent_hash,
-                    fee_recipient: capella_block.fee_recipient,
-                    state_root: capella_block.state_root,
-                    receipts_root: capella_block.receipts_root,
-                    logs_bloom: capella_block.logs_bloom,
-                    prev_randao: capella_block.prev_randao,
-                    block_number: capella_block.block_number,
-                    gas_limit: capella_block.gas_limit,
-                    gas_used: capella_block.gas_used,
-                    timestamp: capella_block.timestamp,
-                    extra_data: capella_block.extra_data,
-                    base_fee_per_gas: capella_block.base_fee_per_gas,
-                    block_hash: capella_block.block_hash,
-                    transactions: convert_transactions(capella_block.transactions)?,
-                    withdrawals,
-                })
-            }
-            ExecutionBlockWithTransactions::Deneb(deneb_block) => {
-                let withdrawals = VariableList::new(
-                    deneb_block
-                        .withdrawals
-                        .into_iter()
-                        .map(Into::into)
-                        .collect(),
-                )
-                .map_err(ApiError::DeserializeWithdrawals)?;
-                ExecutionPayload::Deneb(ExecutionPayloadDeneb {
-                    parent_hash: deneb_block.parent_hash,
-                    fee_recipient: deneb_block.fee_recipient,
-                    state_root: deneb_block.state_root,
-                    receipts_root: deneb_block.receipts_root,
-                    logs_bloom: deneb_block.logs_bloom,
-                    prev_randao: deneb_block.prev_randao,
-                    block_number: deneb_block.block_number,
-                    gas_limit: deneb_block.gas_limit,
-                    gas_used: deneb_block.gas_used,
-                    timestamp: deneb_block.timestamp,
-                    extra_data: deneb_block.extra_data,
-                    base_fee_per_gas: deneb_block.base_fee_per_gas,
-                    block_hash: deneb_block.block_hash,
-                    transactions: convert_transactions(deneb_block.transactions)?,
-                    withdrawals,
-                    blob_gas_used: deneb_block.blob_gas_used,
-                    excess_blob_gas: deneb_block.excess_blob_gas,
-                })
-            }
-            ExecutionBlockWithTransactions::Electra(electra_block) => {
-                let withdrawals = VariableList::new(
-                    electra_block
-                        .withdrawals
-                        .into_iter()
-                        .map(Into::into)
-                        .collect(),
-                )
-                .map_err(ApiError::DeserializeWithdrawals)?;
-                let deposit_requests = VariableList::new(
-                    electra_block
-                        .deposit_requests
-                        .into_iter()
-                        .map(Into::into)
-                        .collect(),
-                )
-                .map_err(ApiError::DeserializeDepositRequests)?;
-                let withdrawal_requests = VariableList::new(
-                    electra_block
-                        .withdrawal_requests
-                        .into_iter()
-                        .map(Into::into)
-                        .collect(),
-                )
-                .map_err(ApiError::DeserializeWithdrawalRequests)?;
-                let n_consolidations = electra_block.consolidation_requests.len();
-                let consolidation_requests = VariableList::new(
-                    electra_block
-                        .consolidation_requests
-                        .into_iter()
-                        .map(Into::into)
-                        .collect::<Vec<_>>(),
-                )
-                .map_err(|_| ApiError::TooManyConsolidationRequests(n_consolidations))?;
-                ExecutionPayload::Electra(ExecutionPayloadElectra {
-                    parent_hash: electra_block.parent_hash,
-                    fee_recipient: electra_block.fee_recipient,
-                    state_root: electra_block.state_root,
-                    receipts_root: electra_block.receipts_root,
-                    logs_bloom: electra_block.logs_bloom,
-                    prev_randao: electra_block.prev_randao,
-                    block_number: electra_block.block_number,
-                    gas_limit: electra_block.gas_limit,
-                    gas_used: electra_block.gas_used,
-                    timestamp: electra_block.timestamp,
-                    extra_data: electra_block.extra_data,
-                    base_fee_per_gas: electra_block.base_fee_per_gas,
-                    block_hash: electra_block.block_hash,
-                    transactions: convert_transactions(electra_block.transactions)?,
-                    withdrawals,
-                    blob_gas_used: electra_block.blob_gas_used,
-                    excess_blob_gas: electra_block.excess_blob_gas,
-                    deposit_requests,
-                    withdrawal_requests,
-                    consolidation_requests,
-                })
-            }
-        };
-
-        Ok(Some(payload))
-    }
-
->>>>>>> ed7cd3bf
     pub async fn propose_blinded_beacon_block(
         &self,
         block_root: Hash256,
