//! This crate provides an abstraction over one or more *execution engines*. An execution engine
//! was formerly known as an "eth1 node", like Geth, Nethermind, Erigon, etc.
//!
//! This crate only provides useful functionality for "The Merge", it does not provide any of the
//! deposit-contract functionality that the `beacon_node/eth1` crate already provides.

use crate::payload_cache::PayloadCache;
use auth::{strip_prefix, Auth, JwtKey};
use builder_client::BuilderHttpClient;
pub use engine_api::EngineCapabilities;
use engine_api::Error as ApiError;
pub use engine_api::*;
pub use engine_api::{http, http::deposit_methods, http::HttpJsonRpc};
use engines::{Engine, EngineError};
pub use engines::{EngineState, ForkchoiceState};
use eth2::types::{builder_bid::SignedBuilderBid, BlobsBundle, ForkVersionedResponse};
use eth2::types::{FullPayloadContents, SignedBlockContents};
use ethers_core::abi::ethereum_types::FromStrRadixErr;
use ethers_core::types::Transaction as EthersTransaction;
use fork_choice::ForkchoiceUpdateParameters;
use lru::LruCache;
use payload_status::process_payload_status;
pub use payload_status::PayloadStatus;
use sensitive_url::SensitiveUrl;
use serde::{Deserialize, Serialize};
use slog::{crit, debug, error, info, trace, warn, Logger};
use slot_clock::SlotClock;
use std::collections::HashMap;
use std::fmt;
use std::future::Future;
use std::io::Write;
use std::path::PathBuf;
use std::sync::Arc;
use std::time::{Duration, Instant, SystemTime, UNIX_EPOCH};
use strum::AsRefStr;
use task_executor::TaskExecutor;
use tokio::{
    sync::{Mutex, MutexGuard, RwLock},
    time::sleep,
};
use tokio_stream::wrappers::WatchStream;
use tree_hash::TreeHash;
use types::beacon_block_body::KzgCommitments;
use types::blob_sidecar::BlobItems;
use types::builder_bid::BuilderBid;
use types::{
    AbstractExecPayload, BeaconStateError, BlindedPayload, BlockType, ChainSpec, Epoch,
    ExecPayload, ExecutionPayloadCapella, ExecutionPayloadDeneb, ExecutionPayloadMerge,
};
use types::{KzgProofs, Sidecar};
use types::{ProposerPreparationData, PublicKeyBytes, Signature, Slot, Transaction};

mod block_hash;
mod engine_api;
pub mod engines;
mod keccak;
mod metrics;
pub mod payload_cache;
mod payload_status;
pub mod test_utils;

/// Indicates the default jwt authenticated execution endpoint.
pub const DEFAULT_EXECUTION_ENDPOINT: &str = "http://localhost:8551/";

/// Name for the default file used for the jwt secret.
pub const DEFAULT_JWT_FILE: &str = "jwt.hex";

/// Each time the `ExecutionLayer` retrieves a block from an execution node, it stores that block
/// in an LRU cache to avoid redundant lookups. This is the size of that cache.
const EXECUTION_BLOCKS_LRU_CACHE_SIZE: usize = 128;

/// A fee recipient address for use during block production. Only used as a very last resort if
/// there is no address provided by the user.
///
/// ## Note
///
/// This is *not* the zero-address, since Geth has been known to return errors for a coinbase of
/// 0x00..00.
const DEFAULT_SUGGESTED_FEE_RECIPIENT: [u8; 20] =
    [0, 0, 0, 0, 0, 0, 0, 0, 0, 0, 0, 0, 0, 0, 0, 0, 0, 0, 0, 1];

/// A payload alongside some information about where it came from.
pub enum ProvenancedPayload<P> {
    /// A good ol' fashioned farm-to-table payload from your local EE.
    Local(P),
    /// A payload from a builder (e.g. mev-boost).
    Builder(P),
}

impl<E: EthSpec, Payload: AbstractExecPayload<E>> TryFrom<BuilderBid<E>>
    for ProvenancedPayload<BlockProposalContents<E, Payload>>
{
    type Error = Error;

    fn try_from(value: BuilderBid<E>) -> Result<Self, Error> {
        let block_proposal_contents = match value {
            BuilderBid::Merge(builder_bid) => BlockProposalContents::Payload {
                payload: ExecutionPayloadHeader::Merge(builder_bid.header)
                    .try_into()
                    .map_err(|_| Error::InvalidPayloadConversion)?,
                block_value: builder_bid.value,
            },
            BuilderBid::Capella(builder_bid) => BlockProposalContents::Payload {
                payload: ExecutionPayloadHeader::Capella(builder_bid.header)
                    .try_into()
                    .map_err(|_| Error::InvalidPayloadConversion)?,
                block_value: builder_bid.value,
            },
            BuilderBid::Deneb(builder_bid) => BlockProposalContents::PayloadAndBlobs {
                payload: ExecutionPayloadHeader::Deneb(builder_bid.header)
                    .try_into()
                    .map_err(|_| Error::InvalidPayloadConversion)?,
                block_value: builder_bid.value,
                kzg_commitments: builder_bid.blinded_blobs_bundle.commitments,
                blobs: BlobItems::try_from_blob_roots(builder_bid.blinded_blobs_bundle.blob_roots)
                    .map_err(Error::InvalidBlobConversion)?,
                proofs: builder_bid.blinded_blobs_bundle.proofs,
            },
        };
        Ok(ProvenancedPayload::Builder(block_proposal_contents))
    }
}

#[derive(Debug)]
pub enum Error {
    NoEngine,
    NoPayloadBuilder,
    ApiError(ApiError),
    Builder(builder_client::Error),
    NoHeaderFromBuilder,
    CannotProduceHeader,
    EngineError(Box<EngineError>),
    NotSynced,
    ShuttingDown,
    FeeRecipientUnspecified,
    MissingLatestValidHash,
    BlockHashMismatch {
        computed: ExecutionBlockHash,
        payload: ExecutionBlockHash,
        transactions_root: Hash256,
    },
    InvalidJWTSecret(String),
    InvalidForkForPayload,
    InvalidPayloadBody(String),
    InvalidPayloadConversion,
    InvalidBlobConversion(String),
    BeaconStateError(BeaconStateError),
}

impl From<BeaconStateError> for Error {
    fn from(e: BeaconStateError) -> Self {
        Error::BeaconStateError(e)
    }
}

impl From<ApiError> for Error {
    fn from(e: ApiError) -> Self {
        Error::ApiError(e)
    }
}

pub enum BlockProposalContents<T: EthSpec, Payload: AbstractExecPayload<T>> {
    Payload {
        payload: Payload,
        block_value: Uint256,
    },
    PayloadAndBlobs {
        payload: Payload,
        block_value: Uint256,
        kzg_commitments: KzgCommitments<T>,
        blobs: <Payload::Sidecar as Sidecar<T>>::BlobItems,
        proofs: KzgProofs<T>,
    },
}

impl<E: EthSpec, Payload: AbstractExecPayload<E>> TryFrom<GetPayloadResponse<E>>
    for BlockProposalContents<E, Payload>
{
    type Error = Error;

    fn try_from(response: GetPayloadResponse<E>) -> Result<Self, Error> {
        let (execution_payload, block_value, maybe_bundle) = response.into();
        match maybe_bundle {
            Some(bundle) => Ok(Self::PayloadAndBlobs {
                payload: execution_payload.into(),
                block_value,
                kzg_commitments: bundle.commitments,
                blobs: BlobItems::try_from_blobs(bundle.blobs)
                    .map_err(Error::InvalidBlobConversion)?,
                proofs: bundle.proofs,
            }),
            None => Ok(Self::Payload {
                payload: execution_payload.into(),
                block_value,
            }),
        }
    }
}

#[allow(clippy::type_complexity)]
impl<T: EthSpec, Payload: AbstractExecPayload<T>> BlockProposalContents<T, Payload> {
    pub fn deconstruct(
        self,
    ) -> (
        Payload,
        Option<KzgCommitments<T>>,
        Option<<Payload::Sidecar as Sidecar<T>>::BlobItems>,
        Option<KzgProofs<T>>,
    ) {
        match self {
            Self::Payload {
                payload,
                block_value: _,
            } => (payload, None, None, None),
            Self::PayloadAndBlobs {
                payload,
                block_value: _,
                kzg_commitments,
                blobs,
                proofs,
            } => (payload, Some(kzg_commitments), Some(blobs), Some(proofs)),
        }
    }

    pub fn payload(&self) -> &Payload {
        match self {
            Self::Payload { payload, .. } => payload,
            Self::PayloadAndBlobs { payload, .. } => payload,
        }
    }
    pub fn to_payload(self) -> Payload {
        match self {
            Self::Payload { payload, .. } => payload,
            Self::PayloadAndBlobs { payload, .. } => payload,
        }
    }
    pub fn block_value(&self) -> &Uint256 {
        match self {
            Self::Payload { block_value, .. } => block_value,
            Self::PayloadAndBlobs { block_value, .. } => block_value,
        }
    }
    pub fn default_at_fork(fork_name: ForkName) -> Result<Self, BeaconStateError> {
        Ok(match fork_name {
            ForkName::Base | ForkName::Altair | ForkName::Merge | ForkName::Capella => {
                BlockProposalContents::Payload {
                    payload: Payload::default_at_fork(fork_name)?,
                    block_value: Uint256::zero(),
                }
            }
            ForkName::Deneb => BlockProposalContents::PayloadAndBlobs {
                payload: Payload::default_at_fork(fork_name)?,
                block_value: Uint256::zero(),
                blobs: Payload::default_blobs_at_fork(fork_name)?,
                kzg_commitments: VariableList::default(),
                proofs: VariableList::default(),
            },
        })
    }
}

#[derive(Clone, PartialEq)]
pub struct ProposerPreparationDataEntry {
    update_epoch: Epoch,
    preparation_data: ProposerPreparationData,
}

#[derive(Hash, PartialEq, Eq)]
pub struct ProposerKey {
    slot: Slot,
    head_block_root: Hash256,
}

#[derive(PartialEq, Clone)]
pub struct Proposer {
    validator_index: u64,
    payload_attributes: PayloadAttributes,
}

/// Information from the beacon chain that is necessary for querying the builder API.
pub struct BuilderParams {
    pub pubkey: PublicKeyBytes,
    pub slot: Slot,
    pub chain_health: ChainHealth,
}

pub enum ChainHealth {
    Healthy,
    Unhealthy(FailedCondition),
    Optimistic,
    PreMerge,
}

#[derive(Debug)]
pub enum FailedCondition {
    Skips,
    SkipsPerEpoch,
    EpochsSinceFinalization,
}

type PayloadContentsRefTuple<'a, T> = (ExecutionPayloadRef<'a, T>, Option<&'a BlobsBundle<T>>);

struct Inner<E: EthSpec> {
    engine: Arc<Engine>,
    builder: Option<BuilderHttpClient>,
    execution_engine_forkchoice_lock: Mutex<()>,
    suggested_fee_recipient: Option<Address>,
    proposer_preparation_data: Mutex<HashMap<u64, ProposerPreparationDataEntry>>,
    execution_blocks: Mutex<LruCache<ExecutionBlockHash, ExecutionBlock>>,
    proposers: RwLock<HashMap<ProposerKey, Proposer>>,
    executor: TaskExecutor,
    payload_cache: PayloadCache<E>,
    builder_profit_threshold: Uint256,
    log: Logger,
    always_prefer_builder_payload: bool,
    ignore_builder_override_suggestion_threshold: f32,
    /// Track whether the last `newPayload` call errored.
    ///
    /// This is used *only* in the informational sync status endpoint, so that a VC using this
    /// node can prefer another node with a healthier EL.
    last_new_payload_errored: RwLock<bool>,
}

#[derive(Debug, Default, Clone, Serialize, Deserialize)]
pub struct Config {
    /// Endpoint urls for EL nodes that are running the engine api.
    pub execution_endpoints: Vec<SensitiveUrl>,
    /// Endpoint urls for services providing the builder api.
    pub builder_url: Option<SensitiveUrl>,
    /// User agent to send with requests to the builder API.
    pub builder_user_agent: Option<String>,
    /// JWT secrets for the above endpoints running the engine api.
    pub secret_files: Vec<PathBuf>,
    /// The default fee recipient to use on the beacon node if none if provided from
    /// the validator client during block preparation.
    pub suggested_fee_recipient: Option<Address>,
    /// An optional id for the beacon node that will be passed to the EL in the JWT token claim.
    pub jwt_id: Option<String>,
    /// An optional client version for the beacon node that will be passed to the EL in the JWT token claim.
    pub jwt_version: Option<String>,
    /// Default directory for the jwt secret if not provided through cli.
    pub default_datadir: PathBuf,
    /// The minimum value of an external payload for it to be considered in a proposal.
    pub builder_profit_threshold: u128,
    pub execution_timeout_multiplier: Option<u32>,
    pub always_prefer_builder_payload: bool,
    pub ignore_builder_override_suggestion_threshold: f32,
}

/// Provides access to one execution engine and provides a neat interface for consumption by the
/// `BeaconChain`.
#[derive(Clone)]
pub struct ExecutionLayer<T: EthSpec> {
    inner: Arc<Inner<T>>,
}

/// This function will return the percentage difference between 2 U256 values, using `base_value`
/// as the denominator. It is accurate to 7 decimal places which is about the precision of
/// an f32.
///
/// If some error is encountered in the calculation, None will be returned.
fn percentage_difference_u256(base_value: Uint256, comparison_value: Uint256) -> Option<f32> {
    if base_value == Uint256::zero() {
        return None;
    }
    // this is the total supply of ETH in WEI
    let max_value = Uint256::from(12u8) * Uint256::exp10(25);
    if base_value > max_value || comparison_value > max_value {
        return None;
    }

    // Now we should be able to calculate the difference without division by zero or overflow
    const PRECISION: usize = 7;
    let precision_factor = Uint256::exp10(PRECISION);
    let scaled_difference = if base_value <= comparison_value {
        (comparison_value - base_value) * precision_factor
    } else {
        (base_value - comparison_value) * precision_factor
    };
    let scaled_proportion = scaled_difference / base_value;
    // max value of scaled difference is 1.2 * 10^33, well below the max value of a u128 / f64 / f32
    let percentage =
        100.0f64 * scaled_proportion.low_u128() as f64 / precision_factor.low_u128() as f64;
    if base_value <= comparison_value {
        Some(percentage as f32)
    } else {
        Some(-percentage as f32)
    }
}

impl<T: EthSpec> ExecutionLayer<T> {
    /// Instantiate `Self` with an Execution engine specified in `Config`, using JSON-RPC via HTTP.
    pub fn from_config(config: Config, executor: TaskExecutor, log: Logger) -> Result<Self, Error> {
        let Config {
            execution_endpoints: urls,
            builder_url,
            builder_user_agent,
            secret_files,
            suggested_fee_recipient,
            jwt_id,
            jwt_version,
            default_datadir,
            builder_profit_threshold,
            execution_timeout_multiplier,
            always_prefer_builder_payload,
            ignore_builder_override_suggestion_threshold,
        } = config;

        if urls.len() > 1 {
            warn!(log, "Only the first execution engine url will be used");
        }
        let execution_url = urls.into_iter().next().ok_or(Error::NoEngine)?;

        // Use the default jwt secret path if not provided via cli.
        let secret_file = secret_files
            .into_iter()
            .next()
            .unwrap_or_else(|| default_datadir.join(DEFAULT_JWT_FILE));

        let jwt_key = if secret_file.exists() {
            // Read secret from file if it already exists
            std::fs::read_to_string(&secret_file)
                .map_err(|e| format!("Failed to read JWT secret file. Error: {:?}", e))
                .and_then(|ref s| {
                    let secret = JwtKey::from_slice(
                        &hex::decode(strip_prefix(s.trim_end()))
                            .map_err(|e| format!("Invalid hex string: {:?}", e))?,
                    )?;
                    Ok(secret)
                })
                .map_err(Error::InvalidJWTSecret)
        } else {
            // Create a new file and write a randomly generated secret to it if file does not exist
            warn!(log, "No JWT found on disk. Generating"; "path" => %secret_file.display());
            std::fs::File::options()
                .write(true)
                .create_new(true)
                .open(&secret_file)
                .map_err(|e| format!("Failed to open JWT secret file. Error: {:?}", e))
                .and_then(|mut f| {
                    let secret = auth::JwtKey::random();
                    f.write_all(secret.hex_string().as_bytes())
                        .map_err(|e| format!("Failed to write to JWT secret file: {:?}", e))?;
                    Ok(secret)
                })
                .map_err(Error::InvalidJWTSecret)
        }?;

        let engine: Engine = {
            let auth = Auth::new(jwt_key, jwt_id, jwt_version);
            debug!(log, "Loaded execution endpoint"; "endpoint" => %execution_url, "jwt_path" => ?secret_file.as_path());
            let api = HttpJsonRpc::new_with_auth(execution_url, auth, execution_timeout_multiplier)
                .map_err(Error::ApiError)?;
            Engine::new(api, executor.clone(), &log)
        };

        let builder = builder_url
            .map(|url| {
                let builder_client = BuilderHttpClient::new(url.clone(), builder_user_agent)
                    .map_err(Error::Builder)?;

                info!(
                    log,
                    "Using external block builder";
                    "builder_url" => ?url,
                    "builder_profit_threshold" => builder_profit_threshold,
                    "local_user_agent" => builder_client.get_user_agent(),
                );
                Ok::<_, Error>(builder_client)
            })
            .transpose()?;

        let inner = Inner {
            engine: Arc::new(engine),
            builder,
            execution_engine_forkchoice_lock: <_>::default(),
            suggested_fee_recipient,
            proposer_preparation_data: Mutex::new(HashMap::new()),
            proposers: RwLock::new(HashMap::new()),
            execution_blocks: Mutex::new(LruCache::new(EXECUTION_BLOCKS_LRU_CACHE_SIZE)),
            executor,
            payload_cache: PayloadCache::default(),
            builder_profit_threshold: Uint256::from(builder_profit_threshold),
            log,
            always_prefer_builder_payload,
            ignore_builder_override_suggestion_threshold,
            last_new_payload_errored: RwLock::new(false),
        };

        Ok(Self {
            inner: Arc::new(inner),
        })
    }
}

impl<T: EthSpec> ExecutionLayer<T> {
    fn engine(&self) -> &Arc<Engine> {
        &self.inner.engine
    }

    pub fn builder(&self) -> &Option<BuilderHttpClient> {
        &self.inner.builder
    }

    /// Cache a full payload, keyed on the `tree_hash_root` of the payload
    fn cache_payload(
        &self,
        payload_and_blobs: PayloadContentsRefTuple<T>,
    ) -> Option<FullPayloadContents<T>> {
        let (payload_ref, maybe_json_blobs_bundle) = payload_and_blobs;

        let payload = payload_ref.clone_from_ref();
        let maybe_blobs_bundle = maybe_json_blobs_bundle
            .cloned()
            .map(|blobs_bundle| BlobsBundle {
                commitments: blobs_bundle.commitments,
                proofs: blobs_bundle.proofs,
                blobs: blobs_bundle.blobs,
            });

        self.inner
            .payload_cache
            .put(FullPayloadContents::new(payload, maybe_blobs_bundle))
    }

    /// Attempt to retrieve a full payload from the payload cache by the payload root
    pub fn get_payload_by_root(&self, root: &Hash256) -> Option<FullPayloadContents<T>> {
        self.inner.payload_cache.get(root)
    }

    pub fn executor(&self) -> &TaskExecutor {
        &self.inner.executor
    }

    /// Get the current difficulty of the PoW chain.
    pub async fn get_current_difficulty(&self) -> Result<Uint256, ApiError> {
        let block = self
            .engine()
            .api
            .get_block_by_number(BlockByNumberQuery::Tag(LATEST_TAG))
            .await?
            .ok_or(ApiError::ExecutionHeadBlockNotFound)?;
        Ok(block.total_difficulty)
    }
    /// Note: this function returns a mutex guard, be careful to avoid deadlocks.
    async fn execution_blocks(
        &self,
    ) -> MutexGuard<'_, LruCache<ExecutionBlockHash, ExecutionBlock>> {
        self.inner.execution_blocks.lock().await
    }

    /// Gives access to a channel containing if the last engine state is online or not.
    ///
    /// This can be called several times.
    pub async fn get_responsiveness_watch(&self) -> WatchStream<EngineState> {
        self.engine().watch_state().await
    }

    /// Note: this function returns a mutex guard, be careful to avoid deadlocks.
    async fn proposer_preparation_data(
        &self,
    ) -> MutexGuard<'_, HashMap<u64, ProposerPreparationDataEntry>> {
        self.inner.proposer_preparation_data.lock().await
    }

    fn proposers(&self) -> &RwLock<HashMap<ProposerKey, Proposer>> {
        &self.inner.proposers
    }

    fn log(&self) -> &Logger {
        &self.inner.log
    }

    pub async fn execution_engine_forkchoice_lock(&self) -> MutexGuard<'_, ()> {
        self.inner.execution_engine_forkchoice_lock.lock().await
    }

    /// Convenience function to allow spawning a task without waiting for the result.
    pub fn spawn<F, U>(&self, generate_future: F, name: &'static str)
    where
        F: FnOnce(Self) -> U,
        U: Future<Output = ()> + Send + 'static,
    {
        self.executor().spawn(generate_future(self.clone()), name);
    }

    /// Spawns a routine which attempts to keep the execution engine online.
    pub fn spawn_watchdog_routine<S: SlotClock + 'static>(&self, slot_clock: S) {
        let watchdog = |el: ExecutionLayer<T>| async move {
            // Run one task immediately.
            el.watchdog_task().await;

            // Start the loop to periodically update.
            loop {
                el.spawn(
                    |el| async move { el.watchdog_task().await },
                    "exec_watchdog_task",
                );
                sleep(slot_clock.slot_duration()).await;
            }
        };

        self.spawn(watchdog, "exec_watchdog");
    }

    /// Performs a single execution of the watchdog routine.
    pub async fn watchdog_task(&self) {
        self.engine().upcheck().await;
    }

    /// Spawns a routine which cleans the cached proposer data periodically.
    pub fn spawn_clean_proposer_caches_routine<S: SlotClock + 'static>(&self, slot_clock: S) {
        let preparation_cleaner = |el: ExecutionLayer<T>| async move {
            // Start the loop to periodically clean proposer preparation cache.
            loop {
                if let Some(duration_to_next_epoch) =
                    slot_clock.duration_to_next_epoch(T::slots_per_epoch())
                {
                    // Wait for next epoch
                    sleep(duration_to_next_epoch).await;

                    match slot_clock
                        .now()
                        .map(|slot| slot.epoch(T::slots_per_epoch()))
                    {
                        Some(current_epoch) => el
                            .clean_proposer_caches(current_epoch)
                            .await
                            .map_err(|e| {
                                error!(
                                    el.log(),
                                    "Failed to clean proposer preparation cache";
                                    "error" => format!("{:?}", e)
                                )
                            })
                            .unwrap_or(()),
                        None => error!(el.log(), "Failed to get current epoch from slot clock"),
                    }
                } else {
                    error!(el.log(), "Failed to read slot clock");
                    // If we can't read the slot clock, just wait another slot and retry.
                    sleep(slot_clock.slot_duration()).await;
                }
            }
        };

        self.spawn(preparation_cleaner, "exec_preparation_cleanup");
    }

    /// Returns `true` if the execution engine is synced and reachable.
    pub async fn is_synced(&self) -> bool {
        self.engine().is_synced().await
    }

    /// Execution nodes return a "SYNCED" response when they do not have any peers.
    ///
    /// This function is a wrapper over `Self::is_synced` that makes an additional
    /// check for the execution layer sync status. Checks if the latest block has
    /// a `block_number != 0`.
    /// Returns the `Self::is_synced` response if unable to get latest block.
    pub async fn is_synced_for_notifier(&self) -> bool {
        let synced = self.is_synced().await;
        if synced {
            if let Ok(Some(block)) = self
                .engine()
                .api
                .get_block_by_number(BlockByNumberQuery::Tag(LATEST_TAG))
                .await
            {
                if block.block_number == 0 {
                    return false;
                }
            }
        }
        synced
    }

    /// Return `true` if the execution layer is offline or returning errors on `newPayload`.
    ///
    /// This function should never be used to prevent any operation in the beacon node, but can
    /// be used to give an indication on the HTTP API that the node's execution layer is struggling,
    /// which can in turn be used by the VC.
    pub async fn is_offline_or_erroring(&self) -> bool {
        self.engine().is_offline().await || *self.inner.last_new_payload_errored.read().await
    }

    /// Updates the proposer preparation data provided by validators
    pub async fn update_proposer_preparation(
        &self,
        update_epoch: Epoch,
        preparation_data: &[ProposerPreparationData],
    ) {
        let mut proposer_preparation_data = self.proposer_preparation_data().await;
        for preparation_entry in preparation_data {
            let new = ProposerPreparationDataEntry {
                update_epoch,
                preparation_data: preparation_entry.clone(),
            };

            let existing =
                proposer_preparation_data.insert(preparation_entry.validator_index, new.clone());

            if existing != Some(new) {
                metrics::inc_counter(&metrics::EXECUTION_LAYER_PROPOSER_DATA_UPDATED);
            }
        }
    }

    /// Removes expired entries from proposer_preparation_data and proposers caches
    async fn clean_proposer_caches(&self, current_epoch: Epoch) -> Result<(), Error> {
        let mut proposer_preparation_data = self.proposer_preparation_data().await;

        // Keep all entries that have been updated in the last 2 epochs
        let retain_epoch = current_epoch.saturating_sub(Epoch::new(2));
        proposer_preparation_data.retain(|_validator_index, preparation_entry| {
            preparation_entry.update_epoch >= retain_epoch
        });
        drop(proposer_preparation_data);

        let retain_slot = retain_epoch.start_slot(T::slots_per_epoch());
        self.proposers()
            .write()
            .await
            .retain(|proposer_key, _proposer| proposer_key.slot >= retain_slot);

        Ok(())
    }

    /// Returns `true` if there have been any validators registered via
    /// `Self::update_proposer_preparation`.
    pub async fn has_any_proposer_preparation_data(&self) -> bool {
        !self.proposer_preparation_data().await.is_empty()
    }

    /// Returns `true` if the `proposer_index` has registered as a local validator via
    /// `Self::update_proposer_preparation`.
    pub async fn has_proposer_preparation_data(&self, proposer_index: u64) -> bool {
        self.proposer_preparation_data()
            .await
            .contains_key(&proposer_index)
    }

    /// Check if a proposer is registered as a local validator, *from a synchronous context*.
    ///
    /// This method MUST NOT be called from an async task.
    pub fn has_proposer_preparation_data_blocking(&self, proposer_index: u64) -> bool {
        self.inner
            .proposer_preparation_data
            .blocking_lock()
            .contains_key(&proposer_index)
    }

    /// Returns the fee-recipient address that should be used to build a block
    pub async fn get_suggested_fee_recipient(&self, proposer_index: u64) -> Address {
        if let Some(preparation_data_entry) =
            self.proposer_preparation_data().await.get(&proposer_index)
        {
            // The values provided via the API have first priority.
            preparation_data_entry.preparation_data.fee_recipient
        } else if let Some(address) = self.inner.suggested_fee_recipient {
            // If there has been no fee recipient provided via the API, but the BN has been provided
            // with a global default address, use that.
            address
        } else {
            // If there is no user-provided fee recipient, use a junk value and complain loudly.
            crit!(
                self.log(),
                "Fee recipient unknown";
                "msg" => "the suggested_fee_recipient was unknown during block production. \
                a junk address was used, rewards were lost! \
                check the --suggested-fee-recipient flag and VC configuration.",
                "proposer_index" => ?proposer_index
            );

            Address::from_slice(&DEFAULT_SUGGESTED_FEE_RECIPIENT)
        }
    }

    /// Maps to the `engine_getPayload` JSON-RPC call.
    ///
    /// However, it will attempt to call `self.prepare_payload` if it cannot find an existing
    /// payload id for the given parameters.
    ///
    /// ## Fallback Behavior
    ///
    /// The result will be returned from the first node that returns successfully. No more nodes
    /// will be contacted.
    pub async fn get_payload<Payload: AbstractExecPayload<T>>(
        &self,
        parent_hash: ExecutionBlockHash,
        payload_attributes: &PayloadAttributes,
        forkchoice_update_params: ForkchoiceUpdateParameters,
        builder_params: BuilderParams,
        current_fork: ForkName,
        spec: &ChainSpec,
    ) -> Result<BlockProposalContents<T, Payload>, Error> {
        let payload_result = match Payload::block_type() {
            BlockType::Blinded => {
                let _timer = metrics::start_timer_vec(
                    &metrics::EXECUTION_LAYER_REQUEST_TIMES,
                    &[metrics::GET_BLINDED_PAYLOAD],
                );
                self.get_blinded_payload(
                    parent_hash,
                    payload_attributes,
                    forkchoice_update_params,
                    builder_params,
                    current_fork,
                    spec,
                )
                .await
            }
            BlockType::Full => {
                let _timer = metrics::start_timer_vec(
                    &metrics::EXECUTION_LAYER_REQUEST_TIMES,
                    &[metrics::GET_PAYLOAD],
                );
                self.get_full_payload(
                    parent_hash,
                    payload_attributes,
                    forkchoice_update_params,
                    current_fork,
                )
                .await
                .map(|get_payload_response| ProvenancedPayload::Local(get_payload_response.into()))
            }
        };

        // Track some metrics and return the result.
        match payload_result {
            Ok(ProvenancedPayload::Local(block_proposal_contents)) => {
                metrics::inc_counter_vec(
                    &metrics::EXECUTION_LAYER_GET_PAYLOAD_OUTCOME,
                    &[metrics::SUCCESS],
                );
                metrics::inc_counter_vec(
                    &metrics::EXECUTION_LAYER_GET_PAYLOAD_SOURCE,
                    &[metrics::LOCAL],
                );
                Ok(block_proposal_contents)
            }
            Ok(ProvenancedPayload::Builder(block_proposal_contents)) => {
                metrics::inc_counter_vec(
                    &metrics::EXECUTION_LAYER_GET_PAYLOAD_OUTCOME,
                    &[metrics::SUCCESS],
                );
                metrics::inc_counter_vec(
                    &metrics::EXECUTION_LAYER_GET_PAYLOAD_SOURCE,
                    &[metrics::BUILDER],
                );
                Ok(block_proposal_contents)
            }
            Err(e) => {
                metrics::inc_counter_vec(
                    &metrics::EXECUTION_LAYER_GET_PAYLOAD_OUTCOME,
                    &[metrics::FAILURE],
                );
                Err(e)
            }
        }
    }

    async fn get_blinded_payload<Payload: AbstractExecPayload<T>>(
        &self,
        parent_hash: ExecutionBlockHash,
        payload_attributes: &PayloadAttributes,
        forkchoice_update_params: ForkchoiceUpdateParameters,
        builder_params: BuilderParams,
        current_fork: ForkName,
        spec: &ChainSpec,
    ) -> Result<ProvenancedPayload<BlockProposalContents<T, Payload>>, Error> {
        if let Some(builder) = self.builder() {
            let slot = builder_params.slot;
            let pubkey = builder_params.pubkey;

            match builder_params.chain_health {
                ChainHealth::Healthy => {
                    info!(
                        self.log(),
                        "Requesting blinded header from connected builder";
                        "slot" => ?slot,
                        "pubkey" => ?pubkey,
                        "parent_hash" => ?parent_hash,
                    );

                    // Wait for the builder *and* local EL to produce a payload (or return an error).
                    let ((relay_result, relay_duration), (local_result, local_duration)) = tokio::join!(
                        timed_future(metrics::GET_BLINDED_PAYLOAD_BUILDER, async {
                            builder
                                .get_builder_header::<T>(slot, parent_hash, &pubkey)
                                .await
                        }),
                        timed_future(metrics::GET_BLINDED_PAYLOAD_LOCAL, async {
                            self.get_full_payload_caching(
                                parent_hash,
                                payload_attributes,
                                forkchoice_update_params,
                                current_fork,
                            )
                            .await
                        })
                    );

                    info!(
                        self.log(),
                        "Requested blinded execution payload";
                        "relay_fee_recipient" => match &relay_result {
                            Ok(Some(r)) => format!("{:?}", r.data.message.header().fee_recipient()),
                            Ok(None) => "empty response".to_string(),
                            Err(_) => "request failed".to_string(),
                        },
                        "relay_response_ms" => relay_duration.as_millis(),
                        "local_fee_recipient" => match &local_result {
                            Ok(get_payload_response) => format!("{:?}", get_payload_response.fee_recipient()),
                            Err(_) => "request failed".to_string()
                        },
                        "local_response_ms" => local_duration.as_millis(),
                        "parent_hash" => ?parent_hash,
                    );

                    return match (relay_result, local_result) {
                        (Err(e), Ok(local)) => {
                            warn!(
                                self.log(),
                                "Builder error when requesting payload";
                                "info" => "falling back to local execution client",
                                "relay_error" => ?e,
                                "local_block_hash" => ?local.block_hash(),
                                "parent_hash" => ?parent_hash,
                            );
                            Ok(ProvenancedPayload::Local(local.into()))
                        }
                        (Ok(None), Ok(local)) => {
                            info!(
                                self.log(),
                                "Builder did not return a payload";
                                "info" => "falling back to local execution client",
                                "local_block_hash" => ?local.block_hash(),
                                "parent_hash" => ?parent_hash,
                            );
                            Ok(ProvenancedPayload::Local(local.into()))
                        }
                        (Ok(Some(relay)), Ok(local)) => {
                            let header = &relay.data.message.header();

                            info!(
                                self.log(),
                                "Received local and builder payloads";
                                "relay_block_hash" => ?header.block_hash(),
                                "local_block_hash" => ?local.block_hash(),
                                "parent_hash" => ?parent_hash,
                            );

                            let relay_value = relay.data.message.value();
                            let local_value = *local.block_value();

                            if !self.inner.always_prefer_builder_payload {
                                if local_value >= *relay_value {
                                    info!(
                                        self.log(),
                                        "Local block is more profitable than relay block";
                                        "local_block_value" => %local_value,
                                        "relay_value" => %relay_value
                                    );
                                    return Ok(ProvenancedPayload::Local(local.into()));
                                } else if local.should_override_builder().unwrap_or(false) {
                                    let percentage_difference =
                                        percentage_difference_u256(local_value, relay_value);
                                    if percentage_difference.map_or(false, |percentage| {
                                        percentage
                                            < self
                                                .inner
                                                .ignore_builder_override_suggestion_threshold
                                    }) {
                                        info!(
                                            self.log(),
                                            "Using local payload because execution engine suggested we ignore builder payload";
                                            "local_block_value" => %local_value,
                                            "relay_value" => %relay_value
                                        );
                                        return Ok(ProvenancedPayload::Local(local.into()));
                                    }
                                } else {
                                    info!(
                                        self.log(),
                                        "Relay block is more profitable than local block";
                                        "local_block_value" => %local_value,
                                        "relay_value" => %relay_value
                                    );
                                }
                            }

                            match verify_builder_bid(
                                &relay,
                                parent_hash,
                                payload_attributes,
                                Some(local.block_number()),
                                self.inner.builder_profit_threshold,
                                current_fork,
                                spec,
                            ) {
                                Ok(()) => Ok(ProvenancedPayload::try_from(relay.data.message)?),
                                Err(reason) if !reason.payload_invalid() => {
                                    info!(
                                        self.log(),
                                        "Builder payload ignored";
                                        "info" => "using local payload",
                                        "reason" => %reason,
                                        "relay_block_hash" => ?header.block_hash(),
                                        "parent_hash" => ?parent_hash,
                                    );
                                    Ok(ProvenancedPayload::Local(local.into()))
                                }
                                Err(reason) => {
                                    metrics::inc_counter_vec(
                                        &metrics::EXECUTION_LAYER_GET_PAYLOAD_BUILDER_REJECTIONS,
                                        &[reason.as_ref().as_ref()],
                                    );
                                    warn!(
                                        self.log(),
                                        "Builder returned invalid payload";
                                        "info" => "using local payload",
                                        "reason" => %reason,
                                        "relay_block_hash" => ?header.block_hash(),
                                        "parent_hash" => ?parent_hash,
                                    );
                                    Ok(ProvenancedPayload::Local(local.into()))
                                }
                            }
                        }
                        (Ok(Some(relay)), Err(local_error)) => {
                            let header = &relay.data.message.header();

                            info!(
                                self.log(),
                                "Received builder payload with local error";
                                "relay_block_hash" => ?header.block_hash(),
                                "local_error" => ?local_error,
                                "parent_hash" => ?parent_hash,
                            );

                            match verify_builder_bid(
                                &relay,
                                parent_hash,
                                payload_attributes,
                                None,
                                self.inner.builder_profit_threshold,
                                current_fork,
                                spec,
                            ) {
                                Ok(()) => Ok(ProvenancedPayload::try_from(relay.data.message)?),
                                // If the payload is valid then use it. The local EE failed
                                // to produce a payload so we have no alternative.
                                Err(e) if !e.payload_invalid() => {
                                    Ok(ProvenancedPayload::try_from(relay.data.message)?)
                                }
                                Err(reason) => {
                                    metrics::inc_counter_vec(
                                        &metrics::EXECUTION_LAYER_GET_PAYLOAD_BUILDER_REJECTIONS,
                                        &[reason.as_ref().as_ref()],
                                    );
                                    crit!(
                                        self.log(),
                                        "Builder returned invalid payload";
                                        "info" => "no local payload either - unable to propose block",
                                        "reason" => %reason,
                                        "relay_block_hash" => ?header.block_hash(),
                                        "parent_hash" => ?parent_hash,
                                    );
                                    Err(Error::CannotProduceHeader)
                                }
                            }
                        }
                        (Err(relay_error), Err(local_error)) => {
                            crit!(
                                self.log(),
                                "Unable to produce execution payload";
                                "info" => "the local EL and builder both failed - unable to propose block",
                                "relay_error" => ?relay_error,
                                "local_error" => ?local_error,
                                "parent_hash" => ?parent_hash,
                            );

                            Err(Error::CannotProduceHeader)
                        }
                        (Ok(None), Err(local_error)) => {
                            crit!(
                                self.log(),
                                "Unable to produce execution payload";
                                "info" => "the local EL failed and the builder returned nothing - \
                                    the block proposal will be missed",
                                "local_error" => ?local_error,
                                "parent_hash" => ?parent_hash,
                            );

                            Err(Error::CannotProduceHeader)
                        }
                    };
                }
                ChainHealth::Unhealthy(condition) => info!(
                    self.log(),
                    "Chain is unhealthy, using local payload";
                    "info" => "this helps protect the network. the --builder-fallback flags \
                        can adjust the expected health conditions.",
                    "failed_condition" => ?condition
                ),
                // Intentional no-op, so we never attempt builder API proposals pre-merge.
                ChainHealth::PreMerge => (),
                ChainHealth::Optimistic => info!(
                    self.log(),
                    "Chain is optimistic; can't build payload";
                    "info" => "the local execution engine is syncing and the builder network \
                        cannot safely be used - unable to propose block"
                ),
            }
        }
        self.get_full_payload_caching(
            parent_hash,
            payload_attributes,
            forkchoice_update_params,
            current_fork,
        )
        .await
        .map(|get_payload_response| ProvenancedPayload::Local(get_payload_response.into()))
    }

    /// Get a full payload without caching its result in the execution layer's payload cache.
    async fn get_full_payload(
        &self,
        parent_hash: ExecutionBlockHash,
        payload_attributes: &PayloadAttributes,
        forkchoice_update_params: ForkchoiceUpdateParameters,
        current_fork: ForkName,
    ) -> Result<GetPayloadResponse<T>, Error> {
        self.get_full_payload_with(
            parent_hash,
            payload_attributes,
            forkchoice_update_params,
            current_fork,
            noop,
        )
        .await
    }

    /// Get a full payload and cache its result in the execution layer's payload cache.
    async fn get_full_payload_caching(
        &self,
        parent_hash: ExecutionBlockHash,
        payload_attributes: &PayloadAttributes,
        forkchoice_update_params: ForkchoiceUpdateParameters,
        current_fork: ForkName,
    ) -> Result<GetPayloadResponse<T>, Error> {
        self.get_full_payload_with(
            parent_hash,
            payload_attributes,
            forkchoice_update_params,
            current_fork,
            Self::cache_payload,
        )
        .await
    }

    async fn get_full_payload_with(
        &self,
        parent_hash: ExecutionBlockHash,
        payload_attributes: &PayloadAttributes,
        forkchoice_update_params: ForkchoiceUpdateParameters,
        current_fork: ForkName,
<<<<<<< HEAD
        cache_fn: fn(
            &ExecutionLayer<T>,
            PayloadContentsRefTuple<T>,
        ) -> Option<FullPayloadContents<T>>,
    ) -> Result<BlockProposalContents<T, Payload>, Error> {
=======
        f: fn(&ExecutionLayer<T>, ExecutionPayloadRef<T>) -> Option<ExecutionPayload<T>>,
    ) -> Result<GetPayloadResponse<T>, Error> {
>>>>>>> fddd4e4c
        self.engine()
            .request(move |engine| async move {
                let payload_id = if let Some(id) = engine
                    .get_payload_id(&parent_hash, payload_attributes)
                    .await
                {
                    // The payload id has been cached for this engine.
                    metrics::inc_counter_vec(
                        &metrics::EXECUTION_LAYER_PRE_PREPARED_PAYLOAD_ID,
                        &[metrics::HIT],
                    );
                    id
                } else {
                    // The payload id has *not* been cached. Trigger an artificial
                    // fork choice update to retrieve a payload ID.
                    metrics::inc_counter_vec(
                        &metrics::EXECUTION_LAYER_PRE_PREPARED_PAYLOAD_ID,
                        &[metrics::MISS],
                    );
                    let fork_choice_state = ForkchoiceState {
                        head_block_hash: parent_hash,
                        safe_block_hash: forkchoice_update_params
                            .justified_hash
                            .unwrap_or_else(ExecutionBlockHash::zero),
                        finalized_block_hash: forkchoice_update_params
                            .finalized_hash
                            .unwrap_or_else(ExecutionBlockHash::zero),
                    };

                    let response = engine
                        .notify_forkchoice_updated(
                            fork_choice_state,
                            Some(payload_attributes.clone()),
                            self.log(),
                        )
                        .await?;

                    match response.payload_id {
                        Some(payload_id) => payload_id,
                        None => {
                            error!(
                                self.log(),
                                "Exec engine unable to produce payload";
                                "msg" => "No payload ID, the engine is likely syncing. \
                                          This has the potential to cause a missed block proposal.",
                                "status" => ?response.payload_status
                            );
                            return Err(ApiError::PayloadIdUnavailable);
                        }
                    }
                };

                let payload_response = async {
                    debug!(
                        self.log(),
                        "Issuing engine_getPayload";
                        "suggested_fee_recipient" => ?payload_attributes.suggested_fee_recipient(),
                        "prev_randao" => ?payload_attributes.prev_randao(),
                        "timestamp" => payload_attributes.timestamp(),
                        "parent_hash" => ?parent_hash,
                    );
                    engine.api.get_payload::<T>(current_fork, payload_id).await
                }.await?;

                if payload_response.execution_payload_ref().fee_recipient() != payload_attributes.suggested_fee_recipient() {
                    error!(
                        self.log(),
                        "Inconsistent fee recipient";
                        "msg" => "The fee recipient returned from the Execution Engine differs \
                        from the suggested_fee_recipient set on the beacon node. This could \
                        indicate that fees are being diverted to another address. Please \
                        ensure that the value of suggested_fee_recipient is set correctly and \
                        that the Execution Engine is trusted.",
                        "fee_recipient" => ?payload_response.execution_payload_ref().fee_recipient(),
                        "suggested_fee_recipient" => ?payload_attributes.suggested_fee_recipient(),
                    );
                }
                if cache_fn(self, (payload_response.execution_payload_ref(), payload_response.blobs_bundle().ok())).is_some() {
                    warn!(
                        self.log(),
                        "Duplicate payload cached, this might indicate redundant proposal \
                             attempts."
                    );
                }

                Ok(payload_response)
            })
            .await
            .map_err(Box::new)
            .map_err(Error::EngineError)
            .and_then(|payload| payload.try_into())
    }

    /// Maps to the `engine_newPayload` JSON-RPC call.
    pub async fn notify_new_payload(
        &self,
        new_payload_request: NewPayloadRequest<T>,
    ) -> Result<PayloadStatus, Error> {
        let _timer = metrics::start_timer_vec(
            &metrics::EXECUTION_LAYER_REQUEST_TIMES,
            &[metrics::NEW_PAYLOAD],
        );

        let block_hash = new_payload_request.block_hash();
        trace!(
            self.log(),
            "Issuing engine_newPayload";
            "parent_hash" => ?new_payload_request.parent_hash(),
            "block_hash" => ?block_hash,
            "block_number" => ?new_payload_request.block_number(),
        );

        let result = self
            .engine()
            .request(|engine| engine.api.new_payload(new_payload_request))
            .await;

        if let Ok(status) = &result {
            metrics::inc_counter_vec(
                &metrics::EXECUTION_LAYER_PAYLOAD_STATUS,
                &["new_payload", status.status.into()],
            );
        }
        *self.inner.last_new_payload_errored.write().await = result.is_err();

        process_payload_status(block_hash, result, self.log())
            .map_err(Box::new)
            .map_err(Error::EngineError)
    }

    /// Update engine sync status.
    pub async fn upcheck(&self) {
        self.engine().upcheck().await;
    }

    /// Register that the given `validator_index` is going to produce a block at `slot`.
    ///
    /// The block will be built atop `head_block_root` and the EL will need to prepare an
    /// `ExecutionPayload` as defined by the given `payload_attributes`.
    pub async fn insert_proposer(
        &self,
        slot: Slot,
        head_block_root: Hash256,
        validator_index: u64,
        payload_attributes: PayloadAttributes,
    ) -> bool {
        let proposers_key = ProposerKey {
            slot,
            head_block_root,
        };

        let existing = self.proposers().write().await.insert(
            proposers_key,
            Proposer {
                validator_index,
                payload_attributes,
            },
        );

        if existing.is_none() {
            metrics::inc_counter(&metrics::EXECUTION_LAYER_PROPOSER_INSERTED);
        }

        existing.is_some()
    }

    /// If there has been a proposer registered via `Self::insert_proposer` with a matching `slot`
    /// `head_block_root`, then return the appropriate `PayloadAttributes` for inclusion in
    /// `forkchoiceUpdated` calls.
    pub async fn payload_attributes(
        &self,
        current_slot: Slot,
        head_block_root: Hash256,
    ) -> Option<PayloadAttributes> {
        let proposers_key = ProposerKey {
            slot: current_slot,
            head_block_root,
        };

        let proposer = self.proposers().read().await.get(&proposers_key).cloned()?;

        debug!(
            self.log(),
            "Beacon proposer found";
            "payload_attributes" => ?proposer.payload_attributes,
            "head_block_root" => ?head_block_root,
            "slot" => current_slot,
            "validator_index" => proposer.validator_index,
        );

        Some(proposer.payload_attributes)
    }

    /// Maps to the `engine_consensusValidated` JSON-RPC call.
    pub async fn notify_forkchoice_updated(
        &self,
        head_block_hash: ExecutionBlockHash,
        justified_block_hash: ExecutionBlockHash,
        finalized_block_hash: ExecutionBlockHash,
        current_slot: Slot,
        head_block_root: Hash256,
    ) -> Result<PayloadStatus, Error> {
        let _timer = metrics::start_timer_vec(
            &metrics::EXECUTION_LAYER_REQUEST_TIMES,
            &[metrics::FORKCHOICE_UPDATED],
        );

        debug!(
            self.log(),
            "Issuing engine_forkchoiceUpdated";
            "finalized_block_hash" => ?finalized_block_hash,
            "justified_block_hash" => ?justified_block_hash,
            "head_block_hash" => ?head_block_hash,
            "head_block_root" => ?head_block_root,
            "current_slot" => current_slot,
        );

        let next_slot = current_slot + 1;
        let payload_attributes = self.payload_attributes(next_slot, head_block_root).await;

        // Compute the "lookahead", the time between when the payload will be produced and now.
        if let Some(ref payload_attributes) = payload_attributes {
            if let Ok(now) = SystemTime::now().duration_since(UNIX_EPOCH) {
                let timestamp = Duration::from_secs(payload_attributes.timestamp());
                if let Some(lookahead) = timestamp.checked_sub(now) {
                    metrics::observe_duration(
                        &metrics::EXECUTION_LAYER_PAYLOAD_ATTRIBUTES_LOOKAHEAD,
                        lookahead,
                    );
                } else {
                    debug!(
                        self.log(),
                        "Late payload attributes";
                        "timestamp" => ?timestamp,
                        "now" => ?now,
                    )
                }
            }
        }

        let forkchoice_state = ForkchoiceState {
            head_block_hash,
            safe_block_hash: justified_block_hash,
            finalized_block_hash,
        };

        self.engine()
            .set_latest_forkchoice_state(forkchoice_state)
            .await;

        let result = self
            .engine()
            .request(|engine| async move {
                engine
                    .notify_forkchoice_updated(forkchoice_state, payload_attributes, self.log())
                    .await
            })
            .await;

        if let Ok(status) = &result {
            metrics::inc_counter_vec(
                &metrics::EXECUTION_LAYER_PAYLOAD_STATUS,
                &["forkchoice_updated", status.payload_status.status.into()],
            );
        }

        process_payload_status(
            head_block_hash,
            result.map(|response| response.payload_status),
            self.log(),
        )
        .map_err(Box::new)
        .map_err(Error::EngineError)
    }

    /// Returns the execution engine capabilities resulting from a call to
    /// engine_exchangeCapabilities. If the capabilities cache is not populated,
    /// or if it is populated with a cached result of age >= `age_limit`, this
    /// method will fetch the result from the execution engine and populate the
    /// cache before returning it. Otherwise it will return a cached result from
    /// a previous call.
    ///
    /// Set `age_limit` to `None` to always return the cached result
    /// Set `age_limit` to `Some(Duration::ZERO)` to force fetching from EE
    pub async fn get_engine_capabilities(
        &self,
        age_limit: Option<Duration>,
    ) -> Result<EngineCapabilities, Error> {
        self.engine()
            .request(|engine| engine.get_engine_capabilities(age_limit))
            .await
            .map_err(Box::new)
            .map_err(Error::EngineError)
    }

    /// Used during block production to determine if the merge has been triggered.
    ///
    /// ## Specification
    ///
    /// `get_terminal_pow_block_hash`
    ///
    /// https://github.com/ethereum/consensus-specs/blob/v1.1.5/specs/merge/validator.md
    pub async fn get_terminal_pow_block_hash(
        &self,
        spec: &ChainSpec,
        timestamp: u64,
    ) -> Result<Option<ExecutionBlockHash>, Error> {
        let _timer = metrics::start_timer_vec(
            &metrics::EXECUTION_LAYER_REQUEST_TIMES,
            &[metrics::GET_TERMINAL_POW_BLOCK_HASH],
        );

        let hash_opt = self
            .engine()
            .request(|engine| async move {
                let terminal_block_hash = spec.terminal_block_hash;
                if terminal_block_hash != ExecutionBlockHash::zero() {
                    if self
                        .get_pow_block(engine, terminal_block_hash)
                        .await?
                        .is_some()
                    {
                        return Ok(Some(terminal_block_hash));
                    } else {
                        return Ok(None);
                    }
                }

                let block = self.get_pow_block_at_total_difficulty(engine, spec).await?;
                if let Some(pow_block) = block {
                    // If `terminal_block.timestamp == transition_block.timestamp`,
                    // we violate the invariant that a block's timestamp must be
                    // strictly greater than its parent's timestamp.
                    // The execution layer will reject a fcu call with such payload
                    // attributes leading to a missed block.
                    // Hence, we return `None` in such a case.
                    if pow_block.timestamp >= timestamp {
                        return Ok(None);
                    }
                }
                Ok(block.map(|b| b.block_hash))
            })
            .await
            .map_err(Box::new)
            .map_err(Error::EngineError)?;

        if let Some(hash) = &hash_opt {
            info!(
                self.log(),
                "Found terminal block hash";
                "terminal_block_hash_override" => ?spec.terminal_block_hash,
                "terminal_total_difficulty" => ?spec.terminal_total_difficulty,
                "block_hash" => ?hash,
            );
        }

        Ok(hash_opt)
    }

    /// This function should remain internal. External users should use
    /// `self.get_terminal_pow_block` instead, since it checks against the terminal block hash
    /// override.
    ///
    /// ## Specification
    ///
    /// `get_pow_block_at_terminal_total_difficulty`
    ///
    /// https://github.com/ethereum/consensus-specs/blob/v1.1.5/specs/merge/validator.md
    async fn get_pow_block_at_total_difficulty(
        &self,
        engine: &Engine,
        spec: &ChainSpec,
    ) -> Result<Option<ExecutionBlock>, ApiError> {
        let mut block = engine
            .api
            .get_block_by_number(BlockByNumberQuery::Tag(LATEST_TAG))
            .await?
            .ok_or(ApiError::ExecutionHeadBlockNotFound)?;

        self.execution_blocks().await.put(block.block_hash, block);

        loop {
            let block_reached_ttd = block.total_difficulty >= spec.terminal_total_difficulty;
            if block_reached_ttd {
                if block.parent_hash == ExecutionBlockHash::zero() {
                    return Ok(Some(block));
                }
                let parent = self
                    .get_pow_block(engine, block.parent_hash)
                    .await?
                    .ok_or(ApiError::ExecutionBlockNotFound(block.parent_hash))?;
                let parent_reached_ttd = parent.total_difficulty >= spec.terminal_total_difficulty;

                if block_reached_ttd && !parent_reached_ttd {
                    return Ok(Some(block));
                } else {
                    block = parent;
                }
            } else {
                return Ok(None);
            }
        }
    }

    /// Used during block verification to check that a block correctly triggers the merge.
    ///
    /// ## Returns
    ///
    /// - `Some(true)` if the given `block_hash` is the terminal proof-of-work block.
    /// - `Some(false)` if the given `block_hash` is certainly *not* the terminal proof-of-work
    ///     block.
    /// - `None` if the `block_hash` or its parent were not present on the execution engine.
    /// - `Err(_)` if there was an error connecting to the execution engine.
    ///
    /// ## Fallback Behaviour
    ///
    /// The request will be broadcast to all nodes, simultaneously. It will await a response (or
    /// failure) from all nodes and then return based on the first of these conditions which
    /// returns true:
    ///
    /// - Terminal, if any node indicates it is terminal.
    /// - Not terminal, if any node indicates it is non-terminal.
    /// - Block not found, if any node cannot find the block.
    /// - An error, if all nodes return an error.
    ///
    /// ## Specification
    ///
    /// `is_valid_terminal_pow_block`
    ///
    /// https://github.com/ethereum/consensus-specs/blob/v1.1.0/specs/merge/fork-choice.md
    pub async fn is_valid_terminal_pow_block_hash(
        &self,
        block_hash: ExecutionBlockHash,
        spec: &ChainSpec,
    ) -> Result<Option<bool>, Error> {
        let _timer = metrics::start_timer_vec(
            &metrics::EXECUTION_LAYER_REQUEST_TIMES,
            &[metrics::IS_VALID_TERMINAL_POW_BLOCK_HASH],
        );

        self.engine()
            .request(|engine| async move {
                if let Some(pow_block) = self.get_pow_block(engine, block_hash).await? {
                    if let Some(pow_parent) =
                        self.get_pow_block(engine, pow_block.parent_hash).await?
                    {
                        return Ok(Some(
                            self.is_valid_terminal_pow_block(pow_block, pow_parent, spec),
                        ));
                    }
                }
                Ok(None)
            })
            .await
            .map_err(Box::new)
            .map_err(Error::EngineError)
    }

    /// This function should remain internal.
    ///
    /// External users should use `self.is_valid_terminal_pow_block_hash`.
    fn is_valid_terminal_pow_block(
        &self,
        block: ExecutionBlock,
        parent: ExecutionBlock,
        spec: &ChainSpec,
    ) -> bool {
        let is_total_difficulty_reached = block.total_difficulty >= spec.terminal_total_difficulty;
        let is_parent_total_difficulty_valid =
            parent.total_difficulty < spec.terminal_total_difficulty;
        is_total_difficulty_reached && is_parent_total_difficulty_valid
    }

    /// Maps to the `eth_getBlockByHash` JSON-RPC call.
    async fn get_pow_block(
        &self,
        engine: &Engine,
        hash: ExecutionBlockHash,
    ) -> Result<Option<ExecutionBlock>, ApiError> {
        if let Some(cached) = self.execution_blocks().await.get(&hash).copied() {
            // The block was in the cache, no need to request it from the execution
            // engine.
            return Ok(Some(cached));
        }

        // The block was *not* in the cache, request it from the execution
        // engine and cache it for future reference.
        if let Some(block) = engine.api.get_block_by_hash(hash).await? {
            self.execution_blocks().await.put(hash, block);
            Ok(Some(block))
        } else {
            Ok(None)
        }
    }

    pub async fn get_payload_bodies_by_hash(
        &self,
        hashes: Vec<ExecutionBlockHash>,
    ) -> Result<Vec<Option<ExecutionPayloadBodyV1<T>>>, Error> {
        self.engine()
            .request(|engine: &Engine| async move {
                engine.api.get_payload_bodies_by_hash_v1(hashes).await
            })
            .await
            .map_err(Box::new)
            .map_err(Error::EngineError)
    }

    pub async fn get_payload_bodies_by_range(
        &self,
        start: u64,
        count: u64,
    ) -> Result<Vec<Option<ExecutionPayloadBodyV1<T>>>, Error> {
        let _timer = metrics::start_timer(&metrics::EXECUTION_LAYER_GET_PAYLOAD_BODIES_BY_RANGE);
        self.engine()
            .request(|engine: &Engine| async move {
                engine
                    .api
                    .get_payload_bodies_by_range_v1(start, count)
                    .await
            })
            .await
            .map_err(Box::new)
            .map_err(Error::EngineError)
    }

    /// Fetch a full payload from the execution node.
    ///
    /// This will fail if the payload is not from the finalized portion of the chain.
    pub async fn get_payload_for_header(
        &self,
        header: &ExecutionPayloadHeader<T>,
        fork: ForkName,
    ) -> Result<Option<ExecutionPayload<T>>, Error> {
        let hash = header.block_hash();
        let block_number = header.block_number();

        // Handle default payload body.
        if header.block_hash() == ExecutionBlockHash::zero() {
            let payload = match fork {
                ForkName::Merge => ExecutionPayloadMerge::default().into(),
                ForkName::Capella => ExecutionPayloadCapella::default().into(),
                ForkName::Deneb => ExecutionPayloadDeneb::default().into(),
                ForkName::Base | ForkName::Altair => {
                    return Err(Error::InvalidForkForPayload);
                }
            };
            return Ok(Some(payload));
        }

        // Use efficient payload bodies by range method if supported.
        let capabilities = self.get_engine_capabilities(None).await?;
        if capabilities.get_payload_bodies_by_range_v1 {
            let mut payload_bodies = self.get_payload_bodies_by_range(block_number, 1).await?;

            if payload_bodies.len() != 1 {
                return Ok(None);
            }

            let opt_payload_body = payload_bodies.pop().flatten();
            opt_payload_body
                .map(|body| {
                    body.to_payload(header.clone())
                        .map_err(Error::InvalidPayloadBody)
                })
                .transpose()
        } else {
            // Fall back to eth_blockByHash.
            self.get_payload_by_hash_legacy(hash, fork).await
        }
    }

    pub async fn get_payload_by_hash_legacy(
        &self,
        hash: ExecutionBlockHash,
        fork: ForkName,
    ) -> Result<Option<ExecutionPayload<T>>, Error> {
        self.engine()
            .request(|engine| async move {
                self.get_payload_by_hash_from_engine(engine, hash, fork)
                    .await
            })
            .await
            .map_err(Box::new)
            .map_err(Error::EngineError)
    }

    async fn get_payload_by_hash_from_engine(
        &self,
        engine: &Engine,
        hash: ExecutionBlockHash,
        fork: ForkName,
    ) -> Result<Option<ExecutionPayload<T>>, ApiError> {
        let _timer = metrics::start_timer(&metrics::EXECUTION_LAYER_GET_PAYLOAD_BY_BLOCK_HASH);

        if hash == ExecutionBlockHash::zero() {
            return match fork {
                ForkName::Merge => Ok(Some(ExecutionPayloadMerge::default().into())),
                ForkName::Capella => Ok(Some(ExecutionPayloadCapella::default().into())),
                ForkName::Deneb => Ok(Some(ExecutionPayloadDeneb::default().into())),
                ForkName::Base | ForkName::Altair => Err(ApiError::UnsupportedForkVariant(
                    format!("called get_payload_by_hash_from_engine with {}", fork),
                )),
            };
        }

        let block = if let Some(block) = engine
            .api
            .get_block_by_hash_with_txns::<T>(hash, fork)
            .await?
        {
            block
        } else {
            return Ok(None);
        };

        let convert_transactions = |transactions: Vec<EthersTransaction>| {
            VariableList::new(
                transactions
                    .into_iter()
                    .map(ethers_tx_to_ssz::<T>)
                    .collect::<Result<Vec<_>, BlobTxConversionError>>()?,
            )
            .map_err(BlobTxConversionError::SszError)
        };

        let payload = match block {
            ExecutionBlockWithTransactions::Merge(merge_block) => {
                ExecutionPayload::Merge(ExecutionPayloadMerge {
                    parent_hash: merge_block.parent_hash,
                    fee_recipient: merge_block.fee_recipient,
                    state_root: merge_block.state_root,
                    receipts_root: merge_block.receipts_root,
                    logs_bloom: merge_block.logs_bloom,
                    prev_randao: merge_block.prev_randao,
                    block_number: merge_block.block_number,
                    gas_limit: merge_block.gas_limit,
                    gas_used: merge_block.gas_used,
                    timestamp: merge_block.timestamp,
                    extra_data: merge_block.extra_data,
                    base_fee_per_gas: merge_block.base_fee_per_gas,
                    block_hash: merge_block.block_hash,
                    transactions: convert_transactions(merge_block.transactions)?,
                })
            }
            ExecutionBlockWithTransactions::Capella(capella_block) => {
                let withdrawals = VariableList::new(
                    capella_block
                        .withdrawals
                        .into_iter()
                        .map(Into::into)
                        .collect(),
                )
                .map_err(ApiError::DeserializeWithdrawals)?;
                ExecutionPayload::Capella(ExecutionPayloadCapella {
                    parent_hash: capella_block.parent_hash,
                    fee_recipient: capella_block.fee_recipient,
                    state_root: capella_block.state_root,
                    receipts_root: capella_block.receipts_root,
                    logs_bloom: capella_block.logs_bloom,
                    prev_randao: capella_block.prev_randao,
                    block_number: capella_block.block_number,
                    gas_limit: capella_block.gas_limit,
                    gas_used: capella_block.gas_used,
                    timestamp: capella_block.timestamp,
                    extra_data: capella_block.extra_data,
                    base_fee_per_gas: capella_block.base_fee_per_gas,
                    block_hash: capella_block.block_hash,
                    transactions: convert_transactions(capella_block.transactions)?,
                    withdrawals,
                })
            }
            ExecutionBlockWithTransactions::Deneb(deneb_block) => {
                let withdrawals = VariableList::new(
                    deneb_block
                        .withdrawals
                        .into_iter()
                        .map(Into::into)
                        .collect(),
                )
                .map_err(ApiError::DeserializeWithdrawals)?;
                ExecutionPayload::Deneb(ExecutionPayloadDeneb {
                    parent_hash: deneb_block.parent_hash,
                    fee_recipient: deneb_block.fee_recipient,
                    state_root: deneb_block.state_root,
                    receipts_root: deneb_block.receipts_root,
                    logs_bloom: deneb_block.logs_bloom,
                    prev_randao: deneb_block.prev_randao,
                    block_number: deneb_block.block_number,
                    gas_limit: deneb_block.gas_limit,
                    gas_used: deneb_block.gas_used,
                    timestamp: deneb_block.timestamp,
                    extra_data: deneb_block.extra_data,
                    base_fee_per_gas: deneb_block.base_fee_per_gas,
                    block_hash: deneb_block.block_hash,
                    transactions: convert_transactions(deneb_block.transactions)?,
                    withdrawals,
                    blob_gas_used: deneb_block.blob_gas_used,
                    excess_blob_gas: deneb_block.excess_blob_gas,
                })
            }
        };

        Ok(Some(payload))
    }

    pub async fn propose_blinded_beacon_block(
        &self,
        block_root: Hash256,
        block: &SignedBlockContents<T, BlindedPayload<T>>,
    ) -> Result<FullPayloadContents<T>, Error> {
        debug!(
            self.log(),
            "Sending block to builder";
            "root" => ?block_root,
        );

        if let Some(builder) = self.builder() {
            let (payload_result, duration) =
                timed_future(metrics::POST_BLINDED_PAYLOAD_BUILDER, async {
                    builder
                        .post_builder_blinded_blocks(block)
                        .await
                        .map_err(Error::Builder)
                        .map(|d| d.data)
                })
                .await;

            match &payload_result {
                Ok(unblinded_response) => {
                    metrics::inc_counter_vec(
                        &metrics::EXECUTION_LAYER_BUILDER_REVEAL_PAYLOAD_OUTCOME,
                        &[metrics::SUCCESS],
                    );
                    let payload = unblinded_response.payload_ref();
                    info!(
                        self.log(),
                        "Builder successfully revealed payload";
                        "relay_response_ms" => duration.as_millis(),
                        "block_root" => ?block_root,
                        "fee_recipient" => ?payload.fee_recipient(),
                        "block_hash" => ?payload.block_hash(),
                        "parent_hash" => ?payload.parent_hash()
                    )
                }
                Err(e) => {
                    metrics::inc_counter_vec(
                        &metrics::EXECUTION_LAYER_BUILDER_REVEAL_PAYLOAD_OUTCOME,
                        &[metrics::FAILURE],
                    );
                    warn!(
                        self.log(),
                        "Builder failed to reveal payload";
                        "info" => "this is common behaviour for some builders and may not indicate an issue",
                        "error" => ?e,
                        "relay_response_ms" => duration.as_millis(),
                        "block_root" => ?block_root,
                        "parent_hash" => ?block
                            .signed_block()
                            .message()
                            .execution_payload()
                            .map(|payload| format!("{}", payload.parent_hash()))
                            .unwrap_or_else(|_| "unknown".to_string())
                    )
                }
            }

            payload_result
        } else {
            Err(Error::NoPayloadBuilder)
        }
    }
}

#[derive(AsRefStr)]
#[strum(serialize_all = "snake_case")]
enum InvalidBuilderPayload {
    LowValue {
        profit_threshold: Uint256,
        payload_value: Uint256,
    },
    ParentHash {
        payload: ExecutionBlockHash,
        expected: ExecutionBlockHash,
    },
    PrevRandao {
        payload: Hash256,
        expected: Hash256,
    },
    Timestamp {
        payload: u64,
        expected: u64,
    },
    BlockNumber {
        payload: u64,
        expected: Option<u64>,
    },
    Fork {
        payload: Option<ForkName>,
        expected: ForkName,
    },
    Signature {
        signature: Signature,
        pubkey: PublicKeyBytes,
    },
    WithdrawalsRoot {
        payload: Option<Hash256>,
        expected: Option<Hash256>,
    },
}

impl InvalidBuilderPayload {
    /// Returns `true` if a payload is objectively invalid and should never be included on chain.
    fn payload_invalid(&self) -> bool {
        match self {
            // A low-value payload isn't invalid, it should just be avoided if possible.
            InvalidBuilderPayload::LowValue { .. } => false,
            InvalidBuilderPayload::ParentHash { .. } => true,
            InvalidBuilderPayload::PrevRandao { .. } => true,
            InvalidBuilderPayload::Timestamp { .. } => true,
            InvalidBuilderPayload::BlockNumber { .. } => true,
            InvalidBuilderPayload::Fork { .. } => true,
            InvalidBuilderPayload::Signature { .. } => true,
            InvalidBuilderPayload::WithdrawalsRoot { .. } => true,
        }
    }
}

impl fmt::Display for InvalidBuilderPayload {
    fn fmt(&self, f: &mut fmt::Formatter<'_>) -> fmt::Result {
        match self {
            InvalidBuilderPayload::LowValue {
                profit_threshold,
                payload_value,
            } => write!(
                f,
                "payload value of {} does not meet user-configured profit-threshold of {}",
                payload_value, profit_threshold
            ),
            InvalidBuilderPayload::ParentHash { payload, expected } => {
                write!(f, "payload block hash was {} not {}", payload, expected)
            }
            InvalidBuilderPayload::PrevRandao { payload, expected } => {
                write!(f, "payload prev randao was {} not {}", payload, expected)
            }
            InvalidBuilderPayload::Timestamp { payload, expected } => {
                write!(f, "payload timestamp was {} not {}", payload, expected)
            }
            InvalidBuilderPayload::BlockNumber { payload, expected } => {
                write!(f, "payload block number was {} not {:?}", payload, expected)
            }
            InvalidBuilderPayload::Fork { payload, expected } => {
                write!(f, "payload fork was {:?} not {}", payload, expected)
            }
            InvalidBuilderPayload::Signature { signature, pubkey } => write!(
                f,
                "invalid payload signature {} for pubkey {}",
                signature, pubkey
            ),
            InvalidBuilderPayload::WithdrawalsRoot { payload, expected } => {
                let opt_string = |opt_hash: &Option<Hash256>| {
                    opt_hash
                        .map(|hash| hash.to_string())
                        .unwrap_or_else(|| "None".to_string())
                };
                write!(
                    f,
                    "payload withdrawals root was {} not {}",
                    opt_string(payload),
                    opt_string(expected)
                )
            }
        }
    }
}

/// Perform some cursory, non-exhaustive validation of the bid returned from the builder.
fn verify_builder_bid<T: EthSpec>(
    bid: &ForkVersionedResponse<SignedBuilderBid<T>>,
    parent_hash: ExecutionBlockHash,
    payload_attributes: &PayloadAttributes,
    block_number: Option<u64>,
    profit_threshold: Uint256,
    current_fork: ForkName,
    spec: &ChainSpec,
) -> Result<(), Box<InvalidBuilderPayload>> {
    let is_signature_valid = bid.data.verify_signature(spec);
    let header = &bid.data.message.header();
    let payload_value = bid.data.message.value();

    // Avoid logging values that we can't represent with our Prometheus library.
    let payload_value_gwei = bid.data.message.value() / 1_000_000_000;
    if payload_value_gwei <= Uint256::from(i64::max_value()) {
        metrics::set_gauge_vec(
            &metrics::EXECUTION_LAYER_PAYLOAD_BIDS,
            &[metrics::BUILDER],
            payload_value_gwei.low_u64() as i64,
        );
    }

    let expected_withdrawals_root = payload_attributes
        .withdrawals()
        .ok()
        .cloned()
        .map(|withdrawals| Withdrawals::<T>::from(withdrawals).tree_hash_root());
    let payload_withdrawals_root = header.withdrawals_root().ok().copied();

    if *payload_value < profit_threshold {
        Err(Box::new(InvalidBuilderPayload::LowValue {
            profit_threshold,
            payload_value: *payload_value,
        }))
    } else if header.parent_hash() != parent_hash {
        Err(Box::new(InvalidBuilderPayload::ParentHash {
            payload: header.parent_hash(),
            expected: parent_hash,
        }))
    } else if header.prev_randao() != payload_attributes.prev_randao() {
        Err(Box::new(InvalidBuilderPayload::PrevRandao {
            payload: header.prev_randao(),
            expected: payload_attributes.prev_randao(),
        }))
    } else if header.timestamp() != payload_attributes.timestamp() {
        Err(Box::new(InvalidBuilderPayload::Timestamp {
            payload: header.timestamp(),
            expected: payload_attributes.timestamp(),
        }))
    } else if block_number.map_or(false, |n| n != header.block_number()) {
        Err(Box::new(InvalidBuilderPayload::BlockNumber {
            payload: header.block_number(),
            expected: block_number,
        }))
    } else if bid.version != Some(current_fork) {
        Err(Box::new(InvalidBuilderPayload::Fork {
            payload: bid.version,
            expected: current_fork,
        }))
    } else if !is_signature_valid {
        Err(Box::new(InvalidBuilderPayload::Signature {
            signature: bid.data.signature.clone(),
            pubkey: *bid.data.message.pubkey(),
        }))
    } else if payload_withdrawals_root != expected_withdrawals_root {
        Err(Box::new(InvalidBuilderPayload::WithdrawalsRoot {
            payload: payload_withdrawals_root,
            expected: expected_withdrawals_root,
        }))
    } else {
        Ok(())
    }
}

/// A helper function to record the time it takes to execute a future.
async fn timed_future<F: Future<Output = T>, T>(metric: &str, future: F) -> (T, Duration) {
    let start = Instant::now();
    let result = future.await;
    let duration = start.elapsed();
    metrics::observe_timer_vec(&metrics::EXECUTION_LAYER_REQUEST_TIMES, &[metric], duration);
    (result, duration)
}

#[cfg(test)]
/// Returns the duration since the unix epoch.
fn timestamp_now() -> u64 {
    SystemTime::now()
        .duration_since(UNIX_EPOCH)
        .unwrap_or_else(|_| Duration::from_secs(0))
        .as_secs()
}

#[derive(Debug)]
pub enum BlobTxConversionError {
    /// The transaction type was not set.
    NoTransactionType,
    /// The transaction chain ID was not set.
    NoChainId,
    /// The transaction nonce was too large to fit in a `u64`.
    NonceTooLarge,
    /// The transaction gas was too large to fit in a `u64`.
    GasTooHigh,
    /// Missing the `max_fee_per_gas` field.
    MaxFeePerGasMissing,
    /// Missing the `max_priority_fee_per_gas` field.
    MaxPriorityFeePerGasMissing,
    /// Missing the `access_list` field.
    AccessListMissing,
    /// Missing the `max_fee_per_data_gas` field.
    MaxFeePerDataGasMissing,
    /// Missing the `versioned_hashes` field.
    VersionedHashesMissing,
    /// `y_parity` field was greater than one.
    InvalidYParity,
    /// There was an error converting the transaction to SSZ.
    SszError(ssz_types::Error),
    /// There was an error converting the transaction from JSON.
    SerdeJson(serde_json::Error),
    /// There was an error converting the transaction from hex.
    FromHex(String),
    /// There was an error converting the transaction from hex.
    FromStrRadix(FromStrRadixErr),
    /// A `versioned_hash` did not contain 32 bytes.
    InvalidVersionedHashBytesLen,
}

impl From<ssz_types::Error> for BlobTxConversionError {
    fn from(value: ssz_types::Error) -> Self {
        Self::SszError(value)
    }
}

impl From<serde_json::Error> for BlobTxConversionError {
    fn from(value: serde_json::Error) -> Self {
        Self::SerdeJson(value)
    }
}

fn random_valid_tx<T: EthSpec>(
) -> Result<Transaction<T::MaxBytesPerTransaction>, BlobTxConversionError> {
    // Calculate transaction bytes. We don't care about the contents of the transaction.
    let transaction: EthersTransaction = serde_json::from_str(
        r#"{
            "blockHash":"0x1d59ff54b1eb26b013ce3cb5fc9dab3705b415a67127a003c3e61eb445bb8df2",
            "blockNumber":"0x5daf3b",
            "from":"0xa7d9ddbe1f17865597fbd27ec712455208b6b76d",
            "gas":"0xc350",
            "gasPrice":"0x4a817c800",
            "hash":"0x88df016429689c079f3b2f6ad39fa052532c56795b733da78a91ebe6a713944b",
            "input":"0x68656c6c6f21",
            "nonce":"0x15",
            "to":"0xf02c1c8e6114b1dbe8937a39260b5b0a374432bb",
            "transactionIndex":"0x41",
            "value":"0xf3dbb76162000",
            "v":"0x25",
            "r":"0x1b5e176d927f8e9ab405058b2d2457392da3e20f328b16ddabcebc33eaac5fea",
            "s":"0x4ba69724e8f69de52f0125ad8b3c5c2cef33019bac3249e2c0a2192766d1721c"
         }"#,
    )
    .unwrap();
    ethers_tx_to_ssz::<T>(transaction)
}

fn ethers_tx_to_ssz<T: EthSpec>(
    tx: EthersTransaction,
) -> Result<Transaction<T::MaxBytesPerTransaction>, BlobTxConversionError> {
    VariableList::new(tx.rlp().to_vec()).map_err(Into::into)
}

fn noop<T: EthSpec>(
    _: &ExecutionLayer<T>,
    _: PayloadContentsRefTuple<T>,
) -> Option<FullPayloadContents<T>> {
    None
}

#[cfg(test)]
mod test {
    use super::*;
    use crate::test_utils::MockExecutionLayer as GenericMockExecutionLayer;
    use task_executor::test_utils::TestRuntime;
    use types::MainnetEthSpec;

    type MockExecutionLayer = GenericMockExecutionLayer<MainnetEthSpec>;

    #[tokio::test]
    async fn produce_three_valid_pos_execution_blocks() {
        let runtime = TestRuntime::default();
        MockExecutionLayer::default_params(runtime.task_executor.clone())
            .move_to_terminal_block()
            .produce_valid_execution_payload_on_head()
            .await
            .produce_valid_execution_payload_on_head()
            .await
            .produce_valid_execution_payload_on_head()
            .await;
    }

    #[tokio::test]
    async fn test_forked_terminal_block() {
        let runtime = TestRuntime::default();
        let (mock, block_hash) = MockExecutionLayer::default_params(runtime.task_executor.clone())
            .move_to_terminal_block()
            .produce_forked_pow_block();
        assert!(mock
            .el
            .is_valid_terminal_pow_block_hash(block_hash, &mock.spec)
            .await
            .unwrap()
            .unwrap());
    }

    #[tokio::test]
    async fn finds_valid_terminal_block_hash() {
        let runtime = TestRuntime::default();
        MockExecutionLayer::default_params(runtime.task_executor.clone())
            .move_to_block_prior_to_terminal_block()
            .with_terminal_block(|spec, el, _| async move {
                el.engine().upcheck().await;
                assert_eq!(
                    el.get_terminal_pow_block_hash(&spec, timestamp_now())
                        .await
                        .unwrap(),
                    None
                )
            })
            .await
            .move_to_terminal_block()
            .with_terminal_block(|spec, el, terminal_block| async move {
                assert_eq!(
                    el.get_terminal_pow_block_hash(&spec, timestamp_now())
                        .await
                        .unwrap(),
                    Some(terminal_block.unwrap().block_hash)
                )
            })
            .await;
    }

    #[tokio::test]
    async fn rejects_terminal_block_with_equal_timestamp() {
        let runtime = TestRuntime::default();
        MockExecutionLayer::default_params(runtime.task_executor.clone())
            .move_to_block_prior_to_terminal_block()
            .with_terminal_block(|spec, el, _| async move {
                el.engine().upcheck().await;
                assert_eq!(
                    el.get_terminal_pow_block_hash(&spec, timestamp_now())
                        .await
                        .unwrap(),
                    None
                )
            })
            .await
            .move_to_terminal_block()
            .with_terminal_block(|spec, el, terminal_block| async move {
                let timestamp = terminal_block.as_ref().map(|b| b.timestamp).unwrap();
                assert_eq!(
                    el.get_terminal_pow_block_hash(&spec, timestamp)
                        .await
                        .unwrap(),
                    None
                )
            })
            .await;
    }

    #[tokio::test]
    async fn verifies_valid_terminal_block_hash() {
        let runtime = TestRuntime::default();
        MockExecutionLayer::default_params(runtime.task_executor.clone())
            .move_to_terminal_block()
            .with_terminal_block(|spec, el, terminal_block| async move {
                el.engine().upcheck().await;
                assert_eq!(
                    el.is_valid_terminal_pow_block_hash(terminal_block.unwrap().block_hash, &spec)
                        .await
                        .unwrap(),
                    Some(true)
                )
            })
            .await;
    }

    #[tokio::test]
    async fn rejects_invalid_terminal_block_hash() {
        let runtime = TestRuntime::default();
        MockExecutionLayer::default_params(runtime.task_executor.clone())
            .move_to_terminal_block()
            .with_terminal_block(|spec, el, terminal_block| async move {
                el.engine().upcheck().await;
                let invalid_terminal_block = terminal_block.unwrap().parent_hash;

                assert_eq!(
                    el.is_valid_terminal_pow_block_hash(invalid_terminal_block, &spec)
                        .await
                        .unwrap(),
                    Some(false)
                )
            })
            .await;
    }

    #[tokio::test]
    async fn rejects_unknown_terminal_block_hash() {
        let runtime = TestRuntime::default();
        MockExecutionLayer::default_params(runtime.task_executor.clone())
            .move_to_terminal_block()
            .with_terminal_block(|spec, el, _| async move {
                el.engine().upcheck().await;
                let missing_terminal_block = ExecutionBlockHash::repeat_byte(42);

                assert_eq!(
                    el.is_valid_terminal_pow_block_hash(missing_terminal_block, &spec)
                        .await
                        .unwrap(),
                    None
                )
            })
            .await;
    }

    #[tokio::test]
    async fn percentage_difference_u256_tests() {
        // ensure function returns `None` when base value is zero
        assert_eq!(percentage_difference_u256(0.into(), 1.into()), None);
        // ensure function returns `None` when either value is greater than 120 Million ETH
        let max_value = Uint256::from(12u8) * Uint256::exp10(25);
        assert_eq!(
            percentage_difference_u256(1u8.into(), max_value + Uint256::from(1u8)),
            None
        );
        assert_eq!(
            percentage_difference_u256(max_value + Uint256::from(1u8), 1u8.into()),
            None
        );
        // it should work up to max value
        assert_eq!(
            percentage_difference_u256(max_value, max_value / Uint256::from(2u8)),
            Some(-50f32)
        );
        // should work when base value is greater than comparison value
        assert_eq!(
            percentage_difference_u256(4u8.into(), 3u8.into()),
            Some(-25f32)
        );
        // should work when comparison value is greater than base value
        assert_eq!(
            percentage_difference_u256(4u8.into(), 5u8.into()),
            Some(25f32)
        );
        // should be accurate to 7 decimal places
        let result =
            percentage_difference_u256(Uint256::from(31415926u64), Uint256::from(13371337u64))
                .expect("should get percentage");
        // result = -57.4377116
        assert!(result > -57.43772);
        assert!(result <= -57.43771);
    }
}<|MERGE_RESOLUTION|>--- conflicted
+++ resolved
@@ -822,7 +822,8 @@
                     current_fork,
                 )
                 .await
-                .map(|get_payload_response| ProvenancedPayload::Local(get_payload_response.into()))
+                .and_then(GetPayloadResponse::try_into)
+                .map(ProvenancedPayload::Local)
             }
         };
 
@@ -928,7 +929,7 @@
                                 "local_block_hash" => ?local.block_hash(),
                                 "parent_hash" => ?parent_hash,
                             );
-                            Ok(ProvenancedPayload::Local(local.into()))
+                            Ok(ProvenancedPayload::Local(local.try_into()?))
                         }
                         (Ok(None), Ok(local)) => {
                             info!(
@@ -938,7 +939,7 @@
                                 "local_block_hash" => ?local.block_hash(),
                                 "parent_hash" => ?parent_hash,
                             );
-                            Ok(ProvenancedPayload::Local(local.into()))
+                            Ok(ProvenancedPayload::Local(local.try_into()?))
                         }
                         (Ok(Some(relay)), Ok(local)) => {
                             let header = &relay.data.message.header();
@@ -962,10 +963,10 @@
                                         "local_block_value" => %local_value,
                                         "relay_value" => %relay_value
                                     );
-                                    return Ok(ProvenancedPayload::Local(local.into()));
+                                    return Ok(ProvenancedPayload::Local(local.try_into()?));
                                 } else if local.should_override_builder().unwrap_or(false) {
                                     let percentage_difference =
-                                        percentage_difference_u256(local_value, relay_value);
+                                        percentage_difference_u256(local_value, *relay_value);
                                     if percentage_difference.map_or(false, |percentage| {
                                         percentage
                                             < self
@@ -978,7 +979,7 @@
                                             "local_block_value" => %local_value,
                                             "relay_value" => %relay_value
                                         );
-                                        return Ok(ProvenancedPayload::Local(local.into()));
+                                        return Ok(ProvenancedPayload::Local(local.try_into()?));
                                     }
                                 } else {
                                     info!(
@@ -1009,7 +1010,7 @@
                                         "relay_block_hash" => ?header.block_hash(),
                                         "parent_hash" => ?parent_hash,
                                     );
-                                    Ok(ProvenancedPayload::Local(local.into()))
+                                    Ok(ProvenancedPayload::Local(local.try_into()?))
                                 }
                                 Err(reason) => {
                                     metrics::inc_counter_vec(
@@ -1024,7 +1025,7 @@
                                         "relay_block_hash" => ?header.block_hash(),
                                         "parent_hash" => ?parent_hash,
                                     );
-                                    Ok(ProvenancedPayload::Local(local.into()))
+                                    Ok(ProvenancedPayload::Local(local.try_into()?))
                                 }
                             }
                         }
@@ -1121,7 +1122,8 @@
             current_fork,
         )
         .await
-        .map(|get_payload_response| ProvenancedPayload::Local(get_payload_response.into()))
+        .and_then(GetPayloadResponse::try_into)
+        .map(ProvenancedPayload::Local)
     }
 
     /// Get a full payload without caching its result in the execution layer's payload cache.
@@ -1166,16 +1168,11 @@
         payload_attributes: &PayloadAttributes,
         forkchoice_update_params: ForkchoiceUpdateParameters,
         current_fork: ForkName,
-<<<<<<< HEAD
         cache_fn: fn(
             &ExecutionLayer<T>,
             PayloadContentsRefTuple<T>,
         ) -> Option<FullPayloadContents<T>>,
-    ) -> Result<BlockProposalContents<T, Payload>, Error> {
-=======
-        f: fn(&ExecutionLayer<T>, ExecutionPayloadRef<T>) -> Option<ExecutionPayload<T>>,
     ) -> Result<GetPayloadResponse<T>, Error> {
->>>>>>> fddd4e4c
         self.engine()
             .request(move |engine| async move {
                 let payload_id = if let Some(id) = engine
@@ -1266,7 +1263,6 @@
             .await
             .map_err(Box::new)
             .map_err(Error::EngineError)
-            .and_then(|payload| payload.try_into())
     }
 
     /// Maps to the `engine_newPayload` JSON-RPC call.
