use super::*;
use eth2::types::PublicKeyBytes;
use eth2::types::SignatureBytes;
use serde::{Deserialize, Serialize};
use strum::EnumString;
use superstruct::superstruct;
use types::beacon_block_body::KzgCommitments;
use types::blob_sidecar::Blobs;
use types::{
<<<<<<< HEAD
    Blobs, DepositReceipt, EthSpec, ExecutionBlockHash, ExecutionPayload, ExecutionPayloadCapella,
    ExecutionPayloadEip4844, ExecutionPayloadEip6110, ExecutionPayloadMerge, FixedVector,
    Transaction, Transactions, Unsigned, VariableList, Withdrawal,
=======
    EthSpec, ExecutionBlockHash, ExecutionPayload, ExecutionPayloadCapella, ExecutionPayloadDeneb,
    ExecutionPayloadMerge, FixedVector, Transactions, Unsigned, VariableList, Withdrawal,
>>>>>>> 9b55d74c
};

#[derive(Debug, PartialEq, Serialize, Deserialize)]
#[serde(rename_all = "camelCase")]
pub struct JsonRequestBody<'a> {
    pub jsonrpc: &'a str,
    pub method: &'a str,
    pub params: serde_json::Value,
    pub id: serde_json::Value,
}

#[derive(Debug, PartialEq, Serialize, Deserialize)]
pub struct JsonError {
    pub code: i64,
    pub message: String,
}

#[derive(Debug, PartialEq, Serialize, Deserialize)]
#[serde(rename_all = "camelCase")]
pub struct JsonResponseBody {
    pub jsonrpc: String,
    #[serde(default)]
    pub error: Option<JsonError>,
    #[serde(default)]
    pub result: serde_json::Value,
    pub id: serde_json::Value,
}

#[derive(Debug, PartialEq, Clone, Serialize, Deserialize)]
#[serde(transparent)]
pub struct TransparentJsonPayloadId(#[serde(with = "eth2_serde_utils::bytes_8_hex")] pub PayloadId);

impl From<PayloadId> for TransparentJsonPayloadId {
    fn from(id: PayloadId) -> Self {
        Self(id)
    }
}

impl From<TransparentJsonPayloadId> for PayloadId {
    fn from(wrapper: TransparentJsonPayloadId) -> Self {
        wrapper.0
    }
}

/// On the request, use a transparent wrapper.
pub type JsonPayloadIdRequest = TransparentJsonPayloadId;

/// On the response, expect without the object wrapper (non-transparent).
#[derive(Debug, PartialEq, Serialize, Deserialize)]
#[serde(rename_all = "camelCase")]
pub struct JsonPayloadIdResponse {
    #[serde(with = "eth2_serde_utils::bytes_8_hex")]
    pub payload_id: PayloadId,
}

#[superstruct(
    variants(V1, V2, V3, V6110),
    variant_attributes(
        derive(Debug, PartialEq, Default, Serialize, Deserialize,),
        serde(bound = "T: EthSpec", rename_all = "camelCase"),
    ),
    cast_error(ty = "Error", expr = "Error::IncorrectStateVariant"),
    partial_getter_error(ty = "Error", expr = "Error::IncorrectStateVariant")
)]
#[derive(Debug, PartialEq, Serialize, Deserialize)]
#[serde(bound = "T: EthSpec", rename_all = "camelCase", untagged)]
pub struct JsonExecutionPayload<T: EthSpec> {
    pub parent_hash: ExecutionBlockHash,
    pub fee_recipient: Address,
    pub state_root: Hash256,
    pub receipts_root: Hash256,
    #[serde(with = "serde_logs_bloom")]
    pub logs_bloom: FixedVector<u8, T::BytesPerLogsBloom>,
    pub prev_randao: Hash256,
    #[serde(with = "eth2_serde_utils::u64_hex_be")]
    pub block_number: u64,
    #[serde(with = "eth2_serde_utils::u64_hex_be")]
    pub gas_limit: u64,
    #[serde(with = "eth2_serde_utils::u64_hex_be")]
    pub gas_used: u64,
    #[serde(with = "eth2_serde_utils::u64_hex_be")]
    pub timestamp: u64,
    #[serde(with = "ssz_types::serde_utils::hex_var_list")]
    pub extra_data: VariableList<u8, T::MaxExtraDataBytes>,
    #[serde(with = "eth2_serde_utils::u256_hex_be")]
    pub base_fee_per_gas: Uint256,
<<<<<<< HEAD
    #[superstruct(only(V3, V6110))]
    #[serde(with = "eth2_serde_utils::u256_hex_be")]
    pub excess_data_gas: Uint256,
=======
>>>>>>> 9b55d74c
    pub block_hash: ExecutionBlockHash,
    #[serde(with = "ssz_types::serde_utils::list_of_hex_var_list")]
    pub transactions:
        VariableList<Transaction<T::MaxBytesPerTransaction>, T::MaxTransactionsPerPayload>,
    #[superstruct(only(V2, V3, V6110))]
    pub withdrawals: VariableList<JsonWithdrawal, T::MaxWithdrawalsPerPayload>,
<<<<<<< HEAD
    #[superstruct(only(V6110))]
    pub deposit_receipts: VariableList<JsonDepositReceipt, T::MaxDepositReceiptsPerPayload>,
=======
    #[superstruct(only(V3))]
    #[serde(with = "eth2_serde_utils::u256_hex_be")]
    pub excess_data_gas: Uint256,
>>>>>>> 9b55d74c
}

impl<T: EthSpec> From<ExecutionPayloadMerge<T>> for JsonExecutionPayloadV1<T> {
    fn from(payload: ExecutionPayloadMerge<T>) -> Self {
        JsonExecutionPayloadV1 {
            parent_hash: payload.parent_hash,
            fee_recipient: payload.fee_recipient,
            state_root: payload.state_root,
            receipts_root: payload.receipts_root,
            logs_bloom: payload.logs_bloom,
            prev_randao: payload.prev_randao,
            block_number: payload.block_number,
            gas_limit: payload.gas_limit,
            gas_used: payload.gas_used,
            timestamp: payload.timestamp,
            extra_data: payload.extra_data,
            base_fee_per_gas: payload.base_fee_per_gas,
            block_hash: payload.block_hash,
            transactions: payload.transactions,
        }
    }
}
impl<T: EthSpec> From<ExecutionPayloadCapella<T>> for JsonExecutionPayloadV2<T> {
    fn from(payload: ExecutionPayloadCapella<T>) -> Self {
        JsonExecutionPayloadV2 {
            parent_hash: payload.parent_hash,
            fee_recipient: payload.fee_recipient,
            state_root: payload.state_root,
            receipts_root: payload.receipts_root,
            logs_bloom: payload.logs_bloom,
            prev_randao: payload.prev_randao,
            block_number: payload.block_number,
            gas_limit: payload.gas_limit,
            gas_used: payload.gas_used,
            timestamp: payload.timestamp,
            extra_data: payload.extra_data,
            base_fee_per_gas: payload.base_fee_per_gas,
            block_hash: payload.block_hash,
            transactions: payload.transactions,
            withdrawals: payload
                .withdrawals
                .into_iter()
                .map(Into::into)
                .collect::<Vec<_>>()
                .into(),
        }
    }
}
impl<T: EthSpec> From<ExecutionPayloadDeneb<T>> for JsonExecutionPayloadV3<T> {
    fn from(payload: ExecutionPayloadDeneb<T>) -> Self {
        JsonExecutionPayloadV3 {
            parent_hash: payload.parent_hash,
            fee_recipient: payload.fee_recipient,
            state_root: payload.state_root,
            receipts_root: payload.receipts_root,
            logs_bloom: payload.logs_bloom,
            prev_randao: payload.prev_randao,
            block_number: payload.block_number,
            gas_limit: payload.gas_limit,
            gas_used: payload.gas_used,
            timestamp: payload.timestamp,
            extra_data: payload.extra_data,
            base_fee_per_gas: payload.base_fee_per_gas,
            block_hash: payload.block_hash,
            transactions: payload.transactions,
            withdrawals: payload
                .withdrawals
                .into_iter()
                .map(Into::into)
                .collect::<Vec<_>>()
                .into(),
            excess_data_gas: payload.excess_data_gas,
        }
    }
}
impl<T: EthSpec> From<ExecutionPayloadEip6110<T>> for JsonExecutionPayloadV6110<T> {
    fn from(payload: ExecutionPayloadEip6110<T>) -> Self {
        JsonExecutionPayloadV6110 {
            parent_hash: payload.parent_hash,
            fee_recipient: payload.fee_recipient,
            state_root: payload.state_root,
            receipts_root: payload.receipts_root,
            logs_bloom: payload.logs_bloom,
            prev_randao: payload.prev_randao,
            block_number: payload.block_number,
            gas_limit: payload.gas_limit,
            gas_used: payload.gas_used,
            timestamp: payload.timestamp,
            extra_data: payload.extra_data,
            base_fee_per_gas: payload.base_fee_per_gas,
            excess_data_gas: payload.excess_data_gas,
            block_hash: payload.block_hash,
            transactions: payload.transactions,
            withdrawals: payload
                .withdrawals
                .into_iter()
                .map(Into::into)
                .collect::<Vec<_>>()
                .into(),
            deposit_receipts: payload
                .deposit_receipts
                .into_iter()
                .map(Into::into)
                .collect::<Vec<_>>()
                .into(),
        }
    }
}

impl<T: EthSpec> From<ExecutionPayload<T>> for JsonExecutionPayload<T> {
    fn from(execution_payload: ExecutionPayload<T>) -> Self {
        match execution_payload {
            ExecutionPayload::Merge(payload) => JsonExecutionPayload::V1(payload.into()),
            ExecutionPayload::Capella(payload) => JsonExecutionPayload::V2(payload.into()),
<<<<<<< HEAD
            ExecutionPayload::Eip4844(payload) => JsonExecutionPayload::V3(payload.into()),
            ExecutionPayload::Eip6110(payload) => JsonExecutionPayload::V6110(payload.into()),
=======
            ExecutionPayload::Deneb(payload) => JsonExecutionPayload::V3(payload.into()),
>>>>>>> 9b55d74c
        }
    }
}

impl<T: EthSpec> From<JsonExecutionPayloadV1<T>> for ExecutionPayloadMerge<T> {
    fn from(payload: JsonExecutionPayloadV1<T>) -> Self {
        ExecutionPayloadMerge {
            parent_hash: payload.parent_hash,
            fee_recipient: payload.fee_recipient,
            state_root: payload.state_root,
            receipts_root: payload.receipts_root,
            logs_bloom: payload.logs_bloom,
            prev_randao: payload.prev_randao,
            block_number: payload.block_number,
            gas_limit: payload.gas_limit,
            gas_used: payload.gas_used,
            timestamp: payload.timestamp,
            extra_data: payload.extra_data,
            base_fee_per_gas: payload.base_fee_per_gas,
            block_hash: payload.block_hash,
            transactions: payload.transactions,
        }
    }
}
impl<T: EthSpec> From<JsonExecutionPayloadV2<T>> for ExecutionPayloadCapella<T> {
    fn from(payload: JsonExecutionPayloadV2<T>) -> Self {
        ExecutionPayloadCapella {
            parent_hash: payload.parent_hash,
            fee_recipient: payload.fee_recipient,
            state_root: payload.state_root,
            receipts_root: payload.receipts_root,
            logs_bloom: payload.logs_bloom,
            prev_randao: payload.prev_randao,
            block_number: payload.block_number,
            gas_limit: payload.gas_limit,
            gas_used: payload.gas_used,
            timestamp: payload.timestamp,
            extra_data: payload.extra_data,
            base_fee_per_gas: payload.base_fee_per_gas,
            block_hash: payload.block_hash,
            transactions: payload.transactions,
            withdrawals: payload
                .withdrawals
                .into_iter()
                .map(Into::into)
                .collect::<Vec<_>>()
                .into(),
        }
    }
}
impl<T: EthSpec> From<JsonExecutionPayloadV3<T>> for ExecutionPayloadDeneb<T> {
    fn from(payload: JsonExecutionPayloadV3<T>) -> Self {
        ExecutionPayloadDeneb {
            parent_hash: payload.parent_hash,
            fee_recipient: payload.fee_recipient,
            state_root: payload.state_root,
            receipts_root: payload.receipts_root,
            logs_bloom: payload.logs_bloom,
            prev_randao: payload.prev_randao,
            block_number: payload.block_number,
            gas_limit: payload.gas_limit,
            gas_used: payload.gas_used,
            timestamp: payload.timestamp,
            extra_data: payload.extra_data,
            base_fee_per_gas: payload.base_fee_per_gas,
            block_hash: payload.block_hash,
            transactions: payload.transactions,
            withdrawals: payload
                .withdrawals
                .into_iter()
                .map(Into::into)
                .collect::<Vec<_>>()
                .into(),
            excess_data_gas: payload.excess_data_gas,
        }
    }
}
impl<T: EthSpec> From<JsonExecutionPayloadV6110<T>> for ExecutionPayloadEip6110<T> {
    fn from(payload: JsonExecutionPayloadV6110<T>) -> Self {
        ExecutionPayloadEip6110 {
            parent_hash: payload.parent_hash,
            fee_recipient: payload.fee_recipient,
            state_root: payload.state_root,
            receipts_root: payload.receipts_root,
            logs_bloom: payload.logs_bloom,
            prev_randao: payload.prev_randao,
            block_number: payload.block_number,
            gas_limit: payload.gas_limit,
            gas_used: payload.gas_used,
            timestamp: payload.timestamp,
            extra_data: payload.extra_data,
            base_fee_per_gas: payload.base_fee_per_gas,
            excess_data_gas: payload.excess_data_gas,
            block_hash: payload.block_hash,
            transactions: payload.transactions,
            withdrawals: payload
                .withdrawals
                .into_iter()
                .map(Into::into)
                .collect::<Vec<_>>()
                .into(),
            deposit_receipts: payload
                .deposit_receipts
                .into_iter()
                .map(Into::into)
                .collect::<Vec<_>>()
                .into(),
        }
    }
}

impl<T: EthSpec> From<JsonExecutionPayload<T>> for ExecutionPayload<T> {
    fn from(json_execution_payload: JsonExecutionPayload<T>) -> Self {
        match json_execution_payload {
            JsonExecutionPayload::V1(payload) => ExecutionPayload::Merge(payload.into()),
            JsonExecutionPayload::V2(payload) => ExecutionPayload::Capella(payload.into()),
<<<<<<< HEAD
            JsonExecutionPayload::V3(payload) => ExecutionPayload::Eip4844(payload.into()),
            JsonExecutionPayload::V6110(payload) => ExecutionPayload::Eip6110(payload.into()),
=======
            JsonExecutionPayload::V3(payload) => ExecutionPayload::Deneb(payload.into()),
>>>>>>> 9b55d74c
        }
    }
}

#[superstruct(
    variants(V1, V2, V3, V6110),
    variant_attributes(
        derive(Debug, PartialEq, Serialize, Deserialize),
        serde(bound = "T: EthSpec", rename_all = "camelCase")
    ),
    cast_error(ty = "Error", expr = "Error::IncorrectStateVariant"),
    partial_getter_error(ty = "Error", expr = "Error::IncorrectStateVariant")
)]
#[derive(Debug, PartialEq, Serialize, Deserialize)]
#[serde(untagged)]
pub struct JsonGetPayloadResponse<T: EthSpec> {
    #[superstruct(only(V1), partial_getter(rename = "execution_payload_v1"))]
    pub execution_payload: JsonExecutionPayloadV1<T>,
    #[superstruct(only(V2), partial_getter(rename = "execution_payload_v2"))]
    pub execution_payload: JsonExecutionPayloadV2<T>,
    #[superstruct(only(V3), partial_getter(rename = "execution_payload_v3"))]
    pub execution_payload: JsonExecutionPayloadV3<T>,
    #[superstruct(only(V6110), partial_getter(rename = "execution_payload_v6110"))]
    pub execution_payload: JsonExecutionPayloadV6110<T>,
    #[serde(with = "eth2_serde_utils::u256_hex_be")]
    pub block_value: Uint256,
    #[superstruct(only(V3))]
    pub blobs_bundle: JsonBlobsBundleV1<T>,
}

impl<T: EthSpec> From<JsonGetPayloadResponse<T>> for GetPayloadResponse<T> {
    fn from(json_get_payload_response: JsonGetPayloadResponse<T>) -> Self {
        match json_get_payload_response {
            JsonGetPayloadResponse::V1(response) => {
                GetPayloadResponse::Merge(GetPayloadResponseMerge {
                    execution_payload: response.execution_payload.into(),
                    block_value: response.block_value,
                })
            }
            JsonGetPayloadResponse::V2(response) => {
                GetPayloadResponse::Capella(GetPayloadResponseCapella {
                    execution_payload: response.execution_payload.into(),
                    block_value: response.block_value,
                })
            }
            JsonGetPayloadResponse::V3(response) => {
                GetPayloadResponse::Deneb(GetPayloadResponseDeneb {
                    execution_payload: response.execution_payload.into(),
                    block_value: response.block_value,
                    blobs_bundle: response.blobs_bundle.into(),
                })
            }
            JsonGetPayloadResponse::V6110(response) => {
                GetPayloadResponse::Eip6110(GetPayloadResponseEip6110 {
                    execution_payload: response.execution_payload.into(),
                    block_value: response.block_value,
                })
            }
        }
    }
}

#[derive(Debug, PartialEq, Clone, Serialize, Deserialize)]
#[serde(rename_all = "camelCase")]
pub struct JsonWithdrawal {
    #[serde(with = "eth2_serde_utils::u64_hex_be")]
    pub index: u64,
    #[serde(with = "eth2_serde_utils::u64_hex_be")]
    pub validator_index: u64,
    pub address: Address,
    #[serde(with = "eth2_serde_utils::u64_hex_be")]
    pub amount: u64,
}

impl From<Withdrawal> for JsonWithdrawal {
    fn from(withdrawal: Withdrawal) -> Self {
        Self {
            index: withdrawal.index,
            validator_index: withdrawal.validator_index,
            address: withdrawal.address,
            amount: withdrawal.amount,
        }
    }
}

impl From<JsonWithdrawal> for Withdrawal {
    fn from(jw: JsonWithdrawal) -> Self {
        Self {
            index: jw.index,
            validator_index: jw.validator_index,
            address: jw.address,
            amount: jw.amount,
        }
    }
}

#[derive(Debug, PartialEq, Clone, Serialize, Deserialize)]
#[serde(rename_all = "camelCase")]
pub struct JsonDepositReceipt {
    pub pubkey: PublicKeyBytes,
    pub withdrawal_credentials: Hash256,
    #[serde(with = "eth2_serde_utils::u64_hex_be")]
    pub amount: u64,
    pub signature: SignatureBytes,
    #[serde(with = "eth2_serde_utils::u64_hex_be")]
    pub index: u64,
}

impl From<DepositReceipt> for JsonDepositReceipt {
    fn from(deposit_receipt: DepositReceipt) -> Self {
        Self {
            pubkey: deposit_receipt.pubkey.decompress().unwrap().into(),
            withdrawal_credentials: deposit_receipt.withdrawal_credentials,
            amount: deposit_receipt.amount,
            signature: deposit_receipt.signature,
            index: deposit_receipt.index,
        }
    }
}

impl From<JsonDepositReceipt> for DepositReceipt {
    fn from(json_deposit_receipt: JsonDepositReceipt) -> Self {
        Self {
            pubkey: json_deposit_receipt.pubkey,
            withdrawal_credentials: json_deposit_receipt.withdrawal_credentials,
            amount: json_deposit_receipt.amount,
            signature: json_deposit_receipt.signature,
            index: json_deposit_receipt.index,
        }
    }
}

#[superstruct(
    variants(V1, V2),
    variant_attributes(
        derive(Debug, Clone, PartialEq, Serialize, Deserialize),
        serde(rename_all = "camelCase")
    ),
    cast_error(ty = "Error", expr = "Error::IncorrectStateVariant"),
    partial_getter_error(ty = "Error", expr = "Error::IncorrectStateVariant")
)]
#[derive(Debug, Clone, PartialEq, Serialize, Deserialize)]
#[serde(untagged)]
pub struct JsonPayloadAttributes {
    #[serde(with = "eth2_serde_utils::u64_hex_be")]
    pub timestamp: u64,
    pub prev_randao: Hash256,
    pub suggested_fee_recipient: Address,
    #[superstruct(only(V2))]
    pub withdrawals: Vec<JsonWithdrawal>,
}

impl From<PayloadAttributes> for JsonPayloadAttributes {
    fn from(payload_atributes: PayloadAttributes) -> Self {
        match payload_atributes {
            PayloadAttributes::V1(pa) => Self::V1(JsonPayloadAttributesV1 {
                timestamp: pa.timestamp,
                prev_randao: pa.prev_randao,
                suggested_fee_recipient: pa.suggested_fee_recipient,
            }),
            PayloadAttributes::V2(pa) => Self::V2(JsonPayloadAttributesV2 {
                timestamp: pa.timestamp,
                prev_randao: pa.prev_randao,
                suggested_fee_recipient: pa.suggested_fee_recipient,
                withdrawals: pa.withdrawals.into_iter().map(Into::into).collect(),
            }),
        }
    }
}

impl From<JsonPayloadAttributes> for PayloadAttributes {
    fn from(json_payload_attributes: JsonPayloadAttributes) -> Self {
        match json_payload_attributes {
            JsonPayloadAttributes::V1(jpa) => Self::V1(PayloadAttributesV1 {
                timestamp: jpa.timestamp,
                prev_randao: jpa.prev_randao,
                suggested_fee_recipient: jpa.suggested_fee_recipient,
            }),
            JsonPayloadAttributes::V2(jpa) => Self::V2(PayloadAttributesV2 {
                timestamp: jpa.timestamp,
                prev_randao: jpa.prev_randao,
                suggested_fee_recipient: jpa.suggested_fee_recipient,
                withdrawals: jpa.withdrawals.into_iter().map(Into::into).collect(),
            }),
        }
    }
}

#[derive(Debug, PartialEq, Serialize, Deserialize)]
#[serde(bound = "E: EthSpec", rename_all = "camelCase")]
pub struct JsonBlobsBundleV1<E: EthSpec> {
    pub commitments: KzgCommitments<E>,
    pub proofs: KzgProofs<E>,
    #[serde(with = "ssz_types::serde_utils::list_of_hex_fixed_vec")]
    pub blobs: Blobs<E>,
}

impl<E: EthSpec> From<BlobsBundleV1<E>> for JsonBlobsBundleV1<E> {
    fn from(blobs_bundle: BlobsBundleV1<E>) -> Self {
        Self {
            commitments: blobs_bundle.commitments,
            proofs: blobs_bundle.proofs,
            blobs: blobs_bundle.blobs,
        }
    }
}
impl<E: EthSpec> From<JsonBlobsBundleV1<E>> for BlobsBundleV1<E> {
    fn from(json_blobs_bundle: JsonBlobsBundleV1<E>) -> Self {
        Self {
            commitments: json_blobs_bundle.commitments,
            proofs: json_blobs_bundle.proofs,
            blobs: json_blobs_bundle.blobs,
        }
    }
}

#[derive(Debug, PartialEq, Clone, Serialize, Deserialize)]
#[serde(rename_all = "camelCase")]
pub struct JsonForkchoiceStateV1 {
    pub head_block_hash: ExecutionBlockHash,
    pub safe_block_hash: ExecutionBlockHash,
    pub finalized_block_hash: ExecutionBlockHash,
}

impl From<ForkchoiceState> for JsonForkchoiceStateV1 {
    fn from(f: ForkchoiceState) -> Self {
        // Use this verbose deconstruction pattern to ensure no field is left unused.
        let ForkchoiceState {
            head_block_hash,
            safe_block_hash,
            finalized_block_hash,
        } = f;

        Self {
            head_block_hash,
            safe_block_hash,
            finalized_block_hash,
        }
    }
}

impl From<JsonForkchoiceStateV1> for ForkchoiceState {
    fn from(j: JsonForkchoiceStateV1) -> Self {
        // Use this verbose deconstruction pattern to ensure no field is left unused.
        let JsonForkchoiceStateV1 {
            head_block_hash,
            safe_block_hash,
            finalized_block_hash,
        } = j;

        Self {
            head_block_hash,
            safe_block_hash,
            finalized_block_hash,
        }
    }
}

#[derive(Debug, Clone, Copy, PartialEq, Serialize, Deserialize, EnumString)]
#[serde(rename_all = "SCREAMING_SNAKE_CASE")]
#[strum(serialize_all = "SCREAMING_SNAKE_CASE")]
pub enum JsonPayloadStatusV1Status {
    Valid,
    Invalid,
    Syncing,
    Accepted,
    InvalidBlockHash,
}

#[derive(Debug, PartialEq, Clone, Serialize, Deserialize)]
#[serde(rename_all = "camelCase")]
pub struct JsonPayloadStatusV1 {
    pub status: JsonPayloadStatusV1Status,
    pub latest_valid_hash: Option<ExecutionBlockHash>,
    pub validation_error: Option<String>,
}

impl From<PayloadStatusV1Status> for JsonPayloadStatusV1Status {
    fn from(e: PayloadStatusV1Status) -> Self {
        match e {
            PayloadStatusV1Status::Valid => JsonPayloadStatusV1Status::Valid,
            PayloadStatusV1Status::Invalid => JsonPayloadStatusV1Status::Invalid,
            PayloadStatusV1Status::Syncing => JsonPayloadStatusV1Status::Syncing,
            PayloadStatusV1Status::Accepted => JsonPayloadStatusV1Status::Accepted,
            PayloadStatusV1Status::InvalidBlockHash => JsonPayloadStatusV1Status::InvalidBlockHash,
        }
    }
}
impl From<JsonPayloadStatusV1Status> for PayloadStatusV1Status {
    fn from(j: JsonPayloadStatusV1Status) -> Self {
        match j {
            JsonPayloadStatusV1Status::Valid => PayloadStatusV1Status::Valid,
            JsonPayloadStatusV1Status::Invalid => PayloadStatusV1Status::Invalid,
            JsonPayloadStatusV1Status::Syncing => PayloadStatusV1Status::Syncing,
            JsonPayloadStatusV1Status::Accepted => PayloadStatusV1Status::Accepted,
            JsonPayloadStatusV1Status::InvalidBlockHash => PayloadStatusV1Status::InvalidBlockHash,
        }
    }
}

impl From<PayloadStatusV1> for JsonPayloadStatusV1 {
    fn from(p: PayloadStatusV1) -> Self {
        // Use this verbose deconstruction pattern to ensure no field is left unused.
        let PayloadStatusV1 {
            status,
            latest_valid_hash,
            validation_error,
        } = p;

        Self {
            status: status.into(),
            latest_valid_hash,
            validation_error,
        }
    }
}

impl From<JsonPayloadStatusV1> for PayloadStatusV1 {
    fn from(j: JsonPayloadStatusV1) -> Self {
        // Use this verbose deconstruction pattern to ensure no field is left unused.
        let JsonPayloadStatusV1 {
            status,
            latest_valid_hash,
            validation_error,
        } = j;

        Self {
            status: status.into(),
            latest_valid_hash,
            validation_error,
        }
    }
}

#[derive(Debug, PartialEq, Clone, Serialize, Deserialize)]
#[serde(rename_all = "camelCase")]
pub struct JsonForkchoiceUpdatedV1Response {
    pub payload_status: JsonPayloadStatusV1,
    pub payload_id: Option<TransparentJsonPayloadId>,
}

impl From<JsonForkchoiceUpdatedV1Response> for ForkchoiceUpdatedResponse {
    fn from(j: JsonForkchoiceUpdatedV1Response) -> Self {
        // Use this verbose deconstruction pattern to ensure no field is left unused.
        let JsonForkchoiceUpdatedV1Response {
            payload_status: status,
            payload_id,
        } = j;

        Self {
            payload_status: status.into(),
            payload_id: payload_id.map(Into::into),
        }
    }
}
impl From<ForkchoiceUpdatedResponse> for JsonForkchoiceUpdatedV1Response {
    fn from(f: ForkchoiceUpdatedResponse) -> Self {
        // Use this verbose deconstruction pattern to ensure no field is left unused.
        let ForkchoiceUpdatedResponse {
            payload_status: status,
            payload_id,
        } = f;

        Self {
            payload_status: status.into(),
            payload_id: payload_id.map(Into::into),
        }
    }
}

#[derive(Clone, Debug, Serialize, Deserialize)]
#[serde(bound = "E: EthSpec")]
pub struct JsonExecutionPayloadBodyV1<E: EthSpec> {
    #[serde(with = "ssz_types::serde_utils::list_of_hex_var_list")]
    pub transactions: Transactions<E>,
    pub withdrawals: Option<VariableList<JsonWithdrawal, E::MaxWithdrawalsPerPayload>>,
    pub deposit_receipts: Option<VariableList<JsonDepositReceipt, E::MaxDepositReceiptsPerPayload>>,
}

impl<E: EthSpec> From<JsonExecutionPayloadBodyV1<E>> for ExecutionPayloadBodyV1<E> {
    fn from(value: JsonExecutionPayloadBodyV1<E>) -> Self {
        Self {
            transactions: value.transactions,
            withdrawals: value.withdrawals.map(|json_withdrawals| {
                Withdrawals::<E>::from(
                    json_withdrawals
                        .into_iter()
                        .map(Into::into)
                        .collect::<Vec<_>>(),
                )
            }),
            deposit_receipts: value.deposit_receipts.map(|json_receipts| {
                DepositReceipts::<E>::from(
                    json_receipts
                        .into_iter()
                        .map(Into::into)
                        .collect::<Vec<_>>(),
                )
            }),
        }
    }
}

#[derive(Clone, Copy, Debug, PartialEq, Serialize, Deserialize)]
#[serde(rename_all = "camelCase")]
pub struct TransitionConfigurationV1 {
    #[serde(with = "eth2_serde_utils::u256_hex_be")]
    pub terminal_total_difficulty: Uint256,
    pub terminal_block_hash: ExecutionBlockHash,
    #[serde(with = "eth2_serde_utils::u64_hex_be")]
    pub terminal_block_number: u64,
}

/// Serializes the `logs_bloom` field of an `ExecutionPayload`.
pub mod serde_logs_bloom {
    use super::*;
    use eth2_serde_utils::hex::PrefixedHexVisitor;
    use serde::{Deserializer, Serializer};

    pub fn serialize<S, U>(bytes: &FixedVector<u8, U>, serializer: S) -> Result<S::Ok, S::Error>
    where
        S: Serializer,
        U: Unsigned,
    {
        let mut hex_string: String = "0x".to_string();
        hex_string.push_str(&hex::encode(&bytes[..]));

        serializer.serialize_str(&hex_string)
    }

    pub fn deserialize<'de, D, U>(deserializer: D) -> Result<FixedVector<u8, U>, D::Error>
    where
        D: Deserializer<'de>,
        U: Unsigned,
    {
        let vec = deserializer.deserialize_string(PrefixedHexVisitor)?;

        FixedVector::new(vec)
            .map_err(|e| serde::de::Error::custom(format!("invalid logs bloom: {:?}", e)))
    }
}<|MERGE_RESOLUTION|>--- conflicted
+++ resolved
@@ -7,14 +7,9 @@
 use types::beacon_block_body::KzgCommitments;
 use types::blob_sidecar::Blobs;
 use types::{
-<<<<<<< HEAD
     Blobs, DepositReceipt, EthSpec, ExecutionBlockHash, ExecutionPayload, ExecutionPayloadCapella,
-    ExecutionPayloadEip4844, ExecutionPayloadEip6110, ExecutionPayloadMerge, FixedVector,
+    ExecutionPayloadDeneb, ExecutionPayloadEip6110, ExecutionPayloadMerge, FixedVector,
     Transaction, Transactions, Unsigned, VariableList, Withdrawal,
-=======
-    EthSpec, ExecutionBlockHash, ExecutionPayload, ExecutionPayloadCapella, ExecutionPayloadDeneb,
-    ExecutionPayloadMerge, FixedVector, Transactions, Unsigned, VariableList, Withdrawal,
->>>>>>> 9b55d74c
 };
 
 #[derive(Debug, PartialEq, Serialize, Deserialize)]
@@ -101,26 +96,17 @@
     pub extra_data: VariableList<u8, T::MaxExtraDataBytes>,
     #[serde(with = "eth2_serde_utils::u256_hex_be")]
     pub base_fee_per_gas: Uint256,
-<<<<<<< HEAD
+    pub block_hash: ExecutionBlockHash,
+    #[serde(with = "ssz_types::serde_utils::list_of_hex_var_list")]
+    pub transactions:
+    VariableList<Transaction<T::MaxBytesPerTransaction>, T::MaxTransactionsPerPayload>,
+    #[superstruct(only(V2, V3, V6110))]
+    pub withdrawals: VariableList<JsonWithdrawal, T::MaxWithdrawalsPerPayload>,
+    #[superstruct(only(V6110))]
+    pub deposit_receipts: VariableList<JsonDepositReceipt, T::MaxDepositReceiptsPerPayload>,
     #[superstruct(only(V3, V6110))]
     #[serde(with = "eth2_serde_utils::u256_hex_be")]
     pub excess_data_gas: Uint256,
-=======
->>>>>>> 9b55d74c
-    pub block_hash: ExecutionBlockHash,
-    #[serde(with = "ssz_types::serde_utils::list_of_hex_var_list")]
-    pub transactions:
-        VariableList<Transaction<T::MaxBytesPerTransaction>, T::MaxTransactionsPerPayload>,
-    #[superstruct(only(V2, V3, V6110))]
-    pub withdrawals: VariableList<JsonWithdrawal, T::MaxWithdrawalsPerPayload>,
-<<<<<<< HEAD
-    #[superstruct(only(V6110))]
-    pub deposit_receipts: VariableList<JsonDepositReceipt, T::MaxDepositReceiptsPerPayload>,
-=======
-    #[superstruct(only(V3))]
-    #[serde(with = "eth2_serde_utils::u256_hex_be")]
-    pub excess_data_gas: Uint256,
->>>>>>> 9b55d74c
 }
 
 impl<T: EthSpec> From<ExecutionPayloadMerge<T>> for JsonExecutionPayloadV1<T> {
@@ -235,12 +221,8 @@
         match execution_payload {
             ExecutionPayload::Merge(payload) => JsonExecutionPayload::V1(payload.into()),
             ExecutionPayload::Capella(payload) => JsonExecutionPayload::V2(payload.into()),
-<<<<<<< HEAD
-            ExecutionPayload::Eip4844(payload) => JsonExecutionPayload::V3(payload.into()),
+            ExecutionPayload::Deneb(payload) => JsonExecutionPayload::V3(payload.into()),
             ExecutionPayload::Eip6110(payload) => JsonExecutionPayload::V6110(payload.into()),
-=======
-            ExecutionPayload::Deneb(payload) => JsonExecutionPayload::V3(payload.into()),
->>>>>>> 9b55d74c
         }
     }
 }
@@ -357,12 +339,8 @@
         match json_execution_payload {
             JsonExecutionPayload::V1(payload) => ExecutionPayload::Merge(payload.into()),
             JsonExecutionPayload::V2(payload) => ExecutionPayload::Capella(payload.into()),
-<<<<<<< HEAD
-            JsonExecutionPayload::V3(payload) => ExecutionPayload::Eip4844(payload.into()),
+            JsonExecutionPayload::V3(payload) => ExecutionPayload::Deneb(payload.into()),
             JsonExecutionPayload::V6110(payload) => ExecutionPayload::Eip6110(payload.into()),
-=======
-            JsonExecutionPayload::V3(payload) => ExecutionPayload::Deneb(payload.into()),
->>>>>>> 9b55d74c
         }
     }
 }
