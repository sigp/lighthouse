--- conflicted
+++ resolved
@@ -1,6 +1,5 @@
 use super::*;
 use serde::{Deserialize, Serialize};
-use std::convert::TryFrom;
 use types::{EthSpec, FixedVector, Transaction, Unsigned, VariableList};
 
 #[derive(Debug, PartialEq, Serialize, Deserialize)]
@@ -265,12 +264,6 @@
     pub validation_error: Option<String>,
 }
 
-<<<<<<< HEAD
-impl TryFrom<JsonExecutePayloadV1Response> for ExecutePayloadResponse {
-    type Error = &'static str;
-
-    fn try_from(j: JsonExecutePayloadV1Response) -> Result<Self, Self::Error> {
-=======
 impl From<PayloadStatusV1Status> for JsonPayloadStatusV1Status {
     fn from(e: PayloadStatusV1Status) -> Self {
         match e {
@@ -319,7 +312,6 @@
 
 impl From<JsonPayloadStatusV1> for PayloadStatusV1 {
     fn from(j: JsonPayloadStatusV1) -> Self {
->>>>>>> 26809f8c
         // Use this verbose deconstruction pattern to ensure no field is left unused.
         let JsonPayloadStatusV1 {
             status,
@@ -327,22 +319,11 @@
             validation_error,
         } = j;
 
-        let status = match status {
-            JsonExecutePayloadV1ResponseStatus::Valid => latest_valid_hash
-                .map(|latest_valid_hash| ExecutePayloadResponseStatus::Valid { latest_valid_hash })
-                .ok_or("valid response  is missing latest_valid_hash")?,
-            JsonExecutePayloadV1ResponseStatus::Invalid => latest_valid_hash
-                .map(|latest_valid_hash| ExecutePayloadResponseStatus::Invalid {
-                    latest_valid_hash,
-                })
-                .ok_or("invalid response  is missing latest_valid_hash")?,
-            JsonExecutePayloadV1ResponseStatus::Syncing => ExecutePayloadResponseStatus::Syncing,
-        };
-
-        Ok(Self {
-            status,
+        Self {
+            status: status.into(),
+            latest_valid_hash,
             validation_error,
-        })
+        }
     }
 }
 
