--- conflicted
+++ resolved
@@ -233,12 +233,7 @@
             if request_json != expected_json {
                 panic!(
                     "json mismatch!\n\nobserved: {}\n\nexpected: {}\n\n",
-<<<<<<< HEAD
-                    request_json,
-                    expected_json
-=======
                     request_json, expected_json,
->>>>>>> 5f628a71
                 )
             }
             self
