--- conflicted
+++ resolved
@@ -817,13 +817,8 @@
                             timestamp: 5,
                             extra_data: vec![].into(),
                             base_fee_per_gas: Uint256::from(7),
-<<<<<<< HEAD
-                            block_hash: Hash256::from_str("0x3559e851470f6e7bbed1db474980683e8c315bfce99b2a6ef47c057c04de7858").unwrap(),
+                            block_hash: Hash256::from_str("0x6359b8381a370e2f54072a5784ddd78b6ed024991558c511d4452eb4f6ac898c").unwrap(),
                             transactions: ExecTransactions(vec![].into()),
-=======
-                            block_hash: Hash256::from_str("0x6359b8381a370e2f54072a5784ddd78b6ed024991558c511d4452eb4f6ac898c").unwrap(),
-                            transactions: vec![].into(),
->>>>>>> c1df5d29
                         };
 
                     assert_eq!(payload, expected);
