--- conflicted
+++ resolved
@@ -39,18 +39,16 @@
 pub const ENGINE_FORKCHOICE_UPDATED_V1: &str = "engine_forkchoiceUpdatedV1";
 pub const ENGINE_FORKCHOICE_UPDATED_TIMEOUT: Duration = Duration::from_millis(500);
 
-<<<<<<< HEAD
-pub const BUILDER_GET_PAYLOAD_HEADER_V1: &str = "builder_getPayloadHeaderV1";
-pub const BUILDER_GET_PAYLOAD_HEADER_TIMEOUT: Duration = Duration::from_secs(1);
-
-pub const BUILDER_PROPOSE_BLINDED_BLOCK_V1: &str = "builder_proposeBlindedBlockV1";
-pub const BUILDER_PROPOSE_BLINDED_BLOCK_TIMEOUT: Duration = Duration::from_secs(1);
-=======
 pub const ENGINE_EXCHANGE_TRANSITION_CONFIGURATION_V1: &str =
     "engine_exchangeTransitionConfigurationV1";
 pub const ENGINE_EXCHANGE_TRANSITION_CONFIGURATION_V1_TIMEOUT: Duration =
     Duration::from_millis(500);
->>>>>>> 381d0ece
+
+pub const BUILDER_GET_PAYLOAD_HEADER_V1: &str = "builder_getPayloadHeaderV1";
+pub const BUILDER_GET_PAYLOAD_HEADER_TIMEOUT: Duration = Duration::from_secs(1);
+
+pub const BUILDER_PROPOSE_BLINDED_BLOCK_V1: &str = "builder_proposeBlindedBlockV1";
+pub const BUILDER_PROPOSE_BLINDED_BLOCK_TIMEOUT: Duration = Duration::from_secs(1);
 
 pub struct HttpJsonRpc {
     pub client: Client,
@@ -258,7 +256,7 @@
 
     async fn get_block_by_hash<'a>(
         &self,
-        block_hash: Hash256,
+        block_hash: ExecutionBlockHash,
     ) -> Result<Option<ExecutionBlock>, Error> {
         self.0.get_block_by_hash(block_hash).await
     }
@@ -284,6 +282,15 @@
     ) -> Result<ForkchoiceUpdatedResponse, Error> {
         self.0
             .forkchoice_updated_v1(forkchoice_state, payload_attributes)
+            .await
+    }
+
+    async fn exchange_transition_configuration_v1(
+        &self,
+        transition_configuration: TransitionConfigurationV1,
+    ) -> Result<TransitionConfigurationV1, Error> {
+        self.0
+            .exchange_transition_configuration_v1(transition_configuration)
             .await
     }
 }
@@ -686,7 +693,7 @@
 
         Tester::new(false)
             .assert_auth_failure(|client| async move {
-                client.get_payload_v1::<MainnetEthSpec>([42; 8]).await
+                client.get_payload_v1::<MainnetEthSpec, ExecTransactions<MainnetEthSpec>>([42; 8]).await
             })
             .await;
     }
@@ -710,13 +717,8 @@
                             timestamp: 42,
                             extra_data: vec![].into(),
                             base_fee_per_gas: Uint256::from(1),
-<<<<<<< HEAD
-                            block_hash: Hash256::repeat_byte(1),
+                            block_hash: ExecutionBlockHash::repeat_byte(1),
                             transactions: ExecTransactions(vec![].into()),
-=======
-                            block_hash: ExecutionBlockHash::repeat_byte(1),
-                            transactions: vec![].into(),
->>>>>>> 381d0ece
                         })
                         .await;
                 },
@@ -761,7 +763,7 @@
                         extra_data: vec![].into(),
                         base_fee_per_gas: Uint256::from(1),
                         block_hash: ExecutionBlockHash::repeat_byte(1),
-                        transactions: vec![].into(),
+                        transactions: ExecTransactions(vec![].into()),
                     })
                     .await
             })
@@ -968,13 +970,8 @@
                             timestamp: 5,
                             extra_data: vec![].into(),
                             base_fee_per_gas: Uint256::from(7),
-<<<<<<< HEAD
-                            block_hash: Hash256::from_str("0x6359b8381a370e2f54072a5784ddd78b6ed024991558c511d4452eb4f6ac898c").unwrap(),
-                            transactions: ExecTransactions(vec![].into()),
-=======
                             block_hash: ExecutionBlockHash::from_str("0x6359b8381a370e2f54072a5784ddd78b6ed024991558c511d4452eb4f6ac898c").unwrap(),
-                            transactions: vec![].into(),
->>>>>>> 381d0ece
+                        transactions: ExecTransactions(vec![].into()),
                         };
 
                     assert_eq!(payload, expected);
@@ -998,13 +995,8 @@
                             timestamp: 5,
                             extra_data: vec![].into(),
                             base_fee_per_gas: Uint256::from(7),
-<<<<<<< HEAD
-                            block_hash: Hash256::from_str("0x3559e851470f6e7bbed1db474980683e8c315bfce99b2a6ef47c057c04de7858").unwrap(),
+                            block_hash: ExecutionBlockHash::from_str("0x3559e851470f6e7bbed1db474980683e8c315bfce99b2a6ef47c057c04de7858").unwrap(),
                             transactions: ExecTransactions(vec![].into()),
-=======
-                            block_hash: ExecutionBlockHash::from_str("0x3559e851470f6e7bbed1db474980683e8c315bfce99b2a6ef47c057c04de7858").unwrap(),
-                            transactions: vec![].into(),
->>>>>>> 381d0ece
                         })
                         .await;
                 },
