--- conflicted
+++ resolved
@@ -25,13 +25,8 @@
     Withdrawal, Withdrawals,
 };
 use types::{
-<<<<<<< HEAD
-    ExecutionPayloadCapella, ExecutionPayloadDeneb, ExecutionPayloadElectra, ExecutionPayloadMerge,
+    ExecutionPayloadCapella, ExecutionPayloadDeneb, ExecutionPayloadElectra, ExecutionPayloadBellatrix,
     FeatureName, KzgProofs,
-=======
-    ExecutionPayloadBellatrix, ExecutionPayloadCapella, ExecutionPayloadDeneb,
-    ExecutionPayloadElectra, KzgProofs,
->>>>>>> beaa586d
 };
 use types::{Graffiti, GRAFFITI_BYTES_LEN};
 
@@ -160,8 +155,7 @@
 
 /// Representation of an execution block with enough detail to reconstruct a payload.
 #[superstruct(
-<<<<<<< HEAD
-    feature(Merge),
+    feature(Bellatrix),
     variants_and_features_from = "FORK_ORDER",
     feature_dependencies = "FEATURE_DEPENDENCIES",
     variant_type(name = "ForkName", getter = "fork_name"),
@@ -170,9 +164,6 @@
         list = "list_all_features",
         check = "is_feature_enabled"
     ),
-=======
-    variants(Bellatrix, Capella, Deneb, Electra),
->>>>>>> beaa586d
     variant_attributes(
         derive(Clone, Debug, PartialEq, Serialize, Deserialize,),
         serde(bound = "E: EthSpec", rename_all = "camelCase"),
@@ -442,8 +433,7 @@
 }
 
 #[superstruct(
-<<<<<<< HEAD
-    feature(Merge),
+    feature(Bellatrix),
     variants_and_features_from = "FORK_ORDER",
     feature_dependencies = "FEATURE_DEPENDENCIES",
     variant_type(name = "ForkName", getter = "fork_name"),
@@ -452,9 +442,6 @@
         list = "list_all_features",
         check = "is_feature_enabled"
     ),
-=======
-    variants(Bellatrix, Capella, Deneb, Electra),
->>>>>>> beaa586d
     variant_attributes(derive(Clone, Debug, PartialEq),),
     map_into(ExecutionPayload),
     map_ref_into(ExecutionPayloadRef),
