--- conflicted
+++ resolved
@@ -21,11 +21,7 @@
 use serde::{Deserialize, Serialize};
 use strum::IntoStaticStr;
 use superstruct::superstruct;
-<<<<<<< HEAD
 use types::execution_payload::{ConsolidationRequests, DepositRequests, WithdrawalRequests};
-=======
-use types::execution_payload::{DepositRequests, WithdrawalRequests};
->>>>>>> 30d18680
 pub use types::{
     Address, BeaconBlockRef, ConsolidationRequest, EthSpec, ExecutionBlockHash, ExecutionPayload,
     ExecutionPayloadHeader, ExecutionPayloadRef, FixedVector, ForkName, Hash256, Transactions,
@@ -563,13 +559,9 @@
 pub struct ExecutionPayloadBody<E: EthSpec> {
     pub transactions: Transactions<E>,
     pub withdrawals: Option<Withdrawals<E>>,
-<<<<<<< HEAD
     #[superstruct(only(V2))]
     pub deposit_requests: Option<DepositRequests<E>>,
     #[superstruct(only(V2))]
-=======
-    pub deposit_requests: Option<DepositRequests<E>>,
->>>>>>> 30d18680
     pub withdrawal_requests: Option<WithdrawalRequests<E>>,
     #[superstruct(only(V2))]
     pub consolidation_requests: Option<ConsolidationRequests<E>>,
@@ -728,7 +720,6 @@
                 }))
             }
             ExecutionPayloadHeader::Electra(header) => {
-<<<<<<< HEAD
                 let withdrawals = withdrawals.ok_or_else(|| {
                     format!(
                         "block {} is {} but payload body has withdrawals set to null",
@@ -775,44 +766,6 @@
                     withdrawal_requests,
                     consolidation_requests,
                 }))
-=======
-                let withdrawals_exist = self.withdrawals.is_some();
-                let deposit_requests_exist = self.deposit_requests.is_some();
-                let withdrawal_requests_exist = self.withdrawal_requests.is_some();
-                if let (Some(withdrawals), Some(deposit_requests), Some(withdrawal_requests)) = (
-                    self.withdrawals,
-                    self.deposit_requests,
-                    self.withdrawal_requests,
-                ) {
-                    Ok(ExecutionPayload::Electra(ExecutionPayloadElectra {
-                        parent_hash: header.parent_hash,
-                        fee_recipient: header.fee_recipient,
-                        state_root: header.state_root,
-                        receipts_root: header.receipts_root,
-                        logs_bloom: header.logs_bloom,
-                        prev_randao: header.prev_randao,
-                        block_number: header.block_number,
-                        gas_limit: header.gas_limit,
-                        gas_used: header.gas_used,
-                        timestamp: header.timestamp,
-                        extra_data: header.extra_data,
-                        base_fee_per_gas: header.base_fee_per_gas,
-                        block_hash: header.block_hash,
-                        transactions: self.transactions,
-                        withdrawals,
-                        blob_gas_used: header.blob_gas_used,
-                        excess_blob_gas: header.excess_blob_gas,
-                        deposit_requests,
-                        withdrawal_requests,
-                    }))
-                } else {
-                    Err(format!(
-                        "block {} is post-electra but payload body doesn't have withdrawals/deposit_requests/withdrawal_requests \
-                        withdrawals: {}, deposit_requests: {}, withdrawal_requests: {}",
-                        header.block_hash, withdrawals_exist, deposit_requests_exist, withdrawal_requests_exist
-                    ))
-                }
->>>>>>> 30d18680
             }
         }
     }
