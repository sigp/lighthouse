use crate::engines::ForkchoiceState;
use crate::http::{
    ENGINE_FORKCHOICE_UPDATED_V1, ENGINE_FORKCHOICE_UPDATED_V2, ENGINE_FORKCHOICE_UPDATED_V3,
    ENGINE_GET_CLIENT_VERSION_V1, ENGINE_GET_PAYLOAD_BODIES_BY_HASH_V1,
    ENGINE_GET_PAYLOAD_BODIES_BY_HASH_V2, ENGINE_GET_PAYLOAD_BODIES_BY_RANGE_V1,
    ENGINE_GET_PAYLOAD_BODIES_BY_RANGE_V2, ENGINE_GET_PAYLOAD_V1, ENGINE_GET_PAYLOAD_V2,
    ENGINE_GET_PAYLOAD_V3, ENGINE_GET_PAYLOAD_V4, ENGINE_NEW_PAYLOAD_V1, ENGINE_NEW_PAYLOAD_V2,
    ENGINE_NEW_PAYLOAD_V3, ENGINE_NEW_PAYLOAD_V4,
};
use eth2::types::{
    BlobsBundle, SsePayloadAttributes, SsePayloadAttributesV1, SsePayloadAttributesV2,
    SsePayloadAttributesV3,
};
use http::deposit_methods::RpcError;
pub use json_structures::{JsonWithdrawal, TransitionConfigurationV1};
use pretty_reqwest_error::PrettyReqwestError;
use reqwest::StatusCode;
use serde::{Deserialize, Serialize};
use strum::IntoStaticStr;
use superstruct::superstruct;
use types::execution_payload::{ConsolidationRequests, DepositRequests, WithdrawalRequests};
pub use types::{
    Address, BeaconBlockRef, ConsolidationRequest, EthSpec, ExecutionBlockHash, ExecutionPayload,
    ExecutionPayloadHeader, ExecutionPayloadRef, FixedVector, ForkName, Hash256, Transactions,
    Uint256, VariableList, Withdrawal, Withdrawals,
};
use types::{
    ExecutionPayloadBellatrix, ExecutionPayloadCapella, ExecutionPayloadDeneb,
    ExecutionPayloadElectra, KzgProofs,
};
use types::{Graffiti, GRAFFITI_BYTES_LEN};

pub mod auth;
pub mod http;
pub mod json_structures;
mod new_payload_request;

pub use new_payload_request::{
    NewPayloadRequest, NewPayloadRequestBellatrix, NewPayloadRequestCapella,
    NewPayloadRequestDeneb, NewPayloadRequestElectra,
};

<<<<<<< HEAD
=======
use self::json_structures::{JsonConsolidationRequest, JsonDepositRequest, JsonWithdrawalRequest};

>>>>>>> ed7cd3bf
pub const LATEST_TAG: &str = "latest";

pub type PayloadId = [u8; 8];

#[derive(Debug)]
pub enum Error {
    HttpClient(PrettyReqwestError),
    Auth(auth::Error),
    BadResponse(String),
    RequestFailed(String),
    InvalidExecutePayloadResponse(&'static str),
    JsonRpc(RpcError),
    Json(serde_json::Error),
    ServerMessage { code: i64, message: String },
    Eip155Failure,
    IsSyncing,
    ExecutionBlockNotFound(ExecutionBlockHash),
    ExecutionHeadBlockNotFound,
    ParentHashEqualsBlockHash(ExecutionBlockHash),
    PayloadIdUnavailable,
    SszError(ssz_types::Error),
    DeserializeWithdrawals(ssz_types::Error),
    DeserializeDepositRequests(ssz_types::Error),
    DeserializeWithdrawalRequests(ssz_types::Error),
    BuilderApi(builder_client::Error),
    IncorrectStateVariant,
    RequiredMethodUnsupported(&'static str),
    UnsupportedForkVariant(String),
    InvalidClientVersion(String),
<<<<<<< HEAD
=======
    RlpDecoderError(rlp::DecoderError),
    TooManyConsolidationRequests(usize),
>>>>>>> ed7cd3bf
}

impl From<reqwest::Error> for Error {
    fn from(e: reqwest::Error) -> Self {
        if matches!(
            e.status(),
            Some(StatusCode::UNAUTHORIZED) | Some(StatusCode::FORBIDDEN)
        ) {
            Error::Auth(auth::Error::InvalidToken)
        } else {
            Error::HttpClient(e.into())
        }
    }
}

impl From<serde_json::Error> for Error {
    fn from(e: serde_json::Error) -> Self {
        Error::Json(e)
    }
}

impl From<auth::Error> for Error {
    fn from(e: auth::Error) -> Self {
        Error::Auth(e)
    }
}

impl From<builder_client::Error> for Error {
    fn from(e: builder_client::Error) -> Self {
        Error::BuilderApi(e)
    }
}

impl From<ssz_types::Error> for Error {
    fn from(e: ssz_types::Error) -> Self {
        Error::SszError(e)
    }
}

#[derive(Clone, Copy, Debug, PartialEq, IntoStaticStr)]
#[strum(serialize_all = "snake_case")]
pub enum PayloadStatusV1Status {
    Valid,
    Invalid,
    Syncing,
    Accepted,
    InvalidBlockHash,
}

#[derive(Clone, Debug, PartialEq)]
pub struct PayloadStatusV1 {
    pub status: PayloadStatusV1Status,
    pub latest_valid_hash: Option<ExecutionBlockHash>,
    pub validation_error: Option<String>,
}

#[derive(Clone, Copy, Debug, PartialEq, Serialize)]
#[serde(untagged)]
pub enum BlockByNumberQuery<'a> {
    Tag(&'a str),
}

/// Representation of an exection block with enough detail to determine the terminal PoW block.
///
/// See `get_pow_block_hash_at_total_difficulty`.
#[derive(Clone, Copy, Debug, PartialEq, Serialize, Deserialize)]
#[serde(rename_all = "camelCase")]
pub struct ExecutionBlock {
    #[serde(rename = "hash")]
    pub block_hash: ExecutionBlockHash,
    #[serde(rename = "number", with = "serde_utils::u64_hex_be")]
    pub block_number: u64,

    pub parent_hash: ExecutionBlockHash,
    pub total_difficulty: Uint256,
    #[serde(with = "serde_utils::u64_hex_be")]
    pub timestamp: u64,
}

<<<<<<< HEAD
=======
/// Representation of an execution block with enough detail to reconstruct a payload.
#[superstruct(
    variants(Bellatrix, Capella, Deneb, Electra),
    variant_attributes(
        derive(Clone, Debug, PartialEq, Serialize, Deserialize,),
        serde(bound = "E: EthSpec", rename_all = "camelCase"),
    ),
    cast_error(ty = "Error", expr = "Error::IncorrectStateVariant"),
    partial_getter_error(ty = "Error", expr = "Error::IncorrectStateVariant")
)]
#[derive(Clone, Debug, PartialEq, Serialize, Deserialize)]
#[serde(bound = "E: EthSpec", rename_all = "camelCase", untagged)]
pub struct ExecutionBlockWithTransactions<E: EthSpec> {
    pub parent_hash: ExecutionBlockHash,
    #[serde(alias = "miner")]
    #[serde(with = "serde_utils::address_hex")]
    pub fee_recipient: Address,
    pub state_root: Hash256,
    pub receipts_root: Hash256,
    #[serde(with = "ssz_types::serde_utils::hex_fixed_vec")]
    pub logs_bloom: FixedVector<u8, E::BytesPerLogsBloom>,
    #[serde(alias = "mixHash")]
    pub prev_randao: Hash256,
    #[serde(rename = "number", with = "serde_utils::u64_hex_be")]
    pub block_number: u64,
    #[serde(with = "serde_utils::u64_hex_be")]
    pub gas_limit: u64,
    #[serde(with = "serde_utils::u64_hex_be")]
    pub gas_used: u64,
    #[serde(with = "serde_utils::u64_hex_be")]
    pub timestamp: u64,
    #[serde(with = "ssz_types::serde_utils::hex_var_list")]
    pub extra_data: VariableList<u8, E::MaxExtraDataBytes>,
    pub base_fee_per_gas: Uint256,
    #[serde(rename = "hash")]
    pub block_hash: ExecutionBlockHash,
    pub transactions: Vec<Transaction>,
    #[superstruct(only(Capella, Deneb, Electra))]
    pub withdrawals: Vec<JsonWithdrawal>,
    #[superstruct(only(Deneb, Electra))]
    #[serde(with = "serde_utils::u64_hex_be")]
    pub blob_gas_used: u64,
    #[superstruct(only(Deneb, Electra))]
    #[serde(with = "serde_utils::u64_hex_be")]
    pub excess_blob_gas: u64,
    #[superstruct(only(Electra))]
    pub deposit_requests: Vec<JsonDepositRequest>,
    #[superstruct(only(Electra))]
    pub withdrawal_requests: Vec<JsonWithdrawalRequest>,
    #[superstruct(only(Electra))]
    pub consolidation_requests: Vec<JsonConsolidationRequest>,
}

impl<E: EthSpec> TryFrom<ExecutionPayload<E>> for ExecutionBlockWithTransactions<E> {
    type Error = Error;

    fn try_from(payload: ExecutionPayload<E>) -> Result<Self, Error> {
        let json_payload = match payload {
            ExecutionPayload::Bellatrix(block) => {
                Self::Bellatrix(ExecutionBlockWithTransactionsBellatrix {
                    parent_hash: block.parent_hash,
                    fee_recipient: block.fee_recipient,
                    state_root: block.state_root,
                    receipts_root: block.receipts_root,
                    logs_bloom: block.logs_bloom,
                    prev_randao: block.prev_randao,
                    block_number: block.block_number,
                    gas_limit: block.gas_limit,
                    gas_used: block.gas_used,
                    timestamp: block.timestamp,
                    extra_data: block.extra_data,
                    base_fee_per_gas: block.base_fee_per_gas,
                    block_hash: block.block_hash,
                    transactions: block
                        .transactions
                        .iter()
                        .map(|tx| Transaction::decode(&Rlp::new(tx)))
                        .collect::<Result<Vec<_>, _>>()?,
                })
            }
            ExecutionPayload::Capella(block) => {
                Self::Capella(ExecutionBlockWithTransactionsCapella {
                    parent_hash: block.parent_hash,
                    fee_recipient: block.fee_recipient,
                    state_root: block.state_root,
                    receipts_root: block.receipts_root,
                    logs_bloom: block.logs_bloom,
                    prev_randao: block.prev_randao,
                    block_number: block.block_number,
                    gas_limit: block.gas_limit,
                    gas_used: block.gas_used,
                    timestamp: block.timestamp,
                    extra_data: block.extra_data,
                    base_fee_per_gas: block.base_fee_per_gas,
                    block_hash: block.block_hash,
                    transactions: block
                        .transactions
                        .iter()
                        .map(|tx| Transaction::decode(&Rlp::new(tx)))
                        .collect::<Result<Vec<_>, _>>()?,
                    withdrawals: Vec::from(block.withdrawals)
                        .into_iter()
                        .map(|withdrawal| withdrawal.into())
                        .collect(),
                })
            }
            ExecutionPayload::Deneb(block) => Self::Deneb(ExecutionBlockWithTransactionsDeneb {
                parent_hash: block.parent_hash,
                fee_recipient: block.fee_recipient,
                state_root: block.state_root,
                receipts_root: block.receipts_root,
                logs_bloom: block.logs_bloom,
                prev_randao: block.prev_randao,
                block_number: block.block_number,
                gas_limit: block.gas_limit,
                gas_used: block.gas_used,
                timestamp: block.timestamp,
                extra_data: block.extra_data,
                base_fee_per_gas: block.base_fee_per_gas,
                block_hash: block.block_hash,
                transactions: block
                    .transactions
                    .iter()
                    .map(|tx| Transaction::decode(&Rlp::new(tx)))
                    .collect::<Result<Vec<_>, _>>()?,
                withdrawals: Vec::from(block.withdrawals)
                    .into_iter()
                    .map(|withdrawal| withdrawal.into())
                    .collect(),
                blob_gas_used: block.blob_gas_used,
                excess_blob_gas: block.excess_blob_gas,
            }),
            ExecutionPayload::Electra(block) => {
                Self::Electra(ExecutionBlockWithTransactionsElectra {
                    parent_hash: block.parent_hash,
                    fee_recipient: block.fee_recipient,
                    state_root: block.state_root,
                    receipts_root: block.receipts_root,
                    logs_bloom: block.logs_bloom,
                    prev_randao: block.prev_randao,
                    block_number: block.block_number,
                    gas_limit: block.gas_limit,
                    gas_used: block.gas_used,
                    timestamp: block.timestamp,
                    extra_data: block.extra_data,
                    base_fee_per_gas: block.base_fee_per_gas,
                    block_hash: block.block_hash,
                    transactions: block
                        .transactions
                        .iter()
                        .map(|tx| Transaction::decode(&Rlp::new(tx)))
                        .collect::<Result<Vec<_>, _>>()?,
                    withdrawals: Vec::from(block.withdrawals)
                        .into_iter()
                        .map(|withdrawal| withdrawal.into())
                        .collect(),
                    blob_gas_used: block.blob_gas_used,
                    excess_blob_gas: block.excess_blob_gas,
                    deposit_requests: block
                        .deposit_requests
                        .into_iter()
                        .map(|deposit| deposit.into())
                        .collect(),
                    withdrawal_requests: block
                        .withdrawal_requests
                        .into_iter()
                        .map(|withdrawal| withdrawal.into())
                        .collect(),
                    consolidation_requests: block
                        .consolidation_requests
                        .into_iter()
                        .map(Into::into)
                        .collect(),
                })
            }
        };
        Ok(json_payload)
    }
}

>>>>>>> ed7cd3bf
#[superstruct(
    variants(V1, V2, V3),
    variant_attributes(derive(Clone, Debug, Eq, Hash, PartialEq),),
    cast_error(ty = "Error", expr = "Error::IncorrectStateVariant"),
    partial_getter_error(ty = "Error", expr = "Error::IncorrectStateVariant")
)]
#[derive(Clone, Debug, Eq, Hash, PartialEq)]
pub struct PayloadAttributes {
    #[superstruct(getter(copy))]
    pub timestamp: u64,
    #[superstruct(getter(copy))]
    pub prev_randao: Hash256,
    #[superstruct(getter(copy))]
    pub suggested_fee_recipient: Address,
    #[superstruct(only(V2, V3))]
    pub withdrawals: Vec<Withdrawal>,
    #[superstruct(only(V3), partial_getter(copy))]
    pub parent_beacon_block_root: Hash256,
}

impl PayloadAttributes {
    pub fn new(
        timestamp: u64,
        prev_randao: Hash256,
        suggested_fee_recipient: Address,
        withdrawals: Option<Vec<Withdrawal>>,
        parent_beacon_block_root: Option<Hash256>,
    ) -> Self {
        match withdrawals {
            Some(withdrawals) => match parent_beacon_block_root {
                Some(parent_beacon_block_root) => PayloadAttributes::V3(PayloadAttributesV3 {
                    timestamp,
                    prev_randao,
                    suggested_fee_recipient,
                    withdrawals,
                    parent_beacon_block_root,
                }),
                None => PayloadAttributes::V2(PayloadAttributesV2 {
                    timestamp,
                    prev_randao,
                    suggested_fee_recipient,
                    withdrawals,
                }),
            },
            None => PayloadAttributes::V1(PayloadAttributesV1 {
                timestamp,
                prev_randao,
                suggested_fee_recipient,
            }),
        }
    }
}

impl From<PayloadAttributes> for SsePayloadAttributes {
    fn from(pa: PayloadAttributes) -> Self {
        match pa {
            PayloadAttributes::V1(PayloadAttributesV1 {
                timestamp,
                prev_randao,
                suggested_fee_recipient,
            }) => Self::V1(SsePayloadAttributesV1 {
                timestamp,
                prev_randao,
                suggested_fee_recipient,
            }),
            PayloadAttributes::V2(PayloadAttributesV2 {
                timestamp,
                prev_randao,
                suggested_fee_recipient,
                withdrawals,
            }) => Self::V2(SsePayloadAttributesV2 {
                timestamp,
                prev_randao,
                suggested_fee_recipient,
                withdrawals,
            }),
            PayloadAttributes::V3(PayloadAttributesV3 {
                timestamp,
                prev_randao,
                suggested_fee_recipient,
                withdrawals,
                parent_beacon_block_root,
            }) => Self::V3(SsePayloadAttributesV3 {
                timestamp,
                prev_randao,
                suggested_fee_recipient,
                withdrawals,
                parent_beacon_block_root,
            }),
        }
    }
}

#[derive(Clone, Debug, PartialEq)]
pub struct ForkchoiceUpdatedResponse {
    pub payload_status: PayloadStatusV1,
    pub payload_id: Option<PayloadId>,
}

#[derive(Clone, Copy, Debug, PartialEq)]
pub enum ProposeBlindedBlockResponseStatus {
    Valid,
    Invalid,
    Syncing,
}

#[derive(Clone, Debug, PartialEq)]
pub struct ProposeBlindedBlockResponse {
    pub status: ProposeBlindedBlockResponseStatus,
    pub latest_valid_hash: Option<Hash256>,
    pub validation_error: Option<String>,
}

#[superstruct(
    variants(Bellatrix, Capella, Deneb, Electra),
    variant_attributes(derive(Clone, Debug, PartialEq),),
    map_into(ExecutionPayload),
    map_ref_into(ExecutionPayloadRef),
    cast_error(ty = "Error", expr = "Error::IncorrectStateVariant"),
    partial_getter_error(ty = "Error", expr = "Error::IncorrectStateVariant")
)]
#[derive(Clone, Debug, PartialEq)]
pub struct GetPayloadResponse<E: EthSpec> {
    #[superstruct(
        only(Bellatrix),
        partial_getter(rename = "execution_payload_bellatrix")
    )]
    pub execution_payload: ExecutionPayloadBellatrix<E>,
    #[superstruct(only(Capella), partial_getter(rename = "execution_payload_capella"))]
    pub execution_payload: ExecutionPayloadCapella<E>,
    #[superstruct(only(Deneb), partial_getter(rename = "execution_payload_deneb"))]
    pub execution_payload: ExecutionPayloadDeneb<E>,
    #[superstruct(only(Electra), partial_getter(rename = "execution_payload_electra"))]
    pub execution_payload: ExecutionPayloadElectra<E>,
    pub block_value: Uint256,
    #[superstruct(only(Deneb, Electra))]
    pub blobs_bundle: BlobsBundle<E>,
    #[superstruct(only(Deneb, Electra), partial_getter(copy))]
    pub should_override_builder: bool,
}

impl<E: EthSpec> GetPayloadResponse<E> {
    pub fn fee_recipient(&self) -> Address {
        ExecutionPayloadRef::from(self.to_ref()).fee_recipient()
    }

    pub fn block_hash(&self) -> ExecutionBlockHash {
        ExecutionPayloadRef::from(self.to_ref()).block_hash()
    }

    pub fn block_number(&self) -> u64 {
        ExecutionPayloadRef::from(self.to_ref()).block_number()
    }
}

impl<'a, E: EthSpec> From<GetPayloadResponseRef<'a, E>> for ExecutionPayloadRef<'a, E> {
    fn from(response: GetPayloadResponseRef<'a, E>) -> Self {
        map_get_payload_response_ref_into_execution_payload_ref!(&'a _, response, |inner, cons| {
            cons(&inner.execution_payload)
        })
    }
}

impl<E: EthSpec> From<GetPayloadResponse<E>> for ExecutionPayload<E> {
    fn from(response: GetPayloadResponse<E>) -> Self {
        map_get_payload_response_into_execution_payload!(response, |inner, cons| {
            cons(inner.execution_payload)
        })
    }
}

impl<E: EthSpec> From<GetPayloadResponse<E>>
    for (ExecutionPayload<E>, Uint256, Option<BlobsBundle<E>>)
{
    fn from(response: GetPayloadResponse<E>) -> Self {
        match response {
            GetPayloadResponse::Bellatrix(inner) => (
                ExecutionPayload::Bellatrix(inner.execution_payload),
                inner.block_value,
                None,
            ),
            GetPayloadResponse::Capella(inner) => (
                ExecutionPayload::Capella(inner.execution_payload),
                inner.block_value,
                None,
            ),
            GetPayloadResponse::Deneb(inner) => (
                ExecutionPayload::Deneb(inner.execution_payload),
                inner.block_value,
                Some(inner.blobs_bundle),
            ),
            GetPayloadResponse::Electra(inner) => (
                ExecutionPayload::Electra(inner.execution_payload),
                inner.block_value,
                Some(inner.blobs_bundle),
            ),
        }
    }
}

pub enum GetPayloadResponseType<E: EthSpec> {
    Full(GetPayloadResponse<E>),
    Blinded(GetPayloadResponse<E>),
}

impl<E: EthSpec> GetPayloadResponse<E> {
    pub fn execution_payload_ref(&self) -> ExecutionPayloadRef<E> {
        self.to_ref().into()
    }
}

#[superstruct(
    variants(V1, V2),
    variant_attributes(derive(Clone, Debug),),
    partial_getter_error(ty = "Error", expr = "Error::IncorrectStateVariant")
)]
#[derive(Clone, Debug)]
pub struct ExecutionPayloadBody<E: EthSpec> {
    pub transactions: Transactions<E>,
    pub withdrawals: Option<Withdrawals<E>>,
    #[superstruct(only(V2))]
    pub deposit_requests: Option<DepositRequests<E>>,
    #[superstruct(only(V2))]
    pub withdrawal_requests: Option<WithdrawalRequests<E>>,
    #[superstruct(only(V2))]
    pub consolidation_requests: Option<ConsolidationRequests<E>>,
}

impl<E: EthSpec> ExecutionPayloadBody<E> {
    #[allow(clippy::type_complexity)]
    pub fn deconstruct(
        self,
    ) -> (
        Transactions<E>,
        Option<Withdrawals<E>>,
        Option<DepositRequests<E>>,
        Option<WithdrawalRequests<E>>,
        Option<ConsolidationRequests<E>>,
    ) {
        match self {
            ExecutionPayloadBody::V1(body) => {
                (body.transactions, body.withdrawals, None, None, None)
            }
            ExecutionPayloadBody::V2(body) => (
                body.transactions,
                body.withdrawals,
                body.deposit_requests,
                body.withdrawal_requests,
                body.consolidation_requests,
            ),
        }
    }
    pub fn to_payload(
        self,
        header: ExecutionPayloadHeader<E>,
    ) -> Result<ExecutionPayload<E>, String> {
        let header_fork = header.fork_name_unchecked();
        match &self {
            Self::V1(_) => {
                if header_fork.electra_enabled() {
                    return Err(format!(
                        "block {} is {} but response is ExecutionPayloadBodyV1. Does the EL support {}?",
                        header.block_hash(),
                        header_fork,
                        ENGINE_GET_PAYLOAD_BODIES_BY_HASH_V2,
                    ));
                }
            }
            Self::V2(_) => {}
        }

        let (
            transactions,
            withdrawals,
            deposit_requests,
            withdrawal_requests,
            consolidation_requests,
        ) = self.deconstruct();
        if !header_fork.capella_enabled() && withdrawals.is_some() {
            return Err(format!(
                "block {} is {} but payload body has withdrawals",
                header.block_hash(),
                header_fork
            ));
        }
        if !header_fork.electra_enabled() {
            if deposit_requests.is_some() {
                return Err(format!(
                    "block {} is {} but payload body has deposit_requests",
                    header.block_hash(),
                    header_fork
                ));
            }
            if withdrawal_requests.is_some() {
                return Err(format!(
                    "block {} is {} but payload body has withdrawal_requests",
                    header.block_hash(),
                    header_fork
                ));
            }
            if consolidation_requests.is_some() {
                return Err(format!(
                    "block {} is {} but payload body has consolidation_requests",
                    header.block_hash(),
                    header_fork
                ));
            }
        }

        match header {
            ExecutionPayloadHeader::Bellatrix(header) => {
                Ok(ExecutionPayload::Bellatrix(ExecutionPayloadBellatrix {
                    parent_hash: header.parent_hash,
                    fee_recipient: header.fee_recipient,
                    state_root: header.state_root,
                    receipts_root: header.receipts_root,
                    logs_bloom: header.logs_bloom,
                    prev_randao: header.prev_randao,
                    block_number: header.block_number,
                    gas_limit: header.gas_limit,
                    gas_used: header.gas_used,
                    timestamp: header.timestamp,
                    extra_data: header.extra_data,
                    base_fee_per_gas: header.base_fee_per_gas,
                    block_hash: header.block_hash,
                    transactions,
                }))
            }
            ExecutionPayloadHeader::Capella(header) => {
                let withdrawals = withdrawals.ok_or_else(|| {
                    format!(
                        "block {} is {} but payload body has withdrawals set to null",
                        header.block_hash, header_fork
                    )
                })?;
                Ok(ExecutionPayload::Capella(ExecutionPayloadCapella {
                    parent_hash: header.parent_hash,
                    fee_recipient: header.fee_recipient,
                    state_root: header.state_root,
                    receipts_root: header.receipts_root,
                    logs_bloom: header.logs_bloom,
                    prev_randao: header.prev_randao,
                    block_number: header.block_number,
                    gas_limit: header.gas_limit,
                    gas_used: header.gas_used,
                    timestamp: header.timestamp,
                    extra_data: header.extra_data,
                    base_fee_per_gas: header.base_fee_per_gas,
                    block_hash: header.block_hash,
                    transactions,
                    withdrawals,
                }))
            }
            ExecutionPayloadHeader::Deneb(header) => {
                let withdrawals = withdrawals.ok_or_else(|| {
                    format!(
                        "block {} is {} but payload body has withdrawals set to null",
                        header.block_hash, header_fork
                    )
                })?;
                Ok(ExecutionPayload::Deneb(ExecutionPayloadDeneb {
                    parent_hash: header.parent_hash,
                    fee_recipient: header.fee_recipient,
                    state_root: header.state_root,
                    receipts_root: header.receipts_root,
                    logs_bloom: header.logs_bloom,
                    prev_randao: header.prev_randao,
                    block_number: header.block_number,
                    gas_limit: header.gas_limit,
                    gas_used: header.gas_used,
                    timestamp: header.timestamp,
                    extra_data: header.extra_data,
                    base_fee_per_gas: header.base_fee_per_gas,
                    block_hash: header.block_hash,
                    transactions,
                    withdrawals,
                    blob_gas_used: header.blob_gas_used,
                    excess_blob_gas: header.excess_blob_gas,
                }))
            }
            ExecutionPayloadHeader::Electra(header) => {
                let withdrawals = withdrawals.ok_or_else(|| {
                    format!(
                        "block {} is {} but payload body has withdrawals set to null",
                        header.block_hash, header_fork
                    )
                })?;
                let deposit_requests = deposit_requests.ok_or_else(|| {
                    format!(
                        "block {} is {} but payload body has deposit_requests set to null",
                        header.block_hash, header_fork
                    )
                })?;
                let withdrawal_requests = withdrawal_requests.ok_or_else(|| {
                    format!(
                        "block {} is {} but payload body has withdrawal_requests set to null",
                        header.block_hash, header_fork
                    )
                })?;
                let consolidation_requests = consolidation_requests.ok_or_else(|| {
                    format!(
                        "block {} is {} but payload body has consolidation_requests set to null",
                        header.block_hash, header_fork
                    )
                })?;
                Ok(ExecutionPayload::Electra(ExecutionPayloadElectra {
                    parent_hash: header.parent_hash,
                    fee_recipient: header.fee_recipient,
                    state_root: header.state_root,
                    receipts_root: header.receipts_root,
                    logs_bloom: header.logs_bloom,
                    prev_randao: header.prev_randao,
                    block_number: header.block_number,
                    gas_limit: header.gas_limit,
                    gas_used: header.gas_used,
                    timestamp: header.timestamp,
                    extra_data: header.extra_data,
                    base_fee_per_gas: header.base_fee_per_gas,
                    block_hash: header.block_hash,
                    transactions,
                    withdrawals,
                    blob_gas_used: header.blob_gas_used,
                    excess_blob_gas: header.excess_blob_gas,
                    deposit_requests,
                    withdrawal_requests,
                    consolidation_requests,
                }))
            }
        }
    }
}

#[derive(Clone, Copy, Debug)]
pub struct EngineCapabilities {
    pub new_payload_v1: bool,
    pub new_payload_v2: bool,
    pub new_payload_v3: bool,
    pub new_payload_v4: bool,
    pub forkchoice_updated_v1: bool,
    pub forkchoice_updated_v2: bool,
    pub forkchoice_updated_v3: bool,
    pub get_payload_bodies_by_hash_v1: bool,
    pub get_payload_bodies_by_range_v1: bool,
    pub get_payload_bodies_by_hash_v2: bool,
    pub get_payload_bodies_by_range_v2: bool,
    pub get_payload_v1: bool,
    pub get_payload_v2: bool,
    pub get_payload_v3: bool,
    pub get_payload_v4: bool,
    pub get_client_version_v1: bool,
}

impl EngineCapabilities {
    pub fn to_response(&self) -> Vec<&str> {
        let mut response = Vec::new();
        if self.new_payload_v1 {
            response.push(ENGINE_NEW_PAYLOAD_V1);
        }
        if self.new_payload_v2 {
            response.push(ENGINE_NEW_PAYLOAD_V2);
        }
        if self.new_payload_v3 {
            response.push(ENGINE_NEW_PAYLOAD_V3);
        }
        if self.new_payload_v4 {
            response.push(ENGINE_NEW_PAYLOAD_V4);
        }
        if self.forkchoice_updated_v1 {
            response.push(ENGINE_FORKCHOICE_UPDATED_V1);
        }
        if self.forkchoice_updated_v2 {
            response.push(ENGINE_FORKCHOICE_UPDATED_V2);
        }
        if self.forkchoice_updated_v3 {
            response.push(ENGINE_FORKCHOICE_UPDATED_V3);
        }
        if self.get_payload_bodies_by_hash_v1 {
            response.push(ENGINE_GET_PAYLOAD_BODIES_BY_HASH_V1);
        }
        if self.get_payload_bodies_by_range_v1 {
            response.push(ENGINE_GET_PAYLOAD_BODIES_BY_RANGE_V1);
        }
        if self.get_payload_bodies_by_hash_v2 {
            response.push(ENGINE_GET_PAYLOAD_BODIES_BY_HASH_V2);
        }
        if self.get_payload_bodies_by_range_v2 {
            response.push(ENGINE_GET_PAYLOAD_BODIES_BY_RANGE_V2);
        }
        if self.get_payload_v1 {
            response.push(ENGINE_GET_PAYLOAD_V1);
        }
        if self.get_payload_v2 {
            response.push(ENGINE_GET_PAYLOAD_V2);
        }
        if self.get_payload_v3 {
            response.push(ENGINE_GET_PAYLOAD_V3);
        }
        if self.get_payload_v4 {
            response.push(ENGINE_GET_PAYLOAD_V4);
        }
        if self.get_client_version_v1 {
            response.push(ENGINE_GET_CLIENT_VERSION_V1);
        }

        response
    }
}

#[derive(Clone, Debug, PartialEq)]
pub enum ClientCode {
    Besu,
    EtherumJS,
    Erigon,
    GoEthereum,
    Grandine,
    Lighthouse,
    Lodestar,
    Nethermind,
    Nimbus,
    Teku,
    Prysm,
    Reth,
    Unknown(String),
}

impl std::fmt::Display for ClientCode {
    fn fmt(&self, f: &mut std::fmt::Formatter<'_>) -> std::fmt::Result {
        let s = match self {
            ClientCode::Besu => "BU",
            ClientCode::EtherumJS => "EJ",
            ClientCode::Erigon => "EG",
            ClientCode::GoEthereum => "GE",
            ClientCode::Grandine => "GR",
            ClientCode::Lighthouse => "LH",
            ClientCode::Lodestar => "LS",
            ClientCode::Nethermind => "NM",
            ClientCode::Nimbus => "NB",
            ClientCode::Teku => "TK",
            ClientCode::Prysm => "PM",
            ClientCode::Reth => "RH",
            ClientCode::Unknown(code) => code,
        };
        write!(f, "{}", s)
    }
}

impl TryFrom<String> for ClientCode {
    type Error = String;

    fn try_from(code: String) -> Result<Self, Self::Error> {
        match code.as_str() {
            "BU" => Ok(Self::Besu),
            "EJ" => Ok(Self::EtherumJS),
            "EG" => Ok(Self::Erigon),
            "GE" => Ok(Self::GoEthereum),
            "GR" => Ok(Self::Grandine),
            "LH" => Ok(Self::Lighthouse),
            "LS" => Ok(Self::Lodestar),
            "NM" => Ok(Self::Nethermind),
            "NB" => Ok(Self::Nimbus),
            "TK" => Ok(Self::Teku),
            "PM" => Ok(Self::Prysm),
            "RH" => Ok(Self::Reth),
            string => {
                if string.len() == 2 {
                    Ok(Self::Unknown(code))
                } else {
                    Err(format!("Invalid client code: {}", code))
                }
            }
        }
    }
}

#[derive(Clone, Debug)]
pub struct CommitPrefix(pub String);

impl TryFrom<String> for CommitPrefix {
    type Error = String;

    fn try_from(value: String) -> Result<Self, Self::Error> {
        // Check if the input starts with '0x' and strip it if it does
        let commit_prefix = value.strip_prefix("0x").unwrap_or(&value);

        // Ensure length is exactly 8 characters after '0x' removal
        if commit_prefix.len() != 8 {
            return Err(
                "Input must be exactly 8 characters long (excluding any '0x' prefix)".to_string(),
            );
        }

        // Ensure all characters are valid hex digits
        if commit_prefix.chars().all(|c| c.is_ascii_hexdigit()) {
            Ok(CommitPrefix(commit_prefix.to_lowercase()))
        } else {
            Err("Input must contain only hexadecimal characters".to_string())
        }
    }
}

impl std::fmt::Display for CommitPrefix {
    fn fmt(&self, f: &mut std::fmt::Formatter<'_>) -> std::fmt::Result {
        write!(f, "{}", self.0)
    }
}

#[derive(Clone, Debug)]
pub struct ClientVersionV1 {
    pub code: ClientCode,
    pub name: String,
    pub version: String,
    pub commit: CommitPrefix,
}

impl ClientVersionV1 {
    pub fn calculate_graffiti(&self, lighthouse_commit_prefix: CommitPrefix) -> Graffiti {
        let graffiti_string = format!(
            "{}{}LH{}",
            self.code,
            self.commit
                .0
                .get(..4)
                .map_or_else(|| self.commit.0.as_str(), |s| s)
                .to_lowercase(),
            lighthouse_commit_prefix
                .0
                .get(..4)
                .unwrap_or("0000")
                .to_lowercase(),
        );
        let mut graffiti_bytes = [0u8; GRAFFITI_BYTES_LEN];
        let bytes_to_copy = std::cmp::min(graffiti_string.len(), GRAFFITI_BYTES_LEN);
        graffiti_bytes[..bytes_to_copy]
            .copy_from_slice(&graffiti_string.as_bytes()[..bytes_to_copy]);

        Graffiti::from(graffiti_bytes)
    }
}<|MERGE_RESOLUTION|>--- conflicted
+++ resolved
@@ -40,11 +40,6 @@
     NewPayloadRequestDeneb, NewPayloadRequestElectra,
 };
 
-<<<<<<< HEAD
-=======
-use self::json_structures::{JsonConsolidationRequest, JsonDepositRequest, JsonWithdrawalRequest};
-
->>>>>>> ed7cd3bf
 pub const LATEST_TAG: &str = "latest";
 
 pub type PayloadId = [u8; 8];
@@ -74,11 +69,7 @@
     RequiredMethodUnsupported(&'static str),
     UnsupportedForkVariant(String),
     InvalidClientVersion(String),
-<<<<<<< HEAD
-=======
-    RlpDecoderError(rlp::DecoderError),
     TooManyConsolidationRequests(usize),
->>>>>>> ed7cd3bf
 }
 
 impl From<reqwest::Error> for Error {
@@ -158,189 +149,6 @@
     pub timestamp: u64,
 }
 
-<<<<<<< HEAD
-=======
-/// Representation of an execution block with enough detail to reconstruct a payload.
-#[superstruct(
-    variants(Bellatrix, Capella, Deneb, Electra),
-    variant_attributes(
-        derive(Clone, Debug, PartialEq, Serialize, Deserialize,),
-        serde(bound = "E: EthSpec", rename_all = "camelCase"),
-    ),
-    cast_error(ty = "Error", expr = "Error::IncorrectStateVariant"),
-    partial_getter_error(ty = "Error", expr = "Error::IncorrectStateVariant")
-)]
-#[derive(Clone, Debug, PartialEq, Serialize, Deserialize)]
-#[serde(bound = "E: EthSpec", rename_all = "camelCase", untagged)]
-pub struct ExecutionBlockWithTransactions<E: EthSpec> {
-    pub parent_hash: ExecutionBlockHash,
-    #[serde(alias = "miner")]
-    #[serde(with = "serde_utils::address_hex")]
-    pub fee_recipient: Address,
-    pub state_root: Hash256,
-    pub receipts_root: Hash256,
-    #[serde(with = "ssz_types::serde_utils::hex_fixed_vec")]
-    pub logs_bloom: FixedVector<u8, E::BytesPerLogsBloom>,
-    #[serde(alias = "mixHash")]
-    pub prev_randao: Hash256,
-    #[serde(rename = "number", with = "serde_utils::u64_hex_be")]
-    pub block_number: u64,
-    #[serde(with = "serde_utils::u64_hex_be")]
-    pub gas_limit: u64,
-    #[serde(with = "serde_utils::u64_hex_be")]
-    pub gas_used: u64,
-    #[serde(with = "serde_utils::u64_hex_be")]
-    pub timestamp: u64,
-    #[serde(with = "ssz_types::serde_utils::hex_var_list")]
-    pub extra_data: VariableList<u8, E::MaxExtraDataBytes>,
-    pub base_fee_per_gas: Uint256,
-    #[serde(rename = "hash")]
-    pub block_hash: ExecutionBlockHash,
-    pub transactions: Vec<Transaction>,
-    #[superstruct(only(Capella, Deneb, Electra))]
-    pub withdrawals: Vec<JsonWithdrawal>,
-    #[superstruct(only(Deneb, Electra))]
-    #[serde(with = "serde_utils::u64_hex_be")]
-    pub blob_gas_used: u64,
-    #[superstruct(only(Deneb, Electra))]
-    #[serde(with = "serde_utils::u64_hex_be")]
-    pub excess_blob_gas: u64,
-    #[superstruct(only(Electra))]
-    pub deposit_requests: Vec<JsonDepositRequest>,
-    #[superstruct(only(Electra))]
-    pub withdrawal_requests: Vec<JsonWithdrawalRequest>,
-    #[superstruct(only(Electra))]
-    pub consolidation_requests: Vec<JsonConsolidationRequest>,
-}
-
-impl<E: EthSpec> TryFrom<ExecutionPayload<E>> for ExecutionBlockWithTransactions<E> {
-    type Error = Error;
-
-    fn try_from(payload: ExecutionPayload<E>) -> Result<Self, Error> {
-        let json_payload = match payload {
-            ExecutionPayload::Bellatrix(block) => {
-                Self::Bellatrix(ExecutionBlockWithTransactionsBellatrix {
-                    parent_hash: block.parent_hash,
-                    fee_recipient: block.fee_recipient,
-                    state_root: block.state_root,
-                    receipts_root: block.receipts_root,
-                    logs_bloom: block.logs_bloom,
-                    prev_randao: block.prev_randao,
-                    block_number: block.block_number,
-                    gas_limit: block.gas_limit,
-                    gas_used: block.gas_used,
-                    timestamp: block.timestamp,
-                    extra_data: block.extra_data,
-                    base_fee_per_gas: block.base_fee_per_gas,
-                    block_hash: block.block_hash,
-                    transactions: block
-                        .transactions
-                        .iter()
-                        .map(|tx| Transaction::decode(&Rlp::new(tx)))
-                        .collect::<Result<Vec<_>, _>>()?,
-                })
-            }
-            ExecutionPayload::Capella(block) => {
-                Self::Capella(ExecutionBlockWithTransactionsCapella {
-                    parent_hash: block.parent_hash,
-                    fee_recipient: block.fee_recipient,
-                    state_root: block.state_root,
-                    receipts_root: block.receipts_root,
-                    logs_bloom: block.logs_bloom,
-                    prev_randao: block.prev_randao,
-                    block_number: block.block_number,
-                    gas_limit: block.gas_limit,
-                    gas_used: block.gas_used,
-                    timestamp: block.timestamp,
-                    extra_data: block.extra_data,
-                    base_fee_per_gas: block.base_fee_per_gas,
-                    block_hash: block.block_hash,
-                    transactions: block
-                        .transactions
-                        .iter()
-                        .map(|tx| Transaction::decode(&Rlp::new(tx)))
-                        .collect::<Result<Vec<_>, _>>()?,
-                    withdrawals: Vec::from(block.withdrawals)
-                        .into_iter()
-                        .map(|withdrawal| withdrawal.into())
-                        .collect(),
-                })
-            }
-            ExecutionPayload::Deneb(block) => Self::Deneb(ExecutionBlockWithTransactionsDeneb {
-                parent_hash: block.parent_hash,
-                fee_recipient: block.fee_recipient,
-                state_root: block.state_root,
-                receipts_root: block.receipts_root,
-                logs_bloom: block.logs_bloom,
-                prev_randao: block.prev_randao,
-                block_number: block.block_number,
-                gas_limit: block.gas_limit,
-                gas_used: block.gas_used,
-                timestamp: block.timestamp,
-                extra_data: block.extra_data,
-                base_fee_per_gas: block.base_fee_per_gas,
-                block_hash: block.block_hash,
-                transactions: block
-                    .transactions
-                    .iter()
-                    .map(|tx| Transaction::decode(&Rlp::new(tx)))
-                    .collect::<Result<Vec<_>, _>>()?,
-                withdrawals: Vec::from(block.withdrawals)
-                    .into_iter()
-                    .map(|withdrawal| withdrawal.into())
-                    .collect(),
-                blob_gas_used: block.blob_gas_used,
-                excess_blob_gas: block.excess_blob_gas,
-            }),
-            ExecutionPayload::Electra(block) => {
-                Self::Electra(ExecutionBlockWithTransactionsElectra {
-                    parent_hash: block.parent_hash,
-                    fee_recipient: block.fee_recipient,
-                    state_root: block.state_root,
-                    receipts_root: block.receipts_root,
-                    logs_bloom: block.logs_bloom,
-                    prev_randao: block.prev_randao,
-                    block_number: block.block_number,
-                    gas_limit: block.gas_limit,
-                    gas_used: block.gas_used,
-                    timestamp: block.timestamp,
-                    extra_data: block.extra_data,
-                    base_fee_per_gas: block.base_fee_per_gas,
-                    block_hash: block.block_hash,
-                    transactions: block
-                        .transactions
-                        .iter()
-                        .map(|tx| Transaction::decode(&Rlp::new(tx)))
-                        .collect::<Result<Vec<_>, _>>()?,
-                    withdrawals: Vec::from(block.withdrawals)
-                        .into_iter()
-                        .map(|withdrawal| withdrawal.into())
-                        .collect(),
-                    blob_gas_used: block.blob_gas_used,
-                    excess_blob_gas: block.excess_blob_gas,
-                    deposit_requests: block
-                        .deposit_requests
-                        .into_iter()
-                        .map(|deposit| deposit.into())
-                        .collect(),
-                    withdrawal_requests: block
-                        .withdrawal_requests
-                        .into_iter()
-                        .map(|withdrawal| withdrawal.into())
-                        .collect(),
-                    consolidation_requests: block
-                        .consolidation_requests
-                        .into_iter()
-                        .map(Into::into)
-                        .collect(),
-                })
-            }
-        };
-        Ok(json_payload)
-    }
-}
-
->>>>>>> ed7cd3bf
 #[superstruct(
     variants(V1, V2, V3),
     variant_attributes(derive(Clone, Debug, Eq, Hash, PartialEq),),
