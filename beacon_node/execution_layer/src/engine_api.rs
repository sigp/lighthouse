--- conflicted
+++ resolved
@@ -74,15 +74,9 @@
 }
 
 #[derive(Clone, Copy, Debug, PartialEq)]
-<<<<<<< HEAD
-pub enum ExecutePayloadResponseStatus {
-    Valid { latest_valid_hash: Hash256 },
-    Invalid { latest_valid_hash: Hash256 },
-=======
 pub enum PayloadStatusV1Status {
     Valid,
     Invalid,
->>>>>>> 26809f8c
     Syncing,
     Accepted,
     InvalidBlockHash,
@@ -90,14 +84,9 @@
 }
 
 #[derive(Clone, Debug, PartialEq)]
-<<<<<<< HEAD
-pub struct ExecutePayloadResponse {
-    pub status: ExecutePayloadResponseStatus,
-=======
 pub struct PayloadStatusV1 {
     pub status: PayloadStatusV1Status,
     pub latest_valid_hash: Option<Hash256>,
->>>>>>> 26809f8c
     pub validation_error: Option<String>,
 }
 
