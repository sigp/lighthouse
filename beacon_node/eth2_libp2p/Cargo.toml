--- conflicted
+++ resolved
@@ -23,11 +23,7 @@
 fnv = "1.0.7"
 lazy_static = "1.4.0"
 lighthouse_metrics = { path = "../../common/lighthouse_metrics" }
-<<<<<<< HEAD
-smallvec = "1.4.2"
-=======
 smallvec = "1.6.1"
->>>>>>> 7a719779
 tokio-io-timeout = "0.5.0"
 lru = "0.6.0"
 parking_lot = "0.11.0"
