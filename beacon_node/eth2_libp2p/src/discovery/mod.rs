--- conflicted
+++ resolved
@@ -365,7 +365,7 @@
     /// If the external address needs to be modified, use `update_enr_udp_socket.
     pub fn update_enr_tcp_port(&mut self, port: u16) -> Result<(), String> {
         self.discv5
-            .enr_insert("tcp", port.to_be_bytes().into())
+            .enr_insert("tcp", &port.to_be_bytes())
             .map_err(|e| format!("{:?}", e))?;
 
         // replace the global version
@@ -383,18 +383,18 @@
         match socket_addr {
             SocketAddr::V4(socket) => {
                 self.discv5
-                    .enr_insert("ip", socket.ip().octets().into())
+                    .enr_insert("ip", &socket.ip().octets())
                     .map_err(|e| format!("{:?}", e))?;
                 self.discv5
-                    .enr_insert("udp", socket.port().to_be_bytes().into())
+                    .enr_insert("udp", &socket.port().to_be_bytes())
                     .map_err(|e| format!("{:?}", e))?;
             }
             SocketAddr::V6(socket) => {
                 self.discv5
-                    .enr_insert("ip6", socket.ip().octets().into())
+                    .enr_insert("ip6", &socket.ip().octets())
                     .map_err(|e| format!("{:?}", e))?;
                 self.discv5
-                    .enr_insert("udp6", socket.port().to_be_bytes().into())
+                    .enr_insert("udp6", &socket.port().to_be_bytes())
                     .map_err(|e| format!("{:?}", e))?;
             }
         }
@@ -438,15 +438,9 @@
             .map_err(|_| String::from("Subnet ID out of bounds, could not set subnet ID"))?;
 
         // insert the bitfield into the ENR record
-<<<<<<< HEAD
-        let _ = self
-            .discv5
-            .enr_insert(BITFIELD_ENR_KEY, &current_bitfield.as_ssz_bytes());
-=======
         self.discv5
-            .enr_insert(BITFIELD_ENR_KEY, current_bitfield.as_ssz_bytes())
+            .enr_insert(BITFIELD_ENR_KEY, &current_bitfield.as_ssz_bytes())
             .map_err(|e| format!("{:?}", e))?;
->>>>>>> cee3e648
 
         // replace the global version
         *self.network_globals.local_enr.write() = self.discv5.local_enr();
