--- conflicted
+++ resolved
@@ -44,12 +44,8 @@
     task::{Context, Poll},
 };
 use types::{
-<<<<<<< HEAD
-    ChainSpec, EnrForkId, EthSpec, ForkContext, SignedBeaconBlock, Slot, SubnetId, SyncSubnetId,
-=======
     consts::altair::SYNC_COMMITTEE_SUBNET_COUNT, ChainSpec, EnrForkId, EthSpec, ForkContext,
     SignedBeaconBlock, Slot, SubnetId, SyncSubnetId,
->>>>>>> 68357f33
 };
 
 pub mod gossipsub_scoring_parameters;
@@ -218,11 +214,7 @@
             filter: Self::create_whitelist_filter(
                 possible_fork_digests,
                 chain_spec.attestation_subnet_count,
-<<<<<<< HEAD
-                chain_spec.sync_committee_subnet_count,
-=======
                 SYNC_COMMITTEE_SUBNET_COUNT,
->>>>>>> 68357f33
             ),
             max_subscribed_topics: 200, //TODO change this to a constant
             max_subscriptions_per_request: 100, //this is according to the current go implementation
