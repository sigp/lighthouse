--- conflicted
+++ resolved
@@ -4,11 +4,7 @@
 use crate::config::gossipsub_config;
 use crate::discovery::{subnet_predicate, Discovery, DiscoveryEvent, TARGET_SUBNET_PEERS};
 use crate::peer_manager::{
-<<<<<<< HEAD
-    peerdb::score::ReportSource, ConnectionDirection, PeerManager, PeerManagerEvent,
-=======
-    self, score::ReportSource, ConnectionDirection, PeerManager, PeerManagerEvent,
->>>>>>> 9e1fd9a0
+    peerdb::score::ReportSource, ConnectionDirection, PeerManager, PeerManagerEvent, config as peer_manager_config
 };
 use crate::service::METADATA_FILENAME;
 use crate::types::{
@@ -279,7 +275,7 @@
         )?;
 
         // TODO: Add a PeerManagerConfig field to the big config?
-        let peer_manager_cfg = peer_manager::config::Config {
+        let peer_manager_cfg = peer_manager_config::Config {
             discovery_enabled: !config.disable_discovery,
             target_peer_count: config.target_peers,
             trusted_peers: config
@@ -377,8 +373,8 @@
         &self.gossipsub
     }
 
-    pub fn report_peer(&mut self, peer_id: &PeerId, action: PeerAction, source: ReportSource) {
-        self.peer_manager.report_peer(peer_id, action, source)
+    pub fn report_peer(&mut self, peer_id: &PeerId, action: PeerAction, source: ReportSource, reason: Option<GoodbyeReason>) {
+        self.peer_manager.report_peer(peer_id, action, source, reason)
     }
 
     /* Pubsub behaviour functions */
@@ -899,7 +895,7 @@
             }
             GossipsubEvent::Subscribed { peer_id, topic } => {
                 if let Some(subnet_id) = subnet_from_topic_hash(&topic) {
-                    self.network_globals
+                    self
                         .peers
                         .write()
                         .add_subscription(&peer_id, subnet_id);
@@ -907,7 +903,7 @@
             }
             GossipsubEvent::Unsubscribed { peer_id, topic } => {
                 if let Some(subnet_id) = subnet_from_topic_hash(&topic) {
-                    self.network_globals
+                    self
                         .peers
                         .write()
                         .remove_subscription(&peer_id, &subnet_id);
