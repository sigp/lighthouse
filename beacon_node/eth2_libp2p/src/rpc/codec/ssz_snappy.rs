use crate::rpc::{
    codec::base::OutboundCodec,
    protocol::{Encoding, Protocol, ProtocolId, RPCError, Version, ERROR_TYPE_MAX, ERROR_TYPE_MIN},
};
<<<<<<< HEAD
use crate::rpc::{RPCCodedResponse, RPCRequest, RPCResponse};
=======
use crate::rpc::{InboundRequest, OutboundRequest, RPCCodedResponse, RPCResponse};
>>>>>>> 8b458233
use crate::{rpc::methods::*, EnrSyncCommitteeBitfield};
use libp2p::bytes::BytesMut;
use snap::read::FrameDecoder;
use snap::write::FrameEncoder;
use ssz::{Decode, Encode};
use ssz_types::VariableList;
use std::io::Cursor;
use std::io::ErrorKind;
use std::io::{Read, Write};
use std::marker::PhantomData;
use std::sync::Arc;
use tokio_util::codec::{Decoder, Encoder};
use types::{
    EthSpec, ForkContext, ForkName, SignedBeaconBlock, SignedBeaconBlockAltair,
    SignedBeaconBlockBase,
};
use unsigned_varint::codec::Uvi;

/* Inbound Codec */

pub struct SSZSnappyInboundCodec<TSpec: EthSpec> {
    protocol: ProtocolId,
    inner: Uvi<usize>,
    len: Option<usize>,
    /// Maximum bytes that can be sent in one req/resp chunked responses.
    max_packet_size: usize,
    fork_context: Arc<ForkContext>,
    phantom: PhantomData<TSpec>,
}

impl<T: EthSpec> SSZSnappyInboundCodec<T> {
    pub fn new(
        protocol: ProtocolId,
        max_packet_size: usize,
        fork_context: Arc<ForkContext>,
    ) -> Self {
        let uvi_codec = Uvi::default();
        // this encoding only applies to ssz_snappy.
        debug_assert_eq!(protocol.encoding, Encoding::SSZSnappy);

        SSZSnappyInboundCodec {
            inner: uvi_codec,
            protocol,
            len: None,
            phantom: PhantomData,
            fork_context,
            max_packet_size,
        }
    }
}

// Encoder for inbound streams: Encodes RPC Responses sent to peers.
impl<TSpec: EthSpec> Encoder<RPCCodedResponse<TSpec>> for SSZSnappyInboundCodec<TSpec> {
    type Error = RPCError;

    fn encode(
        &mut self,
        item: RPCCodedResponse<TSpec>,
        dst: &mut BytesMut,
    ) -> Result<(), Self::Error> {
        let bytes = match &item {
            RPCCodedResponse::Success(resp) => match &resp {
                RPCResponse::Status(res) => res.as_ssz_bytes(),
                RPCResponse::BlocksByRange(res) => res.as_ssz_bytes(),
                RPCResponse::BlocksByRoot(res) => res.as_ssz_bytes(),
                RPCResponse::Pong(res) => res.data.as_ssz_bytes(),
                RPCResponse::MetaData(res) =>
                // Encode the correct version of the MetaData response based on the negotiated version.
                {
                    match self.protocol.version {
                        Version::V1 => MetaData::<TSpec>::V1(MetaDataV1 {
                            seq_number: *res.seq_number(),
                            attnets: res.attnets().clone(),
                        })
                        .as_ssz_bytes(),
                        Version::V2 => {
                            // `res` is of type MetaDataV2, return the ssz bytes
                            if res.syncnets().is_ok() {
                                res.as_ssz_bytes()
                            } else {
                                // `res` is of type MetaDataV1, create a MetaDataV2 by adding a default syncnets field
                                // Note: This code path is redundant as `res` would be always of type MetaDataV2
                                MetaData::<TSpec>::V2(MetaDataV2 {
                                    seq_number: *res.seq_number(),
                                    attnets: res.attnets().clone(),
                                    syncnets: EnrSyncCommitteeBitfield::<TSpec>::default(),
                                })
                                .as_ssz_bytes()
                            }
                        }
                    }
                }
            },
            RPCCodedResponse::Error(_, err) => err.as_ssz_bytes(),
            RPCCodedResponse::StreamTermination(_) => {
                unreachable!("Code error - attempting to encode a stream termination")
            }
        };
        // SSZ encoded bytes should be within `max_packet_size`
        if bytes.len() > self.max_packet_size {
            return Err(RPCError::InternalError(
                "attempting to encode data > max_packet_size",
            ));
        }

        // Add the context bytes if required
        if self.protocol.has_context_bytes() {
            if let RPCCodedResponse::Success(RPCResponse::BlocksByRange(ref res)) = item {
                if let SignedBeaconBlock::Altair { .. } = **res {
                    // Altair context being `None` implies that "altair never happened".
                    // This code should be unreachable if altair is disabled since only Version::V1 would be valid in that case.
                    if let Some(ref altair_context) =
                        self.fork_context.to_context_bytes(ForkName::Altair)
                    {
                        dst.extend_from_slice(altair_context);
                    }
                } else if let SignedBeaconBlock::Base { .. } = **res {
                    dst.extend_from_slice(&self.fork_context.genesis_context_bytes());
                }
            }

            if let RPCCodedResponse::Success(RPCResponse::BlocksByRoot(res)) = item {
                if let SignedBeaconBlock::Altair { .. } = *res {
                    // Altair context being `None` implies that "altair never happened".
                    // This code should be unreachable if altair is disabled since only Version::V1 would be valid in that case.
                    if let Some(ref altair_context) =
                        self.fork_context.to_context_bytes(ForkName::Altair)
                    {
                        dst.extend_from_slice(altair_context);
                    }
                } else if let SignedBeaconBlock::Base { .. } = *res {
                    dst.extend_from_slice(&self.fork_context.genesis_context_bytes());
                }
            }
        }

        // Inserts the length prefix of the uncompressed bytes into dst
        // encoded as a unsigned varint
        self.inner
            .encode(bytes.len(), dst)
            .map_err(RPCError::from)?;

        let mut writer = FrameEncoder::new(Vec::new());
        writer.write_all(&bytes).map_err(RPCError::from)?;
        writer.flush().map_err(RPCError::from)?;

        // Write compressed bytes to `dst`
        dst.extend_from_slice(writer.get_ref());
        Ok(())
    }
}

// Decoder for inbound streams: Decodes RPC requests from peers
impl<TSpec: EthSpec> Decoder for SSZSnappyInboundCodec<TSpec> {
    type Item = InboundRequest<TSpec>;
    type Error = RPCError;

    fn decode(&mut self, src: &mut BytesMut) -> Result<Option<Self::Item>, Self::Error> {
        let length = if let Some(length) = self.len {
            length
        } else {
            // Decode the length of the uncompressed bytes from an unsigned varint
            // Note: length-prefix of > 10 bytes(uint64) would be a decoding error
            match self.inner.decode(src).map_err(RPCError::from)? {
                Some(length) => {
                    self.len = Some(length);
                    length
                }
                None => return Ok(None), // need more bytes to decode length
            }
        };

        // Should not attempt to decode rpc chunks with `length > max_packet_size` or not within bounds of
        // packet size for ssz container corresponding to `self.protocol`.
        let ssz_limits = self.protocol.rpc_request_limits();
        if length > self.max_packet_size || ssz_limits.is_out_of_bounds(length) {
            return Err(RPCError::InvalidData);
        }
        // Calculate worst case compression length for given uncompressed length
        let max_compressed_len = snap::raw::max_compress_len(length) as u64;

        // Create a limit reader as a wrapper that reads only upto `max_compressed_len` from `src`.
        let limit_reader = Cursor::new(src.as_ref()).take(max_compressed_len);
        let mut reader = FrameDecoder::new(limit_reader);
        let mut decoded_buffer = vec![0; length];

        match reader.read_exact(&mut decoded_buffer) {
            Ok(()) => {
                // `n` is how many bytes the reader read in the compressed stream
                let n = reader.get_ref().get_ref().position();
                self.len = None;
                let _read_bytes = src.split_to(n as usize);

                // We need not check that decoded_buffer.len() is within bounds here
                // since we have already checked `length` above.
                match self.protocol.version {
                    Version::V1 => match self.protocol.message_name {
<<<<<<< HEAD
                        Protocol::Status => Ok(Some(RPCRequest::Status(
                            StatusMessage::from_ssz_bytes(&decoded_buffer)?,
                        ))),
                        Protocol::Goodbye => Ok(Some(RPCRequest::Goodbye(
                            GoodbyeReason::from_ssz_bytes(&decoded_buffer)?,
                        ))),
                        Protocol::BlocksByRange => Ok(Some(RPCRequest::BlocksByRange(
                            BlocksByRangeRequest::from_ssz_bytes(&decoded_buffer)?,
                        ))),
                        Protocol::BlocksByRoot => {
                            Ok(Some(RPCRequest::BlocksByRoot(BlocksByRootRequest {
                                block_roots: VariableList::from_ssz_bytes(&decoded_buffer)?,
                            })))
                        }
                        Protocol::Ping => Ok(Some(RPCRequest::Ping(Ping {
=======
                        Protocol::Status => Ok(Some(InboundRequest::Status(
                            StatusMessage::from_ssz_bytes(&decoded_buffer)?,
                        ))),
                        Protocol::Goodbye => Ok(Some(InboundRequest::Goodbye(
                            GoodbyeReason::from_ssz_bytes(&decoded_buffer)?,
                        ))),
                        Protocol::BlocksByRange => Ok(Some(InboundRequest::BlocksByRange(
                            BlocksByRangeRequest::from_ssz_bytes(&decoded_buffer)?,
                        ))),
                        Protocol::BlocksByRoot => {
                            Ok(Some(InboundRequest::BlocksByRoot(BlocksByRootRequest {
                                block_roots: VariableList::from_ssz_bytes(&decoded_buffer)?,
                            })))
                        }
                        Protocol::Ping => Ok(Some(InboundRequest::Ping(Ping {
>>>>>>> 8b458233
                            data: u64::from_ssz_bytes(&decoded_buffer)?,
                        }))),

                        // MetaData requests return early from InboundUpgrade and do not reach the decoder.
                        // Handle this case just for completeness.
                        Protocol::MetaData => {
                            if !decoded_buffer.is_empty() {
                                Err(RPCError::InvalidData)
                            } else {
<<<<<<< HEAD
                                Ok(Some(RPCRequest::MetaData(PhantomData)))
=======
                                Ok(Some(InboundRequest::MetaData(PhantomData)))
>>>>>>> 8b458233
                            }
                        }
                    },
                    // Receiving a Rpc request for protocol version 2 for range and root requests
                    Version::V2 => match self.protocol.message_name {
                        // Request type doesn't change, only response type
<<<<<<< HEAD
                        Protocol::BlocksByRange => Ok(Some(RPCRequest::BlocksByRange(
                            BlocksByRangeRequest::from_ssz_bytes(&decoded_buffer)?,
                        ))),
                        Protocol::BlocksByRoot => {
                            Ok(Some(RPCRequest::BlocksByRoot(BlocksByRootRequest {
=======
                        Protocol::BlocksByRange => Ok(Some(InboundRequest::BlocksByRange(
                            BlocksByRangeRequest::from_ssz_bytes(&decoded_buffer)?,
                        ))),
                        Protocol::BlocksByRoot => {
                            Ok(Some(InboundRequest::BlocksByRoot(BlocksByRootRequest {
>>>>>>> 8b458233
                                block_roots: VariableList::from_ssz_bytes(&decoded_buffer)?,
                            })))
                        }
                        // MetaData requests return early from InboundUpgrade and do not reach the decoder.
                        // Handle this case just for completeness.
                        Protocol::MetaData => {
                            if !decoded_buffer.is_empty() {
                                Err(RPCError::InvalidData)
                            } else {
                                Ok(Some(InboundRequest::MetaData(PhantomData)))
                            }
                        }
                        _ => Err(RPCError::ErrorResponse(
                            RPCResponseErrorCode::InvalidRequest,
                            format!("{} does not support version 2", self.protocol.message_name),
                        )),
                    },
                }
            }
            Err(e) => handle_error(e, reader.get_ref().get_ref().position(), max_compressed_len),
        }
    }
}

/* Outbound Codec: Codec for initiating RPC requests */
pub struct SSZSnappyOutboundCodec<TSpec: EthSpec> {
    inner: Uvi<usize>,
    len: Option<usize>,
    protocol: ProtocolId,
    /// Maximum bytes that can be sent in one req/resp chunked responses.
    max_packet_size: usize,
    /// The fork name corresponding to the received context bytes.
    fork_name: Option<ForkName>,
    fork_context: Arc<ForkContext>,
    phantom: PhantomData<TSpec>,
}

impl<TSpec: EthSpec> SSZSnappyOutboundCodec<TSpec> {
    pub fn new(
        protocol: ProtocolId,
        max_packet_size: usize,
        fork_context: Arc<ForkContext>,
    ) -> Self {
        let uvi_codec = Uvi::default();
        // this encoding only applies to ssz_snappy.
        debug_assert_eq!(protocol.encoding, Encoding::SSZSnappy);

        SSZSnappyOutboundCodec {
            inner: uvi_codec,
            protocol,
            max_packet_size,
            len: None,
            fork_name: None,
            fork_context,
            phantom: PhantomData,
        }
    }
}

// Encoder for outbound streams: Encodes RPC Requests to peers
impl<TSpec: EthSpec> Encoder<OutboundRequest<TSpec>> for SSZSnappyOutboundCodec<TSpec> {
    type Error = RPCError;

    fn encode(
        &mut self,
        item: OutboundRequest<TSpec>,
        dst: &mut BytesMut,
    ) -> Result<(), Self::Error> {
        let bytes = match item {
            OutboundRequest::Status(req) => req.as_ssz_bytes(),
            OutboundRequest::Goodbye(req) => req.as_ssz_bytes(),
            OutboundRequest::BlocksByRange(req) => req.as_ssz_bytes(),
            OutboundRequest::BlocksByRoot(req) => req.block_roots.as_ssz_bytes(),
            OutboundRequest::Ping(req) => req.as_ssz_bytes(),
            OutboundRequest::MetaData(_) => return Ok(()), // no metadata to encode
        };
        // SSZ encoded bytes should be within `max_packet_size`
        if bytes.len() > self.max_packet_size {
            return Err(RPCError::InternalError(
                "attempting to encode data > max_packet_size",
            ));
        }

        // Inserts the length prefix of the uncompressed bytes into dst
        // encoded as a unsigned varint
        self.inner
            .encode(bytes.len(), dst)
            .map_err(RPCError::from)?;

        let mut writer = FrameEncoder::new(Vec::new());
        writer.write_all(&bytes).map_err(RPCError::from)?;
        writer.flush().map_err(RPCError::from)?;

        // Write compressed bytes to `dst`
        dst.extend_from_slice(writer.get_ref());
        Ok(())
    }
}

// Decoder for outbound streams: Decodes RPC responses from peers.
//
// The majority of the decoding has now been pushed upstream due to the changing specification.
// We prefer to decode blocks and attestations with extra knowledge about the chain to perform
// faster verification checks before decoding entire blocks/attestations.
impl<TSpec: EthSpec> Decoder for SSZSnappyOutboundCodec<TSpec> {
    type Item = RPCResponse<TSpec>;
    type Error = RPCError;

    fn decode(&mut self, src: &mut BytesMut) -> Result<Option<Self::Item>, Self::Error> {
        // Read the context bytes if required
        if self.protocol.has_context_bytes() && self.fork_name.is_none() {
            if src.len() >= 4 {
                let context_bytes = src.split_to(4);
                let mut result = [0; 4];
                result.copy_from_slice(&context_bytes.as_ref());
                self.fork_name = Some(context_bytes_to_fork_name(
                    result,
                    self.fork_context.clone(),
                )?);
            } else {
                return Ok(None);
            }
        }
        let length = if let Some(length) = self.len {
            length
        } else {
            // Decode the length of the uncompressed bytes from an unsigned varint
            // Note: length-prefix of > 10 bytes(uint64) would be a decoding error
            match self.inner.decode(src).map_err(RPCError::from)? {
                Some(length) => {
                    self.len = Some(length as usize);
                    length
                }
                None => return Ok(None), // need more bytes to decode length
            }
        };

        // Should not attempt to decode rpc chunks with `length > max_packet_size` or not within bounds of
        // packet size for ssz container corresponding to `self.protocol`.
        let ssz_limits = self.protocol.rpc_response_limits::<TSpec>();
        if length > self.max_packet_size || ssz_limits.is_out_of_bounds(length) {
            return Err(RPCError::InvalidData);
        }
        // Calculate worst case compression length for given uncompressed length
        let max_compressed_len = snap::raw::max_compress_len(length) as u64;
        // Create a limit reader as a wrapper that reads only upto `max_compressed_len` from `src`.
        let limit_reader = Cursor::new(src.as_ref()).take(max_compressed_len);
        let mut reader = FrameDecoder::new(limit_reader);

        let mut decoded_buffer = vec![0; length];

        match reader.read_exact(&mut decoded_buffer) {
            Ok(()) => {
                // `n` is how many bytes the reader read in the compressed stream
                let n = reader.get_ref().get_ref().position();
                self.len = None;
                let _read_bytes = src.split_to(n as usize);

                // We need not check that decoded_buffer.len() is within bounds here
                // since we have already checked `length` above.
                match self.protocol.version {
                    Version::V1 => match self.protocol.message_name {
                        Protocol::Status => Ok(Some(RPCResponse::Status(
                            StatusMessage::from_ssz_bytes(&decoded_buffer)?,
                        ))),
                        // This case should be unreachable as `Goodbye` has no response.
                        Protocol::Goodbye => Err(RPCError::InvalidData),
                        Protocol::BlocksByRange => Ok(Some(RPCResponse::BlocksByRange(Box::new(
                            SignedBeaconBlock::Base(SignedBeaconBlockBase::from_ssz_bytes(
                                &decoded_buffer,
                            )?),
                        )))),
                        Protocol::BlocksByRoot => Ok(Some(RPCResponse::BlocksByRoot(Box::new(
                            SignedBeaconBlock::Base(SignedBeaconBlockBase::from_ssz_bytes(
                                &decoded_buffer,
                            )?),
                        )))),
                        Protocol::Ping => Ok(Some(RPCResponse::Pong(Ping {
                            data: u64::from_ssz_bytes(&decoded_buffer)?,
                        }))),
                        Protocol::MetaData => Ok(Some(RPCResponse::MetaData(MetaData::V1(
                            MetaDataV1::from_ssz_bytes(&decoded_buffer)?,
                        )))),
                    },
                    Version::V2 => match self.protocol.message_name {
                        Protocol::BlocksByRange => {
                            match self.fork_name.take().ok_or_else(|| {
                                RPCError::ErrorResponse(
                                    RPCResponseErrorCode::InvalidRequest,
                                    format!(
                                        "No context bytes provided for {} response",
                                        self.protocol.message_name
                                    ),
                                )
                            })? {
                                ForkName::Altair => Ok(Some(RPCResponse::BlocksByRange(Box::new(
                                    SignedBeaconBlock::Altair(
                                        SignedBeaconBlockAltair::from_ssz_bytes(&decoded_buffer)?,
                                    ),
                                )))),

                                ForkName::Base => Ok(Some(RPCResponse::BlocksByRange(Box::new(
                                    SignedBeaconBlock::Base(SignedBeaconBlockBase::from_ssz_bytes(
                                        &decoded_buffer,
                                    )?),
                                )))),
                            }
                        }
                        Protocol::BlocksByRoot => match self.fork_name.take().ok_or_else(|| {
                            RPCError::ErrorResponse(
                                RPCResponseErrorCode::InvalidRequest,
                                format!(
                                    "No context bytes provided for {} response",
                                    self.protocol.message_name
                                ),
                            )
                        })? {
                            ForkName::Altair => Ok(Some(RPCResponse::BlocksByRoot(Box::new(
                                SignedBeaconBlock::Altair(SignedBeaconBlockAltair::from_ssz_bytes(
                                    &decoded_buffer,
                                )?),
                            )))),
                            ForkName::Base => Ok(Some(RPCResponse::BlocksByRoot(Box::new(
                                SignedBeaconBlock::Base(SignedBeaconBlockBase::from_ssz_bytes(
                                    &decoded_buffer,
                                )?),
                            )))),
                        },
                        Protocol::MetaData => Ok(Some(RPCResponse::MetaData(MetaData::V2(
                            MetaDataV2::from_ssz_bytes(&decoded_buffer)?,
                        )))),

                        _ => Err(RPCError::ErrorResponse(
                            RPCResponseErrorCode::InvalidRequest,
                            "Invalid v2 request".to_string(),
                        )),
                    },
                }
            }
            Err(e) => handle_error(e, reader.get_ref().get_ref().position(), max_compressed_len),
        }
    }
}

impl<TSpec: EthSpec> OutboundCodec<OutboundRequest<TSpec>> for SSZSnappyOutboundCodec<TSpec> {
    type CodecErrorType = ErrorType;

    fn decode_error(
        &mut self,
        src: &mut BytesMut,
    ) -> Result<Option<Self::CodecErrorType>, RPCError> {
        let length = if let Some(length) = self.len {
            length
        } else {
            // Decode the length of the uncompressed bytes from an unsigned varint
            match self.inner.decode(src).map_err(RPCError::from)? {
                Some(length) => {
                    self.len = Some(length as usize);
                    length
                }
                None => return Ok(None), // need more bytes to decode length
            }
        };

        // Should not attempt to decode rpc chunks with `length > max_packet_size` or not within bounds of
        // packet size for ssz container corresponding to `ErrorType`.
        if length > self.max_packet_size || length > *ERROR_TYPE_MAX || length < *ERROR_TYPE_MIN {
            return Err(RPCError::InvalidData);
        }

        // Calculate worst case compression length for given uncompressed length
        let max_compressed_len = snap::raw::max_compress_len(length) as u64;
        // Create a limit reader as a wrapper that reads only upto `max_compressed_len` from `src`.
        let limit_reader = Cursor::new(src.as_ref()).take(max_compressed_len);
        let mut reader = FrameDecoder::new(limit_reader);
        let mut decoded_buffer = vec![0; length];
        match reader.read_exact(&mut decoded_buffer) {
            Ok(()) => {
                // `n` is how many bytes the reader read in the compressed stream
                let n = reader.get_ref().get_ref().position();
                self.len = None;
                let _read_bytes = src.split_to(n as usize);
                Ok(Some(ErrorType(VariableList::from_ssz_bytes(
                    &decoded_buffer,
                )?)))
            }
            Err(e) => handle_error(e, reader.get_ref().get_ref().position(), max_compressed_len),
        }
    }
}

/// Handle errors that we get from decoding an RPC message from the stream.
/// `num_bytes_read` is the number of bytes the snappy decoder has read from the underlying stream.
/// `max_compressed_len` is the maximum compressed size for a given uncompressed size.
fn handle_error<T>(
    err: std::io::Error,
    num_bytes: u64,
    max_compressed_len: u64,
) -> Result<Option<T>, RPCError> {
    match err.kind() {
        ErrorKind::UnexpectedEof => {
            // If snappy has read `max_compressed_len` from underlying stream and still can't fill buffer, we have a malicious message.
            // Report as `InvalidData` so that malicious peer gets banned.
            if num_bytes >= max_compressed_len {
                Err(RPCError::InvalidData)
            } else {
                // Haven't received enough bytes to decode yet, wait for more
                Ok(None)
            }
        }
        _ => Err(err).map_err(RPCError::from),
    }
}

/// Takes the context bytes and a fork_context and returns the corresponding fork_name.
fn context_bytes_to_fork_name(
    context_bytes: [u8; 4],
    fork_context: Arc<ForkContext>,
) -> Result<ForkName, RPCError> {
    fork_context
        .from_context_bytes(context_bytes)
        .cloned()
        .ok_or_else(|| {
            RPCError::ErrorResponse(
                RPCResponseErrorCode::InvalidRequest,
                "Context bytes does not correspond to a valid fork".to_string(),
            )
        })
}
#[cfg(test)]
mod tests {

    use super::*;
    use crate::rpc::{protocol::*, MetaData};
    use crate::{
        rpc::{methods::StatusMessage, Ping, RPCResponseErrorCode},
        types::{EnrAttestationBitfield, EnrSyncCommitteeBitfield},
    };
    use std::sync::Arc;
    use types::{
        BeaconBlock, BeaconBlockAltair, BeaconBlockBase, Epoch, ForkContext, Hash256, Signature,
        SignedBeaconBlock, Slot,
    };

    use snap::write::FrameEncoder;
    use ssz::Encode;
    use std::io::Write;

    type Spec = types::MainnetEthSpec;

    fn fork_context() -> ForkContext {
        ForkContext::new::<Spec>(types::Slot::new(0), Hash256::zero(), &Spec::default_spec())
    }

    fn base_block() -> SignedBeaconBlock<Spec> {
        let full_block = BeaconBlock::Base(BeaconBlockBase::<Spec>::full(&Spec::default_spec()));
        SignedBeaconBlock::from_block(full_block, Signature::empty())
    }

    fn altair_block() -> SignedBeaconBlock<Spec> {
        let full_block =
            BeaconBlock::Altair(BeaconBlockAltair::<Spec>::full(&Spec::default_spec()));
        SignedBeaconBlock::from_block(full_block, Signature::empty())
    }

    fn status_message() -> StatusMessage {
        StatusMessage {
            fork_digest: [0; 4],
            finalized_root: Hash256::from_low_u64_be(0),
            finalized_epoch: Epoch::new(1),
            head_root: Hash256::from_low_u64_be(0),
            head_slot: Slot::new(1),
        }
    }

    fn ping_message() -> Ping {
        Ping { data: 1 }
    }

    fn metadata() -> MetaData<Spec> {
        MetaData::V1(MetaDataV1 {
            seq_number: 1,
            attnets: EnrAttestationBitfield::<Spec>::default(),
        })
    }

    fn metadata_v2() -> MetaData<Spec> {
        MetaData::V2(MetaDataV2 {
            seq_number: 1,
            attnets: EnrAttestationBitfield::<Spec>::default(),
            syncnets: EnrSyncCommitteeBitfield::<Spec>::default(),
        })
    }

    /// Encodes the given protocol response as bytes.
    fn encode(
        protocol: Protocol,
        version: Version,
        message: RPCCodedResponse<Spec>,
    ) -> Result<BytesMut, RPCError> {
        let max_packet_size = 1_048_576;
        let snappy_protocol_id = ProtocolId::new(protocol, version, Encoding::SSZSnappy);
        let fork_context = Arc::new(fork_context());

        let mut buf = BytesMut::new();
        let mut snappy_inbound_codec =
            SSZSnappyInboundCodec::<Spec>::new(snappy_protocol_id, max_packet_size, fork_context);

        snappy_inbound_codec.encode(message, &mut buf)?;
        Ok(buf)
    }

    /// Attempts to decode the given protocol bytes as an rpc response
    fn decode(
        protocol: Protocol,
        version: Version,
        message: &mut BytesMut,
    ) -> Result<Option<RPCResponse<Spec>>, RPCError> {
        let max_packet_size = 1_048_576;
        let snappy_protocol_id = ProtocolId::new(protocol, version, Encoding::SSZSnappy);
        let fork_context = Arc::new(fork_context());
        let mut snappy_outbound_codec =
            SSZSnappyOutboundCodec::<Spec>::new(snappy_protocol_id, max_packet_size, fork_context);
        // decode message just as snappy message
        snappy_outbound_codec.decode(message)
    }

    /// Encodes the provided protocol message as bytes and tries to decode the encoding bytes.
    fn encode_then_decode(
        protocol: Protocol,
        version: Version,
        message: RPCCodedResponse<Spec>,
    ) -> Result<Option<RPCResponse<Spec>>, RPCError> {
        let mut encoded = encode(protocol, version.clone(), message)?;
        decode(protocol, version, &mut encoded)
    }

    // Test RPCResponse encoding/decoding for V1 messages
    #[test]
    fn test_encode_then_decode_v1() {
        assert_eq!(
            encode_then_decode(
                Protocol::Status,
                Version::V1,
                RPCCodedResponse::Success(RPCResponse::Status(status_message()))
            ),
            Ok(Some(RPCResponse::Status(status_message())))
        );

        assert_eq!(
            encode_then_decode(
                Protocol::Ping,
                Version::V1,
                RPCCodedResponse::Success(RPCResponse::Pong(ping_message()))
            ),
            Ok(Some(RPCResponse::Pong(ping_message())))
        );

        assert_eq!(
            encode_then_decode(
                Protocol::BlocksByRange,
                Version::V1,
                RPCCodedResponse::Success(RPCResponse::BlocksByRange(Box::new(base_block())))
            ),
            Ok(Some(RPCResponse::BlocksByRange(Box::new(base_block()))))
        );

        assert!(
            matches!(
                encode_then_decode(
                    Protocol::BlocksByRange,
                    Version::V1,
                    RPCCodedResponse::Success(RPCResponse::BlocksByRange(Box::new(altair_block()))),
                )
                .unwrap_err(),
                RPCError::SSZDecodeError(_)
            ),
            "altair block cannot be decoded with blocks by range V1 version"
        );

        assert_eq!(
            encode_then_decode(
                Protocol::BlocksByRoot,
                Version::V1,
                RPCCodedResponse::Success(RPCResponse::BlocksByRoot(Box::new(base_block())))
            ),
            Ok(Some(RPCResponse::BlocksByRoot(Box::new(base_block()))))
        );

        assert!(
            matches!(
                encode_then_decode(
                    Protocol::BlocksByRoot,
                    Version::V1,
                    RPCCodedResponse::Success(RPCResponse::BlocksByRoot(Box::new(altair_block()))),
                )
                .unwrap_err(),
                RPCError::SSZDecodeError(_)
            ),
            "altair block cannot be decoded with blocks by range V1 version"
        );

        assert_eq!(
            encode_then_decode(
                Protocol::MetaData,
                Version::V1,
                RPCCodedResponse::Success(RPCResponse::MetaData(metadata())),
            ),
            Ok(Some(RPCResponse::MetaData(metadata()))),
        );

        assert_eq!(
            encode_then_decode(
                Protocol::MetaData,
                Version::V1,
                RPCCodedResponse::Success(RPCResponse::MetaData(metadata())),
            ),
            Ok(Some(RPCResponse::MetaData(metadata()))),
        );

        // A MetaDataV2 still encodes as a MetaDataV1 since version is Version::V1
        assert_eq!(
            encode_then_decode(
                Protocol::MetaData,
                Version::V1,
                RPCCodedResponse::Success(RPCResponse::MetaData(metadata_v2())),
            ),
            Ok(Some(RPCResponse::MetaData(metadata()))),
        );
    }

    // Test RPCResponse encoding/decoding for V1 messages
    #[test]
    fn test_encode_then_decode_v2() {
        assert!(
            matches!(
                encode_then_decode(
                    Protocol::Status,
                    Version::V2,
                    RPCCodedResponse::Success(RPCResponse::Status(status_message())),
                )
                .unwrap_err(),
                RPCError::ErrorResponse(RPCResponseErrorCode::InvalidRequest, _),
            ),
            "status does not have V2 message"
        );

        assert!(
            matches!(
                encode_then_decode(
                    Protocol::Ping,
                    Version::V2,
                    RPCCodedResponse::Success(RPCResponse::Pong(ping_message())),
                )
                .unwrap_err(),
                RPCError::ErrorResponse(RPCResponseErrorCode::InvalidRequest, _),
            ),
            "ping does not have V2 message"
        );

        assert_eq!(
            encode_then_decode(
                Protocol::BlocksByRange,
                Version::V2,
                RPCCodedResponse::Success(RPCResponse::BlocksByRange(Box::new(base_block())))
            ),
            Ok(Some(RPCResponse::BlocksByRange(Box::new(base_block()))))
        );

        assert_eq!(
            encode_then_decode(
                Protocol::BlocksByRange,
                Version::V2,
                RPCCodedResponse::Success(RPCResponse::BlocksByRange(Box::new(altair_block())))
            ),
            Ok(Some(RPCResponse::BlocksByRange(Box::new(altair_block()))))
        );

        assert_eq!(
            encode_then_decode(
                Protocol::BlocksByRoot,
                Version::V2,
                RPCCodedResponse::Success(RPCResponse::BlocksByRoot(Box::new(base_block())))
            ),
            Ok(Some(RPCResponse::BlocksByRoot(Box::new(base_block()))))
        );

        assert_eq!(
            encode_then_decode(
                Protocol::BlocksByRoot,
                Version::V2,
                RPCCodedResponse::Success(RPCResponse::BlocksByRoot(Box::new(altair_block())))
            ),
            Ok(Some(RPCResponse::BlocksByRoot(Box::new(altair_block()))))
        );

        // A MetaDataV1 still encodes as a MetaDataV2 since version is Version::V2
        assert_eq!(
            encode_then_decode(
                Protocol::MetaData,
                Version::V2,
                RPCCodedResponse::Success(RPCResponse::MetaData(metadata()))
            ),
            Ok(Some(RPCResponse::MetaData(metadata_v2())))
        );

        assert_eq!(
            encode_then_decode(
                Protocol::MetaData,
                Version::V2,
                RPCCodedResponse::Success(RPCResponse::MetaData(metadata_v2()))
            ),
            Ok(Some(RPCResponse::MetaData(metadata_v2())))
        );
    }

    #[test]
    fn test_context_bytes_v2() {
        let fork_context = fork_context();

        // Removing context bytes for v2 messages should error
        let mut encoded_bytes = encode(
            Protocol::BlocksByRange,
            Version::V2,
            RPCCodedResponse::Success(RPCResponse::BlocksByRange(Box::new(base_block()))),
        )
        .unwrap();

        let _ = encoded_bytes.split_to(4);

        assert!(matches!(
            decode(Protocol::BlocksByRange, Version::V2, &mut encoded_bytes).unwrap_err(),
            RPCError::ErrorResponse(RPCResponseErrorCode::InvalidRequest, _),
        ));

        let mut encoded_bytes = encode(
            Protocol::BlocksByRoot,
            Version::V2,
            RPCCodedResponse::Success(RPCResponse::BlocksByRoot(Box::new(base_block()))),
        )
        .unwrap();

        let _ = encoded_bytes.split_to(4);

        assert!(matches!(
            decode(Protocol::BlocksByRange, Version::V2, &mut encoded_bytes).unwrap_err(),
            RPCError::ErrorResponse(RPCResponseErrorCode::InvalidRequest, _),
        ));

        // Trying to decode a base block with altair context bytes should give ssz decoding error
        let mut encoded_bytes = encode(
            Protocol::BlocksByRange,
            Version::V2,
            RPCCodedResponse::Success(RPCResponse::BlocksByRange(Box::new(base_block()))),
        )
        .unwrap();

        let mut wrong_fork_bytes = BytesMut::new();
        wrong_fork_bytes
            .extend_from_slice(&fork_context.to_context_bytes(ForkName::Altair).unwrap());
        wrong_fork_bytes.extend_from_slice(&encoded_bytes.split_off(4));

        assert!(matches!(
            decode(Protocol::BlocksByRange, Version::V2, &mut wrong_fork_bytes).unwrap_err(),
            RPCError::SSZDecodeError(_),
        ));

        // Trying to decode an altair block with base context bytes should give ssz decoding error
        let mut encoded_bytes = encode(
            Protocol::BlocksByRoot,
            Version::V2,
            RPCCodedResponse::Success(RPCResponse::BlocksByRoot(Box::new(altair_block()))),
        )
        .unwrap();

        let mut wrong_fork_bytes = BytesMut::new();
        wrong_fork_bytes.extend_from_slice(&fork_context.to_context_bytes(ForkName::Base).unwrap());
        wrong_fork_bytes.extend_from_slice(&encoded_bytes.split_off(4));

        assert!(matches!(
            decode(Protocol::BlocksByRange, Version::V2, &mut wrong_fork_bytes).unwrap_err(),
            RPCError::SSZDecodeError(_),
        ));

        // Adding context bytes to Protocols that don't require it should return an error
        let mut encoded_bytes = BytesMut::new();
        encoded_bytes.extend_from_slice(&fork_context.to_context_bytes(ForkName::Altair).unwrap());
        encoded_bytes.extend_from_slice(
            &encode(
                Protocol::MetaData,
                Version::V2,
                RPCCodedResponse::Success(RPCResponse::MetaData(metadata())),
            )
            .unwrap(),
        );

        assert!(decode(Protocol::MetaData, Version::V2, &mut encoded_bytes).is_err());

        // Sending context bytes which do not correspond to any fork should return an error
        let mut encoded_bytes = encode(
            Protocol::BlocksByRoot,
            Version::V2,
            RPCCodedResponse::Success(RPCResponse::BlocksByRoot(Box::new(base_block()))),
        )
        .unwrap();

        let mut wrong_fork_bytes = BytesMut::new();
        wrong_fork_bytes.extend_from_slice(&[42, 42, 42, 42]);
        wrong_fork_bytes.extend_from_slice(&encoded_bytes.split_off(4));

        assert!(matches!(
            decode(Protocol::BlocksByRange, Version::V2, &mut wrong_fork_bytes).unwrap_err(),
            RPCError::ErrorResponse(RPCResponseErrorCode::InvalidRequest, _),
        ));

        // Sending bytes less than context bytes length should wait for more bytes by returning `Ok(None)`
        let mut encoded_bytes = encode(
            Protocol::BlocksByRoot,
            Version::V2,
            RPCCodedResponse::Success(RPCResponse::BlocksByRoot(Box::new(base_block()))),
        )
        .unwrap();

        let mut part = encoded_bytes.split_to(3);

        assert_eq!(
            decode(Protocol::BlocksByRange, Version::V2, &mut part),
            Ok(None)
        )
    }

    #[test]
    fn test_decode_malicious_status_message() {
        // 10 byte snappy stream identifier
        let stream_identifier: &'static [u8] = b"\xFF\x06\x00\x00sNaPpY";

        assert_eq!(stream_identifier.len(), 10);

        // byte 0(0xFE) is padding chunk type identifier for snappy messages
        // byte 1,2,3 are chunk length (little endian)
        let malicious_padding: &'static [u8] = b"\xFE\x00\x00\x00";

        // Status message is 84 bytes uncompressed. `max_compressed_len` is 32 + 84 + 84/6 = 130.
        let status_message_bytes = StatusMessage {
            fork_digest: [0; 4],
            finalized_root: Hash256::from_low_u64_be(0),
            finalized_epoch: Epoch::new(1),
            head_root: Hash256::from_low_u64_be(0),
            head_slot: Slot::new(1),
        }
        .as_ssz_bytes();

        assert_eq!(status_message_bytes.len(), 84);
        assert_eq!(snap::raw::max_compress_len(status_message_bytes.len()), 130);

        let mut uvi_codec: Uvi<usize> = Uvi::default();
        let mut dst = BytesMut::with_capacity(1024);

        // Insert length-prefix
        uvi_codec
            .encode(status_message_bytes.len(), &mut dst)
            .unwrap();

        // Insert snappy stream identifier
        dst.extend_from_slice(stream_identifier);

        // Insert malicious padding of 80 bytes.
        for _ in 0..20 {
            dst.extend_from_slice(malicious_padding);
        }

        // Insert payload (42 bytes compressed)
        let mut writer = FrameEncoder::new(Vec::new());
        writer.write_all(&status_message_bytes).unwrap();
        writer.flush().unwrap();
        assert_eq!(writer.get_ref().len(), 42);
        dst.extend_from_slice(writer.get_ref());

        // 10 (for stream identifier) + 80 + 42 = 132 > `max_compressed_len`. Hence, decoding should fail with `InvalidData`.
        assert_eq!(
            decode(Protocol::Status, Version::V1, &mut dst).unwrap_err(),
            RPCError::InvalidData
        );
    }

    #[test]
    fn test_decode_malicious_v2_message() {
        let fork_context = Arc::new(fork_context());

        // 10 byte snappy stream identifier
        let stream_identifier: &'static [u8] = b"\xFF\x06\x00\x00sNaPpY";

        assert_eq!(stream_identifier.len(), 10);

        // byte 0(0xFE) is padding chunk type identifier for snappy messages
        // byte 1,2,3 are chunk length (little endian)
        let malicious_padding: &'static [u8] = b"\xFE\x00\x00\x00";

        // Full altair block is 157916 bytes uncompressed. `max_compressed_len` is 32 + 157916 + 157916/6 = 184267.
        let block_message_bytes = altair_block().as_ssz_bytes();

        assert_eq!(block_message_bytes.len(), 157916);
        assert_eq!(
            snap::raw::max_compress_len(block_message_bytes.len()),
            184267
        );

        let mut uvi_codec: Uvi<usize> = Uvi::default();
        let mut dst = BytesMut::with_capacity(1024);

        // Insert context bytes
        dst.extend_from_slice(&fork_context.to_context_bytes(ForkName::Altair).unwrap());

        // Insert length-prefix
        uvi_codec
            .encode(block_message_bytes.len(), &mut dst)
            .unwrap();

        // Insert snappy stream identifier
        dst.extend_from_slice(stream_identifier);

        // Insert malicious padding of 176156 bytes.
        for _ in 0..44039 {
            dst.extend_from_slice(malicious_padding);
        }

        // Insert payload (8103 bytes compressed)
        let mut writer = FrameEncoder::new(Vec::new());
        writer.write_all(&block_message_bytes).unwrap();
        writer.flush().unwrap();
        assert_eq!(writer.get_ref().len(), 8103);
        dst.extend_from_slice(writer.get_ref());

        // 10 (for stream identifier) + 176156 + 8103 = 184269 > `max_compressed_len`. Hence, decoding should fail with `InvalidData`.
        assert_eq!(
            decode(Protocol::BlocksByRange, Version::V2, &mut dst).unwrap_err(),
            RPCError::InvalidData
        );
    }
}<|MERGE_RESOLUTION|>--- conflicted
+++ resolved
@@ -2,11 +2,7 @@
     codec::base::OutboundCodec,
     protocol::{Encoding, Protocol, ProtocolId, RPCError, Version, ERROR_TYPE_MAX, ERROR_TYPE_MIN},
 };
-<<<<<<< HEAD
-use crate::rpc::{RPCCodedResponse, RPCRequest, RPCResponse};
-=======
 use crate::rpc::{InboundRequest, OutboundRequest, RPCCodedResponse, RPCResponse};
->>>>>>> 8b458233
 use crate::{rpc::methods::*, EnrSyncCommitteeBitfield};
 use libp2p::bytes::BytesMut;
 use snap::read::FrameDecoder;
@@ -204,23 +200,6 @@
                 // since we have already checked `length` above.
                 match self.protocol.version {
                     Version::V1 => match self.protocol.message_name {
-<<<<<<< HEAD
-                        Protocol::Status => Ok(Some(RPCRequest::Status(
-                            StatusMessage::from_ssz_bytes(&decoded_buffer)?,
-                        ))),
-                        Protocol::Goodbye => Ok(Some(RPCRequest::Goodbye(
-                            GoodbyeReason::from_ssz_bytes(&decoded_buffer)?,
-                        ))),
-                        Protocol::BlocksByRange => Ok(Some(RPCRequest::BlocksByRange(
-                            BlocksByRangeRequest::from_ssz_bytes(&decoded_buffer)?,
-                        ))),
-                        Protocol::BlocksByRoot => {
-                            Ok(Some(RPCRequest::BlocksByRoot(BlocksByRootRequest {
-                                block_roots: VariableList::from_ssz_bytes(&decoded_buffer)?,
-                            })))
-                        }
-                        Protocol::Ping => Ok(Some(RPCRequest::Ping(Ping {
-=======
                         Protocol::Status => Ok(Some(InboundRequest::Status(
                             StatusMessage::from_ssz_bytes(&decoded_buffer)?,
                         ))),
@@ -236,7 +215,6 @@
                             })))
                         }
                         Protocol::Ping => Ok(Some(InboundRequest::Ping(Ping {
->>>>>>> 8b458233
                             data: u64::from_ssz_bytes(&decoded_buffer)?,
                         }))),
 
@@ -246,30 +224,18 @@
                             if !decoded_buffer.is_empty() {
                                 Err(RPCError::InvalidData)
                             } else {
-<<<<<<< HEAD
-                                Ok(Some(RPCRequest::MetaData(PhantomData)))
-=======
                                 Ok(Some(InboundRequest::MetaData(PhantomData)))
->>>>>>> 8b458233
                             }
                         }
                     },
                     // Receiving a Rpc request for protocol version 2 for range and root requests
                     Version::V2 => match self.protocol.message_name {
                         // Request type doesn't change, only response type
-<<<<<<< HEAD
-                        Protocol::BlocksByRange => Ok(Some(RPCRequest::BlocksByRange(
-                            BlocksByRangeRequest::from_ssz_bytes(&decoded_buffer)?,
-                        ))),
-                        Protocol::BlocksByRoot => {
-                            Ok(Some(RPCRequest::BlocksByRoot(BlocksByRootRequest {
-=======
                         Protocol::BlocksByRange => Ok(Some(InboundRequest::BlocksByRange(
                             BlocksByRangeRequest::from_ssz_bytes(&decoded_buffer)?,
                         ))),
                         Protocol::BlocksByRoot => {
                             Ok(Some(InboundRequest::BlocksByRoot(BlocksByRootRequest {
->>>>>>> 8b458233
                                 block_roots: VariableList::from_ssz_bytes(&decoded_buffer)?,
                             })))
                         }
