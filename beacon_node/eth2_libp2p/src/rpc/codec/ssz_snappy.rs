use crate::rpc::{
    codec::base::OutboundCodec,
    protocol::{Encoding, Protocol, ProtocolId, RPCError, Version, ERROR_TYPE_MAX, ERROR_TYPE_MIN},
};
use crate::rpc::{InboundRequest, OutboundRequest, RPCCodedResponse, RPCResponse};
use crate::{rpc::methods::*, EnrSyncCommitteeBitfield};
use libp2p::bytes::BytesMut;
use snap::read::FrameDecoder;
use snap::write::FrameEncoder;
use ssz::{Decode, Encode};
use ssz_types::VariableList;
use std::io::Cursor;
use std::io::ErrorKind;
use std::io::{Read, Write};
use std::marker::PhantomData;
use std::sync::Arc;
use tokio_util::codec::{Decoder, Encoder};
use types::{
    EthSpec, ForkContext, ForkName, SignedBeaconBlock, SignedBeaconBlockAltair,
    SignedBeaconBlockBase,
};
use unsigned_varint::codec::Uvi;

/* Inbound Codec */

pub struct SSZSnappyInboundCodec<TSpec: EthSpec> {
    protocol: ProtocolId,
    inner: Uvi<usize>,
    len: Option<usize>,
    /// Maximum bytes that can be sent in one req/resp chunked responses.
    max_packet_size: usize,
    fork_context: Arc<ForkContext>,
    phantom: PhantomData<TSpec>,
}

impl<T: EthSpec> SSZSnappyInboundCodec<T> {
    pub fn new(
        protocol: ProtocolId,
        max_packet_size: usize,
        fork_context: Arc<ForkContext>,
    ) -> Self {
        let uvi_codec = Uvi::default();
        // this encoding only applies to ssz_snappy.
        debug_assert_eq!(protocol.encoding, Encoding::SSZSnappy);

        SSZSnappyInboundCodec {
            inner: uvi_codec,
            protocol,
            len: None,
            phantom: PhantomData,
            fork_context,
            max_packet_size,
        }
    }
}

// Encoder for inbound streams: Encodes RPC Responses sent to peers.
impl<TSpec: EthSpec> Encoder<RPCCodedResponse<TSpec>> for SSZSnappyInboundCodec<TSpec> {
    type Error = RPCError;

    fn encode(
        &mut self,
        item: RPCCodedResponse<TSpec>,
        dst: &mut BytesMut,
    ) -> Result<(), Self::Error> {
        let bytes = match &item {
            RPCCodedResponse::Success(resp) => match &resp {
                RPCResponse::Status(res) => res.as_ssz_bytes(),
                RPCResponse::BlocksByRange(res) => res.as_ssz_bytes(),
                RPCResponse::BlocksByRoot(res) => res.as_ssz_bytes(),
                RPCResponse::Pong(res) => res.data.as_ssz_bytes(),
                RPCResponse::MetaData(res) =>
                // Encode the correct version of the MetaData response based on the negotiated version.
                {
                    match self.protocol.version {
                        Version::V1 => MetaData::<TSpec>::V1(MetaDataV1 {
                            seq_number: *res.seq_number(),
                            attnets: res.attnets().clone(),
                        })
                        .as_ssz_bytes(),
                        Version::V2 => {
                            // `res` is of type MetaDataV2, return the ssz bytes
                            if res.syncnets().is_ok() {
                                res.as_ssz_bytes()
                            } else {
                                // `res` is of type MetaDataV1, create a MetaDataV2 by adding a default syncnets field
                                // Note: This code path is redundant as `res` would be always of type MetaDataV2
                                MetaData::<TSpec>::V2(MetaDataV2 {
                                    seq_number: *res.seq_number(),
                                    attnets: res.attnets().clone(),
                                    syncnets: EnrSyncCommitteeBitfield::<TSpec>::default(),
                                })
                                .as_ssz_bytes()
                            }
                        }
                    }
                }
            },
            RPCCodedResponse::Error(_, err) => err.as_ssz_bytes(),
            RPCCodedResponse::StreamTermination(_) => {
                unreachable!("Code error - attempting to encode a stream termination")
            }
        };
        // SSZ encoded bytes should be within `max_packet_size`
        if bytes.len() > self.max_packet_size {
            return Err(RPCError::InternalError(
                "attempting to encode data > max_packet_size",
            ));
        }

        // Add context bytes if required
        if let Some(ref context_bytes) = context_bytes(&self.protocol, &self.fork_context, &item) {
            dst.extend_from_slice(context_bytes);
        }

        // Inserts the length prefix of the uncompressed bytes into dst
        // encoded as a unsigned varint
        self.inner
            .encode(bytes.len(), dst)
            .map_err(RPCError::from)?;

        let mut writer = FrameEncoder::new(Vec::new());
        writer.write_all(&bytes).map_err(RPCError::from)?;
        writer.flush().map_err(RPCError::from)?;

        // Write compressed bytes to `dst`
        dst.extend_from_slice(writer.get_ref());
        Ok(())
    }
}

// Decoder for inbound streams: Decodes RPC requests from peers
impl<TSpec: EthSpec> Decoder for SSZSnappyInboundCodec<TSpec> {
    type Item = InboundRequest<TSpec>;
    type Error = RPCError;

    fn decode(&mut self, src: &mut BytesMut) -> Result<Option<Self::Item>, Self::Error> {
        let length = match handle_length(&mut self.inner, &mut self.len, src)? {
            Some(len) => len,
            None => return Ok(None),
        };

        // Should not attempt to decode rpc chunks with `length > max_packet_size` or not within bounds of
        // packet size for ssz container corresponding to `self.protocol`.
        let ssz_limits = self.protocol.rpc_request_limits();
        if length > self.max_packet_size || ssz_limits.is_out_of_bounds(length) {
            return Err(RPCError::InvalidData);
        }
        // Calculate worst case compression length for given uncompressed length
        let max_compressed_len = snap::raw::max_compress_len(length) as u64;

        // Create a limit reader as a wrapper that reads only upto `max_compressed_len` from `src`.
        let limit_reader = Cursor::new(src.as_ref()).take(max_compressed_len);
        let mut reader = FrameDecoder::new(limit_reader);
        let mut decoded_buffer = vec![0; length];

        match reader.read_exact(&mut decoded_buffer) {
            Ok(()) => {
                // `n` is how many bytes the reader read in the compressed stream
                let n = reader.get_ref().get_ref().position();
                self.len = None;
                let _read_bytes = src.split_to(n as usize);

                match self.protocol.version {
                    Version::V1 => handle_v1_request(self.protocol.message_name, &decoded_buffer),
                    Version::V2 => handle_v2_request(self.protocol.message_name, &decoded_buffer),
                }
            }
            Err(e) => handle_error(e, reader.get_ref().get_ref().position(), max_compressed_len),
        }
    }
}

/* Outbound Codec: Codec for initiating RPC requests */
pub struct SSZSnappyOutboundCodec<TSpec: EthSpec> {
    inner: Uvi<usize>,
    len: Option<usize>,
    protocol: ProtocolId,
    /// Maximum bytes that can be sent in one req/resp chunked responses.
    max_packet_size: usize,
    /// The fork name corresponding to the received context bytes.
    fork_name: Option<ForkName>,
    fork_context: Arc<ForkContext>,
    phantom: PhantomData<TSpec>,
}

impl<TSpec: EthSpec> SSZSnappyOutboundCodec<TSpec> {
    pub fn new(
        protocol: ProtocolId,
        max_packet_size: usize,
        fork_context: Arc<ForkContext>,
    ) -> Self {
        let uvi_codec = Uvi::default();
        // this encoding only applies to ssz_snappy.
        debug_assert_eq!(protocol.encoding, Encoding::SSZSnappy);

        SSZSnappyOutboundCodec {
            inner: uvi_codec,
            protocol,
            max_packet_size,
            len: None,
            fork_name: None,
            fork_context,
            phantom: PhantomData,
        }
    }
}

// Encoder for outbound streams: Encodes RPC Requests to peers
impl<TSpec: EthSpec> Encoder<OutboundRequest<TSpec>> for SSZSnappyOutboundCodec<TSpec> {
    type Error = RPCError;

    fn encode(
        &mut self,
        item: OutboundRequest<TSpec>,
        dst: &mut BytesMut,
    ) -> Result<(), Self::Error> {
        let bytes = match item {
            OutboundRequest::Status(req) => req.as_ssz_bytes(),
            OutboundRequest::Goodbye(req) => req.as_ssz_bytes(),
            OutboundRequest::BlocksByRange(req) => req.as_ssz_bytes(),
            OutboundRequest::BlocksByRoot(req) => req.block_roots.as_ssz_bytes(),
            OutboundRequest::Ping(req) => req.as_ssz_bytes(),
            OutboundRequest::MetaData(_) => return Ok(()), // no metadata to encode
        };
        // SSZ encoded bytes should be within `max_packet_size`
        if bytes.len() > self.max_packet_size {
            return Err(RPCError::InternalError(
                "attempting to encode data > max_packet_size",
            ));
        }

        // Inserts the length prefix of the uncompressed bytes into dst
        // encoded as a unsigned varint
        self.inner
            .encode(bytes.len(), dst)
            .map_err(RPCError::from)?;

        let mut writer = FrameEncoder::new(Vec::new());
        writer.write_all(&bytes).map_err(RPCError::from)?;
        writer.flush().map_err(RPCError::from)?;

        // Write compressed bytes to `dst`
        dst.extend_from_slice(writer.get_ref());
        Ok(())
    }
}

// Decoder for outbound streams: Decodes RPC responses from peers.
//
// The majority of the decoding has now been pushed upstream due to the changing specification.
// We prefer to decode blocks and attestations with extra knowledge about the chain to perform
// faster verification checks before decoding entire blocks/attestations.
impl<TSpec: EthSpec> Decoder for SSZSnappyOutboundCodec<TSpec> {
    type Item = RPCResponse<TSpec>;
    type Error = RPCError;

    fn decode(&mut self, src: &mut BytesMut) -> Result<Option<Self::Item>, Self::Error> {
        // Read the context bytes if required
        if self.protocol.has_context_bytes() && self.fork_name.is_none() {
            if src.len() >= 4 {
                let context_bytes = src.split_to(4);
                let mut result = [0; 4];
<<<<<<< HEAD
                result.copy_from_slice(&context_bytes.as_ref());
=======
                result.copy_from_slice(context_bytes.as_ref());
>>>>>>> 68357f33
                self.fork_name = Some(context_bytes_to_fork_name(
                    result,
                    self.fork_context.clone(),
                )?);
            } else {
                return Ok(None);
            }
        }
        let length = match handle_length(&mut self.inner, &mut self.len, src)? {
            Some(len) => len,
            None => return Ok(None),
        };

        // Should not attempt to decode rpc chunks with `length > max_packet_size` or not within bounds of
        // packet size for ssz container corresponding to `self.protocol`.
        let ssz_limits = self.protocol.rpc_response_limits::<TSpec>();
        if length > self.max_packet_size || ssz_limits.is_out_of_bounds(length) {
            return Err(RPCError::InvalidData);
        }
        // Calculate worst case compression length for given uncompressed length
        let max_compressed_len = snap::raw::max_compress_len(length) as u64;
        // Create a limit reader as a wrapper that reads only upto `max_compressed_len` from `src`.
        let limit_reader = Cursor::new(src.as_ref()).take(max_compressed_len);
        let mut reader = FrameDecoder::new(limit_reader);

        let mut decoded_buffer = vec![0; length];

        match reader.read_exact(&mut decoded_buffer) {
            Ok(()) => {
                // `n` is how many bytes the reader read in the compressed stream
                let n = reader.get_ref().get_ref().position();
                self.len = None;
                let _read_bytes = src.split_to(n as usize);

                match self.protocol.version {
                    Version::V1 => handle_v1_response(self.protocol.message_name, &decoded_buffer),
                    Version::V2 => handle_v2_response(
                        self.protocol.message_name,
                        &decoded_buffer,
                        &mut self.fork_name,
                    ),
                }
            }
            Err(e) => handle_error(e, reader.get_ref().get_ref().position(), max_compressed_len),
        }
    }
}

impl<TSpec: EthSpec> OutboundCodec<OutboundRequest<TSpec>> for SSZSnappyOutboundCodec<TSpec> {
    type CodecErrorType = ErrorType;

    fn decode_error(
        &mut self,
        src: &mut BytesMut,
    ) -> Result<Option<Self::CodecErrorType>, RPCError> {
        let length = match handle_length(&mut self.inner, &mut self.len, src)? {
            Some(len) => len,
            None => return Ok(None),
        };

        // Should not attempt to decode rpc chunks with `length > max_packet_size` or not within bounds of
        // packet size for ssz container corresponding to `ErrorType`.
        if length > self.max_packet_size || length > *ERROR_TYPE_MAX || length < *ERROR_TYPE_MIN {
            return Err(RPCError::InvalidData);
        }

        // Calculate worst case compression length for given uncompressed length
        let max_compressed_len = snap::raw::max_compress_len(length) as u64;
        // Create a limit reader as a wrapper that reads only upto `max_compressed_len` from `src`.
        let limit_reader = Cursor::new(src.as_ref()).take(max_compressed_len);
        let mut reader = FrameDecoder::new(limit_reader);
        let mut decoded_buffer = vec![0; length];
        match reader.read_exact(&mut decoded_buffer) {
            Ok(()) => {
                // `n` is how many bytes the reader read in the compressed stream
                let n = reader.get_ref().get_ref().position();
                self.len = None;
                let _read_bytes = src.split_to(n as usize);
                Ok(Some(ErrorType(VariableList::from_ssz_bytes(
                    &decoded_buffer,
                )?)))
            }
            Err(e) => handle_error(e, reader.get_ref().get_ref().position(), max_compressed_len),
        }
    }
}

/// Handle errors that we get from decoding an RPC message from the stream.
/// `num_bytes_read` is the number of bytes the snappy decoder has read from the underlying stream.
/// `max_compressed_len` is the maximum compressed size for a given uncompressed size.
fn handle_error<T>(
    err: std::io::Error,
    num_bytes: u64,
    max_compressed_len: u64,
) -> Result<Option<T>, RPCError> {
    match err.kind() {
        ErrorKind::UnexpectedEof => {
            // If snappy has read `max_compressed_len` from underlying stream and still can't fill buffer, we have a malicious message.
            // Report as `InvalidData` so that malicious peer gets banned.
            if num_bytes >= max_compressed_len {
                Err(RPCError::InvalidData)
            } else {
                // Haven't received enough bytes to decode yet, wait for more
                Ok(None)
            }
        }
        _ => Err(err).map_err(RPCError::from),
    }
}

/// Returns `Some(context_bytes)` for encoding RPC responses that require context bytes.
/// Returns `None` when context bytes are not required.  
fn context_bytes<T: EthSpec>(
    protocol: &ProtocolId,
    fork_context: &ForkContext,
    resp: &RPCCodedResponse<T>,
) -> Option<[u8; 4]> {
    // Add the context bytes if required
    if protocol.has_context_bytes() {
        if let RPCCodedResponse::Success(RPCResponse::BlocksByRange(res)) = resp {
            if let SignedBeaconBlock::Altair { .. } = **res {
                // Altair context being `None` implies that "altair never happened".
                // This code should be unreachable if altair is disabled since only Version::V1 would be valid in that case.
                return fork_context.to_context_bytes(ForkName::Altair);
            } else if let SignedBeaconBlock::Base { .. } = **res {
                return Some(fork_context.genesis_context_bytes());
            }
        }

        if let RPCCodedResponse::Success(RPCResponse::BlocksByRoot(res)) = resp {
            if let SignedBeaconBlock::Altair { .. } = **res {
                // Altair context being `None` implies that "altair never happened".
                // This code should be unreachable if altair is disabled since only Version::V1 would be valid in that case.
                return fork_context.to_context_bytes(ForkName::Altair);
            } else if let SignedBeaconBlock::Base { .. } = **res {
                return Some(fork_context.genesis_context_bytes());
            }
        }
    }
    None
}

/// Decodes the length-prefix from the bytes as an unsigned protobuf varint.
///
/// Returns `Ok(Some(length))` by decoding the bytes if required.
/// Returns `Ok(None)` if more bytes are needed to decode the length-prefix.
/// Returns an `RPCError` for a decoding error.
fn handle_length(
    uvi_codec: &mut Uvi<usize>,
    len: &mut Option<usize>,
    bytes: &mut BytesMut,
) -> Result<Option<usize>, RPCError> {
    if let Some(length) = len {
        Ok(Some(*length))
    } else {
        // Decode the length of the uncompressed bytes from an unsigned varint
        // Note: length-prefix of > 10 bytes(uint64) would be a decoding error
        match uvi_codec.decode(bytes).map_err(RPCError::from)? {
            Some(length) => {
                *len = Some(length as usize);
                Ok(Some(length))
            }
            None => Ok(None), // need more bytes to decode length
        }
    }
}

/// Decodes a `Version::V1` `InboundRequest` from the byte stream.
/// `decoded_buffer` should be an ssz-encoded bytestream with
// length = length-prefix received in the beginning of the stream.
fn handle_v1_request<T: EthSpec>(
    protocol: Protocol,
    decoded_buffer: &[u8],
) -> Result<Option<InboundRequest<T>>, RPCError> {
    match protocol {
        Protocol::Status => Ok(Some(InboundRequest::Status(StatusMessage::from_ssz_bytes(
<<<<<<< HEAD
            &decoded_buffer,
        )?))),
        Protocol::Goodbye => Ok(Some(InboundRequest::Goodbye(
            GoodbyeReason::from_ssz_bytes(&decoded_buffer)?,
        ))),
        Protocol::BlocksByRange => Ok(Some(InboundRequest::BlocksByRange(
            BlocksByRangeRequest::from_ssz_bytes(&decoded_buffer)?,
        ))),
        Protocol::BlocksByRoot => Ok(Some(InboundRequest::BlocksByRoot(BlocksByRootRequest {
            block_roots: VariableList::from_ssz_bytes(&decoded_buffer)?,
        }))),
        Protocol::Ping => Ok(Some(InboundRequest::Ping(Ping {
            data: u64::from_ssz_bytes(&decoded_buffer)?,
=======
            decoded_buffer,
        )?))),
        Protocol::Goodbye => Ok(Some(InboundRequest::Goodbye(
            GoodbyeReason::from_ssz_bytes(decoded_buffer)?,
        ))),
        Protocol::BlocksByRange => Ok(Some(InboundRequest::BlocksByRange(
            BlocksByRangeRequest::from_ssz_bytes(decoded_buffer)?,
        ))),
        Protocol::BlocksByRoot => Ok(Some(InboundRequest::BlocksByRoot(BlocksByRootRequest {
            block_roots: VariableList::from_ssz_bytes(decoded_buffer)?,
        }))),
        Protocol::Ping => Ok(Some(InboundRequest::Ping(Ping {
            data: u64::from_ssz_bytes(decoded_buffer)?,
>>>>>>> 68357f33
        }))),

        // MetaData requests return early from InboundUpgrade and do not reach the decoder.
        // Handle this case just for completeness.
        Protocol::MetaData => {
            if !decoded_buffer.is_empty() {
                Err(RPCError::InvalidData)
            } else {
                Ok(Some(InboundRequest::MetaData(PhantomData)))
            }
        }
    }
}

/// Decodes a `Version::V2` `InboundRequest` from the byte stream.
/// `decoded_buffer` should be an ssz-encoded bytestream with
// length = length-prefix received in the beginning of the stream.
fn handle_v2_request<T: EthSpec>(
    protocol: Protocol,
    decoded_buffer: &[u8],
) -> Result<Option<InboundRequest<T>>, RPCError> {
    match protocol {
        Protocol::BlocksByRange => Ok(Some(InboundRequest::BlocksByRange(
<<<<<<< HEAD
            BlocksByRangeRequest::from_ssz_bytes(&decoded_buffer)?,
        ))),
        Protocol::BlocksByRoot => Ok(Some(InboundRequest::BlocksByRoot(BlocksByRootRequest {
            block_roots: VariableList::from_ssz_bytes(&decoded_buffer)?,
=======
            BlocksByRangeRequest::from_ssz_bytes(decoded_buffer)?,
        ))),
        Protocol::BlocksByRoot => Ok(Some(InboundRequest::BlocksByRoot(BlocksByRootRequest {
            block_roots: VariableList::from_ssz_bytes(decoded_buffer)?,
>>>>>>> 68357f33
        }))),
        // MetaData requests return early from InboundUpgrade and do not reach the decoder.
        // Handle this case just for completeness.
        Protocol::MetaData => {
            if !decoded_buffer.is_empty() {
                Err(RPCError::InvalidData)
            } else {
                Ok(Some(InboundRequest::MetaData(PhantomData)))
            }
        }
        _ => Err(RPCError::ErrorResponse(
            RPCResponseErrorCode::InvalidRequest,
            format!("{} does not support version 2", protocol),
        )),
    }
}

/// Decodes a `Version::V1` `RPCResponse` from the byte stream.
/// `decoded_buffer` should be an ssz-encoded bytestream with
// length = length-prefix received in the beginning of the stream.
fn handle_v1_response<T: EthSpec>(
    protocol: Protocol,
    decoded_buffer: &[u8],
) -> Result<Option<RPCResponse<T>>, RPCError> {
    match protocol {
        Protocol::Status => Ok(Some(RPCResponse::Status(StatusMessage::from_ssz_bytes(
<<<<<<< HEAD
            &decoded_buffer,
=======
            decoded_buffer,
>>>>>>> 68357f33
        )?))),
        // This case should be unreachable as `Goodbye` has no response.
        Protocol::Goodbye => Err(RPCError::InvalidData),
        Protocol::BlocksByRange => Ok(Some(RPCResponse::BlocksByRange(Box::new(
<<<<<<< HEAD
            SignedBeaconBlock::Base(SignedBeaconBlockBase::from_ssz_bytes(&decoded_buffer)?),
        )))),
        Protocol::BlocksByRoot => Ok(Some(RPCResponse::BlocksByRoot(Box::new(
            SignedBeaconBlock::Base(SignedBeaconBlockBase::from_ssz_bytes(&decoded_buffer)?),
        )))),
        Protocol::Ping => Ok(Some(RPCResponse::Pong(Ping {
            data: u64::from_ssz_bytes(&decoded_buffer)?,
        }))),
        Protocol::MetaData => Ok(Some(RPCResponse::MetaData(MetaData::V1(
            MetaDataV1::from_ssz_bytes(&decoded_buffer)?,
=======
            SignedBeaconBlock::Base(SignedBeaconBlockBase::from_ssz_bytes(decoded_buffer)?),
        )))),
        Protocol::BlocksByRoot => Ok(Some(RPCResponse::BlocksByRoot(Box::new(
            SignedBeaconBlock::Base(SignedBeaconBlockBase::from_ssz_bytes(decoded_buffer)?),
        )))),
        Protocol::Ping => Ok(Some(RPCResponse::Pong(Ping {
            data: u64::from_ssz_bytes(decoded_buffer)?,
        }))),
        Protocol::MetaData => Ok(Some(RPCResponse::MetaData(MetaData::V1(
            MetaDataV1::from_ssz_bytes(decoded_buffer)?,
>>>>>>> 68357f33
        )))),
    }
}

/// Decodes a `Version::V2` `RPCResponse` from the byte stream.
/// `decoded_buffer` should be an ssz-encoded bytestream with
// length = length-prefix received in the beginning of the stream.
///
/// For BlocksByRange/BlocksByRoot reponses, decodes the appropriate response
/// according to the received `ForkName`.
fn handle_v2_response<T: EthSpec>(
    protocol: Protocol,
    decoded_buffer: &[u8],
    fork_name: &mut Option<ForkName>,
) -> Result<Option<RPCResponse<T>>, RPCError> {
    // MetaData does not contain context_bytes
    if let Protocol::MetaData = protocol {
        Ok(Some(RPCResponse::MetaData(MetaData::V2(
<<<<<<< HEAD
            MetaDataV2::from_ssz_bytes(&decoded_buffer)?,
=======
            MetaDataV2::from_ssz_bytes(decoded_buffer)?,
>>>>>>> 68357f33
        ))))
    } else {
        let fork_name = fork_name.take().ok_or_else(|| {
            RPCError::ErrorResponse(
                RPCResponseErrorCode::InvalidRequest,
                format!("No context bytes provided for {} response", protocol),
            )
        })?;
        match protocol {
            Protocol::BlocksByRange => match fork_name {
                ForkName::Altair => Ok(Some(RPCResponse::BlocksByRange(Box::new(
                    SignedBeaconBlock::Altair(SignedBeaconBlockAltair::from_ssz_bytes(
<<<<<<< HEAD
                        &decoded_buffer,
=======
                        decoded_buffer,
>>>>>>> 68357f33
                    )?),
                )))),

                ForkName::Base => Ok(Some(RPCResponse::BlocksByRange(Box::new(
<<<<<<< HEAD
                    SignedBeaconBlock::Base(SignedBeaconBlockBase::from_ssz_bytes(
                        &decoded_buffer,
                    )?),
=======
                    SignedBeaconBlock::Base(SignedBeaconBlockBase::from_ssz_bytes(decoded_buffer)?),
>>>>>>> 68357f33
                )))),
            },
            Protocol::BlocksByRoot => match fork_name {
                ForkName::Altair => Ok(Some(RPCResponse::BlocksByRoot(Box::new(
                    SignedBeaconBlock::Altair(SignedBeaconBlockAltair::from_ssz_bytes(
<<<<<<< HEAD
                        &decoded_buffer,
                    )?),
                )))),
                ForkName::Base => Ok(Some(RPCResponse::BlocksByRoot(Box::new(
                    SignedBeaconBlock::Base(SignedBeaconBlockBase::from_ssz_bytes(
                        &decoded_buffer,
                    )?),
=======
                        decoded_buffer,
                    )?),
                )))),
                ForkName::Base => Ok(Some(RPCResponse::BlocksByRoot(Box::new(
                    SignedBeaconBlock::Base(SignedBeaconBlockBase::from_ssz_bytes(decoded_buffer)?),
>>>>>>> 68357f33
                )))),
            },
            _ => Err(RPCError::ErrorResponse(
                RPCResponseErrorCode::InvalidRequest,
                "Invalid v2 request".to_string(),
            )),
        }
    }
}

/// Takes the context bytes and a fork_context and returns the corresponding fork_name.
fn context_bytes_to_fork_name(
    context_bytes: [u8; 4],
    fork_context: Arc<ForkContext>,
) -> Result<ForkName, RPCError> {
    fork_context
        .from_context_bytes(context_bytes)
        .cloned()
        .ok_or_else(|| {
            RPCError::ErrorResponse(
                RPCResponseErrorCode::InvalidRequest,
                "Context bytes does not correspond to a valid fork".to_string(),
            )
        })
}
#[cfg(test)]
mod tests {

    use super::*;
    use crate::rpc::{protocol::*, MetaData};
    use crate::{
        rpc::{methods::StatusMessage, Ping, RPCResponseErrorCode},
        types::{EnrAttestationBitfield, EnrSyncCommitteeBitfield},
    };
    use std::sync::Arc;
    use types::{
        BeaconBlock, BeaconBlockAltair, BeaconBlockBase, Epoch, ForkContext, Hash256, Signature,
        SignedBeaconBlock, Slot,
    };

    use snap::write::FrameEncoder;
    use ssz::Encode;
    use std::io::Write;

    type Spec = types::MainnetEthSpec;

    fn fork_context() -> ForkContext {
        ForkContext::new::<Spec>(types::Slot::new(0), Hash256::zero(), &Spec::default_spec())
    }

    fn base_block() -> SignedBeaconBlock<Spec> {
        let full_block = BeaconBlock::Base(BeaconBlockBase::<Spec>::full(&Spec::default_spec()));
        SignedBeaconBlock::from_block(full_block, Signature::empty())
    }

    fn altair_block() -> SignedBeaconBlock<Spec> {
        let full_block =
            BeaconBlock::Altair(BeaconBlockAltair::<Spec>::full(&Spec::default_spec()));
        SignedBeaconBlock::from_block(full_block, Signature::empty())
    }

    fn status_message() -> StatusMessage {
        StatusMessage {
            fork_digest: [0; 4],
            finalized_root: Hash256::from_low_u64_be(0),
            finalized_epoch: Epoch::new(1),
            head_root: Hash256::from_low_u64_be(0),
            head_slot: Slot::new(1),
        }
    }

    fn ping_message() -> Ping {
        Ping { data: 1 }
    }

    fn metadata() -> MetaData<Spec> {
        MetaData::V1(MetaDataV1 {
            seq_number: 1,
            attnets: EnrAttestationBitfield::<Spec>::default(),
        })
    }

    fn metadata_v2() -> MetaData<Spec> {
        MetaData::V2(MetaDataV2 {
            seq_number: 1,
            attnets: EnrAttestationBitfield::<Spec>::default(),
            syncnets: EnrSyncCommitteeBitfield::<Spec>::default(),
        })
    }

    /// Encodes the given protocol response as bytes.
    fn encode(
        protocol: Protocol,
        version: Version,
        message: RPCCodedResponse<Spec>,
    ) -> Result<BytesMut, RPCError> {
        let max_packet_size = 1_048_576;
        let snappy_protocol_id = ProtocolId::new(protocol, version, Encoding::SSZSnappy);
        let fork_context = Arc::new(fork_context());

        let mut buf = BytesMut::new();
        let mut snappy_inbound_codec =
            SSZSnappyInboundCodec::<Spec>::new(snappy_protocol_id, max_packet_size, fork_context);

        snappy_inbound_codec.encode(message, &mut buf)?;
        Ok(buf)
    }

    /// Attempts to decode the given protocol bytes as an rpc response
    fn decode(
        protocol: Protocol,
        version: Version,
        message: &mut BytesMut,
    ) -> Result<Option<RPCResponse<Spec>>, RPCError> {
        let max_packet_size = 1_048_576;
        let snappy_protocol_id = ProtocolId::new(protocol, version, Encoding::SSZSnappy);
        let fork_context = Arc::new(fork_context());
        let mut snappy_outbound_codec =
            SSZSnappyOutboundCodec::<Spec>::new(snappy_protocol_id, max_packet_size, fork_context);
        // decode message just as snappy message
        snappy_outbound_codec.decode(message)
    }

    /// Encodes the provided protocol message as bytes and tries to decode the encoding bytes.
    fn encode_then_decode(
        protocol: Protocol,
        version: Version,
        message: RPCCodedResponse<Spec>,
    ) -> Result<Option<RPCResponse<Spec>>, RPCError> {
        let mut encoded = encode(protocol, version.clone(), message)?;
        decode(protocol, version, &mut encoded)
    }

    // Test RPCResponse encoding/decoding for V1 messages
    #[test]
    fn test_encode_then_decode_v1() {
        assert_eq!(
            encode_then_decode(
                Protocol::Status,
                Version::V1,
                RPCCodedResponse::Success(RPCResponse::Status(status_message()))
            ),
            Ok(Some(RPCResponse::Status(status_message())))
        );

        assert_eq!(
            encode_then_decode(
                Protocol::Ping,
                Version::V1,
                RPCCodedResponse::Success(RPCResponse::Pong(ping_message()))
            ),
            Ok(Some(RPCResponse::Pong(ping_message())))
        );

        assert_eq!(
            encode_then_decode(
                Protocol::BlocksByRange,
                Version::V1,
                RPCCodedResponse::Success(RPCResponse::BlocksByRange(Box::new(base_block())))
            ),
            Ok(Some(RPCResponse::BlocksByRange(Box::new(base_block()))))
        );

        assert!(
            matches!(
                encode_then_decode(
                    Protocol::BlocksByRange,
                    Version::V1,
                    RPCCodedResponse::Success(RPCResponse::BlocksByRange(Box::new(altair_block()))),
                )
                .unwrap_err(),
                RPCError::SSZDecodeError(_)
            ),
            "altair block cannot be decoded with blocks by range V1 version"
        );

        assert_eq!(
            encode_then_decode(
                Protocol::BlocksByRoot,
                Version::V1,
                RPCCodedResponse::Success(RPCResponse::BlocksByRoot(Box::new(base_block())))
            ),
            Ok(Some(RPCResponse::BlocksByRoot(Box::new(base_block()))))
        );

        assert!(
            matches!(
                encode_then_decode(
                    Protocol::BlocksByRoot,
                    Version::V1,
                    RPCCodedResponse::Success(RPCResponse::BlocksByRoot(Box::new(altair_block()))),
                )
                .unwrap_err(),
                RPCError::SSZDecodeError(_)
            ),
            "altair block cannot be decoded with blocks by range V1 version"
        );

        assert_eq!(
            encode_then_decode(
                Protocol::MetaData,
                Version::V1,
                RPCCodedResponse::Success(RPCResponse::MetaData(metadata())),
            ),
            Ok(Some(RPCResponse::MetaData(metadata()))),
        );

        assert_eq!(
            encode_then_decode(
                Protocol::MetaData,
                Version::V1,
                RPCCodedResponse::Success(RPCResponse::MetaData(metadata())),
            ),
            Ok(Some(RPCResponse::MetaData(metadata()))),
        );

        // A MetaDataV2 still encodes as a MetaDataV1 since version is Version::V1
        assert_eq!(
            encode_then_decode(
                Protocol::MetaData,
                Version::V1,
                RPCCodedResponse::Success(RPCResponse::MetaData(metadata_v2())),
            ),
            Ok(Some(RPCResponse::MetaData(metadata()))),
        );
    }

    // Test RPCResponse encoding/decoding for V1 messages
    #[test]
    fn test_encode_then_decode_v2() {
        assert!(
            matches!(
                encode_then_decode(
                    Protocol::Status,
                    Version::V2,
                    RPCCodedResponse::Success(RPCResponse::Status(status_message())),
                )
                .unwrap_err(),
                RPCError::ErrorResponse(RPCResponseErrorCode::InvalidRequest, _),
            ),
            "status does not have V2 message"
        );

        assert!(
            matches!(
                encode_then_decode(
                    Protocol::Ping,
                    Version::V2,
                    RPCCodedResponse::Success(RPCResponse::Pong(ping_message())),
                )
                .unwrap_err(),
                RPCError::ErrorResponse(RPCResponseErrorCode::InvalidRequest, _),
            ),
            "ping does not have V2 message"
        );

        assert_eq!(
            encode_then_decode(
                Protocol::BlocksByRange,
                Version::V2,
                RPCCodedResponse::Success(RPCResponse::BlocksByRange(Box::new(base_block())))
            ),
            Ok(Some(RPCResponse::BlocksByRange(Box::new(base_block()))))
        );

        assert_eq!(
            encode_then_decode(
                Protocol::BlocksByRange,
                Version::V2,
                RPCCodedResponse::Success(RPCResponse::BlocksByRange(Box::new(altair_block())))
            ),
            Ok(Some(RPCResponse::BlocksByRange(Box::new(altair_block()))))
        );

        assert_eq!(
            encode_then_decode(
                Protocol::BlocksByRoot,
                Version::V2,
                RPCCodedResponse::Success(RPCResponse::BlocksByRoot(Box::new(base_block())))
            ),
            Ok(Some(RPCResponse::BlocksByRoot(Box::new(base_block()))))
        );

        assert_eq!(
            encode_then_decode(
                Protocol::BlocksByRoot,
                Version::V2,
                RPCCodedResponse::Success(RPCResponse::BlocksByRoot(Box::new(altair_block())))
            ),
            Ok(Some(RPCResponse::BlocksByRoot(Box::new(altair_block()))))
        );

        // A MetaDataV1 still encodes as a MetaDataV2 since version is Version::V2
        assert_eq!(
            encode_then_decode(
                Protocol::MetaData,
                Version::V2,
                RPCCodedResponse::Success(RPCResponse::MetaData(metadata()))
            ),
            Ok(Some(RPCResponse::MetaData(metadata_v2())))
        );

        assert_eq!(
            encode_then_decode(
                Protocol::MetaData,
                Version::V2,
                RPCCodedResponse::Success(RPCResponse::MetaData(metadata_v2()))
            ),
            Ok(Some(RPCResponse::MetaData(metadata_v2())))
        );
    }

    // Test RPCResponse encoding/decoding for V2 messages
    #[test]
    fn test_context_bytes_v2() {
        let fork_context = fork_context();

        // Removing context bytes for v2 messages should error
        let mut encoded_bytes = encode(
            Protocol::BlocksByRange,
            Version::V2,
            RPCCodedResponse::Success(RPCResponse::BlocksByRange(Box::new(base_block()))),
        )
        .unwrap();

        let _ = encoded_bytes.split_to(4);

        assert!(matches!(
            decode(Protocol::BlocksByRange, Version::V2, &mut encoded_bytes).unwrap_err(),
            RPCError::ErrorResponse(RPCResponseErrorCode::InvalidRequest, _),
        ));

        let mut encoded_bytes = encode(
            Protocol::BlocksByRoot,
            Version::V2,
            RPCCodedResponse::Success(RPCResponse::BlocksByRoot(Box::new(base_block()))),
        )
        .unwrap();

        let _ = encoded_bytes.split_to(4);

        assert!(matches!(
            decode(Protocol::BlocksByRange, Version::V2, &mut encoded_bytes).unwrap_err(),
            RPCError::ErrorResponse(RPCResponseErrorCode::InvalidRequest, _),
        ));

        // Trying to decode a base block with altair context bytes should give ssz decoding error
        let mut encoded_bytes = encode(
            Protocol::BlocksByRange,
            Version::V2,
            RPCCodedResponse::Success(RPCResponse::BlocksByRange(Box::new(base_block()))),
        )
        .unwrap();

        let mut wrong_fork_bytes = BytesMut::new();
        wrong_fork_bytes
            .extend_from_slice(&fork_context.to_context_bytes(ForkName::Altair).unwrap());
        wrong_fork_bytes.extend_from_slice(&encoded_bytes.split_off(4));

        assert!(matches!(
            decode(Protocol::BlocksByRange, Version::V2, &mut wrong_fork_bytes).unwrap_err(),
            RPCError::SSZDecodeError(_),
        ));

        // Trying to decode an altair block with base context bytes should give ssz decoding error
        let mut encoded_bytes = encode(
            Protocol::BlocksByRoot,
            Version::V2,
            RPCCodedResponse::Success(RPCResponse::BlocksByRoot(Box::new(altair_block()))),
        )
        .unwrap();

        let mut wrong_fork_bytes = BytesMut::new();
        wrong_fork_bytes.extend_from_slice(&fork_context.to_context_bytes(ForkName::Base).unwrap());
        wrong_fork_bytes.extend_from_slice(&encoded_bytes.split_off(4));

        assert!(matches!(
            decode(Protocol::BlocksByRange, Version::V2, &mut wrong_fork_bytes).unwrap_err(),
            RPCError::SSZDecodeError(_),
        ));

        // Adding context bytes to Protocols that don't require it should return an error
        let mut encoded_bytes = BytesMut::new();
        encoded_bytes.extend_from_slice(&fork_context.to_context_bytes(ForkName::Altair).unwrap());
        encoded_bytes.extend_from_slice(
            &encode(
                Protocol::MetaData,
                Version::V2,
                RPCCodedResponse::Success(RPCResponse::MetaData(metadata())),
            )
            .unwrap(),
        );

        assert!(decode(Protocol::MetaData, Version::V2, &mut encoded_bytes).is_err());

        // Sending context bytes which do not correspond to any fork should return an error
        let mut encoded_bytes = encode(
            Protocol::BlocksByRoot,
            Version::V2,
            RPCCodedResponse::Success(RPCResponse::BlocksByRoot(Box::new(base_block()))),
        )
        .unwrap();

        let mut wrong_fork_bytes = BytesMut::new();
        wrong_fork_bytes.extend_from_slice(&[42, 42, 42, 42]);
        wrong_fork_bytes.extend_from_slice(&encoded_bytes.split_off(4));

        assert!(matches!(
            decode(Protocol::BlocksByRange, Version::V2, &mut wrong_fork_bytes).unwrap_err(),
            RPCError::ErrorResponse(RPCResponseErrorCode::InvalidRequest, _),
        ));

        // Sending bytes less than context bytes length should wait for more bytes by returning `Ok(None)`
        let mut encoded_bytes = encode(
            Protocol::BlocksByRoot,
            Version::V2,
            RPCCodedResponse::Success(RPCResponse::BlocksByRoot(Box::new(base_block()))),
        )
        .unwrap();

        let mut part = encoded_bytes.split_to(3);

        assert_eq!(
            decode(Protocol::BlocksByRange, Version::V2, &mut part),
            Ok(None)
        )
    }

    /// Test a malicious snappy encoding for a V1 `Status` message where the attacker
    /// sends a valid message filled with a stream of useless padding before the actual message.
    #[test]
    fn test_decode_malicious_v1_message() {
        // 10 byte snappy stream identifier
        let stream_identifier: &'static [u8] = b"\xFF\x06\x00\x00sNaPpY";

        assert_eq!(stream_identifier.len(), 10);

        // byte 0(0xFE) is padding chunk type identifier for snappy messages
        // byte 1,2,3 are chunk length (little endian)
        let malicious_padding: &'static [u8] = b"\xFE\x00\x00\x00";

        // Status message is 84 bytes uncompressed. `max_compressed_len` is 32 + 84 + 84/6 = 130.
        let status_message_bytes = StatusMessage {
            fork_digest: [0; 4],
            finalized_root: Hash256::from_low_u64_be(0),
            finalized_epoch: Epoch::new(1),
            head_root: Hash256::from_low_u64_be(0),
            head_slot: Slot::new(1),
        }
        .as_ssz_bytes();

        assert_eq!(status_message_bytes.len(), 84);
        assert_eq!(snap::raw::max_compress_len(status_message_bytes.len()), 130);

        let mut uvi_codec: Uvi<usize> = Uvi::default();
        let mut dst = BytesMut::with_capacity(1024);

        // Insert length-prefix
        uvi_codec
            .encode(status_message_bytes.len(), &mut dst)
            .unwrap();

        // Insert snappy stream identifier
        dst.extend_from_slice(stream_identifier);

        // Insert malicious padding of 80 bytes.
        for _ in 0..20 {
            dst.extend_from_slice(malicious_padding);
        }

        // Insert payload (42 bytes compressed)
        let mut writer = FrameEncoder::new(Vec::new());
        writer.write_all(&status_message_bytes).unwrap();
        writer.flush().unwrap();
        assert_eq!(writer.get_ref().len(), 42);
        dst.extend_from_slice(writer.get_ref());

        // 10 (for stream identifier) + 80 + 42 = 132 > `max_compressed_len`. Hence, decoding should fail with `InvalidData`.
        assert_eq!(
            decode(Protocol::Status, Version::V1, &mut dst).unwrap_err(),
            RPCError::InvalidData
        );
    }

    /// Test a malicious snappy encoding for a V2 `BlocksByRange` message where the attacker
    /// sends a valid message filled with a stream of useless padding before the actual message.
    #[test]
    fn test_decode_malicious_v2_message() {
        let fork_context = Arc::new(fork_context());

        // 10 byte snappy stream identifier
        let stream_identifier: &'static [u8] = b"\xFF\x06\x00\x00sNaPpY";

        assert_eq!(stream_identifier.len(), 10);

        // byte 0(0xFE) is padding chunk type identifier for snappy messages
        // byte 1,2,3 are chunk length (little endian)
        let malicious_padding: &'static [u8] = b"\xFE\x00\x00\x00";

        // Full altair block is 157916 bytes uncompressed. `max_compressed_len` is 32 + 157916 + 157916/6 = 184267.
        let block_message_bytes = altair_block().as_ssz_bytes();

        assert_eq!(block_message_bytes.len(), 157916);
        assert_eq!(
            snap::raw::max_compress_len(block_message_bytes.len()),
            184267
        );

        let mut uvi_codec: Uvi<usize> = Uvi::default();
        let mut dst = BytesMut::with_capacity(1024);

        // Insert context bytes
        dst.extend_from_slice(&fork_context.to_context_bytes(ForkName::Altair).unwrap());

        // Insert length-prefix
        uvi_codec
            .encode(block_message_bytes.len(), &mut dst)
            .unwrap();

        // Insert snappy stream identifier
        dst.extend_from_slice(stream_identifier);

        // Insert malicious padding of 176156 bytes.
        for _ in 0..44039 {
            dst.extend_from_slice(malicious_padding);
        }

        // Insert payload (8103 bytes compressed)
        let mut writer = FrameEncoder::new(Vec::new());
        writer.write_all(&block_message_bytes).unwrap();
        writer.flush().unwrap();
        assert_eq!(writer.get_ref().len(), 8103);
        dst.extend_from_slice(writer.get_ref());

        // 10 (for stream identifier) + 176156 + 8103 = 184269 > `max_compressed_len`. Hence, decoding should fail with `InvalidData`.
        assert_eq!(
            decode(Protocol::BlocksByRange, Version::V2, &mut dst).unwrap_err(),
            RPCError::InvalidData
        );
    }
}<|MERGE_RESOLUTION|>--- conflicted
+++ resolved
@@ -261,11 +261,7 @@
             if src.len() >= 4 {
                 let context_bytes = src.split_to(4);
                 let mut result = [0; 4];
-<<<<<<< HEAD
-                result.copy_from_slice(&context_bytes.as_ref());
-=======
                 result.copy_from_slice(context_bytes.as_ref());
->>>>>>> 68357f33
                 self.fork_name = Some(context_bytes_to_fork_name(
                     result,
                     self.fork_context.clone(),
@@ -442,21 +438,6 @@
 ) -> Result<Option<InboundRequest<T>>, RPCError> {
     match protocol {
         Protocol::Status => Ok(Some(InboundRequest::Status(StatusMessage::from_ssz_bytes(
-<<<<<<< HEAD
-            &decoded_buffer,
-        )?))),
-        Protocol::Goodbye => Ok(Some(InboundRequest::Goodbye(
-            GoodbyeReason::from_ssz_bytes(&decoded_buffer)?,
-        ))),
-        Protocol::BlocksByRange => Ok(Some(InboundRequest::BlocksByRange(
-            BlocksByRangeRequest::from_ssz_bytes(&decoded_buffer)?,
-        ))),
-        Protocol::BlocksByRoot => Ok(Some(InboundRequest::BlocksByRoot(BlocksByRootRequest {
-            block_roots: VariableList::from_ssz_bytes(&decoded_buffer)?,
-        }))),
-        Protocol::Ping => Ok(Some(InboundRequest::Ping(Ping {
-            data: u64::from_ssz_bytes(&decoded_buffer)?,
-=======
             decoded_buffer,
         )?))),
         Protocol::Goodbye => Ok(Some(InboundRequest::Goodbye(
@@ -470,7 +451,6 @@
         }))),
         Protocol::Ping => Ok(Some(InboundRequest::Ping(Ping {
             data: u64::from_ssz_bytes(decoded_buffer)?,
->>>>>>> 68357f33
         }))),
 
         // MetaData requests return early from InboundUpgrade and do not reach the decoder.
@@ -494,17 +474,10 @@
 ) -> Result<Option<InboundRequest<T>>, RPCError> {
     match protocol {
         Protocol::BlocksByRange => Ok(Some(InboundRequest::BlocksByRange(
-<<<<<<< HEAD
-            BlocksByRangeRequest::from_ssz_bytes(&decoded_buffer)?,
-        ))),
-        Protocol::BlocksByRoot => Ok(Some(InboundRequest::BlocksByRoot(BlocksByRootRequest {
-            block_roots: VariableList::from_ssz_bytes(&decoded_buffer)?,
-=======
             BlocksByRangeRequest::from_ssz_bytes(decoded_buffer)?,
         ))),
         Protocol::BlocksByRoot => Ok(Some(InboundRequest::BlocksByRoot(BlocksByRootRequest {
             block_roots: VariableList::from_ssz_bytes(decoded_buffer)?,
->>>>>>> 68357f33
         }))),
         // MetaData requests return early from InboundUpgrade and do not reach the decoder.
         // Handle this case just for completeness.
@@ -531,27 +504,11 @@
 ) -> Result<Option<RPCResponse<T>>, RPCError> {
     match protocol {
         Protocol::Status => Ok(Some(RPCResponse::Status(StatusMessage::from_ssz_bytes(
-<<<<<<< HEAD
-            &decoded_buffer,
-=======
             decoded_buffer,
->>>>>>> 68357f33
         )?))),
         // This case should be unreachable as `Goodbye` has no response.
         Protocol::Goodbye => Err(RPCError::InvalidData),
         Protocol::BlocksByRange => Ok(Some(RPCResponse::BlocksByRange(Box::new(
-<<<<<<< HEAD
-            SignedBeaconBlock::Base(SignedBeaconBlockBase::from_ssz_bytes(&decoded_buffer)?),
-        )))),
-        Protocol::BlocksByRoot => Ok(Some(RPCResponse::BlocksByRoot(Box::new(
-            SignedBeaconBlock::Base(SignedBeaconBlockBase::from_ssz_bytes(&decoded_buffer)?),
-        )))),
-        Protocol::Ping => Ok(Some(RPCResponse::Pong(Ping {
-            data: u64::from_ssz_bytes(&decoded_buffer)?,
-        }))),
-        Protocol::MetaData => Ok(Some(RPCResponse::MetaData(MetaData::V1(
-            MetaDataV1::from_ssz_bytes(&decoded_buffer)?,
-=======
             SignedBeaconBlock::Base(SignedBeaconBlockBase::from_ssz_bytes(decoded_buffer)?),
         )))),
         Protocol::BlocksByRoot => Ok(Some(RPCResponse::BlocksByRoot(Box::new(
@@ -562,7 +519,6 @@
         }))),
         Protocol::MetaData => Ok(Some(RPCResponse::MetaData(MetaData::V1(
             MetaDataV1::from_ssz_bytes(decoded_buffer)?,
->>>>>>> 68357f33
         )))),
     }
 }
@@ -581,11 +537,7 @@
     // MetaData does not contain context_bytes
     if let Protocol::MetaData = protocol {
         Ok(Some(RPCResponse::MetaData(MetaData::V2(
-<<<<<<< HEAD
-            MetaDataV2::from_ssz_bytes(&decoded_buffer)?,
-=======
             MetaDataV2::from_ssz_bytes(decoded_buffer)?,
->>>>>>> 68357f33
         ))))
     } else {
         let fork_name = fork_name.take().ok_or_else(|| {
@@ -598,42 +550,22 @@
             Protocol::BlocksByRange => match fork_name {
                 ForkName::Altair => Ok(Some(RPCResponse::BlocksByRange(Box::new(
                     SignedBeaconBlock::Altair(SignedBeaconBlockAltair::from_ssz_bytes(
-<<<<<<< HEAD
-                        &decoded_buffer,
-=======
                         decoded_buffer,
->>>>>>> 68357f33
                     )?),
                 )))),
 
                 ForkName::Base => Ok(Some(RPCResponse::BlocksByRange(Box::new(
-<<<<<<< HEAD
-                    SignedBeaconBlock::Base(SignedBeaconBlockBase::from_ssz_bytes(
-                        &decoded_buffer,
-                    )?),
-=======
                     SignedBeaconBlock::Base(SignedBeaconBlockBase::from_ssz_bytes(decoded_buffer)?),
->>>>>>> 68357f33
                 )))),
             },
             Protocol::BlocksByRoot => match fork_name {
                 ForkName::Altair => Ok(Some(RPCResponse::BlocksByRoot(Box::new(
                     SignedBeaconBlock::Altair(SignedBeaconBlockAltair::from_ssz_bytes(
-<<<<<<< HEAD
-                        &decoded_buffer,
-                    )?),
-                )))),
-                ForkName::Base => Ok(Some(RPCResponse::BlocksByRoot(Box::new(
-                    SignedBeaconBlock::Base(SignedBeaconBlockBase::from_ssz_bytes(
-                        &decoded_buffer,
-                    )?),
-=======
                         decoded_buffer,
                     )?),
                 )))),
                 ForkName::Base => Ok(Some(RPCResponse::BlocksByRoot(Box::new(
                     SignedBeaconBlock::Base(SignedBeaconBlockBase::from_ssz_bytes(decoded_buffer)?),
->>>>>>> 68357f33
                 )))),
             },
             _ => Err(RPCError::ErrorResponse(
