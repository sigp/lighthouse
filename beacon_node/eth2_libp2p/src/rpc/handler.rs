--- conflicted
+++ resolved
@@ -1,17 +1,9 @@
 #![allow(clippy::type_complexity)]
 #![allow(clippy::cognitive_complexity)]
 
-<<<<<<< HEAD
-use super::protocol::{Protocol, RPCError, RPCProtocol, RpcRequestContainer};
-use super::{
-    methods::{RPCCodedResponse, RPCResponseErrorCode, RequestId, ResponseTermination},
-    RPCRequest,
-};
-=======
 use super::methods::{RPCCodedResponse, RPCResponseErrorCode, RequestId, ResponseTermination};
 use super::outbound::OutboundRequestContainer;
 use super::protocol::{Protocol, RPCError, RPCProtocol};
->>>>>>> 88e02277
 use super::{RPCReceived, RPCSend};
 use crate::rpc::outbound::{OutboundFramed, OutboundRequest};
 use crate::rpc::protocol::InboundFramed;
@@ -319,13 +311,8 @@
     type OutEvent = HandlerEvent<TSpec>;
     type Error = RPCError;
     type InboundProtocol = RPCProtocol<TSpec>;
-<<<<<<< HEAD
-    type OutboundProtocol = RpcRequestContainer<TSpec>;
-    type OutboundOpenInfo = (RequestId, RPCRequest<TSpec>); // Keep track of the id and the request
-=======
     type OutboundProtocol = OutboundRequestContainer<TSpec>;
     type OutboundOpenInfo = (RequestId, OutboundRequest<TSpec>); // Keep track of the id and the request
->>>>>>> 88e02277
     type InboundOpenInfo = ();
 
     fn listen_protocol(&self) -> SubstreamProtocol<Self::InboundProtocol, ()> {
@@ -882,11 +869,7 @@
             self.dial_queue.shrink_to_fit();
             return Poll::Ready(ProtocolsHandlerEvent::OutboundSubstreamRequest {
                 protocol: SubstreamProtocol::new(
-<<<<<<< HEAD
-                    RpcRequestContainer {
-=======
                     OutboundRequestContainer {
->>>>>>> 88e02277
                         req: req.clone(),
                         fork_context: self.fork_context.clone(),
                     },
