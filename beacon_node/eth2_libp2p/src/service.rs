--- conflicted
+++ resolved
@@ -268,18 +268,9 @@
         Ok((Arc::new(network_globals), service))
     }
 
-<<<<<<< HEAD
-    /// Report a peer's action.
-    pub fn report_peer(&mut self, peer_id: &PeerId, action: PeerAction, source: ReportSource) {
-        self.swarm
-            .behaviour_mut()
-            .peer_manager_mut()
-            .report_peer(peer_id, action, source, None);
-=======
     /// Get access to the underlying behaviour.
     pub fn b(&self) -> &Behaviour<TSpec> {
         self.swarm.behaviour()
->>>>>>> 9e1fd9a0
     }
 
     /// Get mutable access to the underlying behaviour.
