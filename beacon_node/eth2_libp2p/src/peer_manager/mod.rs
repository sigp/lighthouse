--- conflicted
+++ resolved
@@ -31,16 +31,9 @@
 
 pub use libp2p::core::{identity::Keypair, Multiaddr};
 
-<<<<<<< HEAD
-=======
-pub mod client;
-pub mod config;
-mod peer_info;
-mod peer_sync_status;
-
->>>>>>> 9e1fd9a0
 #[allow(clippy::mutable_key_type)] // PeerId in hashmaps are no longer permitted by clippy
 pub mod peerdb;
+pub use peerdb::PeerDB;
 
 pub use peerdb::peer_info::{
     ConnectionDirection, PeerConnectionStatus, PeerConnectionStatus::*, PeerInfo,
@@ -49,36 +42,8 @@
 pub use peerdb::sync_status::{SyncInfo, SyncStatus};
 use std::collections::{hash_map::Entry, HashMap};
 use std::net::IpAddr;
-
-<<<<<<< HEAD
-/// The time in seconds between re-status's peers.
-const STATUS_INTERVAL: u64 = 300;
-/// The time in seconds between PING events. We do not send a ping if the other peer has PING'd us
-/// within this time frame (Seconds)
-/// This is asymmetric to avoid simultaneous pings.
-/// The interval for outbound connections.
-const PING_INTERVAL_OUTBOUND: u64 = 15;
-/// The interval for inbound connections.
-const PING_INTERVAL_INBOUND: u64 = 20;
-
-/// The heartbeat performs regular updates such as updating reputations and performing discovery
-/// requests. This defines the interval in seconds.
-const HEARTBEAT_INTERVAL: u64 = 30;
-
-/// A fraction of `PeerManager::target_peers` that we allow to connect to us in excess of
-/// `PeerManager::target_peers`. For clarity, if `PeerManager::target_peers` is 50 and
-/// PEER_EXCESS_FACTOR = 0.1 we allow 10% more nodes, i.e 55.
-pub const PEER_EXCESS_FACTOR: f32 = 0.1;
-/// A fraction of `PeerManager::target_peers` that need to be outbound-only connections.
-pub const MIN_OUTBOUND_ONLY_FACTOR: f32 = 0.3;
-/// The fraction of extra peers beyond the PEER_EXCESS_FACTOR that we allow us to dial for when
-/// requiring subnet peers. More specifically, if our target peer limit is 50, and our excess peer
-/// limit is 55, and we are at 55 peers, the following parameter provisions a few more slots of
-/// dialing priority peers we need for validator duties.
-pub const PRIORITY_PEER_EXCESS: f32 = 0.05;
-
-=======
->>>>>>> 9e1fd9a0
+pub mod config;
+
 /// The main struct that handles peer's reputation and connection status.
 pub struct PeerManager<TSpec: EthSpec> {
     peer_db: Owner<PeerDB<TSpec>>,
@@ -181,13 +146,8 @@
     ///
     /// This will send a goodbye and disconnect the peer if it is connected or dialing.
     pub fn goodbye_peer(&mut self, peer_id: &PeerId, reason: GoodbyeReason, source: ReportSource) {
-<<<<<<< HEAD
-        // Update the sync status if required
-        if let Some(info) = self.network_globals.peers.write().peer_info_mut(peer_id) {
-=======
         // get the peer info
         if let Some(info) = self.peer_db.write().peer_info_mut(peer_id) {
->>>>>>> 9e1fd9a0
             debug!(self.log, "Sending goodbye to peer"; "peer_id" => %peer_id, "reason" => %reason, "score" => %info.score());
             if matches!(reason, GoodbyeReason::IrrelevantNetwork) {
                 info.update_sync_status(SyncStatus::IrrelevantPeer);
@@ -200,7 +160,6 @@
     /// Reports a peer for some action.
     ///
     /// If the peer doesn't exist, log a warning and insert defaults.
-<<<<<<< HEAD
     pub fn report_peer(
         &mut self,
         peer_id: &PeerId,
@@ -208,29 +167,9 @@
         source: ReportSource,
         reason: Option<GoodbyeReason>,
     ) {
-        let action = self
-            .network_globals
-            .peers
-            .write()
-            .report_peer(peer_id, action, source);
+        let action = self.peer_db.write().report_peer(peer_id, action, source);
         self.handle_score_action(peer_id, action, reason);
     }
-=======
-    pub fn report_peer(&mut self, peer_id: &PeerId, action: PeerAction, source: ReportSource) {
-        // Helper function to avoid any potential deadlocks.
-        let mut to_ban_peers = Vec::with_capacity(1);
-        let mut to_unban_peers = Vec::with_capacity(1);
-
-        {
-            let mut peer_db = self.peer_db.write();
-            if let Some(info) = peer_db.peer_info_mut(peer_id) {
-                let previous_state = info.score_state();
-                info.apply_peer_action_to_score(action);
-                metrics::inc_counter_vec(
-                    &metrics::PEER_ACTION_EVENTS_PER_CLIENT,
-                    &[info.client.kind.as_ref(), action.as_ref(), source.into()],
-                );
->>>>>>> 9e1fd9a0
 
     /// Upon adjusting a Peer's score, there are times the peer manager must pass messages up to
     /// libp2p. This function handles the conditional logic associated with each score update
@@ -359,30 +298,6 @@
         self.status_peers.insert(*peer_id);
     }
 
-<<<<<<< HEAD
-=======
-    /// Adds a gossipsub subscription to a peer in the peerdb.
-    pub fn add_subscription(&self, peer_id: &PeerId, subnet: Subnet) {
-        if let Some(info) = self.peer_db.write().peer_info_mut(peer_id) {
-            info.subnets.insert(subnet);
-        }
-    }
-
-    /// Removes a gossipsub subscription to a peer in the peerdb.
-    pub fn remove_subscription(&self, peer_id: &PeerId, subnet: Subnet) {
-        if let Some(info) = self.peer_db.write().peer_info_mut(peer_id) {
-            info.subnets.remove(&subnet);
-        }
-    }
-
-    /// Removes all gossipsub subscriptions to a peer in the peerdb.
-    pub fn remove_all_subscriptions(&self, peer_id: &PeerId) {
-        if let Some(info) = self.peer_db.write().peer_info_mut(peer_id) {
-            info.subnets = Default::default();
-        }
-    }
-
->>>>>>> 9e1fd9a0
     /// Insert the sync subnet into list of long lived sync committee subnets that we need to
     /// maintain adequate number of peers for.
     pub fn add_sync_subnet(&mut self, subnet_id: SyncSubnetId, min_ttl: Instant) {
@@ -505,20 +420,8 @@
     ) {
         if num_established == 0 {
             // There are no more connections
-<<<<<<< HEAD
-            if self
-                .network_globals
-                .peers
-                .read()
-                .is_connected_or_disconnecting(&peer_id)
-            {
-=======
-
-            // Remove all subnet subscriptions from the peer_db
-            self.remove_all_subscriptions(&peer_id);
 
             if self.peer_db.read().is_connected_or_disconnecting(&peer_id) {
->>>>>>> 9e1fd9a0
                 // We are disconnecting the peer or the peer has already been connected.
                 // Both these cases, the peer has been previously registered by the peer manager and
                 // potentially the application layer.
@@ -586,21 +489,11 @@
 
     /// Updates `PeerInfo` with `identify` information.
     pub fn identify(&mut self, peer_id: &PeerId, info: &IdentifyInfo) {
-<<<<<<< HEAD
-        if let Some(peer_info) = self.network_globals.peers.write().peer_info_mut(peer_id) {
+        if let Some(peer_info) = self.peer_db.write().peer_info_mut(peer_id) {
             let previous_kind = peer_info.client().kind.clone();
             let previous_listening_addresses =
                 peer_info.set_listening_addresses(info.listen_addrs.clone());
             peer_info.set_client(peerdb::client::Client::from_identify_info(info));
-=======
-        if let Some(peer_info) = self.peer_db.write().peer_info_mut(peer_id) {
-            let previous_kind = peer_info.client.kind.clone();
-            let previous_listening_addresses = std::mem::replace(
-                &mut peer_info.listening_addresses,
-                info.listen_addrs.clone(),
-            );
-            peer_info.client = client::Client::from_identify_info(info);
->>>>>>> 9e1fd9a0
 
             if previous_kind != peer_info.client().kind
                 || *peer_info.listening_addresses() != previous_listening_addresses
@@ -801,13 +694,8 @@
 
     /// Received a metadata response from a peer.
     pub fn meta_data_response(&mut self, peer_id: &PeerId, meta_data: MetaData<TSpec>) {
-<<<<<<< HEAD
-        if let Some(peer_info) = self.network_globals.peers.write().peer_info_mut(peer_id) {
+        if let Some(peer_info) = self.peer_db.write().peer_info_mut(peer_id) {
             if let Some(known_meta_data) = &peer_info.meta_data() {
-=======
-        if let Some(peer_info) = self.peer_db.write().peer_info_mut(peer_id) {
-            if let Some(known_meta_data) = &peer_info.meta_data {
->>>>>>> 9e1fd9a0
                 if *known_meta_data.seq_number() < *meta_data.seq_number() {
                     debug!(self.log, "Updating peer's metadata";
                         "peer_id" => %peer_id, "known_seq_no" => known_meta_data.seq_number(), "new_seq_no" => meta_data.seq_number());
@@ -831,63 +719,10 @@
 
     /// Updates the gossipsub scores for all known peers in gossipsub.
     pub(crate) fn update_gossipsub_scores(&mut self, gossipsub: &Gossipsub) {
-<<<<<<< HEAD
         let actions = self
-            .network_globals
-            .peers
+            .peer_db
             .write()
             .update_gossipsub_scores(self.target_peers, gossipsub);
-=======
-        let mut to_ban_peers = Vec::new();
-        let mut to_unban_peers = Vec::new();
-
-        {
-            // collect peers with scores
-            let mut guard = self.peer_db.write();
-            let mut peers: Vec<_> = guard
-                .peers_mut()
-                .filter_map(|(peer_id, info)| {
-                    gossipsub
-                        .peer_score(peer_id)
-                        .map(|score| (peer_id, info, score))
-                })
-                .collect();
-
-            // sort descending by score
-            peers.sort_unstable_by(|(.., s1), (.., s2)| {
-                s2.partial_cmp(s1).unwrap_or(Ordering::Equal)
-            });
-
-            let mut to_ignore_negative_peers = (self.target_peers as f32
-                * config::ALLOWED_NEGATIVE_GOSSIPSUB_FACTOR)
-                .ceil() as usize;
-
-            for (peer_id, info, score) in peers {
-                let previous_state = info.score_state();
-                info.update_gossipsub_score(
-                    score,
-                    if score < 0.0 && to_ignore_negative_peers > 0 {
-                        to_ignore_negative_peers -= 1;
-                        // We ignore the negative score for the best negative peers so that their
-                        // gossipsub score can recover without getting disconnected.
-                        true
-                    } else {
-                        false
-                    },
-                );
-
-                Self::handle_score_transitions(
-                    previous_state,
-                    peer_id,
-                    info,
-                    &mut to_ban_peers,
-                    &mut to_unban_peers,
-                    &mut self.events,
-                    &self.log,
-                );
-            }
-        } // end write lock
->>>>>>> 9e1fd9a0
 
         for (peer_id, score_action) in actions {
             self.handle_score_action(&peer_id, score_action, None);
@@ -926,17 +761,9 @@
     ///
     /// This is also called when dialing a peer fails.
     fn inject_disconnect(&mut self, peer_id: &PeerId) {
-<<<<<<< HEAD
-        let ban_operation = self
-            .network_globals
-            .peers
-            .write()
-            .inject_disconnect(peer_id);
+        let ban_operation = self.peer_db.write().inject_disconnect(peer_id);
 
         if let Some(ban_operation) = ban_operation {
-=======
-        if self.peer_db.write().inject_disconnect(peer_id) {
->>>>>>> 9e1fd9a0
             // The peer was awaiting a ban, continue to ban the peer.
             self.handle_ban_operation(peer_id, ban_operation, None);
         }
@@ -1011,169 +838,11 @@
         true
     }
 
-<<<<<<< HEAD
-=======
-    /// This handles score transitions between states. It transitions peers states from
-    /// disconnected/banned/connected.
-    fn handle_score_transitions(
-        previous_state: ScoreState,
-        peer_id: &PeerId,
-        info: &mut PeerInfo<TSpec>,
-        to_ban_peers: &mut Vec<PeerId>,
-        to_unban_peers: &mut Vec<PeerId>,
-        events: &mut SmallVec<[PeerManagerEvent; 16]>,
-        log: &slog::Logger,
-    ) {
-        match (info.score_state(), previous_state) {
-            (ScoreState::Banned, ScoreState::Healthy | ScoreState::Disconnected) => {
-                debug!(log, "Peer has been banned"; "peer_id" => %peer_id, "score" => %info.score());
-                to_ban_peers.push(*peer_id);
-            }
-            (ScoreState::Disconnected, ScoreState::Banned | ScoreState::Healthy) => {
-                debug!(log, "Peer transitioned to disconnect state"; "peer_id" => %peer_id, "score" => %info.score(), "past_state" => %previous_state);
-                // disconnect the peer if it's currently connected or dialing
-                if info.is_connected_or_dialing() {
-                    // Change the state to inform that we are disconnecting the peer.
-                    info.disconnecting(false);
-                    events.push(PeerManagerEvent::DisconnectPeer(
-                        *peer_id,
-                        GoodbyeReason::BadScore,
-                    ));
-                } else if previous_state == ScoreState::Banned {
-                    to_unban_peers.push(*peer_id);
-                }
-            }
-            (ScoreState::Healthy, ScoreState::Disconnected) => {
-                debug!(log, "Peer transitioned to healthy state"; "peer_id" => %peer_id, "score" => %info.score(), "past_state" => %previous_state);
-            }
-            (ScoreState::Healthy, ScoreState::Banned) => {
-                debug!(log, "Peer transitioned to healthy state"; "peer_id" => %peer_id, "score" => %info.score(), "past_state" => %previous_state);
-                // unban the peer if it was previously banned.
-                to_unban_peers.push(*peer_id);
-            }
-            // Explicitly ignore states that haven't transitioned.
-            (ScoreState::Healthy, ScoreState::Healthy) => {}
-            (ScoreState::Disconnected, ScoreState::Disconnected) => {}
-            (ScoreState::Banned, ScoreState::Banned) => {}
-        }
-    }
-
-    /// Updates the state of banned peers.
-    fn ban_and_unban_peers(&mut self, to_ban_peers: Vec<PeerId>, to_unban_peers: Vec<PeerId>) {
-        // process banning peers
-        for peer_id in to_ban_peers {
-            self.ban_peer(&peer_id, GoodbyeReason::BadScore);
-        }
-        // process unbanning peers
-        for peer_id in to_unban_peers {
-            if let Err(e) = self.unban_peer(&peer_id) {
-                error!(self.log, "{}", e; "peer_id" => %peer_id);
-            }
-        }
-    }
-
-    /// Updates the scores of known peers according to their connection
-    /// status and the time that has passed.
-    /// NOTE: This is experimental and will likely be adjusted
-    fn update_peer_scores(&mut self) {
-        /* Check how long have peers been in this state and update their reputations if needed */
-        let mut to_ban_peers = Vec::new();
-        let mut to_unban_peers = Vec::new();
-
-        for (peer_id, info) in self.peer_db.write().peers_mut() {
-            let previous_state = info.score_state();
-            // Update scores
-            info.score_update();
-
-            Self::handle_score_transitions(
-                previous_state,
-                peer_id,
-                info,
-                &mut to_ban_peers,
-                &mut to_unban_peers,
-                &mut self.events,
-                &self.log,
-            );
-        }
-        self.ban_and_unban_peers(to_ban_peers, to_unban_peers);
-    }
-
-    /// Bans a peer.
-    ///
-    /// Records updates the peers connection status and updates the peer db as well as blocks the
-    /// peer from participating in discovery and removes them from the routing table.
-    fn ban_peer(&mut self, peer_id: &PeerId, reason: GoodbyeReason) {
-        // NOTE: When we ban a peer, its IP address can be banned. We do not recursively search
-        // through all our connected peers banning all other peers that are using this IP address.
-        // If these peers are behaving fine, we permit their current connections. However, if any new
-        // nodes or current nodes try to reconnect on a banned IP, they will be instantly banned
-        // and disconnected.
-
-        let mut peer_db = self.peer_db.write();
-
-        match peer_db.disconnect_and_ban(peer_id) {
-            BanOperation::DisconnectThePeer => {
-                // The peer was currently connected, so we start a disconnection.
-                // Once the peer has disconnected, this function will be called to again to ban
-                // at the swarm level.
-                self.events
-                    .push(PeerManagerEvent::DisconnectPeer(*peer_id, reason));
-            }
-            BanOperation::PeerDisconnecting => {
-                // The peer is currently being disconnected and will be banned once the
-                // disconnection completes.
-            }
-            BanOperation::ReadyToBan => {
-                // The peer is not currently connected, we can safely ban it at the swarm
-                // level.
-                let banned_ip_addresses = peer_db
-                    .peer_info(peer_id)
-                    .map(|info| {
-                        info.seen_addresses()
-                            .filter(|ip| peer_db.is_ip_banned(ip))
-                            .collect::<Vec<_>>()
-                    })
-                    .unwrap_or_default();
-
-                // Inform the Swarm to ban the peer
-                self.events
-                    .push(PeerManagerEvent::Banned(*peer_id, banned_ip_addresses));
-            }
-        }
-    }
-
-    /// Unbans a peer.
-    ///
-    /// Updates the peer's connection status and updates the peer db as well as removes
-    /// previous bans from discovery.
-    fn unban_peer(&mut self, peer_id: &PeerId) -> Result<(), &'static str> {
-        let mut peer_db = self.peer_db.write();
-        peer_db.unban(peer_id)?;
-
-        let seen_ip_addresses = peer_db
-            .peer_info(peer_id)
-            .map(|info| info.seen_addresses().collect::<Vec<_>>())
-            .unwrap_or_default();
-
-        // Inform the Swarm to unban the peer
-        self.events
-            .push(PeerManagerEvent::UnBanned(*peer_id, seen_ip_addresses));
-        Ok(())
-    }
-
->>>>>>> 9e1fd9a0
     // Gracefully disconnects a peer without banning them.
     fn disconnect_peer(&mut self, peer_id: PeerId, reason: GoodbyeReason) {
         self.events
             .push(PeerManagerEvent::DisconnectPeer(peer_id, reason));
-<<<<<<< HEAD
-        self.network_globals
-            .peers
-            .write()
-            .notify_disconnecting(&peer_id, false);
-=======
-        self.peer_db.write().notify_disconnecting(peer_id, false);
->>>>>>> 9e1fd9a0
+        self.peer_db.write().notify_disconnecting(&peer_id, false);
     }
 
     /// Run discovery query for additional sync committee peers if we fall below `TARGET_PEERS`.
@@ -1237,7 +906,7 @@
         }
 
         // Updates peer's scores and unban any peers if required.
-        let actions = self.network_globals.peers.write().update_scores();
+        let actions = self.peer_db.write().update_scores();
         for (peer_id, action) in actions {
             self.handle_score_action(&peer_id, action, None);
         }
@@ -1516,72 +1185,6 @@
     }
 
     #[tokio::test]
-<<<<<<< HEAD
-=======
-    async fn test_peer_manager_removes_unhealthy_peers_during_heartbeat() {
-        let mut peer_manager = build_peer_manager(3).await;
-
-        // Create 3 peers to connect to.
-        let peer0 = PeerId::random();
-        let inbound_only_peer1 = PeerId::random();
-        let outbound_only_peer1 = PeerId::random();
-
-        peer_manager.inject_connect_ingoing(&peer0, "/ip4/0.0.0.0".parse().unwrap(), None);
-        peer_manager.inject_connect_outgoing(&peer0, "/ip4/0.0.0.0".parse().unwrap(), None);
-
-        // Connect to two peers that are on the threshold of being disconnected.
-        peer_manager.inject_connect_ingoing(
-            &inbound_only_peer1,
-            "/ip4/0.0.0.0".parse().unwrap(),
-            None,
-        );
-        peer_manager.inject_connect_outgoing(
-            &outbound_only_peer1,
-            "/ip4/0.0.0.0".parse().unwrap(),
-            None,
-        );
-        peer_manager
-            .peer_db
-            .write()
-            .peer_info_mut(&(inbound_only_peer1))
-            .unwrap()
-            .add_to_score(-19.9);
-        peer_manager
-            .peer_db
-            .write()
-            .peer_info_mut(&(outbound_only_peer1))
-            .unwrap()
-            .add_to_score(-19.9);
-        // Update the gossipsub scores to induce connection downgrade
-        // during the heartbeat, update_peer_scores will downgrade the score from -19.9 to at least -20, this will then trigger a disconnection.
-        // If we changed the peer scores to -20 before the heartbeat, update_peer_scores will mark the previous score status as disconnected,
-        // then handle_state_transitions will not change the connection status to disconnected because the score state has not changed.
-        peer_manager
-            .peer_db
-            .write()
-            .peer_info_mut(&(inbound_only_peer1))
-            .unwrap()
-            .set_gossipsub_score(-85.0);
-        peer_manager
-            .peer_db
-            .write()
-            .peer_info_mut(&(outbound_only_peer1))
-            .unwrap()
-            .set_gossipsub_score(-85.0);
-
-        peer_manager.heartbeat();
-
-        assert_eq!(
-            peer_manager
-                .peer_db
-                .read()
-                .connected_or_dialing_peer_count(),
-            1
-        );
-    }
-
-    #[tokio::test]
->>>>>>> 9e1fd9a0
     async fn test_peer_manager_remove_unhealthy_peers_brings_peers_below_target() {
         let mut peer_manager = build_peer_manager(3).await;
 
@@ -1633,17 +1236,13 @@
         peer_manager.heartbeat();
         // Tests that when we are over the target peer limit, after disconnecting one unhealthy peer,
         // the loop to check for disconnecting peers will stop because we have removed enough peers (only needed to remove 1 to reach target).
-<<<<<<< HEAD
-        assert_eq!(peer_manager.network_globals.connected_or_dialing_peers(), 3);
-=======
         assert_eq!(
             peer_manager
                 .peer_db
                 .read()
                 .connected_or_dialing_peer_count(),
-            2
-        );
->>>>>>> 9e1fd9a0
+            3
+        );
     }
 
     #[tokio::test]
