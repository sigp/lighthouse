use super::client::Client;
use super::score::{PeerAction, Score, ScoreState};
use super::PeerSyncStatus;
use crate::Multiaddr;
use crate::{rpc::MetaData, types::Subnet};
use discv5::Enr;
use serde::{
    ser::{SerializeStruct, Serializer},
    Serialize,
};
use std::collections::HashSet;
use std::net::{IpAddr, SocketAddr};
use std::time::Instant;
use strum::AsRefStr;
use types::EthSpec;
use PeerConnectionStatus::*;

/// Information about a given connected peer.
#[derive(Clone, Debug, Serialize)]
#[serde(bound = "T: EthSpec")]
pub struct PeerInfo<T: EthSpec> {
    /// The connection status of the peer
    _status: PeerStatus,
    /// The peers reputation
    score: Score,
    /// Client managing this peer
    pub client: Client,
    /// Connection status of this peer
    connection_status: PeerConnectionStatus,
    /// The known listening addresses of this peer. This is given by identify and can be arbitrary
    /// (including local IPs).
    pub listening_addresses: Vec<Multiaddr>,
    /// This is addresses we have physically seen and this is what we use for banning/un-banning
    /// peers.
    pub seen_addresses: HashSet<SocketAddr>,
    /// The current syncing state of the peer. The state may be determined after it's initial
    /// connection.
    pub sync_status: PeerSyncStatus,
    /// The ENR subnet bitfield of the peer. This may be determined after it's initial
    /// connection.
    pub meta_data: Option<MetaData<T>>,
    /// Subnets the peer is connected to.
    pub subnets: HashSet<Subnet>,
    /// The time we would like to retain this peer. After this time, the peer is no longer
    /// necessary.
    #[serde(skip)]
    pub min_ttl: Option<Instant>,
    /// Is the peer a trusted peer.
    pub is_trusted: bool,
    /// Direction of the first connection of the last (or current) connected session with this peer.
    /// None if this peer was never connected.
    pub connection_direction: Option<ConnectionDirection>,
    /// The enr of the peer, if known.
    pub enr: Option<Enr>,
}

impl<TSpec: EthSpec> Default for PeerInfo<TSpec> {
    fn default() -> PeerInfo<TSpec> {
        PeerInfo {
            _status: Default::default(),
            score: Score::default(),
            client: Client::default(),
            connection_status: Default::default(),
            listening_addresses: Vec::new(),
            seen_addresses: HashSet::new(),
            subnets: HashSet::new(),
            sync_status: PeerSyncStatus::Unknown,
            meta_data: None,
            min_ttl: None,
            is_trusted: false,
            connection_direction: None,
            enr: None,
        }
    }
}

impl<T: EthSpec> PeerInfo<T> {
    /// Return a PeerInfo struct for a trusted peer.
    pub fn trusted_peer_info() -> Self {
        PeerInfo {
            score: Score::max_score(),
            is_trusted: true,
            ..Default::default()
        }
    }

    /// Returns if the peer is subscribed to a given `Subnet` from the metadata attnets/syncnets field.
    pub fn on_subnet_metadata(&self, subnet: &Subnet) -> bool {
        if let Some(meta_data) = &self.meta_data {
            match subnet {
                Subnet::Attestation(id) => {
                    return meta_data.attnets().get(**id as usize).unwrap_or(false)
                }
                Subnet::SyncCommittee(id) => {
                    return meta_data
                        .syncnets()
                        .map_or(false, |s| s.get(**id as usize).unwrap_or(false))
                }
            }
        }
        false
    }

    /// Returns if the peer is subscribed to a given `Subnet` from the gossipsub subscriptions.
    pub fn on_subnet_gossipsub(&self, subnet: &Subnet) -> bool {
<<<<<<< HEAD
        self.subnets.contains(&subnet)
=======
        self.subnets.contains(subnet)
>>>>>>> 68357f33
    }

    /// Returns the seen IP addresses of the peer.
    pub fn seen_addresses(&self) -> impl Iterator<Item = IpAddr> + '_ {
        self.seen_addresses
            .iter()
            .map(|socket_addr| socket_addr.ip())
    }

    /// Returns the connection status of the peer.
    pub fn connection_status(&self) -> &PeerConnectionStatus {
        &self.connection_status
    }

    /// Reports if this peer has some future validator duty in which case it is valuable to keep it.
    pub fn has_future_duty(&self) -> bool {
        self.min_ttl.map_or(false, |i| i >= Instant::now())
    }

    /// Returns score of the peer.
    pub fn score(&self) -> &Score {
        &self.score
    }

    /// Returns the state of the peer based on the score.
    pub(crate) fn score_state(&self) -> ScoreState {
        self.score.state()
    }

    /// Applies decay rates to a non-trusted peer's score.
    pub fn score_update(&mut self) {
        if !self.is_trusted {
            self.score.update()
        }
    }

    /// Apply peer action to a non-trusted peer's score.
    pub fn apply_peer_action_to_score(&mut self, peer_action: PeerAction) {
        if !self.is_trusted {
            self.score.apply_peer_action(peer_action)
        }
    }

    pub(crate) fn update_gossipsub_score(&mut self, new_score: f64, ignore: bool) {
        self.score.update_gossipsub_score(new_score, ignore);
    }

    pub fn is_good_gossipsub_peer(&self) -> bool {
        self.score.is_good_gossipsub_peer()
    }

    #[cfg(test)]
    /// Resets the peers score.
    pub fn reset_score(&mut self) {
        self.score.test_reset();
    }

    /* Peer connection status API */

    /// Checks if the status is connected.
    pub fn is_connected(&self) -> bool {
        matches!(
            self.connection_status,
            PeerConnectionStatus::Connected { .. }
        )
    }

    /// Checks if the status is connected.
    pub fn is_dialing(&self) -> bool {
        matches!(self.connection_status, PeerConnectionStatus::Dialing { .. })
    }

    /// The peer is either connected or in the process of being dialed.
    pub fn is_connected_or_dialing(&self) -> bool {
        self.is_connected() || self.is_dialing()
    }

    /// Checks if the status is banned.
    pub fn is_banned(&self) -> bool {
        matches!(self.connection_status, PeerConnectionStatus::Banned { .. })
    }

    /// Checks if the status is disconnected.
    pub fn is_disconnected(&self) -> bool {
        matches!(self.connection_status, Disconnected { .. })
    }

    /// Checks if the peer is outbound-only
    pub fn is_outbound_only(&self) -> bool {
        matches!(self.connection_status, Connected {n_in, n_out} if n_in == 0 && n_out > 0)
    }

    /// Returns the number of connections with this peer.
    pub fn connections(&self) -> (u8, u8) {
        match self.connection_status {
            Connected { n_in, n_out } => (n_in, n_out),
            _ => (0, 0),
        }
    }

    // Setters

    /// Modifies the status to Disconnected and sets the last seen instant to now. Returns None if
    /// no changes were made. Returns Some(bool) where the bool represents if peer is to now be
    /// baned
    pub fn notify_disconnect(&mut self) -> Option<bool> {
        match self.connection_status {
            Banned { .. } | Disconnected { .. } => None,
            Disconnecting { to_ban } => {
                self.connection_status = Disconnected {
                    since: Instant::now(),
                };
                Some(to_ban)
            }
            Connected { .. } | Dialing { .. } | Unknown => {
                self.connection_status = Disconnected {
                    since: Instant::now(),
                };
                Some(false)
            }
        }
    }

    /// Notify the we are currently disconnecting this peer. Optionally ban the peer after the
    /// disconnect.
    pub fn disconnecting(&mut self, to_ban: bool) {
        self.connection_status = Disconnecting { to_ban }
    }

    /// Modifies the status to Banned
    pub fn ban(&mut self) {
        self.connection_status = Banned {
            since: Instant::now(),
        };
    }

    /// The score system has unbanned the peer. Update the connection status
    pub fn unban(&mut self) {
        if let PeerConnectionStatus::Banned { since, .. } = self.connection_status {
            self.connection_status = PeerConnectionStatus::Disconnected { since };
        }
    }

    /// Modifies the status to Dialing
    /// Returns an error if the current state is unexpected.
    pub(crate) fn dialing_peer(&mut self) -> Result<(), &'static str> {
        match &mut self.connection_status {
            Connected { .. } => return Err("Dialing connected peer"),
            Dialing { .. } => return Err("Dialing an already dialing peer"),
            Disconnecting { .. } => return Err("Dialing a disconnecting peer"),
            Disconnected { .. } | Banned { .. } | Unknown => {}
        }
        self.connection_status = Dialing {
            since: Instant::now(),
        };
        Ok(())
    }

    /// Modifies the status to Connected and increases the number of ingoing
    /// connections by one
    pub(crate) fn connect_ingoing(&mut self, seen_address: Option<SocketAddr>) {
        match &mut self.connection_status {
            Connected { n_in, .. } => *n_in += 1,
            Disconnected { .. }
            | Banned { .. }
            | Dialing { .. }
            | Disconnecting { .. }
            | Unknown => {
                self.connection_status = Connected { n_in: 1, n_out: 0 };
                self.connection_direction = Some(ConnectionDirection::Incoming);
            }
        }

        if let Some(socket_addr) = seen_address {
            self.seen_addresses.insert(socket_addr);
        }
    }

    /// Modifies the status to Connected and increases the number of outgoing
    /// connections by one
    pub(crate) fn connect_outgoing(&mut self, seen_address: Option<SocketAddr>) {
        match &mut self.connection_status {
            Connected { n_out, .. } => *n_out += 1,
            Disconnected { .. }
            | Banned { .. }
            | Dialing { .. }
            | Disconnecting { .. }
            | Unknown => {
                self.connection_status = Connected { n_in: 0, n_out: 1 };
                self.connection_direction = Some(ConnectionDirection::Outgoing);
            }
        }
        if let Some(ip_addr) = seen_address {
            self.seen_addresses.insert(ip_addr);
        }
    }

    #[cfg(test)]
    /// Add an f64 to a non-trusted peer's score abiding by the limits.
    pub fn add_to_score(&mut self, score: f64) {
        if !self.is_trusted {
            self.score.test_add(score)
        }
    }

    #[cfg(test)]
    pub fn set_gossipsub_score(&mut self, score: f64) {
        self.score.set_gossipsub_score(score);
    }
}

#[derive(Clone, Debug, Serialize)]
/// The current health status of the peer.
pub enum PeerStatus {
    /// The peer is healthy.
    Healthy,
    /// The peer is clogged. It has not been responding to requests on time.
    _Clogged,
}

impl Default for PeerStatus {
    fn default() -> Self {
        PeerStatus::Healthy
    }
}

/// Connection Direction of connection.
#[derive(Debug, Clone, Serialize, AsRefStr)]
#[strum(serialize_all = "snake_case")]
pub enum ConnectionDirection {
    Incoming,
    Outgoing,
}

/// Connection Status of the peer.
#[derive(Debug, Clone)]
pub enum PeerConnectionStatus {
    /// The peer is connected.
    Connected {
        /// number of ingoing connections.
        n_in: u8,
        /// number of outgoing connections.
        n_out: u8,
    },
    /// The peer is being disconnected.
    Disconnecting {
        // After the disconnection the peer will be considered banned.
        to_ban: bool,
    },
    /// The peer has disconnected.
    Disconnected {
        /// last time the peer was connected or discovered.
        since: Instant,
    },

    /// The peer has been banned and is disconnected.
    Banned {
        /// moment when the peer was banned.
        since: Instant,
    },
    /// We are currently dialing this peer.
    Dialing {
        /// time since we last communicated with the peer.
        since: Instant,
    },
    /// The connection status has not been specified.
    Unknown,
}

/// Serialization for http requests.
impl Serialize for PeerConnectionStatus {
    fn serialize<S: Serializer>(&self, serializer: S) -> Result<S::Ok, S::Error> {
        let mut s = serializer.serialize_struct("connection_status", 6)?;
        match self {
            Connected { n_in, n_out } => {
                s.serialize_field("status", "connected")?;
                s.serialize_field("connections_in", n_in)?;
                s.serialize_field("connections_out", n_out)?;
                s.serialize_field("last_seen", &0)?;
                s.end()
            }
            Disconnecting { .. } => {
                s.serialize_field("status", "disconnecting")?;
                s.serialize_field("connections_in", &0)?;
                s.serialize_field("connections_out", &0)?;
                s.serialize_field("last_seen", &0)?;
                s.end()
            }
            Disconnected { since } => {
                s.serialize_field("status", "disconnected")?;
                s.serialize_field("connections_in", &0)?;
                s.serialize_field("connections_out", &0)?;
                s.serialize_field("last_seen", &since.elapsed().as_secs())?;
                s.serialize_field("banned_ips", &Vec::<IpAddr>::new())?;
                s.end()
            }
            Banned { since } => {
                s.serialize_field("status", "banned")?;
                s.serialize_field("connections_in", &0)?;
                s.serialize_field("connections_out", &0)?;
                s.serialize_field("last_seen", &since.elapsed().as_secs())?;
                s.end()
            }
            Dialing { since } => {
                s.serialize_field("status", "dialing")?;
                s.serialize_field("connections_in", &0)?;
                s.serialize_field("connections_out", &0)?;
                s.serialize_field("last_seen", &since.elapsed().as_secs())?;
                s.end()
            }
            Unknown => {
                s.serialize_field("status", "unknown")?;
                s.serialize_field("connections_in", &0)?;
                s.serialize_field("connections_out", &0)?;
                s.serialize_field("last_seen", &0)?;
                s.end()
            }
        }
    }
}

impl Default for PeerConnectionStatus {
    fn default() -> Self {
        PeerConnectionStatus::Unknown
    }
}<|MERGE_RESOLUTION|>--- conflicted
+++ resolved
@@ -103,11 +103,7 @@
 
     /// Returns if the peer is subscribed to a given `Subnet` from the gossipsub subscriptions.
     pub fn on_subnet_gossipsub(&self, subnet: &Subnet) -> bool {
-<<<<<<< HEAD
-        self.subnets.contains(&subnet)
-=======
         self.subnets.contains(subnet)
->>>>>>> 68357f33
     }
 
     /// Returns the seen IP addresses of the peer.
