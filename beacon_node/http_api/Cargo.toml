--- conflicted
+++ resolved
@@ -36,16 +36,11 @@
 sysinfo = "0.26.5"
 system_health = { path = "../../common/system_health" }
 directory = { path = "../../common/directory" }
-<<<<<<< HEAD
 logging = { path = "../../common/logging" }
-eth2_serde_utils = "0.1.1"
-=======
 ethereum_serde_utils = "0.5.0"
->>>>>>> 826e7486
 operation_pool = { path = "../operation_pool" }
 sensitive_url = { path = "../../common/sensitive_url" }
 unused_port = {path = "../../common/unused_port"}
-logging = { path = "../../common/logging" }
 store = { path = "../store" }
 
 [dev-dependencies]
