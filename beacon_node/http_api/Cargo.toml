--- conflicted
+++ resolved
@@ -34,14 +34,9 @@
 [dev-dependencies]
 store = { path = "../store" }
 environment = { path = "../../lighthouse/environment" }
-<<<<<<< HEAD
 tree_hash = "0.2.0"
-sensitive_url = { path = "../../common/sensitive_url" }
-=======
-tree_hash = "0.1.1"
 sensitive_url = { path = "../../common/sensitive_url" }
 
 [[test]]
 name = "bn_http_api_tests"
-path = "tests/main.rs"
->>>>>>> 54f92cc2
+path = "tests/main.rs"