use crate::metrics;

use beacon_chain::block_verification_types::AsBlock;
use beacon_chain::validator_monitor::{get_block_delay_ms, timestamp_now};
<<<<<<< HEAD
use beacon_chain::{AvailabilityProcessingStatus, NotifyExecutionLayer};
use beacon_chain::{BeaconChain, BeaconChainTypes, BlockError};
use eth2::types::{BlindedBlockProposal, FullBlockProposal, SignedBlockContents};
=======
use beacon_chain::{
    AvailabilityProcessingStatus, BeaconChain, BeaconChainError, BeaconChainTypes, BlockError,
    IntoGossipVerifiedBlockContents, NotifyExecutionLayer,
};
use eth2::types::BroadcastValidation;
use eth2::types::SignedBlockContents;
>>>>>>> 8c341bb9
use execution_layer::ProvenancedPayload;
use lighthouse_network::PubsubMessage;
use network::NetworkMessage;
use slog::{debug, error, info, warn, Logger};
use slot_clock::SlotClock;
use std::marker::PhantomData;
use std::sync::Arc;
use std::time::Duration;
use tokio::sync::mpsc::UnboundedSender;
use tree_hash::TreeHash;
use types::{
<<<<<<< HEAD
    AbstractExecPayload, BeaconBlockRef, EthSpec, ExecPayload, ExecutionBlockHash, FullPayload,
    Hash256, SignedBeaconBlock,
=======
    AbstractExecPayload, BeaconBlockRef, BlindedPayload, EthSpec, ExecPayload, ExecutionBlockHash,
    FullPayload, Hash256, SignedBeaconBlock, SignedBlobSidecarList,
>>>>>>> 8c341bb9
};
use warp::Rejection;

pub enum ProvenancedBlock<T: BeaconChainTypes, B: IntoGossipVerifiedBlockContents<T>> {
    /// The payload was built using a local EE.
<<<<<<< HEAD
    Local(SignedBlockContents<T, FullBlockProposal>),
    /// The payload was build using a remote builder (e.g., via a mev-boost
    /// compatible relay).
    Builder(SignedBlockContents<T, FullBlockProposal>),
=======
    Local(B, PhantomData<T>),
    /// The payload was build using a remote builder (e.g., via a mev-boost
    /// compatible relay).
    Builder(B, PhantomData<T>),
}

impl<T: BeaconChainTypes, B: IntoGossipVerifiedBlockContents<T>> ProvenancedBlock<T, B> {
    pub fn local(block: B) -> Self {
        Self::Local(block, PhantomData)
    }

    pub fn builder(block: B) -> Self {
        Self::Builder(block, PhantomData)
    }
>>>>>>> 8c341bb9
}

/// Handles a request from the HTTP API for full blocks.
pub async fn publish_block<T: BeaconChainTypes, B: IntoGossipVerifiedBlockContents<T>>(
    block_root: Option<Hash256>,
    provenanced_block: ProvenancedBlock<T, B>,
    chain: Arc<BeaconChain<T>>,
    network_tx: &UnboundedSender<NetworkMessage<T::EthSpec>>,
    log: Logger,
    validation_level: BroadcastValidation,
) -> Result<(), Rejection> {
    let seen_timestamp = timestamp_now();

    let (block_contents, is_locally_built_block) = match provenanced_block {
        ProvenancedBlock::Local(block_contents, _) => (block_contents, true),
        ProvenancedBlock::Builder(block_contents, _) => (block_contents, false),
    };
    let block = block_contents.inner_block();
    let delay = get_block_delay_ms(seen_timestamp, block.message(), &chain.slot_clock);
    debug!(log, "Signed block received in HTTP API"; "slot" => block.slot());

    /* actually publish a block */
    let publish_block = move |block: Arc<SignedBeaconBlock<T::EthSpec>>,
                              blobs_opt: Option<SignedBlobSidecarList<T::EthSpec>>,
                              sender,
                              log,
                              seen_timestamp| {
        let publish_timestamp = timestamp_now();
        let publish_delay = publish_timestamp
            .checked_sub(seen_timestamp)
            .unwrap_or_else(|| Duration::from_secs(0));

        info!(log, "Signed block published to network via HTTP API"; "slot" => block.slot(), "publish_delay" => ?publish_delay);
        // Send the block, regardless of whether or not it is valid. The API
        // specification is very clear that this is the desired behaviour.
        match block.as_ref() {
            SignedBeaconBlock::Base(_)
            | SignedBeaconBlock::Altair(_)
            | SignedBeaconBlock::Merge(_)
            | SignedBeaconBlock::Capella(_) => {
                crate::publish_pubsub_message(&sender, PubsubMessage::BeaconBlock(block.clone()))
                    .map_err(|_| BlockError::BeaconChainError(BeaconChainError::UnableToPublish))?;
            }
            SignedBeaconBlock::Deneb(_) => {
                crate::publish_pubsub_message(&sender, PubsubMessage::BeaconBlock(block.clone()))
                    .map_err(|_| BlockError::BeaconChainError(BeaconChainError::UnableToPublish))?;
                if let Some(signed_blobs) = blobs_opt {
                    for (blob_index, blob) in signed_blobs.into_iter().enumerate() {
                        crate::publish_pubsub_message(
                            &sender,
                            PubsubMessage::BlobSidecar(Box::new((blob_index as u64, blob))),
                        )
                        .map_err(|_| {
                            BlockError::BeaconChainError(BeaconChainError::UnableToPublish)
                        })?;
                    }
                }
            }
        };
        Ok(())
    };

    /* only publish if gossip- and consensus-valid and equivocation-free */
    let chain_clone = chain.clone();
    let slot = block.message().slot();
    let proposer_index = block.message().proposer_index();
    let sender_clone = network_tx.clone();
    let log_clone = log.clone();

    // We can clone this because the blobs are `Arc`'d in `BlockContents`, but the block is not,
    // so we avoid cloning the block at this point.
    let blobs_opt = block_contents.inner_blobs();

    /* if we can form a `GossipVerifiedBlock`, we've passed our basic gossip checks */
    let (gossip_verified_block, gossip_verified_blobs) = block_contents
        .into_gossip_verified_block(&chain)
        .map_err(|e| {
            warn!(log, "Not publishing block, not gossip verified"; "slot" => slot, "error" => ?e);
            warp_utils::reject::custom_bad_request(e.to_string())
        })?;

    // Clone here, so we can take advantage of the `Arc`. The block in `BlockContents` is not,
    // `Arc`'d but blobs are.
    let block = gossip_verified_block.block.block_cloned();

    let block_root = block_root.unwrap_or(gossip_verified_block.block_root);

    if let BroadcastValidation::Gossip = validation_level {
        publish_block(
            block.clone(),
            blobs_opt.clone(),
            sender_clone.clone(),
            log.clone(),
            seen_timestamp,
        )
        .map_err(|_| warp_utils::reject::custom_server_error("unable to publish".into()))?;
    }

    let block_clone = block.clone();

    let publish_fn = move || match validation_level {
        BroadcastValidation::Gossip => Ok(()),
        BroadcastValidation::Consensus => publish_block(
            block_clone,
            blobs_opt,
            sender_clone,
            log_clone,
            seen_timestamp,
        ),
        BroadcastValidation::ConsensusAndEquivocation => {
            if chain_clone
                .observed_block_producers
                .read()
                .proposer_has_been_observed(block_clone.message(), block_root)
                .map_err(|e| BlockError::BeaconChainError(e.into()))?
                .is_slashable()
            {
                warn!(
                    log_clone,
                    "Not publishing equivocating block";
                    "slot" => block_clone.slot()
                );
                Err(BlockError::Slashable)
            } else {
                publish_block(
                    block_clone,
                    blobs_opt,
                    sender_clone,
                    log_clone,
                    seen_timestamp,
                )
            }
        }
    };

    if let Some(gossip_verified_blobs) = gossip_verified_blobs {
        for blob in gossip_verified_blobs {
            if let Err(e) = chain.process_blob(blob).await {
                return Err(warp_utils::reject::custom_bad_request(format!(
                    "Invalid blob: {e}"
                )));
            }
        }
    }

    match chain
        .process_block(
            block_root,
            gossip_verified_block,
            NotifyExecutionLayer::Yes,
            publish_fn,
        )
        .await
    {
        Ok(AvailabilityProcessingStatus::Imported(root)) => {
            info!(
                log,
                "Valid block from HTTP API";
                "block_delay" => ?delay,
                "root" => format!("{}", root),
                "proposer_index" => proposer_index,
                "slot" =>slot,
            );

            // Notify the validator monitor.
            chain.validator_monitor.read().register_api_block(
                seen_timestamp,
                block.message(),
                root,
                &chain.slot_clock,
            );

            // Update the head since it's likely this block will become the new
            // head.
            chain.recompute_head_at_current_slot().await;

            // Only perform late-block logging here if the block is local. For
            // blocks built with builders we consider the broadcast time to be
            // when the blinded block is published to the builder.
            if is_locally_built_block {
                late_block_logging(&chain, seen_timestamp, block.message(), root, "local", &log)
            }

            Ok(())
        }
        Ok(AvailabilityProcessingStatus::MissingComponents(_, block_root)) => {
            let msg = format!("Missing parts of block with root {:?}", block_root);
            error!(
                log,
                "Invalid block provided to HTTP API";
                "reason" => &msg
            );
            Err(warp_utils::reject::broadcast_without_import(msg))
        }
        Err(BlockError::BeaconChainError(BeaconChainError::UnableToPublish)) => {
            Err(warp_utils::reject::custom_server_error(
                "unable to publish to network channel".to_string(),
            ))
        }
        Err(BlockError::Slashable) => Err(warp_utils::reject::custom_bad_request(
            "proposal for this slot and proposer has already been seen".to_string(),
        )),
        Err(BlockError::BlockIsAlreadyKnown) => {
            info!(log, "Block from HTTP API already known"; "block" => ?block_root);
            Ok(())
        }
        Err(e) => {
            if let BroadcastValidation::Gossip = validation_level {
                Err(warp_utils::reject::broadcast_without_import(format!("{e}")))
            } else {
                let msg = format!("{:?}", e);
                error!(
                    log,
                    "Invalid block provided to HTTP API";
                    "reason" => &msg
                );
                Err(warp_utils::reject::custom_bad_request(format!(
                    "Invalid block: {e}"
                )))
            }
        }
    }
}

/// Handles a request from the HTTP API for blinded blocks. This converts blinded blocks into full
/// blocks before publishing.
pub async fn publish_blinded_block<T: BeaconChainTypes>(
<<<<<<< HEAD
    block_contents: SignedBlockContents<T::EthSpec, BlindedBlockProposal>,
=======
    block: SignedBlockContents<T::EthSpec, BlindedPayload<T::EthSpec>>,
>>>>>>> 8c341bb9
    chain: Arc<BeaconChain<T>>,
    network_tx: &UnboundedSender<NetworkMessage<T::EthSpec>>,
    log: Logger,
    validation_level: BroadcastValidation,
) -> Result<(), Rejection> {
<<<<<<< HEAD
    let block_root = block_contents.signed_block().canonical_root();
    let full_block =
        reconstruct_block(chain.clone(), block_root, block_contents, log.clone()).await?;
    publish_block::<T>(Some(block_root), full_block, chain, network_tx, log).await
=======
    let block_root = block.signed_block().canonical_root();
    let full_block: ProvenancedBlock<T, SignedBlockContents<T::EthSpec>> =
        reconstruct_block(chain.clone(), block_root, block, log.clone()).await?;
    publish_block::<T, _>(
        Some(block_root),
        full_block,
        chain,
        network_tx,
        log,
        validation_level,
    )
    .await
>>>>>>> 8c341bb9
}

/// Deconstruct the given blinded block, and construct a full block. This attempts to use the
/// execution layer's payload cache, and if that misses, attempts a blind block proposal to retrieve
/// the full payload.
pub async fn reconstruct_block<T: BeaconChainTypes>(
    chain: Arc<BeaconChain<T>>,
    block_root: Hash256,
<<<<<<< HEAD
    block_contents: SignedBlockContents<T::EthSpec, BlindedBlockProposal>,
    log: Logger,
) -> Result<ProvenancedBlock<T::EthSpec>, Rejection> {
    let block = block_contents.signed_block();
    let full_payload_opt = if let Ok(payload_header) = block.message().body().execution_payload() {
=======
    block: SignedBlockContents<T::EthSpec, BlindedPayload<T::EthSpec>>,
    log: Logger,
) -> Result<ProvenancedBlock<T, SignedBlockContents<T::EthSpec>>, Rejection> {
    let full_payload_opt = if let Ok(payload_header) =
        block.signed_block().message().body().execution_payload()
    {
>>>>>>> 8c341bb9
        let el = chain.execution_layer.as_ref().ok_or_else(|| {
            warp_utils::reject::custom_server_error("Missing execution layer".to_string())
        })?;

        // If the execution block hash is zero, use an empty payload.
        let full_payload = if payload_header.block_hash() == ExecutionBlockHash::zero() {
            let payload = FullPayload::default_at_fork(
                chain.spec.fork_name_at_epoch(
                    block
                        .signed_block()
                        .slot()
                        .epoch(T::EthSpec::slots_per_epoch()),
                ),
            )
            .map_err(|e| {
                warp_utils::reject::custom_server_error(format!(
                    "Default payload construction error: {e:?}"
                ))
            })?
            .into();
            ProvenancedPayload::Local(payload)
        // If we already have an execution payload with this transactions root cached, use it.
        // TODO(jimmy) get cached blobs
        } else if let Some(cached_payload) =
            el.get_payload_by_root(&payload_header.tree_hash_root())
        {
            info!(log, "Reconstructing a full block using a local payload"; "block_hash" => ?cached_payload.block_hash());
            ProvenancedPayload::Local(cached_payload)
        // Otherwise, this means we are attempting a blind block proposal.
        } else {
            // Perform the logging for late blocks when we publish to the
            // builder, rather than when we publish to the network. This helps
            // prevent false positive logs when the builder publishes to the P2P
            // network significantly earlier than when they return the block to
            // us.
            late_block_logging(
                &chain,
                timestamp_now(),
                block.signed_block().message(),
                block_root,
                "builder",
                &log,
            );

            // TODO(jimmy): handle blinded blobs bundle response
            let full_payload = el
                .propose_blinded_beacon_block(block_root, block)
                .await
                .map_err(|e| {
                    warp_utils::reject::custom_server_error(format!(
                        "Blind block proposal failed: {:?}",
                        e
                    ))
                })?;
            info!(log, "Successfully published a block to the builder network"; "block_hash" => ?full_payload.block_hash());
            ProvenancedPayload::Builder(full_payload)
        };

        Some(full_payload)
    } else {
        None
    };

    // TODO(jimmy) convert full `SignedBlockSidecars`
    let (block, _maybe_blobs) = block_contents.deconstruct();

    match full_payload_opt {
        // A block without a payload is pre-merge and we consider it locally
        // built.
        None => block
            .deconstruct()
            .0
            .try_into_full_block(None)
            .map(SignedBlockContents::Block)
            .map(ProvenancedBlock::local),
        Some(ProvenancedPayload::Local(full_payload)) => block
            .deconstruct()
            .0
            .try_into_full_block(Some(full_payload))
            .map(SignedBlockContents::Block)
            .map(ProvenancedBlock::local),
        Some(ProvenancedPayload::Builder(full_payload)) => block
            .deconstruct()
            .0
            .try_into_full_block(Some(full_payload))
            .map(SignedBlockContents::Block)
            .map(ProvenancedBlock::builder),
    }
    .ok_or_else(|| {
        warp_utils::reject::custom_server_error("Unable to add payload to block".to_string())
    })
}

/// If the `seen_timestamp` is some time after the start of the slot for
/// `block`, create some logs to indicate that the block was published late.
fn late_block_logging<T: BeaconChainTypes, P: AbstractExecPayload<T::EthSpec>>(
    chain: &BeaconChain<T>,
    seen_timestamp: Duration,
    block: BeaconBlockRef<T::EthSpec, P>,
    root: Hash256,
    provenance: &str,
    log: &Logger,
) {
    let delay = get_block_delay_ms(seen_timestamp, block, &chain.slot_clock);

    metrics::observe_timer_vec(
        &metrics::HTTP_API_BLOCK_BROADCAST_DELAY_TIMES,
        &[provenance],
        delay,
    );

    // Perform some logging to inform users if their blocks are being produced
    // late.
    //
    // Check to see the thresholds are non-zero to avoid logging errors with small
    // slot times (e.g., during testing)
    let too_late_threshold = chain.slot_clock.unagg_attestation_production_delay();
    let delayed_threshold = too_late_threshold / 2;
    if delay >= too_late_threshold {
        error!(
            log,
            "Block was broadcast too late";
            "msg" => "system may be overloaded, block likely to be orphaned",
            "provenance" => provenance,
            "delay_ms" => delay.as_millis(),
            "slot" => block.slot(),
            "root" => ?root,
        )
    } else if delay >= delayed_threshold {
        error!(
            log,
            "Block broadcast was delayed";
            "msg" => "system may be overloaded, block may be orphaned",
            "provenance" => provenance,
            "delay_ms" => delay.as_millis(),
            "slot" => block.slot(),
            "root" => ?root,
        )
    }
}<|MERGE_RESOLUTION|>--- conflicted
+++ resolved
@@ -2,18 +2,12 @@
 
 use beacon_chain::block_verification_types::AsBlock;
 use beacon_chain::validator_monitor::{get_block_delay_ms, timestamp_now};
-<<<<<<< HEAD
-use beacon_chain::{AvailabilityProcessingStatus, NotifyExecutionLayer};
-use beacon_chain::{BeaconChain, BeaconChainTypes, BlockError};
-use eth2::types::{BlindedBlockProposal, FullBlockProposal, SignedBlockContents};
-=======
 use beacon_chain::{
     AvailabilityProcessingStatus, BeaconChain, BeaconChainError, BeaconChainTypes, BlockError,
     IntoGossipVerifiedBlockContents, NotifyExecutionLayer,
 };
-use eth2::types::BroadcastValidation;
-use eth2::types::SignedBlockContents;
->>>>>>> 8c341bb9
+use eth2::types::{BlindedBlockProposal, SignedBlockContents};
+use eth2::types::{BroadcastValidation, FullBlockProposal};
 use execution_layer::ProvenancedPayload;
 use lighthouse_network::PubsubMessage;
 use network::NetworkMessage;
@@ -25,24 +19,13 @@
 use tokio::sync::mpsc::UnboundedSender;
 use tree_hash::TreeHash;
 use types::{
-<<<<<<< HEAD
     AbstractExecPayload, BeaconBlockRef, EthSpec, ExecPayload, ExecutionBlockHash, FullPayload,
-    Hash256, SignedBeaconBlock,
-=======
-    AbstractExecPayload, BeaconBlockRef, BlindedPayload, EthSpec, ExecPayload, ExecutionBlockHash,
-    FullPayload, Hash256, SignedBeaconBlock, SignedBlobSidecarList,
->>>>>>> 8c341bb9
+    Hash256, SignedBeaconBlock, SignedBlobSidecarList,
 };
 use warp::Rejection;
 
 pub enum ProvenancedBlock<T: BeaconChainTypes, B: IntoGossipVerifiedBlockContents<T>> {
     /// The payload was built using a local EE.
-<<<<<<< HEAD
-    Local(SignedBlockContents<T, FullBlockProposal>),
-    /// The payload was build using a remote builder (e.g., via a mev-boost
-    /// compatible relay).
-    Builder(SignedBlockContents<T, FullBlockProposal>),
-=======
     Local(B, PhantomData<T>),
     /// The payload was build using a remote builder (e.g., via a mev-boost
     /// compatible relay).
@@ -57,7 +40,6 @@
     pub fn builder(block: B) -> Self {
         Self::Builder(block, PhantomData)
     }
->>>>>>> 8c341bb9
 }
 
 /// Handles a request from the HTTP API for full blocks.
@@ -285,25 +267,15 @@
 /// Handles a request from the HTTP API for blinded blocks. This converts blinded blocks into full
 /// blocks before publishing.
 pub async fn publish_blinded_block<T: BeaconChainTypes>(
-<<<<<<< HEAD
     block_contents: SignedBlockContents<T::EthSpec, BlindedBlockProposal>,
-=======
-    block: SignedBlockContents<T::EthSpec, BlindedPayload<T::EthSpec>>,
->>>>>>> 8c341bb9
     chain: Arc<BeaconChain<T>>,
     network_tx: &UnboundedSender<NetworkMessage<T::EthSpec>>,
     log: Logger,
     validation_level: BroadcastValidation,
 ) -> Result<(), Rejection> {
-<<<<<<< HEAD
     let block_root = block_contents.signed_block().canonical_root();
-    let full_block =
+    let full_block: ProvenancedBlock<T, SignedBlockContents<T::EthSpec, FullBlockProposal>> =
         reconstruct_block(chain.clone(), block_root, block_contents, log.clone()).await?;
-    publish_block::<T>(Some(block_root), full_block, chain, network_tx, log).await
-=======
-    let block_root = block.signed_block().canonical_root();
-    let full_block: ProvenancedBlock<T, SignedBlockContents<T::EthSpec>> =
-        reconstruct_block(chain.clone(), block_root, block, log.clone()).await?;
     publish_block::<T, _>(
         Some(block_root),
         full_block,
@@ -313,7 +285,6 @@
         validation_level,
     )
     .await
->>>>>>> 8c341bb9
 }
 
 /// Deconstruct the given blinded block, and construct a full block. This attempts to use the
@@ -322,20 +293,11 @@
 pub async fn reconstruct_block<T: BeaconChainTypes>(
     chain: Arc<BeaconChain<T>>,
     block_root: Hash256,
-<<<<<<< HEAD
     block_contents: SignedBlockContents<T::EthSpec, BlindedBlockProposal>,
     log: Logger,
-) -> Result<ProvenancedBlock<T::EthSpec>, Rejection> {
+) -> Result<ProvenancedBlock<T, SignedBlockContents<T::EthSpec, FullBlockProposal>>, Rejection> {
     let block = block_contents.signed_block();
     let full_payload_opt = if let Ok(payload_header) = block.message().body().execution_payload() {
-=======
-    block: SignedBlockContents<T::EthSpec, BlindedPayload<T::EthSpec>>,
-    log: Logger,
-) -> Result<ProvenancedBlock<T, SignedBlockContents<T::EthSpec>>, Rejection> {
-    let full_payload_opt = if let Ok(payload_header) =
-        block.signed_block().message().body().execution_payload()
-    {
->>>>>>> 8c341bb9
         let el = chain.execution_layer.as_ref().ok_or_else(|| {
             warp_utils::reject::custom_server_error("Missing execution layer".to_string())
         })?;
@@ -343,12 +305,9 @@
         // If the execution block hash is zero, use an empty payload.
         let full_payload = if payload_header.block_hash() == ExecutionBlockHash::zero() {
             let payload = FullPayload::default_at_fork(
-                chain.spec.fork_name_at_epoch(
-                    block
-                        .signed_block()
-                        .slot()
-                        .epoch(T::EthSpec::slots_per_epoch()),
-                ),
+                chain
+                    .spec
+                    .fork_name_at_epoch(block.slot().epoch(T::EthSpec::slots_per_epoch())),
             )
             .map_err(|e| {
                 warp_utils::reject::custom_server_error(format!(
@@ -374,7 +333,7 @@
             late_block_logging(
                 &chain,
                 timestamp_now(),
-                block.signed_block().message(),
+                block.message(),
                 block_root,
                 "builder",
                 &log,
@@ -382,7 +341,7 @@
 
             // TODO(jimmy): handle blinded blobs bundle response
             let full_payload = el
-                .propose_blinded_beacon_block(block_root, block)
+                .propose_blinded_beacon_block(block_root, &block_contents)
                 .await
                 .map_err(|e| {
                     warp_utils::reject::custom_server_error(format!(
@@ -406,20 +365,20 @@
         // A block without a payload is pre-merge and we consider it locally
         // built.
         None => block
-            .deconstruct()
-            .0
+            // .deconstruct()
+            // .0
             .try_into_full_block(None)
             .map(SignedBlockContents::Block)
             .map(ProvenancedBlock::local),
         Some(ProvenancedPayload::Local(full_payload)) => block
-            .deconstruct()
-            .0
+            // .deconstruct()
+            // .0
             .try_into_full_block(Some(full_payload))
             .map(SignedBlockContents::Block)
             .map(ProvenancedBlock::local),
         Some(ProvenancedPayload::Builder(full_payload)) => block
-            .deconstruct()
-            .0
+            // .deconstruct()
+            // .0
             .try_into_full_block(Some(full_payload))
             .map(SignedBlockContents::Block)
             .map(ProvenancedBlock::builder),
