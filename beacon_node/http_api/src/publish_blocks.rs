use crate::metrics;

use beacon_chain::blob_verification::{GossipBlobError, GossipVerifiedBlob};
use beacon_chain::block_verification_types::AsBlock;
use beacon_chain::data_column_verification::{GossipDataColumnError, GossipVerifiedDataColumn};
use beacon_chain::validator_monitor::{get_block_delay_ms, timestamp_now};
use beacon_chain::{
    build_blob_data_column_sidecars, AvailabilityProcessingStatus, BeaconChain, BeaconChainError,
    BeaconChainTypes, BlockError, IntoGossipVerifiedBlock, NotifyExecutionLayer,
};
use eth2::types::{
    BlobsBundle, BroadcastValidation, ErrorMessage, ExecutionPayloadAndBlobs, FullPayloadContents,
    PublishBlockRequest, SignedBlockContents,
};
use execution_layer::ProvenancedPayload;
use lighthouse_network::{NetworkGlobals, PubsubMessage};
use network::NetworkMessage;
use rand::seq::SliceRandom;
use slog::{debug, error, info, warn, Logger};
use slot_clock::SlotClock;
use std::marker::PhantomData;
use std::sync::atomic::{AtomicBool, Ordering};
use std::sync::Arc;
use std::time::Duration;
use tokio::sync::mpsc::UnboundedSender;
use tree_hash::TreeHash;
use types::{
    AbstractExecPayload, BeaconBlockRef, BlobSidecar, BlobsList, BlockImportSource,
    DataColumnSidecarList, DataColumnSubnetId, EthSpec, ExecPayload, ExecutionBlockHash, ForkName,
    FullPayload, FullPayloadBellatrix, Hash256, KzgProofs, SignedBeaconBlock,
    SignedBlindedBeaconBlock,
};
use warp::http::StatusCode;
use warp::{reply::Response, Rejection, Reply};

pub type UnverifiedBlobs<T> = Option<(
    KzgProofs<<T as BeaconChainTypes>::EthSpec>,
    BlobsList<<T as BeaconChainTypes>::EthSpec>,
)>;

pub enum ProvenancedBlock<T: BeaconChainTypes, B: IntoGossipVerifiedBlock<T>> {
    /// The payload was built using a local EE.
    Local(B, UnverifiedBlobs<T>, PhantomData<T>),
    /// The payload was build using a remote builder (e.g., via a mev-boost
    /// compatible relay).
    Builder(B, UnverifiedBlobs<T>, PhantomData<T>),
}

impl<T: BeaconChainTypes, B: IntoGossipVerifiedBlock<T>> ProvenancedBlock<T, B> {
    pub fn local(block: B, blobs: UnverifiedBlobs<T>) -> Self {
        Self::Local(block, blobs, PhantomData)
    }

    pub fn builder(block: B, blobs: UnverifiedBlobs<T>) -> Self {
        Self::Builder(block, blobs, PhantomData)
    }
}

impl<T: BeaconChainTypes> ProvenancedBlock<T, Arc<SignedBeaconBlock<T::EthSpec>>> {
    pub fn local_from_publish_request(request: PublishBlockRequest<T::EthSpec>) -> Self {
        match request {
            PublishBlockRequest::Block(block) => Self::local(block, None),
            PublishBlockRequest::BlockContents(block_contents) => {
                let SignedBlockContents {
                    signed_block,
                    kzg_proofs,
                    blobs,
                } = block_contents;
                Self::local(signed_block, Some((kzg_proofs, blobs)))
            }
        }
    }
}

/// Handles a request from the HTTP API for full blocks.
#[allow(clippy::too_many_arguments)]
pub async fn publish_block<T: BeaconChainTypes, B: IntoGossipVerifiedBlock<T>>(
    block_root: Option<Hash256>,
    provenanced_block: ProvenancedBlock<T, B>,
    chain: Arc<BeaconChain<T>>,
    network_tx: &UnboundedSender<NetworkMessage<T::EthSpec>>,
    log: Logger,
    validation_level: BroadcastValidation,
    duplicate_status_code: StatusCode,
    network_globals: Arc<NetworkGlobals<T::EthSpec>>,
) -> Result<Response, Rejection> {
    let seen_timestamp = timestamp_now();

    let (unverified_block, unverified_blobs, is_locally_built_block) = match provenanced_block {
        ProvenancedBlock::Local(block, blobs, _) => (block, blobs, true),
        ProvenancedBlock::Builder(block, blobs, _) => (block, blobs, false),
    };
    let provenance = if is_locally_built_block {
        "local"
    } else {
        "builder"
    };
    let block = unverified_block.inner_block();
    debug!(log, "Signed block received in HTTP API"; "slot" => block.slot());
    let malicious_withhold_count = chain.config.malicious_withhold_count;
    let chain_cloned = chain.clone();

    /* actually publish a block */
    let publish_block_p2p = move |block: Arc<SignedBeaconBlock<T::EthSpec>>,
                                  should_publish_block: bool,
                                  blob_sidecars: Vec<Arc<BlobSidecar<T::EthSpec>>>,
                                  mut data_column_sidecars: DataColumnSidecarList<T::EthSpec>,
                                  sender,
                                  log,
                                  seen_timestamp|
          -> Result<(), BlockError> {
        let publish_timestamp = timestamp_now();
        let publish_delay = publish_timestamp
            .checked_sub(seen_timestamp)
            .unwrap_or_else(|| Duration::from_secs(0));

        metrics::observe_timer_vec(
            &metrics::HTTP_API_BLOCK_GOSSIP_TIMES,
            &[provenance],
            publish_delay,
        );

        let mut pubsub_messages = if should_publish_block {
            info!(
                log,
                "Signed block published to network via HTTP API";
                "slot" => block.slot(),
                "blobs_published" => blob_sidecars.len(),
                "publish_delay_ms" => publish_delay.as_millis(),
            );
            vec![PubsubMessage::BeaconBlock(block.clone())]
        } else {
            vec![]
        };

        match block.as_ref() {
            SignedBeaconBlock::Base(_)
            | SignedBeaconBlock::Altair(_)
            | SignedBeaconBlock::Bellatrix(_)
            | SignedBeaconBlock::Capella(_) => {
                crate::publish_pubsub_messages(&sender, pubsub_messages)
                    .map_err(|_| BlockError::BeaconChainError(BeaconChainError::UnableToPublish))?;
            }
            SignedBeaconBlock::Deneb(_) | SignedBeaconBlock::Electra(_) => {
                for blob in blob_sidecars.into_iter() {
                    pubsub_messages.push(PubsubMessage::BlobSidecar(Box::new((blob.index, blob))));
                }
                if malicious_withhold_count > 0 {
                    let columns_to_keep = data_column_sidecars
                        .len()
                        .saturating_sub(malicious_withhold_count);
                    // Randomize columns before dropping the last malicious_withhold_count items
                    data_column_sidecars.shuffle(&mut rand::thread_rng());
                    drop(data_column_sidecars.drain(columns_to_keep..));
                }

                for data_col in data_column_sidecars {
                    let subnet = DataColumnSubnetId::from_column_index::<T::EthSpec>(
                        data_col.index as usize,
                        &chain_cloned.spec,
                    );
                    pubsub_messages.push(PubsubMessage::DataColumnSidecar(Box::new((
                        subnet, data_col,
                    ))));
                }
                crate::publish_pubsub_messages(&sender, pubsub_messages)
                    .map_err(|_| BlockError::BeaconChainError(BeaconChainError::UnableToPublish))?;
            }
        };
        Ok(())
    };

    /* only publish if gossip- and consensus-valid and equivocation-free */
    let slot = block.message().slot();
    let sender_clone = network_tx.clone();

    // Convert blobs to either:
    //
    // 1. Blob sidecars if prior to peer DAS, or
    // 2. Data column sidecars if post peer DAS.
    let peer_das_enabled = chain.spec.is_peer_das_enabled_for_epoch(block.epoch());

    let (blob_sidecars, data_column_sidecars) = match unverified_blobs {
        // Pre-PeerDAS: construct blob sidecars for the network.
        Some((kzg_proofs, blobs)) if !peer_das_enabled => {
            let blob_sidecars = kzg_proofs
                .into_iter()
                .zip(blobs)
                .enumerate()
                .map(|(i, (proof, unverified_blob))| {
                    let _timer = metrics::start_timer(
                        &beacon_chain::metrics::BLOB_SIDECAR_INCLUSION_PROOF_COMPUTATION,
                    );
                    let blob_sidecar =
                        BlobSidecar::new(i, unverified_blob, &block, proof).map(Arc::new);
                    blob_sidecar.map_err(|e| {
                        error!(
                            log,
                            "Invalid blob - not publishing block";
                            "error" => ?e,
                            "blob_index" => i,
                            "slot" => slot,
                        );
                        warp_utils::reject::custom_bad_request(format!("{e:?}"))
                    })
                })
                .collect::<Result<Vec<_>, Rejection>>()?;
            (blob_sidecars, vec![])
        }
        // Post PeerDAS: construct data columns.
        Some((_, blobs)) => {
            // TODO(das): this is sub-optimal and should likely not be happening prior to gossip
            // block publishing.
            let data_column_sidecars = build_blob_data_column_sidecars(&chain, &block, blobs)
                .map_err(|e| {
                    error!(
                        log,
                        "Invalid data column - not publishing block";
                        "error" => ?e,
                        "slot" => slot
                    );
                    warp_utils::reject::custom_bad_request(format!("{e:?}"))
                })?;
            (vec![], data_column_sidecars)
        }
        None => (vec![], vec![]),
    };

    // Gossip verify the block and blobs/data columns separately.
    let gossip_verified_block_result = unverified_block.into_gossip_verified_block(&chain);
    let gossip_verified_blobs = blob_sidecars
        .into_iter()
        .map(|blob_sidecar| {
            let gossip_verified_blob =
                GossipVerifiedBlob::new(blob_sidecar.clone(), blob_sidecar.index, &chain);

            match gossip_verified_blob {
                Ok(blob) => Ok(Some(blob)),
                Err(GossipBlobError::RepeatBlob { proposer, .. }) => {
                    // Log the error but do not abort publication, we may need to publish the block
                    // or some of the other blobs if the block & blobs are only partially published
                    // by the other publisher.
                    debug!(
                        log,
                        "Blob for publication already known";
                        "blob_index" => blob_sidecar.index,
                        "slot" => slot,
                        "proposer" => proposer,
                    );
                    Ok(None)
                }
                Err(e) => {
                    error!(
                        log,
                        "Blob for publication is gossip-invalid";
                        "blob_index" => blob_sidecar.index,
                        "slot" => slot,
                        "error" => ?e,
                    );
                    Err(warp_utils::reject::custom_bad_request(e.to_string()))
                }
            }
        })
        .collect::<Result<Vec<_>, Rejection>>()?;

    let gossip_verified_data_columns = data_column_sidecars
        .into_iter()
        .map(|data_column_sidecar| {
            let column_index = data_column_sidecar.index as usize;
            let subnet =
                DataColumnSubnetId::from_column_index::<T::EthSpec>(column_index, &chain.spec);
            let gossip_verified_column =
                GossipVerifiedDataColumn::new(data_column_sidecar, subnet.into(), &chain);

            match gossip_verified_column {
                Ok(blob) => Ok(Some(blob)),
                Err(GossipDataColumnError::PriorKnown { proposer, .. }) => {
                    // Log the error but do not abort publication, we may need to publish the block
                    // or some of the other data columns if the block & data columns are only
                    // partially published by the other publisher.
                    debug!(
                        log,
                        "Data column for publication already known";
                        "column_index" => column_index,
                        "slot" => slot,
                        "proposer" => proposer,
                    );
                    Ok(None)
                }
                Err(e) => {
                    error!(
                        log,
                        "Data column for publication is gossip-invalid";
                        "column_index" => column_index,
                        "slot" => slot,
                        "error" => ?e,
                    );
                    Err(warp_utils::reject::custom_bad_request(format!("{e:?}")))
                }
            }
        })
        .collect::<Result<Vec<_>, Rejection>>()?;

    let publishable_blobs = gossip_verified_blobs
        .iter()
        .flatten()
        .map(|b| b.clone_blob())
        .collect::<Vec<_>>();

    let publishable_data_columns = gossip_verified_data_columns
        .iter()
        .flatten()
        .map(|b| b.clone_data_column())
        .collect::<Vec<_>>();

    let block_root = block_root.unwrap_or_else(|| {
        gossip_verified_block_result.as_ref().map_or_else(
            |_| block.canonical_root(),
            |verified_block| verified_block.block_root,
        )
    });

    let should_publish_block = gossip_verified_block_result.is_ok();
    if let BroadcastValidation::Gossip = validation_level {
        publish_block_p2p(
            block.clone(),
            should_publish_block,
            publishable_blobs.clone(),
            publishable_data_columns.clone(),
            sender_clone.clone(),
            log.clone(),
            seen_timestamp,
        )
        .map_err(|_| warp_utils::reject::custom_server_error("unable to publish".into()))?;
    }

    let publish_fn_completed = Arc::new(AtomicBool::new(false));
    let block_to_publish = block.clone();
    let publish_fn = || {
        match validation_level {
            BroadcastValidation::Gossip => (),
            BroadcastValidation::Consensus => publish_block_p2p(
                block_to_publish.clone(),
                should_publish_block,
                publishable_blobs.clone(),
                publishable_data_columns.clone(),
                sender_clone.clone(),
                log.clone(),
                seen_timestamp,
            )?,
            BroadcastValidation::ConsensusAndEquivocation => {
                check_slashable(&chain, block_root, &block_to_publish, &log)?;
                publish_block_p2p(
                    block_to_publish.clone(),
                    should_publish_block,
                    publishable_blobs.clone(),
                    publishable_data_columns.clone(),
                    sender_clone.clone(),
                    log.clone(),
                    seen_timestamp,
                )?;
            }
        };
        publish_fn_completed.store(true, Ordering::SeqCst);
        Ok(())
    };

    for blob in gossip_verified_blobs.into_iter().flatten() {
        // Importing the blobs could trigger block import and network publication in the case
        // where the block was already seen on gossip.
        if let Err(e) = Box::pin(chain.process_gossip_blob(blob, &publish_fn)).await {
            let msg = format!("Invalid blob: {e}");
            return if let BroadcastValidation::Gossip = validation_level {
                Err(warp_utils::reject::broadcast_without_import(msg))
            } else {
                error!(
                    log,
                    "Invalid blob provided to HTTP API";
                    "reason" => &msg
                );
                Err(warp_utils::reject::custom_bad_request(msg))
            };
        }
    }

<<<<<<< HEAD
    if let Some(gossip_verified_data_columns) = gossip_verified_data_columns {
        let sampling_columns_indices = &network_globals.sampling_columns;
        let sampling_columns = gossip_verified_data_columns
            .into_iter()
            .filter(|data_column| sampling_columns_indices.contains(&data_column.index()))
            .collect();

        if let Err(e) = Box::pin(chain.process_gossip_data_columns(sampling_columns)).await {
=======
    if gossip_verified_data_columns
        .iter()
        .map(Option::is_some)
        .count()
        > 0
    {
        let custody_columns_indices = &network_globals.custody_columns;

        let custody_columns = gossip_verified_data_columns
            .into_iter()
            .flatten()
            .filter(|data_column| custody_columns_indices.contains(&data_column.index()))
            .collect();

        // Importing the columns could trigger block import and network publication in the case
        // where the block was already seen on gossip.
        if let Err(e) =
            Box::pin(chain.process_gossip_data_columns(custody_columns, publish_fn)).await
        {
>>>>>>> 50d8375d
            let msg = format!("Invalid data column: {e}");
            return if let BroadcastValidation::Gossip = validation_level {
                Err(warp_utils::reject::broadcast_without_import(msg))
            } else {
                error!(
                    log,
                    "Invalid data column during block publication";
                    "reason" => &msg
                );
                Err(warp_utils::reject::custom_bad_request(msg))
            };
        }
    }

    match gossip_verified_block_result {
        Ok(gossip_verified_block) => {
            let import_result = Box::pin(chain.process_block(
                block_root,
                gossip_verified_block,
                NotifyExecutionLayer::Yes,
                BlockImportSource::HttpApi,
                publish_fn,
            ))
            .await;
            post_block_import_logging_and_response(
                import_result,
                validation_level,
                block,
                is_locally_built_block,
                seen_timestamp,
                &chain,
                &log,
            )
            .await
        }
        Err(BlockError::DuplicateFullyImported(root)) => {
            if publish_fn_completed.load(Ordering::SeqCst) {
                post_block_import_logging_and_response(
                    Ok(AvailabilityProcessingStatus::Imported(root)),
                    validation_level,
                    block,
                    is_locally_built_block,
                    seen_timestamp,
                    &chain,
                    &log,
                )
                .await
            } else {
                // None of the components provided in this HTTP request were new, so this was an
                // entirely redundant duplicate request. Return a status code indicating this,
                // which can be overridden based on config.
                Ok(warp::reply::with_status(
                    warp::reply::json(&ErrorMessage {
                        code: duplicate_status_code.as_u16(),
                        message: "duplicate block".to_string(),
                        stacktraces: vec![],
                    }),
                    duplicate_status_code,
                )
                .into_response())
            }
        }
        Err(BlockError::DuplicateImportStatusUnknown(root)) => {
            debug!(
                log,
                "Block previously seen";
                "block_root" => ?root,
                "slot" => block.slot(),
            );
            let import_result = Box::pin(chain.process_block(
                block_root,
                block.clone(),
                NotifyExecutionLayer::Yes,
                BlockImportSource::HttpApi,
                publish_fn,
            ))
            .await;
            post_block_import_logging_and_response(
                import_result,
                validation_level,
                block,
                is_locally_built_block,
                seen_timestamp,
                &chain,
                &log,
            )
            .await
        }
        Err(e) => {
            warn!(
                log,
                "Not publishing block - not gossip verified";
                "slot" => slot,
                "error" => %e
            );
            Err(warp_utils::reject::custom_bad_request(e.to_string()))
        }
    }
}

async fn post_block_import_logging_and_response<T: BeaconChainTypes>(
    result: Result<AvailabilityProcessingStatus, BlockError>,
    validation_level: BroadcastValidation,
    block: Arc<SignedBeaconBlock<T::EthSpec>>,
    is_locally_built_block: bool,
    seen_timestamp: Duration,
    chain: &Arc<BeaconChain<T>>,
    log: &Logger,
) -> Result<Response, Rejection> {
    match result {
        // The `DuplicateFullyImported` case here captures the case where the block finishes
        // being imported after gossip verification. It could be that it finished imported as a
        // result of the block being imported from gossip, OR it could be that it finished importing
        // after processing of a gossip blob. In the latter case we MUST run fork choice to
        // re-compute the head.
        Ok(AvailabilityProcessingStatus::Imported(root))
        | Err(BlockError::DuplicateFullyImported(root)) => {
            let delay = get_block_delay_ms(seen_timestamp, block.message(), &chain.slot_clock);
            info!(
                log,
                "Valid block from HTTP API";
                "block_delay" => ?delay,
                "root" => %root,
                "proposer_index" => block.message().proposer_index(),
                "slot" => block.slot(),
            );

            // Notify the validator monitor.
            chain.validator_monitor.read().register_api_block(
                seen_timestamp,
                block.message(),
                root,
                &chain.slot_clock,
            );

            // Update the head since it's likely this block will become the new
            // head.
            chain.recompute_head_at_current_slot().await;

            // Only perform late-block logging here if the block is local. For
            // blocks built with builders we consider the broadcast time to be
            // when the blinded block is published to the builder.
            if is_locally_built_block {
                late_block_logging(chain, seen_timestamp, block.message(), root, "local", log)
            }
            Ok(warp::reply().into_response())
        }
        Ok(AvailabilityProcessingStatus::MissingComponents(_, block_root)) => {
            let msg = format!("Missing parts of block with root {:?}", block_root);
            if let BroadcastValidation::Gossip = validation_level {
                Err(warp_utils::reject::broadcast_without_import(msg))
            } else {
                error!(
                    log,
                    "Invalid block provided to HTTP API";
                    "reason" => &msg
                );
                Err(warp_utils::reject::custom_bad_request(msg))
            }
        }
        Err(BlockError::BeaconChainError(BeaconChainError::UnableToPublish)) => {
            Err(warp_utils::reject::custom_server_error(
                "unable to publish to network channel".to_string(),
            ))
        }
        Err(BlockError::Slashable) => Err(warp_utils::reject::custom_bad_request(
            "proposal for this slot and proposer has already been seen".to_string(),
        )),
        Err(e) => {
            if let BroadcastValidation::Gossip = validation_level {
                Err(warp_utils::reject::broadcast_without_import(format!("{e}")))
            } else {
                error!(
                    log,
                    "Invalid block provided to HTTP API";
                    "reason" => ?e,
                );
                Err(warp_utils::reject::custom_bad_request(format!(
                    "Invalid block: {e}"
                )))
            }
        }
    }
}

/// Handles a request from the HTTP API for blinded blocks. This converts blinded blocks into full
/// blocks before publishing.
pub async fn publish_blinded_block<T: BeaconChainTypes>(
    blinded_block: Arc<SignedBlindedBeaconBlock<T::EthSpec>>,
    chain: Arc<BeaconChain<T>>,
    network_tx: &UnboundedSender<NetworkMessage<T::EthSpec>>,
    log: Logger,
    validation_level: BroadcastValidation,
    duplicate_status_code: StatusCode,
    network_globals: Arc<NetworkGlobals<T::EthSpec>>,
) -> Result<Response, Rejection> {
    let block_root = blinded_block.canonical_root();
    let full_block =
        reconstruct_block(chain.clone(), block_root, blinded_block, log.clone()).await?;
    publish_block::<T, _>(
        Some(block_root),
        full_block,
        chain,
        network_tx,
        log,
        validation_level,
        duplicate_status_code,
        network_globals,
    )
    .await
}

/// Deconstruct the given blinded block, and construct a full block. This attempts to use the
/// execution layer's payload cache, and if that misses, attempts a blind block proposal to retrieve
/// the full payload.
pub async fn reconstruct_block<T: BeaconChainTypes>(
    chain: Arc<BeaconChain<T>>,
    block_root: Hash256,
    block: Arc<SignedBlindedBeaconBlock<T::EthSpec>>,
    log: Logger,
) -> Result<ProvenancedBlock<T, Arc<SignedBeaconBlock<T::EthSpec>>>, Rejection> {
    let full_payload_opt = if let Ok(payload_header) = block.message().body().execution_payload() {
        let el = chain.execution_layer.as_ref().ok_or_else(|| {
            warp_utils::reject::custom_server_error("Missing execution layer".to_string())
        })?;

        // If the execution block hash is zero, use an empty payload.
        let full_payload_contents = if payload_header.block_hash() == ExecutionBlockHash::zero() {
            let fork_name = chain
                .spec
                .fork_name_at_epoch(block.slot().epoch(T::EthSpec::slots_per_epoch()));
            if fork_name == ForkName::Bellatrix {
                let payload: FullPayload<T::EthSpec> = FullPayloadBellatrix::default().into();
                ProvenancedPayload::Local(FullPayloadContents::Payload(payload.into()))
            } else {
                Err(warp_utils::reject::custom_server_error(
                    "Failed to construct full payload - block hash must be non-zero after Bellatrix.".to_string()
                ))?
            }
        // If we already have an execution payload with this transactions root cached, use it.
        } else if let Some(cached_payload) =
            el.get_payload_by_root(&payload_header.tree_hash_root())
        {
            info!(log, "Reconstructing a full block using a local payload"; "block_hash" => ?cached_payload.block_hash());
            ProvenancedPayload::Local(cached_payload)
        // Otherwise, this means we are attempting a blind block proposal.
        } else {
            // Perform the logging for late blocks when we publish to the
            // builder, rather than when we publish to the network. This helps
            // prevent false positive logs when the builder publishes to the P2P
            // network significantly earlier than when they return the block to
            // us.
            late_block_logging(
                &chain,
                timestamp_now(),
                block.message(),
                block_root,
                "builder",
                &log,
            );

            let full_payload = el
                .propose_blinded_beacon_block(block_root, &block)
                .await
                .map_err(|e| {
                    warp_utils::reject::custom_server_error(format!(
                        "Blind block proposal failed: {:?}",
                        e
                    ))
                })?;
            info!(log, "Successfully published a block to the builder network"; "block_hash" => ?full_payload.block_hash());
            ProvenancedPayload::Builder(full_payload)
        };

        Some(full_payload_contents)
    } else {
        None
    };

    // Perf: cloning the block here to unblind it is a little sub-optimal. This is considered an
    // acceptable tradeoff to avoid passing blocks around on the stack (unarced), which blows up
    // the size of futures.
    let block = (*block).clone();
    match full_payload_opt {
        // A block without a payload is pre-merge and we consider it locally
        // built.
        None => block
            .try_into_full_block(None)
            .ok_or("Failed to build full block with payload".to_string())
            .map(|full_block| ProvenancedBlock::local(Arc::new(full_block), None)),
        Some(ProvenancedPayload::Local(full_payload_contents)) => {
            into_full_block_and_blobs::<T>(block, full_payload_contents)
                .map(|(block, blobs)| ProvenancedBlock::local(block, blobs))
        }
        Some(ProvenancedPayload::Builder(full_payload_contents)) => {
            into_full_block_and_blobs::<T>(block, full_payload_contents)
                .map(|(block, blobs)| ProvenancedBlock::builder(block, blobs))
        }
    }
    .map_err(|e| {
        warp_utils::reject::custom_server_error(format!("Unable to add payload to block: {e:?}"))
    })
}

/// If the `seen_timestamp` is some time after the start of the slot for
/// `block`, create some logs to indicate that the block was published late.
fn late_block_logging<T: BeaconChainTypes, P: AbstractExecPayload<T::EthSpec>>(
    chain: &BeaconChain<T>,
    seen_timestamp: Duration,
    block: BeaconBlockRef<T::EthSpec, P>,
    root: Hash256,
    provenance: &str,
    log: &Logger,
) {
    let delay = get_block_delay_ms(seen_timestamp, block, &chain.slot_clock);

    metrics::observe_timer_vec(
        &metrics::HTTP_API_BLOCK_BROADCAST_DELAY_TIMES,
        &[provenance],
        delay,
    );

    // Perform some logging to inform users if their blocks are being produced
    // late.
    //
    // Check to see the thresholds are non-zero to avoid logging errors with small
    // slot times (e.g., during testing)
    let too_late_threshold = chain.slot_clock.unagg_attestation_production_delay();
    let delayed_threshold = too_late_threshold / 2;
    if delay >= too_late_threshold {
        error!(
            log,
            "Block was broadcast too late";
            "msg" => "system may be overloaded, block likely to be orphaned",
            "provenance" => provenance,
            "delay_ms" => delay.as_millis(),
            "slot" => block.slot(),
            "root" => ?root,
        )
    } else if delay >= delayed_threshold {
        error!(
            log,
            "Block broadcast was delayed";
            "msg" => "system may be overloaded, block may be orphaned",
            "provenance" => provenance,
            "delay_ms" => delay.as_millis(),
            "slot" => block.slot(),
            "root" => ?root,
        )
    }
}

/// Check if any of the blobs or the block are slashable. Returns `BlockError::Slashable` if so.
fn check_slashable<T: BeaconChainTypes>(
    chain_clone: &BeaconChain<T>,
    block_root: Hash256,
    block_clone: &SignedBeaconBlock<T::EthSpec, FullPayload<T::EthSpec>>,
    log_clone: &Logger,
) -> Result<(), BlockError> {
    let slashable_cache = chain_clone.observed_slashable.read();
    if slashable_cache
        .is_slashable(
            block_clone.slot(),
            block_clone.message().proposer_index(),
            block_root,
        )
        .map_err(|e| BlockError::BeaconChainError(e.into()))?
    {
        warn!(
            log_clone,
            "Not publishing equivocating block";
            "slot" => block_clone.slot()
        );
        return Err(BlockError::Slashable);
    }
    Ok(())
}

/// Converting from a `SignedBlindedBeaconBlock` into a full `SignedBlockContents`.
#[allow(clippy::type_complexity)]
pub fn into_full_block_and_blobs<T: BeaconChainTypes>(
    blinded_block: SignedBlindedBeaconBlock<T::EthSpec>,
    maybe_full_payload_contents: FullPayloadContents<T::EthSpec>,
) -> Result<(Arc<SignedBeaconBlock<T::EthSpec>>, UnverifiedBlobs<T>), String> {
    match maybe_full_payload_contents {
        // This variant implies a pre-deneb block
        FullPayloadContents::Payload(execution_payload) => {
            let signed_block = blinded_block
                .try_into_full_block(Some(execution_payload))
                .ok_or("Failed to build full block with payload".to_string())?;
            Ok((Arc::new(signed_block), None))
        }
        // This variant implies a post-deneb block
        FullPayloadContents::PayloadAndBlobs(payload_and_blobs) => {
            let ExecutionPayloadAndBlobs {
                execution_payload,
                blobs_bundle,
            } = payload_and_blobs;
            let signed_block = blinded_block
                .try_into_full_block(Some(execution_payload))
                .ok_or("Failed to build full block with payload".to_string())?;

            let BlobsBundle {
                commitments: _,
                proofs,
                blobs,
            } = blobs_bundle;

            Ok((Arc::new(signed_block), Some((proofs, blobs))))
        }
    }
}<|MERGE_RESOLUTION|>--- conflicted
+++ resolved
@@ -383,36 +383,24 @@
         }
     }
 
-<<<<<<< HEAD
-    if let Some(gossip_verified_data_columns) = gossip_verified_data_columns {
-        let sampling_columns_indices = &network_globals.sampling_columns;
-        let sampling_columns = gossip_verified_data_columns
-            .into_iter()
-            .filter(|data_column| sampling_columns_indices.contains(&data_column.index()))
-            .collect();
-
-        if let Err(e) = Box::pin(chain.process_gossip_data_columns(sampling_columns)).await {
-=======
     if gossip_verified_data_columns
         .iter()
         .map(Option::is_some)
         .count()
         > 0
     {
-        let custody_columns_indices = &network_globals.custody_columns;
-
-        let custody_columns = gossip_verified_data_columns
+        let sampling_columns_indices = &network_globals.sampling_columns;
+        let sampling_columns = gossip_verified_data_columns
             .into_iter()
             .flatten()
-            .filter(|data_column| custody_columns_indices.contains(&data_column.index()))
+            .filter(|data_column| sampling_columns_indices.contains(&data_column.index()))
             .collect();
 
         // Importing the columns could trigger block import and network publication in the case
         // where the block was already seen on gossip.
         if let Err(e) =
-            Box::pin(chain.process_gossip_data_columns(custody_columns, publish_fn)).await
+            Box::pin(chain.process_gossip_data_columns(sampling_columns, publish_fn)).await
         {
->>>>>>> 50d8375d
             let msg = format!("Invalid data column: {e}");
             return if let BroadcastValidation::Gossip = validation_level {
                 Err(warp_utils::reject::broadcast_without_import(msg))
