use crate::metrics;

use beacon_chain::blob_verification::{GossipBlobError, GossipVerifiedBlob};
use beacon_chain::block_verification_types::AsBlock;
use beacon_chain::data_column_verification::{GossipDataColumnError, GossipVerifiedDataColumn};
use beacon_chain::validator_monitor::{get_block_delay_ms, timestamp_now};
use beacon_chain::{
    build_blob_data_column_sidecars, AvailabilityProcessingStatus, BeaconChain, BeaconChainError,
    BeaconChainTypes, BlockError, IntoGossipVerifiedBlock, NotifyExecutionLayer,
};
use eth2::types::{
    BlobsBundle, BroadcastValidation, ErrorMessage, ExecutionPayloadAndBlobs, FullPayloadContents,
    PublishBlockRequest, SignedBlockContents,
};
use execution_layer::ProvenancedPayload;
use lighthouse_network::{NetworkGlobals, PubsubMessage};
use network::NetworkMessage;
use rand::seq::SliceRandom;
use slot_clock::SlotClock;
use std::marker::PhantomData;
use std::sync::atomic::{AtomicBool, Ordering};
use std::sync::Arc;
use std::time::Duration;
use tokio::sync::mpsc::UnboundedSender;
use tracing::{debug, error, info, warn};
use tree_hash::TreeHash;
use types::{
    AbstractExecPayload, BeaconBlockRef, BlobSidecar, BlobsList, BlockImportSource,
    DataColumnSidecarList, DataColumnSubnetId, EthSpec, ExecPayload, ExecutionBlockHash, ForkName,
    FullPayload, FullPayloadBellatrix, Hash256, KzgProofs, SignedBeaconBlock,
    SignedBlindedBeaconBlock,
};
use warp::http::StatusCode;
use warp::{reply::Response, Rejection, Reply};

pub type UnverifiedBlobs<T> = Option<(
    KzgProofs<<T as BeaconChainTypes>::EthSpec>,
    BlobsList<<T as BeaconChainTypes>::EthSpec>,
)>;

pub enum ProvenancedBlock<T: BeaconChainTypes, B: IntoGossipVerifiedBlock<T>> {
    /// The payload was built using a local EE.
    Local(B, UnverifiedBlobs<T>, PhantomData<T>),
    /// The payload was build using a remote builder (e.g., via a mev-boost
    /// compatible relay).
    Builder(B, UnverifiedBlobs<T>, PhantomData<T>),
}

impl<T: BeaconChainTypes, B: IntoGossipVerifiedBlock<T>> ProvenancedBlock<T, B> {
    pub fn local(block: B, blobs: UnverifiedBlobs<T>) -> Self {
        Self::Local(block, blobs, PhantomData)
    }

    pub fn builder(block: B, blobs: UnverifiedBlobs<T>) -> Self {
        Self::Builder(block, blobs, PhantomData)
    }
}

impl<T: BeaconChainTypes> ProvenancedBlock<T, Arc<SignedBeaconBlock<T::EthSpec>>> {
    pub fn local_from_publish_request(request: PublishBlockRequest<T::EthSpec>) -> Self {
        match request {
            PublishBlockRequest::Block(block) => Self::local(block, None),
            PublishBlockRequest::BlockContents(block_contents) => {
                let SignedBlockContents {
                    signed_block,
                    kzg_proofs,
                    blobs,
                } = block_contents;
                Self::local(signed_block, Some((kzg_proofs, blobs)))
            }
        }
    }
}

/// Handles a request from the HTTP API for full blocks.
#[allow(clippy::too_many_arguments)]
pub async fn publish_block<T: BeaconChainTypes, B: IntoGossipVerifiedBlock<T>>(
    block_root: Option<Hash256>,
    provenanced_block: ProvenancedBlock<T, B>,
    chain: Arc<BeaconChain<T>>,
    network_tx: &UnboundedSender<NetworkMessage<T::EthSpec>>,
    validation_level: BroadcastValidation,
    duplicate_status_code: StatusCode,
    network_globals: Arc<NetworkGlobals<T::EthSpec>>,
) -> Result<Response, Rejection> {
    let seen_timestamp = timestamp_now();

    let (unverified_block, unverified_blobs, is_locally_built_block) = match provenanced_block {
        ProvenancedBlock::Local(block, blobs, _) => (block, blobs, true),
        ProvenancedBlock::Builder(block, blobs, _) => (block, blobs, false),
    };
    let provenance = if is_locally_built_block {
        "local"
    } else {
        "builder"
    };
<<<<<<< HEAD
    let block = block_contents.inner_block().clone();
    let delay = get_block_delay_ms(seen_timestamp, block.message(), &chain.slot_clock);
    debug!( slot = %block.slot(),"Signed block received in HTTP API");
=======
    let block = unverified_block.inner_block();
    debug!(log, "Signed block received in HTTP API"; "slot" => block.slot());
>>>>>>> 8cf686f5
    let malicious_withhold_count = chain.config.malicious_withhold_count;
    let chain_cloned = chain.clone();

    /* actually publish a block */
<<<<<<< HEAD
    let publish_block = move |block: Arc<SignedBeaconBlock<T::EthSpec>>,
                              blobs_opt: Option<BlobSidecarList<T::EthSpec>>,
                              data_cols_opt: Option<DataColumnSidecarList<T::EthSpec>>,
                              sender,
                              seen_timestamp| {
=======
    let publish_block_p2p = move |block: Arc<SignedBeaconBlock<T::EthSpec>>,
                                  should_publish_block: bool,
                                  blob_sidecars: Vec<Arc<BlobSidecar<T::EthSpec>>>,
                                  mut data_column_sidecars: DataColumnSidecarList<T::EthSpec>,
                                  sender,
                                  log,
                                  seen_timestamp|
          -> Result<(), BlockError> {
>>>>>>> 8cf686f5
        let publish_timestamp = timestamp_now();
        let publish_delay = publish_timestamp
            .checked_sub(seen_timestamp)
            .unwrap_or_else(|| Duration::from_secs(0));

        metrics::observe_timer_vec(
            &metrics::HTTP_API_BLOCK_GOSSIP_TIMES,
            &[provenance],
            publish_delay,
        );

<<<<<<< HEAD
        info!(
            slot = %block.slot(),
            publish_delay_ms = publish_delay.as_millis(),
            "Signed block published to network via HTTP API"
        );
=======
        let mut pubsub_messages = if should_publish_block {
            info!(
                log,
                "Signed block published to network via HTTP API";
                "slot" => block.slot(),
                "blobs_published" => blob_sidecars.len(),
                "publish_delay_ms" => publish_delay.as_millis(),
            );
            vec![PubsubMessage::BeaconBlock(block.clone())]
        } else {
            vec![]
        };
>>>>>>> 8cf686f5

        match block.as_ref() {
            SignedBeaconBlock::Base(_)
            | SignedBeaconBlock::Altair(_)
            | SignedBeaconBlock::Bellatrix(_)
            | SignedBeaconBlock::Capella(_) => {
                crate::publish_pubsub_messages(&sender, pubsub_messages)
                    .map_err(|_| BlockError::BeaconChainError(BeaconChainError::UnableToPublish))?;
            }
            SignedBeaconBlock::Deneb(_) | SignedBeaconBlock::Electra(_) => {
                for blob in blob_sidecars.into_iter() {
                    pubsub_messages.push(PubsubMessage::BlobSidecar(Box::new((blob.index, blob))));
                }
                if malicious_withhold_count > 0 {
                    let columns_to_keep = data_column_sidecars
                        .len()
                        .saturating_sub(malicious_withhold_count);
                    // Randomize columns before dropping the last malicious_withhold_count items
                    data_column_sidecars.shuffle(&mut rand::thread_rng());
                    drop(data_column_sidecars.drain(columns_to_keep..));
                }

                for data_col in data_column_sidecars {
                    let subnet = DataColumnSubnetId::from_column_index::<T::EthSpec>(
                        data_col.index as usize,
                        &chain_cloned.spec,
                    );
                    pubsub_messages.push(PubsubMessage::DataColumnSidecar(Box::new((
                        subnet, data_col,
                    ))));
                }
                crate::publish_pubsub_messages(&sender, pubsub_messages)
                    .map_err(|_| BlockError::BeaconChainError(BeaconChainError::UnableToPublish))?;
            }
        };
        Ok(())
    };

    /* only publish if gossip- and consensus-valid and equivocation-free */
    let slot = block.message().slot();
    let sender_clone = network_tx.clone();
<<<<<<< HEAD

    /* if we can form a `GossipVerifiedBlock`, we've passed our basic gossip checks */
    let (gossip_verified_block, gossip_verified_blobs, gossip_verified_data_columns) =
        match block_contents.into_gossip_verified_block(&chain) {
            Ok(b) => b,
            Err(BlockContentsError::BlockError(BlockError::BlockIsAlreadyKnown(_)))
            | Err(BlockContentsError::BlobError(
                beacon_chain::blob_verification::GossipBlobError::RepeatBlob { .. },
            )) => {
                // Allow the status code for duplicate blocks to be overridden based on config.
                return Ok(warp::reply::with_status(
                    warp::reply::json(&ErrorMessage {
                        code: duplicate_status_code.as_u16(),
                        message: "duplicate block".to_string(),
                        stacktraces: vec![],
                    }),
                    duplicate_status_code,
                )
                .into_response());
            }
            Err(e) => {
                warn!(
                    %slot,
                    error = %e,
                    "Not publishing block - not gossip verified"
                );
                return Err(warp_utils::reject::custom_bad_request(e.to_string()));
            }
        };
=======
>>>>>>> 8cf686f5

    // Convert blobs to either:
    //
    // 1. Blob sidecars if prior to peer DAS, or
    // 2. Data column sidecars if post peer DAS.
    let peer_das_enabled = chain.spec.is_peer_das_enabled_for_epoch(block.epoch());

    let (blob_sidecars, data_column_sidecars) = match unverified_blobs {
        // Pre-PeerDAS: construct blob sidecars for the network.
        Some((kzg_proofs, blobs)) if !peer_das_enabled => {
            let blob_sidecars = kzg_proofs
                .into_iter()
                .zip(blobs)
                .enumerate()
                .map(|(i, (proof, unverified_blob))| {
                    let _timer = metrics::start_timer(
                        &beacon_chain::metrics::BLOB_SIDECAR_INCLUSION_PROOF_COMPUTATION,
                    );
                    let blob_sidecar =
                        BlobSidecar::new(i, unverified_blob, &block, proof).map(Arc::new);
                    blob_sidecar.map_err(|e| {
                        error!(
                            log,
                            "Invalid blob - not publishing block";
                            "error" => ?e,
                            "blob_index" => i,
                            "slot" => slot,
                        );
                        warp_utils::reject::custom_bad_request(format!("{e:?}"))
                    })
                })
                .collect::<Result<Vec<_>, Rejection>>()?;
            (blob_sidecars, vec![])
        }
        // Post PeerDAS: construct data columns.
        Some((_, blobs)) => {
            // TODO(das): this is sub-optimal and should likely not be happening prior to gossip
            // block publishing.
            let data_column_sidecars = build_blob_data_column_sidecars(&chain, &block, blobs)
                .map_err(|e| {
                    error!(
                        log,
                        "Invalid data column - not publishing block";
                        "error" => ?e,
                        "slot" => slot
                    );
                    warp_utils::reject::custom_bad_request(format!("{e:?}"))
                })?;
            (vec![], data_column_sidecars)
        }
        None => (vec![], vec![]),
    };

    // Gossip verify the block and blobs/data columns separately.
    let gossip_verified_block_result = unverified_block.into_gossip_verified_block(&chain);
    let gossip_verified_blobs = blob_sidecars
        .into_iter()
        .map(|blob_sidecar| {
            let gossip_verified_blob =
                GossipVerifiedBlob::new(blob_sidecar.clone(), blob_sidecar.index, &chain);

            match gossip_verified_blob {
                Ok(blob) => Ok(Some(blob)),
                Err(GossipBlobError::RepeatBlob { proposer, .. }) => {
                    // Log the error but do not abort publication, we may need to publish the block
                    // or some of the other blobs if the block & blobs are only partially published
                    // by the other publisher.
                    debug!(
                        log,
                        "Blob for publication already known";
                        "blob_index" => blob_sidecar.index,
                        "slot" => slot,
                        "proposer" => proposer,
                    );
                    Ok(None)
                }
                Err(e) => {
                    error!(
                        log,
                        "Blob for publication is gossip-invalid";
                        "blob_index" => blob_sidecar.index,
                        "slot" => slot,
                        "error" => ?e,
                    );
                    Err(warp_utils::reject::custom_bad_request(e.to_string()))
                }
            }
        })
        .collect::<Result<Vec<_>, Rejection>>()?;

    let gossip_verified_data_columns = data_column_sidecars
        .into_iter()
        .map(|data_column_sidecar| {
            let column_index = data_column_sidecar.index as usize;
            let subnet =
                DataColumnSubnetId::from_column_index::<T::EthSpec>(column_index, &chain.spec);
            let gossip_verified_column =
                GossipVerifiedDataColumn::new(data_column_sidecar, subnet.into(), &chain);

            match gossip_verified_column {
                Ok(blob) => Ok(Some(blob)),
                Err(GossipDataColumnError::PriorKnown { proposer, .. }) => {
                    // Log the error but do not abort publication, we may need to publish the block
                    // or some of the other data columns if the block & data columns are only
                    // partially published by the other publisher.
                    debug!(
                        log,
                        "Data column for publication already known";
                        "column_index" => column_index,
                        "slot" => slot,
                        "proposer" => proposer,
                    );
                    Ok(None)
                }
                Err(e) => {
                    error!(
                        log,
                        "Data column for publication is gossip-invalid";
                        "column_index" => column_index,
                        "slot" => slot,
                        "error" => ?e,
                    );
                    Err(warp_utils::reject::custom_bad_request(format!("{e:?}")))
                }
            }
        })
        .collect::<Result<Vec<_>, Rejection>>()?;

    let publishable_blobs = gossip_verified_blobs
        .iter()
        .flatten()
        .map(|b| b.clone_blob())
        .collect::<Vec<_>>();

    let publishable_data_columns = gossip_verified_data_columns
        .iter()
        .flatten()
        .map(|b| b.clone_data_column())
        .collect::<Vec<_>>();

    let block_root = block_root.unwrap_or_else(|| {
        gossip_verified_block_result.as_ref().map_or_else(
            |_| block.canonical_root(),
            |verified_block| verified_block.block_root,
        )
    });

    let should_publish_block = gossip_verified_block_result.is_ok();
    if let BroadcastValidation::Gossip = validation_level {
        publish_block_p2p(
            block.clone(),
            should_publish_block,
            publishable_blobs.clone(),
            publishable_data_columns.clone(),
            sender_clone.clone(),
            seen_timestamp,
        )
        .map_err(|_| warp_utils::reject::custom_server_error("unable to publish".into()))?;
    }

<<<<<<< HEAD
    let block_clone = block.clone();

    let publish_fn = move || match validation_level {
        BroadcastValidation::Gossip => Ok(()),
        BroadcastValidation::Consensus => publish_block(
            block_clone,
            blobs_opt,
            data_cols_opt,
            sender_clone,
            seen_timestamp,
        ),
        BroadcastValidation::ConsensusAndEquivocation => {
            check_slashable(&chain_clone, &blobs_opt, block_root, &block_clone)?;
            publish_block(
                block_clone,
                blobs_opt,
                data_cols_opt,
                sender_clone,
=======
    let publish_fn_completed = Arc::new(AtomicBool::new(false));
    let block_to_publish = block.clone();
    let publish_fn = || {
        match validation_level {
            BroadcastValidation::Gossip => (),
            BroadcastValidation::Consensus => publish_block_p2p(
                block_to_publish.clone(),
                should_publish_block,
                publishable_blobs.clone(),
                publishable_data_columns.clone(),
                sender_clone.clone(),
                log.clone(),
>>>>>>> 8cf686f5
                seen_timestamp,
            )?,
            BroadcastValidation::ConsensusAndEquivocation => {
                check_slashable(&chain, block_root, &block_to_publish, &log)?;
                publish_block_p2p(
                    block_to_publish.clone(),
                    should_publish_block,
                    publishable_blobs.clone(),
                    publishable_data_columns.clone(),
                    sender_clone.clone(),
                    log.clone(),
                    seen_timestamp,
                )?;
            }
        };
        publish_fn_completed.store(true, Ordering::SeqCst);
        Ok(())
    };

<<<<<<< HEAD
    if let Some(gossip_verified_blobs) = gossip_verified_blobs {
        for blob in gossip_verified_blobs {
            if let Err(e) = Box::pin(chain.process_gossip_blob(blob)).await {
                let msg = format!("Invalid blob: {e}");
                return if let BroadcastValidation::Gossip = validation_level {
                    Err(warp_utils::reject::broadcast_without_import(msg))
                } else {
                    error!(reason = &msg, "Invalid blob provided to HTTP API");
                    Err(warp_utils::reject::custom_bad_request(msg))
                };
            }
=======
    for blob in gossip_verified_blobs.into_iter().flatten() {
        // Importing the blobs could trigger block import and network publication in the case
        // where the block was already seen on gossip.
        if let Err(e) = Box::pin(chain.process_gossip_blob(blob, &publish_fn)).await {
            let msg = format!("Invalid blob: {e}");
            return if let BroadcastValidation::Gossip = validation_level {
                Err(warp_utils::reject::broadcast_without_import(msg))
            } else {
                error!(
                    log,
                    "Invalid blob provided to HTTP API";
                    "reason" => &msg
                );
                Err(warp_utils::reject::custom_bad_request(msg))
            };
>>>>>>> 8cf686f5
        }
    }

    if gossip_verified_data_columns
        .iter()
        .map(Option::is_some)
        .count()
        > 0
    {
        let sampling_columns_indices = &network_globals.sampling_columns;
        let sampling_columns = gossip_verified_data_columns
            .into_iter()
            .flatten()
            .filter(|data_column| sampling_columns_indices.contains(&data_column.index()))
            .collect();

        // Importing the columns could trigger block import and network publication in the case
        // where the block was already seen on gossip.
        if let Err(e) =
            Box::pin(chain.process_gossip_data_columns(sampling_columns, publish_fn)).await
        {
            let msg = format!("Invalid data column: {e}");
            return if let BroadcastValidation::Gossip = validation_level {
                Err(warp_utils::reject::broadcast_without_import(msg))
            } else {
<<<<<<< HEAD
                error!(reason = &msg, "Invalid blob provided to HTTP API");
=======
                error!(
                    log,
                    "Invalid data column during block publication";
                    "reason" => &msg
                );
>>>>>>> 8cf686f5
                Err(warp_utils::reject::custom_bad_request(msg))
            };
        }
    }

    match gossip_verified_block_result {
        Ok(gossip_verified_block) => {
            let import_result = Box::pin(chain.process_block(
                block_root,
                gossip_verified_block,
                NotifyExecutionLayer::Yes,
                BlockImportSource::HttpApi,
                publish_fn,
            ))
            .await;
            post_block_import_logging_and_response(
                import_result,
                validation_level,
                block,
                is_locally_built_block,
                seen_timestamp,
                &chain,
                &log,
            )
            .await
        }
        Err(BlockError::DuplicateFullyImported(root)) => {
            if publish_fn_completed.load(Ordering::SeqCst) {
                post_block_import_logging_and_response(
                    Ok(AvailabilityProcessingStatus::Imported(root)),
                    validation_level,
                    block,
                    is_locally_built_block,
                    seen_timestamp,
                    &chain,
                    &log,
                )
                .await
            } else {
                // None of the components provided in this HTTP request were new, so this was an
                // entirely redundant duplicate request. Return a status code indicating this,
                // which can be overridden based on config.
                Ok(warp::reply::with_status(
                    warp::reply::json(&ErrorMessage {
                        code: duplicate_status_code.as_u16(),
                        message: "duplicate block".to_string(),
                        stacktraces: vec![],
                    }),
                    duplicate_status_code,
                )
                .into_response())
            }
        }
        Err(BlockError::DuplicateImportStatusUnknown(root)) => {
            debug!(
                log,
                "Block previously seen";
                "block_root" => ?root,
                "slot" => block.slot(),
            );
            let import_result = Box::pin(chain.process_block(
                block_root,
                block.clone(),
                NotifyExecutionLayer::Yes,
                BlockImportSource::HttpApi,
                publish_fn,
            ))
            .await;
            post_block_import_logging_and_response(
                import_result,
                validation_level,
                block,
                is_locally_built_block,
                seen_timestamp,
                &chain,
                &log,
            )
            .await
        }
        Err(e) => {
            warn!(
                log,
                "Not publishing block - not gossip verified";
                "slot" => slot,
                "error" => %e
            );
            Err(warp_utils::reject::custom_bad_request(e.to_string()))
        }
    }
}

async fn post_block_import_logging_and_response<T: BeaconChainTypes>(
    result: Result<AvailabilityProcessingStatus, BlockError>,
    validation_level: BroadcastValidation,
    block: Arc<SignedBeaconBlock<T::EthSpec>>,
    is_locally_built_block: bool,
    seen_timestamp: Duration,
    chain: &Arc<BeaconChain<T>>,
    log: &Logger,
) -> Result<Response, Rejection> {
    match result {
        // The `DuplicateFullyImported` case here captures the case where the block finishes
        // being imported after gossip verification. It could be that it finished imported as a
        // result of the block being imported from gossip, OR it could be that it finished importing
        // after processing of a gossip blob. In the latter case we MUST run fork choice to
        // re-compute the head.
        Ok(AvailabilityProcessingStatus::Imported(root))
        | Err(BlockError::DuplicateFullyImported(root)) => {
            let delay = get_block_delay_ms(seen_timestamp, block.message(), &chain.slot_clock);
            info!(
<<<<<<< HEAD
                block_delay = ?delay,
                %root,
                proposer_index,
                %slot,
                "Valid block from HTTP API"
=======
                log,
                "Valid block from HTTP API";
                "block_delay" => ?delay,
                "root" => %root,
                "proposer_index" => block.message().proposer_index(),
                "slot" => block.slot(),
>>>>>>> 8cf686f5
            );

            // Notify the validator monitor.
            chain.validator_monitor.read().register_api_block(
                seen_timestamp,
                block.message(),
                root,
                &chain.slot_clock,
            );

            // Update the head since it's likely this block will become the new
            // head.
            chain.recompute_head_at_current_slot().await;

            // Only perform late-block logging here if the block is local. For
            // blocks built with builders we consider the broadcast time to be
            // when the blinded block is published to the builder.
            if is_locally_built_block {
<<<<<<< HEAD
                late_block_logging(&chain, seen_timestamp, block.message(), root, "local")
=======
                late_block_logging(chain, seen_timestamp, block.message(), root, "local", log)
>>>>>>> 8cf686f5
            }
            Ok(warp::reply().into_response())
        }
        Ok(AvailabilityProcessingStatus::MissingComponents(_, block_root)) => {
            let msg = format!("Missing parts of block with root {:?}", block_root);
            if let BroadcastValidation::Gossip = validation_level {
                Err(warp_utils::reject::broadcast_without_import(msg))
            } else {
                error!(reason = &msg, "Invalid block provided to HTTP API");
                Err(warp_utils::reject::custom_bad_request(msg))
            }
        }
        Err(BlockError::BeaconChainError(BeaconChainError::UnableToPublish)) => {
            Err(warp_utils::reject::custom_server_error(
                "unable to publish to network channel".to_string(),
            ))
        }
        Err(BlockError::Slashable) => Err(warp_utils::reject::custom_bad_request(
            "proposal for this slot and proposer has already been seen".to_string(),
        )),
        Err(e) => {
            if let BroadcastValidation::Gossip = validation_level {
                Err(warp_utils::reject::broadcast_without_import(format!("{e}")))
            } else {
<<<<<<< HEAD
                let msg = format!("{:?}", e);
                error!(reason = &msg, "Invalid block provided to HTTP API");
=======
                error!(
                    log,
                    "Invalid block provided to HTTP API";
                    "reason" => ?e,
                );
>>>>>>> 8cf686f5
                Err(warp_utils::reject::custom_bad_request(format!(
                    "Invalid block: {e}"
                )))
            }
        }
    }
}

/// Handles a request from the HTTP API for blinded blocks. This converts blinded blocks into full
/// blocks before publishing.
pub async fn publish_blinded_block<T: BeaconChainTypes>(
    blinded_block: Arc<SignedBlindedBeaconBlock<T::EthSpec>>,
    chain: Arc<BeaconChain<T>>,
    network_tx: &UnboundedSender<NetworkMessage<T::EthSpec>>,
    validation_level: BroadcastValidation,
    duplicate_status_code: StatusCode,
    network_globals: Arc<NetworkGlobals<T::EthSpec>>,
) -> Result<Response, Rejection> {
    let block_root = blinded_block.canonical_root();
<<<<<<< HEAD
    let full_block: ProvenancedBlock<T, PublishBlockRequest<T::EthSpec>> =
        reconstruct_block(chain.clone(), block_root, blinded_block).await?;
=======
    let full_block =
        reconstruct_block(chain.clone(), block_root, blinded_block, log.clone()).await?;
>>>>>>> 8cf686f5
    publish_block::<T, _>(
        Some(block_root),
        full_block,
        chain,
        network_tx,
        validation_level,
        duplicate_status_code,
        network_globals,
    )
    .await
}

/// Deconstruct the given blinded block, and construct a full block. This attempts to use the
/// execution layer's payload cache, and if that misses, attempts a blind block proposal to retrieve
/// the full payload.
pub async fn reconstruct_block<T: BeaconChainTypes>(
    chain: Arc<BeaconChain<T>>,
    block_root: Hash256,
    block: Arc<SignedBlindedBeaconBlock<T::EthSpec>>,
<<<<<<< HEAD
) -> Result<ProvenancedBlock<T, PublishBlockRequest<T::EthSpec>>, Rejection> {
=======
    log: Logger,
) -> Result<ProvenancedBlock<T, Arc<SignedBeaconBlock<T::EthSpec>>>, Rejection> {
>>>>>>> 8cf686f5
    let full_payload_opt = if let Ok(payload_header) = block.message().body().execution_payload() {
        let el = chain.execution_layer.as_ref().ok_or_else(|| {
            warp_utils::reject::custom_server_error("Missing execution layer".to_string())
        })?;

        // If the execution block hash is zero, use an empty payload.
        let full_payload_contents = if payload_header.block_hash() == ExecutionBlockHash::zero() {
            let fork_name = chain
                .spec
                .fork_name_at_epoch(block.slot().epoch(T::EthSpec::slots_per_epoch()));
            if fork_name == ForkName::Bellatrix {
                let payload: FullPayload<T::EthSpec> = FullPayloadBellatrix::default().into();
                ProvenancedPayload::Local(FullPayloadContents::Payload(payload.into()))
            } else {
                Err(warp_utils::reject::custom_server_error(
                    "Failed to construct full payload - block hash must be non-zero after Bellatrix.".to_string()
                ))?
            }
        // If we already have an execution payload with this transactions root cached, use it.
        } else if let Some(cached_payload) =
            el.get_payload_by_root(&payload_header.tree_hash_root())
        {
            info!(block_hash = ?cached_payload.block_hash(), "Reconstructing a full block using a local payload");
            ProvenancedPayload::Local(cached_payload)
        // Otherwise, this means we are attempting a blind block proposal.
        } else {
            // Perform the logging for late blocks when we publish to the
            // builder, rather than when we publish to the network. This helps
            // prevent false positive logs when the builder publishes to the P2P
            // network significantly earlier than when they return the block to
            // us.
            late_block_logging(
                &chain,
                timestamp_now(),
                block.message(),
                block_root,
                "builder",
            );

            let full_payload = el
                .propose_blinded_beacon_block(block_root, &block)
                .await
                .map_err(|e| {
                    warp_utils::reject::custom_server_error(format!(
                        "Blind block proposal failed: {:?}",
                        e
                    ))
                })?;
            info!(block_hash = ?full_payload.block_hash(), "Successfully published a block to the builder network");
            ProvenancedPayload::Builder(full_payload)
        };

        Some(full_payload_contents)
    } else {
        None
    };

    // Perf: cloning the block here to unblind it is a little sub-optimal. This is considered an
    // acceptable tradeoff to avoid passing blocks around on the stack (unarced), which blows up
    // the size of futures.
    let block = (*block).clone();
    match full_payload_opt {
        // A block without a payload is pre-merge and we consider it locally
        // built.
        None => block
            .try_into_full_block(None)
            .ok_or("Failed to build full block with payload".to_string())
            .map(|full_block| ProvenancedBlock::local(Arc::new(full_block), None)),
        Some(ProvenancedPayload::Local(full_payload_contents)) => {
            into_full_block_and_blobs::<T>(block, full_payload_contents)
                .map(|(block, blobs)| ProvenancedBlock::local(block, blobs))
        }
        Some(ProvenancedPayload::Builder(full_payload_contents)) => {
            into_full_block_and_blobs::<T>(block, full_payload_contents)
                .map(|(block, blobs)| ProvenancedBlock::builder(block, blobs))
        }
    }
    .map_err(|e| {
        warp_utils::reject::custom_server_error(format!("Unable to add payload to block: {e:?}"))
    })
}

/// If the `seen_timestamp` is some time after the start of the slot for
/// `block`, create some logs to indicate that the block was published late.
fn late_block_logging<T: BeaconChainTypes, P: AbstractExecPayload<T::EthSpec>>(
    chain: &BeaconChain<T>,
    seen_timestamp: Duration,
    block: BeaconBlockRef<T::EthSpec, P>,
    root: Hash256,
    provenance: &str,
) {
    let delay = get_block_delay_ms(seen_timestamp, block, &chain.slot_clock);

    metrics::observe_timer_vec(
        &metrics::HTTP_API_BLOCK_BROADCAST_DELAY_TIMES,
        &[provenance],
        delay,
    );

    // Perform some logging to inform users if their blocks are being produced
    // late.
    //
    // Check to see the thresholds are non-zero to avoid logging errors with small
    // slot times (e.g., during testing)
    let too_late_threshold = chain.slot_clock.unagg_attestation_production_delay();
    let delayed_threshold = too_late_threshold / 2;
    if delay >= too_late_threshold {
        error!(
            msg = "system may be overloaded, block likely to be orphaned",
            provenance,
            delay_ms = delay.as_millis(),
            slot = %block.slot(),
            ?root,
            "Block was broadcast too late"
        )
    } else if delay >= delayed_threshold {
        error!(
            msg = "system may be overloaded, block may be orphaned",
            provenance,
            delay_ms = delay.as_millis(),
            slot = ?block.slot(),
            ?root,
            "Block broadcast was delayed"
        )
    }
}

/// Check if any of the blobs or the block are slashable. Returns `BlockError::Slashable` if so.
fn check_slashable<T: BeaconChainTypes>(
    chain_clone: &BeaconChain<T>,
    block_root: Hash256,
    block_clone: &SignedBeaconBlock<T::EthSpec, FullPayload<T::EthSpec>>,
) -> Result<(), BlockError> {
    let slashable_cache = chain_clone.observed_slashable.read();
<<<<<<< HEAD
    if let Some(blobs) = blobs_opt.as_ref() {
        blobs.iter().try_for_each(|blob| {
            if slashable_cache
                .is_slashable(blob.slot(), blob.block_proposer_index(), blob.block_root())
                .map_err(|e| BlockError::BeaconChainError(e.into()))?
            {
                warn!(
                    slot = %block_clone.slot(),
                    "Not publishing equivocating blob"
                );
                return Err(BlockError::Slashable);
            }
            Ok(())
        })?;
    };
=======
>>>>>>> 8cf686f5
    if slashable_cache
        .is_slashable(
            block_clone.slot(),
            block_clone.message().proposer_index(),
            block_root,
        )
        .map_err(|e| BlockError::BeaconChainError(e.into()))?
    {
        warn!(
            slot = %block_clone.slot(),
            "Not publishing equivocating block"
        );
        return Err(BlockError::Slashable);
    }
    Ok(())
}

/// Converting from a `SignedBlindedBeaconBlock` into a full `SignedBlockContents`.
#[allow(clippy::type_complexity)]
pub fn into_full_block_and_blobs<T: BeaconChainTypes>(
    blinded_block: SignedBlindedBeaconBlock<T::EthSpec>,
    maybe_full_payload_contents: FullPayloadContents<T::EthSpec>,
) -> Result<(Arc<SignedBeaconBlock<T::EthSpec>>, UnverifiedBlobs<T>), String> {
    match maybe_full_payload_contents {
        // This variant implies a pre-deneb block
        FullPayloadContents::Payload(execution_payload) => {
            let signed_block = blinded_block
                .try_into_full_block(Some(execution_payload))
                .ok_or("Failed to build full block with payload".to_string())?;
            Ok((Arc::new(signed_block), None))
        }
        // This variant implies a post-deneb block
        FullPayloadContents::PayloadAndBlobs(payload_and_blobs) => {
            let ExecutionPayloadAndBlobs {
                execution_payload,
                blobs_bundle,
            } = payload_and_blobs;
            let signed_block = blinded_block
                .try_into_full_block(Some(execution_payload))
                .ok_or("Failed to build full block with payload".to_string())?;

            let BlobsBundle {
                commitments: _,
                proofs,
                blobs,
            } = blobs_bundle;

            Ok((Arc::new(signed_block), Some((proofs, blobs))))
        }
    }
}<|MERGE_RESOLUTION|>--- conflicted
+++ resolved
@@ -94,34 +94,19 @@
     } else {
         "builder"
     };
-<<<<<<< HEAD
-    let block = block_contents.inner_block().clone();
-    let delay = get_block_delay_ms(seen_timestamp, block.message(), &chain.slot_clock);
+    let block = unverified_block.inner_block();
     debug!( slot = %block.slot(),"Signed block received in HTTP API");
-=======
-    let block = unverified_block.inner_block();
-    debug!(log, "Signed block received in HTTP API"; "slot" => block.slot());
->>>>>>> 8cf686f5
     let malicious_withhold_count = chain.config.malicious_withhold_count;
     let chain_cloned = chain.clone();
 
     /* actually publish a block */
-<<<<<<< HEAD
-    let publish_block = move |block: Arc<SignedBeaconBlock<T::EthSpec>>,
-                              blobs_opt: Option<BlobSidecarList<T::EthSpec>>,
-                              data_cols_opt: Option<DataColumnSidecarList<T::EthSpec>>,
-                              sender,
-                              seen_timestamp| {
-=======
     let publish_block_p2p = move |block: Arc<SignedBeaconBlock<T::EthSpec>>,
                                   should_publish_block: bool,
                                   blob_sidecars: Vec<Arc<BlobSidecar<T::EthSpec>>>,
                                   mut data_column_sidecars: DataColumnSidecarList<T::EthSpec>,
                                   sender,
-                                  log,
-                                  seen_timestamp|
+                                      seen_timestamp|
           -> Result<(), BlockError> {
->>>>>>> 8cf686f5
         let publish_timestamp = timestamp_now();
         let publish_delay = publish_timestamp
             .checked_sub(seen_timestamp)
@@ -133,26 +118,12 @@
             publish_delay,
         );
 
-<<<<<<< HEAD
         info!(
             slot = %block.slot(),
+            blobs_published = blob_sidecars.len(),
             publish_delay_ms = publish_delay.as_millis(),
             "Signed block published to network via HTTP API"
         );
-=======
-        let mut pubsub_messages = if should_publish_block {
-            info!(
-                log,
-                "Signed block published to network via HTTP API";
-                "slot" => block.slot(),
-                "blobs_published" => blob_sidecars.len(),
-                "publish_delay_ms" => publish_delay.as_millis(),
-            );
-            vec![PubsubMessage::BeaconBlock(block.clone())]
-        } else {
-            vec![]
-        };
->>>>>>> 8cf686f5
 
         match block.as_ref() {
             SignedBeaconBlock::Base(_)
@@ -194,38 +165,6 @@
     /* only publish if gossip- and consensus-valid and equivocation-free */
     let slot = block.message().slot();
     let sender_clone = network_tx.clone();
-<<<<<<< HEAD
-
-    /* if we can form a `GossipVerifiedBlock`, we've passed our basic gossip checks */
-    let (gossip_verified_block, gossip_verified_blobs, gossip_verified_data_columns) =
-        match block_contents.into_gossip_verified_block(&chain) {
-            Ok(b) => b,
-            Err(BlockContentsError::BlockError(BlockError::BlockIsAlreadyKnown(_)))
-            | Err(BlockContentsError::BlobError(
-                beacon_chain::blob_verification::GossipBlobError::RepeatBlob { .. },
-            )) => {
-                // Allow the status code for duplicate blocks to be overridden based on config.
-                return Ok(warp::reply::with_status(
-                    warp::reply::json(&ErrorMessage {
-                        code: duplicate_status_code.as_u16(),
-                        message: "duplicate block".to_string(),
-                        stacktraces: vec![],
-                    }),
-                    duplicate_status_code,
-                )
-                .into_response());
-            }
-            Err(e) => {
-                warn!(
-                    %slot,
-                    error = %e,
-                    "Not publishing block - not gossip verified"
-                );
-                return Err(warp_utils::reject::custom_bad_request(e.to_string()));
-            }
-        };
-=======
->>>>>>> 8cf686f5
 
     // Convert blobs to either:
     //
@@ -386,26 +325,6 @@
         .map_err(|_| warp_utils::reject::custom_server_error("unable to publish".into()))?;
     }
 
-<<<<<<< HEAD
-    let block_clone = block.clone();
-
-    let publish_fn = move || match validation_level {
-        BroadcastValidation::Gossip => Ok(()),
-        BroadcastValidation::Consensus => publish_block(
-            block_clone,
-            blobs_opt,
-            data_cols_opt,
-            sender_clone,
-            seen_timestamp,
-        ),
-        BroadcastValidation::ConsensusAndEquivocation => {
-            check_slashable(&chain_clone, &blobs_opt, block_root, &block_clone)?;
-            publish_block(
-                block_clone,
-                blobs_opt,
-                data_cols_opt,
-                sender_clone,
-=======
     let publish_fn_completed = Arc::new(AtomicBool::new(false));
     let block_to_publish = block.clone();
     let publish_fn = || {
@@ -418,7 +337,6 @@
                 publishable_data_columns.clone(),
                 sender_clone.clone(),
                 log.clone(),
->>>>>>> 8cf686f5
                 seen_timestamp,
             )?,
             BroadcastValidation::ConsensusAndEquivocation => {
@@ -438,19 +356,6 @@
         Ok(())
     };
 
-<<<<<<< HEAD
-    if let Some(gossip_verified_blobs) = gossip_verified_blobs {
-        for blob in gossip_verified_blobs {
-            if let Err(e) = Box::pin(chain.process_gossip_blob(blob)).await {
-                let msg = format!("Invalid blob: {e}");
-                return if let BroadcastValidation::Gossip = validation_level {
-                    Err(warp_utils::reject::broadcast_without_import(msg))
-                } else {
-                    error!(reason = &msg, "Invalid blob provided to HTTP API");
-                    Err(warp_utils::reject::custom_bad_request(msg))
-                };
-            }
-=======
     for blob in gossip_verified_blobs.into_iter().flatten() {
         // Importing the blobs could trigger block import and network publication in the case
         // where the block was already seen on gossip.
@@ -466,7 +371,6 @@
                 );
                 Err(warp_utils::reject::custom_bad_request(msg))
             };
->>>>>>> 8cf686f5
         }
     }
 
@@ -492,15 +396,7 @@
             return if let BroadcastValidation::Gossip = validation_level {
                 Err(warp_utils::reject::broadcast_without_import(msg))
             } else {
-<<<<<<< HEAD
-                error!(reason = &msg, "Invalid blob provided to HTTP API");
-=======
-                error!(
-                    log,
-                    "Invalid data column during block publication";
-                    "reason" => &msg
-                );
->>>>>>> 8cf686f5
+                error!(reason = &msg, "Invalid data column during block publication");
                 Err(warp_utils::reject::custom_bad_request(msg))
             };
         }
@@ -611,20 +507,12 @@
         | Err(BlockError::DuplicateFullyImported(root)) => {
             let delay = get_block_delay_ms(seen_timestamp, block.message(), &chain.slot_clock);
             info!(
-<<<<<<< HEAD
-                block_delay = ?delay,
-                %root,
-                proposer_index,
-                %slot,
-                "Valid block from HTTP API"
-=======
                 log,
                 "Valid block from HTTP API";
                 "block_delay" => ?delay,
                 "root" => %root,
                 "proposer_index" => block.message().proposer_index(),
                 "slot" => block.slot(),
->>>>>>> 8cf686f5
             );
 
             // Notify the validator monitor.
@@ -643,11 +531,7 @@
             // blocks built with builders we consider the broadcast time to be
             // when the blinded block is published to the builder.
             if is_locally_built_block {
-<<<<<<< HEAD
-                late_block_logging(&chain, seen_timestamp, block.message(), root, "local")
-=======
                 late_block_logging(chain, seen_timestamp, block.message(), root, "local", log)
->>>>>>> 8cf686f5
             }
             Ok(warp::reply().into_response())
         }
@@ -672,16 +556,11 @@
             if let BroadcastValidation::Gossip = validation_level {
                 Err(warp_utils::reject::broadcast_without_import(format!("{e}")))
             } else {
-<<<<<<< HEAD
-                let msg = format!("{:?}", e);
-                error!(reason = &msg, "Invalid block provided to HTTP API");
-=======
                 error!(
                     log,
                     "Invalid block provided to HTTP API";
                     "reason" => ?e,
                 );
->>>>>>> 8cf686f5
                 Err(warp_utils::reject::custom_bad_request(format!(
                     "Invalid block: {e}"
                 )))
@@ -701,13 +580,8 @@
     network_globals: Arc<NetworkGlobals<T::EthSpec>>,
 ) -> Result<Response, Rejection> {
     let block_root = blinded_block.canonical_root();
-<<<<<<< HEAD
-    let full_block: ProvenancedBlock<T, PublishBlockRequest<T::EthSpec>> =
+    let full_block =
         reconstruct_block(chain.clone(), block_root, blinded_block).await?;
-=======
-    let full_block =
-        reconstruct_block(chain.clone(), block_root, blinded_block, log.clone()).await?;
->>>>>>> 8cf686f5
     publish_block::<T, _>(
         Some(block_root),
         full_block,
@@ -727,12 +601,7 @@
     chain: Arc<BeaconChain<T>>,
     block_root: Hash256,
     block: Arc<SignedBlindedBeaconBlock<T::EthSpec>>,
-<<<<<<< HEAD
-) -> Result<ProvenancedBlock<T, PublishBlockRequest<T::EthSpec>>, Rejection> {
-=======
-    log: Logger,
 ) -> Result<ProvenancedBlock<T, Arc<SignedBeaconBlock<T::EthSpec>>>, Rejection> {
->>>>>>> 8cf686f5
     let full_payload_opt = if let Ok(payload_header) = block.message().body().execution_payload() {
         let el = chain.execution_layer.as_ref().ok_or_else(|| {
             warp_utils::reject::custom_server_error("Missing execution layer".to_string())
@@ -867,24 +736,6 @@
     block_clone: &SignedBeaconBlock<T::EthSpec, FullPayload<T::EthSpec>>,
 ) -> Result<(), BlockError> {
     let slashable_cache = chain_clone.observed_slashable.read();
-<<<<<<< HEAD
-    if let Some(blobs) = blobs_opt.as_ref() {
-        blobs.iter().try_for_each(|blob| {
-            if slashable_cache
-                .is_slashable(blob.slot(), blob.block_proposer_index(), blob.block_root())
-                .map_err(|e| BlockError::BeaconChainError(e.into()))?
-            {
-                warn!(
-                    slot = %block_clone.slot(),
-                    "Not publishing equivocating blob"
-                );
-                return Err(BlockError::Slashable);
-            }
-            Ok(())
-        })?;
-    };
-=======
->>>>>>> 8cf686f5
     if slashable_cache
         .is_slashable(
             block_clone.slot(),
