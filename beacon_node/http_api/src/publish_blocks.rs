--- conflicted
+++ resolved
@@ -24,15 +24,9 @@
 use tokio::sync::mpsc::UnboundedSender;
 use tree_hash::TreeHash;
 use types::{
-<<<<<<< HEAD
-    AbstractExecPayload, BeaconBlockRef, BlobSidecar, BlobsList, BlockImportSource, EthSpec,
-    ExecPayload, ExecutionBlockHash, ForkName, FullPayload, FullPayloadBellatrix, Hash256,
-    KzgProofs, SignedBeaconBlock, SignedBlindedBeaconBlock,
-=======
-    AbstractExecPayload, BeaconBlockRef, BlobSidecarList, BlockImportSource, DataColumnSidecarList,
+    AbstractExecPayload, BeaconBlockRef, BlobSidecar, BlobsList, BlockImportSource,
     DataColumnSubnetId, EthSpec, ExecPayload, ExecutionBlockHash, ForkName, FullPayload,
-    FullPayloadBellatrix, Hash256, SignedBeaconBlock, SignedBlindedBeaconBlock, VariableList,
->>>>>>> 0c5e25b6
+    FullPayloadBellatrix, Hash256, KzgProofs, SignedBeaconBlock, SignedBlindedBeaconBlock,
 };
 use warp::http::StatusCode;
 use warp::{reply::Response, Rejection, Reply};
@@ -77,12 +71,7 @@
 }
 
 /// Handles a request from the HTTP API for full blocks.
-<<<<<<< HEAD
 pub async fn publish_block<T: BeaconChainTypes, B: IntoGossipVerifiedBlock<T>>(
-=======
-#[allow(clippy::too_many_arguments)]
-pub async fn publish_block<T: BeaconChainTypes, B: IntoGossipVerifiedBlockContents<T>>(
->>>>>>> 0c5e25b6
     block_root: Option<Hash256>,
     provenanced_block: ProvenancedBlock<T, B>,
     chain: Arc<BeaconChain<T>>,
@@ -109,22 +98,14 @@
     let chain_cloned = chain.clone();
 
     /* actually publish a block */
-<<<<<<< HEAD
     let publish_block_p2p = move |block: Arc<SignedBeaconBlock<T::EthSpec>>,
                                   should_publish: bool,
                                   blob_sidecars: Vec<Arc<BlobSidecar<T::EthSpec>>>,
+                                  data_cols_opt: Option<DataColumnSidecarList<T::EthSpec>>,
                                   sender,
                                   log,
                                   seen_timestamp|
-          -> Result<(), BlockError<T::EthSpec>> {
-=======
-    let publish_block = move |block: Arc<SignedBeaconBlock<T::EthSpec>>,
-                              blobs_opt: Option<BlobSidecarList<T::EthSpec>>,
-                              data_cols_opt: Option<DataColumnSidecarList<T::EthSpec>>,
-                              sender,
-                              log,
-                              seen_timestamp| {
->>>>>>> 0c5e25b6
+          -> Result<(), BlockError> {
         let publish_timestamp = timestamp_now();
         let publish_delay = publish_timestamp
             .checked_sub(seen_timestamp)
@@ -158,20 +139,8 @@
                     .map_err(|_| BlockError::BeaconChainError(BeaconChainError::UnableToPublish))?;
             }
             SignedBeaconBlock::Deneb(_) | SignedBeaconBlock::Electra(_) => {
-<<<<<<< HEAD
                 for blob in blob_sidecars.into_iter() {
                     pubsub_messages.push(PubsubMessage::BlobSidecar(Box::new((blob.index, blob))));
-=======
-                let mut pubsub_messages = vec![PubsubMessage::BeaconBlock(block)];
-                if let Some(blob_sidecars) = blobs_opt {
-                    // Publish blob sidecars
-                    for (blob_index, blob) in blob_sidecars.into_iter().enumerate() {
-                        pubsub_messages.push(PubsubMessage::BlobSidecar(Box::new((
-                            blob_index as u64,
-                            blob,
-                        ))));
-                    }
->>>>>>> 0c5e25b6
                 }
                 if let Some(data_col_sidecars) = data_cols_opt {
                     let mut data_col_sidecars = data_col_sidecars.to_vec();
@@ -207,7 +176,6 @@
     /* only publish if gossip- and consensus-valid and equivocation-free */
     let slot = block.message().slot();
     let sender_clone = network_tx.clone();
-<<<<<<< HEAD
 
     // Check blob inclusion proofs and convert to blob sidecars ready for publication.
     let mut blob_sidecars = if let Some((kzg_proofs, blobs)) = unverified_blobs {
@@ -236,62 +204,6 @@
     } else {
         vec![]
     };
-=======
-    let log_clone = log.clone();
-
-    /* if we can form a `GossipVerifiedBlock`, we've passed our basic gossip checks */
-    let (gossip_verified_block, gossip_verified_blobs, gossip_verified_data_columns) =
-        match block_contents.into_gossip_verified_block(&chain) {
-            Ok(b) => b,
-            Err(BlockContentsError::BlockError(BlockError::BlockIsAlreadyKnown(_)))
-            | Err(BlockContentsError::BlobError(
-                beacon_chain::blob_verification::GossipBlobError::RepeatBlob { .. },
-            )) => {
-                // Allow the status code for duplicate blocks to be overridden based on config.
-                return Ok(warp::reply::with_status(
-                    warp::reply::json(&ErrorMessage {
-                        code: duplicate_status_code.as_u16(),
-                        message: "duplicate block".to_string(),
-                        stacktraces: vec![],
-                    }),
-                    duplicate_status_code,
-                )
-                .into_response());
-            }
-            Err(e) => {
-                warn!(
-                    log,
-                    "Not publishing block - not gossip verified";
-                    "slot" => slot,
-                    "error" => %e
-                );
-                return Err(warp_utils::reject::custom_bad_request(e.to_string()));
-            }
-        };
-
-    // TODO(das): We could potentially get rid of these conversions and pass `GossipVerified` types
-    // to `publish_block`, i.e. have `GossipVerified` types in `PubsubMessage`?
-    // This saves us from extra code and provides guarantee that published
-    // components are verified.
-    // Clone here, so we can take advantage of the `Arc`. The block in `BlockContents` is not,
-    // `Arc`'d but blobs are.
-    let block = gossip_verified_block.block.block_cloned();
-    let blobs_opt = gossip_verified_blobs.as_ref().map(|gossip_verified_blobs| {
-        let blobs = gossip_verified_blobs
-            .into_iter()
-            .map(|b| b.clone_blob())
-            .collect::<Vec<_>>();
-        VariableList::from(blobs)
-    });
-    let data_cols_opt = gossip_verified_data_columns
-        .as_ref()
-        .map(|gossip_verified_data_columns| {
-            gossip_verified_data_columns
-                .into_iter()
-                .map(|col| col.clone_data_column())
-                .collect::<Vec<_>>()
-        });
->>>>>>> 0c5e25b6
 
     // Gossip verify the block and blobs separately.
     let gossip_verified_block_result = unverified_block.into_gossip_verified_block(&chain);
@@ -342,18 +254,22 @@
             |verified_block| verified_block.block_root,
         )
     });
+    let data_cols_opt = gossip_verified_data_columns
+        .as_ref()
+        .map(|gossip_verified_data_columns| {
+            gossip_verified_data_columns
+                .into_iter()
+                .map(|col| col.clone_data_column())
+                .collect::<Vec<_>>()
+        });
 
     let should_publish_block = gossip_verified_block_result.is_ok();
     if let BroadcastValidation::Gossip = validation_level {
         publish_block_p2p(
             block.clone(),
-<<<<<<< HEAD
             should_publish_block,
             publishable_blobs.clone(),
-=======
-            blobs_opt.clone(),
             data_cols_opt.clone(),
->>>>>>> 0c5e25b6
             sender_clone.clone(),
             log.clone(),
             seen_timestamp,
@@ -390,7 +306,6 @@
         Ok(())
     };
 
-<<<<<<< HEAD
     for blob in gossip_verified_blobs.into_iter().flatten() {
         // Importing the blobs could trigger block import and network publication in the case
         // where the block was already seen on gossip.
@@ -409,6 +324,30 @@
         }
     }
 
+    /* FIXME(sproul): put this block somewhere
+    if let Some(gossip_verified_data_columns) = gossip_verified_data_columns {
+        let custody_columns_indices = network_globals.custody_columns();
+
+        let custody_columns = gossip_verified_data_columns
+            .into_iter()
+            .filter(|data_column| custody_columns_indices.contains(&data_column.index()))
+            .collect();
+
+        if let Err(e) = Box::pin(chain.process_gossip_data_columns(custody_columns)).await {
+            let msg = format!("Invalid data column: {e}");
+            return if let BroadcastValidation::Gossip = validation_level {
+                Err(warp_utils::reject::broadcast_without_import(msg))
+            } else {
+                error!(
+                    log,
+                    "Invalid blob provided to HTTP API";
+                    "reason" => &msg
+                );
+                Err(warp_utils::reject::custom_bad_request(msg))
+            };
+        }
+    }
+    */
     match gossip_verified_block_result {
         Ok(gossip_verified_block) => {
             let import_result = Box::pin(chain.process_block(
@@ -424,32 +363,6 @@
                 validation_level,
                 block,
                 is_locally_built_block,
-=======
-    let publish_fn = move || match validation_level {
-        BroadcastValidation::Gossip => Ok(()),
-        BroadcastValidation::Consensus => publish_block(
-            block_clone,
-            blobs_opt,
-            data_cols_opt,
-            sender_clone,
-            log_clone,
-            seen_timestamp,
-        ),
-        BroadcastValidation::ConsensusAndEquivocation => {
-            check_slashable(
-                &chain_clone,
-                &blobs_opt,
-                block_root,
-                &block_clone,
-                &log_clone,
-            )?;
-            publish_block(
-                block_clone,
-                blobs_opt,
-                data_cols_opt,
-                sender_clone,
-                log_clone,
->>>>>>> 0c5e25b6
                 seen_timestamp,
                 &chain,
                 &log,
@@ -521,7 +434,6 @@
     }
 }
 
-<<<<<<< HEAD
 async fn post_block_import_logging_and_response<T: BeaconChainTypes>(
     result: Result<AvailabilityProcessingStatus, BlockError<T::EthSpec>>,
     validation_level: BroadcastValidation,
@@ -540,41 +452,6 @@
         Ok(AvailabilityProcessingStatus::Imported(root))
         | Err(BlockError::DuplicateFullyImported(root)) => {
             let delay = get_block_delay_ms(seen_timestamp, block.message(), &chain.slot_clock);
-=======
-    if let Some(gossip_verified_data_columns) = gossip_verified_data_columns {
-        let custody_columns_indices = network_globals.custody_columns();
-
-        let custody_columns = gossip_verified_data_columns
-            .into_iter()
-            .filter(|data_column| custody_columns_indices.contains(&data_column.index()))
-            .collect();
-
-        if let Err(e) = Box::pin(chain.process_gossip_data_columns(custody_columns)).await {
-            let msg = format!("Invalid data column: {e}");
-            return if let BroadcastValidation::Gossip = validation_level {
-                Err(warp_utils::reject::broadcast_without_import(msg))
-            } else {
-                error!(
-                    log,
-                    "Invalid blob provided to HTTP API";
-                    "reason" => &msg
-                );
-                Err(warp_utils::reject::custom_bad_request(msg))
-            };
-        }
-    }
-
-    match Box::pin(chain.process_block(
-        block_root,
-        gossip_verified_block,
-        NotifyExecutionLayer::Yes,
-        BlockImportSource::HttpApi,
-        publish_fn,
-    ))
-    .await
-    {
-        Ok(AvailabilityProcessingStatus::Imported(root)) => {
->>>>>>> 0c5e25b6
             info!(
                 log,
                 "Valid block from HTTP API";
