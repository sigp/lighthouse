use crate::metrics;

use beacon_chain::blob_verification::{GossipBlobError, GossipVerifiedBlob};
use beacon_chain::block_verification_types::AsBlock;
use beacon_chain::validator_monitor::{get_block_delay_ms, timestamp_now};
use beacon_chain::{
    AvailabilityProcessingStatus, BeaconChain, BeaconChainError, BeaconChainTypes, BlockError,
    IntoGossipVerifiedBlock, NotifyExecutionLayer,
};
use eth2::types::{
    BlobsBundle, BroadcastValidation, ErrorMessage, ExecutionPayloadAndBlobs, FullPayloadContents,
    PublishBlockRequest, SignedBlockContents,
};
use execution_layer::ProvenancedPayload;
use lighthouse_network::PubsubMessage;
use network::NetworkMessage;
use slog::{debug, error, info, warn, Logger};
use slot_clock::SlotClock;
use std::marker::PhantomData;
use std::sync::atomic::{AtomicBool, Ordering};
use std::sync::Arc;
use std::time::Duration;
use tokio::sync::mpsc::UnboundedSender;
use tree_hash::TreeHash;
use types::{
<<<<<<< HEAD
    AbstractExecPayload, BeaconBlockRef, BlobSidecar, BlobsList, EthSpec, ExecPayload,
    ExecutionBlockHash, ForkName, FullPayload, FullPayloadBellatrix, Hash256, KzgProofs,
    SignedBeaconBlock, SignedBlindedBeaconBlock,
=======
    AbstractExecPayload, BeaconBlockRef, BlobSidecarList, BlockImportSource, EthSpec, ExecPayload,
    ExecutionBlockHash, ForkName, FullPayload, FullPayloadBellatrix, Hash256, SignedBeaconBlock,
    SignedBlindedBeaconBlock, VariableList,
>>>>>>> 77d491be
};
use warp::http::StatusCode;
use warp::{reply::Response, Rejection, Reply};

pub type UnverifiedBlobs<T> = Option<(
    KzgProofs<<T as BeaconChainTypes>::EthSpec>,
    BlobsList<<T as BeaconChainTypes>::EthSpec>,
)>;

pub enum ProvenancedBlock<T: BeaconChainTypes, B: IntoGossipVerifiedBlock<T>> {
    /// The payload was built using a local EE.
    Local(B, UnverifiedBlobs<T>, PhantomData<T>),
    /// The payload was build using a remote builder (e.g., via a mev-boost
    /// compatible relay).
    Builder(B, UnverifiedBlobs<T>, PhantomData<T>),
}

impl<T: BeaconChainTypes, B: IntoGossipVerifiedBlock<T>> ProvenancedBlock<T, B> {
    pub fn local(block: B, blobs: UnverifiedBlobs<T>) -> Self {
        Self::Local(block, blobs, PhantomData)
    }

    pub fn builder(block: B, blobs: UnverifiedBlobs<T>) -> Self {
        Self::Builder(block, blobs, PhantomData)
    }
}

impl<T: BeaconChainTypes> ProvenancedBlock<T, Arc<SignedBeaconBlock<T::EthSpec>>> {
    pub fn local_from_publish_request(request: PublishBlockRequest<T::EthSpec>) -> Self {
        match request {
            PublishBlockRequest::Block(block) => Self::local(block, None),
            PublishBlockRequest::BlockContents(block_contents) => {
                let SignedBlockContents {
                    signed_block,
                    kzg_proofs,
                    blobs,
                } = block_contents;
                Self::local(signed_block, Some((kzg_proofs, blobs)))
            }
        }
    }
}

/// Handles a request from the HTTP API for full blocks.
pub async fn publish_block<T: BeaconChainTypes, B: IntoGossipVerifiedBlock<T>>(
    block_root: Option<Hash256>,
    provenanced_block: ProvenancedBlock<T, B>,
    chain: Arc<BeaconChain<T>>,
    network_tx: &UnboundedSender<NetworkMessage<T::EthSpec>>,
    log: Logger,
    validation_level: BroadcastValidation,
    duplicate_status_code: StatusCode,
) -> Result<Response, Rejection> {
    let seen_timestamp = timestamp_now();

    let (unverified_block, unverified_blobs, is_locally_built_block) = match provenanced_block {
        ProvenancedBlock::Local(block, blobs, _) => (block, blobs, true),
        ProvenancedBlock::Builder(block, blobs, _) => (block, blobs, false),
    };
    let provenance = if is_locally_built_block {
        "local"
    } else {
        "builder"
    };
    let block = unverified_block.inner_block();
    debug!(log, "Signed block received in HTTP API"; "slot" => block.slot());

    /* actually publish a block */
    let publish_block_p2p = move |block: Arc<SignedBeaconBlock<T::EthSpec>>,
                                  should_publish: bool,
                                  blob_sidecars: Vec<Arc<BlobSidecar<T::EthSpec>>>,
                                  sender,
                                  log,
                                  seen_timestamp|
          -> Result<(), BlockError<T::EthSpec>> {
        let publish_timestamp = timestamp_now();
        let publish_delay = publish_timestamp
            .checked_sub(seen_timestamp)
            .unwrap_or_else(|| Duration::from_secs(0));

        metrics::observe_timer_vec(
            &metrics::HTTP_API_BLOCK_GOSSIP_TIMES,
            &[provenance],
            publish_delay,
        );

        info!(
            log,
            "Signed block published to network via HTTP API";
            "slot" => block.slot(),
            "publish_delay_ms" => publish_delay.as_millis()
        );

        match block.as_ref() {
            SignedBeaconBlock::Base(_)
            | SignedBeaconBlock::Altair(_)
            | SignedBeaconBlock::Bellatrix(_)
            | SignedBeaconBlock::Capella(_) => {
                crate::publish_pubsub_message(&sender, PubsubMessage::BeaconBlock(block))
                    .map_err(|_| BlockError::BeaconChainError(BeaconChainError::UnableToPublish))?;
            }
            SignedBeaconBlock::Deneb(_) | SignedBeaconBlock::Electra(_) => {
                let mut pubsub_messages = if should_publish {
                    vec![PubsubMessage::BeaconBlock(block)]
                } else {
                    vec![]
                };
                for blob in blob_sidecars.into_iter() {
                    pubsub_messages.push(PubsubMessage::BlobSidecar(Box::new((blob.index, blob))));
                }
                crate::publish_pubsub_messages(&sender, pubsub_messages)
                    .map_err(|_| BlockError::BeaconChainError(BeaconChainError::UnableToPublish))?;
            }
        };
        Ok(())
    };

    /* only publish if gossip- and consensus-valid and equivocation-free */
    let slot = block.message().slot();
    let sender_clone = network_tx.clone();

    // Check blob inclusion proofs and convert to blob sidecars ready for publication.
    let mut blob_sidecars = if let Some((kzg_proofs, blobs)) = unverified_blobs {
        kzg_proofs
            .into_iter()
            .zip(blobs)
            .enumerate()
            .map(|(i, (proof, unverified_blob))| {
                let _timer = metrics::start_timer(
                    &beacon_chain::metrics::BLOB_SIDECAR_INCLUSION_PROOF_COMPUTATION,
                );
                let blob_sidecar =
                    BlobSidecar::new(i, unverified_blob, &block, proof).map(Arc::new);
                blob_sidecar.map_err(|e| {
                    error!(
                        log,
                        "Invalid blob - not publishing block";
                        "error" => ?e,
                        "blob_index" => i,
                        "slot" => slot,
                    );
                    warp_utils::reject::custom_bad_request(format!("{e:?}"))
                })
            })
            .collect::<Result<Vec<_>, Rejection>>()?
    } else {
        vec![]
    };

    // Gossip verify the block and blobs separately.
    let gossip_verified_block_result = unverified_block.into_gossip_verified_block(&chain);
    let gossip_verified_blobs = blob_sidecars
        .iter_mut()
        .map(|blob_sidecar| {
            let gossip_verified_blob =
                GossipVerifiedBlob::new(blob_sidecar.clone(), blob_sidecar.index, &chain);

            match gossip_verified_blob {
                Ok(blob) => Ok(Some(blob)),
                Err(GossipBlobError::RepeatBlob { proposer, .. }) => {
                    // Log the error but do not abort publication, we may need to publish the block
                    // or some of the other blobs if the block & blobs are only partially published
                    // by the other publisher.
                    debug!(
                        log,
                        "Blob for publication already known";
                        "blob_index" => blob_sidecar.index,
                        "slot" => slot,
                        "proposer" => proposer,
                    );
                    Ok(None)
                }
                Err(e) => {
                    error!(
                        log,
                        "Blob for publication is gossip-invalid";
                        "blob_index" => blob_sidecar.index,
                        "slot" => slot,
                        "error" => ?e,
                    );
                    Err(warp_utils::reject::custom_bad_request(e.to_string()))
                }
            }
        })
        .collect::<Result<Vec<_>, Rejection>>()?;

    let publishable_blobs = gossip_verified_blobs
        .iter()
        .flatten()
        .map(|b| b.clone_blob())
        .collect::<Vec<_>>();

    let block_root = block_root.unwrap_or_else(|| {
        gossip_verified_block_result.as_ref().map_or_else(
            |_| block.canonical_root(),
            |verified_block| verified_block.block_root,
        )
    });

    let should_publish_block = gossip_verified_block_result.is_ok();
    if let BroadcastValidation::Gossip = validation_level {
        publish_block_p2p(
            block.clone(),
            should_publish_block,
            publishable_blobs.clone(),
            sender_clone.clone(),
            log.clone(),
            seen_timestamp,
        )
        .map_err(|_| warp_utils::reject::custom_server_error("unable to publish".into()))?;
    }

    let published = Arc::new(AtomicBool::new(false));
    let block_to_publish = block.clone();
    let publish_fn = || {
        match validation_level {
            BroadcastValidation::Gossip => (),
            BroadcastValidation::Consensus => publish_block_p2p(
                block_to_publish.clone(),
                should_publish_block,
                publishable_blobs.clone(),
                sender_clone.clone(),
                log.clone(),
                seen_timestamp,
            )?,
            BroadcastValidation::ConsensusAndEquivocation => {
                check_slashable(&chain, block_root, &block_to_publish, &log)?;
                publish_block_p2p(
                    block_to_publish.clone(),
                    should_publish_block,
                    publishable_blobs.clone(),
                    sender_clone.clone(),
                    log.clone(),
                    seen_timestamp,
                )?;
            }
        };
        published.store(true, Ordering::SeqCst);
        Ok(())
    };

    for blob in gossip_verified_blobs.into_iter().flatten() {
        // Importing the blobs could trigger block import and network publication in the case
        // where the block was already seen on gossip.
        if let Err(e) = Box::pin(chain.process_gossip_blob(blob, &publish_fn)).await {
            let msg = format!("Invalid blob: {e}");
            return if let BroadcastValidation::Gossip = validation_level {
                Err(warp_utils::reject::broadcast_without_import(msg))
            } else {
                error!(
                    log,
                    "Invalid blob provided to HTTP API";
                    "reason" => &msg
                );
                Err(warp_utils::reject::custom_bad_request(msg))
            };
        }
    }

    match gossip_verified_block_result {
        Ok(gossip_verified_block) => {
            let import_result = Box::pin(chain.process_block(
                block_root,
                gossip_verified_block,
                NotifyExecutionLayer::Yes,
                publish_fn,
            ))
            .await;
            post_block_import_logging_and_response(
                import_result,
                validation_level,
                block,
                is_locally_built_block,
                seen_timestamp,
                &chain,
                &log,
            )
            .await
        }
        Err(BlockError::DuplicateFullyImported(root)) => {
            if published.load(Ordering::SeqCst) {
                post_block_import_logging_and_response(
                    Ok(AvailabilityProcessingStatus::Imported(root)),
                    validation_level,
                    block,
                    is_locally_built_block,
                    seen_timestamp,
                    &chain,
                    &log,
                )
                .await
            } else {
                // None of the components provided in this HTTP request were new, so this was an
                // entirely redundant duplicate request. Return a status code indicating this,
                // which can be overridden based on config.
                Ok(warp::reply::with_status(
                    warp::reply::json(&ErrorMessage {
                        code: duplicate_status_code.as_u16(),
                        message: "duplicate block".to_string(),
                        stacktraces: vec![],
                    }),
                    duplicate_status_code,
                )
                .into_response())
            }
        }
        Err(BlockError::DuplicateImportStatusUnknown(root)) => {
            debug!(
                log,
                "Block previously seen";
                "block_root" => ?root,
                "slot" => block.slot(),
            );
            let import_result = Box::pin(chain.process_block(
                block_root,
                block.clone(),
                NotifyExecutionLayer::Yes,
                publish_fn,
            ))
            .await;
            post_block_import_logging_and_response(
                import_result,
                validation_level,
                block,
                is_locally_built_block,
                seen_timestamp,
                &chain,
                &log,
            )
            .await
        }
        Err(e) => {
            warn!(
                log,
                "Not publishing block - not gossip verified";
                "slot" => slot,
                "error" => %e
            );
            Err(warp_utils::reject::custom_bad_request(e.to_string()))
        }
    }
}

<<<<<<< HEAD
async fn post_block_import_logging_and_response<T: BeaconChainTypes>(
    result: Result<AvailabilityProcessingStatus, BlockError<T::EthSpec>>,
    validation_level: BroadcastValidation,
    block: Arc<SignedBeaconBlock<T::EthSpec>>,
    is_locally_built_block: bool,
    seen_timestamp: Duration,
    chain: &Arc<BeaconChain<T>>,
    log: &Logger,
) -> Result<Response, Rejection> {
    match result {
=======
    match Box::pin(chain.process_block(
        block_root,
        gossip_verified_block,
        NotifyExecutionLayer::Yes,
        BlockImportSource::HttpApi,
        publish_fn,
    ))
    .await
    {
>>>>>>> 77d491be
        Ok(AvailabilityProcessingStatus::Imported(root)) => {
            let delay = get_block_delay_ms(seen_timestamp, block.message(), &chain.slot_clock);
            info!(
                log,
                "Valid block from HTTP API";
                "block_delay" => ?delay,
                "root" => %root,
                "proposer_index" => block.message().proposer_index(),
                "slot" => block.slot(),
            );

            // Notify the validator monitor.
            chain.validator_monitor.read().register_api_block(
                seen_timestamp,
                block.message(),
                root,
                &chain.slot_clock,
            );

            // Update the head since it's likely this block will become the new
            // head.
            chain.recompute_head_at_current_slot().await;

            // Only perform late-block logging here if the block is local. For
            // blocks built with builders we consider the broadcast time to be
            // when the blinded block is published to the builder.
            if is_locally_built_block {
                late_block_logging(chain, seen_timestamp, block.message(), root, "local", log)
            }
            Ok(warp::reply().into_response())
        }
        Ok(AvailabilityProcessingStatus::MissingComponents(_, block_root)) => {
            let msg = format!("Missing parts of block with root {:?}", block_root);
            if let BroadcastValidation::Gossip = validation_level {
                Err(warp_utils::reject::broadcast_without_import(msg))
            } else {
                error!(
                    log,
                    "Invalid block provided to HTTP API";
                    "reason" => &msg
                );
                Err(warp_utils::reject::custom_bad_request(msg))
            }
        }
        Err(BlockError::BeaconChainError(BeaconChainError::UnableToPublish)) => {
            Err(warp_utils::reject::custom_server_error(
                "unable to publish to network channel".to_string(),
            ))
        }
        Err(BlockError::Slashable) => Err(warp_utils::reject::custom_bad_request(
            "proposal for this slot and proposer has already been seen".to_string(),
        )),
        Err(e) => {
            if let BroadcastValidation::Gossip = validation_level {
                Err(warp_utils::reject::broadcast_without_import(format!("{e}")))
            } else {
                error!(
                    log,
                    "Invalid block provided to HTTP API";
                    "reason" => ?e,
                );
                Err(warp_utils::reject::custom_bad_request(format!(
                    "Invalid block: {e}"
                )))
            }
        }
    }
}

/// Handles a request from the HTTP API for blinded blocks. This converts blinded blocks into full
/// blocks before publishing.
pub async fn publish_blinded_block<T: BeaconChainTypes>(
    blinded_block: Arc<SignedBlindedBeaconBlock<T::EthSpec>>,
    chain: Arc<BeaconChain<T>>,
    network_tx: &UnboundedSender<NetworkMessage<T::EthSpec>>,
    log: Logger,
    validation_level: BroadcastValidation,
    duplicate_status_code: StatusCode,
) -> Result<Response, Rejection> {
    let block_root = blinded_block.canonical_root();
    let full_block =
        reconstruct_block(chain.clone(), block_root, blinded_block, log.clone()).await?;
    publish_block::<T, _>(
        Some(block_root),
        full_block,
        chain,
        network_tx,
        log,
        validation_level,
        duplicate_status_code,
    )
    .await
}

/// Deconstruct the given blinded block, and construct a full block. This attempts to use the
/// execution layer's payload cache, and if that misses, attempts a blind block proposal to retrieve
/// the full payload.
pub async fn reconstruct_block<T: BeaconChainTypes>(
    chain: Arc<BeaconChain<T>>,
    block_root: Hash256,
    block: Arc<SignedBlindedBeaconBlock<T::EthSpec>>,
    log: Logger,
) -> Result<ProvenancedBlock<T, Arc<SignedBeaconBlock<T::EthSpec>>>, Rejection> {
    let full_payload_opt = if let Ok(payload_header) = block.message().body().execution_payload() {
        let el = chain.execution_layer.as_ref().ok_or_else(|| {
            warp_utils::reject::custom_server_error("Missing execution layer".to_string())
        })?;

        // If the execution block hash is zero, use an empty payload.
        let full_payload_contents = if payload_header.block_hash() == ExecutionBlockHash::zero() {
            let fork_name = chain
                .spec
                .fork_name_at_epoch(block.slot().epoch(T::EthSpec::slots_per_epoch()));
            if fork_name == ForkName::Bellatrix {
                let payload: FullPayload<T::EthSpec> = FullPayloadBellatrix::default().into();
                ProvenancedPayload::Local(FullPayloadContents::Payload(payload.into()))
            } else {
                Err(warp_utils::reject::custom_server_error(
                    "Failed to construct full payload - block hash must be non-zero after Bellatrix.".to_string()
                ))?
            }
        // If we already have an execution payload with this transactions root cached, use it.
        } else if let Some(cached_payload) =
            el.get_payload_by_root(&payload_header.tree_hash_root())
        {
            info!(log, "Reconstructing a full block using a local payload"; "block_hash" => ?cached_payload.block_hash());
            ProvenancedPayload::Local(cached_payload)
        // Otherwise, this means we are attempting a blind block proposal.
        } else {
            // Perform the logging for late blocks when we publish to the
            // builder, rather than when we publish to the network. This helps
            // prevent false positive logs when the builder publishes to the P2P
            // network significantly earlier than when they return the block to
            // us.
            late_block_logging(
                &chain,
                timestamp_now(),
                block.message(),
                block_root,
                "builder",
                &log,
            );

            let full_payload = el
                .propose_blinded_beacon_block(block_root, &block)
                .await
                .map_err(|e| {
                    warp_utils::reject::custom_server_error(format!(
                        "Blind block proposal failed: {:?}",
                        e
                    ))
                })?;
            info!(log, "Successfully published a block to the builder network"; "block_hash" => ?full_payload.block_hash());
            ProvenancedPayload::Builder(full_payload)
        };

        Some(full_payload_contents)
    } else {
        None
    };

    // Perf: cloning the block here to unblind it is a little sub-optimal. This is considered an
    // acceptable tradeoff to avoid passing blocks around on the stack (unarced), which blows up
    // the size of futures.
    let block = (*block).clone();
    match full_payload_opt {
        // A block without a payload is pre-merge and we consider it locally
        // built.
        None => block
            .try_into_full_block(None)
            .ok_or("Failed to build full block with payload".to_string())
            .map(|full_block| ProvenancedBlock::local(Arc::new(full_block), None)),
        Some(ProvenancedPayload::Local(full_payload_contents)) => {
            into_full_block_and_blobs::<T>(block, full_payload_contents)
                .map(|(block, blobs)| ProvenancedBlock::local(block, blobs))
        }
        Some(ProvenancedPayload::Builder(full_payload_contents)) => {
            into_full_block_and_blobs::<T>(block, full_payload_contents)
                .map(|(block, blobs)| ProvenancedBlock::builder(block, blobs))
        }
    }
    .map_err(|e| {
        warp_utils::reject::custom_server_error(format!("Unable to add payload to block: {e:?}"))
    })
}

/// If the `seen_timestamp` is some time after the start of the slot for
/// `block`, create some logs to indicate that the block was published late.
fn late_block_logging<T: BeaconChainTypes, P: AbstractExecPayload<T::EthSpec>>(
    chain: &BeaconChain<T>,
    seen_timestamp: Duration,
    block: BeaconBlockRef<T::EthSpec, P>,
    root: Hash256,
    provenance: &str,
    log: &Logger,
) {
    let delay = get_block_delay_ms(seen_timestamp, block, &chain.slot_clock);

    metrics::observe_timer_vec(
        &metrics::HTTP_API_BLOCK_BROADCAST_DELAY_TIMES,
        &[provenance],
        delay,
    );

    // Perform some logging to inform users if their blocks are being produced
    // late.
    //
    // Check to see the thresholds are non-zero to avoid logging errors with small
    // slot times (e.g., during testing)
    let too_late_threshold = chain.slot_clock.unagg_attestation_production_delay();
    let delayed_threshold = too_late_threshold / 2;
    if delay >= too_late_threshold {
        error!(
            log,
            "Block was broadcast too late";
            "msg" => "system may be overloaded, block likely to be orphaned",
            "provenance" => provenance,
            "delay_ms" => delay.as_millis(),
            "slot" => block.slot(),
            "root" => ?root,
        )
    } else if delay >= delayed_threshold {
        error!(
            log,
            "Block broadcast was delayed";
            "msg" => "system may be overloaded, block may be orphaned",
            "provenance" => provenance,
            "delay_ms" => delay.as_millis(),
            "slot" => block.slot(),
            "root" => ?root,
        )
    }
}

/// Check if any of the blobs or the block are slashable. Returns `BlockError::Slashable` if so.
fn check_slashable<T: BeaconChainTypes>(
    chain_clone: &BeaconChain<T>,
    block_root: Hash256,
    block_clone: &SignedBeaconBlock<T::EthSpec, FullPayload<T::EthSpec>>,
    log_clone: &Logger,
) -> Result<(), BlockError<T::EthSpec>> {
    let slashable_cache = chain_clone.observed_slashable.read();
    if slashable_cache
        .is_slashable(
            block_clone.slot(),
            block_clone.message().proposer_index(),
            block_root,
        )
        .map_err(|e| BlockError::BeaconChainError(e.into()))?
    {
        warn!(
            log_clone,
            "Not publishing equivocating block";
            "slot" => block_clone.slot()
        );
        return Err(BlockError::Slashable);
    }
    Ok(())
}

/// Converting from a `SignedBlindedBeaconBlock` into a full `SignedBlockContents`.
#[allow(clippy::type_complexity)]
pub fn into_full_block_and_blobs<T: BeaconChainTypes>(
    blinded_block: SignedBlindedBeaconBlock<T::EthSpec>,
    maybe_full_payload_contents: FullPayloadContents<T::EthSpec>,
) -> Result<(Arc<SignedBeaconBlock<T::EthSpec>>, UnverifiedBlobs<T>), String> {
    match maybe_full_payload_contents {
        // This variant implies a pre-deneb block
        FullPayloadContents::Payload(execution_payload) => {
            let signed_block = blinded_block
                .try_into_full_block(Some(execution_payload))
                .ok_or("Failed to build full block with payload".to_string())?;
            Ok((Arc::new(signed_block), None))
        }
        // This variant implies a post-deneb block
        FullPayloadContents::PayloadAndBlobs(payload_and_blobs) => {
            let ExecutionPayloadAndBlobs {
                execution_payload,
                blobs_bundle,
            } = payload_and_blobs;
            let signed_block = blinded_block
                .try_into_full_block(Some(execution_payload))
                .ok_or("Failed to build full block with payload".to_string())?;

            let BlobsBundle {
                commitments: _,
                proofs,
                blobs,
            } = blobs_bundle;

            Ok((Arc::new(signed_block), Some((proofs, blobs))))
        }
    }
}<|MERGE_RESOLUTION|>--- conflicted
+++ resolved
@@ -23,15 +23,9 @@
 use tokio::sync::mpsc::UnboundedSender;
 use tree_hash::TreeHash;
 use types::{
-<<<<<<< HEAD
-    AbstractExecPayload, BeaconBlockRef, BlobSidecar, BlobsList, EthSpec, ExecPayload,
-    ExecutionBlockHash, ForkName, FullPayload, FullPayloadBellatrix, Hash256, KzgProofs,
-    SignedBeaconBlock, SignedBlindedBeaconBlock,
-=======
-    AbstractExecPayload, BeaconBlockRef, BlobSidecarList, BlockImportSource, EthSpec, ExecPayload,
-    ExecutionBlockHash, ForkName, FullPayload, FullPayloadBellatrix, Hash256, SignedBeaconBlock,
-    SignedBlindedBeaconBlock, VariableList,
->>>>>>> 77d491be
+    AbstractExecPayload, BeaconBlockRef, BlobSidecar, BlobsList, BlockImportSource, EthSpec,
+    ExecPayload, ExecutionBlockHash, ForkName, FullPayload, FullPayloadBellatrix, Hash256,
+    KzgProofs, SignedBeaconBlock, SignedBlindedBeaconBlock,
 };
 use warp::http::StatusCode;
 use warp::{reply::Response, Rejection, Reply};
@@ -297,6 +291,7 @@
                 block_root,
                 gossip_verified_block,
                 NotifyExecutionLayer::Yes,
+                BlockImportSource::HttpApi,
                 publish_fn,
             ))
             .await;
@@ -349,6 +344,7 @@
                 block_root,
                 block.clone(),
                 NotifyExecutionLayer::Yes,
+                BlockImportSource::HttpApi,
                 publish_fn,
             ))
             .await;
@@ -375,7 +371,6 @@
     }
 }
 
-<<<<<<< HEAD
 async fn post_block_import_logging_and_response<T: BeaconChainTypes>(
     result: Result<AvailabilityProcessingStatus, BlockError<T::EthSpec>>,
     validation_level: BroadcastValidation,
@@ -386,17 +381,6 @@
     log: &Logger,
 ) -> Result<Response, Rejection> {
     match result {
-=======
-    match Box::pin(chain.process_block(
-        block_root,
-        gossip_verified_block,
-        NotifyExecutionLayer::Yes,
-        BlockImportSource::HttpApi,
-        publish_fn,
-    ))
-    .await
-    {
->>>>>>> 77d491be
         Ok(AvailabilityProcessingStatus::Imported(root)) => {
             let delay = get_block_delay_ms(seen_timestamp, block.message(), &chain.slot_clock);
             info!(
