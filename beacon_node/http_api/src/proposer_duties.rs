--- conflicted
+++ resolved
@@ -181,37 +181,18 @@
 ) -> Result<ApiDuties, warp::reject::Rejection> {
     // If the head is quite old then it might still be relevant for a historical request.
     //
-<<<<<<< HEAD
-    // Use the `with_head` function to read & clone in a single call to avoid race conditions.
-    let state_opt = chain
-        .with_head(|head| {
-            if head.beacon_state.current_epoch() <= epoch {
-                Ok(Some((head.beacon_state_root(), head.beacon_state.clone())))
-            } else {
-                Ok(None)
-            }
-        })
-        .map_err(warp_utils::reject::beacon_chain_error)?;
-
-    let state = if let Some((state_root, mut state)) = state_opt {
-        // If we've loaded the head state it might be from a previous epoch, ensure it's in a
-        // suitable epoch.
-        ensure_state_is_in_epoch(&mut state, state_root, epoch, &chain.spec)
-=======
     // Avoid holding the `cached_head` longer than necessary.
     let state_opt = {
         let (cached_head, execution_status) = chain
             .canonical_head
             .head_and_execution_status()
->>>>>>> 7d3948c8
             .map_err(warp_utils::reject::beacon_chain_error)?;
         let head = &cached_head.snapshot;
 
         if head.beacon_state.current_epoch() <= epoch {
             Some((
                 head.beacon_state_root(),
-                head.beacon_state
-                    .clone_with(CloneConfig::committee_caches_only()),
+                head.beacon_state.clone(),
                 execution_status.is_optimistic_or_invalid(),
             ))
         } else {
