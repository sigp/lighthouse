use crate::api_types::{
    EndpointVersion, ExecutionOptimisticForkVersionedResponse, ForkVersionedResponse,
};
use eth2::CONSENSUS_VERSION_HEADER;
use serde::Serialize;
use types::{ForkName, InconsistentFork};
use warp::reply::{self, Reply, WithHeader};

pub const V1: EndpointVersion = EndpointVersion(1);
pub const V2: EndpointVersion = EndpointVersion(2);

pub fn fork_versioned_response<T: Serialize>(
    endpoint_version: EndpointVersion,
    fork_name: ForkName,
    data: T,
) -> Result<ForkVersionedResponse<T>, warp::reject::Rejection> {
    let fork_name = if endpoint_version == V1 {
        None
    } else if endpoint_version == V2 {
        Some(fork_name)
    } else {
        return Err(unsupported_version_rejection(endpoint_version));
    };
    Ok(ForkVersionedResponse {
        version: fork_name,
        data,
    })
}

pub fn execution_optimistic_fork_versioned_response<T: Serialize>(
    endpoint_version: EndpointVersion,
    fork_name: ForkName,
    execution_optimistic: bool,
    data: T,
) -> Result<ExecutionOptimisticForkVersionedResponse<T>, warp::reject::Rejection> {
    let fork_name = if endpoint_version == V1 {
        None
    } else if endpoint_version == V2 {
        Some(fork_name)
    } else {
        return Err(unsupported_version_rejection(endpoint_version));
    };
    Ok(ExecutionOptimisticForkVersionedResponse {
        version: fork_name,
<<<<<<< HEAD
        execution_optimistic,
=======
        execution_optimistic: Some(execution_optimistic),
>>>>>>> 0e6ffcd6
        data,
    })
}

/// Add the `Eth-Consensus-Version` header to a response.
pub fn add_consensus_version_header<T: Reply>(reply: T, fork_name: ForkName) -> WithHeader<T> {
    reply::with_header(reply, CONSENSUS_VERSION_HEADER, fork_name.to_string())
}

pub fn inconsistent_fork_rejection(error: InconsistentFork) -> warp::reject::Rejection {
    warp_utils::reject::custom_server_error(format!("wrong fork: {:?}", error))
}

pub fn unsupported_version_rejection(version: EndpointVersion) -> warp::reject::Rejection {
    warp_utils::reject::custom_bad_request(format!("Unsupported endpoint version: {}", version))
}<|MERGE_RESOLUTION|>--- conflicted
+++ resolved
@@ -42,11 +42,7 @@
     };
     Ok(ExecutionOptimisticForkVersionedResponse {
         version: fork_name,
-<<<<<<< HEAD
-        execution_optimistic,
-=======
         execution_optimistic: Some(execution_optimistic),
->>>>>>> 0e6ffcd6
         data,
     })
 }
