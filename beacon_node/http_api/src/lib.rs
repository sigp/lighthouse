//! This crate contains a HTTP server which serves the endpoints listed here:
//!
//! https://github.com/ethereum/beacon-APIs
//!
//! There are also some additional, non-standard endpoints behind the `/lighthouse/` path which are
//! used for development.

mod attestation_performance;
mod attester_duties;
mod block_id;
mod block_packing_efficiency;
mod block_rewards;
mod database;
mod metrics;
mod proposer_duties;
mod publish_blocks;
mod state_id;
mod sync_committees;
mod validator_inclusion;
mod version;

use beacon_chain::{
    attestation_verification::VerifiedAttestation, observed_operations::ObservationOutcome,
    validator_monitor::timestamp_now, AttestationError as AttnError, BeaconChain, BeaconChainError,
    BeaconChainTypes, ProduceBlockVerification, WhenSlotSkipped,
};
pub use block_id::BlockId;
use eth2::types::{self as api_types, EndpointVersion, ValidatorId};
use lighthouse_network::{types::SyncState, EnrExt, NetworkGlobals, PeerId, PubsubMessage};
use lighthouse_version::version_with_platform;
use network::NetworkMessage;
use serde::{Deserialize, Serialize};
use slog::{crit, debug, error, info, warn, Logger};
use slot_clock::SlotClock;
use ssz::Encode;
pub use state_id::StateId;
use std::borrow::Cow;
use std::convert::TryInto;
use std::future::Future;
use std::net::{IpAddr, Ipv4Addr, SocketAddr};
use std::path::PathBuf;
use std::pin::Pin;
use std::sync::Arc;
use tokio::sync::mpsc::UnboundedSender;
use tokio_stream::{wrappers::BroadcastStream, StreamExt};
use types::{
    Attestation, AttesterSlashing, BeaconStateError, BlindedPayload, CommitteeCache,
    ConfigAndPreset, Epoch, EthSpec, ForkName, FullPayload, ProposerPreparationData,
    ProposerSlashing, RelativeEpoch, Signature, SignedAggregateAndProof, SignedBeaconBlock,
    SignedBlindedBeaconBlock, SignedContributionAndProof, SignedValidatorRegistrationData,
    SignedVoluntaryExit, Slot, SyncCommitteeMessage, SyncContributionData,
};
use version::{
    add_consensus_version_header, execution_optimistic_fork_versioned_response,
    fork_versioned_response, inconsistent_fork_rejection, unsupported_version_rejection, V1, V2,
};
use warp::http::StatusCode;
use warp::sse::Event;
use warp::Reply;
use warp::{http::Response, Filter};
use warp_utils::{
    query::multi_key_query,
    task::{blocking_json_task, blocking_task},
};

const API_PREFIX: &str = "eth";

/// If the node is within this many epochs from the head, we declare it to be synced regardless of
/// the network sync state.
///
/// This helps prevent attacks where nodes can convince us that we're syncing some non-existent
/// finalized head.
const SYNC_TOLERANCE_EPOCHS: u64 = 8;

/// A custom type which allows for both unsecured and TLS-enabled HTTP servers.
type HttpServer = (SocketAddr, Pin<Box<dyn Future<Output = ()> + Send>>);

/// Configuration used when serving the HTTP server over TLS.
#[derive(PartialEq, Debug, Clone, Serialize, Deserialize)]
pub struct TlsConfig {
    pub cert: PathBuf,
    pub key: PathBuf,
}

/// A wrapper around all the items required to spawn the HTTP server.
///
/// The server will gracefully handle the case where any fields are `None`.
pub struct Context<T: BeaconChainTypes> {
    pub config: Config,
    pub chain: Option<Arc<BeaconChain<T>>>,
    pub network_tx: Option<UnboundedSender<NetworkMessage<T::EthSpec>>>,
    pub network_globals: Option<Arc<NetworkGlobals<T::EthSpec>>>,
    pub eth1_service: Option<eth1::Service>,
    pub log: Logger,
}

/// Configuration for the HTTP server.
#[derive(PartialEq, Debug, Clone, Serialize, Deserialize)]
pub struct Config {
    pub enabled: bool,
    pub listen_addr: IpAddr,
    pub listen_port: u16,
    pub allow_origin: Option<String>,
    pub serve_legacy_spec: bool,
    pub tls_config: Option<TlsConfig>,
    pub allow_sync_stalled: bool,
}

impl Default for Config {
    fn default() -> Self {
        Self {
            enabled: false,
            listen_addr: IpAddr::V4(Ipv4Addr::new(127, 0, 0, 1)),
            listen_port: 5052,
            allow_origin: None,
            serve_legacy_spec: true,
            tls_config: None,
            allow_sync_stalled: false,
        }
    }
}

#[derive(Debug)]
pub enum Error {
    Warp(warp::Error),
    Other(String),
}

impl From<warp::Error> for Error {
    fn from(e: warp::Error) -> Self {
        Error::Warp(e)
    }
}

impl From<String> for Error {
    fn from(e: String) -> Self {
        Error::Other(e)
    }
}

enum HeaderComputationType {
    UsesHeadWithBlock,
    UsesHeadNoBlock,
    NoHead,
}

/// Creates a `warp` logging wrapper which we use to create `slog` logs.
pub fn slog_logging(
    log: Logger,
) -> warp::filters::log::Log<impl Fn(warp::filters::log::Info) + Clone> {
    warp::log::custom(move |info| {
        match info.status() {
            status
                if status == StatusCode::OK
                    || status == StatusCode::NOT_FOUND
                    || status == StatusCode::PARTIAL_CONTENT =>
            {
                debug!(
                    log,
                    "Processed HTTP API request";
                    "elapsed" => format!("{:?}", info.elapsed()),
                    "status" => status.to_string(),
                    "path" => info.path(),
                    "method" => info.method().to_string(),
                );
            }
            status => {
                warn!(
                    log,
                    "Error processing HTTP API request";
                    "elapsed" => format!("{:?}", info.elapsed()),
                    "status" => status.to_string(),
                    "path" => info.path(),
                    "method" => info.method().to_string(),
                );
            }
        };
    })
}

/// Creates a `warp` logging wrapper which we use for Prometheus metrics (not necessarily logging,
/// per say).
pub fn prometheus_metrics() -> warp::filters::log::Log<impl Fn(warp::filters::log::Info) + Clone> {
    warp::log::custom(move |info| {
        // Here we restrict the `info.path()` value to some predefined values. Without this, we end
        // up with a new metric type each time someone includes something unique in the path (e.g.,
        // a block hash).
        let path = {
            let equals = |s: &'static str| -> Option<&'static str> {
                if info.path() == format!("/{}/{}", API_PREFIX, s) {
                    Some(s)
                } else {
                    None
                }
            };

            let starts_with = |s: &'static str| -> Option<&'static str> {
                if info.path().starts_with(&format!("/{}/{}", API_PREFIX, s)) {
                    Some(s)
                } else {
                    None
                }
            };

            // First line covers `POST /v1/beacon/blocks` only
            equals("v1/beacon/blocks")
                .or_else(|| starts_with("v1/validator/blocks"))
                .or_else(|| starts_with("v2/validator/blocks"))
                .or_else(|| starts_with("v1/validator/blinded_blocks"))
                .or_else(|| starts_with("v1/validator/duties/attester"))
                .or_else(|| starts_with("v1/validator/duties/proposer"))
                .or_else(|| starts_with("v1/validator/duties/sync"))
                .or_else(|| starts_with("v1/validator/attestation_data"))
                .or_else(|| starts_with("v1/validator/aggregate_attestation"))
                .or_else(|| starts_with("v1/validator/aggregate_and_proofs"))
                .or_else(|| starts_with("v1/validator/sync_committee_contribution"))
                .or_else(|| starts_with("v1/validator/contribution_and_proofs"))
                .or_else(|| starts_with("v1/validator/beacon_committee_subscriptions"))
                .or_else(|| starts_with("v1/validator/sync_committee_subscriptions"))
                .or_else(|| starts_with("v1/beacon/pool/attestations"))
                .or_else(|| starts_with("v1/beacon/pool/sync_committees"))
                .or_else(|| starts_with("v1/beacon/blocks/head/root"))
                .or_else(|| starts_with("v1/validator/prepare_beacon_proposer"))
                .or_else(|| starts_with("v1/validator/register_validator"))
                .or_else(|| starts_with("v1/beacon/"))
                .or_else(|| starts_with("v2/beacon/"))
                .or_else(|| starts_with("v1/config/"))
                .or_else(|| starts_with("v1/debug/"))
                .or_else(|| starts_with("v2/debug/"))
                .or_else(|| starts_with("v1/events/"))
                .or_else(|| starts_with("v1/node/"))
                .or_else(|| starts_with("v1/validator/"))
                .unwrap_or("other")
        };

        metrics::inc_counter_vec(&metrics::HTTP_API_PATHS_TOTAL, &[path]);
        metrics::inc_counter_vec(
            &metrics::HTTP_API_STATUS_CODES_TOTAL,
            &[&info.status().to_string()],
        );
        metrics::observe_timer_vec(&metrics::HTTP_API_PATHS_TIMES, &[path], info.elapsed());
    })
}

/// Creates a server that will serve requests using information from `ctx`.
///
/// The server will shut down gracefully when the `shutdown` future resolves.
///
/// ## Returns
///
/// This function will bind the server to the provided address and then return a tuple of:
///
/// - `SocketAddr`: the address that the HTTP server will listen on.
/// - `Future`: the actual server future that will need to be awaited.
///
/// ## Errors
///
/// Returns an error if the server is unable to bind or there is another error during
/// configuration.
pub fn serve<T: BeaconChainTypes>(
    ctx: Arc<Context<T>>,
    shutdown: impl Future<Output = ()> + Send + Sync + 'static,
) -> Result<HttpServer, Error> {
    let config = ctx.config.clone();
    let allow_sync_stalled = config.allow_sync_stalled;
    let log = ctx.log.clone();

    // Configure CORS.
    let cors_builder = {
        let builder = warp::cors()
            .allow_methods(vec!["GET", "POST"])
            .allow_headers(vec!["Content-Type"]);

        warp_utils::cors::set_builder_origins(
            builder,
            config.allow_origin.as_deref(),
            (config.listen_addr, config.listen_port),
        )?
    };

    // Sanity check.
    if !config.enabled {
        crit!(log, "Cannot start disabled HTTP server");
        return Err(Error::Other(
            "A disabled server should not be started".to_string(),
        ));
    }

    // Create a filter that extracts the endpoint version.
    let any_version = warp::path(API_PREFIX).and(warp::path::param::<EndpointVersion>().or_else(
        |_| async move {
            Err(warp_utils::reject::custom_bad_request(
                "Invalid version identifier".to_string(),
            ))
        },
    ));

    // Filter that enforces a single endpoint version and then discards the `EndpointVersion`.
    let single_version = |reqd: EndpointVersion| {
        any_version
            .and_then(move |version| async move {
                if version == reqd {
                    Ok(())
                } else {
                    Err(unsupported_version_rejection(version))
                }
            })
            .untuple_one()
    };

    let eth_v1 = single_version(V1);

    // Create a `warp` filter that provides access to the network globals.
    let inner_network_globals = ctx.network_globals.clone();
    let network_globals = warp::any()
        .map(move || inner_network_globals.clone())
        .and_then(|network_globals| async move {
            match network_globals {
                Some(globals) => Ok(globals),
                None => Err(warp_utils::reject::custom_not_found(
                    "network globals are not initialized.".to_string(),
                )),
            }
        });

    // Create a `warp` filter that provides access to the beacon chain.
    let inner_ctx = ctx.clone();
    let chain_filter =
        warp::any()
            .map(move || inner_ctx.chain.clone())
            .and_then(|chain| async move {
                match chain {
                    Some(chain) => Ok(chain),
                    None => Err(warp_utils::reject::custom_not_found(
                        "Beacon chain genesis has not yet been observed.".to_string(),
                    )),
                }
            });

    // Create a `warp` filter that provides access to the network sender channel.
    let inner_ctx = ctx.clone();
    let network_tx_filter = warp::any()
        .map(move || inner_ctx.network_tx.clone())
        .and_then(|network_tx| async move {
            match network_tx {
                Some(network_tx) => Ok(network_tx),
                None => Err(warp_utils::reject::custom_not_found(
                    "The networking stack has not yet started.".to_string(),
                )),
            }
        });

    // Create a `warp` filter that provides access to the Eth1 service.
    let inner_ctx = ctx.clone();
    let eth1_service_filter = warp::any()
        .map(move || inner_ctx.eth1_service.clone())
        .and_then(|eth1_service| async move {
            match eth1_service {
                Some(eth1_service) => Ok(eth1_service),
                None => Err(warp_utils::reject::custom_not_found(
                    "The Eth1 service is not started. Use --eth1 on the CLI.".to_string(),
                )),
            }
        });

    // Create a `warp` filter that rejects requests whilst the node is syncing.
    let not_while_syncing_filter =
        warp::any()
            .and(network_globals.clone())
            .and(chain_filter.clone())
            .and_then(
                move |network_globals: Arc<NetworkGlobals<T::EthSpec>>,
                      chain: Arc<BeaconChain<T>>| async move {
                    match *network_globals.sync_state.read() {
                        SyncState::SyncingFinalized { .. } => {
                            let head_slot = chain.canonical_head.cached_head().head_slot();

                            let current_slot =
                                chain.slot_clock.now_or_genesis().ok_or_else(|| {
                                    warp_utils::reject::custom_server_error(
                                        "unable to read slot clock".to_string(),
                                    )
                                })?;

                            let tolerance = SYNC_TOLERANCE_EPOCHS * T::EthSpec::slots_per_epoch();

                            if head_slot + tolerance >= current_slot {
                                Ok(())
                            } else {
                                Err(warp_utils::reject::not_synced(format!(
                                    "head slot is {}, current slot is {}",
                                    head_slot, current_slot
                                )))
                            }
                        }
                        SyncState::SyncingHead { .. }
                        | SyncState::SyncTransition
                        | SyncState::BackFillSyncing { .. } => Ok(()),
                        SyncState::Synced => Ok(()),
                        SyncState::Stalled if allow_sync_stalled => Ok(()),
                        SyncState::Stalled => Err(warp_utils::reject::not_synced(
                            "sync is stalled".to_string(),
                        )),
                    }
                },
            )
            .untuple_one();

    // Create a `warp` filter that provides access to the logger.
    let inner_ctx = ctx.clone();
    let log_filter = warp::any().map(move || inner_ctx.log.clone());

    /*
     *
     * Start of HTTP method definitions.
     *
     */

    // GET beacon/genesis
    let get_beacon_genesis = eth_v1
        .and(warp::path("beacon"))
        .and(warp::path("genesis"))
        .and(warp::path::end())
        .and(chain_filter.clone())
        .and_then(|chain: Arc<BeaconChain<T>>| {
            blocking_json_task(move || {
                let genesis_data = api_types::GenesisData {
                    genesis_time: chain.genesis_time,
                    genesis_validators_root: chain.genesis_validators_root,
                    genesis_fork_version: chain.spec.genesis_fork_version,
                };
                Ok(api_types::GenericResponse::from(genesis_data))
            })
        });

    /*
     * beacon/states/{state_id}
     */

    let beacon_states_path = eth_v1
        .and(warp::path("beacon"))
        .and(warp::path("states"))
        .and(warp::path::param::<StateId>().or_else(|_| async {
            Err(warp_utils::reject::custom_bad_request(
                "Invalid state ID".to_string(),
            ))
        }))
        .and(chain_filter.clone());

    // GET beacon/states/{state_id}/root
    let get_beacon_state_root = beacon_states_path
        .clone()
        .and(warp::path("root"))
        .and(warp::path::end())
        .and_then(|state_id: StateId, chain: Arc<BeaconChain<T>>| {
            blocking_json_task(move || {
                let execution_optimistic = state_id.is_execution_optimistic(&chain)?;
                state_id
                    .root(&chain)
                    .map(api_types::RootData::from)
                    .map(api_types::GenericResponse::from)
                    .map(|resp| resp.add_execution_optimistic(execution_optimistic))
            })
        });

    // GET beacon/states/{state_id}/fork
    let get_beacon_state_fork = beacon_states_path
        .clone()
        .and(warp::path("fork"))
        .and(warp::path::end())
        .and_then(|state_id: StateId, chain: Arc<BeaconChain<T>>| {
            blocking_json_task(move || {
                let (fork, execution_optimistic) =
                    state_id.fork_and_execution_optimistic(&chain)?;
                Ok(api_types::ExecutionOptimisticResponse {
                    data: fork,
                    execution_optimistic,
                })
            })
        });

    // GET beacon/states/{state_id}/finality_checkpoints
    let get_beacon_state_finality_checkpoints = beacon_states_path
        .clone()
        .and(warp::path("finality_checkpoints"))
        .and(warp::path::end())
        .and_then(|state_id: StateId, chain: Arc<BeaconChain<T>>| {
            blocking_json_task(move || {
                let (data, execution_optimistic) = state_id.map_state_and_execution_optimistic(
                    &chain,
                    |state, execution_optimistic| {
                        Ok((
                            api_types::FinalityCheckpointsData {
                                previous_justified: state.previous_justified_checkpoint(),
                                current_justified: state.current_justified_checkpoint(),
                                finalized: state.finalized_checkpoint(),
                            },
                            execution_optimistic,
                        ))
                    },
                )?;

                Ok(api_types::ExecutionOptimisticResponse {
                    data,
                    execution_optimistic,
                })
            })
        });

    // GET beacon/states/{state_id}/validator_balances?id
    let get_beacon_state_validator_balances = beacon_states_path
        .clone()
        .and(warp::path("validator_balances"))
        .and(warp::path::end())
        .and(multi_key_query::<api_types::ValidatorBalancesQuery>())
        .and_then(
            |state_id: StateId,
             chain: Arc<BeaconChain<T>>,
             query_res: Result<api_types::ValidatorBalancesQuery, warp::Rejection>| {
                blocking_json_task(move || {
                    let query = query_res?;
                    let (data, execution_optimistic) = state_id
                        .map_state_and_execution_optimistic(
                            &chain,
                            |state, execution_optimistic| {
                                Ok((
                                    state
                                        .validators()
                                        .iter()
                                        .zip(state.balances().iter())
                                        .enumerate()
                                        // filter by validator id(s) if provided
                                        .filter(|(index, (validator, _))| {
                                            query.id.as_ref().map_or(true, |ids| {
                                                ids.iter().any(|id| match id {
                                                    ValidatorId::PublicKey(pubkey) => {
                                                        &validator.pubkey == pubkey
                                                    }
                                                    ValidatorId::Index(param_index) => {
                                                        *param_index == *index as u64
                                                    }
                                                })
                                            })
                                        })
                                        .map(|(index, (_, balance))| {
                                            Some(api_types::ValidatorBalanceData {
                                                index: index as u64,
                                                balance: *balance,
                                            })
                                        })
                                        .collect::<Vec<_>>(),
                                    execution_optimistic,
                                ))
                            },
                        )?;

                    Ok(api_types::ExecutionOptimisticResponse {
                        data,
                        execution_optimistic,
                    })
                })
            },
        );

    // GET beacon/states/{state_id}/validators?id,status
    let get_beacon_state_validators = beacon_states_path
        .clone()
        .and(warp::path("validators"))
        .and(warp::path::end())
        .and(multi_key_query::<api_types::ValidatorsQuery>())
        .and_then(
            |state_id: StateId,
             chain: Arc<BeaconChain<T>>,
             query_res: Result<api_types::ValidatorsQuery, warp::Rejection>| {
                blocking_json_task(move || {
                    let query = query_res?;
                    let (data, execution_optimistic) = state_id
                        .map_state_and_execution_optimistic(
                            &chain,
                            |state, execution_optimistic| {
                                let epoch = state.current_epoch();
                                let far_future_epoch = chain.spec.far_future_epoch;

                                Ok((
                                    state
                                        .validators()
                                        .iter()
                                        .zip(state.balances().iter())
                                        .enumerate()
                                        // filter by validator id(s) if provided
                                        .filter(|(index, (validator, _))| {
                                            query.id.as_ref().map_or(true, |ids| {
                                                ids.iter().any(|id| match id {
                                                    ValidatorId::PublicKey(pubkey) => {
                                                        &validator.pubkey == pubkey
                                                    }
                                                    ValidatorId::Index(param_index) => {
                                                        *param_index == *index as u64
                                                    }
                                                })
                                            })
                                        })
                                        // filter by status(es) if provided and map the result
                                        .filter_map(|(index, (validator, balance))| {
                                            let status = api_types::ValidatorStatus::from_validator(
                                                validator,
                                                epoch,
                                                far_future_epoch,
                                            );

                                            let status_matches =
                                                query.status.as_ref().map_or(true, |statuses| {
                                                    statuses.contains(&status)
                                                        || statuses.contains(&status.superstatus())
                                                });

                                            if status_matches {
                                                Some(api_types::ValidatorData {
                                                    index: index as u64,
                                                    balance: *balance,
                                                    status,
                                                    validator: validator.clone(),
                                                })
                                            } else {
                                                None
                                            }
                                        })
                                        .collect::<Vec<_>>(),
                                    execution_optimistic,
                                ))
                            },
                        )?;

                    Ok(api_types::ExecutionOptimisticResponse {
                        data,
                        execution_optimistic,
                    })
                })
            },
        );

    // GET beacon/states/{state_id}/validators/{validator_id}
    let get_beacon_state_validators_id = beacon_states_path
        .clone()
        .and(warp::path("validators"))
        .and(warp::path::param::<ValidatorId>().or_else(|_| async {
            Err(warp_utils::reject::custom_bad_request(
                "Invalid validator ID".to_string(),
            ))
        }))
        .and(warp::path::end())
        .and_then(
            |state_id: StateId, chain: Arc<BeaconChain<T>>, validator_id: ValidatorId| {
                blocking_json_task(move || {
                    let (data, execution_optimistic) = state_id
                        .map_state_and_execution_optimistic(
                            &chain,
                            |state, execution_optimistic| {
                                let index_opt = match &validator_id {
                                    ValidatorId::PublicKey(pubkey) => {
                                        state.validators().iter().position(|v| v.pubkey == *pubkey)
                                    }
                                    ValidatorId::Index(index) => Some(*index as usize),
                                };

                                Ok((
                                    index_opt
                                        .and_then(|index| {
                                            let validator = state.validators().get(index)?;
                                            let balance = *state.balances().get(index)?;
                                            let epoch = state.current_epoch();
                                            let far_future_epoch = chain.spec.far_future_epoch;

                                            Some(api_types::ValidatorData {
                                                index: index as u64,
                                                balance,
                                                status: api_types::ValidatorStatus::from_validator(
                                                    validator,
                                                    epoch,
                                                    far_future_epoch,
                                                ),
                                                validator: validator.clone(),
                                            })
                                        })
                                        .ok_or_else(|| {
                                            warp_utils::reject::custom_not_found(format!(
                                                "unknown validator: {}",
                                                validator_id
                                            ))
                                        })?,
                                    execution_optimistic,
                                ))
                            },
                        )?;

                    Ok(api_types::ExecutionOptimisticResponse {
                        data,
                        execution_optimistic,
                    })
                })
            },
        );

    // GET beacon/states/{state_id}/committees?slot,index,epoch
    let get_beacon_state_committees = beacon_states_path
        .clone()
        .and(warp::path("committees"))
        .and(warp::query::<api_types::CommitteesQuery>())
        .and(warp::path::end())
        .and_then(
            |state_id: StateId, chain: Arc<BeaconChain<T>>, query: api_types::CommitteesQuery| {
                // The api spec says if the epoch is not present in the request then the epoch
                // of the state should be used.
                let query_state_id = query.epoch.map_or(state_id, |epoch| {
                    StateId::from_slot(epoch.start_slot(T::EthSpec::slots_per_epoch()))
                });

                blocking_json_task(move || {
                    let (data, execution_optimistic) = query_state_id
                        .map_state_and_execution_optimistic(
                            &chain,
                            |state, execution_optimistic| {
                                let current_epoch = state.current_epoch();
                                let epoch = query.epoch.unwrap_or(current_epoch);

                                let committee_cache =
                                    match RelativeEpoch::from_epoch(current_epoch, epoch) {
                                        Ok(relative_epoch)
                                            if state
                                                .committee_cache_is_initialized(relative_epoch) =>
                                        {
                                            state.committee_cache(relative_epoch).map(Cow::Borrowed)
                                        }
                                        _ => CommitteeCache::initialized(state, epoch, &chain.spec)
                                            .map(Cow::Owned),
                                    }
                                    .map_err(|e| match e {
                                        BeaconStateError::EpochOutOfBounds => {
                                            let max_sprp =
                                                T::EthSpec::slots_per_historical_root() as u64;
                                            let first_subsequent_restore_point_slot = ((epoch
                                                .start_slot(T::EthSpec::slots_per_epoch())
                                                / max_sprp)
                                                + 1)
                                                * max_sprp;
                                            if epoch < current_epoch {
                                                warp_utils::reject::custom_bad_request(format!(
                                                    "epoch out of bounds, try state at slot {}",
                                                    first_subsequent_restore_point_slot,
                                                ))
                                            } else {
                                                warp_utils::reject::custom_bad_request(
                                                    "epoch out of bounds, too far in future".into(),
                                                )
                                            }
                                        }
                                        _ => warp_utils::reject::beacon_chain_error(e.into()),
                                    })?;

                                // Use either the supplied slot or all slots in the epoch.
                                let slots =
                                    query.slot.map(|slot| vec![slot]).unwrap_or_else(|| {
                                        epoch.slot_iter(T::EthSpec::slots_per_epoch()).collect()
                                    });

                                // Use either the supplied committee index or all available indices.
                                let indices =
                                    query.index.map(|index| vec![index]).unwrap_or_else(|| {
                                        (0..committee_cache.committees_per_slot()).collect()
                                    });

                                let mut response = Vec::with_capacity(slots.len() * indices.len());

                                for slot in slots {
                                    // It is not acceptable to query with a slot that is not within the
                                    // specified epoch.
                                    if slot.epoch(T::EthSpec::slots_per_epoch()) != epoch {
                                        return Err(warp_utils::reject::custom_bad_request(
                                            format!("{} is not in epoch {}", slot, epoch),
                                        ));
                                    }

                                    for &index in &indices {
                                        let committee = committee_cache
                                            .get_beacon_committee(slot, index)
                                            .ok_or_else(|| {
                                                warp_utils::reject::custom_bad_request(format!(
                                                    "committee index {} does not exist in epoch {}",
                                                    index, epoch
                                                ))
                                            })?;

                                        response.push(api_types::CommitteeData {
                                            index,
                                            slot,
                                            validators: committee
                                                .committee
                                                .iter()
                                                .map(|i| *i as u64)
                                                .collect(),
                                        });
                                    }
                                }

                                Ok((response, execution_optimistic))
                            },
                        )?;
                    Ok(api_types::ExecutionOptimisticResponse {
                        data,
                        execution_optimistic,
                    })
                })
            },
        );

    // GET beacon/states/{state_id}/sync_committees?epoch
    let get_beacon_state_sync_committees = beacon_states_path
        .clone()
        .and(warp::path("sync_committees"))
        .and(warp::query::<api_types::SyncCommitteesQuery>())
        .and(warp::path::end())
        .and_then(
            |state_id: StateId,
             chain: Arc<BeaconChain<T>>,
             query: api_types::SyncCommitteesQuery| {
                blocking_json_task(move || {
                    let (sync_committee, execution_optimistic) = state_id
                        .map_state_and_execution_optimistic(
                            &chain,
                            |state, execution_optimistic| {
                                let current_epoch = state.current_epoch();
                                let epoch = query.epoch.unwrap_or(current_epoch);
                                Ok((
                                    state
                                        .get_built_sync_committee(epoch, &chain.spec)
                                        .map(|committee| committee.clone())
                                        .map_err(|e| match e {
                                            BeaconStateError::SyncCommitteeNotKnown { .. } => {
                                                warp_utils::reject::custom_bad_request(format!(
                                        "state at epoch {} has no sync committee for epoch {}",
                                        current_epoch, epoch
                                    ))
                                            }
                                            BeaconStateError::IncorrectStateVariant => {
                                                warp_utils::reject::custom_bad_request(format!(
                                                    "state at epoch {} is not activated for Altair",
                                                    current_epoch,
                                                ))
                                            }
                                            e => warp_utils::reject::beacon_state_error(e),
                                        })?,
                                    execution_optimistic,
                                ))
                            },
                        )?;

                    let validators = chain
                        .validator_indices(sync_committee.pubkeys.iter())
                        .map_err(warp_utils::reject::beacon_chain_error)?;

                    let validator_aggregates = validators
                        .chunks_exact(T::EthSpec::sync_subcommittee_size())
                        .map(|indices| api_types::SyncSubcommittee {
                            indices: indices.to_vec(),
                        })
                        .collect();

                    let response = api_types::SyncCommitteeByValidatorIndices {
                        validators,
                        validator_aggregates,
                    };

                    Ok(api_types::GenericResponse::from(response)
                        .add_execution_optimistic(execution_optimistic))
                })
            },
        );

    // GET beacon/headers
    //
    // Note: this endpoint only returns information about blocks in the canonical chain. Given that
    // there's a `canonical` flag on the response, I assume it should also return non-canonical
    // things. Returning non-canonical things is hard for us since we don't already have a
    // mechanism for arbitrary forwards block iteration, we only support iterating forwards along
    // the canonical chain.
    let get_beacon_headers = eth_v1
        .and(warp::path("beacon"))
        .and(warp::path("headers"))
        .and(warp::query::<api_types::HeadersQuery>())
        .and(warp::path::end())
        .and(chain_filter.clone())
        .and_then(
            |query: api_types::HeadersQuery, chain: Arc<BeaconChain<T>>| {
                blocking_json_task(move || {
                    let (root, block, uses_head) = match (query.slot, query.parent_root) {
                        // No query parameters, return the canonical head block.
                        (None, None) => {
                            let block = chain.head_beacon_block();
                            (
                                block.canonical_root(),
                                block.clone_as_blinded(),
                                HeaderComputationType::UsesHeadWithBlock,
                            )
                        }
                        // Only the parent root parameter, do a forwards-iterator lookup.
                        (None, Some(parent_root)) => {
                            let parent = BlockId::from_root(parent_root).blinded_block(&chain)?;
                            let (root, _slot) = chain
                                .forwards_iter_block_roots(parent.slot())
                                .map_err(warp_utils::reject::beacon_chain_error)?
                                // Ignore any skip-slots immediately following the parent.
                                .find(|res| {
                                    res.as_ref().map_or(false, |(root, _)| *root != parent_root)
                                })
                                .transpose()
                                .map_err(warp_utils::reject::beacon_chain_error)?
                                .ok_or_else(|| {
                                    warp_utils::reject::custom_not_found(format!(
                                        "child of block with root {}",
                                        parent_root
                                    ))
                                })?;

                            BlockId::from_root(root)
                                .blinded_block(&chain)
                                .map(|block| (root, block, HeaderComputationType::NoHead))?
                        }
                        // Slot is supplied, search by slot and optionally filter by
                        // parent root.
                        (Some(slot), parent_root_opt) => {
                            let root = BlockId::from_slot(slot).root(&chain)?;
                            let block = BlockId::from_root(root).blinded_block(&chain)?;
                            let mut uses_head = HeaderComputationType::UsesHeadNoBlock;

                            // If the parent root was supplied, check that it matches the block
                            // obtained via a slot lookup.
                            if let Some(parent_root) = parent_root_opt {
                                if block.parent_root() != parent_root {
                                    return Err(warp_utils::reject::custom_not_found(format!(
                                        "no canonical block at slot {} with parent root {}",
                                        slot, parent_root
                                    )));
                                } else {
                                    uses_head = HeaderComputationType::NoHead;
                                }
                            }

                            (root, block, uses_head)
                        }
                    };

                    // The value of `execution_optimistic` depends on whether the method used to
                    // compute the response is dependent on the head block.
                    let execution_optimistic = match uses_head {
                        HeaderComputationType::NoHead => chain.is_optimistic_block(&block),
                        HeaderComputationType::UsesHeadWithBlock => {
                            chain.is_optimistic_head_block(&block)
                        }
                        HeaderComputationType::UsesHeadNoBlock => chain.is_optimistic_head(),
                    }
                    .map_err(warp_utils::reject::beacon_chain_error)?;

                    let data = api_types::BlockHeaderData {
                        root,
                        canonical: true,
                        header: api_types::BlockHeaderAndSignature {
                            message: block.message().block_header(),
                            signature: block.signature().clone().into(),
                        },
                    };

                    Ok(api_types::GenericResponse::from(vec![data])
                        .add_execution_optimistic(execution_optimistic))
                })
            },
        );

    // GET beacon/headers/{block_id}
    let get_beacon_headers_block_id = eth_v1
        .and(warp::path("beacon"))
        .and(warp::path("headers"))
        .and(warp::path::param::<BlockId>().or_else(|_| async {
            Err(warp_utils::reject::custom_bad_request(
                "Invalid block ID".to_string(),
            ))
        }))
        .and(warp::path::end())
        .and(chain_filter.clone())
        .and_then(|block_id: BlockId, chain: Arc<BeaconChain<T>>| {
            blocking_json_task(move || {
                let root = block_id.root(&chain)?;
                let (block, execution_optimistic) =
                    BlockId::from_root(root).blinded_block_and_execution_optimistic(&chain)?;

                let canonical = chain
                    .block_root_at_slot(block.slot(), WhenSlotSkipped::None)
                    .map_err(warp_utils::reject::beacon_chain_error)?
                    .map_or(false, |canonical| root == canonical);

                let data = api_types::BlockHeaderData {
                    root,
                    canonical,
                    header: api_types::BlockHeaderAndSignature {
                        message: block.message().block_header(),
                        signature: block.signature().clone().into(),
                    },
                };

                Ok(api_types::ExecutionOptimisticResponse {
                    execution_optimistic,
                    data,
                })
            })
        });

    /*
     * beacon/blocks
     */

    // POST beacon/blocks
    let post_beacon_blocks = eth_v1
        .and(warp::path("beacon"))
        .and(warp::path("blocks"))
        .and(warp::path::end())
        .and(warp::body::json())
        .and(chain_filter.clone())
        .and(network_tx_filter.clone())
        .and(log_filter.clone())
        .and_then(
            |block: Arc<SignedBeaconBlock<T::EthSpec>>,
             chain: Arc<BeaconChain<T>>,
             network_tx: UnboundedSender<NetworkMessage<T::EthSpec>>,
             log: Logger| async move {
                publish_blocks::publish_block(block, chain, &network_tx, log)
                    .await
                    .map(|()| warp::reply())
            },
        );

    /*
     * beacon/blocks
     */

    // POST beacon/blocks
    let post_beacon_blinded_blocks = eth_v1
        .and(warp::path("beacon"))
        .and(warp::path("blinded_blocks"))
        .and(warp::path::end())
        .and(warp::body::json())
        .and(chain_filter.clone())
        .and(network_tx_filter.clone())
        .and(log_filter.clone())
        .and_then(
            |block: SignedBeaconBlock<T::EthSpec, BlindedPayload<_>>,
             chain: Arc<BeaconChain<T>>,
             network_tx: UnboundedSender<NetworkMessage<T::EthSpec>>,
             log: Logger| async move {
                publish_blocks::publish_blinded_block(block, chain, &network_tx, log)
                    .await
                    .map(|()| warp::reply())
            },
        );

    let block_id_or_err = warp::path::param::<BlockId>().or_else(|_| async {
        Err(warp_utils::reject::custom_bad_request(
            "Invalid block ID".to_string(),
        ))
    });

    let beacon_blocks_path_v1 = eth_v1
        .and(warp::path("beacon"))
        .and(warp::path("blocks"))
        .and(block_id_or_err)
        .and(chain_filter.clone());

    let beacon_blocks_path_any = any_version
        .and(warp::path("beacon"))
        .and(warp::path("blocks"))
        .and(block_id_or_err)
        .and(chain_filter.clone());

    // GET beacon/blocks/{block_id}
    let get_beacon_block = beacon_blocks_path_any
        .clone()
        .and(warp::path::end())
        .and(warp::header::optional::<api_types::Accept>("accept"))
        .and_then(
            |endpoint_version: EndpointVersion,
             block_id: BlockId,
             chain: Arc<BeaconChain<T>>,
             accept_header: Option<api_types::Accept>| {
                async move {
                    let (block, execution_optimistic) =
                        block_id.full_block_and_execution_optimistic(&chain).await?;
                    let fork_name = block
                        .fork_name(&chain.spec)
                        .map_err(inconsistent_fork_rejection)?;

                    match accept_header {
                        Some(api_types::Accept::Ssz) => Response::builder()
                            .status(200)
                            .header("Content-Type", "application/octet-stream")
                            .body(block.as_ssz_bytes().into())
                            .map_err(|e| {
                                warp_utils::reject::custom_server_error(format!(
                                    "failed to create response: {}",
                                    e
                                ))
                            }),
                        _ => execution_optimistic_fork_versioned_response(
                            endpoint_version,
                            fork_name,
                            execution_optimistic,
                            block,
                        )
                        .map(|res| warp::reply::json(&res).into_response()),
                    }
                    .map(|resp| add_consensus_version_header(resp, fork_name))
                }
            },
        );

    // GET beacon/blocks/{block_id}/root
    let get_beacon_block_root = beacon_blocks_path_v1
        .clone()
        .and(warp::path("root"))
        .and(warp::path::end())
        .and_then(|block_id: BlockId, chain: Arc<BeaconChain<T>>| {
            blocking_json_task(move || {
                let (block, execution_optimistic) =
                    block_id.blinded_block_and_execution_optimistic(&chain)?;

                Ok(api_types::GenericResponse::from(api_types::RootData::from(
                    block.canonical_root(),
                ))
                .add_execution_optimistic(execution_optimistic))
            })
        });

    // GET beacon/blocks/{block_id}/attestations
    let get_beacon_block_attestations = beacon_blocks_path_v1
        .clone()
        .and(warp::path("attestations"))
        .and(warp::path::end())
        .and_then(|block_id: BlockId, chain: Arc<BeaconChain<T>>| {
            blocking_json_task(move || {
                let (block, execution_optimistic) =
                    block_id.blinded_block_and_execution_optimistic(&chain)?;

                Ok(
                    api_types::GenericResponse::from(block.message().body().attestations().clone())
                        .add_execution_optimistic(execution_optimistic),
                )
            })
        });

    /*
     * beacon/pool
     */

    let beacon_pool_path = eth_v1
        .and(warp::path("beacon"))
        .and(warp::path("pool"))
        .and(chain_filter.clone());

    // POST beacon/pool/attestations
    let post_beacon_pool_attestations = beacon_pool_path
        .clone()
        .and(warp::path("attestations"))
        .and(warp::path::end())
        .and(warp::body::json())
        .and(network_tx_filter.clone())
        .and(log_filter.clone())
        .and_then(
            |chain: Arc<BeaconChain<T>>,
             attestations: Vec<Attestation<T::EthSpec>>,
             network_tx: UnboundedSender<NetworkMessage<T::EthSpec>>,
             log: Logger| {
                blocking_json_task(move || {
                    let seen_timestamp = timestamp_now();
                    let mut failures = Vec::new();

                    for (index, attestation) in attestations.as_slice().iter().enumerate() {
                        let attestation = match chain
                            .verify_unaggregated_attestation_for_gossip(attestation, None)
                        {
                            Ok(attestation) => attestation,
                            Err(e) => {
                                error!(log,
                                    "Failure verifying attestation for gossip";
                                    "error" => ?e,
                                    "request_index" => index,
                                    "committee_index" => attestation.data.index,
                                    "attestation_slot" => attestation.data.slot,
                                );
                                failures.push(api_types::Failure::new(
                                    index,
                                    format!("Verification: {:?}", e),
                                ));
                                // skip to the next attestation so we do not publish this one to gossip
                                continue;
                            }
                        };

                        // Notify the validator monitor.
                        chain
                            .validator_monitor
                            .read()
                            .register_api_unaggregated_attestation(
                                seen_timestamp,
                                attestation.indexed_attestation(),
                                &chain.slot_clock,
                            );

                        publish_pubsub_message(
                            &network_tx,
                            PubsubMessage::Attestation(Box::new((
                                attestation.subnet_id(),
                                attestation.attestation().clone(),
                            ))),
                        )?;

                        let committee_index = attestation.attestation().data.index;
                        let slot = attestation.attestation().data.slot;

                        if let Err(e) = chain.apply_attestation_to_fork_choice(&attestation) {
                            error!(log,
                                "Failure applying verified attestation to fork choice";
                                "error" => ?e,
                                "request_index" => index,
                                "committee_index" => committee_index,
                                "slot" => slot,
                            );
                            failures.push(api_types::Failure::new(
                                index,
                                format!("Fork choice: {:?}", e),
                            ));
                        };

                        if let Err(e) = chain.add_to_naive_aggregation_pool(&attestation) {
                            error!(log,
                                "Failure adding verified attestation to the naive aggregation pool";
                                "error" => ?e,
                                "request_index" => index,
                                "committee_index" => committee_index,
                                "slot" => slot,
                            );
                            failures.push(api_types::Failure::new(
                                index,
                                format!("Naive aggregation pool: {:?}", e),
                            ));
                        }
                    }
                    if failures.is_empty() {
                        Ok(())
                    } else {
                        Err(warp_utils::reject::indexed_bad_request(
                            "error processing attestations".to_string(),
                            failures,
                        ))
                    }
                })
            },
        );

    // GET beacon/pool/attestations?committee_index,slot
    let get_beacon_pool_attestations = beacon_pool_path
        .clone()
        .and(warp::path("attestations"))
        .and(warp::path::end())
        .and(warp::query::<api_types::AttestationPoolQuery>())
        .and_then(
            |chain: Arc<BeaconChain<T>>, query: api_types::AttestationPoolQuery| {
                blocking_json_task(move || {
                    let query_filter = |attestation: &Attestation<T::EthSpec>| {
                        query
                            .slot
                            .map_or(true, |slot| slot == attestation.data.slot)
                            && query
                                .committee_index
                                .map_or(true, |index| index == attestation.data.index)
                    };

                    let mut attestations = chain.op_pool.get_filtered_attestations(query_filter);
                    attestations.extend(
                        chain
                            .naive_aggregation_pool
                            .read()
                            .iter()
                            .cloned()
                            .filter(query_filter),
                    );
                    Ok(api_types::GenericResponse::from(attestations))
                })
            },
        );

    // POST beacon/pool/attester_slashings
    let post_beacon_pool_attester_slashings = beacon_pool_path
        .clone()
        .and(warp::path("attester_slashings"))
        .and(warp::path::end())
        .and(warp::body::json())
        .and(network_tx_filter.clone())
        .and_then(
            |chain: Arc<BeaconChain<T>>,
             slashing: AttesterSlashing<T::EthSpec>,
             network_tx: UnboundedSender<NetworkMessage<T::EthSpec>>| {
                blocking_json_task(move || {
                    let outcome = chain
                        .verify_attester_slashing_for_gossip(slashing.clone())
                        .map_err(|e| {
                            warp_utils::reject::object_invalid(format!(
                                "gossip verification failed: {:?}",
                                e
                            ))
                        })?;

                    // Notify the validator monitor.
                    chain
                        .validator_monitor
                        .read()
                        .register_api_attester_slashing(&slashing);

                    if let ObservationOutcome::New(slashing) = outcome {
                        publish_pubsub_message(
                            &network_tx,
                            PubsubMessage::AttesterSlashing(Box::new(
                                slashing.clone().into_inner(),
                            )),
                        )?;

                        chain.import_attester_slashing(slashing);
                    }

                    Ok(())
                })
            },
        );

    // GET beacon/pool/attester_slashings
    let get_beacon_pool_attester_slashings = beacon_pool_path
        .clone()
        .and(warp::path("attester_slashings"))
        .and(warp::path::end())
        .and_then(|chain: Arc<BeaconChain<T>>| {
            blocking_json_task(move || {
                let attestations = chain.op_pool.get_all_attester_slashings();
                Ok(api_types::GenericResponse::from(attestations))
            })
        });

    // POST beacon/pool/proposer_slashings
    let post_beacon_pool_proposer_slashings = beacon_pool_path
        .clone()
        .and(warp::path("proposer_slashings"))
        .and(warp::path::end())
        .and(warp::body::json())
        .and(network_tx_filter.clone())
        .and_then(
            |chain: Arc<BeaconChain<T>>,
             slashing: ProposerSlashing,
             network_tx: UnboundedSender<NetworkMessage<T::EthSpec>>| {
                blocking_json_task(move || {
                    let outcome = chain
                        .verify_proposer_slashing_for_gossip(slashing.clone())
                        .map_err(|e| {
                            warp_utils::reject::object_invalid(format!(
                                "gossip verification failed: {:?}",
                                e
                            ))
                        })?;

                    // Notify the validator monitor.
                    chain
                        .validator_monitor
                        .read()
                        .register_api_proposer_slashing(&slashing);

                    if let ObservationOutcome::New(slashing) = outcome {
                        publish_pubsub_message(
                            &network_tx,
                            PubsubMessage::ProposerSlashing(Box::new(
                                slashing.clone().into_inner(),
                            )),
                        )?;

                        chain.import_proposer_slashing(slashing);
                    }

                    Ok(())
                })
            },
        );

    // GET beacon/pool/proposer_slashings
    let get_beacon_pool_proposer_slashings = beacon_pool_path
        .clone()
        .and(warp::path("proposer_slashings"))
        .and(warp::path::end())
        .and_then(|chain: Arc<BeaconChain<T>>| {
            blocking_json_task(move || {
                let attestations = chain.op_pool.get_all_proposer_slashings();
                Ok(api_types::GenericResponse::from(attestations))
            })
        });

    // POST beacon/pool/voluntary_exits
    let post_beacon_pool_voluntary_exits = beacon_pool_path
        .clone()
        .and(warp::path("voluntary_exits"))
        .and(warp::path::end())
        .and(warp::body::json())
        .and(network_tx_filter.clone())
        .and_then(
            |chain: Arc<BeaconChain<T>>,
             exit: SignedVoluntaryExit,
             network_tx: UnboundedSender<NetworkMessage<T::EthSpec>>| {
                blocking_json_task(move || {
                    let outcome = chain
                        .verify_voluntary_exit_for_gossip(exit.clone())
                        .map_err(|e| {
                            warp_utils::reject::object_invalid(format!(
                                "gossip verification failed: {:?}",
                                e
                            ))
                        })?;

                    // Notify the validator monitor.
                    chain
                        .validator_monitor
                        .read()
                        .register_api_voluntary_exit(&exit.message);

                    if let ObservationOutcome::New(exit) = outcome {
                        publish_pubsub_message(
                            &network_tx,
                            PubsubMessage::VoluntaryExit(Box::new(exit.clone().into_inner())),
                        )?;

                        chain.import_voluntary_exit(exit);
                    }

                    Ok(())
                })
            },
        );

    // GET beacon/pool/voluntary_exits
    let get_beacon_pool_voluntary_exits = beacon_pool_path
        .clone()
        .and(warp::path("voluntary_exits"))
        .and(warp::path::end())
        .and_then(|chain: Arc<BeaconChain<T>>| {
            blocking_json_task(move || {
                let attestations = chain.op_pool.get_all_voluntary_exits();
                Ok(api_types::GenericResponse::from(attestations))
            })
        });

    // POST beacon/pool/sync_committees
    let post_beacon_pool_sync_committees = beacon_pool_path
        .clone()
        .and(warp::path("sync_committees"))
        .and(warp::path::end())
        .and(warp::body::json())
        .and(network_tx_filter.clone())
        .and(log_filter.clone())
        .and_then(
            |chain: Arc<BeaconChain<T>>,
             signatures: Vec<SyncCommitteeMessage>,
             network_tx: UnboundedSender<NetworkMessage<T::EthSpec>>,
             log: Logger| {
                blocking_json_task(move || {
                    sync_committees::process_sync_committee_signatures(
                        signatures, network_tx, &chain, log,
                    )?;
                    Ok(api_types::GenericResponse::from(()))
                })
            },
        );

    /*
     * config
     */

    let config_path = eth_v1.and(warp::path("config"));

    // GET config/fork_schedule
    let get_config_fork_schedule = config_path
        .and(warp::path("fork_schedule"))
        .and(warp::path::end())
        .and(chain_filter.clone())
        .and_then(|chain: Arc<BeaconChain<T>>| {
            blocking_json_task(move || {
                let forks = ForkName::list_all()
                    .into_iter()
                    .filter_map(|fork_name| chain.spec.fork_for_name(fork_name))
                    .collect::<Vec<_>>();
                Ok(api_types::GenericResponse::from(forks))
            })
        });

    // GET config/spec
    let serve_legacy_spec = ctx.config.serve_legacy_spec;
    let get_config_spec = config_path
        .and(warp::path("spec"))
        .and(warp::path::end())
        .and(chain_filter.clone())
        .and_then(move |chain: Arc<BeaconChain<T>>| {
            blocking_json_task(move || {
                let mut config_and_preset =
                    ConfigAndPreset::from_chain_spec::<T::EthSpec>(&chain.spec);
                if serve_legacy_spec {
                    config_and_preset.make_backwards_compat(&chain.spec);
                }
                Ok(api_types::GenericResponse::from(config_and_preset))
            })
        });

    // GET config/deposit_contract
    let get_config_deposit_contract = config_path
        .and(warp::path("deposit_contract"))
        .and(warp::path::end())
        .and(chain_filter.clone())
        .and_then(|chain: Arc<BeaconChain<T>>| {
            blocking_json_task(move || {
                Ok(api_types::GenericResponse::from(
                    api_types::DepositContractData {
                        address: chain.spec.deposit_contract_address,
                        chain_id: chain.spec.deposit_chain_id,
                    },
                ))
            })
        });

    /*
     * debug
     */

    // GET debug/beacon/states/{state_id}
    let get_debug_beacon_states = any_version
        .and(warp::path("debug"))
        .and(warp::path("beacon"))
        .and(warp::path("states"))
        .and(warp::path::param::<StateId>().or_else(|_| async {
            Err(warp_utils::reject::custom_bad_request(
                "Invalid state ID".to_string(),
            ))
        }))
        .and(warp::path::end())
        .and(warp::header::optional::<api_types::Accept>("accept"))
        .and(chain_filter.clone())
        .and_then(
            |endpoint_version: EndpointVersion,
             state_id: StateId,
             accept_header: Option<api_types::Accept>,
             chain: Arc<BeaconChain<T>>| {
                blocking_task(move || match accept_header {
                    Some(api_types::Accept::Ssz) => {
                        let state = state_id.state(&chain)?;
                        let fork_name = state
                            .fork_name(&chain.spec)
                            .map_err(inconsistent_fork_rejection)?;
                        Response::builder()
                            .status(200)
                            .header("Content-Type", "application/octet-stream")
                            .body(state.as_ssz_bytes().into())
                            .map(|resp| add_consensus_version_header(resp, fork_name))
                            .map_err(|e| {
                                warp_utils::reject::custom_server_error(format!(
                                    "failed to create response: {}",
                                    e
                                ))
                            })
                    }
                    _ => state_id.map_state_and_execution_optimistic(
                        &chain,
                        |state, execution_optimistic| {
                            let fork_name = state
                                .fork_name(&chain.spec)
                                .map_err(inconsistent_fork_rejection)?;
                            let res = execution_optimistic_fork_versioned_response(
                                endpoint_version,
                                fork_name,
                                execution_optimistic,
                                &state,
                            )?;
                            Ok(add_consensus_version_header(
                                warp::reply::json(&res).into_response(),
                                fork_name,
                            ))
                        },
                    ),
                })
            },
        );

    // GET debug/beacon/heads
    let get_debug_beacon_heads = any_version
        .and(warp::path("debug"))
        .and(warp::path("beacon"))
        .and(warp::path("heads"))
        .and(warp::path::end())
        .and(chain_filter.clone())
        .and_then(
            |endpoint_version: EndpointVersion, chain: Arc<BeaconChain<T>>| {
                blocking_json_task(move || {
                    let heads = chain
                        .heads()
                        .into_iter()
                        .map(|(root, slot)| {
                            let execution_optimistic = if endpoint_version == V1 {
                                None
                            } else if endpoint_version == V2 {
                                BlockId::from_root(root)
                                    .is_execution_optimistic(&chain)
                                    .ok()
                            } else {
                                return Err(unsupported_version_rejection(endpoint_version));
                            };
                            Ok(api_types::ChainHeadData {
                                slot,
                                root,
                                execution_optimistic,
                            })
                        })
                        .collect::<Result<Vec<_>, warp::Rejection>>();
                    Ok(api_types::GenericResponse::from(heads?))
                })
            },
        );

    /*
     * node
     */

    // GET node/identity
    let get_node_identity = eth_v1
        .and(warp::path("node"))
        .and(warp::path("identity"))
        .and(warp::path::end())
        .and(network_globals.clone())
        .and_then(|network_globals: Arc<NetworkGlobals<T::EthSpec>>| {
            blocking_json_task(move || {
                let enr = network_globals.local_enr();
                let p2p_addresses = enr.multiaddr_p2p_tcp();
                let discovery_addresses = enr.multiaddr_p2p_udp();
                let meta_data = network_globals.local_metadata.read();
                Ok(api_types::GenericResponse::from(api_types::IdentityData {
                    peer_id: network_globals.local_peer_id().to_base58(),
                    enr,
                    p2p_addresses,
                    discovery_addresses,
                    metadata: api_types::MetaData {
                        seq_number: *meta_data.seq_number(),
                        attnets: format!(
                            "0x{}",
                            hex::encode(meta_data.attnets().clone().into_bytes()),
                        ),
                        syncnets: format!(
                            "0x{}",
                            hex::encode(
                                meta_data
                                    .syncnets()
                                    .map(|x| x.clone())
                                    .unwrap_or_default()
                                    .into_bytes()
                            )
                        ),
                    },
                }))
            })
        });

    // GET node/version
    let get_node_version = eth_v1
        .and(warp::path("node"))
        .and(warp::path("version"))
        .and(warp::path::end())
        .and_then(|| {
            blocking_json_task(move || {
                Ok(api_types::GenericResponse::from(api_types::VersionData {
                    version: version_with_platform(),
                }))
            })
        });

    // GET node/syncing
    let get_node_syncing = eth_v1
        .and(warp::path("node"))
        .and(warp::path("syncing"))
        .and(warp::path::end())
        .and(network_globals.clone())
        .and(chain_filter.clone())
        .and_then(
            |network_globals: Arc<NetworkGlobals<T::EthSpec>>, chain: Arc<BeaconChain<T>>| {
                blocking_json_task(move || {
                    let head_slot = chain.canonical_head.cached_head().head_slot();
                    let current_slot = chain.slot_clock.now_or_genesis().ok_or_else(|| {
                        warp_utils::reject::custom_server_error("Unable to read slot clock".into())
                    })?;

                    // Taking advantage of saturating subtraction on slot.
                    let sync_distance = current_slot - head_slot;

                    let syncing_data = api_types::SyncingData {
                        is_syncing: network_globals.sync_state.read().is_syncing(),
                        head_slot,
                        sync_distance,
                    };

                    Ok(api_types::GenericResponse::from(syncing_data))
                })
            },
        );

    // GET node/health
    let get_node_health = eth_v1
        .and(warp::path("node"))
        .and(warp::path("health"))
        .and(warp::path::end())
        .and(network_globals.clone())
        .and_then(|network_globals: Arc<NetworkGlobals<T::EthSpec>>| {
            blocking_task(move || match *network_globals.sync_state.read() {
                SyncState::SyncingFinalized { .. }
                | SyncState::SyncingHead { .. }
                | SyncState::SyncTransition
                | SyncState::BackFillSyncing { .. } => Ok(warp::reply::with_status(
                    warp::reply(),
                    warp::http::StatusCode::PARTIAL_CONTENT,
                )),
                SyncState::Synced => Ok(warp::reply::with_status(
                    warp::reply(),
                    warp::http::StatusCode::OK,
                )),
                SyncState::Stalled => Err(warp_utils::reject::not_synced(
                    "sync stalled, beacon chain may not yet be initialized.".to_string(),
                )),
            })
        });

    // GET node/peers/{peer_id}
    let get_node_peers_by_id = eth_v1
        .and(warp::path("node"))
        .and(warp::path("peers"))
        .and(warp::path::param::<String>())
        .and(warp::path::end())
        .and(network_globals.clone())
        .and_then(
            |requested_peer_id: String, network_globals: Arc<NetworkGlobals<T::EthSpec>>| {
                blocking_json_task(move || {
                    let peer_id = PeerId::from_bytes(
                        &bs58::decode(requested_peer_id.as_str())
                            .into_vec()
                            .map_err(|e| {
                                warp_utils::reject::custom_bad_request(format!(
                                    "invalid peer id: {}",
                                    e
                                ))
                            })?,
                    )
                    .map_err(|_| {
                        warp_utils::reject::custom_bad_request("invalid peer id.".to_string())
                    })?;

                    if let Some(peer_info) = network_globals.peers.read().peer_info(&peer_id) {
                        let address = if let Some(socket_addr) = peer_info.seen_addresses().next() {
                            let mut addr = lighthouse_network::Multiaddr::from(socket_addr.ip());
                            addr.push(lighthouse_network::multiaddr::Protocol::Tcp(
                                socket_addr.port(),
                            ));
                            addr.to_string()
                        } else if let Some(addr) = peer_info.listening_addresses().first() {
                            addr.to_string()
                        } else {
                            String::new()
                        };

                        // the eth2 API spec implies only peers we have been connected to at some point should be included.
                        if let Some(dir) = peer_info.connection_direction().as_ref() {
                            return Ok(api_types::GenericResponse::from(api_types::PeerData {
                                peer_id: peer_id.to_string(),
                                enr: peer_info.enr().map(|enr| enr.to_base64()),
                                last_seen_p2p_address: address,
                                direction: api_types::PeerDirection::from_connection_direction(dir),
                                state: api_types::PeerState::from_peer_connection_status(
                                    peer_info.connection_status(),
                                ),
                            }));
                        }
                    }
                    Err(warp_utils::reject::custom_not_found(
                        "peer not found.".to_string(),
                    ))
                })
            },
        );

    // GET node/peers
    let get_node_peers = eth_v1
        .and(warp::path("node"))
        .and(warp::path("peers"))
        .and(warp::path::end())
        .and(multi_key_query::<api_types::PeersQuery>())
        .and(network_globals.clone())
        .and_then(
            |query_res: Result<api_types::PeersQuery, warp::Rejection>,
             network_globals: Arc<NetworkGlobals<T::EthSpec>>| {
                blocking_json_task(move || {
                    let query = query_res?;
                    let mut peers: Vec<api_types::PeerData> = Vec::new();
                    network_globals
                        .peers
                        .read()
                        .peers()
                        .for_each(|(peer_id, peer_info)| {
                            let address =
                                if let Some(socket_addr) = peer_info.seen_addresses().next() {
                                    let mut addr =
                                        lighthouse_network::Multiaddr::from(socket_addr.ip());
                                    addr.push(lighthouse_network::multiaddr::Protocol::Tcp(
                                        socket_addr.port(),
                                    ));
                                    addr.to_string()
                                } else if let Some(addr) = peer_info.listening_addresses().first() {
                                    addr.to_string()
                                } else {
                                    String::new()
                                };

                            // the eth2 API spec implies only peers we have been connected to at some point should be included.
                            if let Some(dir) = peer_info.connection_direction() {
                                let direction =
                                    api_types::PeerDirection::from_connection_direction(dir);
                                let state = api_types::PeerState::from_peer_connection_status(
                                    peer_info.connection_status(),
                                );

                                let state_matches = query.state.as_ref().map_or(true, |states| {
                                    states.iter().any(|state_param| *state_param == state)
                                });
                                let direction_matches =
                                    query.direction.as_ref().map_or(true, |directions| {
                                        directions.iter().any(|dir_param| *dir_param == direction)
                                    });

                                if state_matches && direction_matches {
                                    peers.push(api_types::PeerData {
                                        peer_id: peer_id.to_string(),
                                        enr: peer_info.enr().map(|enr| enr.to_base64()),
                                        last_seen_p2p_address: address,
                                        direction,
                                        state,
                                    });
                                }
                            }
                        });
                    Ok(api_types::PeersData {
                        meta: api_types::PeersMetaData {
                            count: peers.len() as u64,
                        },
                        data: peers,
                    })
                })
            },
        );

    // GET node/peer_count
    let get_node_peer_count = eth_v1
        .and(warp::path("node"))
        .and(warp::path("peer_count"))
        .and(warp::path::end())
        .and(network_globals.clone())
        .and_then(|network_globals: Arc<NetworkGlobals<T::EthSpec>>| {
            blocking_json_task(move || {
                let mut connected: u64 = 0;
                let mut connecting: u64 = 0;
                let mut disconnected: u64 = 0;
                let mut disconnecting: u64 = 0;

                network_globals
                    .peers
                    .read()
                    .peers()
                    .for_each(|(_, peer_info)| {
                        let state = api_types::PeerState::from_peer_connection_status(
                            peer_info.connection_status(),
                        );
                        match state {
                            api_types::PeerState::Connected => connected += 1,
                            api_types::PeerState::Connecting => connecting += 1,
                            api_types::PeerState::Disconnected => disconnected += 1,
                            api_types::PeerState::Disconnecting => disconnecting += 1,
                        }
                    });

                Ok(api_types::GenericResponse::from(api_types::PeerCount {
                    connected,
                    connecting,
                    disconnected,
                    disconnecting,
                }))
            })
        });
    /*
     * validator
     */

    // GET validator/duties/proposer/{epoch}
    let get_validator_duties_proposer = eth_v1
        .and(warp::path("validator"))
        .and(warp::path("duties"))
        .and(warp::path("proposer"))
        .and(warp::path::param::<Epoch>().or_else(|_| async {
            Err(warp_utils::reject::custom_bad_request(
                "Invalid epoch".to_string(),
            ))
        }))
        .and(warp::path::end())
        .and(not_while_syncing_filter.clone())
        .and(chain_filter.clone())
        .and(log_filter.clone())
        .and_then(|epoch: Epoch, chain: Arc<BeaconChain<T>>, log: Logger| {
            blocking_json_task(move || proposer_duties::proposer_duties(epoch, &chain, &log))
        });

    // GET validator/blocks/{slot}
    let get_validator_blocks = any_version
        .and(warp::path("validator"))
        .and(warp::path("blocks"))
        .and(warp::path::param::<Slot>().or_else(|_| async {
            Err(warp_utils::reject::custom_bad_request(
                "Invalid slot".to_string(),
            ))
        }))
        .and(warp::path::end())
        .and(not_while_syncing_filter.clone())
        .and(warp::query::<api_types::ValidatorBlocksQuery>())
        .and(chain_filter.clone())
        .and_then(
            |endpoint_version: EndpointVersion,
             slot: Slot,
             query: api_types::ValidatorBlocksQuery,
             chain: Arc<BeaconChain<T>>| async move {
                let randao_reveal = query.randao_reveal.as_ref().map_or_else(
                    || {
                        if query.verify_randao {
                            Err(warp_utils::reject::custom_bad_request(
                                "randao_reveal is mandatory unless verify_randao=false".into(),
                            ))
                        } else {
                            Ok(Signature::empty())
                        }
                    },
                    |sig_bytes| {
                        sig_bytes.try_into().map_err(|e| {
                            warp_utils::reject::custom_bad_request(format!(
                                "randao reveal is not a valid BLS signature: {:?}",
                                e
                            ))
                        })
                    },
                )?;

                let randao_verification = if query.verify_randao {
                    ProduceBlockVerification::VerifyRandao
                } else {
                    ProduceBlockVerification::NoVerification
                };

                let (block, _) = chain
                    .produce_block_with_verification::<FullPayload<T::EthSpec>>(
                        randao_reveal,
                        slot,
                        query.graffiti.map(Into::into),
                        randao_verification,
                    )
                    .await
                    .map_err(warp_utils::reject::block_production_error)?;
                let fork_name = block
                    .to_ref()
                    .fork_name(&chain.spec)
                    .map_err(inconsistent_fork_rejection)?;

                fork_versioned_response(endpoint_version, fork_name, block)
                    .map(|response| warp::reply::json(&response))
            },
        );

    // GET validator/blinded_blocks/{slot}
    let get_validator_blinded_blocks = any_version
        .and(warp::path("validator"))
        .and(warp::path("blinded_blocks"))
        .and(warp::path::param::<Slot>().or_else(|_| async {
            Err(warp_utils::reject::custom_bad_request(
                "Invalid slot".to_string(),
            ))
        }))
        .and(warp::path::end())
        .and(not_while_syncing_filter.clone())
        .and(warp::query::<api_types::ValidatorBlocksQuery>())
        .and(chain_filter.clone())
        .and_then(
            |endpoint_version: EndpointVersion,
             slot: Slot,
             query: api_types::ValidatorBlocksQuery,
             chain: Arc<BeaconChain<T>>| async move {
                let randao_reveal = query.randao_reveal.as_ref().map_or_else(
                    || {
                        if query.verify_randao {
                            Err(warp_utils::reject::custom_bad_request(
                                "randao_reveal is mandatory unless verify_randao=false".into(),
                            ))
                        } else {
                            Ok(Signature::empty())
                        }
                    },
                    |sig_bytes| {
                        sig_bytes.try_into().map_err(|e| {
                            warp_utils::reject::custom_bad_request(format!(
                                "randao reveal is not a valid BLS signature: {:?}",
                                e
                            ))
                        })
                    },
                )?;

                let randao_verification = if query.verify_randao {
                    ProduceBlockVerification::VerifyRandao
                } else {
                    ProduceBlockVerification::NoVerification
                };

                let (block, _) = chain
                    .produce_block_with_verification::<BlindedPayload<T::EthSpec>>(
                        randao_reveal,
                        slot,
                        query.graffiti.map(Into::into),
                        randao_verification,
                    )
                    .await
                    .map_err(warp_utils::reject::block_production_error)?;
                let fork_name = block
                    .to_ref()
                    .fork_name(&chain.spec)
                    .map_err(inconsistent_fork_rejection)?;
                fork_versioned_response(endpoint_version, fork_name, block)
                    .map(|response| warp::reply::json(&response))
            },
        );

    // GET validator/attestation_data?slot,committee_index
    let get_validator_attestation_data = eth_v1
        .and(warp::path("validator"))
        .and(warp::path("attestation_data"))
        .and(warp::path::end())
        .and(warp::query::<api_types::ValidatorAttestationDataQuery>())
        .and(not_while_syncing_filter.clone())
        .and(chain_filter.clone())
        .and_then(
            |query: api_types::ValidatorAttestationDataQuery, chain: Arc<BeaconChain<T>>| {
                blocking_json_task(move || {
                    let current_slot = chain
                        .slot()
                        .map_err(warp_utils::reject::beacon_chain_error)?;

                    // allow a tolerance of one slot to account for clock skew
                    if query.slot > current_slot + 1 {
                        return Err(warp_utils::reject::custom_bad_request(format!(
                            "request slot {} is more than one slot past the current slot {}",
                            query.slot, current_slot
                        )));
                    }

                    chain
                        .produce_unaggregated_attestation(query.slot, query.committee_index)
                        .map(|attestation| attestation.data)
                        .map(api_types::GenericResponse::from)
                        .map_err(warp_utils::reject::beacon_chain_error)
                })
            },
        );

    // GET validator/aggregate_attestation?attestation_data_root,slot
    let get_validator_aggregate_attestation = eth_v1
        .and(warp::path("validator"))
        .and(warp::path("aggregate_attestation"))
        .and(warp::path::end())
        .and(warp::query::<api_types::ValidatorAggregateAttestationQuery>())
        .and(not_while_syncing_filter.clone())
        .and(chain_filter.clone())
        .and_then(
            |query: api_types::ValidatorAggregateAttestationQuery, chain: Arc<BeaconChain<T>>| {
                blocking_json_task(move || {
                    chain
                        .get_aggregated_attestation_by_slot_and_root(
                            query.slot,
                            &query.attestation_data_root,
                        )
                        .map_err(|e| {
                            warp_utils::reject::custom_bad_request(format!(
                                "unable to fetch aggregate: {:?}",
                                e
                            ))
                        })?
                        .map(api_types::GenericResponse::from)
                        .ok_or_else(|| {
                            warp_utils::reject::custom_not_found(
                                "no matching aggregate found".to_string(),
                            )
                        })
                })
            },
        );

    // POST validator/duties/attester/{epoch}
    let post_validator_duties_attester = eth_v1
        .and(warp::path("validator"))
        .and(warp::path("duties"))
        .and(warp::path("attester"))
        .and(warp::path::param::<Epoch>().or_else(|_| async {
            Err(warp_utils::reject::custom_bad_request(
                "Invalid epoch".to_string(),
            ))
        }))
        .and(warp::path::end())
        .and(not_while_syncing_filter.clone())
        .and(warp::body::json())
        .and(chain_filter.clone())
        .and_then(
            |epoch: Epoch, indices: api_types::ValidatorIndexData, chain: Arc<BeaconChain<T>>| {
                blocking_json_task(move || {
                    attester_duties::attester_duties(epoch, &indices.0, &chain)
                })
            },
        );

    // POST validator/duties/sync
    let post_validator_duties_sync = eth_v1
        .and(warp::path("validator"))
        .and(warp::path("duties"))
        .and(warp::path("sync"))
        .and(warp::path::param::<Epoch>().or_else(|_| async {
            Err(warp_utils::reject::custom_bad_request(
                "Invalid epoch".to_string(),
            ))
        }))
        .and(warp::path::end())
        .and(not_while_syncing_filter.clone())
        .and(warp::body::json())
        .and(chain_filter.clone())
        .and_then(
            |epoch: Epoch, indices: api_types::ValidatorIndexData, chain: Arc<BeaconChain<T>>| {
                blocking_json_task(move || {
                    sync_committees::sync_committee_duties(epoch, &indices.0, &chain)
                })
            },
        );

    // GET validator/sync_committee_contribution
    let get_validator_sync_committee_contribution = eth_v1
        .and(warp::path("validator"))
        .and(warp::path("sync_committee_contribution"))
        .and(warp::path::end())
        .and(warp::query::<SyncContributionData>())
        .and(not_while_syncing_filter.clone())
        .and(chain_filter.clone())
        .and_then(
            |sync_committee_data: SyncContributionData, chain: Arc<BeaconChain<T>>| {
                blocking_json_task(move || {
                    chain
                        .get_aggregated_sync_committee_contribution(&sync_committee_data)
                        .map(api_types::GenericResponse::from)
                        .ok_or_else(|| {
                            warp_utils::reject::custom_not_found(
                                "no matching sync contribution found".to_string(),
                            )
                        })
                })
            },
        );

    // POST validator/aggregate_and_proofs
    let post_validator_aggregate_and_proofs = eth_v1
        .and(warp::path("validator"))
        .and(warp::path("aggregate_and_proofs"))
        .and(warp::path::end())
        .and(not_while_syncing_filter.clone())
        .and(chain_filter.clone())
        .and(warp::body::json())
        .and(network_tx_filter.clone())
        .and(log_filter.clone())
        .and_then(
            |chain: Arc<BeaconChain<T>>,
             aggregates: Vec<SignedAggregateAndProof<T::EthSpec>>,
             network_tx: UnboundedSender<NetworkMessage<T::EthSpec>>, log: Logger| {
                blocking_json_task(move || {
                    let seen_timestamp = timestamp_now();
                    let mut verified_aggregates = Vec::with_capacity(aggregates.len());
                    let mut messages = Vec::with_capacity(aggregates.len());
                    let mut failures = Vec::new();

                    // Verify that all messages in the post are valid before processing further
                    for (index, aggregate) in aggregates.iter().enumerate() {
                        match chain.verify_aggregated_attestation_for_gossip(aggregate) {
                            Ok(verified_aggregate) => {
                                messages.push(PubsubMessage::AggregateAndProofAttestation(Box::new(
                                    verified_aggregate.aggregate().clone(),
                                )));

                                // Notify the validator monitor.
                                chain
                                    .validator_monitor
                                    .read()
                                    .register_api_aggregated_attestation(
                                        seen_timestamp,
                                        verified_aggregate.aggregate(),
                                        verified_aggregate.indexed_attestation(),
                                        &chain.slot_clock,
                                    );

                                verified_aggregates.push((index, verified_aggregate));
                            }
                            // If we already know the attestation, don't broadcast it or attempt to
                            // further verify it. Return success.
                            //
                            // It's reasonably likely that two different validators produce
                            // identical aggregates, especially if they're using the same beacon
                            // node.
                            Err(AttnError::AttestationAlreadyKnown(_)) => continue,
                            Err(e) => {
                                error!(log,
                                    "Failure verifying aggregate and proofs";
                                    "error" => format!("{:?}", e),
                                    "request_index" => index,
                                    "aggregator_index" => aggregate.message.aggregator_index,
                                    "attestation_index" => aggregate.message.aggregate.data.index,
                                    "attestation_slot" => aggregate.message.aggregate.data.slot,
                                );
                                failures.push(api_types::Failure::new(index, format!("Verification: {:?}", e)));
                            }
                        }
                    }

                    // Publish aggregate attestations to the libp2p network
                    if !messages.is_empty() {
                        publish_network_message(&network_tx, NetworkMessage::Publish { messages })?;
                    }

                    // Import aggregate attestations
                    for (index, verified_aggregate) in verified_aggregates {
                        if let Err(e) = chain.apply_attestation_to_fork_choice(&verified_aggregate) {
                            error!(log,
                                    "Failure applying verified aggregate attestation to fork choice";
                                    "error" => format!("{:?}", e),
                                    "request_index" => index,
                                    "aggregator_index" => verified_aggregate.aggregate().message.aggregator_index,
                                    "attestation_index" => verified_aggregate.attestation().data.index,
                                    "attestation_slot" => verified_aggregate.attestation().data.slot,
                                );
                            failures.push(api_types::Failure::new(index, format!("Fork choice: {:?}", e)));
                        }
                        if let Err(e) = chain.add_to_block_inclusion_pool(&verified_aggregate) {
                            warn!(log,
                                    "Could not add verified aggregate attestation to the inclusion pool";
                                    "error" => format!("{:?}", e),
                                    "request_index" => index,
                                );
                            failures.push(api_types::Failure::new(index, format!("Op pool: {:?}", e)));
                        }
                    }

                    if !failures.is_empty() {
                        Err(warp_utils::reject::indexed_bad_request("error processing aggregate and proofs".to_string(),
                                                                    failures,
                        ))
                    } else {
                        Ok(())
                    }
                })
            },
        );

    let post_validator_contribution_and_proofs = eth_v1
        .and(warp::path("validator"))
        .and(warp::path("contribution_and_proofs"))
        .and(warp::path::end())
        .and(not_while_syncing_filter.clone())
        .and(chain_filter.clone())
        .and(warp::body::json())
        .and(network_tx_filter.clone())
        .and(log_filter.clone())
        .and_then(
            |chain: Arc<BeaconChain<T>>,
             contributions: Vec<SignedContributionAndProof<T::EthSpec>>,
             network_tx: UnboundedSender<NetworkMessage<T::EthSpec>>,
             log: Logger| {
                blocking_json_task(move || {
                    sync_committees::process_signed_contribution_and_proofs(
                        contributions,
                        network_tx,
                        &chain,
                        log,
                    )?;
                    Ok(api_types::GenericResponse::from(()))
                })
            },
        );

    // POST validator/beacon_committee_subscriptions
    let post_validator_beacon_committee_subscriptions = eth_v1
        .and(warp::path("validator"))
        .and(warp::path("beacon_committee_subscriptions"))
        .and(warp::path::end())
        .and(warp::body::json())
        .and(network_tx_filter.clone())
        .and(chain_filter.clone())
        .and_then(
            |subscriptions: Vec<api_types::BeaconCommitteeSubscription>,
             network_tx: UnboundedSender<NetworkMessage<T::EthSpec>>,
             chain: Arc<BeaconChain<T>>| {
                blocking_json_task(move || {
                    for subscription in &subscriptions {
                        chain
                            .validator_monitor
                            .write()
                            .auto_register_local_validator(subscription.validator_index);

                        let subscription = api_types::ValidatorSubscription {
                            validator_index: subscription.validator_index,
                            attestation_committee_index: subscription.committee_index,
                            slot: subscription.slot,
                            committee_count_at_slot: subscription.committees_at_slot,
                            is_aggregator: subscription.is_aggregator,
                        };

                        publish_network_message(
                            &network_tx,
                            NetworkMessage::AttestationSubscribe {
                                subscriptions: vec![subscription],
                            },
                        )?;
                    }

                    Ok(())
                })
            },
        );

    // POST validator/prepare_beacon_proposer
    let post_validator_prepare_beacon_proposer = eth_v1
        .and(warp::path("validator"))
        .and(warp::path("prepare_beacon_proposer"))
        .and(warp::path::end())
        .and(not_while_syncing_filter.clone())
        .and(chain_filter.clone())
        .and(log_filter.clone())
        .and(warp::body::json())
        .and_then(
            |chain: Arc<BeaconChain<T>>,
             log: Logger,
             preparation_data: Vec<ProposerPreparationData>| async move {
                let execution_layer = chain
                    .execution_layer
                    .as_ref()
                    .ok_or(BeaconChainError::ExecutionLayerMissing)
                    .map_err(warp_utils::reject::beacon_chain_error)?;

                let current_slot = chain
                    .slot()
                    .map_err(warp_utils::reject::beacon_chain_error)?;
                let current_epoch = current_slot.epoch(T::EthSpec::slots_per_epoch());

                debug!(
                    log,
                    "Received proposer preparation data";
                    "count" => preparation_data.len(),
                );

                execution_layer
                    .update_proposer_preparation(current_epoch, &preparation_data)
                    .await;

                chain
                    .prepare_beacon_proposer(current_slot)
                    .await
                    .map_err(|e| {
                        warp_utils::reject::custom_bad_request(format!(
                            "error updating proposer preparations: {:?}",
                            e
                        ))
                    })?;

                Ok::<_, warp::reject::Rejection>(warp::reply::json(&()))
            },
        );

    // POST validator/register_validator
    let post_validator_register_validator = eth_v1
        .and(warp::path("validator"))
        .and(warp::path("register_validator"))
        .and(warp::path::end())
        .and(chain_filter.clone())
        .and(log_filter.clone())
        .and(warp::body::json())
        .and_then(
            |chain: Arc<BeaconChain<T>>,
             log: Logger,
             register_val_data: Vec<SignedValidatorRegistrationData>| async move {
                let execution_layer = chain
                    .execution_layer
                    .as_ref()
                    .ok_or(BeaconChainError::ExecutionLayerMissing)
                    .map_err(warp_utils::reject::beacon_chain_error)?;
                let current_slot = chain
                    .slot_clock
                    .now_or_genesis()
                    .ok_or(BeaconChainError::UnableToReadSlot)
                    .map_err(warp_utils::reject::beacon_chain_error)?;
                let current_epoch = current_slot.epoch(T::EthSpec::slots_per_epoch());

                debug!(
                    log,
                    "Received register validator request";
                    "count" => register_val_data.len(),
                );

                let preparation_data = register_val_data
                    .iter()
                    .filter_map(|register_data| {
                        chain
                            .validator_index(&register_data.message.pubkey)
                            .ok()
                            .flatten()
                            .map(|validator_index| ProposerPreparationData {
                                validator_index: validator_index as u64,
                                fee_recipient: register_data.message.fee_recipient,
                            })
                    })
                    .collect::<Vec<_>>();

                debug!(
                    log,
                    "Resolved validator request pubkeys";
                    "count" => preparation_data.len()
                );

                // Update the prepare beacon proposer cache based on this request.
                execution_layer
                    .update_proposer_preparation(current_epoch, &preparation_data)
                    .await;

                // Call prepare beacon proposer blocking with the latest update in order to make
                // sure we have a local payload to fall back to in the event of the blinded block
                // flow failing.
                chain
                    .prepare_beacon_proposer(current_slot)
                    .await
                    .map_err(|e| {
                        warp_utils::reject::custom_bad_request(format!(
                            "error updating proposer preparations: {:?}",
                            e
                        ))
                    })?;

                let builder = execution_layer
                    .builder()
                    .as_ref()
                    .ok_or(BeaconChainError::BuilderMissing)
                    .map_err(warp_utils::reject::beacon_chain_error)?;

                builder
                    .post_builder_validators(&register_val_data)
                    .await
                    .map(|resp| warp::reply::json(&resp))
                    .map_err(|e| {
                        // Forward the HTTP status code if we are able to, otherwise fall back
                        // to a server error.
                        if let eth2::Error::ServerMessage(message) = e {
                            if message.code == StatusCode::BAD_REQUEST.as_u16() {
                                return warp_utils::reject::custom_bad_request(message.message);
                            } else {
                                // According to the spec this response should only be a 400 or 500,
                                // so we fall back to a 500 here.
                                return warp_utils::reject::custom_server_error(message.message);
                            }
                        }
                        warp_utils::reject::custom_server_error(format!("{e:?}"))
                    })
            },
        );
    // POST validator/sync_committee_subscriptions
    let post_validator_sync_committee_subscriptions = eth_v1
        .and(warp::path("validator"))
        .and(warp::path("sync_committee_subscriptions"))
        .and(warp::path::end())
        .and(warp::body::json())
        .and(network_tx_filter)
        .and(chain_filter.clone())
        .and_then(
            |subscriptions: Vec<types::SyncCommitteeSubscription>,
             network_tx: UnboundedSender<NetworkMessage<T::EthSpec>>,
             chain: Arc<BeaconChain<T>>| {
                blocking_json_task(move || {
                    for subscription in subscriptions {
                        chain
                            .validator_monitor
                            .write()
                            .auto_register_local_validator(subscription.validator_index);

                        publish_network_message(
                            &network_tx,
                            NetworkMessage::SyncCommitteeSubscribe {
                                subscriptions: vec![subscription],
                            },
                        )?;
                    }

                    Ok(())
                })
            },
        );

    // POST lighthouse/liveness
    let post_lighthouse_liveness = warp::path("lighthouse")
        .and(warp::path("liveness"))
        .and(warp::path::end())
        .and(warp::body::json())
        .and(chain_filter.clone())
        .and_then(
            |request_data: api_types::LivenessRequestData, chain: Arc<BeaconChain<T>>| {
                blocking_json_task(move || {
                    // Ensure the request is for either the current, previous or next epoch.
                    let current_epoch = chain
                        .epoch()
                        .map_err(warp_utils::reject::beacon_chain_error)?;
                    let prev_epoch = current_epoch.saturating_sub(Epoch::new(1));
                    let next_epoch = current_epoch.saturating_add(Epoch::new(1));

                    if request_data.epoch < prev_epoch || request_data.epoch > next_epoch {
                        return Err(warp_utils::reject::custom_bad_request(format!(
                            "request epoch {} is more than one epoch from the current epoch {}",
                            request_data.epoch, current_epoch
                        )));
                    }

                    let liveness: Vec<api_types::LivenessResponseData> = request_data
                        .indices
                        .iter()
                        .cloned()
                        .map(|index| {
                            let is_live =
                                chain.validator_seen_at_epoch(index as usize, request_data.epoch);
                            api_types::LivenessResponseData {
                                index: index as u64,
                                epoch: request_data.epoch,
                                is_live,
                            }
                        })
                        .collect();

                    Ok(api_types::GenericResponse::from(liveness))
                })
            },
        );

    // GET lighthouse/health
    let get_lighthouse_health = warp::path("lighthouse")
        .and(warp::path("health"))
        .and(warp::path::end())
        .and_then(|| {
            blocking_json_task(move || {
                eth2::lighthouse::Health::observe()
                    .map(api_types::GenericResponse::from)
                    .map_err(warp_utils::reject::custom_bad_request)
            })
        });

    // GET lighthouse/syncing
    let get_lighthouse_syncing = warp::path("lighthouse")
        .and(warp::path("syncing"))
        .and(warp::path::end())
        .and(network_globals.clone())
        .and_then(|network_globals: Arc<NetworkGlobals<T::EthSpec>>| {
            blocking_json_task(move || {
                Ok(api_types::GenericResponse::from(
                    network_globals.sync_state(),
                ))
            })
        });

    // GET lighthouse/nat
    let get_lighthouse_nat = warp::path("lighthouse")
        .and(warp::path("nat"))
        .and(warp::path::end())
        .and_then(|| {
            blocking_json_task(move || {
                Ok(api_types::GenericResponse::from(
                    lighthouse_network::metrics::NAT_OPEN
                        .as_ref()
                        .map(|v| v.get())
                        .unwrap_or(0)
                        != 0,
                ))
            })
        });

    // GET lighthouse/peers
    let get_lighthouse_peers = warp::path("lighthouse")
        .and(warp::path("peers"))
        .and(warp::path::end())
        .and(network_globals.clone())
        .and_then(|network_globals: Arc<NetworkGlobals<T::EthSpec>>| {
            blocking_json_task(move || {
                Ok(network_globals
                    .peers
                    .read()
                    .peers()
                    .map(|(peer_id, peer_info)| eth2::lighthouse::Peer {
                        peer_id: peer_id.to_string(),
                        peer_info: peer_info.clone(),
                    })
                    .collect::<Vec<_>>())
            })
        });

    // GET lighthouse/peers/connected
    let get_lighthouse_peers_connected = warp::path("lighthouse")
        .and(warp::path("peers"))
        .and(warp::path("connected"))
        .and(warp::path::end())
        .and(network_globals)
        .and_then(|network_globals: Arc<NetworkGlobals<T::EthSpec>>| {
            blocking_json_task(move || {
                Ok(network_globals
                    .peers
                    .read()
                    .connected_peers()
                    .map(|(peer_id, peer_info)| eth2::lighthouse::Peer {
                        peer_id: peer_id.to_string(),
                        peer_info: peer_info.clone(),
                    })
                    .collect::<Vec<_>>())
            })
        });

    // GET lighthouse/proto_array
    let get_lighthouse_proto_array = warp::path("lighthouse")
        .and(warp::path("proto_array"))
        .and(warp::path::end())
        .and(chain_filter.clone())
        .and_then(|chain: Arc<BeaconChain<T>>| {
            blocking_task(move || {
                Ok::<_, warp::Rejection>(warp::reply::json(&api_types::GenericResponseRef::from(
                    chain
                        .canonical_head
                        .fork_choice_read_lock()
                        .proto_array()
                        .core_proto_array(),
                )))
            })
        });

    // GET lighthouse/validator_inclusion/{epoch}/{validator_id}
    let get_lighthouse_validator_inclusion_global = warp::path("lighthouse")
        .and(warp::path("validator_inclusion"))
        .and(warp::path::param::<Epoch>())
        .and(warp::path::param::<ValidatorId>())
        .and(warp::path::end())
        .and(chain_filter.clone())
        .and_then(
            |epoch: Epoch, validator_id: ValidatorId, chain: Arc<BeaconChain<T>>| {
                blocking_json_task(move || {
                    validator_inclusion::validator_inclusion_data(epoch, &validator_id, &chain)
                        .map(api_types::GenericResponse::from)
                })
            },
        );

    // GET lighthouse/validator_inclusion/{epoch}/global
    let get_lighthouse_validator_inclusion = warp::path("lighthouse")
        .and(warp::path("validator_inclusion"))
        .and(warp::path::param::<Epoch>())
        .and(warp::path("global"))
        .and(warp::path::end())
        .and(chain_filter.clone())
        .and_then(|epoch: Epoch, chain: Arc<BeaconChain<T>>| {
            blocking_json_task(move || {
                validator_inclusion::global_validator_inclusion_data(epoch, &chain)
                    .map(api_types::GenericResponse::from)
            })
        });

    // GET lighthouse/eth1/syncing
    let get_lighthouse_eth1_syncing = warp::path("lighthouse")
        .and(warp::path("eth1"))
        .and(warp::path("syncing"))
        .and(warp::path::end())
        .and(chain_filter.clone())
        .and_then(|chain: Arc<BeaconChain<T>>| {
            blocking_json_task(move || {
                let current_slot_opt = chain.slot().ok();

                chain
                    .eth1_chain
                    .as_ref()
                    .ok_or_else(|| {
                        warp_utils::reject::custom_not_found(
                            "Eth1 sync is disabled. See the --eth1 CLI flag.".to_string(),
                        )
                    })
                    .and_then(|eth1| {
                        eth1.sync_status(chain.genesis_time, current_slot_opt, &chain.spec)
                            .ok_or_else(|| {
                                warp_utils::reject::custom_server_error(
                                    "Unable to determine Eth1 sync status".to_string(),
                                )
                            })
                    })
                    .map(api_types::GenericResponse::from)
            })
        });

    // GET lighthouse/eth1/block_cache
    let get_lighthouse_eth1_block_cache = warp::path("lighthouse")
        .and(warp::path("eth1"))
        .and(warp::path("block_cache"))
        .and(warp::path::end())
        .and(eth1_service_filter.clone())
        .and_then(|eth1_service: eth1::Service| {
            blocking_json_task(move || {
                Ok(api_types::GenericResponse::from(
                    eth1_service
                        .blocks()
                        .read()
                        .iter()
                        .cloned()
                        .collect::<Vec<_>>(),
                ))
            })
        });

    // GET lighthouse/eth1/deposit_cache
    let get_lighthouse_eth1_deposit_cache = warp::path("lighthouse")
        .and(warp::path("eth1"))
        .and(warp::path("deposit_cache"))
        .and(warp::path::end())
        .and(eth1_service_filter)
        .and_then(|eth1_service: eth1::Service| {
            blocking_json_task(move || {
                Ok(api_types::GenericResponse::from(
                    eth1_service
                        .deposits()
                        .read()
                        .cache
                        .iter()
                        .cloned()
                        .collect::<Vec<_>>(),
                ))
            })
        });

    // GET lighthouse/beacon/states/{state_id}/ssz
    let get_lighthouse_beacon_states_ssz = warp::path("lighthouse")
        .and(warp::path("beacon"))
        .and(warp::path("states"))
        .and(warp::path::param::<StateId>())
        .and(warp::path("ssz"))
        .and(warp::path::end())
        .and(chain_filter.clone())
        .and_then(|state_id: StateId, chain: Arc<BeaconChain<T>>| {
            blocking_task(move || {
                let state = state_id.state(&chain)?;
                Response::builder()
                    .status(200)
                    .header("Content-Type", "application/ssz")
                    .body(state.as_ssz_bytes())
                    .map_err(|e| {
                        warp_utils::reject::custom_server_error(format!(
                            "failed to create response: {}",
                            e
                        ))
                    })
            })
        });

    // GET lighthouse/staking
    let get_lighthouse_staking = warp::path("lighthouse")
        .and(warp::path("staking"))
        .and(warp::path::end())
        .and(chain_filter.clone())
        .and_then(|chain: Arc<BeaconChain<T>>| {
            blocking_json_task(move || {
                if chain.eth1_chain.is_some() {
                    Ok(())
                } else {
                    Err(warp_utils::reject::custom_not_found(
                        "staking is not enabled, \
                        see the --staking CLI flag"
                            .to_string(),
                    ))
                }
            })
        });

    let database_path = warp::path("lighthouse").and(warp::path("database"));

    // GET lighthouse/database/info
    let get_lighthouse_database_info = database_path
        .and(warp::path("info"))
        .and(warp::path::end())
        .and(chain_filter.clone())
        .and_then(|chain: Arc<BeaconChain<T>>| blocking_json_task(move || database::info(chain)));

    // POST lighthouse/database/reconstruct
    let post_lighthouse_database_reconstruct = database_path
        .and(warp::path("reconstruct"))
        .and(warp::path::end())
        .and(not_while_syncing_filter)
        .and(chain_filter.clone())
        .and_then(|chain: Arc<BeaconChain<T>>| {
            blocking_json_task(move || {
                chain.store_migrator.process_reconstruction();
                Ok("success")
            })
        });

    // POST lighthouse/database/historical_blocks
    let post_lighthouse_database_historical_blocks = database_path
        .and(warp::path("historical_blocks"))
        .and(warp::path::end())
        .and(warp::body::json())
        .and(chain_filter.clone())
        .and(log_filter.clone())
        .and_then(
            |blocks: Vec<Arc<SignedBlindedBeaconBlock<T::EthSpec>>>,
             chain: Arc<BeaconChain<T>>,
             log: Logger| {
                info!(
                    log,
                    "Importing historical blocks";
                    "count" => blocks.len(),
                    "source" => "http_api"
                );
                blocking_json_task(move || database::historical_blocks(chain, blocks))
            },
        );

    // GET lighthouse/analysis/block_rewards
    let get_lighthouse_block_rewards = warp::path("lighthouse")
        .and(warp::path("analysis"))
        .and(warp::path("block_rewards"))
        .and(warp::query::<eth2::lighthouse::BlockRewardsQuery>())
        .and(warp::path::end())
        .and(chain_filter.clone())
        .and(log_filter.clone())
        .and_then(|query, chain, log| {
            blocking_json_task(move || block_rewards::get_block_rewards(query, chain, log))
        });

    // POST lighthouse/analysis/block_rewards
    let post_lighthouse_block_rewards = warp::path("lighthouse")
        .and(warp::path("analysis"))
        .and(warp::path("block_rewards"))
        .and(warp::body::json())
        .and(warp::path::end())
        .and(chain_filter.clone())
        .and(log_filter.clone())
        .and_then(|blocks, chain, log| {
            blocking_json_task(move || block_rewards::compute_block_rewards(blocks, chain, log))
        });

    // GET lighthouse/analysis/attestation_performance/{index}
    let get_lighthouse_attestation_performance = warp::path("lighthouse")
        .and(warp::path("analysis"))
        .and(warp::path("attestation_performance"))
        .and(warp::path::param::<String>())
        .and(warp::query::<eth2::lighthouse::AttestationPerformanceQuery>())
        .and(warp::path::end())
        .and(chain_filter.clone())
        .and_then(|target, query, chain: Arc<BeaconChain<T>>| {
            blocking_json_task(move || {
                attestation_performance::get_attestation_performance(target, query, chain)
            })
        });

    // GET lighthouse/analysis/block_packing_efficiency
    let get_lighthouse_block_packing_efficiency = warp::path("lighthouse")
        .and(warp::path("analysis"))
        .and(warp::path("block_packing_efficiency"))
        .and(warp::query::<eth2::lighthouse::BlockPackingEfficiencyQuery>())
        .and(warp::path::end())
        .and(chain_filter.clone())
        .and_then(|query, chain: Arc<BeaconChain<T>>| {
            blocking_json_task(move || {
                block_packing_efficiency::get_block_packing_efficiency(query, chain)
            })
        });

<<<<<<< HEAD
    let get_events = eth_v1
=======
    // GET lighthouse/merge_readiness
    let get_lighthouse_merge_readiness = warp::path("lighthouse")
        .and(warp::path("merge_readiness"))
        .and(warp::path::end())
        .and(chain_filter.clone())
        .and_then(|chain: Arc<BeaconChain<T>>| async move {
            let merge_readiness = chain.check_merge_readiness().await;
            Ok::<_, warp::reject::Rejection>(warp::reply::json(&api_types::GenericResponse::from(
                merge_readiness,
            )))
        });

    let get_events = eth1_v1
>>>>>>> 612cdb70
        .and(warp::path("events"))
        .and(warp::path::end())
        .and(multi_key_query::<api_types::EventQuery>())
        .and(chain_filter)
        .and_then(
            |topics_res: Result<api_types::EventQuery, warp::Rejection>,
             chain: Arc<BeaconChain<T>>| {
                blocking_task(move || {
                    let topics = topics_res?;
                    // for each topic subscribed spawn a new subscription
                    let mut receivers = Vec::with_capacity(topics.topics.len());

                    if let Some(event_handler) = chain.event_handler.as_ref() {
                        for topic in topics.topics {
                            let receiver = match topic {
                                api_types::EventTopic::Head => event_handler.subscribe_head(),
                                api_types::EventTopic::Block => event_handler.subscribe_block(),
                                api_types::EventTopic::Attestation => {
                                    event_handler.subscribe_attestation()
                                }
                                api_types::EventTopic::VoluntaryExit => {
                                    event_handler.subscribe_exit()
                                }
                                api_types::EventTopic::FinalizedCheckpoint => {
                                    event_handler.subscribe_finalized()
                                }
                                api_types::EventTopic::ChainReorg => {
                                    event_handler.subscribe_reorgs()
                                }
                                api_types::EventTopic::ContributionAndProof => {
                                    event_handler.subscribe_contributions()
                                }
                                api_types::EventTopic::LateHead => {
                                    event_handler.subscribe_late_head()
                                }
                                api_types::EventTopic::BlockReward => {
                                    event_handler.subscribe_block_reward()
                                }
                            };

                            receivers.push(BroadcastStream::new(receiver).map(|msg| {
                                match msg {
                                    Ok(data) => Event::default()
                                        .event(data.topic_name())
                                        .json_data(data)
                                        .map_err(|e| {
                                            warp_utils::reject::server_sent_event_error(format!(
                                                "{:?}",
                                                e
                                            ))
                                        }),
                                    Err(e) => Err(warp_utils::reject::server_sent_event_error(
                                        format!("{:?}", e),
                                    )),
                                }
                            }));
                        }
                    } else {
                        return Err(warp_utils::reject::custom_server_error(
                            "event handler was not initialized".to_string(),
                        ));
                    }

                    let s = futures::stream::select_all(receivers);

                    Ok::<_, warp::Rejection>(warp::sse::reply(warp::sse::keep_alive().stream(s)))
                })
            },
        );

    // Define the ultimate set of routes that will be provided to the server.
    let routes = warp::get()
        .and(
            get_beacon_genesis
                .boxed()
                .or(get_beacon_state_root.boxed())
                .or(get_beacon_state_fork.boxed())
                .or(get_beacon_state_finality_checkpoints.boxed())
                .or(get_beacon_state_validator_balances.boxed())
                .or(get_beacon_state_validators_id.boxed())
                .or(get_beacon_state_validators.boxed())
                .or(get_beacon_state_committees.boxed())
                .or(get_beacon_state_sync_committees.boxed())
                .or(get_beacon_headers.boxed())
                .or(get_beacon_headers_block_id.boxed())
                .or(get_beacon_block.boxed())
                .or(get_beacon_block_attestations.boxed())
                .or(get_beacon_block_root.boxed())
                .or(get_beacon_pool_attestations.boxed())
                .or(get_beacon_pool_attester_slashings.boxed())
                .or(get_beacon_pool_proposer_slashings.boxed())
                .or(get_beacon_pool_voluntary_exits.boxed())
                .or(get_config_fork_schedule.boxed())
                .or(get_config_spec.boxed())
                .or(get_config_deposit_contract.boxed())
                .or(get_debug_beacon_states.boxed())
                .or(get_debug_beacon_heads.boxed())
                .or(get_node_identity.boxed())
                .or(get_node_version.boxed())
                .or(get_node_syncing.boxed())
                .or(get_node_health.boxed())
                .or(get_node_peers_by_id.boxed())
                .or(get_node_peers.boxed())
                .or(get_node_peer_count.boxed())
                .or(get_validator_duties_proposer.boxed())
                .or(get_validator_blocks.boxed())
                .or(get_validator_blinded_blocks.boxed())
                .or(get_validator_attestation_data.boxed())
                .or(get_validator_aggregate_attestation.boxed())
                .or(get_validator_sync_committee_contribution.boxed())
                .or(get_lighthouse_health.boxed())
                .or(get_lighthouse_syncing.boxed())
                .or(get_lighthouse_nat.boxed())
                .or(get_lighthouse_peers.boxed())
                .or(get_lighthouse_peers_connected.boxed())
                .or(get_lighthouse_proto_array.boxed())
                .or(get_lighthouse_validator_inclusion_global.boxed())
                .or(get_lighthouse_validator_inclusion.boxed())
                .or(get_lighthouse_eth1_syncing.boxed())
                .or(get_lighthouse_eth1_block_cache.boxed())
                .or(get_lighthouse_eth1_deposit_cache.boxed())
                .or(get_lighthouse_beacon_states_ssz.boxed())
                .or(get_lighthouse_staking.boxed())
                .or(get_lighthouse_database_info.boxed())
                .or(get_lighthouse_block_rewards.boxed())
                .or(get_lighthouse_attestation_performance.boxed())
                .or(get_lighthouse_block_packing_efficiency.boxed())
                .or(get_lighthouse_merge_readiness.boxed())
                .or(get_events.boxed()),
        )
        .or(warp::post().and(
            post_beacon_blocks
                .boxed()
                .or(post_beacon_blinded_blocks.boxed())
                .or(post_beacon_pool_attestations.boxed())
                .or(post_beacon_pool_attester_slashings.boxed())
                .or(post_beacon_pool_proposer_slashings.boxed())
                .or(post_beacon_pool_voluntary_exits.boxed())
                .or(post_beacon_pool_sync_committees.boxed())
                .or(post_validator_duties_attester.boxed())
                .or(post_validator_duties_sync.boxed())
                .or(post_validator_aggregate_and_proofs.boxed())
                .or(post_validator_contribution_and_proofs.boxed())
                .or(post_validator_beacon_committee_subscriptions.boxed())
                .or(post_validator_sync_committee_subscriptions.boxed())
                .or(post_validator_prepare_beacon_proposer.boxed())
                .or(post_validator_register_validator.boxed())
                .or(post_lighthouse_liveness.boxed())
                .or(post_lighthouse_database_reconstruct.boxed())
                .or(post_lighthouse_database_historical_blocks.boxed())
                .or(post_lighthouse_block_rewards.boxed()),
        ))
        .recover(warp_utils::reject::handle_rejection)
        .with(slog_logging(log.clone()))
        .with(prometheus_metrics())
        // Add a `Server` header.
        .map(|reply| warp::reply::with_header(reply, "Server", &version_with_platform()))
        .with(cors_builder.build());

    let http_socket: SocketAddr = SocketAddr::new(config.listen_addr, config.listen_port);
    let http_server: HttpServer = match config.tls_config {
        Some(tls_config) => {
            let (socket, server) = warp::serve(routes)
                .tls()
                .cert_path(tls_config.cert)
                .key_path(tls_config.key)
                .try_bind_with_graceful_shutdown(http_socket, async {
                    shutdown.await;
                })?;

            info!(log, "HTTP API is being served over TLS";);

            (socket, Box::pin(server))
        }
        None => {
            let (socket, server) =
                warp::serve(routes).try_bind_with_graceful_shutdown(http_socket, async {
                    shutdown.await;
                })?;
            (socket, Box::pin(server))
        }
    };

    info!(
        log,
        "HTTP API started";
        "listen_address" => %http_server.0,
    );

    Ok(http_server)
}

/// Publish a message to the libp2p pubsub network.
fn publish_pubsub_message<T: EthSpec>(
    network_tx: &UnboundedSender<NetworkMessage<T>>,
    message: PubsubMessage<T>,
) -> Result<(), warp::Rejection> {
    publish_network_message(
        network_tx,
        NetworkMessage::Publish {
            messages: vec![message],
        },
    )
}

/// Publish a message to the libp2p network.
fn publish_network_message<T: EthSpec>(
    network_tx: &UnboundedSender<NetworkMessage<T>>,
    message: NetworkMessage<T>,
) -> Result<(), warp::Rejection> {
    network_tx.send(message).map_err(|e| {
        warp_utils::reject::custom_server_error(format!(
            "unable to publish to network channel: {}",
            e
        ))
    })
}<|MERGE_RESOLUTION|>--- conflicted
+++ resolved
@@ -2898,9 +2898,6 @@
             })
         });
 
-<<<<<<< HEAD
-    let get_events = eth_v1
-=======
     // GET lighthouse/merge_readiness
     let get_lighthouse_merge_readiness = warp::path("lighthouse")
         .and(warp::path("merge_readiness"))
@@ -2913,8 +2910,7 @@
             )))
         });
 
-    let get_events = eth1_v1
->>>>>>> 612cdb70
+    let get_events = eth_v1
         .and(warp::path("events"))
         .and(warp::path::end())
         .and(multi_key_query::<api_types::EventQuery>())
