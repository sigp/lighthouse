//! This crate contains a HTTP server which serves the endpoints listed here:
//!
//! https://github.com/ethereum/eth2.0-APIs
//!
//! There are also some additional, non-standard endpoints behind the `/lighthouse/` path which are
//! used for development.

mod beacon_proposer_cache;
mod block_id;
mod metrics;
mod state_id;
mod validator_inclusion;

use beacon_chain::{
    observed_operations::ObservationOutcome, AttestationError as AttnError, BeaconChain,
    BeaconChainError, BeaconChainTypes,
};
use beacon_proposer_cache::BeaconProposerCache;
use block_id::BlockId;
use eth2::types::EventKind;
use eth2::{
    types::{self as api_types, ValidatorId},
    StatusCode,
};
use eth2_libp2p::{types::SyncState, EnrExt, NetworkGlobals, PeerId, PubsubMessage};
use lighthouse_version::version_with_platform;
use network::NetworkMessage;
use parking_lot::Mutex;
use serde::{Deserialize, Serialize};
use slog::{crit, debug, error, info, warn, Logger};
use slot_clock::SlotClock;
use ssz::Encode;
use state_id::StateId;
use state_processing::per_slot_processing;
use std::borrow::Cow;
use std::convert::TryInto;
use std::future::Future;
use std::net::{Ipv4Addr, SocketAddr, SocketAddrV4};
use std::sync::Arc;
use tokio::stream::{StreamExt, StreamMap};
use tokio::sync::broadcast::Receiver;
use tokio::sync::mpsc::UnboundedSender;
use types::{
    Attestation, AttestationDuty, AttesterSlashing, CloneConfig, CommitteeCache, Epoch, EthSpec,
    Hash256, ProposerSlashing, PublicKey, PublicKeyBytes, RelativeEpoch, SignedAggregateAndProof,
    SignedBeaconBlock, SignedVoluntaryExit, Slot, YamlConfig,
};
use warp::sse::ServerSentEvent;
use warp::{http::Response, Filter, Stream};
use warp_utils::reject::ServerSentEventError;
use warp_utils::task::{blocking_json_task, blocking_task};

const API_PREFIX: &str = "eth";
const API_VERSION: &str = "v1";

/// If the node is within this many epochs from the head, we declare it to be synced regardless of
/// the network sync state.
///
/// This helps prevent attacks where nodes can convince us that we're syncing some non-existent
/// finalized head.
const SYNC_TOLERANCE_EPOCHS: u64 = 8;

/// A wrapper around all the items required to spawn the HTTP server.
///
/// The server will gracefully handle the case where any fields are `None`.
pub struct Context<T: BeaconChainTypes> {
    pub config: Config,
    pub chain: Option<Arc<BeaconChain<T>>>,
    pub network_tx: Option<UnboundedSender<NetworkMessage<T::EthSpec>>>,
    pub network_globals: Option<Arc<NetworkGlobals<T::EthSpec>>>,
    pub eth1_service: Option<eth1::Service>,
    pub log: Logger,
}

/// Configuration for the HTTP server.
#[derive(PartialEq, Debug, Clone, Serialize, Deserialize)]
pub struct Config {
    pub enabled: bool,
    pub listen_addr: Ipv4Addr,
    pub listen_port: u16,
    pub allow_origin: Option<String>,
}

impl Default for Config {
    fn default() -> Self {
        Self {
            enabled: false,
            listen_addr: Ipv4Addr::new(127, 0, 0, 1),
            listen_port: 5052,
            allow_origin: None,
        }
    }
}

#[derive(Debug)]
pub enum Error {
    Warp(warp::Error),
    Other(String),
}

impl From<warp::Error> for Error {
    fn from(e: warp::Error) -> Self {
        Error::Warp(e)
    }
}

impl From<String> for Error {
    fn from(e: String) -> Self {
        Error::Other(e)
    }
}

/// Creates a `warp` logging wrapper which we use to create `slog` logs.
pub fn slog_logging(
    log: Logger,
) -> warp::filters::log::Log<impl Fn(warp::filters::log::Info) + Clone> {
    warp::log::custom(move |info| {
        match info.status() {
            status
                if status == StatusCode::OK
                    || status == StatusCode::NOT_FOUND
                    || status == StatusCode::PARTIAL_CONTENT =>
            {
                debug!(
                    log,
                    "Processed HTTP API request";
                    "elapsed" => format!("{:?}", info.elapsed()),
                    "status" => status.to_string(),
                    "path" => info.path(),
                    "method" => info.method().to_string(),
                );
            }
            status => {
                warn!(
                    log,
                    "Error processing HTTP API request";
                    "elapsed" => format!("{:?}", info.elapsed()),
                    "status" => status.to_string(),
                    "path" => info.path(),
                    "method" => info.method().to_string(),
                );
            }
        };
    })
}

/// Creates a `warp` logging wrapper which we use for Prometheus metrics (not necessarily logging,
/// per say).
pub fn prometheus_metrics() -> warp::filters::log::Log<impl Fn(warp::filters::log::Info) + Clone> {
    warp::log::custom(move |info| {
        // Here we restrict the `info.path()` value to some predefined values. Without this, we end
        // up with a new metric type each time someone includes something unique in the path (e.g.,
        // a block hash).
        let path = {
            let equals = |s: &'static str| -> Option<&'static str> {
                if info.path() == format!("/{}/{}/{}", API_PREFIX, API_VERSION, s) {
                    Some(s)
                } else {
                    None
                }
            };

            let starts_with = |s: &'static str| -> Option<&'static str> {
                if info
                    .path()
                    .starts_with(&format!("/{}/{}/{}", API_PREFIX, API_VERSION, s))
                {
                    Some(s)
                } else {
                    None
                }
            };

            equals("beacon/blocks")
                .or_else(|| starts_with("validator/duties/attester"))
                .or_else(|| starts_with("validator/duties/proposer"))
                .or_else(|| starts_with("validator/attestation_data"))
                .or_else(|| starts_with("validator/blocks"))
                .or_else(|| starts_with("validator/aggregate_attestation"))
                .or_else(|| starts_with("validator/aggregate_and_proofs"))
                .or_else(|| starts_with("validator/beacon_committee_subscriptions"))
                .or_else(|| starts_with("beacon/"))
                .or_else(|| starts_with("config/"))
                .or_else(|| starts_with("debug/"))
                .or_else(|| starts_with("events/"))
                .or_else(|| starts_with("node/"))
                .or_else(|| starts_with("validator/"))
                .unwrap_or("other")
        };

        metrics::inc_counter_vec(&metrics::HTTP_API_PATHS_TOTAL, &[path]);
        metrics::inc_counter_vec(
            &metrics::HTTP_API_STATUS_CODES_TOTAL,
            &[&info.status().to_string()],
        );
        metrics::observe_timer_vec(&metrics::HTTP_API_PATHS_TIMES, &[path], info.elapsed());
    })
}

/// Creates a server that will serve requests using information from `ctx`.
///
/// The server will shut down gracefully when the `shutdown` future resolves.
///
/// ## Returns
///
/// This function will bind the server to the provided address and then return a tuple of:
///
/// - `SocketAddr`: the address that the HTTP server will listen on.
/// - `Future`: the actual server future that will need to be awaited.
///
/// ## Errors
///
/// Returns an error if the server is unable to bind or there is another error during
/// configuration.
pub fn serve<T: BeaconChainTypes>(
    ctx: Arc<Context<T>>,
    shutdown: impl Future<Output = ()> + Send + Sync + 'static,
) -> Result<(SocketAddr, impl Future<Output = ()>), Error> {
    let config = ctx.config.clone();
    let log = ctx.log.clone();

    // Configure CORS.
    let cors_builder = {
        let builder = warp::cors()
            .allow_methods(vec!["GET", "POST"])
            .allow_headers(vec!["Content-Type"]);

        warp_utils::cors::set_builder_origins(
            builder,
            config.allow_origin.as_deref(),
            (config.listen_addr, config.listen_port),
        )?
    };

    // Sanity check.
    if !config.enabled {
        crit!(log, "Cannot start disabled HTTP server");
        return Err(Error::Other(
            "A disabled server should not be started".to_string(),
        ));
    }

    let eth1_v1 = warp::path(API_PREFIX).and(warp::path(API_VERSION));

    // Instantiate the beacon proposer cache.
    let beacon_proposer_cache = ctx
        .chain
        .as_ref()
        .map(|chain| BeaconProposerCache::new(&chain))
        .transpose()
        .map_err(|e| format!("Unable to initialize beacon proposer cache: {:?}", e))?
        .map(Mutex::new)
        .map(Arc::new);

    // Create a `warp` filter that provides access to the proposer cache.
    let beacon_proposer_cache = || {
        warp::any()
            .map(move || beacon_proposer_cache.clone())
            .and_then(|beacon_proposer_cache| async move {
                match beacon_proposer_cache {
                    Some(cache) => Ok(cache),
                    None => Err(warp_utils::reject::custom_not_found(
                        "Beacon proposer cache is not initialized.".to_string(),
                    )),
                }
            })
    };

    // Create a `warp` filter that provides access to the network globals.
    let inner_network_globals = ctx.network_globals.clone();
    let network_globals = warp::any()
        .map(move || inner_network_globals.clone())
        .and_then(|network_globals| async move {
            match network_globals {
                Some(globals) => Ok(globals),
                None => Err(warp_utils::reject::custom_not_found(
                    "network globals are not initialized.".to_string(),
                )),
            }
        });

    // Create a `warp` filter that provides access to the beacon chain.
    let inner_ctx = ctx.clone();
    let chain_filter =
        warp::any()
            .map(move || inner_ctx.chain.clone())
            .and_then(|chain| async move {
                match chain {
                    Some(chain) => Ok(chain),
                    None => Err(warp_utils::reject::custom_not_found(
                        "Beacon chain genesis has not yet been observed.".to_string(),
                    )),
                }
            });

    // Create a `warp` filter that provides access to the network sender channel.
    let inner_ctx = ctx.clone();
    let network_tx_filter = warp::any()
        .map(move || inner_ctx.network_tx.clone())
        .and_then(|network_tx| async move {
            match network_tx {
                Some(network_tx) => Ok(network_tx),
                None => Err(warp_utils::reject::custom_not_found(
                    "The networking stack has not yet started.".to_string(),
                )),
            }
        });

    // Create a `warp` filter that provides access to the Eth1 service.
    let inner_ctx = ctx.clone();
    let eth1_service_filter = warp::any()
        .map(move || inner_ctx.eth1_service.clone())
        .and_then(|eth1_service| async move {
            match eth1_service {
                Some(eth1_service) => Ok(eth1_service),
                None => Err(warp_utils::reject::custom_not_found(
                    "The Eth1 service is not started. Use --eth1 on the CLI.".to_string(),
                )),
            }
        });

    // Create a `warp` filter that rejects request whilst the node is syncing.
    let not_while_syncing_filter = warp::any()
        .and(network_globals.clone())
        .and(chain_filter.clone())
        .and_then(
            |network_globals: Arc<NetworkGlobals<T::EthSpec>>, chain: Arc<BeaconChain<T>>| async move {
                match *network_globals.sync_state.read() {
                    SyncState::SyncingFinalized { .. } => {
                        let head_slot = chain.best_slot().map_err(warp_utils::reject::beacon_chain_error)?;

                        let current_slot = chain
                            .slot_clock
                            .now_or_genesis()
                            .ok_or_else(|| {
                                warp_utils::reject::custom_server_error(
                                    "unable to read slot clock".to_string(),
                                )
                            })?;

                        let tolerance = SYNC_TOLERANCE_EPOCHS * T::EthSpec::slots_per_epoch();

                        if head_slot + tolerance >= current_slot {
                            Ok(())
                        } else {
                            Err(warp_utils::reject::not_synced(format!(
                                "head slot is {}, current slot is {}",
                                head_slot, current_slot
                            )))
                        }
                    }
                    SyncState::SyncingHead { .. } | SyncState::SyncTransition => Ok(()),
                    SyncState::Synced => Ok(()),
                    SyncState::Stalled => Err(warp_utils::reject::not_synced(
                        "sync is stalled".to_string(),
                    )),
                }
            },
        )
        .untuple_one();

    // Create a `warp` filter that provides access to the logger.
    let log_filter = warp::any().map(move || ctx.log.clone());

    /*
     *
     * Start of HTTP method definitions.
     *
     */

    // GET beacon/genesis
    let get_beacon_genesis = eth1_v1
        .and(warp::path("beacon"))
        .and(warp::path("genesis"))
        .and(warp::path::end())
        .and(chain_filter.clone())
        .and_then(|chain: Arc<BeaconChain<T>>| {
            blocking_json_task(move || {
                chain
                    .head_info()
                    .map_err(warp_utils::reject::beacon_chain_error)
                    .map(|head| api_types::GenesisData {
                        genesis_time: head.genesis_time,
                        genesis_validators_root: head.genesis_validators_root,
                        genesis_fork_version: chain.spec.genesis_fork_version,
                    })
                    .map(api_types::GenericResponse::from)
            })
        });

    /*
     * beacon/states/{state_id}
     */

    let beacon_states_path = eth1_v1
        .and(warp::path("beacon"))
        .and(warp::path("states"))
        .and(warp::path::param::<StateId>().or_else(|_| {
            blocking_task(|| {
                Err(warp_utils::reject::custom_bad_request(
                    "Invalid state ID".to_string(),
                ))
            })
        }))
        .and(chain_filter.clone());

    // GET beacon/states/{state_id}/root
    let get_beacon_state_root = beacon_states_path
        .clone()
        .and(warp::path("root"))
        .and(warp::path::end())
        .and_then(|state_id: StateId, chain: Arc<BeaconChain<T>>| {
            blocking_json_task(move || {
                state_id
                    .root(&chain)
                    .map(api_types::RootData::from)
                    .map(api_types::GenericResponse::from)
            })
        });

    // GET beacon/states/{state_id}/fork
    let get_beacon_state_fork = beacon_states_path
        .clone()
        .and(warp::path("fork"))
        .and(warp::path::end())
        .and_then(|state_id: StateId, chain: Arc<BeaconChain<T>>| {
            blocking_json_task(move || state_id.fork(&chain).map(api_types::GenericResponse::from))
        });

    // GET beacon/states/{state_id}/finality_checkpoints
    let get_beacon_state_finality_checkpoints = beacon_states_path
        .clone()
        .and(warp::path("finality_checkpoints"))
        .and(warp::path::end())
        .and_then(|state_id: StateId, chain: Arc<BeaconChain<T>>| {
            blocking_json_task(move || {
                state_id
                    .map_state(&chain, |state| {
                        Ok(api_types::FinalityCheckpointsData {
                            previous_justified: state.previous_justified_checkpoint,
                            current_justified: state.current_justified_checkpoint,
                            finalized: state.finalized_checkpoint,
                        })
                    })
                    .map(api_types::GenericResponse::from)
            })
        });

    // GET beacon/states/{state_id}/validator_balances?id
    let get_beacon_state_validator_balances = beacon_states_path
        .clone()
        .and(warp::path("validator_balances"))
        .and(warp::path::end())
        .and(warp::query::<api_types::ValidatorBalancesQuery>())
        .and_then(
            |state_id: StateId,
             chain: Arc<BeaconChain<T>>,
             query: api_types::ValidatorBalancesQuery| {
                blocking_json_task(move || {
                    state_id
                        .map_state(&chain, |state| {
                            Ok(state
                                .validators
                                .iter()
                                .zip(state.balances.iter())
                                .enumerate()
                                // filter by validator id(s) if provided
                                .filter(|(index, (validator, _))| {
                                    query.id.as_ref().map_or(true, |ids| {
                                        ids.0.iter().any(|id| match id {
                                            ValidatorId::PublicKey(pubkey) => {
                                                &validator.pubkey == pubkey
                                            }
                                            ValidatorId::Index(param_index) => {
                                                *param_index == *index as u64
                                            }
                                        })
                                    })
                                })
                                .map(|(index, (_, balance))| {
                                    Some(api_types::ValidatorBalanceData {
                                        index: index as u64,
                                        balance: *balance,
                                    })
                                })
                                .collect::<Vec<_>>())
                        })
                        .map(api_types::GenericResponse::from)
                })
            },
        );

    // GET beacon/states/{state_id}/validators?id,status
    let get_beacon_state_validators = beacon_states_path
        .clone()
        .and(warp::path("validators"))
        .and(warp::query::<api_types::ValidatorsQuery>())
        .and(warp::path::end())
        .and_then(
            |state_id: StateId, chain: Arc<BeaconChain<T>>, query: api_types::ValidatorsQuery| {
                blocking_json_task(move || {
                    state_id
                        .map_state(&chain, |state| {
                            let epoch = state.current_epoch();
                            let finalized_epoch = state.finalized_checkpoint.epoch;
                            let far_future_epoch = chain.spec.far_future_epoch;

                            Ok(state
                                .validators
                                .iter()
                                .zip(state.balances.iter())
                                .enumerate()
                                // filter by validator id(s) if provided
                                .filter(|(index, (validator, _))| {
                                    query.id.as_ref().map_or(true, |ids| {
                                        ids.0.iter().any(|id| match id {
                                            ValidatorId::PublicKey(pubkey) => {
                                                &validator.pubkey == pubkey
                                            }
                                            ValidatorId::Index(param_index) => {
                                                *param_index == *index as u64
                                            }
                                        })
                                    })
                                })
                                // filter by status(es) if provided and map the result
                                .filter_map(|(index, (validator, balance))| {
                                    let status = api_types::ValidatorStatus::from_validator(
                                        Some(validator),
                                        epoch,
                                        finalized_epoch,
                                        far_future_epoch,
                                    );

                                    if query
                                        .status
                                        .as_ref()
                                        .map_or(true, |statuses| statuses.0.contains(&status))
                                    {
                                        Some(api_types::ValidatorData {
                                            index: index as u64,
                                            balance: *balance,
                                            status,
                                            validator: validator.clone(),
                                        })
                                    } else {
                                        None
                                    }
                                })
                                .collect::<Vec<_>>())
                        })
                        .map(api_types::GenericResponse::from)
                })
            },
        );

    // GET beacon/states/{state_id}/validators/{validator_id}
    let get_beacon_state_validators_id = beacon_states_path
        .clone()
        .and(warp::path("validators"))
        .and(warp::path::param::<ValidatorId>())
        .and(warp::path::end())
        .and_then(
            |state_id: StateId, chain: Arc<BeaconChain<T>>, validator_id: ValidatorId| {
                blocking_json_task(move || {
                    state_id
                        .map_state(&chain, |state| {
                            let index_opt = match &validator_id {
                                ValidatorId::PublicKey(pubkey) => {
                                    state.validators.iter().position(|v| v.pubkey == *pubkey)
                                }
                                ValidatorId::Index(index) => Some(*index as usize),
                            };

                            index_opt
                                .and_then(|index| {
                                    let validator = state.validators.get(index)?;
                                    let balance = *state.balances.get(index)?;
                                    let epoch = state.current_epoch();
                                    let finalized_epoch = state.finalized_checkpoint.epoch;
                                    let far_future_epoch = chain.spec.far_future_epoch;

                                    Some(api_types::ValidatorData {
                                        index: index as u64,
                                        balance,
                                        status: api_types::ValidatorStatus::from_validator(
                                            Some(validator),
                                            epoch,
                                            finalized_epoch,
                                            far_future_epoch,
                                        ),
                                        validator: validator.clone(),
                                    })
                                })
                                .ok_or_else(|| {
                                    warp_utils::reject::custom_not_found(format!(
                                        "unknown validator: {}",
                                        validator_id
                                    ))
                                })
                        })
                        .map(api_types::GenericResponse::from)
                })
            },
        );

    // GET beacon/states/{state_id}/committees?slot,index,epoch
    let get_beacon_state_committees = beacon_states_path
        .clone()
        .and(warp::path("committees"))
        .and(warp::query::<api_types::CommitteesQuery>())
        .and(warp::path::end())
        .and_then(
            |state_id: StateId, chain: Arc<BeaconChain<T>>, query: api_types::CommitteesQuery| {
                // the api spec says if the epoch is not present then the epoch of the state should be used
                let query_state_id = query.epoch.map_or(state_id, |epoch| {
                    StateId::slot(epoch.start_slot(T::EthSpec::slots_per_epoch()))
                });

                blocking_json_task(move || {
                    query_state_id.map_state(&chain, |state| {
                        let epoch = state.slot.epoch(T::EthSpec::slots_per_epoch());

                        let committee_cache = if state
                            .committee_cache_is_initialized(RelativeEpoch::Current)
                        {
                            state
                                .committee_cache(RelativeEpoch::Current)
                                .map(Cow::Borrowed)
                        } else {
                            CommitteeCache::initialized(state, epoch, &chain.spec).map(Cow::Owned)
                        }
                        .map_err(BeaconChainError::BeaconStateError)
                        .map_err(warp_utils::reject::beacon_chain_error)?;

                        // Use either the supplied slot or all slots in the epoch.
                        let slots = query.slot.map(|slot| vec![slot]).unwrap_or_else(|| {
                            epoch.slot_iter(T::EthSpec::slots_per_epoch()).collect()
                        });

                        // Use either the supplied committee index or all available indices.
                        let indices = query.index.map(|index| vec![index]).unwrap_or_else(|| {
                            (0..committee_cache.committees_per_slot()).collect()
                        });

                        let mut response = Vec::with_capacity(slots.len() * indices.len());

                        for slot in slots {
                            // It is not acceptable to query with a slot that is not within the
                            // specified epoch.
                            if slot.epoch(T::EthSpec::slots_per_epoch()) != epoch {
                                return Err(warp_utils::reject::custom_bad_request(format!(
                                    "{} is not in epoch {}",
                                    slot, epoch
                                )));
                            }

                            for &index in &indices {
                                let committee = committee_cache
                                    .get_beacon_committee(slot, index)
                                    .ok_or_else(|| {
                                    warp_utils::reject::custom_bad_request(format!(
                                        "committee index {} does not exist in epoch {}",
                                        index, epoch
                                    ))
                                })?;

                                response.push(api_types::CommitteeData {
                                    index,
                                    slot,
                                    validators: committee
                                        .committee
                                        .iter()
                                        .map(|i| *i as u64)
                                        .collect(),
                                });
                            }
                        }

                        Ok(api_types::GenericResponse::from(response))
                    })
                })
            },
        );

    // GET beacon/headers
    //
    // Note: this endpoint only returns information about blocks in the canonical chain. Given that
    // there's a `canonical` flag on the response, I assume it should also return non-canonical
    // things. Returning non-canonical things is hard for us since we don't already have a
    // mechanism for arbitrary forwards block iteration, we only support iterating forwards along
    // the canonical chain.
    let get_beacon_headers = eth1_v1
        .and(warp::path("beacon"))
        .and(warp::path("headers"))
        .and(warp::query::<api_types::HeadersQuery>())
        .and(warp::path::end())
        .and(chain_filter.clone())
        .and_then(
            |query: api_types::HeadersQuery, chain: Arc<BeaconChain<T>>| {
                blocking_json_task(move || {
                    let (root, block) = match (query.slot, query.parent_root) {
                        // No query parameters, return the canonical head block.
                        (None, None) => chain
                            .head_beacon_block()
                            .map_err(warp_utils::reject::beacon_chain_error)
                            .map(|block| (block.canonical_root(), block))?,
                        // Only the parent root parameter, do a forwards-iterator lookup.
                        (None, Some(parent_root)) => {
                            let parent = BlockId::from_root(parent_root).block(&chain)?;
                            let (root, _slot) = chain
                                .forwards_iter_block_roots(parent.slot())
                                .map_err(warp_utils::reject::beacon_chain_error)?
                                // Ignore any skip-slots immediately following the parent.
                                .find(|res| {
                                    res.as_ref().map_or(false, |(root, _)| *root != parent_root)
                                })
                                .transpose()
                                .map_err(warp_utils::reject::beacon_chain_error)?
                                .ok_or_else(|| {
                                    warp_utils::reject::custom_not_found(format!(
                                        "child of block with root {}",
                                        parent_root
                                    ))
                                })?;

                            BlockId::from_root(root)
                                .block(&chain)
                                .map(|block| (root, block))?
                        }
                        // Slot is supplied, search by slot and optionally filter by
                        // parent root.
                        (Some(slot), parent_root_opt) => {
                            let root = BlockId::from_slot(slot).root(&chain)?;
                            let block = BlockId::from_root(root).block(&chain)?;

                            // If the parent root was supplied, check that it matches the block
                            // obtained via a slot lookup.
                            if let Some(parent_root) = parent_root_opt {
                                if block.parent_root() != parent_root {
                                    return Err(warp_utils::reject::custom_not_found(format!(
                                        "no canonical block at slot {} with parent root {}",
                                        slot, parent_root
                                    )));
                                }
                            }

                            (root, block)
                        }
                    };

                    let data = api_types::BlockHeaderData {
                        root,
                        canonical: true,
                        header: api_types::BlockHeaderAndSignature {
                            message: block.message.block_header(),
                            signature: block.signature.into(),
                        },
                    };

                    Ok(api_types::GenericResponse::from(vec![data]))
                })
            },
        );

    // GET beacon/headers/{block_id}
    let get_beacon_headers_block_id = eth1_v1
        .and(warp::path("beacon"))
        .and(warp::path("headers"))
        .and(warp::path::param::<BlockId>())
        .and(warp::path::end())
        .and(chain_filter.clone())
        .and_then(|block_id: BlockId, chain: Arc<BeaconChain<T>>| {
            blocking_json_task(move || {
                let root = block_id.root(&chain)?;
                let block = BlockId::from_root(root).block(&chain)?;

                let canonical = chain
                    .block_root_at_slot(block.slot())
                    .map_err(warp_utils::reject::beacon_chain_error)?
                    .map_or(false, |canonical| root == canonical);

                let data = api_types::BlockHeaderData {
                    root,
                    canonical,
                    header: api_types::BlockHeaderAndSignature {
                        message: block.message.block_header(),
                        signature: block.signature.into(),
                    },
                };

                Ok(api_types::GenericResponse::from(data))
            })
        });

    /*
     * beacon/blocks
     */

    // POST beacon/blocks
    let post_beacon_blocks = eth1_v1
        .and(warp::path("beacon"))
        .and(warp::path("blocks"))
        .and(warp::path::end())
        .and(warp::body::json())
        .and(chain_filter.clone())
        .and(network_tx_filter.clone())
        .and(log_filter.clone())
        .and_then(
            |block: SignedBeaconBlock<T::EthSpec>,
             chain: Arc<BeaconChain<T>>,
             network_tx: UnboundedSender<NetworkMessage<T::EthSpec>>,
             log: Logger| {
                blocking_json_task(move || {
                    // Send the block, regardless of whether or not it is valid. The API
                    // specification is very clear that this is the desired behaviour.
                    publish_pubsub_message(
                        &network_tx,
                        PubsubMessage::BeaconBlock(Box::new(block.clone())),
                    )?;

                    match chain.process_block(block.clone()) {
                        Ok(root) => {
                            info!(
                                log,
                                "Valid block from HTTP API";
                                "root" => format!("{}", root)
                            );

                            // Update the head since it's likely this block will become the new
                            // head.
                            chain
                                .fork_choice()
                                .map_err(warp_utils::reject::beacon_chain_error)?;

                            Ok(())
                        }
                        Err(e) => {
                            let msg = format!("{:?}", e);
                            error!(
                                log,
                                "Invalid block provided to HTTP API";
                                "reason" => &msg
                            );
                            Err(warp_utils::reject::broadcast_without_import(msg))
                        }
                    }
                })
            },
        );

    let beacon_blocks_path = eth1_v1
        .and(warp::path("beacon"))
        .and(warp::path("blocks"))
        .and(warp::path::param::<BlockId>())
        .and(chain_filter.clone());

    // GET beacon/blocks/{block_id}
    let get_beacon_block = beacon_blocks_path.clone().and(warp::path::end()).and_then(
        |block_id: BlockId, chain: Arc<BeaconChain<T>>| {
            blocking_json_task(move || block_id.block(&chain).map(api_types::GenericResponse::from))
        },
    );

    // GET beacon/blocks/{block_id}/root
    let get_beacon_block_root = beacon_blocks_path
        .clone()
        .and(warp::path("root"))
        .and(warp::path::end())
        .and_then(|block_id: BlockId, chain: Arc<BeaconChain<T>>| {
            blocking_json_task(move || {
                block_id
                    .root(&chain)
                    .map(api_types::RootData::from)
                    .map(api_types::GenericResponse::from)
            })
        });

    // GET beacon/blocks/{block_id}/attestations
    let get_beacon_block_attestations = beacon_blocks_path
        .clone()
        .and(warp::path("attestations"))
        .and(warp::path::end())
        .and_then(|block_id: BlockId, chain: Arc<BeaconChain<T>>| {
            blocking_json_task(move || {
                block_id
                    .block(&chain)
                    .map(|block| block.message.body.attestations)
                    .map(api_types::GenericResponse::from)
            })
        });

    /*
     * beacon/pool
     */

    let beacon_pool_path = eth1_v1
        .and(warp::path("beacon"))
        .and(warp::path("pool"))
        .and(chain_filter.clone());

    // POST beacon/pool/attestations
    let post_beacon_pool_attestations = beacon_pool_path
        .clone()
        .and(warp::path("attestations"))
        .and(warp::path::end())
        .and(warp::body::json())
        .and(network_tx_filter.clone())
        .and(log_filter.clone())
        .and_then(
            |chain: Arc<BeaconChain<T>>,
             attestations: Vec<Attestation<T::EthSpec>>,
             network_tx: UnboundedSender<NetworkMessage<T::EthSpec>>,
             log: Logger| {
                blocking_json_task(move || {
                    let mut failures = Vec::new();

                    for (index, attestation) in attestations.as_slice().iter().enumerate() {
                        let attestation = match chain
                            .verify_unaggregated_attestation_for_gossip(attestation.clone(), None)
                        {
                            Ok(attestation) => attestation,
                            Err(e) => {
                                error!(log,
                                    "Failure verifying attestation for gossip";
                                    "error" => ?e,
                                    "request_index" => index,
                                    "committee_index" => attestation.data.index,
                                    "attestation_slot" => attestation.data.slot,
                                );
                                failures.push(api_types::Failure::new(
                                    index,
                                    format!("Verification: {:?}", e),
                                ));
                                // skip to the next attestation so we do not publish this one to gossip
                                continue;
                            }
                        };

                        publish_pubsub_message(
                            &network_tx,
                            PubsubMessage::Attestation(Box::new((
                                attestation.subnet_id(),
                                attestation.attestation().clone(),
                            ))),
                        )?;

                        let committee_index = attestation.attestation().data.index;
                        let slot = attestation.attestation().data.slot;

                        if let Err(e) = chain.apply_attestation_to_fork_choice(&attestation) {
                            error!(log,
                                "Failure applying verified attestation to fork choice";
                                "error" => ?e,
                                "request_index" => index,
                                "committee_index" => committee_index,
                                "slot" => slot,
                            );
                            failures.push(api_types::Failure::new(
                                index,
                                format!("Fork choice: {:?}", e),
                            ));
                        };

                        if let Err(e) = chain.add_to_naive_aggregation_pool(attestation) {
                            error!(log,
                                "Failure adding verified attestation to the naive aggregation pool";
                                "error" => ?e,
                                "request_index" => index,
                                "committee_index" => committee_index,
                                "slot" => slot,
                            );
                            failures.push(api_types::Failure::new(
                                index,
                                format!("Naive aggregation pool: {:?}", e),
                            ));
                        }
                    }
                    if failures.is_empty() {
                        Ok(())
                    } else {
                        Err(warp_utils::reject::indexed_bad_request(
                            "error processing attestations".to_string(),
                            failures,
                        ))
                    }
                })
            },
        );

    // GET beacon/pool/attestations?committee_index,slot
    let get_beacon_pool_attestations = beacon_pool_path
        .clone()
        .and(warp::path("attestations"))
        .and(warp::path::end())
        .and(warp::query::<api_types::AttestationPoolQuery>())
        .and_then(
            |chain: Arc<BeaconChain<T>>, query: api_types::AttestationPoolQuery| {
                blocking_json_task(move || {
                    let query_filter = |attestation: &Attestation<T::EthSpec>| {
                        query
                            .slot
                            .map_or(true, |slot| slot == attestation.data.slot)
                            && query
                                .committee_index
                                .map_or(true, |index| index == attestation.data.index)
                    };

                    let mut attestations = chain.op_pool.get_filtered_attestations(query_filter);
                    attestations.extend(
                        chain
                            .naive_aggregation_pool
                            .read()
                            .iter()
                            .cloned()
                            .filter(query_filter),
                    );
                    Ok(api_types::GenericResponse::from(attestations))
                })
            },
        );

    // POST beacon/pool/attester_slashings
    let post_beacon_pool_attester_slashings = beacon_pool_path
        .clone()
        .and(warp::path("attester_slashings"))
        .and(warp::path::end())
        .and(warp::body::json())
        .and(network_tx_filter.clone())
        .and_then(
            |chain: Arc<BeaconChain<T>>,
             slashing: AttesterSlashing<T::EthSpec>,
             network_tx: UnboundedSender<NetworkMessage<T::EthSpec>>| {
                blocking_json_task(move || {
                    let outcome = chain
                        .verify_attester_slashing_for_gossip(slashing.clone())
                        .map_err(|e| {
                            warp_utils::reject::object_invalid(format!(
                                "gossip verification failed: {:?}",
                                e
                            ))
                        })?;

                    if let ObservationOutcome::New(slashing) = outcome {
                        publish_pubsub_message(
                            &network_tx,
                            PubsubMessage::AttesterSlashing(Box::new(
                                slashing.clone().into_inner(),
                            )),
                        )?;

                        chain
                            .import_attester_slashing(slashing)
                            .map_err(warp_utils::reject::beacon_chain_error)?;
                    }

                    Ok(())
                })
            },
        );

    // GET beacon/pool/attester_slashings
    let get_beacon_pool_attester_slashings = beacon_pool_path
        .clone()
        .and(warp::path("attester_slashings"))
        .and(warp::path::end())
        .and_then(|chain: Arc<BeaconChain<T>>| {
            blocking_json_task(move || {
                let attestations = chain.op_pool.get_all_attester_slashings();
                Ok(api_types::GenericResponse::from(attestations))
            })
        });

    // POST beacon/pool/proposer_slashings
    let post_beacon_pool_proposer_slashings = beacon_pool_path
        .clone()
        .and(warp::path("proposer_slashings"))
        .and(warp::path::end())
        .and(warp::body::json())
        .and(network_tx_filter.clone())
        .and_then(
            |chain: Arc<BeaconChain<T>>,
             slashing: ProposerSlashing,
             network_tx: UnboundedSender<NetworkMessage<T::EthSpec>>| {
                blocking_json_task(move || {
                    let outcome = chain
                        .verify_proposer_slashing_for_gossip(slashing.clone())
                        .map_err(|e| {
                            warp_utils::reject::object_invalid(format!(
                                "gossip verification failed: {:?}",
                                e
                            ))
                        })?;

                    if let ObservationOutcome::New(slashing) = outcome {
                        publish_pubsub_message(
                            &network_tx,
                            PubsubMessage::ProposerSlashing(Box::new(
                                slashing.clone().into_inner(),
                            )),
                        )?;

                        chain.import_proposer_slashing(slashing);
                    }

                    Ok(())
                })
            },
        );

    // GET beacon/pool/proposer_slashings
    let get_beacon_pool_proposer_slashings = beacon_pool_path
        .clone()
        .and(warp::path("proposer_slashings"))
        .and(warp::path::end())
        .and_then(|chain: Arc<BeaconChain<T>>| {
            blocking_json_task(move || {
                let attestations = chain.op_pool.get_all_proposer_slashings();
                Ok(api_types::GenericResponse::from(attestations))
            })
        });

    // POST beacon/pool/voluntary_exits
    let post_beacon_pool_voluntary_exits = beacon_pool_path
        .clone()
        .and(warp::path("voluntary_exits"))
        .and(warp::path::end())
        .and(warp::body::json())
        .and(network_tx_filter.clone())
        .and_then(
            |chain: Arc<BeaconChain<T>>,
             exit: SignedVoluntaryExit,
             network_tx: UnboundedSender<NetworkMessage<T::EthSpec>>| {
                blocking_json_task(move || {
                    let outcome = chain
                        .verify_voluntary_exit_for_gossip(exit.clone())
                        .map_err(|e| {
                            warp_utils::reject::object_invalid(format!(
                                "gossip verification failed: {:?}",
                                e
                            ))
                        })?;

                    if let ObservationOutcome::New(exit) = outcome {
                        publish_pubsub_message(
                            &network_tx,
                            PubsubMessage::VoluntaryExit(Box::new(exit.clone().into_inner())),
                        )?;

                        chain.import_voluntary_exit(exit);
                    }

                    Ok(())
                })
            },
        );

    // GET beacon/pool/voluntary_exits
    let get_beacon_pool_voluntary_exits = beacon_pool_path
        .clone()
        .and(warp::path("voluntary_exits"))
        .and(warp::path::end())
        .and_then(|chain: Arc<BeaconChain<T>>| {
            blocking_json_task(move || {
                let attestations = chain.op_pool.get_all_voluntary_exits();
                Ok(api_types::GenericResponse::from(attestations))
            })
        });

    /*
     * config/fork_schedule
     */

    let config_path = eth1_v1.and(warp::path("config"));

    // GET config/fork_schedule
    let get_config_fork_schedule = config_path
        .clone()
        .and(warp::path("fork_schedule"))
        .and(warp::path::end())
        .and(chain_filter.clone())
        .and_then(|chain: Arc<BeaconChain<T>>| {
            blocking_json_task(move || {
                StateId::head()
                    .fork(&chain)
                    .map(|fork| api_types::GenericResponse::from(vec![fork]))
            })
        });

    // GET config/spec
    let get_config_spec = config_path
        .clone()
        .and(warp::path("spec"))
        .and(warp::path::end())
        .and(chain_filter.clone())
        .and_then(|chain: Arc<BeaconChain<T>>| {
            blocking_json_task(move || {
                Ok(api_types::GenericResponse::from(YamlConfig::from_spec::<
                    T::EthSpec,
                >(
                    &chain.spec
                )))
            })
        });

    // GET config/deposit_contract
    let get_config_deposit_contract = config_path
        .clone()
        .and(warp::path("deposit_contract"))
        .and(warp::path::end())
        .and(chain_filter.clone())
        .and_then(|chain: Arc<BeaconChain<T>>| {
            blocking_json_task(move || {
                Ok(api_types::GenericResponse::from(
                    api_types::DepositContractData {
                        address: chain.spec.deposit_contract_address,
                        chain_id: eth1::DEFAULT_NETWORK_ID.into(),
                    },
                ))
            })
        });

    /*
     * debug
     */

    // GET debug/beacon/states/{state_id}
    let get_debug_beacon_states = eth1_v1
        .and(warp::path("debug"))
        .and(warp::path("beacon"))
        .and(warp::path("states"))
        .and(warp::path::param::<StateId>())
        .and(warp::path::end())
        .and(chain_filter.clone())
        .and_then(|state_id: StateId, chain: Arc<BeaconChain<T>>| {
            blocking_task(move || {
                state_id.map_state(&chain, |state| {
                    Ok(warp::reply::json(&api_types::GenericResponseRef::from(
                        &state,
                    )))
                })
            })
        });

    // GET debug/beacon/heads
    let get_debug_beacon_heads = eth1_v1
        .and(warp::path("debug"))
        .and(warp::path("beacon"))
        .and(warp::path("heads"))
        .and(warp::path::end())
        .and(chain_filter.clone())
        .and_then(|chain: Arc<BeaconChain<T>>| {
            blocking_json_task(move || {
                let heads = chain
                    .heads()
                    .into_iter()
                    .map(|(root, slot)| api_types::ChainHeadData { root, slot })
                    .collect::<Vec<_>>();
                Ok(api_types::GenericResponse::from(heads))
            })
        });

    /*
     * node
     */

    // GET node/identity
    let get_node_identity = eth1_v1
        .and(warp::path("node"))
        .and(warp::path("identity"))
        .and(warp::path::end())
        .and(network_globals.clone())
        .and_then(|network_globals: Arc<NetworkGlobals<T::EthSpec>>| {
            blocking_json_task(move || {
                let enr = network_globals.local_enr();
                let p2p_addresses = enr.multiaddr_p2p_tcp();
                let discovery_addresses = enr.multiaddr_p2p_udp();
                Ok(api_types::GenericResponse::from(api_types::IdentityData {
                    peer_id: network_globals.local_peer_id().to_base58(),
                    enr,
                    p2p_addresses,
                    discovery_addresses,
                    metadata: api_types::MetaData {
                        seq_number: network_globals.local_metadata.read().seq_number,
                        attnets: format!(
                            "0x{}",
                            hex::encode(
                                network_globals
                                    .local_metadata
                                    .read()
                                    .attnets
                                    .clone()
                                    .into_bytes()
                            ),
                        ),
                    },
                }))
            })
        });

    // GET node/version
    let get_node_version = eth1_v1
        .and(warp::path("node"))
        .and(warp::path("version"))
        .and(warp::path::end())
        .and_then(|| {
            blocking_json_task(move || {
                Ok(api_types::GenericResponse::from(api_types::VersionData {
                    version: version_with_platform(),
                }))
            })
        });

    // GET node/syncing
    let get_node_syncing = eth1_v1
        .and(warp::path("node"))
        .and(warp::path("syncing"))
        .and(warp::path::end())
        .and(network_globals.clone())
        .and(chain_filter.clone())
        .and_then(
            |network_globals: Arc<NetworkGlobals<T::EthSpec>>, chain: Arc<BeaconChain<T>>| {
                blocking_json_task(move || {
                    let head_slot = chain
                        .head_info()
                        .map(|info| info.slot)
                        .map_err(warp_utils::reject::beacon_chain_error)?;
                    let current_slot = chain
                        .slot()
                        .map_err(warp_utils::reject::beacon_chain_error)?;

                    // Taking advantage of saturating subtraction on slot.
                    let sync_distance = current_slot - head_slot;

                    let syncing_data = api_types::SyncingData {
                        is_syncing: network_globals.sync_state.read().is_syncing(),
                        head_slot,
                        sync_distance,
                    };

                    Ok(api_types::GenericResponse::from(syncing_data))
                })
            },
        );

    // GET node/health
    let get_node_health = eth1_v1
        .and(warp::path("node"))
        .and(warp::path("health"))
        .and(warp::path::end())
        .and(network_globals.clone())
        .and_then(|network_globals: Arc<NetworkGlobals<T::EthSpec>>| {
            blocking_task(move || match *network_globals.sync_state.read() {
                SyncState::SyncingFinalized { .. }
                | SyncState::SyncingHead { .. }
                | SyncState::SyncTransition => Ok(warp::reply::with_status(
                    warp::reply(),
                    warp::http::StatusCode::PARTIAL_CONTENT,
                )),
                SyncState::Synced => Ok(warp::reply::with_status(
                    warp::reply(),
                    warp::http::StatusCode::OK,
                )),
                SyncState::Stalled => Err(warp_utils::reject::not_synced(
                    "sync stalled, beacon chain may not yet be initialized.".to_string(),
                )),
            })
        });

    // GET node/peers/{peer_id}
    let get_node_peers_by_id = eth1_v1
        .and(warp::path("node"))
        .and(warp::path("peers"))
        .and(warp::path::param::<String>())
        .and(warp::path::end())
        .and(network_globals.clone())
        .and_then(
            |requested_peer_id: String, network_globals: Arc<NetworkGlobals<T::EthSpec>>| {
                blocking_json_task(move || {
                    let peer_id = PeerId::from_bytes(
                        bs58::decode(requested_peer_id.as_str())
                            .into_vec()
                            .map_err(|e| {
                                warp_utils::reject::custom_bad_request(format!(
                                    "invalid peer id: {}",
                                    e
                                ))
                            })?,
                    )
                    .map_err(|_| {
                        warp_utils::reject::custom_bad_request("invalid peer id.".to_string())
                    })?;

                    if let Some(peer_info) = network_globals.peers.read().peer_info(&peer_id) {
                        let address = if let Some(socket_addr) =
                            peer_info.seen_addresses.iter().next()
                        {
                            let mut addr = eth2_libp2p::Multiaddr::from(socket_addr.ip());
                            addr.push(eth2_libp2p::multiaddr::Protocol::Tcp(socket_addr.port()));
                            addr.to_string()
                        } else if let Some(addr) = peer_info.listening_addresses.first() {
                            addr.to_string()
                        } else {
                            String::new()
                        };

                        // the eth2 API spec implies only peers we have been connected to at some point should be included.
                        if let Some(dir) = peer_info.connection_direction.as_ref() {
                            return Ok(api_types::GenericResponse::from(api_types::PeerData {
                                peer_id: peer_id.to_string(),
                                enr: peer_info.enr.as_ref().map(|enr| enr.to_base64()),
                                last_seen_p2p_address: address,
                                direction: api_types::PeerDirection::from_connection_direction(
                                    &dir,
                                ),
                                state: api_types::PeerState::from_peer_connection_status(
                                    &peer_info.connection_status(),
                                ),
                            }));
                        }
                    }
                    Err(warp_utils::reject::custom_not_found(
                        "peer not found.".to_string(),
                    ))
                })
            },
        );

    // GET node/peers
    let get_node_peers = eth1_v1
        .and(warp::path("node"))
        .and(warp::path("peers"))
        .and(warp::path::end())
        .and(warp::query::<api_types::PeersQuery>())
        .and(network_globals.clone())
        .and_then(
            |query: api_types::PeersQuery, network_globals: Arc<NetworkGlobals<T::EthSpec>>| {
                blocking_json_task(move || {
                    let mut peers: Vec<api_types::PeerData> = Vec::new();
                    network_globals
                        .peers
                        .read()
                        .peers()
                        .for_each(|(peer_id, peer_info)| {
                            let address =
                                if let Some(socket_addr) = peer_info.seen_addresses.iter().next() {
                                    let mut addr = eth2_libp2p::Multiaddr::from(socket_addr.ip());
                                    addr.push(eth2_libp2p::multiaddr::Protocol::Tcp(
                                        socket_addr.port(),
                                    ));
                                    addr.to_string()
                                } else if let Some(addr) = peer_info.listening_addresses.first() {
                                    addr.to_string()
                                } else {
                                    String::new()
                                };

                            // the eth2 API spec implies only peers we have been connected to at some point should be included.
                            if let Some(dir) = peer_info.connection_direction.as_ref() {
                                let direction =
                                    api_types::PeerDirection::from_connection_direction(&dir);
                                let state = api_types::PeerState::from_peer_connection_status(
                                    &peer_info.connection_status(),
                                );

                                let state_matches = query.state.as_ref().map_or(true, |states| {
                                    states.0.iter().any(|state_param| *state_param == state)
                                });
                                let direction_matches =
                                    query.direction.as_ref().map_or(true, |directions| {
                                        directions.0.iter().any(|dir_param| *dir_param == direction)
                                    });

                                if state_matches && direction_matches {
                                    peers.push(api_types::PeerData {
                                        peer_id: peer_id.to_string(),
                                        enr: peer_info.enr.as_ref().map(|enr| enr.to_base64()),
                                        last_seen_p2p_address: address,
                                        direction,
                                        state,
                                    });
                                }
                            }
                        });
                    Ok(api_types::PeersData {
                        meta: api_types::PeersMetaData {
                            count: peers.len() as u64,
                        },
                        data: peers,
                    })
                })
            },
        );

    // GET node/peer_count
    let get_node_peer_count = eth1_v1
        .and(warp::path("node"))
        .and(warp::path("peer_count"))
        .and(warp::path::end())
        .and(network_globals.clone())
        .and_then(|network_globals: Arc<NetworkGlobals<T::EthSpec>>| {
            blocking_json_task(move || {
                let mut connected: u64 = 0;
                let mut connecting: u64 = 0;
                let mut disconnected: u64 = 0;
                let mut disconnecting: u64 = 0;

                network_globals
                    .peers
                    .read()
                    .peers()
                    .for_each(|(_, peer_info)| {
                        let state = api_types::PeerState::from_peer_connection_status(
                            &peer_info.connection_status(),
                        );
                        match state {
                            api_types::PeerState::Connected => connected += 1,
                            api_types::PeerState::Connecting => connecting += 1,
                            api_types::PeerState::Disconnected => disconnected += 1,
                            api_types::PeerState::Disconnecting => disconnecting += 1,
                        }
                    });

                Ok(api_types::GenericResponse::from(api_types::PeerCount {
                    disconnecting,
                    connecting,
                    connected,
                    disconnected,
                }))
            })
        });
    /*
     * validator
     */

    // GET validator/duties/proposer/{epoch}
    let get_validator_duties_proposer = eth1_v1
        .and(warp::path("validator"))
        .and(warp::path("duties"))
        .and(warp::path("proposer"))
        .and(warp::path::param::<Epoch>())
        .and(warp::path::end())
        .and(not_while_syncing_filter.clone())
        .and(chain_filter.clone())
        .and(beacon_proposer_cache())
        .and_then(
            |epoch: Epoch,
             chain: Arc<BeaconChain<T>>,
             beacon_proposer_cache: Arc<Mutex<BeaconProposerCache>>| {
                blocking_json_task(move || {
                    let current_epoch = chain
                        .epoch()
                        .map_err(warp_utils::reject::beacon_chain_error)?;

                    if epoch > current_epoch {
                        return Err(warp_utils::reject::custom_bad_request(format!(
                            "request epoch {} is ahead of the current epoch {}",
                            epoch, current_epoch
                        )));
                    }

                    if epoch == current_epoch {
                        beacon_proposer_cache
                            .lock()
                            .get_proposers(&chain, epoch)
                            .map(api_types::GenericResponse::from)
                    } else {
                        let state =
                            StateId::slot(epoch.start_slot(T::EthSpec::slots_per_epoch()))
                                .state(&chain)?;

                        epoch
                            .slot_iter(T::EthSpec::slots_per_epoch())
                            .map(|slot| {
                                state
                                    .get_beacon_proposer_index(slot, &chain.spec)
                                    .map_err(warp_utils::reject::beacon_state_error)
                                    .and_then(|i| {
                                        let pubkey =
                                            chain.validator_pubkey(i)
                                                .map_err(warp_utils::reject::beacon_chain_error)?
                                                .ok_or_else(||
                                                    warp_utils::reject::beacon_chain_error(
                                                        BeaconChainError::ValidatorPubkeyCacheIncomplete(i)
                                                    )
                                                )?;

                                        Ok(api_types::ProposerData {
                                            pubkey: PublicKeyBytes::from(pubkey),
                                            validator_index: i as u64,
                                            slot,
                                        })
                                    })
                            })
                            .collect::<Result<Vec<api_types::ProposerData>, _>>()
                            .map(api_types::GenericResponse::from)
                    }
                })
            },
        );

    // GET validator/blocks/{slot}
    let get_validator_blocks = eth1_v1
        .and(warp::path("validator"))
        .and(warp::path("blocks"))
        .and(warp::path::param::<Slot>())
        .and(warp::path::end())
        .and(not_while_syncing_filter.clone())
        .and(warp::query::<api_types::ValidatorBlocksQuery>())
        .and(chain_filter.clone())
        .and_then(
            |slot: Slot, query: api_types::ValidatorBlocksQuery, chain: Arc<BeaconChain<T>>| {
                blocking_json_task(move || {
                    let randao_reveal = (&query.randao_reveal).try_into().map_err(|e| {
                        warp_utils::reject::custom_bad_request(format!(
                            "randao reveal is not valid BLS signature: {:?}",
                            e
                        ))
                    })?;

                    chain
                        .produce_block(randao_reveal, slot, query.graffiti.map(Into::into))
                        .map(|block_and_state| block_and_state.0)
                        .map(api_types::GenericResponse::from)
                        .map_err(warp_utils::reject::block_production_error)
                })
            },
        );

    // GET validator/attestation_data?slot,committee_index
    let get_validator_attestation_data = eth1_v1
        .and(warp::path("validator"))
        .and(warp::path("attestation_data"))
        .and(warp::path::end())
        .and(warp::query::<api_types::ValidatorAttestationDataQuery>())
        .and(not_while_syncing_filter.clone())
        .and(chain_filter.clone())
        .and_then(
            |query: api_types::ValidatorAttestationDataQuery, chain: Arc<BeaconChain<T>>| {
                blocking_json_task(move || {
                    let current_slot = chain
                        .slot()
                        .map_err(warp_utils::reject::beacon_chain_error)?;

                    // allow a tolerance of one slot to account for clock skew
                    if query.slot > current_slot + 1 {
                        return Err(warp_utils::reject::custom_bad_request(format!(
                            "request slot {} is more than one slot past the current slot {}",
                            query.slot, current_slot
                        )));
                    }

                    chain
                        .produce_unaggregated_attestation(query.slot, query.committee_index)
                        .map(|attestation| attestation.data)
                        .map(api_types::GenericResponse::from)
                        .map_err(warp_utils::reject::beacon_chain_error)
                })
            },
        );

    // GET validator/aggregate_attestation?attestation_data_root,slot
    let get_validator_aggregate_attestation = eth1_v1
        .and(warp::path("validator"))
        .and(warp::path("aggregate_attestation"))
        .and(warp::path::end())
        .and(warp::query::<api_types::ValidatorAggregateAttestationQuery>())
        .and(not_while_syncing_filter.clone())
        .and(chain_filter.clone())
        .and_then(
            |query: api_types::ValidatorAggregateAttestationQuery, chain: Arc<BeaconChain<T>>| {
                blocking_json_task(move || {
                    chain
                        .get_aggregated_attestation_by_slot_and_root(
                            query.slot,
                            &query.attestation_data_root,
                        )
                        .map(api_types::GenericResponse::from)
                        .ok_or_else(|| {
                            warp_utils::reject::custom_not_found(
                                "no matching aggregate found".to_string(),
                            )
                        })
                })
            },
        );

    // POST validator/duties/attester/{epoch}
    let post_validator_duties_attester = eth1_v1
        .and(warp::path("validator"))
        .and(warp::path("duties"))
        .and(warp::path("attester"))
        .and(warp::path::param::<Epoch>())
        .and(warp::path::end())
        .and(not_while_syncing_filter.clone())
        .and(warp::body::json())
        .and(chain_filter.clone())
        .and_then(
            |epoch: Epoch, indices: api_types::ValidatorIndexData, chain: Arc<BeaconChain<T>>| {
                blocking_json_task(move || {
                    let current_epoch = chain
                        .epoch()
                        .map_err(warp_utils::reject::beacon_chain_error)?;

                    if epoch > current_epoch + 1 {
                        return Err(warp_utils::reject::custom_bad_request(format!(
                            "request epoch {} is more than one epoch past the current epoch {}",
                            epoch, current_epoch
                        )));
                    }

                    let validator_count = StateId::head()
                        .map_state(&chain, |state| Ok(state.validators.len() as u64))?;

                    let pubkeys = indices
                        .0
                        .iter()
                        .filter(|i| **i < validator_count as u64)
                        .map(|i| {
                            let pubkey = chain
                                .validator_pubkey(*i as usize)
                                .map_err(warp_utils::reject::beacon_chain_error)?
                                .ok_or_else(|| {
                                    warp_utils::reject::custom_bad_request(format!(
                                        "unknown validator index {}",
                                        *i
                                    ))
                                })?;

                            Ok((*i, pubkey))
                        })
                        .collect::<Result<Vec<_>, warp::Rejection>>()?;

                    // Converts the internal Lighthouse `AttestationDuty` struct into an
                    // API-conforming `AttesterData` struct.
                    let convert = |validator_index: u64,
                                   pubkey: PublicKey,
                                   duty: AttestationDuty|
                     -> api_types::AttesterData {
                        api_types::AttesterData {
                            pubkey: pubkey.into(),
                            validator_index,
                            committees_at_slot: duty.committees_at_slot,
                            committee_index: duty.index,
                            committee_length: duty.committee_len as u64,
                            validator_committee_index: duty.committee_position as u64,
                            slot: duty.slot,
                        }
                    };

                    // Here we have two paths:
                    //
                    // ## Fast
                    //
                    // If the request epoch is the current epoch, use the cached beacon chain
                    // method.
                    //
                    // ## Slow
                    //
                    // If the request epoch is prior to the current epoch, load a beacon state from
                    // disk
                    //
                    // The idea is to stop historical requests from washing out the cache on the
                    // beacon chain, whilst allowing a VC to request duties quickly.
                    let duties = if epoch == current_epoch {
                        // Fast path.
                        pubkeys
                            .into_iter()
                            // Exclude indices which do not represent a known public key and a
                            // validator duty.
                            .filter_map(|(i, pubkey)| {
                                Some(
                                    chain
                                        .validator_attestation_duty(i as usize, epoch)
                                        .transpose()?
                                        .map_err(warp_utils::reject::beacon_chain_error)
                                        .map(|duty| convert(i, pubkey, duty)),
                                )
                            })
                            .collect::<Result<Vec<_>, warp::Rejection>>()?
                    } else {
                        // If the head state is equal to or earlier than the request epoch, use it.
                        let mut state = chain
                            .with_head(|head| {
                                if head.beacon_state.current_epoch() <= epoch {
                                    Ok(Some(
                                        head.beacon_state
                                            .clone_with(CloneConfig::committee_caches_only()),
                                    ))
                                } else {
                                    Ok(None)
                                }
                            })
                            .map_err(warp_utils::reject::beacon_chain_error)?
                            .map(Result::Ok)
                            .unwrap_or_else(|| {
                                StateId::slot(epoch.start_slot(T::EthSpec::slots_per_epoch()))
                                    .state(&chain)
                            })?;

                        // Only skip forward to the epoch prior to the request, since we have a
                        // one-epoch look-ahead on shuffling.
                        while state
                            .next_epoch()
                            .map_err(warp_utils::reject::beacon_state_error)?
                            < epoch
                        {
                            // Don't calculate state roots since they aren't required for calculating
                            // shuffling (achieved by providing Hash256::zero()).
                            per_slot_processing(&mut state, Some(Hash256::zero()), &chain.spec)
                                .map_err(warp_utils::reject::slot_processing_error)?;
                        }

                        let relative_epoch =
                            RelativeEpoch::from_epoch(state.current_epoch(), epoch).map_err(
                                |e| {
                                    warp_utils::reject::custom_server_error(format!(
                                        "unable to obtain suitable state: {:?}",
                                        e
                                    ))
                                },
                            )?;

                        state
                            .build_committee_cache(relative_epoch, &chain.spec)
                            .map_err(warp_utils::reject::beacon_state_error)?;
                        pubkeys
                            .into_iter()
                            .filter_map(|(i, pubkey)| {
                                Some(
                                    state
                                        .get_attestation_duties(i as usize, relative_epoch)
                                        .transpose()?
                                        .map_err(warp_utils::reject::beacon_state_error)
                                        .map(|duty| convert(i, pubkey, duty)),
                                )
                            })
                            .collect::<Result<Vec<_>, warp::Rejection>>()?
                    };

                    Ok(api_types::GenericResponse::from(duties))
                })
            },
        );

    // POST validator/aggregate_and_proofs
    let post_validator_aggregate_and_proofs = eth1_v1
        .and(warp::path("validator"))
        .and(warp::path("aggregate_and_proofs"))
        .and(warp::path::end())
        .and(not_while_syncing_filter)
        .and(chain_filter.clone())
        .and(warp::body::json())
        .and(network_tx_filter.clone())
        .and(log_filter.clone())
        .and_then(
            |chain: Arc<BeaconChain<T>>,
             aggregates: Vec<SignedAggregateAndProof<T::EthSpec>>,
             network_tx: UnboundedSender<NetworkMessage<T::EthSpec>>, log: Logger| {
                blocking_json_task(move || {
                    let mut verified_aggregates = Vec::with_capacity(aggregates.len());
                    let mut messages = Vec::with_capacity(aggregates.len());
                    let mut failures = Vec::new();

                    // Verify that all messages in the post are valid before processing further
                    for (index, aggregate) in aggregates.as_slice().iter().enumerate() {
                        match chain.verify_aggregated_attestation_for_gossip(aggregate.clone()) {
                            Ok(verified_aggregate) => {
                                messages.push(PubsubMessage::AggregateAndProofAttestation(Box::new(
                                    verified_aggregate.aggregate().clone(),
                                )));
                                verified_aggregates.push((index, verified_aggregate));
                            }
                            // If we already know the attestation, don't broadcast it or attempt to
                            // further verify it. Return success.
                            //
                            // It's reasonably likely that two different validators produce
                            // identical aggregates, especially if they're using the same beacon
                            // node.
                            Err(AttnError::AttestationAlreadyKnown(_)) => continue,
                            Err(e) => {
                                error!(log,
                                    "Failure verifying aggregate and proofs";
                                    "error" => format!("{:?}", e),
                                    "request_index" => index,
                                    "aggregator_index" => aggregate.message.aggregator_index,
                                    "attestation_index" => aggregate.message.aggregate.data.index,
                                    "attestation_slot" => aggregate.message.aggregate.data.slot,
                                );
                                failures.push(api_types::Failure::new(index, format!("Verification: {:?}", e)));
                            },
                        }
                    }

                    // Publish aggregate attestations to the libp2p network
                    if !messages.is_empty() {
                        publish_network_message(&network_tx, NetworkMessage::Publish { messages })?;
                    }

                    // Import aggregate attestations
                    for (index, verified_aggregate) in verified_aggregates {
                        if let Err(e) = chain.apply_attestation_to_fork_choice(&verified_aggregate) {
                            error!(log,
                                    "Failure applying verified aggregate attestation to fork choice";
                                    "error" => format!("{:?}", e),
                                    "request_index" => index,
                                    "aggregator_index" => verified_aggregate.aggregate().message.aggregator_index,
                                    "attestation_index" => verified_aggregate.attestation().data.index,
                                    "attestation_slot" => verified_aggregate.attestation().data.slot,
                                );
                            failures.push(api_types::Failure::new(index, format!("Fork choice: {:?}", e)));
                        }
                        if let Err(e) = chain.add_to_block_inclusion_pool(verified_aggregate) {
                            warn!(log,
                                    "Could not add verified aggregate attestation to the inclusion pool";
                                    "error" => format!("{:?}", e),
                                    "request_index" => index,
                                );
                            failures.push(api_types::Failure::new(index, format!("Op pool: {:?}", e)));
                        }
                    }

                    if !failures.is_empty() {
                        Err(warp_utils::reject::indexed_bad_request("error processing aggregate and proofs".to_string(),
                            failures
                        ))
                    } else {
                        Ok(())
                    }
                })
            },
        );

    // POST validator/beacon_committee_subscriptions
    let post_validator_beacon_committee_subscriptions = eth1_v1
        .and(warp::path("validator"))
        .and(warp::path("beacon_committee_subscriptions"))
        .and(warp::path::end())
        .and(warp::body::json())
        .and(network_tx_filter)
        .and_then(
            |subscriptions: Vec<api_types::BeaconCommitteeSubscription>,
             network_tx: UnboundedSender<NetworkMessage<T::EthSpec>>| {
                blocking_json_task(move || {
                    for subscription in &subscriptions {
                        let subscription = api_types::ValidatorSubscription {
                            validator_index: subscription.validator_index,
                            attestation_committee_index: subscription.committee_index,
                            slot: subscription.slot,
                            committee_count_at_slot: subscription.committees_at_slot,
                            is_aggregator: subscription.is_aggregator,
                        };

                        publish_network_message(
                            &network_tx,
                            NetworkMessage::Subscribe {
                                subscriptions: vec![subscription],
                            },
                        )?;
                    }

                    Ok(())
                })
            },
        );

    // GET lighthouse/health
    let get_lighthouse_health = warp::path("lighthouse")
        .and(warp::path("health"))
        .and(warp::path::end())
        .and_then(|| {
            blocking_json_task(move || {
                eth2::lighthouse::Health::observe()
                    .map(api_types::GenericResponse::from)
                    .map_err(warp_utils::reject::custom_bad_request)
            })
        });

    // GET lighthouse/syncing
    let get_lighthouse_syncing = warp::path("lighthouse")
        .and(warp::path("syncing"))
        .and(warp::path::end())
        .and(network_globals.clone())
        .and_then(|network_globals: Arc<NetworkGlobals<T::EthSpec>>| {
            blocking_json_task(move || {
                Ok(api_types::GenericResponse::from(
                    network_globals.sync_state(),
                ))
            })
        });

    // GET lighthouse/peers
    let get_lighthouse_peers = warp::path("lighthouse")
        .and(warp::path("peers"))
        .and(warp::path::end())
        .and(network_globals.clone())
        .and_then(|network_globals: Arc<NetworkGlobals<T::EthSpec>>| {
            blocking_json_task(move || {
                Ok(network_globals
                    .peers
                    .read()
                    .peers()
                    .map(|(peer_id, peer_info)| eth2::lighthouse::Peer {
                        peer_id: peer_id.to_string(),
                        peer_info: peer_info.clone(),
                    })
                    .collect::<Vec<_>>())
            })
        });

    // GET lighthouse/peers/connected
    let get_lighthouse_peers_connected = warp::path("lighthouse")
        .and(warp::path("peers"))
        .and(warp::path("connected"))
        .and(warp::path::end())
        .and(network_globals)
        .and_then(|network_globals: Arc<NetworkGlobals<T::EthSpec>>| {
            blocking_json_task(move || {
                Ok(network_globals
                    .peers
                    .read()
                    .connected_peers()
                    .map(|(peer_id, peer_info)| eth2::lighthouse::Peer {
                        peer_id: peer_id.to_string(),
                        peer_info: peer_info.clone(),
                    })
                    .collect::<Vec<_>>())
            })
        });

    // GET lighthouse/proto_array
    let get_lighthouse_proto_array = warp::path("lighthouse")
        .and(warp::path("proto_array"))
        .and(warp::path::end())
        .and(chain_filter.clone())
        .and_then(|chain: Arc<BeaconChain<T>>| {
            blocking_task(move || {
                Ok::<_, warp::Rejection>(warp::reply::json(&api_types::GenericResponseRef::from(
                    chain.fork_choice.read().proto_array().core_proto_array(),
                )))
            })
        });

    // GET lighthouse/validator_inclusion/{epoch}/{validator_id}
    let get_lighthouse_validator_inclusion_global = warp::path("lighthouse")
        .and(warp::path("validator_inclusion"))
        .and(warp::path::param::<Epoch>())
        .and(warp::path::param::<ValidatorId>())
        .and(warp::path::end())
        .and(chain_filter.clone())
        .and_then(
            |epoch: Epoch, validator_id: ValidatorId, chain: Arc<BeaconChain<T>>| {
                blocking_json_task(move || {
                    validator_inclusion::validator_inclusion_data(epoch, &validator_id, &chain)
                        .map(api_types::GenericResponse::from)
                })
            },
        );

    // GET lighthouse/validator_inclusion/{epoch}/global
    let get_lighthouse_validator_inclusion = warp::path("lighthouse")
        .and(warp::path("validator_inclusion"))
        .and(warp::path::param::<Epoch>())
        .and(warp::path("global"))
        .and(warp::path::end())
        .and(chain_filter.clone())
        .and_then(|epoch: Epoch, chain: Arc<BeaconChain<T>>| {
            blocking_json_task(move || {
                validator_inclusion::global_validator_inclusion_data(epoch, &chain)
                    .map(api_types::GenericResponse::from)
            })
        });

    // GET lighthouse/eth1/syncing
    let get_lighthouse_eth1_syncing = warp::path("lighthouse")
        .and(warp::path("eth1"))
        .and(warp::path("syncing"))
        .and(warp::path::end())
        .and(chain_filter.clone())
        .and_then(|chain: Arc<BeaconChain<T>>| {
            blocking_json_task(move || {
                let head_info = chain
                    .head_info()
                    .map_err(warp_utils::reject::beacon_chain_error)?;
                let current_slot = chain
                    .slot()
                    .map_err(warp_utils::reject::beacon_chain_error)?;

                chain
                    .eth1_chain
                    .as_ref()
                    .ok_or_else(|| {
                        warp_utils::reject::custom_not_found(
                            "Eth1 sync is disabled. See the --eth1 CLI flag.".to_string(),
                        )
                    })
                    .and_then(|eth1| {
                        eth1.sync_status(head_info.genesis_time, current_slot, &chain.spec)
                            .ok_or_else(|| {
                                warp_utils::reject::custom_server_error(
                                    "Unable to determine Eth1 sync status".to_string(),
                                )
                            })
                    })
                    .map(api_types::GenericResponse::from)
            })
        });

    // GET lighthouse/eth1/block_cache
    let get_lighthouse_eth1_block_cache = warp::path("lighthouse")
        .and(warp::path("eth1"))
        .and(warp::path("block_cache"))
        .and(warp::path::end())
        .and(eth1_service_filter.clone())
        .and_then(|eth1_service: eth1::Service| {
            blocking_json_task(move || {
                Ok(api_types::GenericResponse::from(
                    eth1_service
                        .blocks()
                        .read()
                        .iter()
                        .cloned()
                        .collect::<Vec<_>>(),
                ))
            })
        });

    // GET lighthouse/eth1/deposit_cache
    let get_lighthouse_eth1_deposit_cache = warp::path("lighthouse")
        .and(warp::path("eth1"))
        .and(warp::path("deposit_cache"))
        .and(warp::path::end())
        .and(eth1_service_filter)
        .and_then(|eth1_service: eth1::Service| {
            blocking_json_task(move || {
                Ok(api_types::GenericResponse::from(
                    eth1_service
                        .deposits()
                        .read()
                        .cache
                        .iter()
                        .cloned()
                        .collect::<Vec<_>>(),
                ))
            })
        });

    // GET lighthouse/beacon/states/{state_id}/ssz
    let get_lighthouse_beacon_states_ssz = warp::path("lighthouse")
        .and(warp::path("beacon"))
        .and(warp::path("states"))
        .and(warp::path::param::<StateId>())
        .and(warp::path("ssz"))
        .and(warp::path::end())
        .and(chain_filter.clone())
        .and_then(|state_id: StateId, chain: Arc<BeaconChain<T>>| {
            blocking_task(move || {
                let state = state_id.state(&chain)?;
                Response::builder()
                    .status(200)
                    .header("Content-Type", "application/ssz")
                    .body(state.as_ssz_bytes())
                    .map_err(|e| {
                        warp_utils::reject::custom_server_error(format!(
                            "failed to create response: {}",
                            e
                        ))
                    })
            })
        });

<<<<<<< HEAD
    fn merge_streams<T: EthSpec>(
        stream_map: StreamMap<String, Receiver<EventKind<T>>>,
    ) -> impl Stream<Item = Result<impl ServerSentEvent + Send + 'static, ServerSentEventError>>
           + Send
           + 'static {
        // Convert messages into Server-Sent Events and return resulting stream.
        stream_map.map(move |(topic_name, msg)| match msg {
            Ok(data) => Ok((warp::sse::event(topic_name), warp::sse::json(data)).boxed()),
            Err(e) => Err(warp_utils::reject::server_sent_event_error(format!(
                "{:?}",
                e
            ))),
        })
    }

    let get_events = eth1_v1
        .and(warp::path("events"))
        .and(warp::path::end())
        .and(warp::query::<api_types::EventQuery>())
        .and(chain_filter)
        .and_then(
            |topics: api_types::EventQuery, chain: Arc<BeaconChain<T>>| {
                blocking_task(move || {
                    // for each topic subscribed spawn a new subscription
                    let mut stream_map = StreamMap::with_capacity(topics.topics.0.len());

                    if let Some(event_handler) = chain.event_handler.as_ref() {
                        for topic in topics.topics.0.clone() {
                            let receiver = match topic {
                                api_types::EventTopic::Head => event_handler.subscribe_head(),
                                api_types::EventTopic::Block => event_handler.subscribe_block(),
                                api_types::EventTopic::Attestation => {
                                    event_handler.subscribe_attestation()
                                }
                                api_types::EventTopic::VoluntaryExit => {
                                    event_handler.subscribe_exit()
                                }
                                api_types::EventTopic::FinalizedCheckpoint => {
                                    event_handler.subscribe_finalized()
                                }
                            };
                            stream_map.insert(topic.to_string(), receiver);
                        }
                    } else {
                        return Err(warp_utils::reject::custom_server_error(
                            "event handler was not initialized".to_string(),
                        ));
                    }

                    let stream = merge_streams(stream_map);

                    Ok::<_, warp::Rejection>(warp::sse::reply(
                        warp::sse::keep_alive().stream(stream),
                    ))
                })
            },
        );
=======
    // GET lighthouse/staking
    let get_lighthouse_staking = warp::path("lighthouse")
        .and(warp::path("staking"))
        .and(warp::path::end())
        .and(chain_filter)
        .and_then(|chain: Arc<BeaconChain<T>>| {
            blocking_json_task(move || {
                if chain.eth1_chain.is_some() {
                    Ok(())
                } else {
                    Err(warp_utils::reject::custom_not_found(
                        "staking is not enabled, \
                        see the --staking CLI flag"
                            .to_string(),
                    ))
                }
            })
        });
>>>>>>> 7b6a97e7

    // Define the ultimate set of routes that will be provided to the server.
    let routes = warp::get()
        .and(
            get_beacon_genesis
                .boxed()
                .or(get_beacon_state_root.boxed())
                .or(get_beacon_state_fork.boxed())
                .or(get_beacon_state_finality_checkpoints.boxed())
                .or(get_beacon_state_validator_balances.boxed())
                .or(get_beacon_state_validators.boxed())
                .or(get_beacon_state_validators_id.boxed())
                .or(get_beacon_state_committees.boxed())
                .or(get_beacon_headers.boxed())
                .or(get_beacon_headers_block_id.boxed())
                .or(get_beacon_block.boxed())
                .or(get_beacon_block_attestations.boxed())
                .or(get_beacon_block_root.boxed())
                .or(get_beacon_pool_attestations.boxed())
                .or(get_beacon_pool_attester_slashings.boxed())
                .or(get_beacon_pool_proposer_slashings.boxed())
                .or(get_beacon_pool_voluntary_exits.boxed())
                .or(get_config_fork_schedule.boxed())
                .or(get_config_spec.boxed())
                .or(get_config_deposit_contract.boxed())
                .or(get_debug_beacon_states.boxed())
                .or(get_debug_beacon_heads.boxed())
                .or(get_node_identity.boxed())
                .or(get_node_version.boxed())
                .or(get_node_syncing.boxed())
                .or(get_node_health.boxed())
                .or(get_node_peers_by_id.boxed())
                .or(get_node_peers.boxed())
                .or(get_node_peer_count.boxed())
                .or(get_validator_duties_proposer.boxed())
                .or(get_validator_blocks.boxed())
                .or(get_validator_attestation_data.boxed())
                .or(get_validator_aggregate_attestation.boxed())
                .or(get_lighthouse_health.boxed())
                .or(get_lighthouse_syncing.boxed())
                .or(get_lighthouse_peers.boxed())
                .or(get_lighthouse_peers_connected.boxed())
                .or(get_lighthouse_proto_array.boxed())
                .or(get_lighthouse_validator_inclusion_global.boxed())
                .or(get_lighthouse_validator_inclusion.boxed())
                .or(get_lighthouse_eth1_syncing.boxed())
                .or(get_lighthouse_eth1_block_cache.boxed())
                .or(get_lighthouse_eth1_deposit_cache.boxed())
                .or(get_lighthouse_beacon_states_ssz.boxed())
<<<<<<< HEAD
                .or(get_events.boxed()),
=======
                .or(get_lighthouse_staking.boxed()),
>>>>>>> 7b6a97e7
        )
        .or(warp::post().and(
            post_beacon_blocks
                .boxed()
                .or(post_beacon_pool_attestations.boxed())
                .or(post_beacon_pool_attester_slashings.boxed())
                .or(post_beacon_pool_proposer_slashings.boxed())
                .or(post_beacon_pool_voluntary_exits.boxed())
                .or(post_validator_duties_attester.boxed())
                .or(post_validator_aggregate_and_proofs.boxed())
                .or(post_validator_beacon_committee_subscriptions.boxed()),
        ))
        .recover(warp_utils::reject::handle_rejection)
        .with(slog_logging(log.clone()))
        .with(prometheus_metrics())
        // Add a `Server` header.
        .map(|reply| warp::reply::with_header(reply, "Server", &version_with_platform()))
        .with(cors_builder.build());

    let (listening_socket, server) = warp::serve(routes).try_bind_with_graceful_shutdown(
        SocketAddrV4::new(config.listen_addr, config.listen_port),
        async {
            shutdown.await;
        },
    )?;

    info!(
        log,
        "HTTP API started";
        "listen_address" => listening_socket.to_string(),
    );

    Ok((listening_socket, server))
}

/// Publish a message to the libp2p pubsub network.
fn publish_pubsub_message<T: EthSpec>(
    network_tx: &UnboundedSender<NetworkMessage<T>>,
    message: PubsubMessage<T>,
) -> Result<(), warp::Rejection> {
    publish_network_message(
        network_tx,
        NetworkMessage::Publish {
            messages: vec![message],
        },
    )
}

/// Publish a message to the libp2p network.
fn publish_network_message<T: EthSpec>(
    network_tx: &UnboundedSender<NetworkMessage<T>>,
    message: NetworkMessage<T>,
) -> Result<(), warp::Rejection> {
    network_tx.send(message).map_err(|e| {
        warp_utils::reject::custom_server_error(format!(
            "unable to publish to network channel: {}",
            e
        ))
    })
}<|MERGE_RESOLUTION|>--- conflicted
+++ resolved
@@ -2169,7 +2169,25 @@
             })
         });
 
-<<<<<<< HEAD
+    // GET lighthouse/staking
+    let get_lighthouse_staking = warp::path("lighthouse")
+        .and(warp::path("staking"))
+        .and(warp::path::end())
+        .and(chain_filter)
+        .and_then(|chain: Arc<BeaconChain<T>>| {
+            blocking_json_task(move || {
+                if chain.eth1_chain.is_some() {
+                    Ok(())
+                } else {
+                    Err(warp_utils::reject::custom_not_found(
+                        "staking is not enabled, \
+                        see the --staking CLI flag"
+                            .to_string(),
+                    ))
+                }
+            })
+        });
+
     fn merge_streams<T: EthSpec>(
         stream_map: StreamMap<String, Receiver<EventKind<T>>>,
     ) -> impl Stream<Item = Result<impl ServerSentEvent + Send + 'static, ServerSentEventError>>
@@ -2227,26 +2245,6 @@
                 })
             },
         );
-=======
-    // GET lighthouse/staking
-    let get_lighthouse_staking = warp::path("lighthouse")
-        .and(warp::path("staking"))
-        .and(warp::path::end())
-        .and(chain_filter)
-        .and_then(|chain: Arc<BeaconChain<T>>| {
-            blocking_json_task(move || {
-                if chain.eth1_chain.is_some() {
-                    Ok(())
-                } else {
-                    Err(warp_utils::reject::custom_not_found(
-                        "staking is not enabled, \
-                        see the --staking CLI flag"
-                            .to_string(),
-                    ))
-                }
-            })
-        });
->>>>>>> 7b6a97e7
 
     // Define the ultimate set of routes that will be provided to the server.
     let routes = warp::get()
@@ -2296,11 +2294,9 @@
                 .or(get_lighthouse_eth1_block_cache.boxed())
                 .or(get_lighthouse_eth1_deposit_cache.boxed())
                 .or(get_lighthouse_beacon_states_ssz.boxed())
-<<<<<<< HEAD
+                .or(get_lighthouse_staking.boxed()),
+                .or(get_lighthouse_beacon_states_ssz.boxed())
                 .or(get_events.boxed()),
-=======
-                .or(get_lighthouse_staking.boxed()),
->>>>>>> 7b6a97e7
         )
         .or(warp::post().and(
             post_beacon_blocks
