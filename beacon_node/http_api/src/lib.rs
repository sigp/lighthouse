//! This crate contains a HTTP server which serves the endpoints listed here:
//!
//! https://github.com/ethereum/beacon-APIs
//!
//! There are also some additional, non-standard endpoints behind the `/lighthouse/` path which are
//! used for development.

mod attestation_performance;
mod attester_duties;
mod block_id;
mod block_packing_efficiency;
mod block_rewards;
mod database;
mod metrics;
mod proposer_duties;
mod publish_blocks;
mod state_id;
mod sync_committees;
mod validator_inclusion;
mod version;

use beacon_chain::{
<<<<<<< HEAD
    attestation_verification::VerifiedAttestation, observed_operations::ObservationOutcome,
    validator_monitor::timestamp_now, AttestationError as AttnError, BeaconChain, BeaconChainError,
    BeaconChainTypes, ProduceBlockVerification, WhenSlotSkipped,
=======
    attestation_verification::VerifiedAttestation,
    observed_operations::ObservationOutcome,
    validator_monitor::{get_block_delay_ms, timestamp_now},
    AttestationError as AttnError, BeaconChain, BeaconChainError, BeaconChainTypes,
    ProduceBlockVerification, WhenSlotSkipped,
>>>>>>> be1e2e20
};
pub use block_id::BlockId;
use eth2::types::{self as api_types, EndpointVersion, ValidatorId};
use lighthouse_network::{types::SyncState, EnrExt, NetworkGlobals, PeerId, PubsubMessage};
use lighthouse_version::version_with_platform;
use network::NetworkMessage;
use serde::{Deserialize, Serialize};
use slog::{crit, debug, error, info, warn, Logger};
use slot_clock::SlotClock;
use ssz::Encode;
pub use state_id::StateId;
use std::borrow::Cow;
use std::convert::TryInto;
use std::future::Future;
use std::net::{IpAddr, Ipv4Addr, SocketAddr};
use std::path::PathBuf;
use std::pin::Pin;
use std::sync::Arc;
use tokio::{runtime::Handle, sync::mpsc::UnboundedSender};
use tokio_stream::{wrappers::BroadcastStream, StreamExt};
use types::{
<<<<<<< HEAD
    Attestation, AttesterSlashing, BeaconStateError, BlindedPayload, CommitteeCache,
    ConfigAndPreset, Epoch, EthSpec, ForkName, FullPayload, ProposerPreparationData,
    ProposerSlashing, RelativeEpoch, Signature, SignedAggregateAndProof, SignedBeaconBlock,
    SignedBlindedBeaconBlock, SignedContributionAndProof, SignedValidatorRegistrationData,
    SignedVoluntaryExit, Slot, SyncCommitteeMessage, SyncContributionData,
=======
    Attestation, AttesterSlashing, BeaconBlockBodyMerge, BeaconBlockMerge, BeaconStateError,
    BlindedPayload, CommitteeCache, ConfigAndPreset, Epoch, EthSpec, ForkName, FullPayload,
    ProposerPreparationData, ProposerSlashing, RelativeEpoch, Signature, SignedAggregateAndProof,
    SignedBeaconBlock, SignedBeaconBlockMerge, SignedBlindedBeaconBlock,
    SignedContributionAndProof, SignedValidatorRegistrationData, SignedVoluntaryExit, Slot,
    SyncCommitteeMessage, SyncContributionData,
>>>>>>> be1e2e20
};
use version::{
    add_consensus_version_header, execution_optimistic_fork_versioned_response,
    fork_versioned_response, inconsistent_fork_rejection, unsupported_version_rejection, V1, V2,
};
use warp::http::StatusCode;
use warp::sse::Event;
use warp::Reply;
use warp::{http::Response, Filter};
use warp_utils::{
    query::multi_key_query,
    task::{blocking_json_task, blocking_task},
};

const API_PREFIX: &str = "eth";

/// If the node is within this many epochs from the head, we declare it to be synced regardless of
/// the network sync state.
///
/// This helps prevent attacks where nodes can convince us that we're syncing some non-existent
/// finalized head.
const SYNC_TOLERANCE_EPOCHS: u64 = 8;

/// A custom type which allows for both unsecured and TLS-enabled HTTP servers.
type HttpServer = (SocketAddr, Pin<Box<dyn Future<Output = ()> + Send>>);

/// Configuration used when serving the HTTP server over TLS.
#[derive(PartialEq, Debug, Clone, Serialize, Deserialize)]
pub struct TlsConfig {
    pub cert: PathBuf,
    pub key: PathBuf,
}

/// A wrapper around all the items required to spawn the HTTP server.
///
/// The server will gracefully handle the case where any fields are `None`.
pub struct Context<T: BeaconChainTypes> {
    pub config: Config,
    pub chain: Option<Arc<BeaconChain<T>>>,
    pub network_tx: Option<UnboundedSender<NetworkMessage<T::EthSpec>>>,
    pub network_globals: Option<Arc<NetworkGlobals<T::EthSpec>>>,
    pub eth1_service: Option<eth1::Service>,
    pub log: Logger,
}

/// Configuration for the HTTP server.
#[derive(PartialEq, Debug, Clone, Serialize, Deserialize)]
pub struct Config {
    pub enabled: bool,
    pub listen_addr: IpAddr,
    pub listen_port: u16,
    pub allow_origin: Option<String>,
    pub serve_legacy_spec: bool,
    pub tls_config: Option<TlsConfig>,
    pub allow_sync_stalled: bool,
}

impl Default for Config {
    fn default() -> Self {
        Self {
            enabled: false,
            listen_addr: IpAddr::V4(Ipv4Addr::new(127, 0, 0, 1)),
            listen_port: 5052,
            allow_origin: None,
            serve_legacy_spec: true,
            tls_config: None,
            allow_sync_stalled: false,
        }
    }
}

#[derive(Debug)]
pub enum Error {
    Warp(warp::Error),
    Other(String),
}

impl From<warp::Error> for Error {
    fn from(e: warp::Error) -> Self {
        Error::Warp(e)
    }
}

impl From<String> for Error {
    fn from(e: String) -> Self {
        Error::Other(e)
    }
}

enum HeaderComputationType {
    UsesHeadWithBlock,
    UsesHeadNoBlock,
    NoHead,
}

/// Creates a `warp` logging wrapper which we use to create `slog` logs.
pub fn slog_logging(
    log: Logger,
) -> warp::filters::log::Log<impl Fn(warp::filters::log::Info) + Clone> {
    warp::log::custom(move |info| {
        match info.status() {
            status
                if status == StatusCode::OK
                    || status == StatusCode::NOT_FOUND
                    || status == StatusCode::PARTIAL_CONTENT =>
            {
                debug!(
                    log,
                    "Processed HTTP API request";
                    "elapsed" => format!("{:?}", info.elapsed()),
                    "status" => status.to_string(),
                    "path" => info.path(),
                    "method" => info.method().to_string(),
                );
            }
            status => {
                warn!(
                    log,
                    "Error processing HTTP API request";
                    "elapsed" => format!("{:?}", info.elapsed()),
                    "status" => status.to_string(),
                    "path" => info.path(),
                    "method" => info.method().to_string(),
                );
            }
        };
    })
}

/// Creates a `warp` logging wrapper which we use for Prometheus metrics (not necessarily logging,
/// per say).
pub fn prometheus_metrics() -> warp::filters::log::Log<impl Fn(warp::filters::log::Info) + Clone> {
    warp::log::custom(move |info| {
        // Here we restrict the `info.path()` value to some predefined values. Without this, we end
        // up with a new metric type each time someone includes something unique in the path (e.g.,
        // a block hash).
        let path = {
            let equals = |s: &'static str| -> Option<&'static str> {
                if info.path() == format!("/{}/{}", API_PREFIX, s) {
                    Some(s)
                } else {
                    None
                }
            };

            let starts_with = |s: &'static str| -> Option<&'static str> {
                if info.path().starts_with(&format!("/{}/{}", API_PREFIX, s)) {
                    Some(s)
                } else {
                    None
                }
            };

            // First line covers `POST /v1/beacon/blocks` only
            equals("v1/beacon/blocks")
                .or_else(|| starts_with("v1/validator/blocks"))
                .or_else(|| starts_with("v2/validator/blocks"))
                .or_else(|| starts_with("v1/validator/blinded_blocks"))
                .or_else(|| starts_with("v1/validator/duties/attester"))
                .or_else(|| starts_with("v1/validator/duties/proposer"))
                .or_else(|| starts_with("v1/validator/duties/sync"))
                .or_else(|| starts_with("v1/validator/attestation_data"))
                .or_else(|| starts_with("v1/validator/aggregate_attestation"))
                .or_else(|| starts_with("v1/validator/aggregate_and_proofs"))
                .or_else(|| starts_with("v1/validator/sync_committee_contribution"))
                .or_else(|| starts_with("v1/validator/contribution_and_proofs"))
                .or_else(|| starts_with("v1/validator/beacon_committee_subscriptions"))
                .or_else(|| starts_with("v1/validator/sync_committee_subscriptions"))
                .or_else(|| starts_with("v1/beacon/pool/attestations"))
                .or_else(|| starts_with("v1/beacon/pool/sync_committees"))
                .or_else(|| starts_with("v1/beacon/blocks/head/root"))
                .or_else(|| starts_with("v1/validator/prepare_beacon_proposer"))
                .or_else(|| starts_with("v1/validator/register_validator"))
                .or_else(|| starts_with("v1/beacon/"))
                .or_else(|| starts_with("v2/beacon/"))
                .or_else(|| starts_with("v1/config/"))
                .or_else(|| starts_with("v1/debug/"))
                .or_else(|| starts_with("v2/debug/"))
                .or_else(|| starts_with("v1/events/"))
                .or_else(|| starts_with("v1/node/"))
                .or_else(|| starts_with("v1/validator/"))
                .unwrap_or("other")
        };

        metrics::inc_counter_vec(&metrics::HTTP_API_PATHS_TOTAL, &[path]);
        metrics::inc_counter_vec(
            &metrics::HTTP_API_STATUS_CODES_TOTAL,
            &[&info.status().to_string()],
        );
        metrics::observe_timer_vec(&metrics::HTTP_API_PATHS_TIMES, &[path], info.elapsed());
    })
}

/// Creates a server that will serve requests using information from `ctx`.
///
/// The server will shut down gracefully when the `shutdown` future resolves.
///
/// ## Returns
///
/// This function will bind the server to the provided address and then return a tuple of:
///
/// - `SocketAddr`: the address that the HTTP server will listen on.
/// - `Future`: the actual server future that will need to be awaited.
///
/// ## Errors
///
/// Returns an error if the server is unable to bind or there is another error during
/// configuration.
pub fn serve<T: BeaconChainTypes>(
    ctx: Arc<Context<T>>,
    shutdown: impl Future<Output = ()> + Send + Sync + 'static,
) -> Result<HttpServer, Error> {
    let config = ctx.config.clone();
    let allow_sync_stalled = config.allow_sync_stalled;
    let log = ctx.log.clone();

    // Configure CORS.
    let cors_builder = {
        let builder = warp::cors()
            .allow_methods(vec!["GET", "POST"])
            .allow_headers(vec!["Content-Type"]);

        warp_utils::cors::set_builder_origins(
            builder,
            config.allow_origin.as_deref(),
            (config.listen_addr, config.listen_port),
        )?
    };

    // Sanity check.
    if !config.enabled {
        crit!(log, "Cannot start disabled HTTP server");
        return Err(Error::Other(
            "A disabled server should not be started".to_string(),
        ));
    }

    // Create a filter that extracts the endpoint version.
    let any_version = warp::path(API_PREFIX).and(warp::path::param::<EndpointVersion>().or_else(
        |_| async move {
            Err(warp_utils::reject::custom_bad_request(
                "Invalid version identifier".to_string(),
            ))
        },
    ));

    // Filter that enforces a single endpoint version and then discards the `EndpointVersion`.
    let single_version = |reqd: EndpointVersion| {
        any_version
            .and_then(move |version| async move {
                if version == reqd {
                    Ok(())
                } else {
                    Err(unsupported_version_rejection(version))
                }
            })
            .untuple_one()
    };

    let eth_v1 = single_version(V1);

    // Create a `warp` filter that provides access to the network globals.
    let inner_network_globals = ctx.network_globals.clone();
    let network_globals = warp::any()
        .map(move || inner_network_globals.clone())
        .and_then(|network_globals| async move {
            match network_globals {
                Some(globals) => Ok(globals),
                None => Err(warp_utils::reject::custom_not_found(
                    "network globals are not initialized.".to_string(),
                )),
            }
        });

    // Create a `warp` filter that provides access to the beacon chain.
    let inner_ctx = ctx.clone();
    let chain_filter =
        warp::any()
            .map(move || inner_ctx.chain.clone())
            .and_then(|chain| async move {
                match chain {
                    Some(chain) => Ok(chain),
                    None => Err(warp_utils::reject::custom_not_found(
                        "Beacon chain genesis has not yet been observed.".to_string(),
                    )),
                }
            });

    // Create a `warp` filter that provides access to the network sender channel.
    let inner_ctx = ctx.clone();
    let network_tx_filter = warp::any()
        .map(move || inner_ctx.network_tx.clone())
        .and_then(|network_tx| async move {
            match network_tx {
                Some(network_tx) => Ok(network_tx),
                None => Err(warp_utils::reject::custom_not_found(
                    "The networking stack has not yet started.".to_string(),
                )),
            }
        });

    // Create a `warp` filter that provides access to the Eth1 service.
    let inner_ctx = ctx.clone();
    let eth1_service_filter = warp::any()
        .map(move || inner_ctx.eth1_service.clone())
        .and_then(|eth1_service| async move {
            match eth1_service {
                Some(eth1_service) => Ok(eth1_service),
                None => Err(warp_utils::reject::custom_not_found(
                    "The Eth1 service is not started. Use --eth1 on the CLI.".to_string(),
                )),
            }
        });

    // Create a `warp` filter that rejects requests whilst the node is syncing.
    let not_while_syncing_filter =
        warp::any()
            .and(network_globals.clone())
            .and(chain_filter.clone())
            .and_then(
                move |network_globals: Arc<NetworkGlobals<T::EthSpec>>,
                      chain: Arc<BeaconChain<T>>| async move {
                    match *network_globals.sync_state.read() {
                        SyncState::SyncingFinalized { .. } => {
                            let head_slot = chain.canonical_head.cached_head().head_slot();

                            let current_slot =
                                chain.slot_clock.now_or_genesis().ok_or_else(|| {
                                    warp_utils::reject::custom_server_error(
                                        "unable to read slot clock".to_string(),
                                    )
                                })?;

                            let tolerance = SYNC_TOLERANCE_EPOCHS * T::EthSpec::slots_per_epoch();

                            if head_slot + tolerance >= current_slot {
                                Ok(())
                            } else {
                                Err(warp_utils::reject::not_synced(format!(
                                    "head slot is {}, current slot is {}",
                                    head_slot, current_slot
                                )))
                            }
                        }
                        SyncState::SyncingHead { .. }
                        | SyncState::SyncTransition
                        | SyncState::BackFillSyncing { .. } => Ok(()),
                        SyncState::Synced => Ok(()),
                        SyncState::Stalled if allow_sync_stalled => Ok(()),
                        SyncState::Stalled => Err(warp_utils::reject::not_synced(
                            "sync is stalled".to_string(),
                        )),
                    }
                },
            )
            .untuple_one();

    // Create a `warp` filter that provides access to the logger.
    let inner_ctx = ctx.clone();
    let log_filter = warp::any().map(move || inner_ctx.log.clone());

    /*
     *
     * Start of HTTP method definitions.
     *
     */

    // GET beacon/genesis
    let get_beacon_genesis = eth_v1
        .and(warp::path("beacon"))
        .and(warp::path("genesis"))
        .and(warp::path::end())
        .and(chain_filter.clone())
        .and_then(|chain: Arc<BeaconChain<T>>| {
            blocking_json_task(move || {
                let genesis_data = api_types::GenesisData {
                    genesis_time: chain.genesis_time,
                    genesis_validators_root: chain.genesis_validators_root,
                    genesis_fork_version: chain.spec.genesis_fork_version,
                };
                Ok(api_types::GenericResponse::from(genesis_data))
            })
        });

    /*
     * beacon/states/{state_id}
     */

    let beacon_states_path = eth_v1
        .and(warp::path("beacon"))
        .and(warp::path("states"))
        .and(warp::path::param::<StateId>().or_else(|_| async {
            Err(warp_utils::reject::custom_bad_request(
                "Invalid state ID".to_string(),
            ))
        }))
        .and(chain_filter.clone());

    // GET beacon/states/{state_id}/root
    let get_beacon_state_root = beacon_states_path
        .clone()
        .and(warp::path("root"))
        .and(warp::path::end())
        .and_then(|state_id: StateId, chain: Arc<BeaconChain<T>>| {
            blocking_json_task(move || {
                let execution_optimistic = state_id.is_execution_optimistic(&chain)?;
                state_id
                    .root(&chain)
                    .map(api_types::RootData::from)
                    .map(api_types::GenericResponse::from)
                    .map(|resp| resp.add_execution_optimistic(execution_optimistic))
            })
        });

    // GET beacon/states/{state_id}/fork
    let get_beacon_state_fork = beacon_states_path
        .clone()
        .and(warp::path("fork"))
        .and(warp::path::end())
        .and_then(|state_id: StateId, chain: Arc<BeaconChain<T>>| {
            blocking_json_task(move || {
                let (fork, execution_optimistic) =
                    state_id.fork_and_execution_optimistic(&chain)?;
                Ok(api_types::ExecutionOptimisticResponse {
                    data: fork,
                    execution_optimistic,
                })
            })
        });

    // GET beacon/states/{state_id}/finality_checkpoints
    let get_beacon_state_finality_checkpoints = beacon_states_path
        .clone()
        .and(warp::path("finality_checkpoints"))
        .and(warp::path::end())
        .and_then(|state_id: StateId, chain: Arc<BeaconChain<T>>| {
            blocking_json_task(move || {
                let (data, execution_optimistic) = state_id.map_state_and_execution_optimistic(
                    &chain,
                    |state, execution_optimistic| {
                        Ok((
                            api_types::FinalityCheckpointsData {
                                previous_justified: state.previous_justified_checkpoint(),
                                current_justified: state.current_justified_checkpoint(),
                                finalized: state.finalized_checkpoint(),
                            },
                            execution_optimistic,
                        ))
                    },
                )?;

                Ok(api_types::ExecutionOptimisticResponse {
                    data,
                    execution_optimistic,
                })
            })
        });

    // GET beacon/states/{state_id}/validator_balances?id
    let get_beacon_state_validator_balances = beacon_states_path
        .clone()
        .and(warp::path("validator_balances"))
        .and(warp::path::end())
        .and(multi_key_query::<api_types::ValidatorBalancesQuery>())
        .and_then(
            |state_id: StateId,
             chain: Arc<BeaconChain<T>>,
             query_res: Result<api_types::ValidatorBalancesQuery, warp::Rejection>| {
                blocking_json_task(move || {
                    let query = query_res?;
                    let (data, execution_optimistic) = state_id
                        .map_state_and_execution_optimistic(
                            &chain,
                            |state, execution_optimistic| {
                                Ok((
                                    state
                                        .validators()
                                        .iter()
                                        .zip(state.balances().iter())
                                        .enumerate()
                                        // filter by validator id(s) if provided
                                        .filter(|(index, (validator, _))| {
                                            query.id.as_ref().map_or(true, |ids| {
                                                ids.iter().any(|id| match id {
                                                    ValidatorId::PublicKey(pubkey) => {
                                                        &validator.pubkey == pubkey
                                                    }
                                                    ValidatorId::Index(param_index) => {
                                                        *param_index == *index as u64
                                                    }
                                                })
                                            })
                                        })
                                        .map(|(index, (_, balance))| {
                                            Some(api_types::ValidatorBalanceData {
                                                index: index as u64,
                                                balance: *balance,
                                            })
                                        })
                                        .collect::<Vec<_>>(),
                                    execution_optimistic,
                                ))
                            },
                        )?;

                    Ok(api_types::ExecutionOptimisticResponse {
                        data,
                        execution_optimistic,
                    })
                })
            },
        );

    // GET beacon/states/{state_id}/validators?id,status
    let get_beacon_state_validators = beacon_states_path
        .clone()
        .and(warp::path("validators"))
        .and(warp::path::end())
        .and(multi_key_query::<api_types::ValidatorsQuery>())
        .and_then(
            |state_id: StateId,
             chain: Arc<BeaconChain<T>>,
             query_res: Result<api_types::ValidatorsQuery, warp::Rejection>| {
                blocking_json_task(move || {
                    let query = query_res?;
                    let (data, execution_optimistic) = state_id
                        .map_state_and_execution_optimistic(
                            &chain,
                            |state, execution_optimistic| {
                                let epoch = state.current_epoch();
                                let far_future_epoch = chain.spec.far_future_epoch;

                                Ok((
                                    state
                                        .validators()
                                        .iter()
                                        .zip(state.balances().iter())
                                        .enumerate()
                                        // filter by validator id(s) if provided
                                        .filter(|(index, (validator, _))| {
                                            query.id.as_ref().map_or(true, |ids| {
                                                ids.iter().any(|id| match id {
                                                    ValidatorId::PublicKey(pubkey) => {
                                                        &validator.pubkey == pubkey
                                                    }
                                                    ValidatorId::Index(param_index) => {
                                                        *param_index == *index as u64
                                                    }
                                                })
                                            })
                                        })
                                        // filter by status(es) if provided and map the result
                                        .filter_map(|(index, (validator, balance))| {
                                            let status = api_types::ValidatorStatus::from_validator(
                                                validator,
                                                epoch,
                                                far_future_epoch,
                                            );

                                            let status_matches =
                                                query.status.as_ref().map_or(true, |statuses| {
                                                    statuses.contains(&status)
                                                        || statuses.contains(&status.superstatus())
                                                });

                                            if status_matches {
                                                Some(api_types::ValidatorData {
                                                    index: index as u64,
                                                    balance: *balance,
                                                    status,
                                                    validator: validator.clone(),
                                                })
                                            } else {
                                                None
                                            }
                                        })
                                        .collect::<Vec<_>>(),
                                    execution_optimistic,
                                ))
                            },
                        )?;

                    Ok(api_types::ExecutionOptimisticResponse {
                        data,
                        execution_optimistic,
                    })
                })
            },
        );

    // GET beacon/states/{state_id}/validators/{validator_id}
    let get_beacon_state_validators_id = beacon_states_path
        .clone()
        .and(warp::path("validators"))
        .and(warp::path::param::<ValidatorId>().or_else(|_| async {
            Err(warp_utils::reject::custom_bad_request(
                "Invalid validator ID".to_string(),
            ))
        }))
        .and(warp::path::end())
        .and_then(
            |state_id: StateId, chain: Arc<BeaconChain<T>>, validator_id: ValidatorId| {
                blocking_json_task(move || {
                    let (data, execution_optimistic) = state_id
                        .map_state_and_execution_optimistic(
                            &chain,
                            |state, execution_optimistic| {
                                let index_opt = match &validator_id {
                                    ValidatorId::PublicKey(pubkey) => {
                                        state.validators().iter().position(|v| v.pubkey == *pubkey)
                                    }
                                    ValidatorId::Index(index) => Some(*index as usize),
                                };

                                Ok((
                                    index_opt
                                        .and_then(|index| {
                                            let validator = state.validators().get(index)?;
                                            let balance = *state.balances().get(index)?;
                                            let epoch = state.current_epoch();
                                            let far_future_epoch = chain.spec.far_future_epoch;

                                            Some(api_types::ValidatorData {
                                                index: index as u64,
                                                balance,
                                                status: api_types::ValidatorStatus::from_validator(
                                                    validator,
                                                    epoch,
                                                    far_future_epoch,
                                                ),
                                                validator: validator.clone(),
                                            })
                                        })
                                        .ok_or_else(|| {
                                            warp_utils::reject::custom_not_found(format!(
                                                "unknown validator: {}",
                                                validator_id
                                            ))
                                        })?,
                                    execution_optimistic,
                                ))
                            },
                        )?;

                    Ok(api_types::ExecutionOptimisticResponse {
                        data,
                        execution_optimistic,
                    })
                })
            },
        );

    // GET beacon/states/{state_id}/committees?slot,index,epoch
    let get_beacon_state_committees = beacon_states_path
        .clone()
        .and(warp::path("committees"))
        .and(warp::query::<api_types::CommitteesQuery>())
        .and(warp::path::end())
        .and_then(
            |state_id: StateId, chain: Arc<BeaconChain<T>>, query: api_types::CommitteesQuery| {
                // The api spec says if the epoch is not present in the request then the epoch
                // of the state should be used.
                let query_state_id = query.epoch.map_or(state_id, |epoch| {
                    StateId::from_slot(epoch.start_slot(T::EthSpec::slots_per_epoch()))
                });

                blocking_json_task(move || {
                    let (data, execution_optimistic) = query_state_id
                        .map_state_and_execution_optimistic(
                            &chain,
                            |state, execution_optimistic| {
<<<<<<< HEAD
                                let epoch = state.slot().epoch(T::EthSpec::slots_per_epoch());

                                let committee_cache = if state
                                    .committee_cache_is_initialized(RelativeEpoch::Current)
                                {
                                    state
                                        .committee_cache(RelativeEpoch::Current)
                                        .map(Cow::Borrowed)
                                } else {
                                    CommitteeCache::initialized(state, epoch, &chain.spec)
                                        .map(Cow::Owned)
                                }
                                .map_err(BeaconChainError::BeaconStateError)
                                .map_err(warp_utils::reject::beacon_chain_error)?;
=======
                                let current_epoch = state.current_epoch();
                                let epoch = query.epoch.unwrap_or(current_epoch);

                                let committee_cache =
                                    match RelativeEpoch::from_epoch(current_epoch, epoch) {
                                        Ok(relative_epoch)
                                            if state
                                                .committee_cache_is_initialized(relative_epoch) =>
                                        {
                                            state.committee_cache(relative_epoch).map(Cow::Borrowed)
                                        }
                                        _ => CommitteeCache::initialized(state, epoch, &chain.spec)
                                            .map(Cow::Owned),
                                    }
                                    .map_err(|e| match e {
                                        BeaconStateError::EpochOutOfBounds => {
                                            let max_sprp =
                                                T::EthSpec::slots_per_historical_root() as u64;
                                            let first_subsequent_restore_point_slot = ((epoch
                                                .start_slot(T::EthSpec::slots_per_epoch())
                                                / max_sprp)
                                                + 1)
                                                * max_sprp;
                                            if epoch < current_epoch {
                                                warp_utils::reject::custom_bad_request(format!(
                                                    "epoch out of bounds, try state at slot {}",
                                                    first_subsequent_restore_point_slot,
                                                ))
                                            } else {
                                                warp_utils::reject::custom_bad_request(
                                                    "epoch out of bounds, too far in future".into(),
                                                )
                                            }
                                        }
                                        _ => warp_utils::reject::beacon_chain_error(e.into()),
                                    })?;
>>>>>>> be1e2e20

                                // Use either the supplied slot or all slots in the epoch.
                                let slots =
                                    query.slot.map(|slot| vec![slot]).unwrap_or_else(|| {
                                        epoch.slot_iter(T::EthSpec::slots_per_epoch()).collect()
                                    });

                                // Use either the supplied committee index or all available indices.
                                let indices =
                                    query.index.map(|index| vec![index]).unwrap_or_else(|| {
                                        (0..committee_cache.committees_per_slot()).collect()
                                    });

                                let mut response = Vec::with_capacity(slots.len() * indices.len());

                                for slot in slots {
                                    // It is not acceptable to query with a slot that is not within the
                                    // specified epoch.
                                    if slot.epoch(T::EthSpec::slots_per_epoch()) != epoch {
                                        return Err(warp_utils::reject::custom_bad_request(
                                            format!("{} is not in epoch {}", slot, epoch),
                                        ));
                                    }

                                    for &index in &indices {
                                        let committee = committee_cache
                                            .get_beacon_committee(slot, index)
                                            .ok_or_else(|| {
                                                warp_utils::reject::custom_bad_request(format!(
                                                    "committee index {} does not exist in epoch {}",
                                                    index, epoch
                                                ))
                                            })?;

                                        response.push(api_types::CommitteeData {
                                            index,
                                            slot,
                                            validators: committee
                                                .committee
                                                .iter()
                                                .map(|i| *i as u64)
                                                .collect(),
                                        });
                                    }
                                }

                                Ok((response, execution_optimistic))
                            },
                        )?;
                    Ok(api_types::ExecutionOptimisticResponse {
                        data,
                        execution_optimistic,
                    })
                })
            },
        );

    // GET beacon/states/{state_id}/sync_committees?epoch
    let get_beacon_state_sync_committees = beacon_states_path
        .clone()
        .and(warp::path("sync_committees"))
        .and(warp::query::<api_types::SyncCommitteesQuery>())
        .and(warp::path::end())
        .and_then(
            |state_id: StateId,
             chain: Arc<BeaconChain<T>>,
             query: api_types::SyncCommitteesQuery| {
                blocking_json_task(move || {
                    let (sync_committee, execution_optimistic) = state_id
                        .map_state_and_execution_optimistic(
                            &chain,
                            |state, execution_optimistic| {
                                let current_epoch = state.current_epoch();
                                let epoch = query.epoch.unwrap_or(current_epoch);
                                Ok((
                                    state
                                        .get_built_sync_committee(epoch, &chain.spec)
                                        .map(|committee| committee.clone())
                                        .map_err(|e| match e {
                                            BeaconStateError::SyncCommitteeNotKnown { .. } => {
                                                warp_utils::reject::custom_bad_request(format!(
                                        "state at epoch {} has no sync committee for epoch {}",
                                        current_epoch, epoch
                                    ))
                                            }
                                            BeaconStateError::IncorrectStateVariant => {
                                                warp_utils::reject::custom_bad_request(format!(
                                                    "state at epoch {} is not activated for Altair",
                                                    current_epoch,
                                                ))
                                            }
                                            e => warp_utils::reject::beacon_state_error(e),
                                        })?,
                                    execution_optimistic,
                                ))
                            },
                        )?;

                    let validators = chain
                        .validator_indices(sync_committee.pubkeys.iter())
                        .map_err(warp_utils::reject::beacon_chain_error)?;

                    let validator_aggregates = validators
                        .chunks_exact(T::EthSpec::sync_subcommittee_size())
                        .map(|indices| api_types::SyncSubcommittee {
                            indices: indices.to_vec(),
                        })
                        .collect();

                    let response = api_types::SyncCommitteeByValidatorIndices {
                        validators,
                        validator_aggregates,
                    };

                    Ok(api_types::GenericResponse::from(response)
                        .add_execution_optimistic(execution_optimistic))
                })
            },
        );

    // GET beacon/headers
    //
    // Note: this endpoint only returns information about blocks in the canonical chain. Given that
    // there's a `canonical` flag on the response, I assume it should also return non-canonical
    // things. Returning non-canonical things is hard for us since we don't already have a
    // mechanism for arbitrary forwards block iteration, we only support iterating forwards along
    // the canonical chain.
    let get_beacon_headers = eth_v1
        .and(warp::path("beacon"))
        .and(warp::path("headers"))
        .and(warp::query::<api_types::HeadersQuery>())
        .and(warp::path::end())
        .and(chain_filter.clone())
        .and_then(
<<<<<<< HEAD
            |query: api_types::HeadersQuery, chain: Arc<BeaconChain<T>>| async move {
                let (root, block, uses_head) = match (query.slot, query.parent_root) {
                    // No query parameters, return the canonical head block.
                    (None, None) => {
                        let block = chain.head_beacon_block();
                        (
                            block.canonical_root(),
                            block,
                            HeaderComputationType::UsesHeadWithBlock,
                        )
                    }
                    // Only the parent root parameter, do a forwards-iterator lookup.
                    (None, Some(parent_root)) => {
                        let parent = BlockId::from_root(parent_root).full_block(&chain).await?;
                        let (root, _slot) = chain
                            .forwards_iter_block_roots(parent.slot())
                            .map_err(warp_utils::reject::beacon_chain_error)?
                            // Ignore any skip-slots immediately following the parent.
                            .find(|res| {
                                res.as_ref().map_or(false, |(root, _)| *root != parent_root)
                            })
                            .transpose()
                            .map_err(warp_utils::reject::beacon_chain_error)?
                            .ok_or_else(|| {
                                warp_utils::reject::custom_not_found(format!(
                                    "child of block with root {}",
                                    parent_root
                                ))
                            })?;

                        BlockId::from_root(root)
                            .full_block(&chain)
                            .await
                            .map(|block| (root, block, HeaderComputationType::NoHead))?
                    }
                    // Slot is supplied, search by slot and optionally filter by
                    // parent root.
                    (Some(slot), parent_root_opt) => {
                        let root = BlockId::from_slot(slot).root(&chain)?;
                        let block = BlockId::from_root(root).full_block(&chain).await?;
                        let mut uses_head = HeaderComputationType::UsesHeadNoBlock;

                        // If the parent root was supplied, check that it matches the block
                        // obtained via a slot lookup.
                        if let Some(parent_root) = parent_root_opt {
                            if block.parent_root() != parent_root {
                                return Err(warp_utils::reject::custom_not_found(format!(
                                    "no canonical block at slot {} with parent root {}",
                                    slot, parent_root
                                )));
                            } else {
                                uses_head = HeaderComputationType::NoHead;
                            }
=======
            |query: api_types::HeadersQuery, chain: Arc<BeaconChain<T>>| {
                blocking_json_task(move || {
                    let (root, block, uses_head) = match (query.slot, query.parent_root) {
                        // No query parameters, return the canonical head block.
                        (None, None) => {
                            let block = chain.head_beacon_block();
                            (
                                block.canonical_root(),
                                block.clone_as_blinded(),
                                HeaderComputationType::UsesHeadWithBlock,
                            )
                        }
                        // Only the parent root parameter, do a forwards-iterator lookup.
                        (None, Some(parent_root)) => {
                            let parent = BlockId::from_root(parent_root).blinded_block(&chain)?;
                            let (root, _slot) = chain
                                .forwards_iter_block_roots(parent.slot())
                                .map_err(warp_utils::reject::beacon_chain_error)?
                                // Ignore any skip-slots immediately following the parent.
                                .find(|res| {
                                    res.as_ref().map_or(false, |(root, _)| *root != parent_root)
                                })
                                .transpose()
                                .map_err(warp_utils::reject::beacon_chain_error)?
                                .ok_or_else(|| {
                                    warp_utils::reject::custom_not_found(format!(
                                        "child of block with root {}",
                                        parent_root
                                    ))
                                })?;

                            BlockId::from_root(root)
                                .blinded_block(&chain)
                                .map(|block| (root, block, HeaderComputationType::NoHead))?
                        }
                        // Slot is supplied, search by slot and optionally filter by
                        // parent root.
                        (Some(slot), parent_root_opt) => {
                            let root = BlockId::from_slot(slot).root(&chain)?;
                            let block = BlockId::from_root(root).blinded_block(&chain)?;
                            let mut uses_head = HeaderComputationType::UsesHeadNoBlock;

                            // If the parent root was supplied, check that it matches the block
                            // obtained via a slot lookup.
                            if let Some(parent_root) = parent_root_opt {
                                if block.parent_root() != parent_root {
                                    return Err(warp_utils::reject::custom_not_found(format!(
                                        "no canonical block at slot {} with parent root {}",
                                        slot, parent_root
                                    )));
                                } else {
                                    uses_head = HeaderComputationType::NoHead;
                                }
                            }

                            (root, block, uses_head)
>>>>>>> be1e2e20
                        }

<<<<<<< HEAD
                        (root, block, uses_head)
                    }
                };

                // The value of `execution_optimistic` depends on whether the method used to
                // compute the response is dependent on the head block.
                let execution_optimistic = match uses_head {
                    HeaderComputationType::NoHead => chain.is_optimistic_block(&block),
                    HeaderComputationType::UsesHeadWithBlock => {
                        chain.is_optimistic_head_block(&block)
                    }
                    HeaderComputationType::UsesHeadNoBlock => chain.is_optimistic_head(),
                }
                .map_err(warp_utils::reject::beacon_chain_error)?;

                let data = api_types::BlockHeaderData {
                    root,
                    canonical: true,
                    header: api_types::BlockHeaderAndSignature {
                        message: block.message().block_header(),
                        signature: block.signature().clone().into(),
                    },
                };

                Ok(api_types::GenericResponse::from(vec![data])
                    .add_execution_optimistic(execution_optimistic))
                .map(|res| warp::reply::json(&res).into_response())
=======
                    // The value of `execution_optimistic` depends on whether the method used to
                    // compute the response is dependent on the head block.
                    let execution_optimistic = match uses_head {
                        HeaderComputationType::NoHead => chain.is_optimistic_block(&block),
                        HeaderComputationType::UsesHeadWithBlock => {
                            chain.is_optimistic_head_block(&block)
                        }
                        HeaderComputationType::UsesHeadNoBlock => chain.is_optimistic_head(),
                    }
                    .map_err(warp_utils::reject::beacon_chain_error)?;

                    let data = api_types::BlockHeaderData {
                        root,
                        canonical: true,
                        header: api_types::BlockHeaderAndSignature {
                            message: block.message().block_header(),
                            signature: block.signature().clone().into(),
                        },
                    };

                    Ok(api_types::GenericResponse::from(vec![data])
                        .add_execution_optimistic(execution_optimistic))
                })
>>>>>>> be1e2e20
            },
        );

    // GET beacon/headers/{block_id}
    let get_beacon_headers_block_id = eth_v1
        .and(warp::path("beacon"))
        .and(warp::path("headers"))
        .and(warp::path::param::<BlockId>().or_else(|_| async {
            Err(warp_utils::reject::custom_bad_request(
                "Invalid block ID".to_string(),
            ))
        }))
        .and(warp::path::end())
        .and(chain_filter.clone())
<<<<<<< HEAD
        .and_then(|block_id: BlockId, chain: Arc<BeaconChain<T>>| async move {
            let root = block_id.root(&chain)?;
            let (block, execution_optimistic) = BlockId::from_root(root)
                .full_block_and_execution_optimistic(&chain)
                .await?;

            let canonical = chain
                .block_root_at_slot(block.slot(), WhenSlotSkipped::None)
                .map_err(warp_utils::reject::beacon_chain_error)?
                .map_or(false, |canonical| root == canonical);

            let data = api_types::BlockHeaderData {
                root,
                canonical,
                header: api_types::BlockHeaderAndSignature {
                    message: block.message().block_header(),
                    signature: block.signature().clone().into(),
                },
            };

            let result: Result<_, warp::Rejection> = Ok(api_types::ExecutionOptimisticResponse {
                execution_optimistic,
                data,
=======
        .and_then(|block_id: BlockId, chain: Arc<BeaconChain<T>>| {
            blocking_json_task(move || {
                let root = block_id.root(&chain)?;
                let (block, execution_optimistic) =
                    BlockId::from_root(root).blinded_block_and_execution_optimistic(&chain)?;

                let canonical = chain
                    .block_root_at_slot(block.slot(), WhenSlotSkipped::None)
                    .map_err(warp_utils::reject::beacon_chain_error)?
                    .map_or(false, |canonical| root == canonical);

                let data = api_types::BlockHeaderData {
                    root,
                    canonical,
                    header: api_types::BlockHeaderAndSignature {
                        message: block.message().block_header(),
                        signature: block.signature().clone().into(),
                    },
                };

                Ok(api_types::ExecutionOptimisticResponse {
                    execution_optimistic,
                    data,
                })
>>>>>>> be1e2e20
            })
            .map(|res| warp::reply::json(&res).into_response());

            result
        });

    /*
     * beacon/blocks
     */

    // POST beacon/blocks
    let post_beacon_blocks = eth_v1
        .and(warp::path("beacon"))
        .and(warp::path("blocks"))
        .and(warp::path::end())
        .and(warp::body::json())
        .and(chain_filter.clone())
        .and(network_tx_filter.clone())
        .and(log_filter.clone())
        .and_then(
            |block: Arc<SignedBeaconBlock<T::EthSpec>>,
             chain: Arc<BeaconChain<T>>,
             network_tx: UnboundedSender<NetworkMessage<T::EthSpec>>,
             log: Logger| async move {
<<<<<<< HEAD
                publish_blocks::publish_block(block, chain, &network_tx, log)
                    .await
                    .map(|()| warp::reply())
=======
                let seen_timestamp = timestamp_now();

                // Send the block, regardless of whether or not it is valid. The API
                // specification is very clear that this is the desired behaviour.
                publish_pubsub_message(&network_tx, PubsubMessage::BeaconBlock(block.clone()))?;

                // Determine the delay after the start of the slot, register it with metrics.
                let delay = get_block_delay_ms(seen_timestamp, block.message(), &chain.slot_clock);
                metrics::observe_duration(&metrics::HTTP_API_BLOCK_BROADCAST_DELAY_TIMES, delay);

                match chain.process_block(block.clone()).await {
                    Ok(root) => {
                        info!(
                            log,
                            "Valid block from HTTP API";
                            "block_delay" => ?delay,
                            "root" => format!("{}", root),
                            "proposer_index" => block.message().proposer_index(),
                            "slot" => block.slot(),
                        );

                        // Notify the validator monitor.
                        chain.validator_monitor.read().register_api_block(
                            seen_timestamp,
                            block.message(),
                            root,
                            &chain.slot_clock,
                        );

                        // Update the head since it's likely this block will become the new
                        // head.
                        chain
                            .recompute_head_at_current_slot()
                            .await
                            .map_err(warp_utils::reject::beacon_chain_error)?;

                        // Perform some logging to inform users if their blocks are being produced
                        // late.
                        //
                        // Check to see the thresholds are non-zero to avoid logging errors with small
                        // slot times (e.g., during testing)
                        let crit_threshold = chain.slot_clock.unagg_attestation_production_delay();
                        let error_threshold = crit_threshold / 2;
                        if delay >= crit_threshold {
                            crit!(
                                log,
                                "Block was broadcast too late";
                                "msg" => "system may be overloaded, block likely to be orphaned",
                                "delay_ms" => delay.as_millis(),
                                "slot" => block.slot(),
                                "root" => ?root,
                            )
                        } else if delay >= error_threshold {
                            error!(
                                log,
                                "Block broadcast was delayed";
                                "msg" => "system may be overloaded, block may be orphaned",
                                "delay_ms" => delay.as_millis(),
                                "slot" => block.slot(),
                                "root" => ?root,
                            )
                        }

                        Ok(warp::reply::json(&()))
                    }
                    Err(e) => {
                        let msg = format!("{:?}", e);
                        error!(
                            log,
                            "Invalid block provided to HTTP API";
                            "reason" => &msg
                        );
                        Err(warp_utils::reject::broadcast_without_import(msg))
                    }
                }
>>>>>>> be1e2e20
            },
        );

    /*
     * beacon/blocks
     */

    // POST beacon/blocks
    let post_beacon_blinded_blocks = eth_v1
        .and(warp::path("beacon"))
        .and(warp::path("blinded_blocks"))
        .and(warp::path::end())
        .and(warp::body::json())
        .and(chain_filter.clone())
        .and(network_tx_filter.clone())
        .and(log_filter.clone())
        .and_then(
            |block: Arc<SignedBeaconBlock<T::EthSpec, BlindedPayload<_>>>,
             chain: Arc<BeaconChain<T>>,
             network_tx: UnboundedSender<NetworkMessage<T::EthSpec>>,
<<<<<<< HEAD
             log: Logger| async move {
                publish_blocks::publish_blinded_block(block, chain, &network_tx, log)
                    .await
                    .map(|()| warp::reply())
=======
             _log: Logger| async move {
                if let Some(el) = chain.execution_layer.as_ref() {
                    //FIXME(sean): we may not always receive the payload in this response because it
                    // should be the relay's job to propogate the block. However, since this block is
                    // already signed and sent this might be ok (so long as the relay validates
                    // the block before revealing the payload).

                    //FIXME(sean) additionally, this endpoint should serve blocks prior to Bellatrix, and should
                    // be able to support the normal block proposal flow, because at some point full block endpoints
                    // will be deprecated from the beacon API. This will entail creating full blocks in
                    // `validator/blinded_blocks`, caching their payloads, and transforming them into blinded
                    // blocks. We will access the payload of those blocks here. This flow should happen if the
                    // execution layer has no payload builders or if we have not yet finalized post-merge transition.
                    let payload = el.propose_blinded_beacon_block(&block).await.map_err(|e| {
                        warp_utils::reject::custom_server_error(format!("proposal failed: {:?}", e))
                    })?;
                    let new_block = SignedBeaconBlock::Merge(SignedBeaconBlockMerge {
                        message: BeaconBlockMerge {
                            slot: block.message().slot(),
                            proposer_index: block.message().proposer_index(),
                            parent_root: block.message().parent_root(),
                            state_root: block.message().state_root(),
                            body: BeaconBlockBodyMerge {
                                randao_reveal: block.message().body().randao_reveal().clone(),
                                eth1_data: block.message().body().eth1_data().clone(),
                                graffiti: *block.message().body().graffiti(),
                                proposer_slashings: block
                                    .message()
                                    .body()
                                    .proposer_slashings()
                                    .clone(),
                                attester_slashings: block
                                    .message()
                                    .body()
                                    .attester_slashings()
                                    .clone(),
                                attestations: block.message().body().attestations().clone(),
                                deposits: block.message().body().deposits().clone(),
                                voluntary_exits: block.message().body().voluntary_exits().clone(),
                                sync_aggregate: block
                                    .message()
                                    .body()
                                    .sync_aggregate()
                                    .unwrap()
                                    .clone(),
                                execution_payload: payload.into(),
                            },
                        },
                        signature: block.signature().clone(),
                    });
                    let new_block = Arc::new(new_block);

                    // Send the block, regardless of whether or not it is valid. The API
                    // specification is very clear that this is the desired behaviour.
                    publish_pubsub_message(
                        &network_tx,
                        PubsubMessage::BeaconBlock(new_block.clone()),
                    )?;

                    match chain.process_block(new_block).await {
                        Ok(_) => {
                            // Update the head since it's likely this block will become the new
                            // head.
                            chain
                                .recompute_head_at_current_slot()
                                .await
                                .map_err(warp_utils::reject::beacon_chain_error)?;

                            Ok(warp::reply::json(&()))
                        }
                        Err(e) => {
                            let msg = format!("{:?}", e);

                            Err(warp_utils::reject::broadcast_without_import(msg))
                        }
                    }
                } else {
                    Err(warp_utils::reject::custom_server_error(
                        "no execution layer found".to_string(),
                    ))
                }
>>>>>>> be1e2e20
            },
        );

    let block_id_or_err = warp::path::param::<BlockId>().or_else(|_| async {
        Err(warp_utils::reject::custom_bad_request(
            "Invalid block ID".to_string(),
        ))
    });

    let beacon_blocks_path_v1 = eth_v1
        .and(warp::path("beacon"))
        .and(warp::path("blocks"))
        .and(block_id_or_err)
        .and(chain_filter.clone());

    let beacon_blocks_path_any = any_version
        .and(warp::path("beacon"))
        .and(warp::path("blocks"))
        .and(block_id_or_err)
        .and(chain_filter.clone());

    // GET beacon/blocks/{block_id}
    let get_beacon_block = beacon_blocks_path_any
        .clone()
        .and(warp::path::end())
        .and(warp::header::optional::<api_types::Accept>("accept"))
        .and_then(
            |endpoint_version: EndpointVersion,
             block_id: BlockId,
             chain: Arc<BeaconChain<T>>,
             accept_header: Option<api_types::Accept>| {
                async move {
                    let (block, execution_optimistic) =
                        block_id.full_block_and_execution_optimistic(&chain).await?;
                    let fork_name = block
                        .fork_name(&chain.spec)
                        .map_err(inconsistent_fork_rejection)?;

                    match accept_header {
                        Some(api_types::Accept::Ssz) => Response::builder()
                            .status(200)
                            .header("Content-Type", "application/octet-stream")
                            .body(block.as_ssz_bytes().into())
                            .map_err(|e| {
                                warp_utils::reject::custom_server_error(format!(
                                    "failed to create response: {}",
                                    e
                                ))
                            }),
                        _ => execution_optimistic_fork_versioned_response(
                            endpoint_version,
                            fork_name,
                            execution_optimistic,
                            block,
                        )
                        .map(|res| warp::reply::json(&res).into_response()),
                    }
                    .map(|resp| add_consensus_version_header(resp, fork_name))
                }
            },
        );

    // GET beacon/blocks/{block_id}/root
    let get_beacon_block_root = beacon_blocks_path_v1
        .clone()
        .and(warp::path("root"))
        .and(warp::path::end())
<<<<<<< HEAD
        .and_then(|block_id: BlockId, chain: Arc<BeaconChain<T>>| async move {
            let (block, execution_optimistic) =
                block_id.full_block_and_execution_optimistic(&chain).await?;

            let result: Result<_, warp::Rejection> = Ok(api_types::GenericResponse::from(
                api_types::RootData::from(block.canonical_root()),
            )
            .add_execution_optimistic(execution_optimistic))
            .map(|res| warp::reply::json(&res).into_response());

            result
=======
        .and_then(|block_id: BlockId, chain: Arc<BeaconChain<T>>| {
            blocking_json_task(move || {
                let (block, execution_optimistic) =
                    block_id.blinded_block_and_execution_optimistic(&chain)?;

                Ok(api_types::GenericResponse::from(api_types::RootData::from(
                    block.canonical_root(),
                ))
                .add_execution_optimistic(execution_optimistic))
            })
>>>>>>> be1e2e20
        });

    // GET beacon/blocks/{block_id}/attestations
    let get_beacon_block_attestations = beacon_blocks_path_v1
        .clone()
        .and(warp::path("attestations"))
        .and(warp::path::end())
<<<<<<< HEAD
        .and_then(|block_id: BlockId, chain: Arc<BeaconChain<T>>| async move {
            let (block, execution_optimistic) =
                block_id.full_block_and_execution_optimistic(&chain).await?;

            let result: Result<_, warp::Rejection> = Ok(api_types::GenericResponse::from(
                block.message().body().attestations().clone(),
            )
            .add_execution_optimistic(execution_optimistic))
            .map(|res| warp::reply::json(&res).into_response());

            result
=======
        .and_then(|block_id: BlockId, chain: Arc<BeaconChain<T>>| {
            blocking_json_task(move || {
                let (block, execution_optimistic) =
                    block_id.blinded_block_and_execution_optimistic(&chain)?;

                Ok(
                    api_types::GenericResponse::from(block.message().body().attestations().clone())
                        .add_execution_optimistic(execution_optimistic),
                )
            })
>>>>>>> be1e2e20
        });

    /*
     * beacon/pool
     */

    let beacon_pool_path = eth_v1
        .and(warp::path("beacon"))
        .and(warp::path("pool"))
        .and(chain_filter.clone());

    // POST beacon/pool/attestations
    let post_beacon_pool_attestations = beacon_pool_path
        .clone()
        .and(warp::path("attestations"))
        .and(warp::path::end())
        .and(warp::body::json())
        .and(network_tx_filter.clone())
        .and(log_filter.clone())
        .and_then(
            |chain: Arc<BeaconChain<T>>,
             attestations: Vec<Attestation<T::EthSpec>>,
             network_tx: UnboundedSender<NetworkMessage<T::EthSpec>>,
             log: Logger| {
                blocking_json_task(move || {
                    let seen_timestamp = timestamp_now();
                    let mut failures = Vec::new();

                    for (index, attestation) in attestations.as_slice().iter().enumerate() {
                        let attestation = match chain
                            .verify_unaggregated_attestation_for_gossip(attestation, None)
                        {
                            Ok(attestation) => attestation,
                            Err(e) => {
                                error!(log,
                                    "Failure verifying attestation for gossip";
                                    "error" => ?e,
                                    "request_index" => index,
                                    "committee_index" => attestation.data.index,
                                    "attestation_slot" => attestation.data.slot,
                                );
                                failures.push(api_types::Failure::new(
                                    index,
                                    format!("Verification: {:?}", e),
                                ));
                                // skip to the next attestation so we do not publish this one to gossip
                                continue;
                            }
                        };

                        // Notify the validator monitor.
                        chain
                            .validator_monitor
                            .read()
                            .register_api_unaggregated_attestation(
                                seen_timestamp,
                                attestation.indexed_attestation(),
                                &chain.slot_clock,
                            );

                        publish_pubsub_message(
                            &network_tx,
                            PubsubMessage::Attestation(Box::new((
                                attestation.subnet_id(),
                                attestation.attestation().clone(),
                            ))),
                        )?;

                        let committee_index = attestation.attestation().data.index;
                        let slot = attestation.attestation().data.slot;

                        if let Err(e) = chain.apply_attestation_to_fork_choice(&attestation) {
                            error!(log,
                                "Failure applying verified attestation to fork choice";
                                "error" => ?e,
                                "request_index" => index,
                                "committee_index" => committee_index,
                                "slot" => slot,
                            );
                            failures.push(api_types::Failure::new(
                                index,
                                format!("Fork choice: {:?}", e),
                            ));
                        };

                        if let Err(e) = chain.add_to_naive_aggregation_pool(&attestation) {
                            error!(log,
                                "Failure adding verified attestation to the naive aggregation pool";
                                "error" => ?e,
                                "request_index" => index,
                                "committee_index" => committee_index,
                                "slot" => slot,
                            );
                            failures.push(api_types::Failure::new(
                                index,
                                format!("Naive aggregation pool: {:?}", e),
                            ));
                        }
                    }
                    if failures.is_empty() {
                        Ok(())
                    } else {
                        Err(warp_utils::reject::indexed_bad_request(
                            "error processing attestations".to_string(),
                            failures,
                        ))
                    }
                })
            },
        );

    // GET beacon/pool/attestations?committee_index,slot
    let get_beacon_pool_attestations = beacon_pool_path
        .clone()
        .and(warp::path("attestations"))
        .and(warp::path::end())
        .and(warp::query::<api_types::AttestationPoolQuery>())
        .and_then(
            |chain: Arc<BeaconChain<T>>, query: api_types::AttestationPoolQuery| {
                blocking_json_task(move || {
                    let query_filter = |attestation: &Attestation<T::EthSpec>| {
                        query
                            .slot
                            .map_or(true, |slot| slot == attestation.data.slot)
                            && query
                                .committee_index
                                .map_or(true, |index| index == attestation.data.index)
                    };

                    let mut attestations = chain.op_pool.get_filtered_attestations(query_filter);
                    attestations.extend(
                        chain
                            .naive_aggregation_pool
                            .read()
                            .iter()
                            .cloned()
                            .filter(query_filter),
                    );
                    Ok(api_types::GenericResponse::from(attestations))
                })
            },
        );

    // POST beacon/pool/attester_slashings
    let post_beacon_pool_attester_slashings = beacon_pool_path
        .clone()
        .and(warp::path("attester_slashings"))
        .and(warp::path::end())
        .and(warp::body::json())
        .and(network_tx_filter.clone())
        .and_then(
            |chain: Arc<BeaconChain<T>>,
             slashing: AttesterSlashing<T::EthSpec>,
             network_tx: UnboundedSender<NetworkMessage<T::EthSpec>>| {
                blocking_json_task(move || {
                    let outcome = chain
                        .verify_attester_slashing_for_gossip(slashing.clone())
                        .map_err(|e| {
                            warp_utils::reject::object_invalid(format!(
                                "gossip verification failed: {:?}",
                                e
                            ))
                        })?;

                    // Notify the validator monitor.
                    chain
                        .validator_monitor
                        .read()
                        .register_api_attester_slashing(&slashing);

                    if let ObservationOutcome::New(slashing) = outcome {
                        publish_pubsub_message(
                            &network_tx,
                            PubsubMessage::AttesterSlashing(Box::new(
                                slashing.clone().into_inner(),
                            )),
                        )?;

                        chain.import_attester_slashing(slashing);
                    }

                    Ok(())
                })
            },
        );

    // GET beacon/pool/attester_slashings
    let get_beacon_pool_attester_slashings = beacon_pool_path
        .clone()
        .and(warp::path("attester_slashings"))
        .and(warp::path::end())
        .and_then(|chain: Arc<BeaconChain<T>>| {
            blocking_json_task(move || {
                let attestations = chain.op_pool.get_all_attester_slashings();
                Ok(api_types::GenericResponse::from(attestations))
            })
        });

    // POST beacon/pool/proposer_slashings
    let post_beacon_pool_proposer_slashings = beacon_pool_path
        .clone()
        .and(warp::path("proposer_slashings"))
        .and(warp::path::end())
        .and(warp::body::json())
        .and(network_tx_filter.clone())
        .and_then(
            |chain: Arc<BeaconChain<T>>,
             slashing: ProposerSlashing,
             network_tx: UnboundedSender<NetworkMessage<T::EthSpec>>| {
                blocking_json_task(move || {
                    let outcome = chain
                        .verify_proposer_slashing_for_gossip(slashing.clone())
                        .map_err(|e| {
                            warp_utils::reject::object_invalid(format!(
                                "gossip verification failed: {:?}",
                                e
                            ))
                        })?;

                    // Notify the validator monitor.
                    chain
                        .validator_monitor
                        .read()
                        .register_api_proposer_slashing(&slashing);

                    if let ObservationOutcome::New(slashing) = outcome {
                        publish_pubsub_message(
                            &network_tx,
                            PubsubMessage::ProposerSlashing(Box::new(
                                slashing.clone().into_inner(),
                            )),
                        )?;

                        chain.import_proposer_slashing(slashing);
                    }

                    Ok(())
                })
            },
        );

    // GET beacon/pool/proposer_slashings
    let get_beacon_pool_proposer_slashings = beacon_pool_path
        .clone()
        .and(warp::path("proposer_slashings"))
        .and(warp::path::end())
        .and_then(|chain: Arc<BeaconChain<T>>| {
            blocking_json_task(move || {
                let attestations = chain.op_pool.get_all_proposer_slashings();
                Ok(api_types::GenericResponse::from(attestations))
            })
        });

    // POST beacon/pool/voluntary_exits
    let post_beacon_pool_voluntary_exits = beacon_pool_path
        .clone()
        .and(warp::path("voluntary_exits"))
        .and(warp::path::end())
        .and(warp::body::json())
        .and(network_tx_filter.clone())
        .and_then(
            |chain: Arc<BeaconChain<T>>,
             exit: SignedVoluntaryExit,
             network_tx: UnboundedSender<NetworkMessage<T::EthSpec>>| {
                blocking_json_task(move || {
                    let outcome = chain
                        .verify_voluntary_exit_for_gossip(exit.clone())
                        .map_err(|e| {
                            warp_utils::reject::object_invalid(format!(
                                "gossip verification failed: {:?}",
                                e
                            ))
                        })?;

                    // Notify the validator monitor.
                    chain
                        .validator_monitor
                        .read()
                        .register_api_voluntary_exit(&exit.message);

                    if let ObservationOutcome::New(exit) = outcome {
                        publish_pubsub_message(
                            &network_tx,
                            PubsubMessage::VoluntaryExit(Box::new(exit.clone().into_inner())),
                        )?;

                        chain.import_voluntary_exit(exit);
                    }

                    Ok(())
                })
            },
        );

    // GET beacon/pool/voluntary_exits
    let get_beacon_pool_voluntary_exits = beacon_pool_path
        .clone()
        .and(warp::path("voluntary_exits"))
        .and(warp::path::end())
        .and_then(|chain: Arc<BeaconChain<T>>| {
            blocking_json_task(move || {
                let attestations = chain.op_pool.get_all_voluntary_exits();
                Ok(api_types::GenericResponse::from(attestations))
            })
        });

    // POST beacon/pool/sync_committees
    let post_beacon_pool_sync_committees = beacon_pool_path
        .clone()
        .and(warp::path("sync_committees"))
        .and(warp::path::end())
        .and(warp::body::json())
        .and(network_tx_filter.clone())
        .and(log_filter.clone())
        .and_then(
            |chain: Arc<BeaconChain<T>>,
             signatures: Vec<SyncCommitteeMessage>,
             network_tx: UnboundedSender<NetworkMessage<T::EthSpec>>,
             log: Logger| {
                blocking_json_task(move || {
                    sync_committees::process_sync_committee_signatures(
                        signatures, network_tx, &chain, log,
                    )?;
                    Ok(api_types::GenericResponse::from(()))
                })
            },
        );

    /*
     * config
     */

    let config_path = eth_v1.and(warp::path("config"));

    // GET config/fork_schedule
    let get_config_fork_schedule = config_path
        .and(warp::path("fork_schedule"))
        .and(warp::path::end())
        .and(chain_filter.clone())
        .and_then(|chain: Arc<BeaconChain<T>>| {
            blocking_json_task(move || {
                let forks = ForkName::list_all()
                    .into_iter()
                    .filter_map(|fork_name| chain.spec.fork_for_name(fork_name))
                    .collect::<Vec<_>>();
                Ok(api_types::GenericResponse::from(forks))
            })
        });

    // GET config/spec
    let serve_legacy_spec = ctx.config.serve_legacy_spec;
    let get_config_spec = config_path
        .and(warp::path("spec"))
        .and(warp::path::end())
        .and(chain_filter.clone())
        .and_then(move |chain: Arc<BeaconChain<T>>| {
            blocking_json_task(move || {
                let mut config_and_preset =
                    ConfigAndPreset::from_chain_spec::<T::EthSpec>(&chain.spec);
                if serve_legacy_spec {
                    config_and_preset.make_backwards_compat(&chain.spec);
                }
                Ok(api_types::GenericResponse::from(config_and_preset))
            })
        });

    // GET config/deposit_contract
    let get_config_deposit_contract = config_path
        .and(warp::path("deposit_contract"))
        .and(warp::path::end())
        .and(chain_filter.clone())
        .and_then(|chain: Arc<BeaconChain<T>>| {
            blocking_json_task(move || {
                Ok(api_types::GenericResponse::from(
                    api_types::DepositContractData {
                        address: chain.spec.deposit_contract_address,
                        chain_id: chain.spec.deposit_chain_id,
                    },
                ))
            })
        });

    /*
     * debug
     */

    // GET debug/beacon/states/{state_id}
    let get_debug_beacon_states = any_version
        .and(warp::path("debug"))
        .and(warp::path("beacon"))
        .and(warp::path("states"))
        .and(warp::path::param::<StateId>().or_else(|_| async {
            Err(warp_utils::reject::custom_bad_request(
                "Invalid state ID".to_string(),
            ))
        }))
        .and(warp::path::end())
        .and(warp::header::optional::<api_types::Accept>("accept"))
        .and(chain_filter.clone())
        .and_then(
            |endpoint_version: EndpointVersion,
             state_id: StateId,
             accept_header: Option<api_types::Accept>,
             chain: Arc<BeaconChain<T>>| {
                blocking_task(move || match accept_header {
                    Some(api_types::Accept::Ssz) => {
                        let state = state_id.state(&chain)?;
                        let fork_name = state
                            .fork_name(&chain.spec)
                            .map_err(inconsistent_fork_rejection)?;
                        Response::builder()
                            .status(200)
                            .header("Content-Type", "application/octet-stream")
                            .body(state.as_ssz_bytes().into())
                            .map(|resp| add_consensus_version_header(resp, fork_name))
                            .map_err(|e| {
                                warp_utils::reject::custom_server_error(format!(
                                    "failed to create response: {}",
                                    e
                                ))
                            })
                    }
                    _ => state_id.map_state_and_execution_optimistic(
                        &chain,
                        |state, execution_optimistic| {
                            let fork_name = state
                                .fork_name(&chain.spec)
                                .map_err(inconsistent_fork_rejection)?;
                            let res = execution_optimistic_fork_versioned_response(
                                endpoint_version,
                                fork_name,
                                execution_optimistic,
                                &state,
                            )?;
                            Ok(add_consensus_version_header(
                                warp::reply::json(&res).into_response(),
                                fork_name,
                            ))
                        },
                    ),
                })
            },
        );

    // GET debug/beacon/heads
    let get_debug_beacon_heads = any_version
        .and(warp::path("debug"))
        .and(warp::path("beacon"))
        .and(warp::path("heads"))
        .and(warp::path::end())
        .and(chain_filter.clone())
        .and_then(
            |endpoint_version: EndpointVersion, chain: Arc<BeaconChain<T>>| {
<<<<<<< HEAD
                blocking_task(move || {
=======
                blocking_json_task(move || {
>>>>>>> be1e2e20
                    let heads = chain
                        .heads()
                        .into_iter()
                        .map(|(root, slot)| {
                            let execution_optimistic = if endpoint_version == V1 {
                                None
                            } else if endpoint_version == V2 {
<<<<<<< HEAD
                                Handle::current().block_on(async {
                                    BlockId::from_root(root)
                                        .is_execution_optimistic(&chain)
                                        .await
                                        .ok()
                                })
=======
                                BlockId::from_root(root)
                                    .is_execution_optimistic(&chain)
                                    .ok()
>>>>>>> be1e2e20
                            } else {
                                return Err(unsupported_version_rejection(endpoint_version));
                            };
                            Ok(api_types::ChainHeadData {
                                slot,
                                root,
                                execution_optimistic,
                            })
                        })
                        .collect::<Result<Vec<_>, warp::Rejection>>();
                    Ok(api_types::GenericResponse::from(heads?))
<<<<<<< HEAD
                        .map(|res| warp::reply::json(&res).into_response())
=======
>>>>>>> be1e2e20
                })
            },
        );

    /*
     * node
     */

    // GET node/identity
    let get_node_identity = eth_v1
        .and(warp::path("node"))
        .and(warp::path("identity"))
        .and(warp::path::end())
        .and(network_globals.clone())
        .and_then(|network_globals: Arc<NetworkGlobals<T::EthSpec>>| {
            blocking_json_task(move || {
                let enr = network_globals.local_enr();
                let p2p_addresses = enr.multiaddr_p2p_tcp();
                let discovery_addresses = enr.multiaddr_p2p_udp();
                let meta_data = network_globals.local_metadata.read();
                Ok(api_types::GenericResponse::from(api_types::IdentityData {
                    peer_id: network_globals.local_peer_id().to_base58(),
                    enr,
                    p2p_addresses,
                    discovery_addresses,
                    metadata: api_types::MetaData {
                        seq_number: *meta_data.seq_number(),
                        attnets: format!(
                            "0x{}",
                            hex::encode(meta_data.attnets().clone().into_bytes()),
                        ),
                        syncnets: format!(
                            "0x{}",
                            hex::encode(
                                meta_data
                                    .syncnets()
                                    .map(|x| x.clone())
                                    .unwrap_or_default()
                                    .into_bytes()
                            )
                        ),
                    },
                }))
            })
        });

    // GET node/version
    let get_node_version = eth_v1
        .and(warp::path("node"))
        .and(warp::path("version"))
        .and(warp::path::end())
        .and_then(|| {
            blocking_json_task(move || {
                Ok(api_types::GenericResponse::from(api_types::VersionData {
                    version: version_with_platform(),
                }))
            })
        });

    // GET node/syncing
    let get_node_syncing = eth_v1
        .and(warp::path("node"))
        .and(warp::path("syncing"))
        .and(warp::path::end())
        .and(network_globals.clone())
        .and(chain_filter.clone())
        .and_then(
            |network_globals: Arc<NetworkGlobals<T::EthSpec>>, chain: Arc<BeaconChain<T>>| {
                blocking_json_task(move || {
                    let head_slot = chain.canonical_head.cached_head().head_slot();
                    let current_slot = chain.slot_clock.now_or_genesis().ok_or_else(|| {
                        warp_utils::reject::custom_server_error("Unable to read slot clock".into())
                    })?;

                    // Taking advantage of saturating subtraction on slot.
                    let sync_distance = current_slot - head_slot;

                    let syncing_data = api_types::SyncingData {
                        is_syncing: network_globals.sync_state.read().is_syncing(),
                        head_slot,
                        sync_distance,
                    };

                    Ok(api_types::GenericResponse::from(syncing_data))
                })
            },
        );

    // GET node/health
    let get_node_health = eth_v1
        .and(warp::path("node"))
        .and(warp::path("health"))
        .and(warp::path::end())
        .and(network_globals.clone())
        .and_then(|network_globals: Arc<NetworkGlobals<T::EthSpec>>| {
            blocking_task(move || match *network_globals.sync_state.read() {
                SyncState::SyncingFinalized { .. }
                | SyncState::SyncingHead { .. }
                | SyncState::SyncTransition
                | SyncState::BackFillSyncing { .. } => Ok(warp::reply::with_status(
                    warp::reply(),
                    warp::http::StatusCode::PARTIAL_CONTENT,
                )),
                SyncState::Synced => Ok(warp::reply::with_status(
                    warp::reply(),
                    warp::http::StatusCode::OK,
                )),
                SyncState::Stalled => Err(warp_utils::reject::not_synced(
                    "sync stalled, beacon chain may not yet be initialized.".to_string(),
                )),
            })
        });

    // GET node/peers/{peer_id}
    let get_node_peers_by_id = eth_v1
        .and(warp::path("node"))
        .and(warp::path("peers"))
        .and(warp::path::param::<String>())
        .and(warp::path::end())
        .and(network_globals.clone())
        .and_then(
            |requested_peer_id: String, network_globals: Arc<NetworkGlobals<T::EthSpec>>| {
                blocking_json_task(move || {
                    let peer_id = PeerId::from_bytes(
                        &bs58::decode(requested_peer_id.as_str())
                            .into_vec()
                            .map_err(|e| {
                                warp_utils::reject::custom_bad_request(format!(
                                    "invalid peer id: {}",
                                    e
                                ))
                            })?,
                    )
                    .map_err(|_| {
                        warp_utils::reject::custom_bad_request("invalid peer id.".to_string())
                    })?;

                    if let Some(peer_info) = network_globals.peers.read().peer_info(&peer_id) {
                        let address = if let Some(socket_addr) = peer_info.seen_addresses().next() {
                            let mut addr = lighthouse_network::Multiaddr::from(socket_addr.ip());
                            addr.push(lighthouse_network::multiaddr::Protocol::Tcp(
                                socket_addr.port(),
                            ));
                            addr.to_string()
                        } else if let Some(addr) = peer_info.listening_addresses().first() {
                            addr.to_string()
                        } else {
                            String::new()
                        };

                        // the eth2 API spec implies only peers we have been connected to at some point should be included.
                        if let Some(dir) = peer_info.connection_direction().as_ref() {
                            return Ok(api_types::GenericResponse::from(api_types::PeerData {
                                peer_id: peer_id.to_string(),
                                enr: peer_info.enr().map(|enr| enr.to_base64()),
                                last_seen_p2p_address: address,
                                direction: api_types::PeerDirection::from_connection_direction(dir),
                                state: api_types::PeerState::from_peer_connection_status(
                                    peer_info.connection_status(),
                                ),
                            }));
                        }
                    }
                    Err(warp_utils::reject::custom_not_found(
                        "peer not found.".to_string(),
                    ))
                })
            },
        );

    // GET node/peers
    let get_node_peers = eth_v1
        .and(warp::path("node"))
        .and(warp::path("peers"))
        .and(warp::path::end())
        .and(multi_key_query::<api_types::PeersQuery>())
        .and(network_globals.clone())
        .and_then(
            |query_res: Result<api_types::PeersQuery, warp::Rejection>,
             network_globals: Arc<NetworkGlobals<T::EthSpec>>| {
                blocking_json_task(move || {
                    let query = query_res?;
                    let mut peers: Vec<api_types::PeerData> = Vec::new();
                    network_globals
                        .peers
                        .read()
                        .peers()
                        .for_each(|(peer_id, peer_info)| {
                            let address =
                                if let Some(socket_addr) = peer_info.seen_addresses().next() {
                                    let mut addr =
                                        lighthouse_network::Multiaddr::from(socket_addr.ip());
                                    addr.push(lighthouse_network::multiaddr::Protocol::Tcp(
                                        socket_addr.port(),
                                    ));
                                    addr.to_string()
                                } else if let Some(addr) = peer_info.listening_addresses().first() {
                                    addr.to_string()
                                } else {
                                    String::new()
                                };

                            // the eth2 API spec implies only peers we have been connected to at some point should be included.
                            if let Some(dir) = peer_info.connection_direction() {
                                let direction =
                                    api_types::PeerDirection::from_connection_direction(dir);
                                let state = api_types::PeerState::from_peer_connection_status(
                                    peer_info.connection_status(),
                                );

                                let state_matches = query.state.as_ref().map_or(true, |states| {
                                    states.iter().any(|state_param| *state_param == state)
                                });
                                let direction_matches =
                                    query.direction.as_ref().map_or(true, |directions| {
                                        directions.iter().any(|dir_param| *dir_param == direction)
                                    });

                                if state_matches && direction_matches {
                                    peers.push(api_types::PeerData {
                                        peer_id: peer_id.to_string(),
                                        enr: peer_info.enr().map(|enr| enr.to_base64()),
                                        last_seen_p2p_address: address,
                                        direction,
                                        state,
                                    });
                                }
                            }
                        });
                    Ok(api_types::PeersData {
                        meta: api_types::PeersMetaData {
                            count: peers.len() as u64,
                        },
                        data: peers,
                    })
                })
            },
        );

    // GET node/peer_count
    let get_node_peer_count = eth_v1
        .and(warp::path("node"))
        .and(warp::path("peer_count"))
        .and(warp::path::end())
        .and(network_globals.clone())
        .and_then(|network_globals: Arc<NetworkGlobals<T::EthSpec>>| {
            blocking_json_task(move || {
                let mut connected: u64 = 0;
                let mut connecting: u64 = 0;
                let mut disconnected: u64 = 0;
                let mut disconnecting: u64 = 0;

                network_globals
                    .peers
                    .read()
                    .peers()
                    .for_each(|(_, peer_info)| {
                        let state = api_types::PeerState::from_peer_connection_status(
                            peer_info.connection_status(),
                        );
                        match state {
                            api_types::PeerState::Connected => connected += 1,
                            api_types::PeerState::Connecting => connecting += 1,
                            api_types::PeerState::Disconnected => disconnected += 1,
                            api_types::PeerState::Disconnecting => disconnecting += 1,
                        }
                    });

                Ok(api_types::GenericResponse::from(api_types::PeerCount {
                    connected,
                    connecting,
                    disconnected,
                    disconnecting,
                }))
            })
        });
    /*
     * validator
     */

    // GET validator/duties/proposer/{epoch}
    let get_validator_duties_proposer = eth_v1
        .and(warp::path("validator"))
        .and(warp::path("duties"))
        .and(warp::path("proposer"))
        .and(warp::path::param::<Epoch>().or_else(|_| async {
            Err(warp_utils::reject::custom_bad_request(
                "Invalid epoch".to_string(),
            ))
        }))
        .and(warp::path::end())
        .and(not_while_syncing_filter.clone())
        .and(chain_filter.clone())
        .and(log_filter.clone())
        .and_then(|epoch: Epoch, chain: Arc<BeaconChain<T>>, log: Logger| {
            blocking_json_task(move || proposer_duties::proposer_duties(epoch, &chain, &log))
        });

    // GET validator/blocks/{slot}
    let get_validator_blocks = any_version
        .and(warp::path("validator"))
        .and(warp::path("blocks"))
        .and(warp::path::param::<Slot>().or_else(|_| async {
            Err(warp_utils::reject::custom_bad_request(
                "Invalid slot".to_string(),
            ))
        }))
        .and(warp::path::end())
        .and(not_while_syncing_filter.clone())
        .and(warp::query::<api_types::ValidatorBlocksQuery>())
        .and(chain_filter.clone())
        .and_then(
            |endpoint_version: EndpointVersion,
             slot: Slot,
             query: api_types::ValidatorBlocksQuery,
             chain: Arc<BeaconChain<T>>| async move {
                let randao_reveal = query.randao_reveal.as_ref().map_or_else(
                    || {
                        if query.verify_randao {
                            Err(warp_utils::reject::custom_bad_request(
                                "randao_reveal is mandatory unless verify_randao=false".into(),
                            ))
                        } else {
                            Ok(Signature::empty())
                        }
                    },
                    |sig_bytes| {
                        sig_bytes.try_into().map_err(|e| {
                            warp_utils::reject::custom_bad_request(format!(
                                "randao reveal is not a valid BLS signature: {:?}",
                                e
                            ))
                        })
                    },
                )?;

                let randao_verification = if query.verify_randao {
                    ProduceBlockVerification::VerifyRandao
                } else {
                    ProduceBlockVerification::NoVerification
                };

                let (block, _) = chain
                    .produce_block_with_verification::<FullPayload<T::EthSpec>>(
                        randao_reveal,
                        slot,
                        query.graffiti.map(Into::into),
                        randao_verification,
                    )
                    .await
                    .map_err(warp_utils::reject::block_production_error)?;
                let fork_name = block
                    .to_ref()
                    .fork_name(&chain.spec)
                    .map_err(inconsistent_fork_rejection)?;

                fork_versioned_response(endpoint_version, fork_name, block)
                    .map(|response| warp::reply::json(&response))
            },
        );

    // GET validator/blinded_blocks/{slot}
    let get_validator_blinded_blocks = any_version
        .and(warp::path("validator"))
        .and(warp::path("blinded_blocks"))
        .and(warp::path::param::<Slot>().or_else(|_| async {
            Err(warp_utils::reject::custom_bad_request(
                "Invalid slot".to_string(),
            ))
        }))
        .and(warp::path::end())
        .and(not_while_syncing_filter.clone())
        .and(warp::query::<api_types::ValidatorBlocksQuery>())
        .and(chain_filter.clone())
        .and_then(
            |endpoint_version: EndpointVersion,
             slot: Slot,
             query: api_types::ValidatorBlocksQuery,
             chain: Arc<BeaconChain<T>>| async move {
                let randao_reveal = query.randao_reveal.as_ref().map_or_else(
                    || {
                        if query.verify_randao {
                            Err(warp_utils::reject::custom_bad_request(
                                "randao_reveal is mandatory unless verify_randao=false".into(),
                            ))
                        } else {
                            Ok(Signature::empty())
                        }
                    },
                    |sig_bytes| {
                        sig_bytes.try_into().map_err(|e| {
                            warp_utils::reject::custom_bad_request(format!(
                                "randao reveal is not a valid BLS signature: {:?}",
                                e
                            ))
                        })
                    },
                )?;

                let randao_verification = if query.verify_randao {
                    ProduceBlockVerification::VerifyRandao
                } else {
                    ProduceBlockVerification::NoVerification
                };

                let (block, _) = chain
                    .produce_block_with_verification::<BlindedPayload<T::EthSpec>>(
                        randao_reveal,
                        slot,
                        query.graffiti.map(Into::into),
                        randao_verification,
                    )
                    .await
                    .map_err(warp_utils::reject::block_production_error)?;
                let fork_name = block
                    .to_ref()
                    .fork_name(&chain.spec)
                    .map_err(inconsistent_fork_rejection)?;
                fork_versioned_response(endpoint_version, fork_name, block)
                    .map(|response| warp::reply::json(&response))
            },
        );

    // GET validator/attestation_data?slot,committee_index
    let get_validator_attestation_data = eth_v1
        .and(warp::path("validator"))
        .and(warp::path("attestation_data"))
        .and(warp::path::end())
        .and(warp::query::<api_types::ValidatorAttestationDataQuery>())
        .and(not_while_syncing_filter.clone())
        .and(chain_filter.clone())
        .and_then(
            |query: api_types::ValidatorAttestationDataQuery, chain: Arc<BeaconChain<T>>| {
                blocking_json_task(move || {
                    let current_slot = chain
                        .slot()
                        .map_err(warp_utils::reject::beacon_chain_error)?;

                    // allow a tolerance of one slot to account for clock skew
                    if query.slot > current_slot + 1 {
                        return Err(warp_utils::reject::custom_bad_request(format!(
                            "request slot {} is more than one slot past the current slot {}",
                            query.slot, current_slot
                        )));
                    }

                    chain
                        .produce_unaggregated_attestation(query.slot, query.committee_index)
                        .map(|attestation| attestation.data)
                        .map(api_types::GenericResponse::from)
                        .map_err(warp_utils::reject::beacon_chain_error)
                })
            },
        );

    // GET validator/aggregate_attestation?attestation_data_root,slot
    let get_validator_aggregate_attestation = eth_v1
        .and(warp::path("validator"))
        .and(warp::path("aggregate_attestation"))
        .and(warp::path::end())
        .and(warp::query::<api_types::ValidatorAggregateAttestationQuery>())
        .and(not_while_syncing_filter.clone())
        .and(chain_filter.clone())
        .and_then(
            |query: api_types::ValidatorAggregateAttestationQuery, chain: Arc<BeaconChain<T>>| {
                blocking_json_task(move || {
                    chain
                        .get_aggregated_attestation_by_slot_and_root(
                            query.slot,
                            &query.attestation_data_root,
                        )
                        .map_err(|e| {
                            warp_utils::reject::custom_bad_request(format!(
                                "unable to fetch aggregate: {:?}",
                                e
                            ))
                        })?
                        .map(api_types::GenericResponse::from)
                        .ok_or_else(|| {
                            warp_utils::reject::custom_not_found(
                                "no matching aggregate found".to_string(),
                            )
                        })
                })
            },
        );

    // POST validator/duties/attester/{epoch}
    let post_validator_duties_attester = eth_v1
        .and(warp::path("validator"))
        .and(warp::path("duties"))
        .and(warp::path("attester"))
        .and(warp::path::param::<Epoch>().or_else(|_| async {
            Err(warp_utils::reject::custom_bad_request(
                "Invalid epoch".to_string(),
            ))
        }))
        .and(warp::path::end())
        .and(not_while_syncing_filter.clone())
        .and(warp::body::json())
        .and(chain_filter.clone())
        .and_then(
            |epoch: Epoch, indices: api_types::ValidatorIndexData, chain: Arc<BeaconChain<T>>| {
                blocking_json_task(move || {
                    attester_duties::attester_duties(epoch, &indices.0, &chain)
                })
            },
        );

    // POST validator/duties/sync
    let post_validator_duties_sync = eth_v1
        .and(warp::path("validator"))
        .and(warp::path("duties"))
        .and(warp::path("sync"))
        .and(warp::path::param::<Epoch>().or_else(|_| async {
            Err(warp_utils::reject::custom_bad_request(
                "Invalid epoch".to_string(),
            ))
        }))
        .and(warp::path::end())
        .and(not_while_syncing_filter.clone())
        .and(warp::body::json())
        .and(chain_filter.clone())
        .and_then(
            |epoch: Epoch, indices: api_types::ValidatorIndexData, chain: Arc<BeaconChain<T>>| {
                blocking_json_task(move || {
                    sync_committees::sync_committee_duties(epoch, &indices.0, &chain)
                })
            },
        );

    // GET validator/sync_committee_contribution
    let get_validator_sync_committee_contribution = eth_v1
        .and(warp::path("validator"))
        .and(warp::path("sync_committee_contribution"))
        .and(warp::path::end())
        .and(warp::query::<SyncContributionData>())
        .and(not_while_syncing_filter.clone())
        .and(chain_filter.clone())
        .and_then(
            |sync_committee_data: SyncContributionData, chain: Arc<BeaconChain<T>>| {
                blocking_json_task(move || {
                    chain
                        .get_aggregated_sync_committee_contribution(&sync_committee_data)
                        .map(api_types::GenericResponse::from)
                        .ok_or_else(|| {
                            warp_utils::reject::custom_not_found(
                                "no matching sync contribution found".to_string(),
                            )
                        })
                })
            },
        );

    // POST validator/aggregate_and_proofs
    let post_validator_aggregate_and_proofs = eth_v1
        .and(warp::path("validator"))
        .and(warp::path("aggregate_and_proofs"))
        .and(warp::path::end())
        .and(not_while_syncing_filter.clone())
        .and(chain_filter.clone())
        .and(warp::body::json())
        .and(network_tx_filter.clone())
        .and(log_filter.clone())
        .and_then(
            |chain: Arc<BeaconChain<T>>,
             aggregates: Vec<SignedAggregateAndProof<T::EthSpec>>,
             network_tx: UnboundedSender<NetworkMessage<T::EthSpec>>, log: Logger| {
                blocking_json_task(move || {
                    let seen_timestamp = timestamp_now();
                    let mut verified_aggregates = Vec::with_capacity(aggregates.len());
                    let mut messages = Vec::with_capacity(aggregates.len());
                    let mut failures = Vec::new();

                    // Verify that all messages in the post are valid before processing further
                    for (index, aggregate) in aggregates.iter().enumerate() {
                        match chain.verify_aggregated_attestation_for_gossip(aggregate) {
                            Ok(verified_aggregate) => {
                                messages.push(PubsubMessage::AggregateAndProofAttestation(Box::new(
                                    verified_aggregate.aggregate().clone(),
                                )));

                                // Notify the validator monitor.
                                chain
                                    .validator_monitor
                                    .read()
                                    .register_api_aggregated_attestation(
                                        seen_timestamp,
                                        verified_aggregate.aggregate(),
                                        verified_aggregate.indexed_attestation(),
                                        &chain.slot_clock,
                                    );

                                verified_aggregates.push((index, verified_aggregate));
                            }
                            // If we already know the attestation, don't broadcast it or attempt to
                            // further verify it. Return success.
                            //
                            // It's reasonably likely that two different validators produce
                            // identical aggregates, especially if they're using the same beacon
                            // node.
                            Err(AttnError::AttestationAlreadyKnown(_)) => continue,
                            Err(e) => {
                                error!(log,
                                    "Failure verifying aggregate and proofs";
                                    "error" => format!("{:?}", e),
                                    "request_index" => index,
                                    "aggregator_index" => aggregate.message.aggregator_index,
                                    "attestation_index" => aggregate.message.aggregate.data.index,
                                    "attestation_slot" => aggregate.message.aggregate.data.slot,
                                );
                                failures.push(api_types::Failure::new(index, format!("Verification: {:?}", e)));
                            }
                        }
                    }

                    // Publish aggregate attestations to the libp2p network
                    if !messages.is_empty() {
                        publish_network_message(&network_tx, NetworkMessage::Publish { messages })?;
                    }

                    // Import aggregate attestations
                    for (index, verified_aggregate) in verified_aggregates {
                        if let Err(e) = chain.apply_attestation_to_fork_choice(&verified_aggregate) {
                            error!(log,
                                    "Failure applying verified aggregate attestation to fork choice";
                                    "error" => format!("{:?}", e),
                                    "request_index" => index,
                                    "aggregator_index" => verified_aggregate.aggregate().message.aggregator_index,
                                    "attestation_index" => verified_aggregate.attestation().data.index,
                                    "attestation_slot" => verified_aggregate.attestation().data.slot,
                                );
                            failures.push(api_types::Failure::new(index, format!("Fork choice: {:?}", e)));
                        }
                        if let Err(e) = chain.add_to_block_inclusion_pool(&verified_aggregate) {
                            warn!(log,
                                    "Could not add verified aggregate attestation to the inclusion pool";
                                    "error" => format!("{:?}", e),
                                    "request_index" => index,
                                );
                            failures.push(api_types::Failure::new(index, format!("Op pool: {:?}", e)));
                        }
                    }

                    if !failures.is_empty() {
                        Err(warp_utils::reject::indexed_bad_request("error processing aggregate and proofs".to_string(),
                                                                    failures,
                        ))
                    } else {
                        Ok(())
                    }
                })
            },
        );

    let post_validator_contribution_and_proofs = eth_v1
        .and(warp::path("validator"))
        .and(warp::path("contribution_and_proofs"))
        .and(warp::path::end())
        .and(not_while_syncing_filter.clone())
        .and(chain_filter.clone())
        .and(warp::body::json())
        .and(network_tx_filter.clone())
        .and(log_filter.clone())
        .and_then(
            |chain: Arc<BeaconChain<T>>,
             contributions: Vec<SignedContributionAndProof<T::EthSpec>>,
             network_tx: UnboundedSender<NetworkMessage<T::EthSpec>>,
             log: Logger| {
                blocking_json_task(move || {
                    sync_committees::process_signed_contribution_and_proofs(
                        contributions,
                        network_tx,
                        &chain,
                        log,
                    )?;
                    Ok(api_types::GenericResponse::from(()))
                })
            },
        );

    // POST validator/beacon_committee_subscriptions
    let post_validator_beacon_committee_subscriptions = eth_v1
        .and(warp::path("validator"))
        .and(warp::path("beacon_committee_subscriptions"))
        .and(warp::path::end())
        .and(warp::body::json())
        .and(network_tx_filter.clone())
        .and(chain_filter.clone())
        .and_then(
            |subscriptions: Vec<api_types::BeaconCommitteeSubscription>,
             network_tx: UnboundedSender<NetworkMessage<T::EthSpec>>,
             chain: Arc<BeaconChain<T>>| {
                blocking_json_task(move || {
                    for subscription in &subscriptions {
                        chain
                            .validator_monitor
                            .write()
                            .auto_register_local_validator(subscription.validator_index);

                        let subscription = api_types::ValidatorSubscription {
                            validator_index: subscription.validator_index,
                            attestation_committee_index: subscription.committee_index,
                            slot: subscription.slot,
                            committee_count_at_slot: subscription.committees_at_slot,
                            is_aggregator: subscription.is_aggregator,
                        };

                        publish_network_message(
                            &network_tx,
                            NetworkMessage::AttestationSubscribe {
                                subscriptions: vec![subscription],
                            },
                        )?;
                    }

                    Ok(())
                })
            },
        );

    // POST validator/prepare_beacon_proposer
    let post_validator_prepare_beacon_proposer = eth_v1
        .and(warp::path("validator"))
        .and(warp::path("prepare_beacon_proposer"))
        .and(warp::path::end())
        .and(not_while_syncing_filter.clone())
        .and(chain_filter.clone())
        .and(log_filter.clone())
        .and(warp::body::json())
        .and_then(
            |chain: Arc<BeaconChain<T>>,
             log: Logger,
             preparation_data: Vec<ProposerPreparationData>| async move {
                let execution_layer = chain
                    .execution_layer
                    .as_ref()
                    .ok_or(BeaconChainError::ExecutionLayerMissing)
                    .map_err(warp_utils::reject::beacon_chain_error)?;
<<<<<<< HEAD

                let current_slot = chain
                    .slot()
                    .map_err(warp_utils::reject::beacon_chain_error)?;
                let current_epoch = current_slot.epoch(T::EthSpec::slots_per_epoch());

                debug!(
                    log,
                    "Received proposer preparation data";
                    "count" => preparation_data.len(),
                    "client" => client_addr
                        .map(|a| a.to_string())
                        .unwrap_or_else(|| "unknown".to_string()),
                );

                execution_layer
                    .update_proposer_preparation(current_epoch, &preparation_data)
                    .await;

                chain
                    .prepare_beacon_proposer(current_slot)
                    .await
                    .map_err(|e| {
                        warp_utils::reject::custom_bad_request(format!(
                            "error updating proposer preparations: {:?}",
                            e
                        ))
                    })?;

                Ok::<_, warp::reject::Rejection>(warp::reply::json(&()))
            },
        );

    // POST validator/register_validator
    let post_validator_register_validator = eth_v1
        .and(warp::path("validator"))
        .and(warp::path("register_validator"))
        .and(warp::path::end())
        .and(chain_filter.clone())
        .and(warp::addr::remote())
        .and(log_filter.clone())
        .and(warp::body::json())
        .and_then(
            |chain: Arc<BeaconChain<T>>,
             client_addr: Option<SocketAddr>,
             log: Logger,
             register_val_data: Vec<SignedValidatorRegistrationData>| {
                async move {
                    let execution_layer = chain
                        .execution_layer
                        .as_ref()
                        .ok_or(BeaconChainError::ExecutionLayerMissing)
                        .map_err(warp_utils::reject::beacon_chain_error)?;
                    let current_epoch = chain
                        .epoch()
                        .map_err(warp_utils::reject::beacon_chain_error)?;

                    debug!(
                        log,
                        "Received register validator request";
                        "count" => register_val_data.len(),
                        "client" => client_addr
                            .map(|a| a.to_string())
                            .unwrap_or_else(|| "unknown".to_string()),
                    );

                    let preparation_data = register_val_data
                        .iter()
                        .filter_map(|register_data| {
                            chain
                                .validator_index(&register_data.message.pubkey)
                                .ok()
                                .flatten()
                                .map(|validator_index| ProposerPreparationData {
                                    validator_index: validator_index as u64,
                                    fee_recipient: register_data.message.fee_recipient,
                                })
                        })
                        .collect::<Vec<_>>();

                    // Update the prepare beacon proposer cache based on this request.
                    execution_layer
                        .update_proposer_preparation(current_epoch, &preparation_data)
                        .await;

                    // Call prepare beacon proposer blocking with the latest update in order to make
                    // sure we have a local payload to fall back to in the event of the blinded block
                    // flow failing.
                    chain
                        .prepare_beacon_proposer(
                            chain
                                .slot()
                                .map_err(warp_utils::reject::beacon_chain_error)?,
                        )
                        .await
                        .map_err(|e| {
                            warp_utils::reject::custom_bad_request(format!(
                                "error updating proposer preparations: {:?}",
                                e
                            ))
                        })?;

                    let builder = execution_layer
                        .builder()
                        .as_ref()
                        .ok_or(BeaconChainError::BuilderMissing)
                        .map_err(warp_utils::reject::beacon_chain_error)?;

                    builder
                        .post_builder_validators(&register_val_data)
                        .await
                        .map(|resp| warp::reply::json(&resp))
                        .map_err(|e| {
                            // Forward the HTTP status code if we are able to, otherwise fall back
                            // to a server error.
                            if let eth2::Error::ServerMessage(message) = e {
                                if message.code == StatusCode::BAD_REQUEST.as_u16() {
                                    return warp_utils::reject::custom_bad_request(message.message);
                                } else {
                                    // According to the spec this response should only be a 400 or 500,
                                    // so we fall back to a 500 here.
                                    return warp_utils::reject::custom_server_error(
                                        message.message,
                                    );
                                }
                            }
                            warp_utils::reject::custom_server_error(format!("{e:?}"))
                        })
                }
=======

                let current_slot = chain
                    .slot()
                    .map_err(warp_utils::reject::beacon_chain_error)?;
                let current_epoch = current_slot.epoch(T::EthSpec::slots_per_epoch());

                debug!(
                    log,
                    "Received proposer preparation data";
                    "count" => preparation_data.len(),
                );

                execution_layer
                    .update_proposer_preparation(current_epoch, &preparation_data)
                    .await;

                chain
                    .prepare_beacon_proposer(current_slot)
                    .await
                    .map_err(|e| {
                        warp_utils::reject::custom_bad_request(format!(
                            "error updating proposer preparations: {:?}",
                            e
                        ))
                    })?;

                Ok::<_, warp::reject::Rejection>(warp::reply::json(&()))
>>>>>>> be1e2e20
            },
        );

    // POST validator/register_validator
    let post_validator_register_validator = eth_v1
        .and(warp::path("validator"))
        .and(warp::path("register_validator"))
        .and(warp::path::end())
        .and(chain_filter.clone())
        .and(log_filter.clone())
        .and(warp::body::json())
        .and_then(
            |chain: Arc<BeaconChain<T>>,
             log: Logger,
             register_val_data: Vec<SignedValidatorRegistrationData>| async move {
                let execution_layer = chain
                    .execution_layer
                    .as_ref()
                    .ok_or(BeaconChainError::ExecutionLayerMissing)
                    .map_err(warp_utils::reject::beacon_chain_error)?;
                let current_slot = chain
                    .slot_clock
                    .now_or_genesis()
                    .ok_or(BeaconChainError::UnableToReadSlot)
                    .map_err(warp_utils::reject::beacon_chain_error)?;
                let current_epoch = current_slot.epoch(T::EthSpec::slots_per_epoch());

                debug!(
                    log,
                    "Received register validator request";
                    "count" => register_val_data.len(),
                );

                let preparation_data = register_val_data
                    .iter()
                    .filter_map(|register_data| {
                        chain
                            .validator_index(&register_data.message.pubkey)
                            .ok()
                            .flatten()
                            .map(|validator_index| ProposerPreparationData {
                                validator_index: validator_index as u64,
                                fee_recipient: register_data.message.fee_recipient,
                            })
                    })
                    .collect::<Vec<_>>();

                debug!(
                    log,
                    "Resolved validator request pubkeys";
                    "count" => preparation_data.len()
                );

                // Update the prepare beacon proposer cache based on this request.
                execution_layer
                    .update_proposer_preparation(current_epoch, &preparation_data)
                    .await;

                // Call prepare beacon proposer blocking with the latest update in order to make
                // sure we have a local payload to fall back to in the event of the blined block
                // flow failing.
                chain
                    .prepare_beacon_proposer(current_slot)
                    .await
                    .map_err(|e| {
                        warp_utils::reject::custom_bad_request(format!(
                            "error updating proposer preparations: {:?}",
                            e
                        ))
                    })?;

                //TODO(sean): In the MEV-boost PR, add a call here to send the update request to the builder

                Ok::<_, warp::Rejection>(warp::reply::json(&()))
            },
        );
    // POST validator/sync_committee_subscriptions
    let post_validator_sync_committee_subscriptions = eth_v1
        .and(warp::path("validator"))
        .and(warp::path("sync_committee_subscriptions"))
        .and(warp::path::end())
        .and(warp::body::json())
        .and(network_tx_filter)
        .and(chain_filter.clone())
        .and_then(
            |subscriptions: Vec<types::SyncCommitteeSubscription>,
             network_tx: UnboundedSender<NetworkMessage<T::EthSpec>>,
             chain: Arc<BeaconChain<T>>| {
                blocking_json_task(move || {
                    for subscription in subscriptions {
                        chain
                            .validator_monitor
                            .write()
                            .auto_register_local_validator(subscription.validator_index);

                        publish_network_message(
                            &network_tx,
                            NetworkMessage::SyncCommitteeSubscribe {
                                subscriptions: vec![subscription],
                            },
                        )?;
                    }

                    Ok(())
                })
            },
        );

    // POST lighthouse/liveness
    let post_lighthouse_liveness = warp::path("lighthouse")
        .and(warp::path("liveness"))
        .and(warp::path::end())
        .and(warp::body::json())
        .and(chain_filter.clone())
        .and_then(
            |request_data: api_types::LivenessRequestData, chain: Arc<BeaconChain<T>>| {
                blocking_json_task(move || {
                    // Ensure the request is for either the current, previous or next epoch.
                    let current_epoch = chain
                        .epoch()
                        .map_err(warp_utils::reject::beacon_chain_error)?;
                    let prev_epoch = current_epoch.saturating_sub(Epoch::new(1));
                    let next_epoch = current_epoch.saturating_add(Epoch::new(1));

                    if request_data.epoch < prev_epoch || request_data.epoch > next_epoch {
                        return Err(warp_utils::reject::custom_bad_request(format!(
                            "request epoch {} is more than one epoch from the current epoch {}",
                            request_data.epoch, current_epoch
                        )));
                    }

                    let liveness: Vec<api_types::LivenessResponseData> = request_data
                        .indices
                        .iter()
                        .cloned()
                        .map(|index| {
                            let is_live =
                                chain.validator_seen_at_epoch(index as usize, request_data.epoch);
                            api_types::LivenessResponseData {
                                index: index as u64,
                                epoch: request_data.epoch,
                                is_live,
                            }
                        })
                        .collect();

                    Ok(api_types::GenericResponse::from(liveness))
                })
            },
        );

    // GET lighthouse/health
    let get_lighthouse_health = warp::path("lighthouse")
        .and(warp::path("health"))
        .and(warp::path::end())
        .and_then(|| {
            blocking_json_task(move || {
                eth2::lighthouse::Health::observe()
                    .map(api_types::GenericResponse::from)
                    .map_err(warp_utils::reject::custom_bad_request)
            })
        });

    // GET lighthouse/syncing
    let get_lighthouse_syncing = warp::path("lighthouse")
        .and(warp::path("syncing"))
        .and(warp::path::end())
        .and(network_globals.clone())
        .and_then(|network_globals: Arc<NetworkGlobals<T::EthSpec>>| {
            blocking_json_task(move || {
                Ok(api_types::GenericResponse::from(
                    network_globals.sync_state(),
                ))
            })
        });

    // GET lighthouse/nat
    let get_lighthouse_nat = warp::path("lighthouse")
        .and(warp::path("nat"))
        .and(warp::path::end())
        .and_then(|| {
            blocking_json_task(move || {
                Ok(api_types::GenericResponse::from(
                    lighthouse_network::metrics::NAT_OPEN
                        .as_ref()
                        .map(|v| v.get())
                        .unwrap_or(0)
                        != 0,
                ))
            })
        });

    // GET lighthouse/peers
    let get_lighthouse_peers = warp::path("lighthouse")
        .and(warp::path("peers"))
        .and(warp::path::end())
        .and(network_globals.clone())
        .and_then(|network_globals: Arc<NetworkGlobals<T::EthSpec>>| {
            blocking_json_task(move || {
                Ok(network_globals
                    .peers
                    .read()
                    .peers()
                    .map(|(peer_id, peer_info)| eth2::lighthouse::Peer {
                        peer_id: peer_id.to_string(),
                        peer_info: peer_info.clone(),
                    })
                    .collect::<Vec<_>>())
            })
        });

    // GET lighthouse/peers/connected
    let get_lighthouse_peers_connected = warp::path("lighthouse")
        .and(warp::path("peers"))
        .and(warp::path("connected"))
        .and(warp::path::end())
        .and(network_globals)
        .and_then(|network_globals: Arc<NetworkGlobals<T::EthSpec>>| {
            blocking_json_task(move || {
                Ok(network_globals
                    .peers
                    .read()
                    .connected_peers()
                    .map(|(peer_id, peer_info)| eth2::lighthouse::Peer {
                        peer_id: peer_id.to_string(),
                        peer_info: peer_info.clone(),
                    })
                    .collect::<Vec<_>>())
            })
        });

    // GET lighthouse/proto_array
    let get_lighthouse_proto_array = warp::path("lighthouse")
        .and(warp::path("proto_array"))
        .and(warp::path::end())
        .and(chain_filter.clone())
        .and_then(|chain: Arc<BeaconChain<T>>| {
            blocking_task(move || {
                Ok::<_, warp::Rejection>(warp::reply::json(&api_types::GenericResponseRef::from(
                    chain
                        .canonical_head
                        .fork_choice_read_lock()
                        .proto_array()
                        .core_proto_array(),
                )))
            })
        });

    // GET lighthouse/validator_inclusion/{epoch}/{validator_id}
    let get_lighthouse_validator_inclusion_global = warp::path("lighthouse")
        .and(warp::path("validator_inclusion"))
        .and(warp::path::param::<Epoch>())
        .and(warp::path::param::<ValidatorId>())
        .and(warp::path::end())
        .and(chain_filter.clone())
        .and_then(
            |epoch: Epoch, validator_id: ValidatorId, chain: Arc<BeaconChain<T>>| {
                blocking_json_task(move || {
                    validator_inclusion::validator_inclusion_data(epoch, &validator_id, &chain)
                        .map(api_types::GenericResponse::from)
                })
            },
        );

    // GET lighthouse/validator_inclusion/{epoch}/global
    let get_lighthouse_validator_inclusion = warp::path("lighthouse")
        .and(warp::path("validator_inclusion"))
        .and(warp::path::param::<Epoch>())
        .and(warp::path("global"))
        .and(warp::path::end())
        .and(chain_filter.clone())
        .and_then(|epoch: Epoch, chain: Arc<BeaconChain<T>>| {
            blocking_json_task(move || {
                validator_inclusion::global_validator_inclusion_data(epoch, &chain)
                    .map(api_types::GenericResponse::from)
            })
        });

    // GET lighthouse/eth1/syncing
    let get_lighthouse_eth1_syncing = warp::path("lighthouse")
        .and(warp::path("eth1"))
        .and(warp::path("syncing"))
        .and(warp::path::end())
        .and(chain_filter.clone())
        .and_then(|chain: Arc<BeaconChain<T>>| {
            blocking_json_task(move || {
                let current_slot_opt = chain.slot().ok();

                chain
                    .eth1_chain
                    .as_ref()
                    .ok_or_else(|| {
                        warp_utils::reject::custom_not_found(
                            "Eth1 sync is disabled. See the --eth1 CLI flag.".to_string(),
                        )
                    })
                    .and_then(|eth1| {
                        eth1.sync_status(chain.genesis_time, current_slot_opt, &chain.spec)
                            .ok_or_else(|| {
                                warp_utils::reject::custom_server_error(
                                    "Unable to determine Eth1 sync status".to_string(),
                                )
                            })
                    })
                    .map(api_types::GenericResponse::from)
            })
        });

    // GET lighthouse/eth1/block_cache
    let get_lighthouse_eth1_block_cache = warp::path("lighthouse")
        .and(warp::path("eth1"))
        .and(warp::path("block_cache"))
        .and(warp::path::end())
        .and(eth1_service_filter.clone())
        .and_then(|eth1_service: eth1::Service| {
            blocking_json_task(move || {
                Ok(api_types::GenericResponse::from(
                    eth1_service
                        .blocks()
                        .read()
                        .iter()
                        .cloned()
                        .collect::<Vec<_>>(),
                ))
            })
        });

    // GET lighthouse/eth1/deposit_cache
    let get_lighthouse_eth1_deposit_cache = warp::path("lighthouse")
        .and(warp::path("eth1"))
        .and(warp::path("deposit_cache"))
        .and(warp::path::end())
        .and(eth1_service_filter)
        .and_then(|eth1_service: eth1::Service| {
            blocking_json_task(move || {
                Ok(api_types::GenericResponse::from(
                    eth1_service
                        .deposits()
                        .read()
                        .cache
                        .iter()
                        .cloned()
                        .collect::<Vec<_>>(),
                ))
            })
        });

    // GET lighthouse/beacon/states/{state_id}/ssz
    let get_lighthouse_beacon_states_ssz = warp::path("lighthouse")
        .and(warp::path("beacon"))
        .and(warp::path("states"))
        .and(warp::path::param::<StateId>())
        .and(warp::path("ssz"))
        .and(warp::path::end())
        .and(chain_filter.clone())
        .and_then(|state_id: StateId, chain: Arc<BeaconChain<T>>| {
            blocking_task(move || {
                let state = state_id.state(&chain)?;
                Response::builder()
                    .status(200)
                    .header("Content-Type", "application/ssz")
                    .body(state.as_ssz_bytes())
                    .map_err(|e| {
                        warp_utils::reject::custom_server_error(format!(
                            "failed to create response: {}",
                            e
                        ))
                    })
            })
        });

    // GET lighthouse/staking
    let get_lighthouse_staking = warp::path("lighthouse")
        .and(warp::path("staking"))
        .and(warp::path::end())
        .and(chain_filter.clone())
        .and_then(|chain: Arc<BeaconChain<T>>| {
            blocking_json_task(move || {
                if chain.eth1_chain.is_some() {
                    Ok(())
                } else {
                    Err(warp_utils::reject::custom_not_found(
                        "staking is not enabled, \
                        see the --staking CLI flag"
                            .to_string(),
                    ))
                }
            })
        });

    let database_path = warp::path("lighthouse").and(warp::path("database"));

    // GET lighthouse/database/info
    let get_lighthouse_database_info = database_path
        .and(warp::path("info"))
        .and(warp::path::end())
        .and(chain_filter.clone())
        .and_then(|chain: Arc<BeaconChain<T>>| blocking_json_task(move || database::info(chain)));

    // POST lighthouse/database/reconstruct
    let post_lighthouse_database_reconstruct = database_path
        .and(warp::path("reconstruct"))
        .and(warp::path::end())
        .and(not_while_syncing_filter)
        .and(chain_filter.clone())
        .and_then(|chain: Arc<BeaconChain<T>>| {
            blocking_json_task(move || {
                chain.store_migrator.process_reconstruction();
                Ok("success")
            })
        });

    // POST lighthouse/database/historical_blocks
    let post_lighthouse_database_historical_blocks = database_path
        .and(warp::path("historical_blocks"))
        .and(warp::path::end())
        .and(warp::body::json())
        .and(chain_filter.clone())
        .and(log_filter.clone())
        .and_then(
            |blocks: Vec<Arc<SignedBlindedBeaconBlock<T::EthSpec>>>,
             chain: Arc<BeaconChain<T>>,
             log: Logger| {
                info!(
                    log,
                    "Importing historical blocks";
                    "count" => blocks.len(),
                    "source" => "http_api"
                );
                blocking_json_task(move || database::historical_blocks(chain, blocks))
            },
        );

    // GET lighthouse/analysis/block_rewards
    let get_lighthouse_block_rewards = warp::path("lighthouse")
        .and(warp::path("analysis"))
        .and(warp::path("block_rewards"))
        .and(warp::query::<eth2::lighthouse::BlockRewardsQuery>())
        .and(warp::path::end())
        .and(chain_filter.clone())
        .and(log_filter.clone())
        .and_then(|query, chain, log| {
            blocking_json_task(move || block_rewards::get_block_rewards(query, chain, log))
        });

    // POST lighthouse/analysis/block_rewards
    let post_lighthouse_block_rewards = warp::path("lighthouse")
        .and(warp::path("analysis"))
        .and(warp::path("block_rewards"))
        .and(warp::body::json())
        .and(warp::path::end())
        .and(chain_filter.clone())
        .and(log_filter.clone())
        .and_then(|blocks, chain, log| {
            blocking_json_task(move || block_rewards::compute_block_rewards(blocks, chain, log))
        });

    // GET lighthouse/analysis/attestation_performance/{index}
    let get_lighthouse_attestation_performance = warp::path("lighthouse")
        .and(warp::path("analysis"))
        .and(warp::path("attestation_performance"))
        .and(warp::path::param::<String>())
        .and(warp::query::<eth2::lighthouse::AttestationPerformanceQuery>())
        .and(warp::path::end())
        .and(chain_filter.clone())
        .and_then(|target, query, chain: Arc<BeaconChain<T>>| {
            blocking_json_task(move || {
                attestation_performance::get_attestation_performance(target, query, chain)
            })
        });

    // GET lighthouse/analysis/block_packing_efficiency
    let get_lighthouse_block_packing_efficiency = warp::path("lighthouse")
        .and(warp::path("analysis"))
        .and(warp::path("block_packing_efficiency"))
        .and(warp::query::<eth2::lighthouse::BlockPackingEfficiencyQuery>())
        .and(warp::path::end())
        .and(chain_filter.clone())
        .and_then(|query, chain: Arc<BeaconChain<T>>| {
            blocking_json_task(move || {
                block_packing_efficiency::get_block_packing_efficiency(query, chain)
            })
        });

    let get_events = eth_v1
        .and(warp::path("events"))
        .and(warp::path::end())
        .and(multi_key_query::<api_types::EventQuery>())
        .and(chain_filter)
        .and_then(
            |topics_res: Result<api_types::EventQuery, warp::Rejection>,
             chain: Arc<BeaconChain<T>>| {
                blocking_task(move || {
                    let topics = topics_res?;
                    // for each topic subscribed spawn a new subscription
                    let mut receivers = Vec::with_capacity(topics.topics.len());

                    if let Some(event_handler) = chain.event_handler.as_ref() {
                        for topic in topics.topics {
                            let receiver = match topic {
                                api_types::EventTopic::Head => event_handler.subscribe_head(),
                                api_types::EventTopic::Block => event_handler.subscribe_block(),
                                api_types::EventTopic::Attestation => {
                                    event_handler.subscribe_attestation()
                                }
                                api_types::EventTopic::VoluntaryExit => {
                                    event_handler.subscribe_exit()
                                }
                                api_types::EventTopic::FinalizedCheckpoint => {
                                    event_handler.subscribe_finalized()
                                }
                                api_types::EventTopic::ChainReorg => {
                                    event_handler.subscribe_reorgs()
                                }
                                api_types::EventTopic::ContributionAndProof => {
                                    event_handler.subscribe_contributions()
                                }
                                api_types::EventTopic::LateHead => {
                                    event_handler.subscribe_late_head()
                                }
                                api_types::EventTopic::BlockReward => {
                                    event_handler.subscribe_block_reward()
                                }
                            };

                            receivers.push(BroadcastStream::new(receiver).map(|msg| {
                                match msg {
                                    Ok(data) => Event::default()
                                        .event(data.topic_name())
                                        .json_data(data)
                                        .map_err(|e| {
                                            warp_utils::reject::server_sent_event_error(format!(
                                                "{:?}",
                                                e
                                            ))
                                        }),
                                    Err(e) => Err(warp_utils::reject::server_sent_event_error(
                                        format!("{:?}", e),
                                    )),
                                }
                            }));
                        }
                    } else {
                        return Err(warp_utils::reject::custom_server_error(
                            "event handler was not initialized".to_string(),
                        ));
                    }

                    let s = futures::stream::select_all(receivers);

                    Ok::<_, warp::Rejection>(warp::sse::reply(warp::sse::keep_alive().stream(s)))
                })
            },
        );

    // Define the ultimate set of routes that will be provided to the server.
    let routes = warp::get()
        .and(
            get_beacon_genesis
                .boxed()
                .or(get_beacon_state_root.boxed())
                .or(get_beacon_state_fork.boxed())
                .or(get_beacon_state_finality_checkpoints.boxed())
                .or(get_beacon_state_validator_balances.boxed())
                .or(get_beacon_state_validators_id.boxed())
                .or(get_beacon_state_validators.boxed())
                .or(get_beacon_state_committees.boxed())
                .or(get_beacon_state_sync_committees.boxed())
                .or(get_beacon_headers.boxed())
                .or(get_beacon_headers_block_id.boxed())
                .or(get_beacon_block.boxed())
                .or(get_beacon_block_attestations.boxed())
                .or(get_beacon_block_root.boxed())
                .or(get_beacon_pool_attestations.boxed())
                .or(get_beacon_pool_attester_slashings.boxed())
                .or(get_beacon_pool_proposer_slashings.boxed())
                .or(get_beacon_pool_voluntary_exits.boxed())
                .or(get_config_fork_schedule.boxed())
                .or(get_config_spec.boxed())
                .or(get_config_deposit_contract.boxed())
                .or(get_debug_beacon_states.boxed())
                .or(get_debug_beacon_heads.boxed())
                .or(get_node_identity.boxed())
                .or(get_node_version.boxed())
                .or(get_node_syncing.boxed())
                .or(get_node_health.boxed())
                .or(get_node_peers_by_id.boxed())
                .or(get_node_peers.boxed())
                .or(get_node_peer_count.boxed())
                .or(get_validator_duties_proposer.boxed())
                .or(get_validator_blocks.boxed())
                .or(get_validator_blinded_blocks.boxed())
                .or(get_validator_attestation_data.boxed())
                .or(get_validator_aggregate_attestation.boxed())
                .or(get_validator_sync_committee_contribution.boxed())
                .or(get_lighthouse_health.boxed())
                .or(get_lighthouse_syncing.boxed())
                .or(get_lighthouse_nat.boxed())
                .or(get_lighthouse_peers.boxed())
                .or(get_lighthouse_peers_connected.boxed())
                .or(get_lighthouse_proto_array.boxed())
                .or(get_lighthouse_validator_inclusion_global.boxed())
                .or(get_lighthouse_validator_inclusion.boxed())
                .or(get_lighthouse_eth1_syncing.boxed())
                .or(get_lighthouse_eth1_block_cache.boxed())
                .or(get_lighthouse_eth1_deposit_cache.boxed())
                .or(get_lighthouse_beacon_states_ssz.boxed())
                .or(get_lighthouse_staking.boxed())
                .or(get_lighthouse_database_info.boxed())
                .or(get_lighthouse_block_rewards.boxed())
                .or(get_lighthouse_attestation_performance.boxed())
                .or(get_lighthouse_block_packing_efficiency.boxed())
                .or(get_events.boxed()),
        )
        .or(warp::post().and(
            post_beacon_blocks
                .boxed()
                .or(post_beacon_blinded_blocks.boxed())
                .or(post_beacon_pool_attestations.boxed())
                .or(post_beacon_pool_attester_slashings.boxed())
                .or(post_beacon_pool_proposer_slashings.boxed())
                .or(post_beacon_pool_voluntary_exits.boxed())
                .or(post_beacon_pool_sync_committees.boxed())
                .or(post_validator_duties_attester.boxed())
                .or(post_validator_duties_sync.boxed())
                .or(post_validator_aggregate_and_proofs.boxed())
                .or(post_validator_contribution_and_proofs.boxed())
                .or(post_validator_beacon_committee_subscriptions.boxed())
                .or(post_validator_sync_committee_subscriptions.boxed())
                .or(post_validator_prepare_beacon_proposer.boxed())
                .or(post_validator_register_validator.boxed())
                .or(post_lighthouse_liveness.boxed())
                .or(post_lighthouse_database_reconstruct.boxed())
                .or(post_lighthouse_database_historical_blocks.boxed())
                .or(post_lighthouse_block_rewards.boxed()),
        ))
        .recover(warp_utils::reject::handle_rejection)
        .with(slog_logging(log.clone()))
        .with(prometheus_metrics())
        // Add a `Server` header.
        .map(|reply| warp::reply::with_header(reply, "Server", &version_with_platform()))
        .with(cors_builder.build());

    let http_socket: SocketAddr = SocketAddr::new(config.listen_addr, config.listen_port);
    let http_server: HttpServer = match config.tls_config {
        Some(tls_config) => {
            let (socket, server) = warp::serve(routes)
                .tls()
                .cert_path(tls_config.cert)
                .key_path(tls_config.key)
                .try_bind_with_graceful_shutdown(http_socket, async {
                    shutdown.await;
                })?;

            info!(log, "HTTP API is being served over TLS";);

            (socket, Box::pin(server))
        }
        None => {
            let (socket, server) =
                warp::serve(routes).try_bind_with_graceful_shutdown(http_socket, async {
                    shutdown.await;
                })?;
            (socket, Box::pin(server))
        }
    };

    info!(
        log,
        "HTTP API started";
        "listen_address" => %http_server.0,
    );

    Ok(http_server)
}

/// Publish a message to the libp2p pubsub network.
fn publish_pubsub_message<T: EthSpec>(
    network_tx: &UnboundedSender<NetworkMessage<T>>,
    message: PubsubMessage<T>,
) -> Result<(), warp::Rejection> {
    publish_network_message(
        network_tx,
        NetworkMessage::Publish {
            messages: vec![message],
        },
    )
}

/// Publish a message to the libp2p network.
fn publish_network_message<T: EthSpec>(
    network_tx: &UnboundedSender<NetworkMessage<T>>,
    message: NetworkMessage<T>,
) -> Result<(), warp::Rejection> {
    network_tx.send(message).map_err(|e| {
        warp_utils::reject::custom_server_error(format!(
            "unable to publish to network channel: {}",
            e
        ))
    })
}<|MERGE_RESOLUTION|>--- conflicted
+++ resolved
@@ -20,17 +20,11 @@
 mod version;
 
 use beacon_chain::{
-<<<<<<< HEAD
-    attestation_verification::VerifiedAttestation, observed_operations::ObservationOutcome,
-    validator_monitor::timestamp_now, AttestationError as AttnError, BeaconChain, BeaconChainError,
-    BeaconChainTypes, ProduceBlockVerification, WhenSlotSkipped,
-=======
     attestation_verification::VerifiedAttestation,
     observed_operations::ObservationOutcome,
     validator_monitor::{get_block_delay_ms, timestamp_now},
     AttestationError as AttnError, BeaconChain, BeaconChainError, BeaconChainTypes,
     ProduceBlockVerification, WhenSlotSkipped,
->>>>>>> be1e2e20
 };
 pub use block_id::BlockId;
 use eth2::types::{self as api_types, EndpointVersion, ValidatorId};
@@ -52,20 +46,12 @@
 use tokio::{runtime::Handle, sync::mpsc::UnboundedSender};
 use tokio_stream::{wrappers::BroadcastStream, StreamExt};
 use types::{
-<<<<<<< HEAD
-    Attestation, AttesterSlashing, BeaconStateError, BlindedPayload, CommitteeCache,
-    ConfigAndPreset, Epoch, EthSpec, ForkName, FullPayload, ProposerPreparationData,
-    ProposerSlashing, RelativeEpoch, Signature, SignedAggregateAndProof, SignedBeaconBlock,
-    SignedBlindedBeaconBlock, SignedContributionAndProof, SignedValidatorRegistrationData,
-    SignedVoluntaryExit, Slot, SyncCommitteeMessage, SyncContributionData,
-=======
     Attestation, AttesterSlashing, BeaconBlockBodyMerge, BeaconBlockMerge, BeaconStateError,
     BlindedPayload, CommitteeCache, ConfigAndPreset, Epoch, EthSpec, ForkName, FullPayload,
     ProposerPreparationData, ProposerSlashing, RelativeEpoch, Signature, SignedAggregateAndProof,
     SignedBeaconBlock, SignedBeaconBlockMerge, SignedBlindedBeaconBlock,
     SignedContributionAndProof, SignedValidatorRegistrationData, SignedVoluntaryExit, Slot,
     SyncCommitteeMessage, SyncContributionData,
->>>>>>> be1e2e20
 };
 use version::{
     add_consensus_version_header, execution_optimistic_fork_versioned_response,
@@ -737,22 +723,6 @@
                         .map_state_and_execution_optimistic(
                             &chain,
                             |state, execution_optimistic| {
-<<<<<<< HEAD
-                                let epoch = state.slot().epoch(T::EthSpec::slots_per_epoch());
-
-                                let committee_cache = if state
-                                    .committee_cache_is_initialized(RelativeEpoch::Current)
-                                {
-                                    state
-                                        .committee_cache(RelativeEpoch::Current)
-                                        .map(Cow::Borrowed)
-                                } else {
-                                    CommitteeCache::initialized(state, epoch, &chain.spec)
-                                        .map(Cow::Owned)
-                                }
-                                .map_err(BeaconChainError::BeaconStateError)
-                                .map_err(warp_utils::reject::beacon_chain_error)?;
-=======
                                 let current_epoch = state.current_epoch();
                                 let epoch = query.epoch.unwrap_or(current_epoch);
 
@@ -789,7 +759,6 @@
                                         }
                                         _ => warp_utils::reject::beacon_chain_error(e.into()),
                                     })?;
->>>>>>> be1e2e20
 
                                 // Use either the supplied slot or all slots in the epoch.
                                 let slots =
@@ -924,61 +893,6 @@
         .and(warp::path::end())
         .and(chain_filter.clone())
         .and_then(
-<<<<<<< HEAD
-            |query: api_types::HeadersQuery, chain: Arc<BeaconChain<T>>| async move {
-                let (root, block, uses_head) = match (query.slot, query.parent_root) {
-                    // No query parameters, return the canonical head block.
-                    (None, None) => {
-                        let block = chain.head_beacon_block();
-                        (
-                            block.canonical_root(),
-                            block,
-                            HeaderComputationType::UsesHeadWithBlock,
-                        )
-                    }
-                    // Only the parent root parameter, do a forwards-iterator lookup.
-                    (None, Some(parent_root)) => {
-                        let parent = BlockId::from_root(parent_root).full_block(&chain).await?;
-                        let (root, _slot) = chain
-                            .forwards_iter_block_roots(parent.slot())
-                            .map_err(warp_utils::reject::beacon_chain_error)?
-                            // Ignore any skip-slots immediately following the parent.
-                            .find(|res| {
-                                res.as_ref().map_or(false, |(root, _)| *root != parent_root)
-                            })
-                            .transpose()
-                            .map_err(warp_utils::reject::beacon_chain_error)?
-                            .ok_or_else(|| {
-                                warp_utils::reject::custom_not_found(format!(
-                                    "child of block with root {}",
-                                    parent_root
-                                ))
-                            })?;
-
-                        BlockId::from_root(root)
-                            .full_block(&chain)
-                            .await
-                            .map(|block| (root, block, HeaderComputationType::NoHead))?
-                    }
-                    // Slot is supplied, search by slot and optionally filter by
-                    // parent root.
-                    (Some(slot), parent_root_opt) => {
-                        let root = BlockId::from_slot(slot).root(&chain)?;
-                        let block = BlockId::from_root(root).full_block(&chain).await?;
-                        let mut uses_head = HeaderComputationType::UsesHeadNoBlock;
-
-                        // If the parent root was supplied, check that it matches the block
-                        // obtained via a slot lookup.
-                        if let Some(parent_root) = parent_root_opt {
-                            if block.parent_root() != parent_root {
-                                return Err(warp_utils::reject::custom_not_found(format!(
-                                    "no canonical block at slot {} with parent root {}",
-                                    slot, parent_root
-                                )));
-                            } else {
-                                uses_head = HeaderComputationType::NoHead;
-                            }
-=======
             |query: api_types::HeadersQuery, chain: Arc<BeaconChain<T>>| {
                 blocking_json_task(move || {
                     let (root, block, uses_head) = match (query.slot, query.parent_root) {
@@ -1035,38 +949,9 @@
                             }
 
                             (root, block, uses_head)
->>>>>>> be1e2e20
                         }
-
-<<<<<<< HEAD
-                        (root, block, uses_head)
-                    }
-                };
-
-                // The value of `execution_optimistic` depends on whether the method used to
-                // compute the response is dependent on the head block.
-                let execution_optimistic = match uses_head {
-                    HeaderComputationType::NoHead => chain.is_optimistic_block(&block),
-                    HeaderComputationType::UsesHeadWithBlock => {
-                        chain.is_optimistic_head_block(&block)
-                    }
-                    HeaderComputationType::UsesHeadNoBlock => chain.is_optimistic_head(),
-                }
-                .map_err(warp_utils::reject::beacon_chain_error)?;
-
-                let data = api_types::BlockHeaderData {
-                    root,
-                    canonical: true,
-                    header: api_types::BlockHeaderAndSignature {
-                        message: block.message().block_header(),
-                        signature: block.signature().clone().into(),
-                    },
-                };
-
-                Ok(api_types::GenericResponse::from(vec![data])
-                    .add_execution_optimistic(execution_optimistic))
-                .map(|res| warp::reply::json(&res).into_response())
-=======
+                    };
+
                     // The value of `execution_optimistic` depends on whether the method used to
                     // compute the response is dependent on the head block.
                     let execution_optimistic = match uses_head {
@@ -1078,19 +963,18 @@
                     }
                     .map_err(warp_utils::reject::beacon_chain_error)?;
 
-                    let data = api_types::BlockHeaderData {
-                        root,
-                        canonical: true,
-                        header: api_types::BlockHeaderAndSignature {
-                            message: block.message().block_header(),
-                            signature: block.signature().clone().into(),
-                        },
-                    };
+                let data = api_types::BlockHeaderData {
+                    root,
+                    canonical: true,
+                    header: api_types::BlockHeaderAndSignature {
+                        message: block.message().block_header(),
+                        signature: block.signature().clone().into(),
+                    },
+                };
 
                     Ok(api_types::GenericResponse::from(vec![data])
                         .add_execution_optimistic(execution_optimistic))
                 })
->>>>>>> be1e2e20
             },
         );
 
@@ -1105,12 +989,11 @@
         }))
         .and(warp::path::end())
         .and(chain_filter.clone())
-<<<<<<< HEAD
-        .and_then(|block_id: BlockId, chain: Arc<BeaconChain<T>>| async move {
-            let root = block_id.root(&chain)?;
-            let (block, execution_optimistic) = BlockId::from_root(root)
-                .full_block_and_execution_optimistic(&chain)
-                .await?;
+        .and_then(|block_id: BlockId, chain: Arc<BeaconChain<T>>| {
+            blocking_json_task(move || {
+                let root = block_id.root(&chain)?;
+                let (block, execution_optimistic) =
+                    BlockId::from_root(root).blinded_block_and_execution_optimistic(&chain)?;
 
             let canonical = chain
                 .block_root_at_slot(block.slot(), WhenSlotSkipped::None)
@@ -1126,35 +1009,10 @@
                 },
             };
 
-            let result: Result<_, warp::Rejection> = Ok(api_types::ExecutionOptimisticResponse {
-                execution_optimistic,
-                data,
-=======
-        .and_then(|block_id: BlockId, chain: Arc<BeaconChain<T>>| {
-            blocking_json_task(move || {
-                let root = block_id.root(&chain)?;
-                let (block, execution_optimistic) =
-                    BlockId::from_root(root).blinded_block_and_execution_optimistic(&chain)?;
-
-                let canonical = chain
-                    .block_root_at_slot(block.slot(), WhenSlotSkipped::None)
-                    .map_err(warp_utils::reject::beacon_chain_error)?
-                    .map_or(false, |canonical| root == canonical);
-
-                let data = api_types::BlockHeaderData {
-                    root,
-                    canonical,
-                    header: api_types::BlockHeaderAndSignature {
-                        message: block.message().block_header(),
-                        signature: block.signature().clone().into(),
-                    },
-                };
-
                 Ok(api_types::ExecutionOptimisticResponse {
                     execution_optimistic,
                     data,
                 })
->>>>>>> be1e2e20
             })
             .map(|res| warp::reply::json(&res).into_response());
 
@@ -1179,87 +1037,9 @@
              chain: Arc<BeaconChain<T>>,
              network_tx: UnboundedSender<NetworkMessage<T::EthSpec>>,
              log: Logger| async move {
-<<<<<<< HEAD
                 publish_blocks::publish_block(block, chain, &network_tx, log)
                     .await
                     .map(|()| warp::reply())
-=======
-                let seen_timestamp = timestamp_now();
-
-                // Send the block, regardless of whether or not it is valid. The API
-                // specification is very clear that this is the desired behaviour.
-                publish_pubsub_message(&network_tx, PubsubMessage::BeaconBlock(block.clone()))?;
-
-                // Determine the delay after the start of the slot, register it with metrics.
-                let delay = get_block_delay_ms(seen_timestamp, block.message(), &chain.slot_clock);
-                metrics::observe_duration(&metrics::HTTP_API_BLOCK_BROADCAST_DELAY_TIMES, delay);
-
-                match chain.process_block(block.clone()).await {
-                    Ok(root) => {
-                        info!(
-                            log,
-                            "Valid block from HTTP API";
-                            "block_delay" => ?delay,
-                            "root" => format!("{}", root),
-                            "proposer_index" => block.message().proposer_index(),
-                            "slot" => block.slot(),
-                        );
-
-                        // Notify the validator monitor.
-                        chain.validator_monitor.read().register_api_block(
-                            seen_timestamp,
-                            block.message(),
-                            root,
-                            &chain.slot_clock,
-                        );
-
-                        // Update the head since it's likely this block will become the new
-                        // head.
-                        chain
-                            .recompute_head_at_current_slot()
-                            .await
-                            .map_err(warp_utils::reject::beacon_chain_error)?;
-
-                        // Perform some logging to inform users if their blocks are being produced
-                        // late.
-                        //
-                        // Check to see the thresholds are non-zero to avoid logging errors with small
-                        // slot times (e.g., during testing)
-                        let crit_threshold = chain.slot_clock.unagg_attestation_production_delay();
-                        let error_threshold = crit_threshold / 2;
-                        if delay >= crit_threshold {
-                            crit!(
-                                log,
-                                "Block was broadcast too late";
-                                "msg" => "system may be overloaded, block likely to be orphaned",
-                                "delay_ms" => delay.as_millis(),
-                                "slot" => block.slot(),
-                                "root" => ?root,
-                            )
-                        } else if delay >= error_threshold {
-                            error!(
-                                log,
-                                "Block broadcast was delayed";
-                                "msg" => "system may be overloaded, block may be orphaned",
-                                "delay_ms" => delay.as_millis(),
-                                "slot" => block.slot(),
-                                "root" => ?root,
-                            )
-                        }
-
-                        Ok(warp::reply::json(&()))
-                    }
-                    Err(e) => {
-                        let msg = format!("{:?}", e);
-                        error!(
-                            log,
-                            "Invalid block provided to HTTP API";
-                            "reason" => &msg
-                        );
-                        Err(warp_utils::reject::broadcast_without_import(msg))
-                    }
-                }
->>>>>>> be1e2e20
             },
         );
 
@@ -1280,94 +1060,10 @@
             |block: Arc<SignedBeaconBlock<T::EthSpec, BlindedPayload<_>>>,
              chain: Arc<BeaconChain<T>>,
              network_tx: UnboundedSender<NetworkMessage<T::EthSpec>>,
-<<<<<<< HEAD
              log: Logger| async move {
                 publish_blocks::publish_blinded_block(block, chain, &network_tx, log)
                     .await
                     .map(|()| warp::reply())
-=======
-             _log: Logger| async move {
-                if let Some(el) = chain.execution_layer.as_ref() {
-                    //FIXME(sean): we may not always receive the payload in this response because it
-                    // should be the relay's job to propogate the block. However, since this block is
-                    // already signed and sent this might be ok (so long as the relay validates
-                    // the block before revealing the payload).
-
-                    //FIXME(sean) additionally, this endpoint should serve blocks prior to Bellatrix, and should
-                    // be able to support the normal block proposal flow, because at some point full block endpoints
-                    // will be deprecated from the beacon API. This will entail creating full blocks in
-                    // `validator/blinded_blocks`, caching their payloads, and transforming them into blinded
-                    // blocks. We will access the payload of those blocks here. This flow should happen if the
-                    // execution layer has no payload builders or if we have not yet finalized post-merge transition.
-                    let payload = el.propose_blinded_beacon_block(&block).await.map_err(|e| {
-                        warp_utils::reject::custom_server_error(format!("proposal failed: {:?}", e))
-                    })?;
-                    let new_block = SignedBeaconBlock::Merge(SignedBeaconBlockMerge {
-                        message: BeaconBlockMerge {
-                            slot: block.message().slot(),
-                            proposer_index: block.message().proposer_index(),
-                            parent_root: block.message().parent_root(),
-                            state_root: block.message().state_root(),
-                            body: BeaconBlockBodyMerge {
-                                randao_reveal: block.message().body().randao_reveal().clone(),
-                                eth1_data: block.message().body().eth1_data().clone(),
-                                graffiti: *block.message().body().graffiti(),
-                                proposer_slashings: block
-                                    .message()
-                                    .body()
-                                    .proposer_slashings()
-                                    .clone(),
-                                attester_slashings: block
-                                    .message()
-                                    .body()
-                                    .attester_slashings()
-                                    .clone(),
-                                attestations: block.message().body().attestations().clone(),
-                                deposits: block.message().body().deposits().clone(),
-                                voluntary_exits: block.message().body().voluntary_exits().clone(),
-                                sync_aggregate: block
-                                    .message()
-                                    .body()
-                                    .sync_aggregate()
-                                    .unwrap()
-                                    .clone(),
-                                execution_payload: payload.into(),
-                            },
-                        },
-                        signature: block.signature().clone(),
-                    });
-                    let new_block = Arc::new(new_block);
-
-                    // Send the block, regardless of whether or not it is valid. The API
-                    // specification is very clear that this is the desired behaviour.
-                    publish_pubsub_message(
-                        &network_tx,
-                        PubsubMessage::BeaconBlock(new_block.clone()),
-                    )?;
-
-                    match chain.process_block(new_block).await {
-                        Ok(_) => {
-                            // Update the head since it's likely this block will become the new
-                            // head.
-                            chain
-                                .recompute_head_at_current_slot()
-                                .await
-                                .map_err(warp_utils::reject::beacon_chain_error)?;
-
-                            Ok(warp::reply::json(&()))
-                        }
-                        Err(e) => {
-                            let msg = format!("{:?}", e);
-
-                            Err(warp_utils::reject::broadcast_without_import(msg))
-                        }
-                    }
-                } else {
-                    Err(warp_utils::reject::custom_server_error(
-                        "no execution layer found".to_string(),
-                    ))
-                }
->>>>>>> be1e2e20
             },
         );
 
@@ -1435,19 +1131,6 @@
         .clone()
         .and(warp::path("root"))
         .and(warp::path::end())
-<<<<<<< HEAD
-        .and_then(|block_id: BlockId, chain: Arc<BeaconChain<T>>| async move {
-            let (block, execution_optimistic) =
-                block_id.full_block_and_execution_optimistic(&chain).await?;
-
-            let result: Result<_, warp::Rejection> = Ok(api_types::GenericResponse::from(
-                api_types::RootData::from(block.canonical_root()),
-            )
-            .add_execution_optimistic(execution_optimistic))
-            .map(|res| warp::reply::json(&res).into_response());
-
-            result
-=======
         .and_then(|block_id: BlockId, chain: Arc<BeaconChain<T>>| {
             blocking_json_task(move || {
                 let (block, execution_optimistic) =
@@ -1458,7 +1141,6 @@
                 ))
                 .add_execution_optimistic(execution_optimistic))
             })
->>>>>>> be1e2e20
         });
 
     // GET beacon/blocks/{block_id}/attestations
@@ -1466,19 +1148,6 @@
         .clone()
         .and(warp::path("attestations"))
         .and(warp::path::end())
-<<<<<<< HEAD
-        .and_then(|block_id: BlockId, chain: Arc<BeaconChain<T>>| async move {
-            let (block, execution_optimistic) =
-                block_id.full_block_and_execution_optimistic(&chain).await?;
-
-            let result: Result<_, warp::Rejection> = Ok(api_types::GenericResponse::from(
-                block.message().body().attestations().clone(),
-            )
-            .add_execution_optimistic(execution_optimistic))
-            .map(|res| warp::reply::json(&res).into_response());
-
-            result
-=======
         .and_then(|block_id: BlockId, chain: Arc<BeaconChain<T>>| {
             blocking_json_task(move || {
                 let (block, execution_optimistic) =
@@ -1489,7 +1158,6 @@
                         .add_execution_optimistic(execution_optimistic),
                 )
             })
->>>>>>> be1e2e20
         });
 
     /*
@@ -1943,11 +1611,7 @@
         .and(chain_filter.clone())
         .and_then(
             |endpoint_version: EndpointVersion, chain: Arc<BeaconChain<T>>| {
-<<<<<<< HEAD
-                blocking_task(move || {
-=======
                 blocking_json_task(move || {
->>>>>>> be1e2e20
                     let heads = chain
                         .heads()
                         .into_iter()
@@ -1955,18 +1619,9 @@
                             let execution_optimistic = if endpoint_version == V1 {
                                 None
                             } else if endpoint_version == V2 {
-<<<<<<< HEAD
-                                Handle::current().block_on(async {
-                                    BlockId::from_root(root)
-                                        .is_execution_optimistic(&chain)
-                                        .await
-                                        .ok()
-                                })
-=======
                                 BlockId::from_root(root)
                                     .is_execution_optimistic(&chain)
                                     .ok()
->>>>>>> be1e2e20
                             } else {
                                 return Err(unsupported_version_rejection(endpoint_version));
                             };
@@ -1978,10 +1633,6 @@
                         })
                         .collect::<Result<Vec<_>, warp::Rejection>>();
                     Ok(api_types::GenericResponse::from(heads?))
-<<<<<<< HEAD
-                        .map(|res| warp::reply::json(&res).into_response())
-=======
->>>>>>> be1e2e20
                 })
             },
         );
@@ -2721,7 +2372,6 @@
                     .as_ref()
                     .ok_or(BeaconChainError::ExecutionLayerMissing)
                     .map_err(warp_utils::reject::beacon_chain_error)?;
-<<<<<<< HEAD
 
                 let current_slot = chain
                     .slot()
@@ -2732,9 +2382,6 @@
                     log,
                     "Received proposer preparation data";
                     "count" => preparation_data.len(),
-                    "client" => client_addr
-                        .map(|a| a.to_string())
-                        .unwrap_or_else(|| "unknown".to_string()),
                 );
 
                 execution_layer
@@ -2752,134 +2399,6 @@
                     })?;
 
                 Ok::<_, warp::reject::Rejection>(warp::reply::json(&()))
-            },
-        );
-
-    // POST validator/register_validator
-    let post_validator_register_validator = eth_v1
-        .and(warp::path("validator"))
-        .and(warp::path("register_validator"))
-        .and(warp::path::end())
-        .and(chain_filter.clone())
-        .and(warp::addr::remote())
-        .and(log_filter.clone())
-        .and(warp::body::json())
-        .and_then(
-            |chain: Arc<BeaconChain<T>>,
-             client_addr: Option<SocketAddr>,
-             log: Logger,
-             register_val_data: Vec<SignedValidatorRegistrationData>| {
-                async move {
-                    let execution_layer = chain
-                        .execution_layer
-                        .as_ref()
-                        .ok_or(BeaconChainError::ExecutionLayerMissing)
-                        .map_err(warp_utils::reject::beacon_chain_error)?;
-                    let current_epoch = chain
-                        .epoch()
-                        .map_err(warp_utils::reject::beacon_chain_error)?;
-
-                    debug!(
-                        log,
-                        "Received register validator request";
-                        "count" => register_val_data.len(),
-                        "client" => client_addr
-                            .map(|a| a.to_string())
-                            .unwrap_or_else(|| "unknown".to_string()),
-                    );
-
-                    let preparation_data = register_val_data
-                        .iter()
-                        .filter_map(|register_data| {
-                            chain
-                                .validator_index(&register_data.message.pubkey)
-                                .ok()
-                                .flatten()
-                                .map(|validator_index| ProposerPreparationData {
-                                    validator_index: validator_index as u64,
-                                    fee_recipient: register_data.message.fee_recipient,
-                                })
-                        })
-                        .collect::<Vec<_>>();
-
-                    // Update the prepare beacon proposer cache based on this request.
-                    execution_layer
-                        .update_proposer_preparation(current_epoch, &preparation_data)
-                        .await;
-
-                    // Call prepare beacon proposer blocking with the latest update in order to make
-                    // sure we have a local payload to fall back to in the event of the blinded block
-                    // flow failing.
-                    chain
-                        .prepare_beacon_proposer(
-                            chain
-                                .slot()
-                                .map_err(warp_utils::reject::beacon_chain_error)?,
-                        )
-                        .await
-                        .map_err(|e| {
-                            warp_utils::reject::custom_bad_request(format!(
-                                "error updating proposer preparations: {:?}",
-                                e
-                            ))
-                        })?;
-
-                    let builder = execution_layer
-                        .builder()
-                        .as_ref()
-                        .ok_or(BeaconChainError::BuilderMissing)
-                        .map_err(warp_utils::reject::beacon_chain_error)?;
-
-                    builder
-                        .post_builder_validators(&register_val_data)
-                        .await
-                        .map(|resp| warp::reply::json(&resp))
-                        .map_err(|e| {
-                            // Forward the HTTP status code if we are able to, otherwise fall back
-                            // to a server error.
-                            if let eth2::Error::ServerMessage(message) = e {
-                                if message.code == StatusCode::BAD_REQUEST.as_u16() {
-                                    return warp_utils::reject::custom_bad_request(message.message);
-                                } else {
-                                    // According to the spec this response should only be a 400 or 500,
-                                    // so we fall back to a 500 here.
-                                    return warp_utils::reject::custom_server_error(
-                                        message.message,
-                                    );
-                                }
-                            }
-                            warp_utils::reject::custom_server_error(format!("{e:?}"))
-                        })
-                }
-=======
-
-                let current_slot = chain
-                    .slot()
-                    .map_err(warp_utils::reject::beacon_chain_error)?;
-                let current_epoch = current_slot.epoch(T::EthSpec::slots_per_epoch());
-
-                debug!(
-                    log,
-                    "Received proposer preparation data";
-                    "count" => preparation_data.len(),
-                );
-
-                execution_layer
-                    .update_proposer_preparation(current_epoch, &preparation_data)
-                    .await;
-
-                chain
-                    .prepare_beacon_proposer(current_slot)
-                    .await
-                    .map_err(|e| {
-                        warp_utils::reject::custom_bad_request(format!(
-                            "error updating proposer preparations: {:?}",
-                            e
-                        ))
-                    })?;
-
-                Ok::<_, warp::reject::Rejection>(warp::reply::json(&()))
->>>>>>> be1e2e20
             },
         );
 
@@ -2939,7 +2458,7 @@
                     .await;
 
                 // Call prepare beacon proposer blocking with the latest update in order to make
-                // sure we have a local payload to fall back to in the event of the blined block
+                // sure we have a local payload to fall back to in the event of the blinded block
                 // flow failing.
                 chain
                     .prepare_beacon_proposer(current_slot)
@@ -2951,9 +2470,32 @@
                         ))
                     })?;
 
-                //TODO(sean): In the MEV-boost PR, add a call here to send the update request to the builder
-
-                Ok::<_, warp::Rejection>(warp::reply::json(&()))
+                let builder = execution_layer
+                    .builder()
+                    .as_ref()
+                    .ok_or(BeaconChainError::BuilderMissing)
+                    .map_err(warp_utils::reject::beacon_chain_error)?;
+
+                builder
+                    .post_builder_validators(&register_val_data)
+                    .await
+                    .map(|resp| warp::reply::json(&resp))
+                    .map_err(|e| {
+                        // Forward the HTTP status code if we are able to, otherwise fall back
+                        // to a server error.
+                        if let eth2::Error::ServerMessage(message) = e {
+                            if message.code == StatusCode::BAD_REQUEST.as_u16() {
+                                return warp_utils::reject::custom_bad_request(message.message);
+                            } else {
+                                // According to the spec this response should only be a 400 or 500,
+                                // so we fall back to a 500 here.
+                                return warp_utils::reject::custom_server_error(
+                                    message.message,
+                                );
+                            }
+                        }
+                        warp_utils::reject::custom_server_error(format!("{e:?}"))
+                    })
             },
         );
     // POST validator/sync_committee_subscriptions
