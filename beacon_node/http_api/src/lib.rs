--- conflicted
+++ resolved
@@ -45,19 +45,12 @@
 use tokio::sync::mpsc::UnboundedSender;
 use tokio_stream::{wrappers::BroadcastStream, StreamExt};
 use types::{
-<<<<<<< HEAD
-    Attestation, AttesterSlashing, BeaconStateError, CommitteeCache, ConfigAndPreset, Epoch,
-    EthSpec, ForkName, ProposerPreparationData, ProposerSlashing, RelativeEpoch, Signature,
-    SignedAggregateAndProof, SignedBeaconBlock, SignedContributionAndProof, SignedVoluntaryExit,
-    Slot, SyncCommitteeMessage, SyncContributionData,
-=======
     Attestation, AttesterSlashing, BeaconBlockBodyMerge, BeaconBlockMerge, BeaconStateError,
     BlindedPayload, CommitteeCache, ConfigAndPreset, Epoch, EthSpec, ForkName, FullPayload,
     ProposerPreparationData, ProposerSlashing, RelativeEpoch, Signature, SignedAggregateAndProof,
     SignedBeaconBlock, SignedBeaconBlockMerge, SignedBlindedBeaconBlock,
     SignedContributionAndProof, SignedVoluntaryExit, Slot, SyncCommitteeMessage,
     SyncContributionData,
->>>>>>> 60449849
 };
 use version::{
     add_consensus_version_header, fork_versioned_response, inconsistent_fork_rejection,
@@ -2018,9 +2011,6 @@
                     };
 
                     let (block, _) = chain
-<<<<<<< HEAD
-                        .produce_block_with_verification(
-=======
                         .produce_block_with_verification::<FullPayload<T::EthSpec>>(
                             randao_reveal,
                             slot,
@@ -2084,7 +2074,6 @@
 
                     let (block, _) = chain
                         .produce_block_with_verification::<BlindedPayload<T::EthSpec>>(
->>>>>>> 60449849
                             randao_reveal,
                             slot,
                             query.graffiti.map(Into::into),
