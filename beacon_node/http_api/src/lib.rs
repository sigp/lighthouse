//! This crate contains a HTTP server which serves the endpoints listed here:
//!
//! https://github.com/ethereum/beacon-APIs
//!
//! There are also some additional, non-standard endpoints behind the `/lighthouse/` path which are
//! used for development.

mod attestation_performance;
mod attester_duties;
mod block_id;
mod block_packing_efficiency;
mod block_rewards;
mod database;
mod metrics;
mod proposer_duties;
mod publish_blocks;
mod standard_block_rewards;
mod state_id;
mod sync_committee_rewards;
mod sync_committees;
mod task_spawner;
pub mod test_utils;
mod ui;
mod validator;
mod validator_inclusion;
mod version;

use beacon_chain::{
    attestation_verification::VerifiedAttestation, observed_operations::ObservationOutcome,
    validator_monitor::timestamp_now, AttestationError as AttnError, BeaconChain, BeaconChainError,
    BeaconChainTypes, ProduceBlockVerification, WhenSlotSkipped,
};
use beacon_processor::BeaconProcessorSend;
pub use block_id::BlockId;
use directory::DEFAULT_ROOT_DIR;
use eth2::types::{
    self as api_types, BroadcastValidation, EndpointVersion, ForkChoice, ForkChoiceNode,
    SkipRandaoVerification, ValidatorId, ValidatorStatus,
};
use lighthouse_network::{types::SyncState, EnrExt, NetworkGlobals, PeerId, PubsubMessage};
use lighthouse_version::version_with_platform;
use logging::SSELoggingComponents;
use network::{NetworkMessage, NetworkSenders, ValidatorSubscriptionMessage};
use operation_pool::ReceivedPreCapella;
use parking_lot::RwLock;
pub use publish_blocks::{
    publish_blinded_block, publish_block, reconstruct_block, ProvenancedBlock,
};
use serde::{Deserialize, Serialize};
use slog::{crit, debug, error, info, warn, Logger};
use slot_clock::SlotClock;
use ssz::Encode;
pub use state_id::StateId;
use std::borrow::Cow;
use std::future::Future;
use std::net::{IpAddr, Ipv4Addr, SocketAddr};
use std::path::PathBuf;
use std::pin::Pin;
use std::sync::Arc;
use sysinfo::{System, SystemExt};
use system_health::observe_system_health_bn;
use task_spawner::{Priority, TaskSpawner};
use tokio::sync::{
    mpsc::{Sender, UnboundedSender},
    oneshot,
};
use tokio_stream::{wrappers::BroadcastStream, StreamExt};
use types::{
    Attestation, AttestationData, AttestationShufflingId, AttesterSlashing, BeaconStateError,
    BlindedPayload, CommitteeCache, ConfigAndPreset, Epoch, EthSpec, ForkName, FullPayload,
    ProposerPreparationData, ProposerSlashing, RelativeEpoch, SignedAggregateAndProof,
    SignedBeaconBlock, SignedBlindedBeaconBlock, SignedBlsToExecutionChange,
    SignedContributionAndProof, SignedValidatorRegistrationData, SignedVoluntaryExit, Slot,
    SyncCommitteeMessage, SyncContributionData,
};
use validator::pubkey_to_validator_index;
use version::{
    add_consensus_version_header, execution_optimistic_finalized_fork_versioned_response,
    fork_versioned_response, inconsistent_fork_rejection, unsupported_version_rejection, V1, V2,
};
use warp::http::StatusCode;
use warp::sse::Event;
use warp::Reply;
use warp::{http::Response, Filter};
use warp_utils::{query::multi_key_query, uor::UnifyingOrFilter};

const API_PREFIX: &str = "eth";

/// If the node is within this many epochs from the head, we declare it to be synced regardless of
/// the network sync state.
///
/// This helps prevent attacks where nodes can convince us that we're syncing some non-existent
/// finalized head.
const SYNC_TOLERANCE_EPOCHS: u64 = 8;

/// A custom type which allows for both unsecured and TLS-enabled HTTP servers.
type HttpServer = (SocketAddr, Pin<Box<dyn Future<Output = ()> + Send>>);

/// Alias for readability.
pub type ExecutionOptimistic = bool;

/// Configuration used when serving the HTTP server over TLS.
#[derive(PartialEq, Debug, Clone, Serialize, Deserialize)]
pub struct TlsConfig {
    pub cert: PathBuf,
    pub key: PathBuf,
}

/// A wrapper around all the items required to spawn the HTTP server.
///
/// The server will gracefully handle the case where any fields are `None`.
pub struct Context<T: BeaconChainTypes> {
    pub config: Config,
    pub chain: Option<Arc<BeaconChain<T>>>,
    pub network_senders: Option<NetworkSenders<T::EthSpec>>,
    pub network_globals: Option<Arc<NetworkGlobals<T::EthSpec>>>,
    pub beacon_processor_send: Option<BeaconProcessorSend<T::EthSpec>>,
    pub eth1_service: Option<eth1::Service>,
    pub sse_logging_components: Option<SSELoggingComponents>,
    pub log: Logger,
}

/// Configuration for the HTTP server.
#[derive(PartialEq, Debug, Clone, Serialize, Deserialize)]
pub struct Config {
    pub enabled: bool,
    pub listen_addr: IpAddr,
    pub listen_port: u16,
    pub allow_origin: Option<String>,
    pub tls_config: Option<TlsConfig>,
    pub allow_sync_stalled: bool,
    pub spec_fork_name: Option<ForkName>,
    pub data_dir: PathBuf,
    pub enable_beacon_processor: bool,
}

impl Default for Config {
    fn default() -> Self {
        Self {
            enabled: false,
            listen_addr: IpAddr::V4(Ipv4Addr::new(127, 0, 0, 1)),
            listen_port: 5052,
            allow_origin: None,
            tls_config: None,
            allow_sync_stalled: false,
            spec_fork_name: None,
            data_dir: PathBuf::from(DEFAULT_ROOT_DIR),
            enable_beacon_processor: true,
        }
    }
}

#[derive(Debug)]
pub enum Error {
    Warp(warp::Error),
    Other(String),
}

impl From<warp::Error> for Error {
    fn from(e: warp::Error) -> Self {
        Error::Warp(e)
    }
}

impl From<String> for Error {
    fn from(e: String) -> Self {
        Error::Other(e)
    }
}

/// Creates a `warp` logging wrapper which we use to create `slog` logs.
pub fn slog_logging(
    log: Logger,
) -> warp::filters::log::Log<impl Fn(warp::filters::log::Info) + Clone> {
    warp::log::custom(move |info| {
        match info.status() {
            status
                if status == StatusCode::OK
                    || status == StatusCode::NOT_FOUND
                    || status == StatusCode::PARTIAL_CONTENT =>
            {
                debug!(
                    log,
                    "Processed HTTP API request";
                    "elapsed" => format!("{:?}", info.elapsed()),
                    "status" => status.to_string(),
                    "path" => info.path(),
                    "method" => info.method().to_string(),
                );
            }
            status => {
                warn!(
                    log,
                    "Error processing HTTP API request";
                    "elapsed" => format!("{:?}", info.elapsed()),
                    "status" => status.to_string(),
                    "path" => info.path(),
                    "method" => info.method().to_string(),
                );
            }
        };
    })
}

/// Creates a `warp` logging wrapper which we use for Prometheus metrics (not necessarily logging,
/// per say).
pub fn prometheus_metrics() -> warp::filters::log::Log<impl Fn(warp::filters::log::Info) + Clone> {
    warp::log::custom(move |info| {
        // Here we restrict the `info.path()` value to some predefined values. Without this, we end
        // up with a new metric type each time someone includes something unique in the path (e.g.,
        // a block hash).
        let path = {
            let equals = |s: &'static str| -> Option<&'static str> {
                if info.path() == format!("/{}/{}", API_PREFIX, s) {
                    Some(s)
                } else {
                    None
                }
            };

            let starts_with = |s: &'static str| -> Option<&'static str> {
                if info.path().starts_with(&format!("/{}/{}", API_PREFIX, s)) {
                    Some(s)
                } else {
                    None
                }
            };

            // First line covers `POST /v1/beacon/blocks` only
            equals("v1/beacon/blocks")
                .or_else(|| starts_with("v1/validator/blocks"))
                .or_else(|| starts_with("v2/validator/blocks"))
                .or_else(|| starts_with("v1/validator/blinded_blocks"))
                .or_else(|| starts_with("v1/validator/duties/attester"))
                .or_else(|| starts_with("v1/validator/duties/proposer"))
                .or_else(|| starts_with("v1/validator/duties/sync"))
                .or_else(|| starts_with("v1/validator/attestation_data"))
                .or_else(|| starts_with("v1/validator/aggregate_attestation"))
                .or_else(|| starts_with("v1/validator/aggregate_and_proofs"))
                .or_else(|| starts_with("v1/validator/sync_committee_contribution"))
                .or_else(|| starts_with("v1/validator/contribution_and_proofs"))
                .or_else(|| starts_with("v1/validator/beacon_committee_subscriptions"))
                .or_else(|| starts_with("v1/validator/sync_committee_subscriptions"))
                .or_else(|| starts_with("v1/beacon/pool/attestations"))
                .or_else(|| starts_with("v1/beacon/pool/sync_committees"))
                .or_else(|| starts_with("v1/beacon/blocks/head/root"))
                .or_else(|| starts_with("v1/validator/prepare_beacon_proposer"))
                .or_else(|| starts_with("v1/validator/register_validator"))
                .or_else(|| starts_with("v1/beacon/"))
                .or_else(|| starts_with("v2/beacon/"))
                .or_else(|| starts_with("v1/config/"))
                .or_else(|| starts_with("v1/debug/"))
                .or_else(|| starts_with("v2/debug/"))
                .or_else(|| starts_with("v1/events/"))
                .or_else(|| starts_with("v1/node/"))
                .or_else(|| starts_with("v1/validator/"))
                .unwrap_or("other")
        };

        metrics::inc_counter_vec(&metrics::HTTP_API_PATHS_TOTAL, &[path]);
        metrics::inc_counter_vec(
            &metrics::HTTP_API_STATUS_CODES_TOTAL,
            &[&info.status().to_string()],
        );
        metrics::observe_timer_vec(&metrics::HTTP_API_PATHS_TIMES, &[path], info.elapsed());
    })
}

/// Creates a server that will serve requests using information from `ctx`.
///
/// The server will shut down gracefully when the `shutdown` future resolves.
///
/// ## Returns
///
/// This function will bind the server to the provided address and then return a tuple of:
///
/// - `SocketAddr`: the address that the HTTP server will listen on.
/// - `Future`: the actual server future that will need to be awaited.
///
/// ## Errors
///
/// Returns an error if the server is unable to bind or there is another error during
/// configuration.
pub fn serve<T: BeaconChainTypes>(
    ctx: Arc<Context<T>>,
    shutdown: impl Future<Output = ()> + Send + Sync + 'static,
) -> Result<HttpServer, Error> {
    let config = ctx.config.clone();
    let allow_sync_stalled = config.allow_sync_stalled;
    let log = ctx.log.clone();

    // Configure CORS.
    let cors_builder = {
        let builder = warp::cors()
            .allow_methods(vec!["GET", "POST"])
            .allow_headers(vec!["Content-Type"]);

        warp_utils::cors::set_builder_origins(
            builder,
            config.allow_origin.as_deref(),
            (config.listen_addr, config.listen_port),
        )?
    };

    // Sanity check.
    if !config.enabled {
        crit!(log, "Cannot start disabled HTTP server");
        return Err(Error::Other(
            "A disabled server should not be started".to_string(),
        ));
    }

    // Create a filter that extracts the endpoint version.
    let any_version = warp::path(API_PREFIX).and(warp::path::param::<EndpointVersion>().or_else(
        |_| async move {
            Err(warp_utils::reject::custom_bad_request(
                "Invalid version identifier".to_string(),
            ))
        },
    ));

    // Filter that enforces a single endpoint version and then discards the `EndpointVersion`.
    let single_version = |reqd: EndpointVersion| {
        any_version
            .and_then(move |version| async move {
                if version == reqd {
                    Ok(())
                } else {
                    Err(unsupported_version_rejection(version))
                }
            })
            .untuple_one()
    };

    let eth_v1 = single_version(V1);
    let eth_v2 = single_version(V2);

    // Create a `warp` filter that provides access to the network globals.
    let inner_network_globals = ctx.network_globals.clone();
    let network_globals = warp::any()
        .map(move || inner_network_globals.clone())
        .and_then(|network_globals| async move {
            match network_globals {
                Some(globals) => Ok(globals),
                None => Err(warp_utils::reject::custom_not_found(
                    "network globals are not initialized.".to_string(),
                )),
            }
        });

    // Create a `warp` filter for the data_dir.
    let inner_data_dir = ctx.config.data_dir.clone();
    let data_dir_filter = warp::any().map(move || inner_data_dir.clone());

    // Create a `warp` filter that provides access to the beacon chain.
    let inner_ctx = ctx.clone();
    let chain_filter =
        warp::any()
            .map(move || inner_ctx.chain.clone())
            .and_then(|chain| async move {
                match chain {
                    Some(chain) => Ok(chain),
                    None => Err(warp_utils::reject::custom_not_found(
                        "Beacon chain genesis has not yet been observed.".to_string(),
                    )),
                }
            });

    // Create a `warp` filter that provides access to the network sender channel.
    let network_tx = ctx
        .network_senders
        .as_ref()
        .map(|senders| senders.network_send());
    let network_tx_filter =
        warp::any()
            .map(move || network_tx.clone())
            .and_then(|network_tx| async move {
                match network_tx {
                    Some(network_tx) => Ok(network_tx),
                    None => Err(warp_utils::reject::custom_not_found(
                        "The networking stack has not yet started (network_tx).".to_string(),
                    )),
                }
            });

    // Create a `warp` filter that provides access to the network attestation subscription channel.
    let validator_subscriptions_tx = ctx
        .network_senders
        .as_ref()
        .map(|senders| senders.validator_subscription_send());
    let validator_subscription_tx_filter = warp::any()
        .map(move || validator_subscriptions_tx.clone())
        .and_then(|validator_subscriptions_tx| async move {
            match validator_subscriptions_tx {
                Some(validator_subscriptions_tx) => Ok(validator_subscriptions_tx),
                None => Err(warp_utils::reject::custom_not_found(
                    "The networking stack has not yet started (validator_subscription_tx)."
                        .to_string(),
                )),
            }
        });

    // Create a `warp` filter that provides access to the Eth1 service.
    let inner_ctx = ctx.clone();
    let eth1_service_filter = warp::any()
        .map(move || inner_ctx.eth1_service.clone())
        .and_then(|eth1_service| async move {
            match eth1_service {
                Some(eth1_service) => Ok(eth1_service),
                None => Err(warp_utils::reject::custom_not_found(
                    "The Eth1 service is not started. Use --eth1 on the CLI.".to_string(),
                )),
            }
        });

    // Create a `warp` filter that rejects requests whilst the node is syncing.
    let not_while_syncing_filter =
        warp::any()
            .and(network_globals.clone())
            .and(chain_filter.clone())
            .and_then(
                move |network_globals: Arc<NetworkGlobals<T::EthSpec>>,
                      chain: Arc<BeaconChain<T>>| async move {
                    match *network_globals.sync_state.read() {
                        SyncState::SyncingFinalized { .. } => {
                            let head_slot = chain.canonical_head.cached_head().head_slot();

                            let current_slot =
                                chain.slot_clock.now_or_genesis().ok_or_else(|| {
                                    warp_utils::reject::custom_server_error(
                                        "unable to read slot clock".to_string(),
                                    )
                                })?;

                            let tolerance = SYNC_TOLERANCE_EPOCHS * T::EthSpec::slots_per_epoch();

                            if head_slot + tolerance >= current_slot {
                                Ok(())
                            } else {
                                Err(warp_utils::reject::not_synced(format!(
                                    "head slot is {}, current slot is {}",
                                    head_slot, current_slot
                                )))
                            }
                        }
                        SyncState::SyncingHead { .. }
                        | SyncState::SyncTransition
                        | SyncState::BackFillSyncing { .. } => Ok(()),
                        SyncState::Synced => Ok(()),
                        SyncState::Stalled if allow_sync_stalled => Ok(()),
                        SyncState::Stalled => Err(warp_utils::reject::not_synced(
                            "sync is stalled".to_string(),
                        )),
                    }
                },
            )
            .untuple_one();

    // Create a `warp` filter that provides access to the logger.
    let inner_ctx = ctx.clone();
    let log_filter = warp::any().map(move || inner_ctx.log.clone());

    let inner_components = ctx.sse_logging_components.clone();
    let sse_component_filter = warp::any().map(move || inner_components.clone());

    // Create a `warp` filter that provides access to local system information.
    let system_info = Arc::new(RwLock::new(sysinfo::System::new()));
    {
        // grab write access for initialisation
        let mut system_info = system_info.write();
        system_info.refresh_disks_list();
        system_info.refresh_networks_list();
        system_info.refresh_cpu_specifics(sysinfo::CpuRefreshKind::everything());
        system_info.refresh_cpu();
    } // end lock

    let system_info_filter =
        warp::any()
            .map(move || system_info.clone())
            .map(|sysinfo: Arc<RwLock<System>>| {
                {
                    // refresh stats
                    let mut sysinfo_lock = sysinfo.write();
                    sysinfo_lock.refresh_memory();
                    sysinfo_lock.refresh_cpu_specifics(sysinfo::CpuRefreshKind::everything());
                    sysinfo_lock.refresh_cpu();
                    sysinfo_lock.refresh_system();
                    sysinfo_lock.refresh_networks();
                    sysinfo_lock.refresh_disks();
                } // end lock
                sysinfo
            });

    let app_start = std::time::Instant::now();
    let app_start_filter = warp::any().map(move || app_start);

    // Create a `warp` filter that provides access the `TaskSpawner`.
    let beacon_processor_send = ctx
        .beacon_processor_send
        .clone()
        .filter(|_| config.enable_beacon_processor);
    let task_spawner_filter =
        warp::any().map(move || TaskSpawner::new(beacon_processor_send.clone()));

    /*
     *
     * Start of HTTP method definitions.
     *
     */

    // GET beacon/genesis
    let get_beacon_genesis = eth_v1
        .and(warp::path("beacon"))
        .and(warp::path("genesis"))
        .and(warp::path::end())
        .and(task_spawner_filter.clone())
        .and(chain_filter.clone())
        .and_then(
            |task_spawner: TaskSpawner<T::EthSpec>, chain: Arc<BeaconChain<T>>| {
                task_spawner.blocking_json_task(Priority::P1, move || {
                    let genesis_data = api_types::GenesisData {
                        genesis_time: chain.genesis_time,
                        genesis_validators_root: chain.genesis_validators_root,
                        genesis_fork_version: chain.spec.genesis_fork_version,
                    };
                    Ok(api_types::GenericResponse::from(genesis_data))
                })
            },
        );

    /*
     * beacon/states/{state_id}
     */

    let beacon_states_path = eth_v1
        .and(warp::path("beacon"))
        .and(warp::path("states"))
        .and(warp::path::param::<StateId>().or_else(|_| async {
            Err(warp_utils::reject::custom_bad_request(
                "Invalid state ID".to_string(),
            ))
        }))
        .and(task_spawner_filter.clone())
        .and(chain_filter.clone());

    // GET beacon/states/{state_id}/root
    let get_beacon_state_root = beacon_states_path
        .clone()
        .and(warp::path("root"))
        .and(warp::path::end())
        .and_then(
            |state_id: StateId,
             task_spawner: TaskSpawner<T::EthSpec>,
             chain: Arc<BeaconChain<T>>| {
                task_spawner.blocking_json_task(Priority::P1, move || {
                    let (root, execution_optimistic, finalized) = state_id.root(&chain)?;
                    Ok(root)
                        .map(api_types::RootData::from)
                        .map(api_types::GenericResponse::from)
                        .map(|resp| {
                            resp.add_execution_optimistic_finalized(execution_optimistic, finalized)
                        })
                })
            },
        );

    // GET beacon/states/{state_id}/fork
    let get_beacon_state_fork = beacon_states_path
        .clone()
        .and(warp::path("fork"))
        .and(warp::path::end())
        .and_then(
            |state_id: StateId,
             task_spawner: TaskSpawner<T::EthSpec>,
             chain: Arc<BeaconChain<T>>| {
                task_spawner.blocking_json_task(Priority::P1, move || {
                    let (fork, execution_optimistic, finalized) =
                        state_id.fork_and_execution_optimistic_and_finalized(&chain)?;
                    Ok(api_types::ExecutionOptimisticFinalizedResponse {
                        data: fork,
                        execution_optimistic: Some(execution_optimistic),
                        finalized: Some(finalized),
                    })
                })
            },
        );

    // GET beacon/states/{state_id}/finality_checkpoints
    let get_beacon_state_finality_checkpoints = beacon_states_path
        .clone()
        .and(warp::path("finality_checkpoints"))
        .and(warp::path::end())
        .and_then(
            |state_id: StateId,
             task_spawner: TaskSpawner<T::EthSpec>,
             chain: Arc<BeaconChain<T>>| {
                task_spawner.blocking_json_task(Priority::P1, move || {
                    let (data, execution_optimistic, finalized) = state_id
                        .map_state_and_execution_optimistic_and_finalized(
                            &chain,
                            |state, execution_optimistic, finalized| {
                                Ok((
                                    api_types::FinalityCheckpointsData {
                                        previous_justified: state.previous_justified_checkpoint(),
                                        current_justified: state.current_justified_checkpoint(),
                                        finalized: state.finalized_checkpoint(),
                                    },
                                    execution_optimistic,
                                    finalized,
                                ))
                            },
                        )?;

                    Ok(api_types::ExecutionOptimisticFinalizedResponse {
                        data,
                        execution_optimistic: Some(execution_optimistic),
                        finalized: Some(finalized),
                    })
                })
            },
        );

    // GET beacon/states/{state_id}/validator_balances?id
    let get_beacon_state_validator_balances = beacon_states_path
        .clone()
        .and(warp::path("validator_balances"))
        .and(warp::path::end())
        .and(multi_key_query::<api_types::ValidatorBalancesQuery>())
        .and_then(
            |state_id: StateId,
             task_spawner: TaskSpawner<T::EthSpec>,
             chain: Arc<BeaconChain<T>>,
             query_res: Result<api_types::ValidatorBalancesQuery, warp::Rejection>| {
                task_spawner.blocking_json_task(Priority::P1, move || {
                    let query = query_res?;
                    let (data, execution_optimistic, finalized) = state_id
                        .map_state_and_execution_optimistic_and_finalized(
                            &chain,
                            |state, execution_optimistic, finalized| {
                                Ok((
                                    state
                                        .validators()
                                        .iter()
                                        .zip(state.balances().iter())
                                        .enumerate()
                                        // filter by validator id(s) if provided
                                        .filter(|(index, (validator, _))| {
                                            query.id.as_ref().map_or(true, |ids| {
                                                ids.iter().any(|id| match id {
                                                    ValidatorId::PublicKey(pubkey) => {
                                                        &validator.pubkey == pubkey
                                                    }
                                                    ValidatorId::Index(param_index) => {
                                                        *param_index == *index as u64
                                                    }
                                                })
                                            })
                                        })
                                        .map(|(index, (_, balance))| {
                                            Some(api_types::ValidatorBalanceData {
                                                index: index as u64,
                                                balance: *balance,
                                            })
                                        })
                                        .collect::<Vec<_>>(),
                                    execution_optimistic,
                                    finalized,
                                ))
                            },
                        )?;

                    Ok(api_types::ExecutionOptimisticFinalizedResponse {
                        data,
                        execution_optimistic: Some(execution_optimistic),
                        finalized: Some(finalized),
                    })
                })
            },
        );

    // GET beacon/states/{state_id}/validators?id,status
    let get_beacon_state_validators = beacon_states_path
        .clone()
        .and(warp::path("validators"))
        .and(warp::path::end())
        .and(multi_key_query::<api_types::ValidatorsQuery>())
        .and_then(
            |state_id: StateId,
             task_spawner: TaskSpawner<T::EthSpec>,
             chain: Arc<BeaconChain<T>>,
             query_res: Result<api_types::ValidatorsQuery, warp::Rejection>| {
                task_spawner.blocking_json_task(Priority::P1, move || {
                    let query = query_res?;
                    let (data, execution_optimistic, finalized) = state_id
                        .map_state_and_execution_optimistic_and_finalized(
                            &chain,
                            |state, execution_optimistic, finalized| {
                                let epoch = state.current_epoch();
                                let far_future_epoch = chain.spec.far_future_epoch;

                                Ok((
                                    state
                                        .validators()
                                        .iter()
                                        .zip(state.balances().iter())
                                        .enumerate()
                                        // filter by validator id(s) if provided
                                        .filter(|(index, (validator, _))| {
                                            query.id.as_ref().map_or(true, |ids| {
                                                ids.iter().any(|id| match id {
                                                    ValidatorId::PublicKey(pubkey) => {
                                                        &validator.pubkey == pubkey
                                                    }
                                                    ValidatorId::Index(param_index) => {
                                                        *param_index == *index as u64
                                                    }
                                                })
                                            })
                                        })
                                        // filter by status(es) if provided and map the result
                                        .filter_map(|(index, (validator, balance))| {
                                            let status = api_types::ValidatorStatus::from_validator(
                                                validator,
                                                epoch,
                                                far_future_epoch,
                                            );

                                            let status_matches =
                                                query.status.as_ref().map_or(true, |statuses| {
                                                    statuses.contains(&status)
                                                        || statuses.contains(&status.superstatus())
                                                });

                                            if status_matches {
                                                Some(api_types::ValidatorData {
                                                    index: index as u64,
                                                    balance: *balance,
                                                    status,
                                                    validator: validator.clone(),
                                                })
                                            } else {
                                                None
                                            }
                                        })
                                        .collect::<Vec<_>>(),
                                    execution_optimistic,
                                    finalized,
                                ))
                            },
                        )?;

                    Ok(api_types::ExecutionOptimisticFinalizedResponse {
                        data,
                        execution_optimistic: Some(execution_optimistic),
                        finalized: Some(finalized),
                    })
                })
            },
        );

    // GET beacon/states/{state_id}/validators/{validator_id}
    let get_beacon_state_validators_id = beacon_states_path
        .clone()
        .and(warp::path("validators"))
        .and(warp::path::param::<ValidatorId>().or_else(|_| async {
            Err(warp_utils::reject::custom_bad_request(
                "Invalid validator ID".to_string(),
            ))
        }))
        .and(warp::path::end())
        .and_then(
            |state_id: StateId,
             task_spawner: TaskSpawner<T::EthSpec>,
             chain: Arc<BeaconChain<T>>,
             validator_id: ValidatorId| {
                task_spawner.blocking_json_task(Priority::P1, move || {
                    let (data, execution_optimistic, finalized) = state_id
                        .map_state_and_execution_optimistic_and_finalized(
                            &chain,
                            |state, execution_optimistic, finalized| {
                                let index_opt = match &validator_id {
                                    ValidatorId::PublicKey(pubkey) => pubkey_to_validator_index(
                                        &chain, state, pubkey,
                                    )
                                    .map_err(|e| {
                                        warp_utils::reject::custom_not_found(format!(
                                            "unable to access pubkey cache: {e:?}",
                                        ))
                                    })?,
                                    ValidatorId::Index(index) => Some(*index as usize),
                                };

                                Ok((
                                    index_opt
                                        .and_then(|index| {
                                            let validator = state.validators().get(index)?;
                                            let balance = *state.balances().get(index)?;
                                            let epoch = state.current_epoch();
                                            let far_future_epoch = chain.spec.far_future_epoch;

                                            Some(api_types::ValidatorData {
                                                index: index as u64,
                                                balance,
                                                status: api_types::ValidatorStatus::from_validator(
                                                    validator,
                                                    epoch,
                                                    far_future_epoch,
                                                ),
                                                validator: validator.clone(),
                                            })
                                        })
                                        .ok_or_else(|| {
                                            warp_utils::reject::custom_not_found(format!(
                                                "unknown validator: {}",
                                                validator_id
                                            ))
                                        })?,
                                    execution_optimistic,
                                    finalized,
                                ))
                            },
                        )?;

                    Ok(api_types::ExecutionOptimisticFinalizedResponse {
                        data,
                        execution_optimistic: Some(execution_optimistic),
                        finalized: Some(finalized),
                    })
                })
            },
        );

    // GET beacon/states/{state_id}/committees?slot,index,epoch
    let get_beacon_state_committees = beacon_states_path
        .clone()
        .and(warp::path("committees"))
        .and(warp::query::<api_types::CommitteesQuery>())
        .and(warp::path::end())
        .and_then(
            |state_id: StateId,
             task_spawner: TaskSpawner<T::EthSpec>,
             chain: Arc<BeaconChain<T>>,
             query: api_types::CommitteesQuery| {
                task_spawner.blocking_json_task(Priority::P1, move || {
                    let (data, execution_optimistic, finalized) = state_id
                        .map_state_and_execution_optimistic_and_finalized(
                            &chain,
                            |state, execution_optimistic, finalized| {
                                let current_epoch = state.current_epoch();
                                let epoch = query.epoch.unwrap_or(current_epoch);

                                // Attempt to obtain the committee_cache from the beacon chain
                                let decision_slot = (epoch.saturating_sub(2u64))
                                    .end_slot(T::EthSpec::slots_per_epoch());
                                // Find the decision block and skip to another method on any kind
                                // of failure
                                let shuffling_id = if let Ok(Some(shuffling_decision_block)) =
                                    chain.block_root_at_slot(decision_slot, WhenSlotSkipped::Prev)
                                {
                                    Some(AttestationShufflingId {
                                        shuffling_epoch: epoch,
                                        shuffling_decision_block,
                                    })
                                } else {
                                    None
                                };

                                // Attempt to read from the chain cache if there exists a
                                // shuffling_id
                                let maybe_cached_shuffling = if let Some(shuffling_id) =
                                    shuffling_id.as_ref()
                                {
                                    chain
                                        .shuffling_cache
                                        .try_write_for(std::time::Duration::from_secs(1))
                                        .and_then(|mut cache_write| cache_write.get(shuffling_id))
                                        .and_then(|cache_item| cache_item.wait().ok())
                                } else {
                                    None
                                };

                                let committee_cache = if let Some(ref shuffling) =
                                    maybe_cached_shuffling
                                {
                                    Cow::Borrowed(&**shuffling)
                                } else {
                                    let possibly_built_cache =
                                        match RelativeEpoch::from_epoch(current_epoch, epoch) {
                                            Ok(relative_epoch)
                                                if state.committee_cache_is_initialized(
                                                    relative_epoch,
                                                ) =>
                                            {
                                                state
                                                    .committee_cache(relative_epoch)
                                                    .map(Cow::Borrowed)
                                            }
                                            _ => CommitteeCache::initialized(
                                                state,
                                                epoch,
                                                &chain.spec,
                                            )
                                            .map(Cow::Owned),
                                        }
                                        .map_err(|e| {
                                            match e {
                                                BeaconStateError::EpochOutOfBounds => {
                                                    let max_sprp =
                                                        T::EthSpec::slots_per_historical_root()
                                                            as u64;
                                                    let first_subsequent_restore_point_slot =
                                                        ((epoch.start_slot(
                                                            T::EthSpec::slots_per_epoch(),
                                                        ) / max_sprp)
                                                            + 1)
                                                            * max_sprp;
                                                    if epoch < current_epoch {
                                                        warp_utils::reject::custom_bad_request(
                                                            format!(
                                                                "epoch out of bounds, \
                                                                 try state at slot {}",
                                                                first_subsequent_restore_point_slot,
                                                            ),
                                                        )
                                                    } else {
                                                        warp_utils::reject::custom_bad_request(
                                                            "epoch out of bounds, \
                                                             too far in future"
                                                                .into(),
                                                        )
                                                    }
                                                }
                                                _ => {
                                                    warp_utils::reject::beacon_chain_error(e.into())
                                                }
                                            }
                                        })?;

                                    // Attempt to write to the beacon cache (only if the cache
                                    // size is not the default value).
                                    if chain.config.shuffling_cache_size
                                        != beacon_chain::shuffling_cache::DEFAULT_CACHE_SIZE
                                    {
                                        if let Some(shuffling_id) = shuffling_id {
                                            if let Some(mut cache_write) = chain
                                                .shuffling_cache
                                                .try_write_for(std::time::Duration::from_secs(1))
                                            {
                                                cache_write.insert_committee_cache(
                                                    shuffling_id,
                                                    &*possibly_built_cache,
                                                );
                                            }
                                        }
                                    }
                                    possibly_built_cache
                                };

                                // Use either the supplied slot or all slots in the epoch.
                                let slots =
                                    query.slot.map(|slot| vec![slot]).unwrap_or_else(|| {
                                        epoch.slot_iter(T::EthSpec::slots_per_epoch()).collect()
                                    });

                                // Use either the supplied committee index or all available indices.
                                let indices =
                                    query.index.map(|index| vec![index]).unwrap_or_else(|| {
                                        (0..committee_cache.committees_per_slot()).collect()
                                    });

                                let mut response = Vec::with_capacity(slots.len() * indices.len());

                                for slot in slots {
                                    // It is not acceptable to query with a slot that is not within the
                                    // specified epoch.
                                    if slot.epoch(T::EthSpec::slots_per_epoch()) != epoch {
                                        return Err(warp_utils::reject::custom_bad_request(
                                            format!("{} is not in epoch {}", slot, epoch),
                                        ));
                                    }

                                    for &index in &indices {
                                        let committee = committee_cache
                                            .get_beacon_committee(slot, index)
                                            .ok_or_else(|| {
                                                warp_utils::reject::custom_bad_request(format!(
                                                    "committee index {} does not exist in epoch {}",
                                                    index, epoch
                                                ))
                                            })?;

                                        response.push(api_types::CommitteeData {
                                            index,
                                            slot,
                                            validators: committee
                                                .committee
                                                .iter()
                                                .map(|i| *i as u64)
                                                .collect(),
                                        });
                                    }
                                }

                                Ok((response, execution_optimistic, finalized))
                            },
                        )?;
                    Ok(api_types::ExecutionOptimisticFinalizedResponse {
                        data,
                        execution_optimistic: Some(execution_optimistic),
                        finalized: Some(finalized),
                    })
                })
            },
        );

    // GET beacon/states/{state_id}/sync_committees?epoch
    let get_beacon_state_sync_committees = beacon_states_path
        .clone()
        .and(warp::path("sync_committees"))
        .and(warp::query::<api_types::SyncCommitteesQuery>())
        .and(warp::path::end())
        .and_then(
            |state_id: StateId,
             task_spawner: TaskSpawner<T::EthSpec>,
             chain: Arc<BeaconChain<T>>,
             query: api_types::SyncCommitteesQuery| {
                task_spawner.blocking_json_task(Priority::P1, move || {
                    let (sync_committee, execution_optimistic, finalized) = state_id
                        .map_state_and_execution_optimistic_and_finalized(
                            &chain,
                            |state, execution_optimistic, finalized| {
                                let current_epoch = state.current_epoch();
                                let epoch = query.epoch.unwrap_or(current_epoch);
                                Ok((
                                    state
                                        .get_built_sync_committee(epoch, &chain.spec)
                                        .map(|committee| committee.clone())
                                        .map_err(|e| match e {
                                            BeaconStateError::SyncCommitteeNotKnown { .. } => {
                                                warp_utils::reject::custom_bad_request(format!(
                                                    "state at epoch {} has no \
                                                     sync committee for epoch {}",
                                                    current_epoch, epoch
                                                ))
                                            }
                                            BeaconStateError::IncorrectStateVariant => {
                                                warp_utils::reject::custom_bad_request(format!(
                                                    "state at epoch {} is not activated for Altair",
                                                    current_epoch,
                                                ))
                                            }
                                            e => warp_utils::reject::beacon_state_error(e),
                                        })?,
                                    execution_optimistic,
                                    finalized,
                                ))
                            },
                        )?;

                    let validators = chain
                        .validator_indices(sync_committee.pubkeys.iter())
                        .map_err(warp_utils::reject::beacon_chain_error)?;

                    let validator_aggregates = validators
                        .chunks_exact(T::EthSpec::sync_subcommittee_size())
                        .map(|indices| api_types::SyncSubcommittee {
                            indices: indices.to_vec(),
                        })
                        .collect();

                    let response = api_types::SyncCommitteeByValidatorIndices {
                        validators,
                        validator_aggregates,
                    };

                    Ok(api_types::GenericResponse::from(response)
                        .add_execution_optimistic_finalized(execution_optimistic, finalized))
                })
            },
        );

    // GET beacon/states/{state_id}/randao?epoch
    let get_beacon_state_randao = beacon_states_path
        .clone()
        .and(warp::path("randao"))
        .and(warp::query::<api_types::RandaoQuery>())
        .and(warp::path::end())
        .and_then(
            |state_id: StateId,
             task_spawner: TaskSpawner<T::EthSpec>,
             chain: Arc<BeaconChain<T>>,
             query: api_types::RandaoQuery| {
                task_spawner.blocking_json_task(Priority::P1, move || {
                    let (randao, execution_optimistic, finalized) = state_id
                        .map_state_and_execution_optimistic_and_finalized(
                            &chain,
                            |state, execution_optimistic, finalized| {
                                let epoch = query.epoch.unwrap_or_else(|| state.current_epoch());
                                let randao = *state.get_randao_mix(epoch).map_err(|e| {
                                    warp_utils::reject::custom_bad_request(format!(
                                        "epoch out of range: {e:?}"
                                    ))
                                })?;
                                Ok((randao, execution_optimistic, finalized))
                            },
                        )?;

                    Ok(
                        api_types::GenericResponse::from(api_types::RandaoMix { randao })
                            .add_execution_optimistic_finalized(execution_optimistic, finalized),
                    )
                })
            },
        );

    // GET beacon/headers
    //
    // Note: this endpoint only returns information about blocks in the canonical chain. Given that
    // there's a `canonical` flag on the response, I assume it should also return non-canonical
    // things. Returning non-canonical things is hard for us since we don't already have a
    // mechanism for arbitrary forwards block iteration, we only support iterating forwards along
    // the canonical chain.
    let get_beacon_headers = eth_v1
        .and(warp::path("beacon"))
        .and(warp::path("headers"))
        .and(warp::query::<api_types::HeadersQuery>())
        .and(warp::path::end())
        .and(task_spawner_filter.clone())
        .and(chain_filter.clone())
        .and_then(
            |query: api_types::HeadersQuery,
             task_spawner: TaskSpawner<T::EthSpec>,
             chain: Arc<BeaconChain<T>>| {
                task_spawner.blocking_json_task(Priority::P1, move || {
                    let (root, block, execution_optimistic, finalized) =
                        match (query.slot, query.parent_root) {
                            // No query parameters, return the canonical head block.
                            (None, None) => {
                                let (cached_head, execution_status) = chain
                                    .canonical_head
                                    .head_and_execution_status()
                                    .map_err(warp_utils::reject::beacon_chain_error)?;
                                (
                                    cached_head.head_block_root(),
                                    cached_head.snapshot.beacon_block.clone_as_blinded(),
                                    execution_status.is_optimistic_or_invalid(),
                                    false,
                                )
                            }
                            // Only the parent root parameter, do a forwards-iterator lookup.
                            (None, Some(parent_root)) => {
                                let (parent, execution_optimistic, _parent_finalized) =
                                    BlockId::from_root(parent_root).blinded_block(&chain)?;
                                let (root, _slot) = chain
                                    .forwards_iter_block_roots(parent.slot())
                                    .map_err(warp_utils::reject::beacon_chain_error)?
                                    // Ignore any skip-slots immediately following the parent.
                                    .find(|res| {
                                        res.as_ref().map_or(false, |(root, _)| *root != parent_root)
                                    })
                                    .transpose()
                                    .map_err(warp_utils::reject::beacon_chain_error)?
                                    .ok_or_else(|| {
                                        warp_utils::reject::custom_not_found(format!(
                                            "child of block with root {}",
                                            parent_root
                                        ))
                                    })?;

                                BlockId::from_root(root)
                                    .blinded_block(&chain)
                                    // Ignore this `execution_optimistic` since the first value has
                                    // more information about the original request.
                                    .map(|(block, _execution_optimistic, finalized)| {
                                        (root, block, execution_optimistic, finalized)
                                    })?
                            }
                            // Slot is supplied, search by slot and optionally filter by
                            // parent root.
                            (Some(slot), parent_root_opt) => {
                                let (root, execution_optimistic, finalized) =
                                    BlockId::from_slot(slot).root(&chain)?;
                                // Ignore the second `execution_optimistic`, the first one is the
                                // most relevant since it knows that we queried by slot.
                                let (block, _execution_optimistic, _finalized) =
                                    BlockId::from_root(root).blinded_block(&chain)?;

                                // If the parent root was supplied, check that it matches the block
                                // obtained via a slot lookup.
                                if let Some(parent_root) = parent_root_opt {
                                    if block.parent_root() != parent_root {
                                        return Err(warp_utils::reject::custom_not_found(format!(
                                            "no canonical block at slot {} with parent root {}",
                                            slot, parent_root
                                        )));
                                    }
                                }

                                (root, block, execution_optimistic, finalized)
                            }
                        };

                    let data = api_types::BlockHeaderData {
                        root,
                        canonical: true,
                        header: api_types::BlockHeaderAndSignature {
                            message: block.message().block_header(),
                            signature: block.signature().clone().into(),
                        },
                    };

                    Ok(api_types::GenericResponse::from(vec![data])
                        .add_execution_optimistic_finalized(execution_optimistic, finalized))
                })
            },
        );

    // GET beacon/headers/{block_id}
    let get_beacon_headers_block_id = eth_v1
        .and(warp::path("beacon"))
        .and(warp::path("headers"))
        .and(warp::path::param::<BlockId>().or_else(|_| async {
            Err(warp_utils::reject::custom_bad_request(
                "Invalid block ID".to_string(),
            ))
        }))
        .and(warp::path::end())
        .and(task_spawner_filter.clone())
        .and(chain_filter.clone())
        .and_then(
            |block_id: BlockId,
             task_spawner: TaskSpawner<T::EthSpec>,
             chain: Arc<BeaconChain<T>>| {
                task_spawner.blocking_json_task(Priority::P1, move || {
                    let (root, execution_optimistic, finalized) = block_id.root(&chain)?;
                    // Ignore the second `execution_optimistic` since the first one has more
                    // information about the original request.
                    let (block, _execution_optimistic, _finalized) =
                        BlockId::from_root(root).blinded_block(&chain)?;

                    let canonical = chain
                        .block_root_at_slot(block.slot(), WhenSlotSkipped::None)
                        .map_err(warp_utils::reject::beacon_chain_error)?
                        .map_or(false, |canonical| root == canonical);

                    let data = api_types::BlockHeaderData {
                        root,
                        canonical,
                        header: api_types::BlockHeaderAndSignature {
                            message: block.message().block_header(),
                            signature: block.signature().clone().into(),
                        },
                    };

                    Ok(api_types::ExecutionOptimisticFinalizedResponse {
                        execution_optimistic: Some(execution_optimistic),
                        finalized: Some(finalized),
                        data,
                    })
                })
            },
        );

    /*
     * beacon/blocks
     */

    // POST beacon/blocks
    let post_beacon_blocks = eth_v1
        .and(warp::path("beacon"))
        .and(warp::path("blocks"))
        .and(warp::path::end())
        .and(warp::body::json())
        .and(task_spawner_filter.clone())
        .and(chain_filter.clone())
        .and(network_tx_filter.clone())
        .and(log_filter.clone())
        .and_then(
            |block: Arc<SignedBeaconBlock<T::EthSpec>>,
             task_spawner: TaskSpawner<T::EthSpec>,
             chain: Arc<BeaconChain<T>>,
             network_tx: UnboundedSender<NetworkMessage<T::EthSpec>>,
             log: Logger| {
                task_spawner.spawn_async_with_rejection(Priority::P0, async move {
                    publish_blocks::publish_block(
                        None,
                        ProvenancedBlock::local(block),
                        chain,
                        &network_tx,
                        log,
                        BroadcastValidation::default(),
                    )
                    .await
                    .map(|()| warp::reply().into_response())
                })
            },
        );

    let post_beacon_blocks_v2 = eth_v2
        .and(warp::path("beacon"))
        .and(warp::path("blocks"))
        .and(warp::query::<api_types::BroadcastValidationQuery>())
        .and(warp::path::end())
        .and(warp::body::json())
        .and(task_spawner_filter.clone())
        .and(chain_filter.clone())
        .and(network_tx_filter.clone())
        .and(log_filter.clone())
        .then(
            |validation_level: api_types::BroadcastValidationQuery,
             block: Arc<SignedBeaconBlock<T::EthSpec>>,
             task_spawner: TaskSpawner<T::EthSpec>,
             chain: Arc<BeaconChain<T>>,
             network_tx: UnboundedSender<NetworkMessage<T::EthSpec>>,
             log: Logger| {
                task_spawner.spawn_async(Priority::P1, async move {
                    match publish_blocks::publish_block(
                        None,
                        ProvenancedBlock::local(block),
                        chain,
                        &network_tx,
                        log,
                        validation_level.broadcast_validation,
                    )
                    .await
                    {
                        Ok(()) => warp::reply().into_response(),
                        Err(e) => match warp_utils::reject::handle_rejection(e).await {
                            Ok(reply) => reply.into_response(),
                            Err(_) => warp::reply::with_status(
                                StatusCode::INTERNAL_SERVER_ERROR,
                                eth2::StatusCode::INTERNAL_SERVER_ERROR,
                            )
                            .into_response(),
                        },
                    }
                })
            },
        );

    /*
     * beacon/blocks
     */

    // POST beacon/blocks
    let post_beacon_blinded_blocks = eth_v1
        .and(warp::path("beacon"))
        .and(warp::path("blinded_blocks"))
        .and(warp::path::end())
        .and(warp::body::json())
        .and(task_spawner_filter.clone())
        .and(chain_filter.clone())
        .and(network_tx_filter.clone())
        .and(log_filter.clone())
        .and_then(
            |block: SignedBeaconBlock<T::EthSpec, BlindedPayload<_>>,
             task_spawner: TaskSpawner<T::EthSpec>,
             chain: Arc<BeaconChain<T>>,
             network_tx: UnboundedSender<NetworkMessage<T::EthSpec>>,
             log: Logger| {
                task_spawner.spawn_async_with_rejection(Priority::P0, async move {
                    publish_blocks::publish_blinded_block(
                        block,
                        chain,
                        &network_tx,
                        log,
                        BroadcastValidation::default(),
                    )
                    .await
                    .map(|()| warp::reply().into_response())
                })
            },
        );

    let post_beacon_blinded_blocks_v2 = eth_v2
        .and(warp::path("beacon"))
        .and(warp::path("blinded_blocks"))
        .and(warp::query::<api_types::BroadcastValidationQuery>())
        .and(warp::path::end())
        .and(warp::body::json())
        .and(task_spawner_filter.clone())
        .and(chain_filter.clone())
        .and(network_tx_filter.clone())
        .and(log_filter.clone())
        .then(
            |validation_level: api_types::BroadcastValidationQuery,
             block: SignedBeaconBlock<T::EthSpec, BlindedPayload<_>>,
             task_spawner: TaskSpawner<T::EthSpec>,
             chain: Arc<BeaconChain<T>>,
             network_tx: UnboundedSender<NetworkMessage<T::EthSpec>>,
             log: Logger| {
                task_spawner.spawn_async(Priority::P0, async move {
                    match publish_blocks::publish_blinded_block(
                        block,
                        chain,
                        &network_tx,
                        log,
                        validation_level.broadcast_validation,
                    )
                    .await
                    {
                        Ok(()) => warp::reply().into_response(),
                        Err(e) => match warp_utils::reject::handle_rejection(e).await {
                            Ok(reply) => reply.into_response(),
                            Err(_) => warp::reply::with_status(
                                StatusCode::INTERNAL_SERVER_ERROR,
                                eth2::StatusCode::INTERNAL_SERVER_ERROR,
                            )
                            .into_response(),
                        },
                    }
                })
            },
        );

    let block_id_or_err = warp::path::param::<BlockId>().or_else(|_| async {
        Err(warp_utils::reject::custom_bad_request(
            "Invalid block ID".to_string(),
        ))
    });

    let beacon_blocks_path_v1 = eth_v1
        .and(warp::path("beacon"))
        .and(warp::path("blocks"))
        .and(block_id_or_err)
        .and(task_spawner_filter.clone())
        .and(chain_filter.clone());

    let beacon_blocks_path_any = any_version
        .and(warp::path("beacon"))
        .and(warp::path("blocks"))
        .and(block_id_or_err)
        .and(task_spawner_filter.clone())
        .and(chain_filter.clone());

    // GET beacon/blocks/{block_id}
    let get_beacon_block = beacon_blocks_path_any
        .clone()
        .and(warp::path::end())
        .and(warp::header::optional::<api_types::Accept>("accept"))
        .and_then(
            |endpoint_version: EndpointVersion,
             block_id: BlockId,
             task_spawner: TaskSpawner<T::EthSpec>,
             chain: Arc<BeaconChain<T>>,
             accept_header: Option<api_types::Accept>| {
                task_spawner.spawn_async_with_rejection(Priority::P1, async move {
                    let (block, execution_optimistic, finalized) =
                        block_id.full_block(&chain).await?;
                    let fork_name = block
                        .fork_name(&chain.spec)
                        .map_err(inconsistent_fork_rejection)?;

                    match accept_header {
                        Some(api_types::Accept::Ssz) => Response::builder()
                            .status(200)
                            .header("Content-Type", "application/octet-stream")
                            .body(block.as_ssz_bytes().into())
                            .map_err(|e| {
                                warp_utils::reject::custom_server_error(format!(
                                    "failed to create response: {}",
                                    e
                                ))
                            }),
                        _ => execution_optimistic_finalized_fork_versioned_response(
                            endpoint_version,
                            fork_name,
                            execution_optimistic,
                            finalized,
                            block,
                        )
                        .map(|res| warp::reply::json(&res).into_response()),
                    }
                    .map(|resp| add_consensus_version_header(resp, fork_name))
                })
            },
        );

    // GET beacon/blocks/{block_id}/root
    let get_beacon_block_root = beacon_blocks_path_v1
        .clone()
        .and(warp::path("root"))
        .and(warp::path::end())
        .and_then(
            |block_id: BlockId,
             task_spawner: TaskSpawner<T::EthSpec>,
             chain: Arc<BeaconChain<T>>| {
                task_spawner.blocking_json_task(Priority::P1, move || {
                    let (block, execution_optimistic, finalized) =
                        block_id.blinded_block(&chain)?;
                    Ok(api_types::GenericResponse::from(api_types::RootData::from(
                        block.canonical_root(),
                    ))
                    .add_execution_optimistic_finalized(execution_optimistic, finalized))
                })
            },
        );

    // GET beacon/blocks/{block_id}/attestations
    let get_beacon_block_attestations = beacon_blocks_path_v1
        .clone()
        .and(warp::path("attestations"))
        .and(warp::path::end())
        .and_then(
            |block_id: BlockId,
             task_spawner: TaskSpawner<T::EthSpec>,
             chain: Arc<BeaconChain<T>>| {
                task_spawner.blocking_json_task(Priority::P1, move || {
                    let (block, execution_optimistic, finalized) =
                        block_id.blinded_block(&chain)?;
                    Ok(api_types::GenericResponse::from(
                        block.message().body().attestations().clone(),
                    )
                    .add_execution_optimistic_finalized(execution_optimistic, finalized))
                })
            },
        );

    // GET beacon/blinded_blocks/{block_id}
    let get_beacon_blinded_block = eth_v1
        .and(warp::path("beacon"))
        .and(warp::path("blinded_blocks"))
        .and(block_id_or_err)
        .and(task_spawner_filter.clone())
        .and(chain_filter.clone())
        .and(warp::path::end())
        .and(warp::header::optional::<api_types::Accept>("accept"))
        .and_then(
            |block_id: BlockId,
             task_spawner: TaskSpawner<T::EthSpec>,
             chain: Arc<BeaconChain<T>>,
             accept_header: Option<api_types::Accept>| {
                task_spawner.blocking_response_task(Priority::P1, move || {
                    let (block, execution_optimistic, finalized) =
                        block_id.blinded_block(&chain)?;
                    let fork_name = block
                        .fork_name(&chain.spec)
                        .map_err(inconsistent_fork_rejection)?;

                    match accept_header {
                        Some(api_types::Accept::Ssz) => Response::builder()
                            .status(200)
                            .header("Content-Type", "application/octet-stream")
                            .body(block.as_ssz_bytes().into())
                            .map_err(|e| {
                                warp_utils::reject::custom_server_error(format!(
                                    "failed to create response: {}",
                                    e
                                ))
                            }),
                        _ => {
                            // Post as a V2 endpoint so we return the fork version.
                            execution_optimistic_finalized_fork_versioned_response(
                                V2,
                                fork_name,
                                execution_optimistic,
                                finalized,
                                block,
                            )
                            .map(|res| warp::reply::json(&res).into_response())
                        }
                    }
                    .map(|resp| add_consensus_version_header(resp, fork_name))
                })
            },
        );

    /*
     * beacon/pool
     */

    let beacon_pool_path = eth_v1
        .and(warp::path("beacon"))
        .and(warp::path("pool"))
        .and(task_spawner_filter.clone())
        .and(chain_filter.clone());

    // POST beacon/pool/attestations
    let post_beacon_pool_attestations = beacon_pool_path
        .clone()
        .and(warp::path("attestations"))
        .and(warp::path::end())
        .and(warp::body::json())
        .and(network_tx_filter.clone())
        .and(log_filter.clone())
        .and_then(
            |task_spawner: TaskSpawner<T::EthSpec>,
             chain: Arc<BeaconChain<T>>,
             attestations: Vec<Attestation<T::EthSpec>>,
             network_tx: UnboundedSender<NetworkMessage<T::EthSpec>>,
             log: Logger| {
                task_spawner.blocking_json_task(Priority::P0, move || {
                    let seen_timestamp = timestamp_now();
                    let mut failures = Vec::new();
                    let mut num_already_known = 0;

                    for (index, attestation) in attestations.as_slice().iter().enumerate() {
                        let attestation = match chain
                            .verify_unaggregated_attestation_for_gossip(attestation, None)
                        {
                            Ok(attestation) => attestation,
                            Err(AttnError::PriorAttestationKnown { .. }) => {
                                num_already_known += 1;

                                // Skip to the next attestation since an attestation for this
                                // validator is already known in this epoch.
                                //
                                // There's little value for the network in validating a second
                                // attestation for another validator since it is either:
                                //
                                // 1. A duplicate.
                                // 2. Slashable.
                                // 3. Invalid.
                                //
                                // We are likely to get duplicates in the case where a VC is using
                                // fallback BNs. If the first BN actually publishes some/all of a
                                // batch of attestations but fails to respond in a timely fashion,
                                // the VC is likely to try publishing the attestations on another
                                // BN. That second BN may have already seen the attestations from
                                // the first BN and therefore indicate that the attestations are
                                // "already seen". An attestation that has already been seen has
                                // been published on the network so there's no actual error from
                                // the perspective of the user.
                                //
                                // It's better to prevent slashable attestations from ever
                                // appearing on the network than trying to slash validators,
                                // especially those validators connected to the local API.
                                //
                                // There might be *some* value in determining that this attestation
                                // is invalid, but since a valid attestation already it exists it
                                // appears that this validator is capable of producing valid
                                // attestations and there's no immediate cause for concern.
                                continue;
                            }
                            Err(e) => {
                                error!(log,
                                    "Failure verifying attestation for gossip";
                                    "error" => ?e,
                                    "request_index" => index,
                                    "committee_index" => attestation.data.index,
                                    "attestation_slot" => attestation.data.slot,
                                );
                                failures.push(api_types::Failure::new(
                                    index,
                                    format!("Verification: {:?}", e),
                                ));
                                // skip to the next attestation so we do not publish this one to gossip
                                continue;
                            }
                        };

                        // Notify the validator monitor.
                        chain
                            .validator_monitor
                            .read()
                            .register_api_unaggregated_attestation(
                                seen_timestamp,
                                attestation.indexed_attestation(),
                                &chain.slot_clock,
                            );

                        publish_pubsub_message(
                            &network_tx,
                            PubsubMessage::Attestation(Box::new((
                                attestation.subnet_id(),
                                attestation.attestation().clone(),
                            ))),
                        )?;

                        let committee_index = attestation.attestation().data.index;
                        let slot = attestation.attestation().data.slot;

                        if let Err(e) = chain.apply_attestation_to_fork_choice(&attestation) {
                            error!(log,
                                "Failure applying verified attestation to fork choice";
                                "error" => ?e,
                                "request_index" => index,
                                "committee_index" => committee_index,
                                "slot" => slot,
                            );
                            failures.push(api_types::Failure::new(
                                index,
                                format!("Fork choice: {:?}", e),
                            ));
                        };

                        if let Err(e) = chain.add_to_naive_aggregation_pool(&attestation) {
                            error!(log,
                                "Failure adding verified attestation to the naive aggregation pool";
                                "error" => ?e,
                                "request_index" => index,
                                "committee_index" => committee_index,
                                "slot" => slot,
                            );
                            failures.push(api_types::Failure::new(
                                index,
                                format!("Naive aggregation pool: {:?}", e),
                            ));
                        }
                    }

                    if num_already_known > 0 {
                        debug!(
                            log,
                            "Some unagg attestations already known";
                            "count" => num_already_known
                        );
                    }

                    if failures.is_empty() {
                        Ok(())
                    } else {
                        Err(warp_utils::reject::indexed_bad_request(
                            "error processing attestations".to_string(),
                            failures,
                        ))
                    }
                })
            },
        );

    // GET beacon/pool/attestations?committee_index,slot
    let get_beacon_pool_attestations = beacon_pool_path
        .clone()
        .and(warp::path("attestations"))
        .and(warp::path::end())
        .and(warp::query::<api_types::AttestationPoolQuery>())
        .and_then(
            |task_spawner: TaskSpawner<T::EthSpec>,
             chain: Arc<BeaconChain<T>>,
             query: api_types::AttestationPoolQuery| {
                task_spawner.blocking_json_task(Priority::P1, move || {
                    let query_filter = |data: &AttestationData| {
                        query.slot.map_or(true, |slot| slot == data.slot)
                            && query
                                .committee_index
                                .map_or(true, |index| index == data.index)
                    };

                    let mut attestations = chain.op_pool.get_filtered_attestations(query_filter);
                    attestations.extend(
                        chain
                            .naive_aggregation_pool
                            .read()
                            .iter()
                            .cloned()
                            .filter(|att| query_filter(&att.data)),
                    );
                    Ok(api_types::GenericResponse::from(attestations))
                })
            },
        );

    // POST beacon/pool/attester_slashings
    let post_beacon_pool_attester_slashings = beacon_pool_path
        .clone()
        .and(warp::path("attester_slashings"))
        .and(warp::path::end())
        .and(warp::body::json())
        .and(network_tx_filter.clone())
        .and_then(
            |task_spawner: TaskSpawner<T::EthSpec>,
             chain: Arc<BeaconChain<T>>,
             slashing: AttesterSlashing<T::EthSpec>,
             network_tx: UnboundedSender<NetworkMessage<T::EthSpec>>| {
                task_spawner.blocking_json_task(Priority::P0, move || {
                    let outcome = chain
                        .verify_attester_slashing_for_gossip(slashing.clone())
                        .map_err(|e| {
                            warp_utils::reject::object_invalid(format!(
                                "gossip verification failed: {:?}",
                                e
                            ))
                        })?;

                    // Notify the validator monitor.
                    chain
                        .validator_monitor
                        .read()
                        .register_api_attester_slashing(&slashing);

                    if let ObservationOutcome::New(slashing) = outcome {
                        publish_pubsub_message(
                            &network_tx,
                            PubsubMessage::AttesterSlashing(Box::new(
                                slashing.clone().into_inner(),
                            )),
                        )?;

                        chain.import_attester_slashing(slashing);
                    }

                    Ok(())
                })
            },
        );

    // GET beacon/pool/attester_slashings
    let get_beacon_pool_attester_slashings = beacon_pool_path
        .clone()
        .and(warp::path("attester_slashings"))
        .and(warp::path::end())
        .and_then(
            |task_spawner: TaskSpawner<T::EthSpec>, chain: Arc<BeaconChain<T>>| {
                task_spawner.blocking_json_task(Priority::P1, move || {
                    let attestations = chain.op_pool.get_all_attester_slashings();
                    Ok(api_types::GenericResponse::from(attestations))
                })
            },
        );

    // POST beacon/pool/proposer_slashings
    let post_beacon_pool_proposer_slashings = beacon_pool_path
        .clone()
        .and(warp::path("proposer_slashings"))
        .and(warp::path::end())
        .and(warp::body::json())
        .and(network_tx_filter.clone())
        .and_then(
            |task_spawner: TaskSpawner<T::EthSpec>,
             chain: Arc<BeaconChain<T>>,
             slashing: ProposerSlashing,
             network_tx: UnboundedSender<NetworkMessage<T::EthSpec>>| {
                task_spawner.blocking_json_task(Priority::P0, move || {
                    let outcome = chain
                        .verify_proposer_slashing_for_gossip(slashing.clone())
                        .map_err(|e| {
                            warp_utils::reject::object_invalid(format!(
                                "gossip verification failed: {:?}",
                                e
                            ))
                        })?;

                    // Notify the validator monitor.
                    chain
                        .validator_monitor
                        .read()
                        .register_api_proposer_slashing(&slashing);

                    if let ObservationOutcome::New(slashing) = outcome {
                        publish_pubsub_message(
                            &network_tx,
                            PubsubMessage::ProposerSlashing(Box::new(
                                slashing.clone().into_inner(),
                            )),
                        )?;

                        chain.import_proposer_slashing(slashing);
                    }

                    Ok(())
                })
            },
        );

    // GET beacon/pool/proposer_slashings
    let get_beacon_pool_proposer_slashings = beacon_pool_path
        .clone()
        .and(warp::path("proposer_slashings"))
        .and(warp::path::end())
        .and_then(
            |task_spawner: TaskSpawner<T::EthSpec>, chain: Arc<BeaconChain<T>>| {
                task_spawner.blocking_json_task(Priority::P1, move || {
                    let attestations = chain.op_pool.get_all_proposer_slashings();
                    Ok(api_types::GenericResponse::from(attestations))
                })
            },
        );

    // POST beacon/pool/voluntary_exits
    let post_beacon_pool_voluntary_exits = beacon_pool_path
        .clone()
        .and(warp::path("voluntary_exits"))
        .and(warp::path::end())
        .and(warp::body::json())
        .and(network_tx_filter.clone())
        .and_then(
            |task_spawner: TaskSpawner<T::EthSpec>,
             chain: Arc<BeaconChain<T>>,
             exit: SignedVoluntaryExit,
             network_tx: UnboundedSender<NetworkMessage<T::EthSpec>>| {
                task_spawner.blocking_json_task(Priority::P0, move || {
                    let outcome = chain
                        .verify_voluntary_exit_for_gossip(exit.clone())
                        .map_err(|e| {
                            warp_utils::reject::object_invalid(format!(
                                "gossip verification failed: {:?}",
                                e
                            ))
                        })?;

                    // Notify the validator monitor.
                    chain
                        .validator_monitor
                        .read()
                        .register_api_voluntary_exit(&exit.message);

                    if let ObservationOutcome::New(exit) = outcome {
                        publish_pubsub_message(
                            &network_tx,
                            PubsubMessage::VoluntaryExit(Box::new(exit.clone().into_inner())),
                        )?;

                        chain.import_voluntary_exit(exit);
                    }

                    Ok(())
                })
            },
        );

    // GET beacon/pool/voluntary_exits
    let get_beacon_pool_voluntary_exits = beacon_pool_path
        .clone()
        .and(warp::path("voluntary_exits"))
        .and(warp::path::end())
        .and_then(
            |task_spawner: TaskSpawner<T::EthSpec>, chain: Arc<BeaconChain<T>>| {
                task_spawner.blocking_json_task(Priority::P1, move || {
                    let attestations = chain.op_pool.get_all_voluntary_exits();
                    Ok(api_types::GenericResponse::from(attestations))
                })
            },
        );

    // POST beacon/pool/sync_committees
    let post_beacon_pool_sync_committees = beacon_pool_path
        .clone()
        .and(warp::path("sync_committees"))
        .and(warp::path::end())
        .and(warp::body::json())
        .and(network_tx_filter.clone())
        .and(log_filter.clone())
        .and_then(
            |task_spawner: TaskSpawner<T::EthSpec>,
             chain: Arc<BeaconChain<T>>,
             signatures: Vec<SyncCommitteeMessage>,
             network_tx: UnboundedSender<NetworkMessage<T::EthSpec>>,
             log: Logger| {
                task_spawner.blocking_json_task(Priority::P0, move || {
                    sync_committees::process_sync_committee_signatures(
                        signatures, network_tx, &chain, log,
                    )?;
                    Ok(api_types::GenericResponse::from(()))
                })
            },
        );

    // GET beacon/pool/bls_to_execution_changes
    let get_beacon_pool_bls_to_execution_changes = beacon_pool_path
        .clone()
        .and(warp::path("bls_to_execution_changes"))
        .and(warp::path::end())
        .and_then(
            |task_spawner: TaskSpawner<T::EthSpec>, chain: Arc<BeaconChain<T>>| {
                task_spawner.blocking_json_task(Priority::P1, move || {
                    let address_changes = chain.op_pool.get_all_bls_to_execution_changes();
                    Ok(api_types::GenericResponse::from(address_changes))
                })
            },
        );

    // POST beacon/pool/bls_to_execution_changes
    let post_beacon_pool_bls_to_execution_changes = beacon_pool_path
        .clone()
        .and(warp::path("bls_to_execution_changes"))
        .and(warp::path::end())
        .and(warp::body::json())
        .and(network_tx_filter.clone())
        .and(log_filter.clone())
        .and_then(
            |task_spawner: TaskSpawner<T::EthSpec>,
             chain: Arc<BeaconChain<T>>,
             address_changes: Vec<SignedBlsToExecutionChange>,
             network_tx: UnboundedSender<NetworkMessage<T::EthSpec>>,
             log: Logger| {
                task_spawner.blocking_json_task(Priority::P0, move || {
                    let mut failures = vec![];

                    for (index, address_change) in address_changes.into_iter().enumerate() {
                        let validator_index = address_change.message.validator_index;

                        match chain.verify_bls_to_execution_change_for_http_api(address_change) {
                            Ok(ObservationOutcome::New(verified_address_change)) => {
                                let validator_index =
                                    verified_address_change.as_inner().message.validator_index;
                                let address = verified_address_change
                                    .as_inner()
                                    .message
                                    .to_execution_address;

                                // New to P2P *and* op pool, gossip immediately if post-Capella.
                                let received_pre_capella = if chain.current_slot_is_post_capella().unwrap_or(false) {
                                    ReceivedPreCapella::No
                                } else {
                                    ReceivedPreCapella::Yes
                                };
                                if matches!(received_pre_capella, ReceivedPreCapella::No) {
                                    publish_pubsub_message(
                                        &network_tx,
                                        PubsubMessage::BlsToExecutionChange(Box::new(
                                            verified_address_change.as_inner().clone(),
                                        )),
                                    )?;
                                }

                                // Import to op pool (may return `false` if there's a race).
                                let imported =
                                    chain.import_bls_to_execution_change(verified_address_change, received_pre_capella);

                                info!(
                                    log,
                                    "Processed BLS to execution change";
                                    "validator_index" => validator_index,
                                    "address" => ?address,
                                    "published" => matches!(received_pre_capella, ReceivedPreCapella::No),
                                    "imported" => imported,
                                );
                            }
                            Ok(ObservationOutcome::AlreadyKnown) => {
                                debug!(
                                    log,
                                    "BLS to execution change already known";
                                    "validator_index" => validator_index,
                                );
                            }
                            Err(e) => {
                                warn!(
                                    log,
                                    "Invalid BLS to execution change";
                                    "validator_index" => validator_index,
                                    "reason" => ?e,
                                    "source" => "HTTP",
                                );
                                failures.push(api_types::Failure::new(
                                    index,
                                    format!("invalid: {e:?}"),
                                ));
                            }
                        }
                    }

                    if failures.is_empty() {
                        Ok(())
                    } else {
                        Err(warp_utils::reject::indexed_bad_request(
                            "some BLS to execution changes failed to verify".into(),
                            failures,
                        ))
                    }
                })
            },
        );

    // GET beacon/deposit_snapshot
    let get_beacon_deposit_snapshot = eth_v1
        .and(warp::path("beacon"))
        .and(warp::path("deposit_snapshot"))
        .and(warp::path::end())
        .and(warp::header::optional::<api_types::Accept>("accept"))
        .and(task_spawner_filter.clone())
        .and(eth1_service_filter.clone())
        .and_then(
            |accept_header: Option<api_types::Accept>,
             task_spawner: TaskSpawner<T::EthSpec>,
             eth1_service: eth1::Service| {
                task_spawner.blocking_response_task(Priority::P1, move || match accept_header {
                    Some(api_types::Accept::Json) | None => {
                        let snapshot = eth1_service.get_deposit_snapshot();
                        Ok(
                            warp::reply::json(&api_types::GenericResponse::from(snapshot))
                                .into_response(),
                        )
                    }
                    _ => eth1_service
                        .get_deposit_snapshot()
                        .map(|snapshot| {
                            Response::builder()
                                .status(200)
                                .header("Content-Type", "application/octet-stream")
                                .body(snapshot.as_ssz_bytes().into())
                                .map_err(|e| {
                                    warp_utils::reject::custom_server_error(format!(
                                        "failed to create response: {}",
                                        e
                                    ))
                                })
                        })
                        .unwrap_or_else(|| {
                            Response::builder()
                                .status(503)
                                .header("Content-Type", "application/octet-stream")
                                .body(Vec::new().into())
                                .map_err(|e| {
                                    warp_utils::reject::custom_server_error(format!(
                                        "failed to create response: {}",
                                        e
                                    ))
                                })
                        }),
                })
            },
        );

    let beacon_rewards_path = eth_v1
        .and(warp::path("beacon"))
        .and(warp::path("rewards"))
        .and(task_spawner_filter.clone())
        .and(chain_filter.clone());

    // GET beacon/rewards/blocks/{block_id}
    let get_beacon_rewards_blocks = beacon_rewards_path
        .clone()
        .and(warp::path("blocks"))
        .and(block_id_or_err)
        .and(warp::path::end())
        .and_then(
            |task_spawner: TaskSpawner<T::EthSpec>,
             chain: Arc<BeaconChain<T>>,
             block_id: BlockId| {
                task_spawner.blocking_json_task(Priority::P1, move || {
                    let (rewards, execution_optimistic, finalized) =
                        standard_block_rewards::compute_beacon_block_rewards(chain, block_id)?;
                    Ok(rewards)
                        .map(api_types::GenericResponse::from)
                        .map(|resp| {
                            resp.add_execution_optimistic_finalized(execution_optimistic, finalized)
                        })
                })
            },
        );

    /*
     * beacon/rewards
     */

    let beacon_rewards_path = eth_v1
        .and(warp::path("beacon"))
        .and(warp::path("rewards"))
        .and(task_spawner_filter.clone())
        .and(chain_filter.clone());

    // POST beacon/rewards/attestations/{epoch}
    let post_beacon_rewards_attestations = beacon_rewards_path
        .clone()
        .and(warp::path("attestations"))
        .and(warp::path::param::<Epoch>())
        .and(warp::path::end())
        .and(warp::body::json())
        .and_then(
<<<<<<< HEAD
            |task_spawner: TaskSpawner<T::EthSpec>,
             chain: Arc<BeaconChain<T>>,
             epoch: Epoch,
             validators: Vec<ValidatorId>,
             log: Logger| {
                task_spawner.blocking_json_task(Priority::P1, move || {
=======
            |chain: Arc<BeaconChain<T>>, epoch: Epoch, validators: Vec<ValidatorId>| {
                blocking_json_task(move || {
>>>>>>> fc7f1ba6
                    let attestation_rewards = chain
                        .compute_attestation_rewards(epoch, validators)
                        .map_err(|e| match e {
                            BeaconChainError::MissingBeaconState(root) => {
                                warp_utils::reject::custom_not_found(format!(
                                    "missing state {root:?}",
                                ))
                            }
                            BeaconChainError::NoStateForSlot(slot) => {
                                warp_utils::reject::custom_not_found(format!(
                                    "missing state at slot {slot}"
                                ))
                            }
                            BeaconChainError::BeaconStateError(
                                BeaconStateError::UnknownValidator(validator_index),
                            ) => warp_utils::reject::custom_bad_request(format!(
                                "validator is unknown: {validator_index}"
                            )),
                            BeaconChainError::ValidatorPubkeyUnknown(pubkey) => {
                                warp_utils::reject::custom_bad_request(format!(
                                    "validator pubkey is unknown: {pubkey:?}"
                                ))
                            }
                            e => warp_utils::reject::custom_server_error(format!(
                                "unexpected error: {:?}",
                                e
                            )),
                        })?;
                    let execution_optimistic =
                        chain.is_optimistic_or_invalid_head().unwrap_or_default();

                    Ok(attestation_rewards)
                        .map(api_types::GenericResponse::from)
                        .map(|resp| resp.add_execution_optimistic(execution_optimistic))
                })
            },
        );

    // POST beacon/rewards/sync_committee/{block_id}
    let post_beacon_rewards_sync_committee = beacon_rewards_path
        .clone()
        .and(warp::path("sync_committee"))
        .and(block_id_or_err)
        .and(warp::path::end())
        .and(warp::body::json())
        .and(log_filter.clone())
        .and_then(
            |task_spawner: TaskSpawner<T::EthSpec>,
             chain: Arc<BeaconChain<T>>,
             block_id: BlockId,
             validators: Vec<ValidatorId>,
             log: Logger| {
                task_spawner.blocking_json_task(Priority::P1, move || {
                    let (rewards, execution_optimistic, finalized) =
                        sync_committee_rewards::compute_sync_committee_rewards(
                            chain, block_id, validators, log,
                        )?;

                    Ok(rewards)
                        .map(api_types::GenericResponse::from)
                        .map(|resp| {
                            resp.add_execution_optimistic_finalized(execution_optimistic, finalized)
                        })
                })
            },
        );

    /*
     * config
     */

    let config_path = eth_v1.and(warp::path("config"));

    // GET config/fork_schedule
    let get_config_fork_schedule = config_path
        .and(warp::path("fork_schedule"))
        .and(warp::path::end())
        .and(task_spawner_filter.clone())
        .and(chain_filter.clone())
        .and_then(
            |task_spawner: TaskSpawner<T::EthSpec>, chain: Arc<BeaconChain<T>>| {
                task_spawner.blocking_json_task(Priority::P1, move || {
                    let forks = ForkName::list_all()
                        .into_iter()
                        .filter_map(|fork_name| chain.spec.fork_for_name(fork_name))
                        .collect::<Vec<_>>();
                    Ok(api_types::GenericResponse::from(forks))
                })
            },
        );

    // GET config/spec
    let spec_fork_name = ctx.config.spec_fork_name;
    let get_config_spec = config_path
        .and(warp::path("spec"))
        .and(warp::path::end())
        .and(task_spawner_filter.clone())
        .and(chain_filter.clone())
        .and_then(
            move |task_spawner: TaskSpawner<T::EthSpec>, chain: Arc<BeaconChain<T>>| {
                task_spawner.blocking_json_task(Priority::P0, move || {
                    let config_and_preset =
                        ConfigAndPreset::from_chain_spec::<T::EthSpec>(&chain.spec, spec_fork_name);
                    Ok(api_types::GenericResponse::from(config_and_preset))
                })
            },
        );

    // GET config/deposit_contract
    let get_config_deposit_contract = config_path
        .and(warp::path("deposit_contract"))
        .and(warp::path::end())
        .and(task_spawner_filter.clone())
        .and(chain_filter.clone())
        .and_then(
            |task_spawner: TaskSpawner<T::EthSpec>, chain: Arc<BeaconChain<T>>| {
                task_spawner.blocking_json_task(Priority::P1, move || {
                    Ok(api_types::GenericResponse::from(
                        api_types::DepositContractData {
                            address: chain.spec.deposit_contract_address,
                            chain_id: chain.spec.deposit_chain_id,
                        },
                    ))
                })
            },
        );

    /*
     * debug
     */

    // GET debug/beacon/states/{state_id}
    let get_debug_beacon_states = any_version
        .and(warp::path("debug"))
        .and(warp::path("beacon"))
        .and(warp::path("states"))
        .and(warp::path::param::<StateId>().or_else(|_| async {
            Err(warp_utils::reject::custom_bad_request(
                "Invalid state ID".to_string(),
            ))
        }))
        .and(warp::path::end())
        .and(warp::header::optional::<api_types::Accept>("accept"))
        .and(task_spawner_filter.clone())
        .and(chain_filter.clone())
        .and_then(
            |endpoint_version: EndpointVersion,
             state_id: StateId,
             accept_header: Option<api_types::Accept>,
             task_spawner: TaskSpawner<T::EthSpec>,
             chain: Arc<BeaconChain<T>>| {
                task_spawner.blocking_response_task(Priority::P1, move || match accept_header {
                    Some(api_types::Accept::Ssz) => {
                        // We can ignore the optimistic status for the "fork" since it's a
                        // specification constant that doesn't change across competing heads of the
                        // beacon chain.
                        let (state, _execution_optimistic, _finalized) = state_id.state(&chain)?;
                        let fork_name = state
                            .fork_name(&chain.spec)
                            .map_err(inconsistent_fork_rejection)?;
                        Response::builder()
                            .status(200)
                            .header("Content-Type", "application/octet-stream")
                            .body(state.as_ssz_bytes().into())
                            .map(|resp: warp::reply::Response| {
                                add_consensus_version_header(resp, fork_name)
                            })
                            .map_err(|e| {
                                warp_utils::reject::custom_server_error(format!(
                                    "failed to create response: {}",
                                    e
                                ))
                            })
                    }
                    _ => state_id.map_state_and_execution_optimistic_and_finalized(
                        &chain,
                        |state, execution_optimistic, finalized| {
                            let fork_name = state
                                .fork_name(&chain.spec)
                                .map_err(inconsistent_fork_rejection)?;
                            let res = execution_optimistic_finalized_fork_versioned_response(
                                endpoint_version,
                                fork_name,
                                execution_optimistic,
                                finalized,
                                &state,
                            )?;
                            Ok(add_consensus_version_header(
                                warp::reply::json(&res).into_response(),
                                fork_name,
                            ))
                        },
                    ),
                })
            },
        );

    // GET debug/beacon/heads
    let get_debug_beacon_heads = any_version
        .and(warp::path("debug"))
        .and(warp::path("beacon"))
        .and(warp::path("heads"))
        .and(warp::path::end())
        .and(task_spawner_filter.clone())
        .and(chain_filter.clone())
        .and_then(
            |endpoint_version: EndpointVersion,
             task_spawner: TaskSpawner<T::EthSpec>,
             chain: Arc<BeaconChain<T>>| {
                task_spawner.blocking_json_task(Priority::P1, move || {
                    let heads = chain
                        .heads()
                        .into_iter()
                        .map(|(root, slot)| {
                            let execution_optimistic = if endpoint_version == V1 {
                                None
                            } else if endpoint_version == V2 {
                                chain
                                    .canonical_head
                                    .fork_choice_read_lock()
                                    .is_optimistic_or_invalid_block(&root)
                                    .ok()
                            } else {
                                return Err(unsupported_version_rejection(endpoint_version));
                            };
                            Ok(api_types::ChainHeadData {
                                slot,
                                root,
                                execution_optimistic,
                            })
                        })
                        .collect::<Result<Vec<_>, warp::Rejection>>();
                    Ok(api_types::GenericResponse::from(heads?))
                })
            },
        );

    // GET debug/fork_choice
    let get_debug_fork_choice = eth_v1
        .and(warp::path("debug"))
        .and(warp::path("fork_choice"))
        .and(warp::path::end())
        .and(task_spawner_filter.clone())
        .and(chain_filter.clone())
        .and_then(
            |task_spawner: TaskSpawner<T::EthSpec>, chain: Arc<BeaconChain<T>>| {
                task_spawner.blocking_json_task(Priority::P1, move || {
                    let beacon_fork_choice = chain.canonical_head.fork_choice_read_lock();

                    let proto_array = beacon_fork_choice.proto_array().core_proto_array();

                    let fork_choice_nodes = proto_array
                        .nodes
                        .iter()
                        .map(|node| {
                            let execution_status = if node.execution_status.is_execution_enabled() {
                                Some(node.execution_status.to_string())
                            } else {
                                None
                            };

                            ForkChoiceNode {
                                slot: node.slot,
                                block_root: node.root,
                                parent_root: node
                                    .parent
                                    .and_then(|index| proto_array.nodes.get(index))
                                    .map(|parent| parent.root),
                                justified_epoch: node.justified_checkpoint.epoch,
                                finalized_epoch: node.finalized_checkpoint.epoch,
                                weight: node.weight,
                                validity: execution_status,
                                execution_block_hash: node
                                    .execution_status
                                    .block_hash()
                                    .map(|block_hash| block_hash.into_root()),
                            }
                        })
                        .collect::<Vec<_>>();
                    Ok(ForkChoice {
                        justified_checkpoint: proto_array.justified_checkpoint,
                        finalized_checkpoint: proto_array.finalized_checkpoint,
                        fork_choice_nodes,
                    })
                })
            },
        );

    /*
     * node
     */

    // GET node/identity
    let get_node_identity = eth_v1
        .and(warp::path("node"))
        .and(warp::path("identity"))
        .and(warp::path::end())
        .and(task_spawner_filter.clone())
        .and(network_globals.clone())
        .and_then(
            |task_spawner: TaskSpawner<T::EthSpec>,
             network_globals: Arc<NetworkGlobals<T::EthSpec>>| {
                task_spawner.blocking_json_task(Priority::P1, move || {
                    let enr = network_globals.local_enr();
                    let p2p_addresses = enr.multiaddr_p2p_tcp();
                    let discovery_addresses = enr.multiaddr_p2p_udp();
                    let meta_data = network_globals.local_metadata.read();
                    Ok(api_types::GenericResponse::from(api_types::IdentityData {
                        peer_id: network_globals.local_peer_id().to_base58(),
                        enr,
                        p2p_addresses,
                        discovery_addresses,
                        metadata: api_types::MetaData {
                            seq_number: *meta_data.seq_number(),
                            attnets: format!(
                                "0x{}",
                                hex::encode(meta_data.attnets().clone().into_bytes()),
                            ),
                            syncnets: format!(
                                "0x{}",
                                hex::encode(
                                    meta_data
                                        .syncnets()
                                        .map(|x| x.clone())
                                        .unwrap_or_default()
                                        .into_bytes()
                                )
                            ),
                        },
                    }))
                })
            },
        );

    // GET node/version
    let get_node_version = eth_v1
        .and(warp::path("node"))
        .and(warp::path("version"))
        .and(warp::path::end())
        // Bypass the `task_spawner` since this method returns a static string.
        .then(|| async {
            warp::reply::json(&api_types::GenericResponse::from(api_types::VersionData {
                version: version_with_platform(),
            }))
            .into_response()
        });

    // GET node/syncing
    let get_node_syncing = eth_v1
        .and(warp::path("node"))
        .and(warp::path("syncing"))
        .and(warp::path::end())
        .and(task_spawner_filter.clone())
        .and(network_globals.clone())
        .and(chain_filter.clone())
        .and_then(
            |task_spawner: TaskSpawner<T::EthSpec>,
             network_globals: Arc<NetworkGlobals<T::EthSpec>>,
             chain: Arc<BeaconChain<T>>| {
                async move {
                    let el_offline = if let Some(el) = &chain.execution_layer {
                        el.is_offline_or_erroring().await
                    } else {
                        true
                    };

                    task_spawner
                        .blocking_json_task(Priority::P0, move || {
                            let head_slot = chain.canonical_head.cached_head().head_slot();
                            let current_slot =
                                chain.slot_clock.now_or_genesis().ok_or_else(|| {
                                    warp_utils::reject::custom_server_error(
                                        "Unable to read slot clock".into(),
                                    )
                                })?;

                            // Taking advantage of saturating subtraction on slot.
                            let sync_distance = current_slot - head_slot;

                            let is_optimistic = chain
                                .is_optimistic_or_invalid_head()
                                .map_err(warp_utils::reject::beacon_chain_error)?;

                            let syncing_data = api_types::SyncingData {
                                is_syncing: network_globals.sync_state.read().is_syncing(),
                                is_optimistic: Some(is_optimistic),
                                el_offline: Some(el_offline),
                                head_slot,
                                sync_distance,
                            };

                            Ok(api_types::GenericResponse::from(syncing_data))
                        })
                        .await
                }
            },
        );

    // GET node/health
    let get_node_health = eth_v1
        .and(warp::path("node"))
        .and(warp::path("health"))
        .and(warp::path::end())
        .and(task_spawner_filter.clone())
        .and(network_globals.clone())
        .and(chain_filter.clone())
        .and_then(
            |task_spawner: TaskSpawner<T::EthSpec>,
             network_globals: Arc<NetworkGlobals<T::EthSpec>>,
             chain: Arc<BeaconChain<T>>| {
                async move {
                    let el_offline = if let Some(el) = &chain.execution_layer {
                        el.is_offline_or_erroring().await
                    } else {
                        true
                    };

                    task_spawner
                        .blocking_response_task(Priority::P0, move || {
                            let is_optimistic = chain
                                .is_optimistic_or_invalid_head()
                                .map_err(warp_utils::reject::beacon_chain_error)?;

                            let is_syncing = !network_globals.sync_state.read().is_synced();

                            if el_offline {
                                Err(warp_utils::reject::not_synced(
                                    "execution layer is offline".to_string(),
                                ))
                            } else if is_syncing || is_optimistic {
                                Ok(warp::reply::with_status(
                                    warp::reply(),
                                    warp::http::StatusCode::PARTIAL_CONTENT,
                                ))
                            } else {
                                Ok(warp::reply::with_status(
                                    warp::reply(),
                                    warp::http::StatusCode::OK,
                                ))
                            }
                        })
                        .await
                }
            },
        );

    // GET node/peers/{peer_id}
    let get_node_peers_by_id = eth_v1
        .and(warp::path("node"))
        .and(warp::path("peers"))
        .and(warp::path::param::<String>())
        .and(warp::path::end())
        .and(task_spawner_filter.clone())
        .and(network_globals.clone())
        .and_then(
            |requested_peer_id: String,
             task_spawner: TaskSpawner<T::EthSpec>,
             network_globals: Arc<NetworkGlobals<T::EthSpec>>| {
                task_spawner.blocking_json_task(Priority::P1, move || {
                    let peer_id = PeerId::from_bytes(
                        &bs58::decode(requested_peer_id.as_str())
                            .into_vec()
                            .map_err(|e| {
                                warp_utils::reject::custom_bad_request(format!(
                                    "invalid peer id: {}",
                                    e
                                ))
                            })?,
                    )
                    .map_err(|_| {
                        warp_utils::reject::custom_bad_request("invalid peer id.".to_string())
                    })?;

                    if let Some(peer_info) = network_globals.peers.read().peer_info(&peer_id) {
                        let address = if let Some(socket_addr) = peer_info.seen_addresses().next() {
                            let mut addr = lighthouse_network::Multiaddr::from(socket_addr.ip());
                            addr.push(lighthouse_network::multiaddr::Protocol::Tcp(
                                socket_addr.port(),
                            ));
                            addr.to_string()
                        } else if let Some(addr) = peer_info.listening_addresses().first() {
                            addr.to_string()
                        } else {
                            String::new()
                        };

                        // the eth2 API spec implies only peers we have been connected to at some point should be included.
                        if let Some(dir) = peer_info.connection_direction().as_ref() {
                            return Ok(api_types::GenericResponse::from(api_types::PeerData {
                                peer_id: peer_id.to_string(),
                                enr: peer_info.enr().map(|enr| enr.to_base64()),
                                last_seen_p2p_address: address,
                                direction: api_types::PeerDirection::from_connection_direction(dir),
                                state: api_types::PeerState::from_peer_connection_status(
                                    peer_info.connection_status(),
                                ),
                            }));
                        }
                    }
                    Err(warp_utils::reject::custom_not_found(
                        "peer not found.".to_string(),
                    ))
                })
            },
        );

    // GET node/peers
    let get_node_peers = eth_v1
        .and(warp::path("node"))
        .and(warp::path("peers"))
        .and(warp::path::end())
        .and(multi_key_query::<api_types::PeersQuery>())
        .and(task_spawner_filter.clone())
        .and(network_globals.clone())
        .and_then(
            |query_res: Result<api_types::PeersQuery, warp::Rejection>,
             task_spawner: TaskSpawner<T::EthSpec>,
             network_globals: Arc<NetworkGlobals<T::EthSpec>>| {
                task_spawner.blocking_json_task(Priority::P1, move || {
                    let query = query_res?;
                    let mut peers: Vec<api_types::PeerData> = Vec::new();
                    network_globals
                        .peers
                        .read()
                        .peers()
                        .for_each(|(peer_id, peer_info)| {
                            let address =
                                if let Some(socket_addr) = peer_info.seen_addresses().next() {
                                    let mut addr =
                                        lighthouse_network::Multiaddr::from(socket_addr.ip());
                                    addr.push(lighthouse_network::multiaddr::Protocol::Tcp(
                                        socket_addr.port(),
                                    ));
                                    addr.to_string()
                                } else if let Some(addr) = peer_info.listening_addresses().first() {
                                    addr.to_string()
                                } else {
                                    String::new()
                                };

                            // the eth2 API spec implies only peers we have been connected to at some point should be included.
                            if let Some(dir) = peer_info.connection_direction() {
                                let direction =
                                    api_types::PeerDirection::from_connection_direction(dir);
                                let state = api_types::PeerState::from_peer_connection_status(
                                    peer_info.connection_status(),
                                );

                                let state_matches = query.state.as_ref().map_or(true, |states| {
                                    states.iter().any(|state_param| *state_param == state)
                                });
                                let direction_matches =
                                    query.direction.as_ref().map_or(true, |directions| {
                                        directions.iter().any(|dir_param| *dir_param == direction)
                                    });

                                if state_matches && direction_matches {
                                    peers.push(api_types::PeerData {
                                        peer_id: peer_id.to_string(),
                                        enr: peer_info.enr().map(|enr| enr.to_base64()),
                                        last_seen_p2p_address: address,
                                        direction,
                                        state,
                                    });
                                }
                            }
                        });
                    Ok(api_types::PeersData {
                        meta: api_types::PeersMetaData {
                            count: peers.len() as u64,
                        },
                        data: peers,
                    })
                })
            },
        );

    // GET node/peer_count
    let get_node_peer_count = eth_v1
        .and(warp::path("node"))
        .and(warp::path("peer_count"))
        .and(warp::path::end())
        .and(task_spawner_filter.clone())
        .and(network_globals.clone())
        .and_then(
            |task_spawner: TaskSpawner<T::EthSpec>,
             network_globals: Arc<NetworkGlobals<T::EthSpec>>| {
                task_spawner.blocking_json_task(Priority::P1, move || {
                    let mut connected: u64 = 0;
                    let mut connecting: u64 = 0;
                    let mut disconnected: u64 = 0;
                    let mut disconnecting: u64 = 0;

                    network_globals
                        .peers
                        .read()
                        .peers()
                        .for_each(|(_, peer_info)| {
                            let state = api_types::PeerState::from_peer_connection_status(
                                peer_info.connection_status(),
                            );
                            match state {
                                api_types::PeerState::Connected => connected += 1,
                                api_types::PeerState::Connecting => connecting += 1,
                                api_types::PeerState::Disconnected => disconnected += 1,
                                api_types::PeerState::Disconnecting => disconnecting += 1,
                            }
                        });

                    Ok(api_types::GenericResponse::from(api_types::PeerCount {
                        connected,
                        connecting,
                        disconnected,
                        disconnecting,
                    }))
                })
            },
        );
    /*
     * validator
     */

    // GET validator/duties/proposer/{epoch}
    let get_validator_duties_proposer = eth_v1
        .and(warp::path("validator"))
        .and(warp::path("duties"))
        .and(warp::path("proposer"))
        .and(warp::path::param::<Epoch>().or_else(|_| async {
            Err(warp_utils::reject::custom_bad_request(
                "Invalid epoch".to_string(),
            ))
        }))
        .and(warp::path::end())
        .and(not_while_syncing_filter.clone())
        .and(task_spawner_filter.clone())
        .and(chain_filter.clone())
        .and(log_filter.clone())
        .and_then(
            |epoch: Epoch,
             task_spawner: TaskSpawner<T::EthSpec>,
             chain: Arc<BeaconChain<T>>,
             log: Logger| {
                task_spawner.blocking_json_task(Priority::P0, move || {
                    proposer_duties::proposer_duties(epoch, &chain, &log)
                })
            },
        );

    // GET validator/blocks/{slot}
    let get_validator_blocks = any_version
        .and(warp::path("validator"))
        .and(warp::path("blocks"))
        .and(warp::path::param::<Slot>().or_else(|_| async {
            Err(warp_utils::reject::custom_bad_request(
                "Invalid slot".to_string(),
            ))
        }))
        .and(warp::path::end())
        .and(not_while_syncing_filter.clone())
        .and(warp::query::<api_types::ValidatorBlocksQuery>())
        .and(task_spawner_filter.clone())
        .and(chain_filter.clone())
        .and(log_filter.clone())
        .and_then(
            |endpoint_version: EndpointVersion,
             slot: Slot,
             query: api_types::ValidatorBlocksQuery,
             task_spawner: TaskSpawner<T::EthSpec>,
             chain: Arc<BeaconChain<T>>,
             log: Logger| {
                task_spawner.spawn_async_with_rejection(Priority::P0, async move {
                    debug!(
                        log,
                        "Block production request from HTTP API";
                        "slot" => slot
                    );

                    let randao_reveal = query.randao_reveal.decompress().map_err(|e| {
                        warp_utils::reject::custom_bad_request(format!(
                            "randao reveal is not a valid BLS signature: {:?}",
                            e
                        ))
                    })?;

                    let randao_verification =
                        if query.skip_randao_verification == SkipRandaoVerification::Yes {
                            if !randao_reveal.is_infinity() {
                                return Err(warp_utils::reject::custom_bad_request(
                                "randao_reveal must be point-at-infinity if verification is skipped"
                                    .into(),
                            ));
                            }
                            ProduceBlockVerification::NoVerification
                        } else {
                            ProduceBlockVerification::VerifyRandao
                        };

                    let (block, _) = chain
                        .produce_block_with_verification::<FullPayload<T::EthSpec>>(
                            randao_reveal,
                            slot,
                            query.graffiti.map(Into::into),
                            randao_verification,
                        )
                        .await
                        .map_err(warp_utils::reject::block_production_error)?;
                    let fork_name = block
                        .to_ref()
                        .fork_name(&chain.spec)
                        .map_err(inconsistent_fork_rejection)?;

                    fork_versioned_response(endpoint_version, fork_name, block)
                        .map(|response| warp::reply::json(&response).into_response())
                })
            },
        );

    // GET validator/blinded_blocks/{slot}
    let get_validator_blinded_blocks = eth_v1
        .and(warp::path("validator"))
        .and(warp::path("blinded_blocks"))
        .and(warp::path::param::<Slot>().or_else(|_| async {
            Err(warp_utils::reject::custom_bad_request(
                "Invalid slot".to_string(),
            ))
        }))
        .and(warp::path::end())
        .and(not_while_syncing_filter.clone())
        .and(warp::query::<api_types::ValidatorBlocksQuery>())
        .and(task_spawner_filter.clone())
        .and(chain_filter.clone())
        .and_then(
            |slot: Slot,
             query: api_types::ValidatorBlocksQuery,
             task_spawner: TaskSpawner<T::EthSpec>,
             chain: Arc<BeaconChain<T>>| {
                task_spawner.spawn_async_with_rejection(Priority::P0, async move {
                    let randao_reveal = query.randao_reveal.decompress().map_err(|e| {
                        warp_utils::reject::custom_bad_request(format!(
                            "randao reveal is not a valid BLS signature: {:?}",
                            e
                        ))
                    })?;

                    let randao_verification =
                        if query.skip_randao_verification == SkipRandaoVerification::Yes {
                            if !randao_reveal.is_infinity() {
                                return Err(warp_utils::reject::custom_bad_request(
                                "randao_reveal must be point-at-infinity if verification is skipped"
                                    .into()
                            ));
                            }
                            ProduceBlockVerification::NoVerification
                        } else {
                            ProduceBlockVerification::VerifyRandao
                        };

                    let (block, _) = chain
                        .produce_block_with_verification::<BlindedPayload<T::EthSpec>>(
                            randao_reveal,
                            slot,
                            query.graffiti.map(Into::into),
                            randao_verification,
                        )
                        .await
                        .map_err(warp_utils::reject::block_production_error)?;
                    let fork_name = block
                        .to_ref()
                        .fork_name(&chain.spec)
                        .map_err(inconsistent_fork_rejection)?;

                    // Pose as a V2 endpoint so we return the fork `version`.
                    fork_versioned_response(V2, fork_name, block)
                        .map(|response| warp::reply::json(&response).into_response())
                })
            },
        );

    // GET validator/attestation_data?slot,committee_index
    let get_validator_attestation_data = eth_v1
        .and(warp::path("validator"))
        .and(warp::path("attestation_data"))
        .and(warp::path::end())
        .and(warp::query::<api_types::ValidatorAttestationDataQuery>())
        .and(not_while_syncing_filter.clone())
        .and(task_spawner_filter.clone())
        .and(chain_filter.clone())
        .and_then(
            |query: api_types::ValidatorAttestationDataQuery,
             task_spawner: TaskSpawner<T::EthSpec>,
             chain: Arc<BeaconChain<T>>| {
                task_spawner.blocking_json_task(Priority::P0, move || {
                    let current_slot = chain
                        .slot()
                        .map_err(warp_utils::reject::beacon_chain_error)?;

                    // allow a tolerance of one slot to account for clock skew
                    if query.slot > current_slot + 1 {
                        return Err(warp_utils::reject::custom_bad_request(format!(
                            "request slot {} is more than one slot past the current slot {}",
                            query.slot, current_slot
                        )));
                    }

                    chain
                        .produce_unaggregated_attestation(query.slot, query.committee_index)
                        .map(|attestation| attestation.data)
                        .map(api_types::GenericResponse::from)
                        .map_err(warp_utils::reject::beacon_chain_error)
                })
            },
        );

    // GET validator/aggregate_attestation?attestation_data_root,slot
    let get_validator_aggregate_attestation = eth_v1
        .and(warp::path("validator"))
        .and(warp::path("aggregate_attestation"))
        .and(warp::path::end())
        .and(warp::query::<api_types::ValidatorAggregateAttestationQuery>())
        .and(not_while_syncing_filter.clone())
        .and(task_spawner_filter.clone())
        .and(chain_filter.clone())
        .and_then(
            |query: api_types::ValidatorAggregateAttestationQuery,
             task_spawner: TaskSpawner<T::EthSpec>,
             chain: Arc<BeaconChain<T>>| {
                task_spawner.blocking_json_task(Priority::P0, move || {
                    chain
                        .get_aggregated_attestation_by_slot_and_root(
                            query.slot,
                            &query.attestation_data_root,
                        )
                        .map_err(|e| {
                            warp_utils::reject::custom_bad_request(format!(
                                "unable to fetch aggregate: {:?}",
                                e
                            ))
                        })?
                        .map(api_types::GenericResponse::from)
                        .ok_or_else(|| {
                            warp_utils::reject::custom_not_found(
                                "no matching aggregate found".to_string(),
                            )
                        })
                })
            },
        );

    // POST validator/duties/attester/{epoch}
    let post_validator_duties_attester = eth_v1
        .and(warp::path("validator"))
        .and(warp::path("duties"))
        .and(warp::path("attester"))
        .and(warp::path::param::<Epoch>().or_else(|_| async {
            Err(warp_utils::reject::custom_bad_request(
                "Invalid epoch".to_string(),
            ))
        }))
        .and(warp::path::end())
        .and(not_while_syncing_filter.clone())
        .and(warp::body::json())
        .and(task_spawner_filter.clone())
        .and(chain_filter.clone())
        .and_then(
            |epoch: Epoch,
             indices: api_types::ValidatorIndexData,
             task_spawner: TaskSpawner<T::EthSpec>,
             chain: Arc<BeaconChain<T>>| {
                task_spawner.blocking_json_task(Priority::P0, move || {
                    attester_duties::attester_duties(epoch, &indices.0, &chain)
                })
            },
        );

    // POST validator/duties/sync
    let post_validator_duties_sync = eth_v1
        .and(warp::path("validator"))
        .and(warp::path("duties"))
        .and(warp::path("sync"))
        .and(warp::path::param::<Epoch>().or_else(|_| async {
            Err(warp_utils::reject::custom_bad_request(
                "Invalid epoch".to_string(),
            ))
        }))
        .and(warp::path::end())
        .and(not_while_syncing_filter.clone())
        .and(warp::body::json())
        .and(task_spawner_filter.clone())
        .and(chain_filter.clone())
        .and_then(
            |epoch: Epoch,
             indices: api_types::ValidatorIndexData,
             task_spawner: TaskSpawner<T::EthSpec>,
             chain: Arc<BeaconChain<T>>| {
                task_spawner.blocking_json_task(Priority::P0, move || {
                    sync_committees::sync_committee_duties(epoch, &indices.0, &chain)
                })
            },
        );

    // GET validator/sync_committee_contribution
    let get_validator_sync_committee_contribution = eth_v1
        .and(warp::path("validator"))
        .and(warp::path("sync_committee_contribution"))
        .and(warp::path::end())
        .and(warp::query::<SyncContributionData>())
        .and(not_while_syncing_filter.clone())
        .and(task_spawner_filter.clone())
        .and(chain_filter.clone())
        .and_then(
            |sync_committee_data: SyncContributionData,
             task_spawner: TaskSpawner<T::EthSpec>,
             chain: Arc<BeaconChain<T>>| {
                task_spawner.blocking_json_task(Priority::P0, move || {
                    chain
                        .get_aggregated_sync_committee_contribution(&sync_committee_data)
                        .map_err(|e| {
                            warp_utils::reject::custom_bad_request(format!(
                                "unable to fetch sync contribution: {:?}",
                                e
                            ))
                        })?
                        .map(api_types::GenericResponse::from)
                        .ok_or_else(|| {
                            warp_utils::reject::custom_not_found(
                                "no matching sync contribution found".to_string(),
                            )
                        })
                })
            },
        );

    // POST validator/aggregate_and_proofs
    let post_validator_aggregate_and_proofs = eth_v1
        .and(warp::path("validator"))
        .and(warp::path("aggregate_and_proofs"))
        .and(warp::path::end())
        .and(not_while_syncing_filter.clone())
        .and(task_spawner_filter.clone())
        .and(chain_filter.clone())
        .and(warp::body::json())
        .and(network_tx_filter.clone())
        .and(log_filter.clone())
        .and_then(
            |task_spawner: TaskSpawner<T::EthSpec>,
             chain: Arc<BeaconChain<T>>,
             aggregates: Vec<SignedAggregateAndProof<T::EthSpec>>,
             network_tx: UnboundedSender<NetworkMessage<T::EthSpec>>, log: Logger| {
                task_spawner.blocking_json_task(Priority::P0, move || {
                    let seen_timestamp = timestamp_now();
                    let mut verified_aggregates = Vec::with_capacity(aggregates.len());
                    let mut messages = Vec::with_capacity(aggregates.len());
                    let mut failures = Vec::new();

                    // Verify that all messages in the post are valid before processing further
                    for (index, aggregate) in aggregates.iter().enumerate() {
                        match chain.verify_aggregated_attestation_for_gossip(aggregate) {
                            Ok(verified_aggregate) => {
                                messages.push(PubsubMessage::AggregateAndProofAttestation(Box::new(
                                    verified_aggregate.aggregate().clone(),
                                )));

                                // Notify the validator monitor.
                                chain
                                    .validator_monitor
                                    .read()
                                    .register_api_aggregated_attestation(
                                        seen_timestamp,
                                        verified_aggregate.aggregate(),
                                        verified_aggregate.indexed_attestation(),
                                        &chain.slot_clock,
                                    );

                                verified_aggregates.push((index, verified_aggregate));
                            }
                            // If we already know the attestation, don't broadcast it or attempt to
                            // further verify it. Return success.
                            //
                            // It's reasonably likely that two different validators produce
                            // identical aggregates, especially if they're using the same beacon
                            // node.
                            Err(AttnError::AttestationSupersetKnown(_)) => continue,
                            // If we've already seen this aggregator produce an aggregate, just
                            // skip this one.
                            //
                            // We're likely to see this with VCs that use fallback BNs. The first
                            // BN might time-out *after* publishing the aggregate and then the
                            // second BN will indicate it's already seen the aggregate.
                            //
                            // There's no actual error for the user or the network since the
                            // aggregate has been successfully published by some other node.
                            Err(AttnError::AggregatorAlreadyKnown(_)) => continue,
                            Err(e) => {
                                error!(log,
                                    "Failure verifying aggregate and proofs";
                                    "error" => format!("{:?}", e),
                                    "request_index" => index,
                                    "aggregator_index" => aggregate.message.aggregator_index,
                                    "attestation_index" => aggregate.message.aggregate.data.index,
                                    "attestation_slot" => aggregate.message.aggregate.data.slot,
                                );
                                failures.push(api_types::Failure::new(index, format!("Verification: {:?}", e)));
                            }
                        }
                    }

                    // Publish aggregate attestations to the libp2p network
                    if !messages.is_empty() {
                        publish_network_message(&network_tx, NetworkMessage::Publish { messages })?;
                    }

                    // Import aggregate attestations
                    for (index, verified_aggregate) in verified_aggregates {
                        if let Err(e) = chain.apply_attestation_to_fork_choice(&verified_aggregate) {
                            error!(log,
                                    "Failure applying verified aggregate attestation to fork choice";
                                    "error" => format!("{:?}", e),
                                    "request_index" => index,
                                    "aggregator_index" => verified_aggregate.aggregate().message.aggregator_index,
                                    "attestation_index" => verified_aggregate.attestation().data.index,
                                    "attestation_slot" => verified_aggregate.attestation().data.slot,
                                );
                            failures.push(api_types::Failure::new(index, format!("Fork choice: {:?}", e)));
                        }
                        if let Err(e) = chain.add_to_block_inclusion_pool(verified_aggregate) {
                            warn!(
                                log,
                                "Could not add verified aggregate attestation to the inclusion pool";
                                "error" => ?e,
                                "request_index" => index,
                            );
                            failures.push(api_types::Failure::new(index, format!("Op pool: {:?}", e)));
                        }
                    }

                    if !failures.is_empty() {
                        Err(warp_utils::reject::indexed_bad_request("error processing aggregate and proofs".to_string(),
                                                                    failures,
                        ))
                    } else {
                        Ok(())
                    }
                })
            },
        );

    let post_validator_contribution_and_proofs = eth_v1
        .and(warp::path("validator"))
        .and(warp::path("contribution_and_proofs"))
        .and(warp::path::end())
        .and(not_while_syncing_filter.clone())
        .and(task_spawner_filter.clone())
        .and(chain_filter.clone())
        .and(warp::body::json())
        .and(network_tx_filter)
        .and(log_filter.clone())
        .and_then(
            |task_spawner: TaskSpawner<T::EthSpec>,
             chain: Arc<BeaconChain<T>>,
             contributions: Vec<SignedContributionAndProof<T::EthSpec>>,
             network_tx: UnboundedSender<NetworkMessage<T::EthSpec>>,
             log: Logger| {
                task_spawner.blocking_json_task(Priority::P0, move || {
                    sync_committees::process_signed_contribution_and_proofs(
                        contributions,
                        network_tx,
                        &chain,
                        log,
                    )?;
                    Ok(api_types::GenericResponse::from(()))
                })
            },
        );

    // POST validator/beacon_committee_subscriptions
    let post_validator_beacon_committee_subscriptions = eth_v1
        .and(warp::path("validator"))
        .and(warp::path("beacon_committee_subscriptions"))
        .and(warp::path::end())
        .and(warp::body::json())
        .and(validator_subscription_tx_filter.clone())
        .and(task_spawner_filter.clone())
        .and(chain_filter.clone())
        .and(log_filter.clone())
        .and_then(
            |subscriptions: Vec<api_types::BeaconCommitteeSubscription>,
             validator_subscription_tx: Sender<ValidatorSubscriptionMessage>,
             task_spawner: TaskSpawner<T::EthSpec>,
             chain: Arc<BeaconChain<T>>,
             log: Logger| {
                task_spawner.blocking_json_task(Priority::P0, move || {
                    for subscription in &subscriptions {
                        chain
                            .validator_monitor
                            .write()
                            .auto_register_local_validator(subscription.validator_index);

                        let validator_subscription = api_types::ValidatorSubscription {
                            validator_index: subscription.validator_index,
                            attestation_committee_index: subscription.committee_index,
                            slot: subscription.slot,
                            committee_count_at_slot: subscription.committees_at_slot,
                            is_aggregator: subscription.is_aggregator,
                        };

                        let message = ValidatorSubscriptionMessage::AttestationSubscribe {
                            subscriptions: vec![validator_subscription],
                        };
                        if let Err(e) = validator_subscription_tx.try_send(message) {
                            warn!(
                                log,
                                "Unable to process committee subscriptions";
                                "info" => "the host may be overloaded or resource-constrained",
                                "error" => ?e,
                            );
                            return Err(warp_utils::reject::custom_server_error(
                                "unable to queue subscription, host may be overloaded or shutting down".to_string(),
                            ));
                        }
                    }

                    Ok(())
                })
            },
        );

    // POST validator/prepare_beacon_proposer
    let post_validator_prepare_beacon_proposer = eth_v1
        .and(warp::path("validator"))
        .and(warp::path("prepare_beacon_proposer"))
        .and(warp::path::end())
        .and(not_while_syncing_filter.clone())
        .and(task_spawner_filter.clone())
        .and(chain_filter.clone())
        .and(log_filter.clone())
        .and(warp::body::json())
        .and_then(
            |task_spawner: TaskSpawner<T::EthSpec>,
             chain: Arc<BeaconChain<T>>,
             log: Logger,
             preparation_data: Vec<ProposerPreparationData>| {
                task_spawner.spawn_async_with_rejection(Priority::P0, async move {
                    let execution_layer = chain
                        .execution_layer
                        .as_ref()
                        .ok_or(BeaconChainError::ExecutionLayerMissing)
                        .map_err(warp_utils::reject::beacon_chain_error)?;

                    let current_slot = chain
                        .slot()
                        .map_err(warp_utils::reject::beacon_chain_error)?;
                    let current_epoch = current_slot.epoch(T::EthSpec::slots_per_epoch());

                    debug!(
                        log,
                        "Received proposer preparation data";
                        "count" => preparation_data.len(),
                    );

                    execution_layer
                        .update_proposer_preparation(current_epoch, &preparation_data)
                        .await;

                    chain
                        .prepare_beacon_proposer(current_slot)
                        .await
                        .map_err(|e| {
                            warp_utils::reject::custom_bad_request(format!(
                                "error updating proposer preparations: {:?}",
                                e
                            ))
                        })?;

                    Ok::<_, warp::reject::Rejection>(warp::reply::json(&()).into_response())
                })
            },
        );

    // POST validator/register_validator
    let post_validator_register_validator = eth_v1
        .and(warp::path("validator"))
        .and(warp::path("register_validator"))
        .and(warp::path::end())
        .and(task_spawner_filter.clone())
        .and(chain_filter.clone())
        .and(log_filter.clone())
        .and(warp::body::json())
        .and_then(
            |task_spawner: TaskSpawner<T::EthSpec>,
             chain: Arc<BeaconChain<T>>,
             log: Logger,
             register_val_data: Vec<SignedValidatorRegistrationData>| async {
                let (tx, rx) = oneshot::channel();

                task_spawner
                    .spawn_async_with_rejection(Priority::P0, async move {
                        let execution_layer = chain
                            .execution_layer
                            .as_ref()
                            .ok_or(BeaconChainError::ExecutionLayerMissing)
                            .map_err(warp_utils::reject::beacon_chain_error)?;
                        let current_slot = chain
                            .slot_clock
                            .now_or_genesis()
                            .ok_or(BeaconChainError::UnableToReadSlot)
                            .map_err(warp_utils::reject::beacon_chain_error)?;
                        let current_epoch = current_slot.epoch(T::EthSpec::slots_per_epoch());

                        debug!(
                            log,
                            "Received register validator request";
                            "count" => register_val_data.len(),
                        );

                        let head_snapshot = chain.head_snapshot();
                        let spec = &chain.spec;

                        let (preparation_data, filtered_registration_data): (
                            Vec<ProposerPreparationData>,
                            Vec<SignedValidatorRegistrationData>,
                        ) = register_val_data
                            .into_iter()
                            .filter_map(|register_data| {
                                chain
                                    .validator_index(&register_data.message.pubkey)
                                    .ok()
                                    .flatten()
                                    .and_then(|validator_index| {
                                        let validator = head_snapshot
                                            .beacon_state
                                            .get_validator(validator_index)
                                            .ok()?;
                                        let validator_status = ValidatorStatus::from_validator(
                                            validator,
                                            current_epoch,
                                            spec.far_future_epoch,
                                        )
                                        .superstatus();
                                        let is_active_or_pending =
                                            matches!(validator_status, ValidatorStatus::Pending)
                                                || matches!(
                                                    validator_status,
                                                    ValidatorStatus::Active
                                                );

                                        // Filter out validators who are not 'active' or 'pending'.
                                        is_active_or_pending.then_some({
                                            (
                                                ProposerPreparationData {
                                                    validator_index: validator_index as u64,
                                                    fee_recipient: register_data
                                                        .message
                                                        .fee_recipient,
                                                },
                                                register_data,
                                            )
                                        })
                                    })
                            })
                            .unzip();

                        // Update the prepare beacon proposer cache based on this request.
                        execution_layer
                            .update_proposer_preparation(current_epoch, &preparation_data)
                            .await;

                        // Call prepare beacon proposer blocking with the latest update in order to make
                        // sure we have a local payload to fall back to in the event of the blinded block
                        // flow failing.
                        chain
                            .prepare_beacon_proposer(current_slot)
                            .await
                            .map_err(|e| {
                                warp_utils::reject::custom_bad_request(format!(
                                    "error updating proposer preparations: {:?}",
                                    e
                                ))
                            })?;

                        info!(
                            log,
                            "Forwarding register validator request to connected builder";
                            "count" => filtered_registration_data.len(),
                        );

                        // It's a waste of a `BeaconProcessor` worker to just
                        // wait on a response from the builder (especially since
                        // they have frequent timeouts). Spawn a new task and
                        // send the response back to our original HTTP request
                        // task via a channel.
                        let builder_future = async move {
                            let builder = chain
                                .execution_layer
                                .as_ref()
                                .ok_or(BeaconChainError::ExecutionLayerMissing)
                                .map_err(warp_utils::reject::beacon_chain_error)?
                                .builder()
                                .as_ref()
                                .ok_or(BeaconChainError::BuilderMissing)
                                .map_err(warp_utils::reject::beacon_chain_error)?;

                            builder
                                .post_builder_validators(&filtered_registration_data)
                                .await
                                .map(|resp| warp::reply::json(&resp).into_response())
                                .map_err(|e| {
                                    warn!(
                                        log,
                                        "Relay error when registering validator(s)";
                                        "num_registrations" => filtered_registration_data.len(),
                                        "error" => ?e
                                    );
                                    // Forward the HTTP status code if we are able to, otherwise fall back
                                    // to a server error.
                                    if let eth2::Error::ServerMessage(message) = e {
                                        if message.code == StatusCode::BAD_REQUEST.as_u16() {
                                            return warp_utils::reject::custom_bad_request(
                                                message.message,
                                            );
                                        } else {
                                            // According to the spec this response should only be a 400 or 500,
                                            // so we fall back to a 500 here.
                                            return warp_utils::reject::custom_server_error(
                                                message.message,
                                            );
                                        }
                                    }
                                    warp_utils::reject::custom_server_error(format!("{e:?}"))
                                })
                        };
                        tokio::task::spawn(async move { tx.send(builder_future.await) });

                        // Just send a generic 200 OK from this closure. We'll
                        // ignore the `Ok` variant and form a proper response
                        // from what is sent back down the channel.
                        Ok(warp::reply::reply().into_response())
                    })
                    .await?;

                // Await a response from the builder without blocking a
                // `BeaconProcessor` worker.
                rx.await.unwrap_or_else(|_| {
                    Ok(warp::reply::with_status(
                        warp::reply::json(&"No response from channel"),
                        eth2::StatusCode::INTERNAL_SERVER_ERROR,
                    )
                    .into_response())
                })
            },
        );
    // POST validator/sync_committee_subscriptions
    let post_validator_sync_committee_subscriptions = eth_v1
        .and(warp::path("validator"))
        .and(warp::path("sync_committee_subscriptions"))
        .and(warp::path::end())
        .and(warp::body::json())
        .and(validator_subscription_tx_filter)
        .and(task_spawner_filter.clone())
        .and(chain_filter.clone())
        .and(log_filter.clone())
        .and_then(
            |subscriptions: Vec<types::SyncCommitteeSubscription>,
             validator_subscription_tx: Sender<ValidatorSubscriptionMessage>,
             task_spawner: TaskSpawner<T::EthSpec>,
             chain: Arc<BeaconChain<T>>,
             log: Logger
             | {
                task_spawner.blocking_json_task(Priority::P0, move || {
                    for subscription in subscriptions {
                        chain
                            .validator_monitor
                            .write()
                            .auto_register_local_validator(subscription.validator_index);

                        let message = ValidatorSubscriptionMessage::SyncCommitteeSubscribe {
                                subscriptions: vec![subscription],
                            };
                        if let Err(e) = validator_subscription_tx.try_send(message) {
                            warn!(
                                log,
                                "Unable to process sync subscriptions";
                                "info" => "the host may be overloaded or resource-constrained",
                                "error" => ?e
                            );
                            return Err(warp_utils::reject::custom_server_error(
                                "unable to queue subscription, host may be overloaded or shutting down".to_string(),
                            ));
                        }
                    }

                    Ok(())
                })
            },
        );

    // POST lighthouse/liveness
    let post_lighthouse_liveness = warp::path("lighthouse")
        .and(warp::path("liveness"))
        .and(warp::path::end())
        .and(warp::body::json())
        .and(task_spawner_filter.clone())
        .and(chain_filter.clone())
        .and_then(
            |request_data: api_types::LivenessRequestData,
             task_spawner: TaskSpawner<T::EthSpec>,
             chain: Arc<BeaconChain<T>>| {
                task_spawner.blocking_json_task(Priority::P0, move || {
                    // Ensure the request is for either the current, previous or next epoch.
                    let current_epoch = chain
                        .epoch()
                        .map_err(warp_utils::reject::beacon_chain_error)?;
                    let prev_epoch = current_epoch.saturating_sub(Epoch::new(1));
                    let next_epoch = current_epoch.saturating_add(Epoch::new(1));

                    if request_data.epoch < prev_epoch || request_data.epoch > next_epoch {
                        return Err(warp_utils::reject::custom_bad_request(format!(
                            "request epoch {} is more than one epoch from the current epoch {}",
                            request_data.epoch, current_epoch
                        )));
                    }

                    let liveness: Vec<api_types::LivenessResponseData> = request_data
                        .indices
                        .iter()
                        .cloned()
                        .map(|index| {
                            let is_live =
                                chain.validator_seen_at_epoch(index as usize, request_data.epoch);
                            api_types::LivenessResponseData {
                                index,
                                epoch: request_data.epoch,
                                is_live,
                            }
                        })
                        .collect();

                    Ok(api_types::GenericResponse::from(liveness))
                })
            },
        );

    // GET lighthouse/health
    let get_lighthouse_health = warp::path("lighthouse")
        .and(warp::path("health"))
        .and(warp::path::end())
        .and(task_spawner_filter.clone())
        .and_then(|task_spawner: TaskSpawner<T::EthSpec>| {
            task_spawner.blocking_json_task(Priority::P0, move || {
                eth2::lighthouse::Health::observe()
                    .map(api_types::GenericResponse::from)
                    .map_err(warp_utils::reject::custom_bad_request)
            })
        });

    // GET lighthouse/ui/health
    let get_lighthouse_ui_health = warp::path("lighthouse")
        .and(warp::path("ui"))
        .and(warp::path("health"))
        .and(warp::path::end())
        .and(task_spawner_filter.clone())
        .and(system_info_filter)
        .and(app_start_filter)
        .and(data_dir_filter)
        .and(network_globals.clone())
        .and_then(
            |task_spawner: TaskSpawner<T::EthSpec>,
             sysinfo,
             app_start: std::time::Instant,
             data_dir,
             network_globals| {
                task_spawner.blocking_json_task(Priority::P0, move || {
                    let app_uptime = app_start.elapsed().as_secs();
                    Ok(api_types::GenericResponse::from(observe_system_health_bn(
                        sysinfo,
                        data_dir,
                        app_uptime,
                        network_globals,
                    )))
                })
            },
        );

    // GET lighthouse/ui/validator_count
    let get_lighthouse_ui_validator_count = warp::path("lighthouse")
        .and(warp::path("ui"))
        .and(warp::path("validator_count"))
        .and(warp::path::end())
        .and(task_spawner_filter.clone())
        .and(chain_filter.clone())
        .and_then(
            |task_spawner: TaskSpawner<T::EthSpec>, chain: Arc<BeaconChain<T>>| {
                task_spawner.blocking_json_task(Priority::P1, move || {
                    ui::get_validator_count(chain).map(api_types::GenericResponse::from)
                })
            },
        );

    // POST lighthouse/ui/validator_metrics
    let post_lighthouse_ui_validator_metrics = warp::path("lighthouse")
        .and(warp::path("ui"))
        .and(warp::path("validator_metrics"))
        .and(warp::path::end())
        .and(warp::body::json())
        .and(task_spawner_filter.clone())
        .and(chain_filter.clone())
        .and_then(
            |request_data: ui::ValidatorMetricsRequestData,
             task_spawner: TaskSpawner<T::EthSpec>,
             chain: Arc<BeaconChain<T>>| {
                task_spawner.blocking_json_task(Priority::P1, move || {
                    ui::post_validator_monitor_metrics(request_data, chain)
                        .map(api_types::GenericResponse::from)
                })
            },
        );

    // POST lighthouse/ui/validator_info
    let post_lighthouse_ui_validator_info = warp::path("lighthouse")
        .and(warp::path("ui"))
        .and(warp::path("validator_info"))
        .and(warp::path::end())
        .and(warp::body::json())
        .and(task_spawner_filter.clone())
        .and(chain_filter.clone())
        .and_then(
            |request_data: ui::ValidatorInfoRequestData,
             task_spawner: TaskSpawner<T::EthSpec>,
             chain: Arc<BeaconChain<T>>| {
                task_spawner.blocking_json_task(Priority::P1, move || {
                    ui::get_validator_info(request_data, chain)
                        .map(api_types::GenericResponse::from)
                })
            },
        );

    // GET lighthouse/syncing
    let get_lighthouse_syncing = warp::path("lighthouse")
        .and(warp::path("syncing"))
        .and(warp::path::end())
        .and(task_spawner_filter.clone())
        .and(network_globals.clone())
        .and_then(
            |task_spawner: TaskSpawner<T::EthSpec>,
             network_globals: Arc<NetworkGlobals<T::EthSpec>>| {
                task_spawner.blocking_json_task(Priority::P0, move || {
                    Ok(api_types::GenericResponse::from(
                        network_globals.sync_state(),
                    ))
                })
            },
        );

    // GET lighthouse/nat
    let get_lighthouse_nat = warp::path("lighthouse")
        .and(warp::path("nat"))
        .and(task_spawner_filter.clone())
        .and(warp::path::end())
        .and_then(|task_spawner: TaskSpawner<T::EthSpec>| {
            task_spawner.blocking_json_task(Priority::P1, move || {
                Ok(api_types::GenericResponse::from(
                    lighthouse_network::metrics::NAT_OPEN
                        .as_ref()
                        .map(|v| v.get())
                        .unwrap_or(0)
                        != 0,
                ))
            })
        });

    // GET lighthouse/peers
    let get_lighthouse_peers = warp::path("lighthouse")
        .and(warp::path("peers"))
        .and(warp::path::end())
        .and(task_spawner_filter.clone())
        .and(network_globals.clone())
        .and_then(
            |task_spawner: TaskSpawner<T::EthSpec>,
             network_globals: Arc<NetworkGlobals<T::EthSpec>>| {
                task_spawner.blocking_json_task(Priority::P1, move || {
                    Ok(network_globals
                        .peers
                        .read()
                        .peers()
                        .map(|(peer_id, peer_info)| eth2::lighthouse::Peer {
                            peer_id: peer_id.to_string(),
                            peer_info: peer_info.clone(),
                        })
                        .collect::<Vec<_>>())
                })
            },
        );

    // GET lighthouse/peers/connected
    let get_lighthouse_peers_connected = warp::path("lighthouse")
        .and(warp::path("peers"))
        .and(warp::path("connected"))
        .and(warp::path::end())
        .and(task_spawner_filter.clone())
        .and(network_globals)
        .and_then(
            |task_spawner: TaskSpawner<T::EthSpec>,
             network_globals: Arc<NetworkGlobals<T::EthSpec>>| {
                task_spawner.blocking_json_task(Priority::P1, move || {
                    Ok(network_globals
                        .peers
                        .read()
                        .connected_peers()
                        .map(|(peer_id, peer_info)| eth2::lighthouse::Peer {
                            peer_id: peer_id.to_string(),
                            peer_info: peer_info.clone(),
                        })
                        .collect::<Vec<_>>())
                })
            },
        );

    // GET lighthouse/proto_array
    let get_lighthouse_proto_array = warp::path("lighthouse")
        .and(warp::path("proto_array"))
        .and(warp::path::end())
        .and(task_spawner_filter.clone())
        .and(chain_filter.clone())
        .and_then(
            |task_spawner: TaskSpawner<T::EthSpec>, chain: Arc<BeaconChain<T>>| {
                task_spawner.blocking_response_task(Priority::P1, move || {
                    Ok::<_, warp::Rejection>(warp::reply::json(
                        &api_types::GenericResponseRef::from(
                            chain
                                .canonical_head
                                .fork_choice_read_lock()
                                .proto_array()
                                .core_proto_array(),
                        ),
                    ))
                })
            },
        );

    // GET lighthouse/validator_inclusion/{epoch}/{validator_id}
    let get_lighthouse_validator_inclusion_global = warp::path("lighthouse")
        .and(warp::path("validator_inclusion"))
        .and(warp::path::param::<Epoch>())
        .and(warp::path::param::<ValidatorId>())
        .and(warp::path::end())
        .and(task_spawner_filter.clone())
        .and(chain_filter.clone())
        .and_then(
            |epoch: Epoch,
             validator_id: ValidatorId,
             task_spawner: TaskSpawner<T::EthSpec>,
             chain: Arc<BeaconChain<T>>| {
                task_spawner.blocking_json_task(Priority::P1, move || {
                    validator_inclusion::validator_inclusion_data(epoch, &validator_id, &chain)
                        .map(api_types::GenericResponse::from)
                })
            },
        );

    // GET lighthouse/validator_inclusion/{epoch}/global
    let get_lighthouse_validator_inclusion = warp::path("lighthouse")
        .and(warp::path("validator_inclusion"))
        .and(warp::path::param::<Epoch>())
        .and(warp::path("global"))
        .and(warp::path::end())
        .and(task_spawner_filter.clone())
        .and(chain_filter.clone())
        .and_then(
            |epoch: Epoch, task_spawner: TaskSpawner<T::EthSpec>, chain: Arc<BeaconChain<T>>| {
                task_spawner.blocking_json_task(Priority::P1, move || {
                    validator_inclusion::global_validator_inclusion_data(epoch, &chain)
                        .map(api_types::GenericResponse::from)
                })
            },
        );

    // GET lighthouse/eth1/syncing
    let get_lighthouse_eth1_syncing = warp::path("lighthouse")
        .and(warp::path("eth1"))
        .and(warp::path("syncing"))
        .and(warp::path::end())
        .and(task_spawner_filter.clone())
        .and(chain_filter.clone())
        .and_then(
            |task_spawner: TaskSpawner<T::EthSpec>, chain: Arc<BeaconChain<T>>| {
                task_spawner.blocking_json_task(Priority::P1, move || {
                    let current_slot_opt = chain.slot().ok();

                    chain
                        .eth1_chain
                        .as_ref()
                        .ok_or_else(|| {
                            warp_utils::reject::custom_not_found(
                                "Eth1 sync is disabled. See the --eth1 CLI flag.".to_string(),
                            )
                        })
                        .and_then(|eth1| {
                            eth1.sync_status(chain.genesis_time, current_slot_opt, &chain.spec)
                                .ok_or_else(|| {
                                    warp_utils::reject::custom_server_error(
                                        "Unable to determine Eth1 sync status".to_string(),
                                    )
                                })
                        })
                        .map(api_types::GenericResponse::from)
                })
            },
        );

    // GET lighthouse/eth1/block_cache
    let get_lighthouse_eth1_block_cache = warp::path("lighthouse")
        .and(warp::path("eth1"))
        .and(warp::path("block_cache"))
        .and(warp::path::end())
        .and(task_spawner_filter.clone())
        .and(eth1_service_filter.clone())
        .and_then(
            |task_spawner: TaskSpawner<T::EthSpec>, eth1_service: eth1::Service| {
                task_spawner.blocking_json_task(Priority::P1, move || {
                    Ok(api_types::GenericResponse::from(
                        eth1_service
                            .blocks()
                            .read()
                            .iter()
                            .cloned()
                            .collect::<Vec<_>>(),
                    ))
                })
            },
        );

    // GET lighthouse/eth1/deposit_cache
    let get_lighthouse_eth1_deposit_cache = warp::path("lighthouse")
        .and(warp::path("eth1"))
        .and(warp::path("deposit_cache"))
        .and(warp::path::end())
        .and(task_spawner_filter.clone())
        .and(eth1_service_filter)
        .and_then(
            |task_spawner: TaskSpawner<T::EthSpec>, eth1_service: eth1::Service| {
                task_spawner.blocking_json_task(Priority::P1, move || {
                    Ok(api_types::GenericResponse::from(
                        eth1_service
                            .deposits()
                            .read()
                            .cache
                            .iter()
                            .cloned()
                            .collect::<Vec<_>>(),
                    ))
                })
            },
        );

    // GET lighthouse/beacon/states/{state_id}/ssz
    let get_lighthouse_beacon_states_ssz = warp::path("lighthouse")
        .and(warp::path("beacon"))
        .and(warp::path("states"))
        .and(warp::path::param::<StateId>())
        .and(warp::path("ssz"))
        .and(warp::path::end())
        .and(task_spawner_filter.clone())
        .and(chain_filter.clone())
        .and_then(
            |state_id: StateId,
             task_spawner: TaskSpawner<T::EthSpec>,
             chain: Arc<BeaconChain<T>>| {
                task_spawner.blocking_response_task(Priority::P1, move || {
                    // This debug endpoint provides no indication of optimistic status.
                    let (state, _execution_optimistic, _finalized) = state_id.state(&chain)?;
                    Response::builder()
                        .status(200)
                        .header("Content-Type", "application/ssz")
                        .body(state.as_ssz_bytes())
                        .map_err(|e| {
                            warp_utils::reject::custom_server_error(format!(
                                "failed to create response: {}",
                                e
                            ))
                        })
                })
            },
        );

    // GET lighthouse/staking
    let get_lighthouse_staking = warp::path("lighthouse")
        .and(warp::path("staking"))
        .and(warp::path::end())
        .and(task_spawner_filter.clone())
        .and(chain_filter.clone())
        .and_then(
            |task_spawner: TaskSpawner<T::EthSpec>, chain: Arc<BeaconChain<T>>| {
                task_spawner.blocking_json_task(Priority::P1, move || {
                    if chain.eth1_chain.is_some() {
                        Ok(())
                    } else {
                        Err(warp_utils::reject::custom_not_found(
                            "staking is not enabled, \
                        see the --staking CLI flag"
                                .to_string(),
                        ))
                    }
                })
            },
        );

    let database_path = warp::path("lighthouse").and(warp::path("database"));

    // GET lighthouse/database/info
    let get_lighthouse_database_info = database_path
        .and(warp::path("info"))
        .and(warp::path::end())
        .and(task_spawner_filter.clone())
        .and(chain_filter.clone())
        .and_then(
            |task_spawner: TaskSpawner<T::EthSpec>, chain: Arc<BeaconChain<T>>| {
                task_spawner.blocking_json_task(Priority::P1, move || database::info(chain))
            },
        );

    // POST lighthouse/database/reconstruct
    let post_lighthouse_database_reconstruct = database_path
        .and(warp::path("reconstruct"))
        .and(warp::path::end())
        .and(not_while_syncing_filter)
        .and(task_spawner_filter.clone())
        .and(chain_filter.clone())
        .and_then(
            |task_spawner: TaskSpawner<T::EthSpec>, chain: Arc<BeaconChain<T>>| {
                task_spawner.blocking_json_task(Priority::P1, move || {
                    chain.store_migrator.process_reconstruction();
                    Ok("success")
                })
            },
        );

    // POST lighthouse/database/historical_blocks
    let post_lighthouse_database_historical_blocks = database_path
        .and(warp::path("historical_blocks"))
        .and(warp::path::end())
        .and(warp::body::json())
        .and(task_spawner_filter.clone())
        .and(chain_filter.clone())
        .and(log_filter.clone())
        .and_then(
            |blocks: Vec<Arc<SignedBlindedBeaconBlock<T::EthSpec>>>,
             task_spawner: TaskSpawner<T::EthSpec>,
             chain: Arc<BeaconChain<T>>,
             log: Logger| {
                info!(
                    log,
                    "Importing historical blocks";
                    "count" => blocks.len(),
                    "source" => "http_api"
                );
                task_spawner.blocking_json_task(Priority::P1, move || {
                    database::historical_blocks(chain, blocks)
                })
            },
        );

    // GET lighthouse/analysis/block_rewards
    let get_lighthouse_block_rewards = warp::path("lighthouse")
        .and(warp::path("analysis"))
        .and(warp::path("block_rewards"))
        .and(warp::query::<eth2::lighthouse::BlockRewardsQuery>())
        .and(warp::path::end())
        .and(task_spawner_filter.clone())
        .and(chain_filter.clone())
        .and(log_filter.clone())
        .and_then(|query, task_spawner: TaskSpawner<T::EthSpec>, chain, log| {
            task_spawner.blocking_json_task(Priority::P1, move || {
                block_rewards::get_block_rewards(query, chain, log)
            })
        });

    // POST lighthouse/analysis/block_rewards
    let post_lighthouse_block_rewards = warp::path("lighthouse")
        .and(warp::path("analysis"))
        .and(warp::path("block_rewards"))
        .and(warp::body::json())
        .and(warp::path::end())
        .and(task_spawner_filter.clone())
        .and(chain_filter.clone())
        .and(log_filter.clone())
        .and_then(
            |blocks, task_spawner: TaskSpawner<T::EthSpec>, chain, log| {
                task_spawner.blocking_json_task(Priority::P1, move || {
                    block_rewards::compute_block_rewards(blocks, chain, log)
                })
            },
        );

    // GET lighthouse/analysis/attestation_performance/{index}
    let get_lighthouse_attestation_performance = warp::path("lighthouse")
        .and(warp::path("analysis"))
        .and(warp::path("attestation_performance"))
        .and(warp::path::param::<String>())
        .and(warp::query::<eth2::lighthouse::AttestationPerformanceQuery>())
        .and(warp::path::end())
        .and(task_spawner_filter.clone())
        .and(chain_filter.clone())
        .and_then(
            |target, query, task_spawner: TaskSpawner<T::EthSpec>, chain: Arc<BeaconChain<T>>| {
                task_spawner.blocking_json_task(Priority::P1, move || {
                    attestation_performance::get_attestation_performance(target, query, chain)
                })
            },
        );

    // GET lighthouse/analysis/block_packing_efficiency
    let get_lighthouse_block_packing_efficiency = warp::path("lighthouse")
        .and(warp::path("analysis"))
        .and(warp::path("block_packing_efficiency"))
        .and(warp::query::<eth2::lighthouse::BlockPackingEfficiencyQuery>())
        .and(warp::path::end())
        .and(task_spawner_filter.clone())
        .and(chain_filter.clone())
        .and_then(
            |query, task_spawner: TaskSpawner<T::EthSpec>, chain: Arc<BeaconChain<T>>| {
                task_spawner.blocking_json_task(Priority::P1, move || {
                    block_packing_efficiency::get_block_packing_efficiency(query, chain)
                })
            },
        );

    // GET lighthouse/merge_readiness
    let get_lighthouse_merge_readiness = warp::path("lighthouse")
        .and(warp::path("merge_readiness"))
        .and(warp::path::end())
        .and(task_spawner_filter.clone())
        .and(chain_filter.clone())
        .and_then(
            |task_spawner: TaskSpawner<T::EthSpec>, chain: Arc<BeaconChain<T>>| {
                task_spawner.spawn_async_with_rejection(Priority::P1, async move {
                    let merge_readiness = chain.check_merge_readiness().await;
                    Ok::<_, warp::reject::Rejection>(
                        warp::reply::json(&api_types::GenericResponse::from(merge_readiness))
                            .into_response(),
                    )
                })
            },
        );

    let get_events = eth_v1
        .and(warp::path("events"))
        .and(warp::path::end())
        .and(multi_key_query::<api_types::EventQuery>())
        .and(task_spawner_filter.clone())
        .and(chain_filter)
        .and_then(
            |topics_res: Result<api_types::EventQuery, warp::Rejection>,
             task_spawner: TaskSpawner<T::EthSpec>,
             chain: Arc<BeaconChain<T>>| {
                task_spawner.blocking_response_task(Priority::P0, move || {
                    let topics = topics_res?;
                    // for each topic subscribed spawn a new subscription
                    let mut receivers = Vec::with_capacity(topics.topics.len());

                    if let Some(event_handler) = chain.event_handler.as_ref() {
                        for topic in topics.topics {
                            let receiver = match topic {
                                api_types::EventTopic::Head => event_handler.subscribe_head(),
                                api_types::EventTopic::Block => event_handler.subscribe_block(),
                                api_types::EventTopic::Attestation => {
                                    event_handler.subscribe_attestation()
                                }
                                api_types::EventTopic::VoluntaryExit => {
                                    event_handler.subscribe_exit()
                                }
                                api_types::EventTopic::FinalizedCheckpoint => {
                                    event_handler.subscribe_finalized()
                                }
                                api_types::EventTopic::ChainReorg => {
                                    event_handler.subscribe_reorgs()
                                }
                                api_types::EventTopic::ContributionAndProof => {
                                    event_handler.subscribe_contributions()
                                }
                                api_types::EventTopic::PayloadAttributes => {
                                    event_handler.subscribe_payload_attributes()
                                }
                                api_types::EventTopic::LateHead => {
                                    event_handler.subscribe_late_head()
                                }
                                api_types::EventTopic::BlockReward => {
                                    event_handler.subscribe_block_reward()
                                }
                            };

                            receivers.push(BroadcastStream::new(receiver).map(|msg| {
                                match msg {
                                    Ok(data) => Event::default()
                                        .event(data.topic_name())
                                        .json_data(data)
                                        .map_err(|e| {
                                            warp_utils::reject::server_sent_event_error(format!(
                                                "{:?}",
                                                e
                                            ))
                                        }),
                                    Err(e) => Err(warp_utils::reject::server_sent_event_error(
                                        format!("{:?}", e),
                                    )),
                                }
                            }));
                        }
                    } else {
                        return Err(warp_utils::reject::custom_server_error(
                            "event handler was not initialized".to_string(),
                        ));
                    }

                    let s = futures::stream::select_all(receivers);

                    Ok::<_, warp::Rejection>(warp::sse::reply(warp::sse::keep_alive().stream(s)))
                })
            },
        );

    // Subscribe to logs via Server Side Events
    // /lighthouse/logs
    let lighthouse_log_events = warp::path("lighthouse")
        .and(warp::path("logs"))
        .and(warp::path::end())
        .and(task_spawner_filter)
        .and(sse_component_filter)
        .and_then(
            |task_spawner: TaskSpawner<T::EthSpec>, sse_component: Option<SSELoggingComponents>| {
                task_spawner.blocking_response_task(Priority::P1, move || {
                    if let Some(logging_components) = sse_component {
                        // Build a JSON stream
                        let s = BroadcastStream::new(logging_components.sender.subscribe()).map(
                            |msg| {
                                match msg {
                                    Ok(data) => {
                                        // Serialize to json
                                        match data.to_json_string() {
                                            // Send the json as a Server Side Event
                                            Ok(json) => Ok(Event::default().data(json)),
                                            Err(e) => {
                                                Err(warp_utils::reject::server_sent_event_error(
                                                    format!("Unable to serialize to JSON {}", e),
                                                ))
                                            }
                                        }
                                    }
                                    Err(e) => Err(warp_utils::reject::server_sent_event_error(
                                        format!("Unable to receive event {}", e),
                                    )),
                                }
                            },
                        );

                        Ok::<_, warp::Rejection>(warp::sse::reply(
                            warp::sse::keep_alive().stream(s),
                        ))
                    } else {
                        Err(warp_utils::reject::custom_server_error(
                            "SSE Logging is not enabled".to_string(),
                        ))
                    }
                })
            },
        );

    // Define the ultimate set of routes that will be provided to the server.
    // Use `uor` rather than `or` in order to simplify types (see `UnifyingOrFilter`).
    let routes = warp::get()
        .and(
            get_beacon_genesis
                .uor(get_beacon_state_root)
                .uor(get_beacon_state_fork)
                .uor(get_beacon_state_finality_checkpoints)
                .uor(get_beacon_state_validator_balances)
                .uor(get_beacon_state_validators_id)
                .uor(get_beacon_state_validators)
                .uor(get_beacon_state_committees)
                .uor(get_beacon_state_sync_committees)
                .uor(get_beacon_state_randao)
                .uor(get_beacon_headers)
                .uor(get_beacon_headers_block_id)
                .uor(get_beacon_block)
                .uor(get_beacon_block_attestations)
                .uor(get_beacon_blinded_block)
                .uor(get_beacon_block_root)
                .uor(get_beacon_pool_attestations)
                .uor(get_beacon_pool_attester_slashings)
                .uor(get_beacon_pool_proposer_slashings)
                .uor(get_beacon_pool_voluntary_exits)
                .uor(get_beacon_pool_bls_to_execution_changes)
                .uor(get_beacon_deposit_snapshot)
                .uor(get_beacon_rewards_blocks)
                .uor(get_config_fork_schedule)
                .uor(get_config_spec)
                .uor(get_config_deposit_contract)
                .uor(get_debug_beacon_states)
                .uor(get_debug_beacon_heads)
                .uor(get_debug_fork_choice)
                .uor(get_node_identity)
                .uor(get_node_version)
                .uor(get_node_syncing)
                .uor(get_node_health)
                .uor(get_node_peers_by_id)
                .uor(get_node_peers)
                .uor(get_node_peer_count)
                .uor(get_validator_duties_proposer)
                .uor(get_validator_blocks)
                .uor(get_validator_blinded_blocks)
                .uor(get_validator_attestation_data)
                .uor(get_validator_aggregate_attestation)
                .uor(get_validator_sync_committee_contribution)
                .uor(get_lighthouse_health)
                .uor(get_lighthouse_ui_health)
                .uor(get_lighthouse_ui_validator_count)
                .uor(get_lighthouse_syncing)
                .uor(get_lighthouse_nat)
                .uor(get_lighthouse_peers)
                .uor(get_lighthouse_peers_connected)
                .uor(get_lighthouse_proto_array)
                .uor(get_lighthouse_validator_inclusion_global)
                .uor(get_lighthouse_validator_inclusion)
                .uor(get_lighthouse_eth1_syncing)
                .uor(get_lighthouse_eth1_block_cache)
                .uor(get_lighthouse_eth1_deposit_cache)
                .uor(get_lighthouse_beacon_states_ssz)
                .uor(get_lighthouse_staking)
                .uor(get_lighthouse_database_info)
                .uor(get_lighthouse_block_rewards)
                .uor(get_lighthouse_attestation_performance)
                .uor(get_lighthouse_block_packing_efficiency)
                .uor(get_lighthouse_merge_readiness)
                .uor(get_events)
                .uor(lighthouse_log_events.boxed())
                .recover(warp_utils::reject::handle_rejection),
        )
        .boxed()
        .uor(
            warp::post().and(
                post_beacon_blocks
                    .uor(post_beacon_blinded_blocks)
                    .uor(post_beacon_blocks_v2)
                    .uor(post_beacon_blinded_blocks_v2)
                    .uor(post_beacon_pool_attestations)
                    .uor(post_beacon_pool_attester_slashings)
                    .uor(post_beacon_pool_proposer_slashings)
                    .uor(post_beacon_pool_voluntary_exits)
                    .uor(post_beacon_pool_sync_committees)
                    .uor(post_beacon_pool_bls_to_execution_changes)
                    .uor(post_beacon_rewards_attestations)
                    .uor(post_beacon_rewards_sync_committee)
                    .uor(post_validator_duties_attester)
                    .uor(post_validator_duties_sync)
                    .uor(post_validator_aggregate_and_proofs)
                    .uor(post_validator_contribution_and_proofs)
                    .uor(post_validator_beacon_committee_subscriptions)
                    .uor(post_validator_sync_committee_subscriptions)
                    .uor(post_validator_prepare_beacon_proposer)
                    .uor(post_validator_register_validator)
                    .uor(post_lighthouse_liveness)
                    .uor(post_lighthouse_database_reconstruct)
                    .uor(post_lighthouse_database_historical_blocks)
                    .uor(post_lighthouse_block_rewards)
                    .uor(post_lighthouse_ui_validator_metrics)
                    .uor(post_lighthouse_ui_validator_info)
                    .recover(warp_utils::reject::handle_rejection),
            ),
        )
        .recover(warp_utils::reject::handle_rejection)
        .with(slog_logging(log.clone()))
        .with(prometheus_metrics())
        // Add a `Server` header.
        .map(|reply| warp::reply::with_header(reply, "Server", &version_with_platform()))
        .with(cors_builder.build())
        .boxed();

    let http_socket: SocketAddr = SocketAddr::new(config.listen_addr, config.listen_port);
    let http_server: HttpServer = match config.tls_config {
        Some(tls_config) => {
            let (socket, server) = warp::serve(routes)
                .tls()
                .cert_path(tls_config.cert)
                .key_path(tls_config.key)
                .try_bind_with_graceful_shutdown(http_socket, async {
                    shutdown.await;
                })?;

            info!(log, "HTTP API is being served over TLS";);

            (socket, Box::pin(server))
        }
        None => {
            let (socket, server) =
                warp::serve(routes).try_bind_with_graceful_shutdown(http_socket, async {
                    shutdown.await;
                })?;
            (socket, Box::pin(server))
        }
    };

    info!(
        log,
        "HTTP API started";
        "listen_address" => %http_server.0,
    );

    Ok(http_server)
}

/// Publish a message to the libp2p pubsub network.
fn publish_pubsub_message<T: EthSpec>(
    network_tx: &UnboundedSender<NetworkMessage<T>>,
    message: PubsubMessage<T>,
) -> Result<(), warp::Rejection> {
    publish_network_message(
        network_tx,
        NetworkMessage::Publish {
            messages: vec![message],
        },
    )
}

/// Publish a message to the libp2p network.
fn publish_network_message<T: EthSpec>(
    network_tx: &UnboundedSender<NetworkMessage<T>>,
    message: NetworkMessage<T>,
) -> Result<(), warp::Rejection> {
    network_tx.send(message).map_err(|e| {
        warp_utils::reject::custom_server_error(format!(
            "unable to publish to network channel: {}",
            e
        ))
    })
}<|MERGE_RESOLUTION|>--- conflicted
+++ resolved
@@ -2148,17 +2148,11 @@
         .and(warp::path::end())
         .and(warp::body::json())
         .and_then(
-<<<<<<< HEAD
             |task_spawner: TaskSpawner<T::EthSpec>,
              chain: Arc<BeaconChain<T>>,
              epoch: Epoch,
-             validators: Vec<ValidatorId>,
-             log: Logger| {
-                task_spawner.blocking_json_task(Priority::P1, move || {
-=======
-            |chain: Arc<BeaconChain<T>>, epoch: Epoch, validators: Vec<ValidatorId>| {
-                blocking_json_task(move || {
->>>>>>> fc7f1ba6
+             validators: Vec<ValidatorId>| {
+                task_spawner.blocking_json_task(Priority::P1, move || {
                     let attestation_rewards = chain
                         .compute_attestation_rewards(epoch, validators)
                         .map_err(|e| match e {
