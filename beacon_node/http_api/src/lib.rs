--- conflicted
+++ resolved
@@ -45,18 +45,11 @@
 use tokio::sync::mpsc::UnboundedSender;
 use tokio_stream::{wrappers::BroadcastStream, StreamExt};
 use types::{
-<<<<<<< HEAD
     Attestation, AttesterSlashing, BeaconBlockBodyMerge, BeaconBlockMerge, BeaconStateError,
     BlindedTransactions, CommitteeCache, ConfigAndPreset, Epoch, EthSpec, ExecTransactions,
     ForkName, ProposerSlashing, RelativeEpoch, SignedAggregateAndProof, SignedBeaconBlock,
     SignedBeaconBlockMerge, SignedContributionAndProof, SignedVoluntaryExit, Slot,
-    SyncCommitteeMessage, SyncContributionData,
-=======
-    Attestation, AttesterSlashing, BeaconStateError, CommitteeCache, ConfigAndPreset, Epoch,
-    EthSpec, ForkName, ProposerPreparationData, ProposerSlashing, RelativeEpoch,
-    SignedAggregateAndProof, SignedBeaconBlock, SignedContributionAndProof, SignedVoluntaryExit,
-    Slot, SyncCommitteeMessage, SyncContributionData,
->>>>>>> c1df5d29
+    SyncCommitteeMessage, SyncContributionData, ProposerPreparationData
 };
 use version::{
     add_consensus_version_header, fork_versioned_response, inconsistent_fork_rejection,
@@ -2915,11 +2908,8 @@
                 .or(get_lighthouse_database_info.boxed())
                 .or(get_lighthouse_block_rewards.boxed())
                 .or(get_lighthouse_attestation_performance.boxed())
-<<<<<<< HEAD
                 .or(get_lighthouse_validator_blocks_private.boxed())
-=======
                 .or(get_lighthouse_block_packing_efficiency.boxed())
->>>>>>> c1df5d29
                 .or(get_events.boxed()),
         )
         .or(warp::post().and(
