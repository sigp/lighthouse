#![recursion_limit = "256"]
//! This crate contains a HTTP server which serves the endpoints listed here:
//!
//! https://github.com/ethereum/beacon-APIs
//!
//! There are also some additional, non-standard endpoints behind the `/lighthouse/` path which are
//! used for development.

mod attestation_performance;
mod attestation_rewards;
mod attester_duties;
mod block_id;
mod block_packing_efficiency;
mod block_rewards;
mod database;
mod metrics;
mod proposer_duties;
mod publish_blocks;
mod state_id;
mod sync_committee_rewards;
mod sync_committees;
mod ui;
mod validator_inclusion;
mod version;

use beacon_chain::{
    attestation_verification::VerifiedAttestation, observed_operations::ObservationOutcome,
    validator_monitor::timestamp_now, AttestationError as AttnError, BeaconChain, BeaconChainError,
    BeaconChainTypes, ProduceBlockVerification, WhenSlotSkipped,
};
pub use block_id::BlockId;
use directory::DEFAULT_ROOT_DIR;
use eth2::types::{
    self as api_types, EndpointVersion, SkipRandaoVerification, ValidatorId, ValidatorStatus,
};
use lighthouse_network::{types::SyncState, EnrExt, NetworkGlobals, PeerId, PubsubMessage};
use lighthouse_version::version_with_platform;
use network::{NetworkMessage, NetworkSenders, ValidatorSubscriptionMessage};
use parking_lot::RwLock;
use serde::{Deserialize, Serialize};
use slog::{crit, debug, error, info, warn, Logger};
use slot_clock::SlotClock;
use ssz::Encode;
pub use state_id::StateId;
use std::borrow::Cow;
use std::future::Future;
use std::net::{IpAddr, Ipv4Addr, SocketAddr};
use std::path::PathBuf;
use std::pin::Pin;
use std::sync::Arc;
use sysinfo::{System, SystemExt};
use system_health::observe_system_health_bn;
use tokio::sync::mpsc::{Sender, UnboundedSender};
use tokio_stream::{wrappers::BroadcastStream, StreamExt};
use types::{
    Attestation, AttestationData, AttesterSlashing, BeaconStateError, BlindedPayload,
    CommitteeCache, ConfigAndPreset, Epoch, EthSpec, ForkName, FullPayload,
    ProposerPreparationData, ProposerSlashing, RelativeEpoch, SignedAggregateAndProof,
    SignedBeaconBlock, SignedBlindedBeaconBlock, SignedContributionAndProof,
    SignedValidatorRegistrationData, SignedVoluntaryExit, Slot, SyncCommitteeMessage,
    SyncContributionData,
};
use version::{
    add_consensus_version_header, execution_optimistic_fork_versioned_response,
    fork_versioned_response, inconsistent_fork_rejection, unsupported_version_rejection, V1, V2,
};
use warp::http::StatusCode;
use warp::sse::Event;
use warp::Reply;
use warp::{http::Response, Filter};
use warp_utils::{
    query::multi_key_query,
    task::{blocking_json_task, blocking_task},
};

const API_PREFIX: &str = "eth";

/// If the node is within this many epochs from the head, we declare it to be synced regardless of
/// the network sync state.
///
/// This helps prevent attacks where nodes can convince us that we're syncing some non-existent
/// finalized head.
const SYNC_TOLERANCE_EPOCHS: u64 = 8;

/// A custom type which allows for both unsecured and TLS-enabled HTTP servers.
type HttpServer = (SocketAddr, Pin<Box<dyn Future<Output = ()> + Send>>);

/// Alias for readability.
pub type ExecutionOptimistic = bool;

/// Configuration used when serving the HTTP server over TLS.
#[derive(PartialEq, Debug, Clone, Serialize, Deserialize)]
pub struct TlsConfig {
    pub cert: PathBuf,
    pub key: PathBuf,
}

/// A wrapper around all the items required to spawn the HTTP server.
///
/// The server will gracefully handle the case where any fields are `None`.
pub struct Context<T: BeaconChainTypes> {
    pub config: Config,
    pub chain: Option<Arc<BeaconChain<T>>>,
    pub network_senders: Option<NetworkSenders<T::EthSpec>>,
    pub network_globals: Option<Arc<NetworkGlobals<T::EthSpec>>>,
    pub eth1_service: Option<eth1::Service>,
    pub log: Logger,
}

/// Configuration for the HTTP server.
#[derive(PartialEq, Debug, Clone, Serialize, Deserialize)]
pub struct Config {
    pub enabled: bool,
    pub listen_addr: IpAddr,
    pub listen_port: u16,
    pub allow_origin: Option<String>,
    pub tls_config: Option<TlsConfig>,
    pub allow_sync_stalled: bool,
    pub spec_fork_name: Option<ForkName>,
    pub data_dir: PathBuf,
}

impl Default for Config {
    fn default() -> Self {
        Self {
            enabled: false,
            listen_addr: IpAddr::V4(Ipv4Addr::new(127, 0, 0, 1)),
            listen_port: 5052,
            allow_origin: None,
            tls_config: None,
            allow_sync_stalled: false,
            spec_fork_name: None,
            data_dir: PathBuf::from(DEFAULT_ROOT_DIR),
        }
    }
}

#[derive(Debug)]
pub enum Error {
    Warp(warp::Error),
    Other(String),
}

impl From<warp::Error> for Error {
    fn from(e: warp::Error) -> Self {
        Error::Warp(e)
    }
}

impl From<String> for Error {
    fn from(e: String) -> Self {
        Error::Other(e)
    }
}

/// Creates a `warp` logging wrapper which we use to create `slog` logs.
pub fn slog_logging(
    log: Logger,
) -> warp::filters::log::Log<impl Fn(warp::filters::log::Info) + Clone> {
    warp::log::custom(move |info| {
        match info.status() {
            status
                if status == StatusCode::OK
                    || status == StatusCode::NOT_FOUND
                    || status == StatusCode::PARTIAL_CONTENT =>
            {
                debug!(
                    log,
                    "Processed HTTP API request";
                    "elapsed" => format!("{:?}", info.elapsed()),
                    "status" => status.to_string(),
                    "path" => info.path(),
                    "method" => info.method().to_string(),
                );
            }
            status => {
                warn!(
                    log,
                    "Error processing HTTP API request";
                    "elapsed" => format!("{:?}", info.elapsed()),
                    "status" => status.to_string(),
                    "path" => info.path(),
                    "method" => info.method().to_string(),
                );
            }
        };
    })
}

/// Creates a `warp` logging wrapper which we use for Prometheus metrics (not necessarily logging,
/// per say).
pub fn prometheus_metrics() -> warp::filters::log::Log<impl Fn(warp::filters::log::Info) + Clone> {
    warp::log::custom(move |info| {
        // Here we restrict the `info.path()` value to some predefined values. Without this, we end
        // up with a new metric type each time someone includes something unique in the path (e.g.,
        // a block hash).
        let path = {
            let equals = |s: &'static str| -> Option<&'static str> {
                if info.path() == format!("/{}/{}", API_PREFIX, s) {
                    Some(s)
                } else {
                    None
                }
            };

            let starts_with = |s: &'static str| -> Option<&'static str> {
                if info.path().starts_with(&format!("/{}/{}", API_PREFIX, s)) {
                    Some(s)
                } else {
                    None
                }
            };

            // First line covers `POST /v1/beacon/blocks` only
            equals("v1/beacon/blocks")
                .or_else(|| starts_with("v1/validator/blocks"))
                .or_else(|| starts_with("v2/validator/blocks"))
                .or_else(|| starts_with("v1/validator/blinded_blocks"))
                .or_else(|| starts_with("v1/validator/duties/attester"))
                .or_else(|| starts_with("v1/validator/duties/proposer"))
                .or_else(|| starts_with("v1/validator/duties/sync"))
                .or_else(|| starts_with("v1/validator/attestation_data"))
                .or_else(|| starts_with("v1/validator/aggregate_attestation"))
                .or_else(|| starts_with("v1/validator/aggregate_and_proofs"))
                .or_else(|| starts_with("v1/validator/sync_committee_contribution"))
                .or_else(|| starts_with("v1/validator/contribution_and_proofs"))
                .or_else(|| starts_with("v1/validator/beacon_committee_subscriptions"))
                .or_else(|| starts_with("v1/validator/sync_committee_subscriptions"))
                .or_else(|| starts_with("v1/beacon/pool/attestations"))
                .or_else(|| starts_with("v1/beacon/pool/sync_committees"))
                .or_else(|| starts_with("v1/beacon/blocks/head/root"))
                .or_else(|| starts_with("v1/validator/prepare_beacon_proposer"))
                .or_else(|| starts_with("v1/validator/register_validator"))
                .or_else(|| starts_with("v1/beacon/"))
                .or_else(|| starts_with("v2/beacon/"))
                .or_else(|| starts_with("v1/config/"))
                .or_else(|| starts_with("v1/debug/"))
                .or_else(|| starts_with("v2/debug/"))
                .or_else(|| starts_with("v1/events/"))
                .or_else(|| starts_with("v1/node/"))
                .or_else(|| starts_with("v1/validator/"))
                .unwrap_or("other")
        };

        metrics::inc_counter_vec(&metrics::HTTP_API_PATHS_TOTAL, &[path]);
        metrics::inc_counter_vec(
            &metrics::HTTP_API_STATUS_CODES_TOTAL,
            &[&info.status().to_string()],
        );
        metrics::observe_timer_vec(&metrics::HTTP_API_PATHS_TIMES, &[path], info.elapsed());
    })
}

/// Creates a server that will serve requests using information from `ctx`.
///
/// The server will shut down gracefully when the `shutdown` future resolves.
///
/// ## Returns
///
/// This function will bind the server to the provided address and then return a tuple of:
///
/// - `SocketAddr`: the address that the HTTP server will listen on.
/// - `Future`: the actual server future that will need to be awaited.
///
/// ## Errors
///
/// Returns an error if the server is unable to bind or there is another error during
/// configuration.
pub fn serve<T: BeaconChainTypes>(
    ctx: Arc<Context<T>>,
    shutdown: impl Future<Output = ()> + Send + Sync + 'static,
) -> Result<HttpServer, Error> {
    let config = ctx.config.clone();
    let allow_sync_stalled = config.allow_sync_stalled;
    let log = ctx.log.clone();

    // Configure CORS.
    let cors_builder = {
        let builder = warp::cors()
            .allow_methods(vec!["GET", "POST"])
            .allow_headers(vec!["Content-Type"]);

        warp_utils::cors::set_builder_origins(
            builder,
            config.allow_origin.as_deref(),
            (config.listen_addr, config.listen_port),
        )?
    };

    // Sanity check.
    if !config.enabled {
        crit!(log, "Cannot start disabled HTTP server");
        return Err(Error::Other(
            "A disabled server should not be started".to_string(),
        ));
    }

    // Create a filter that extracts the endpoint version.
    let any_version = warp::path(API_PREFIX).and(warp::path::param::<EndpointVersion>().or_else(
        |_| async move {
            Err(warp_utils::reject::custom_bad_request(
                "Invalid version identifier".to_string(),
            ))
        },
    ));

    // Filter that enforces a single endpoint version and then discards the `EndpointVersion`.
    let single_version = |reqd: EndpointVersion| {
        any_version
            .and_then(move |version| async move {
                if version == reqd {
                    Ok(())
                } else {
                    Err(unsupported_version_rejection(version))
                }
            })
            .untuple_one()
    };

    let eth_v1 = single_version(V1);

    // Create a `warp` filter that provides access to the network globals.
    let inner_network_globals = ctx.network_globals.clone();
    let network_globals = warp::any()
        .map(move || inner_network_globals.clone())
        .and_then(|network_globals| async move {
            match network_globals {
                Some(globals) => Ok(globals),
                None => Err(warp_utils::reject::custom_not_found(
                    "network globals are not initialized.".to_string(),
                )),
            }
        });

    // Create a `warp` filter for the data_dir.
    let inner_data_dir = ctx.config.data_dir.clone();
    let data_dir_filter = warp::any().map(move || inner_data_dir.clone());

    // Create a `warp` filter that provides access to the beacon chain.
    let inner_ctx = ctx.clone();
    let chain_filter =
        warp::any()
            .map(move || inner_ctx.chain.clone())
            .and_then(|chain| async move {
                match chain {
                    Some(chain) => Ok(chain),
                    None => Err(warp_utils::reject::custom_not_found(
                        "Beacon chain genesis has not yet been observed.".to_string(),
                    )),
                }
            });

    // Create a `warp` filter that provides access to the network sender channel.
    let network_tx = ctx
        .network_senders
        .as_ref()
        .map(|senders| senders.network_send());
    let network_tx_filter =
        warp::any()
            .map(move || network_tx.clone())
            .and_then(|network_tx| async move {
                match network_tx {
                    Some(network_tx) => Ok(network_tx),
                    None => Err(warp_utils::reject::custom_not_found(
                        "The networking stack has not yet started (network_tx).".to_string(),
                    )),
                }
            });

    // Create a `warp` filter that provides access to the network attestation subscription channel.
    let validator_subscriptions_tx = ctx
        .network_senders
        .as_ref()
        .map(|senders| senders.validator_subscription_send());
    let validator_subscription_tx_filter = warp::any()
        .map(move || validator_subscriptions_tx.clone())
        .and_then(|validator_subscriptions_tx| async move {
            match validator_subscriptions_tx {
                Some(validator_subscriptions_tx) => Ok(validator_subscriptions_tx),
                None => Err(warp_utils::reject::custom_not_found(
                    "The networking stack has not yet started (validator_subscription_tx)."
                        .to_string(),
                )),
            }
        });

    // Create a `warp` filter that provides access to the Eth1 service.
    let inner_ctx = ctx.clone();
    let eth1_service_filter = warp::any()
        .map(move || inner_ctx.eth1_service.clone())
        .and_then(|eth1_service| async move {
            match eth1_service {
                Some(eth1_service) => Ok(eth1_service),
                None => Err(warp_utils::reject::custom_not_found(
                    "The Eth1 service is not started. Use --eth1 on the CLI.".to_string(),
                )),
            }
        });

    // Create a `warp` filter that rejects requests whilst the node is syncing.
    let not_while_syncing_filter =
        warp::any()
            .and(network_globals.clone())
            .and(chain_filter.clone())
            .and_then(
                move |network_globals: Arc<NetworkGlobals<T::EthSpec>>,
                      chain: Arc<BeaconChain<T>>| async move {
                    match *network_globals.sync_state.read() {
                        SyncState::SyncingFinalized { .. } => {
                            let head_slot = chain.canonical_head.cached_head().head_slot();

                            let current_slot =
                                chain.slot_clock.now_or_genesis().ok_or_else(|| {
                                    warp_utils::reject::custom_server_error(
                                        "unable to read slot clock".to_string(),
                                    )
                                })?;

                            let tolerance = SYNC_TOLERANCE_EPOCHS * T::EthSpec::slots_per_epoch();

                            if head_slot + tolerance >= current_slot {
                                Ok(())
                            } else {
                                Err(warp_utils::reject::not_synced(format!(
                                    "head slot is {}, current slot is {}",
                                    head_slot, current_slot
                                )))
                            }
                        }
                        SyncState::SyncingHead { .. }
                        | SyncState::SyncTransition
                        | SyncState::BackFillSyncing { .. } => Ok(()),
                        SyncState::Synced => Ok(()),
                        SyncState::Stalled if allow_sync_stalled => Ok(()),
                        SyncState::Stalled => Err(warp_utils::reject::not_synced(
                            "sync is stalled".to_string(),
                        )),
                    }
                },
            )
            .untuple_one();

    // Create a `warp` filter that provides access to the logger.
    let inner_ctx = ctx.clone();
    let log_filter = warp::any().map(move || inner_ctx.log.clone());

    // Create a `warp` filter that provides access to local system information.
    let system_info = Arc::new(RwLock::new(sysinfo::System::new()));
    {
        // grab write access for initialisation
        let mut system_info = system_info.write();
        system_info.refresh_disks_list();
        system_info.refresh_networks_list();
        system_info.refresh_cpu_specifics(sysinfo::CpuRefreshKind::everything());
        system_info.refresh_cpu();
    } // end lock

    let system_info_filter =
        warp::any()
            .map(move || system_info.clone())
            .map(|sysinfo: Arc<RwLock<System>>| {
                {
                    // refresh stats
                    let mut sysinfo_lock = sysinfo.write();
                    sysinfo_lock.refresh_memory();
                    sysinfo_lock.refresh_cpu_specifics(sysinfo::CpuRefreshKind::everything());
                    sysinfo_lock.refresh_cpu();
                    sysinfo_lock.refresh_system();
                    sysinfo_lock.refresh_networks();
                    sysinfo_lock.refresh_disks();
                } // end lock
                sysinfo
            });

    let app_start = std::time::Instant::now();
    let app_start_filter = warp::any().map(move || app_start);

    /*
     *
     * Start of HTTP method definitions.
     *
     */

    // GET beacon/genesis
    let get_beacon_genesis = eth_v1
        .and(warp::path("beacon"))
        .and(warp::path("genesis"))
        .and(warp::path::end())
        .and(chain_filter.clone())
        .and_then(|chain: Arc<BeaconChain<T>>| {
            blocking_json_task(move || {
                let genesis_data = api_types::GenesisData {
                    genesis_time: chain.genesis_time,
                    genesis_validators_root: chain.genesis_validators_root,
                    genesis_fork_version: chain.spec.genesis_fork_version,
                };
                Ok(api_types::GenericResponse::from(genesis_data))
            })
        });

    /*
     * beacon/states/{state_id}
     */

    let beacon_states_path = eth_v1
        .and(warp::path("beacon"))
        .and(warp::path("states"))
        .and(warp::path::param::<StateId>().or_else(|_| async {
            Err(warp_utils::reject::custom_bad_request(
                "Invalid state ID".to_string(),
            ))
        }))
        .and(chain_filter.clone());

    // GET beacon/states/{state_id}/root
    let get_beacon_state_root = beacon_states_path
        .clone()
        .and(warp::path("root"))
        .and(warp::path::end())
        .and_then(|state_id: StateId, chain: Arc<BeaconChain<T>>| {
            blocking_json_task(move || {
                let (root, execution_optimistic) = state_id.root(&chain)?;

                Ok(root)
                    .map(api_types::RootData::from)
                    .map(api_types::GenericResponse::from)
                    .map(|resp| resp.add_execution_optimistic(execution_optimistic))
            })
        });

    // GET beacon/states/{state_id}/fork
    let get_beacon_state_fork = beacon_states_path
        .clone()
        .and(warp::path("fork"))
        .and(warp::path::end())
        .and_then(|state_id: StateId, chain: Arc<BeaconChain<T>>| {
            blocking_json_task(move || {
                let (fork, execution_optimistic) =
                    state_id.fork_and_execution_optimistic(&chain)?;
                Ok(api_types::ExecutionOptimisticResponse {
                    data: fork,
                    execution_optimistic: Some(execution_optimistic),
                })
            })
        });

    // GET beacon/states/{state_id}/finality_checkpoints
    let get_beacon_state_finality_checkpoints = beacon_states_path
        .clone()
        .and(warp::path("finality_checkpoints"))
        .and(warp::path::end())
        .and_then(|state_id: StateId, chain: Arc<BeaconChain<T>>| {
            blocking_json_task(move || {
                let (data, execution_optimistic) = state_id.map_state_and_execution_optimistic(
                    &chain,
                    |state, execution_optimistic| {
                        Ok((
                            api_types::FinalityCheckpointsData {
                                previous_justified: state.previous_justified_checkpoint(),
                                current_justified: state.current_justified_checkpoint(),
                                finalized: state.finalized_checkpoint(),
                            },
                            execution_optimistic,
                        ))
                    },
                )?;

                Ok(api_types::ExecutionOptimisticResponse {
                    data,
                    execution_optimistic: Some(execution_optimistic),
                })
            })
        });

    // GET beacon/states/{state_id}/validator_balances?id
    let get_beacon_state_validator_balances = beacon_states_path
        .clone()
        .and(warp::path("validator_balances"))
        .and(warp::path::end())
        .and(multi_key_query::<api_types::ValidatorBalancesQuery>())
        .and_then(
            |state_id: StateId,
             chain: Arc<BeaconChain<T>>,
             query_res: Result<api_types::ValidatorBalancesQuery, warp::Rejection>| {
                blocking_json_task(move || {
                    let query = query_res?;
                    let (data, execution_optimistic) = state_id
                        .map_state_and_execution_optimistic(
                            &chain,
                            |state, execution_optimistic| {
                                Ok((
                                    state
                                        .validators()
                                        .iter()
                                        .zip(state.balances().iter())
                                        .enumerate()
                                        // filter by validator id(s) if provided
                                        .filter(|(index, (validator, _))| {
                                            query.id.as_ref().map_or(true, |ids| {
                                                ids.iter().any(|id| match id {
                                                    ValidatorId::PublicKey(pubkey) => {
                                                        &validator.pubkey == pubkey
                                                    }
                                                    ValidatorId::Index(param_index) => {
                                                        *param_index == *index as u64
                                                    }
                                                })
                                            })
                                        })
                                        .map(|(index, (_, balance))| {
                                            Some(api_types::ValidatorBalanceData {
                                                index: index as u64,
                                                balance: *balance,
                                            })
                                        })
                                        .collect::<Vec<_>>(),
                                    execution_optimistic,
                                ))
                            },
                        )?;

                    Ok(api_types::ExecutionOptimisticResponse {
                        data,
                        execution_optimistic: Some(execution_optimistic),
                    })
                })
            },
        );

    // GET beacon/states/{state_id}/validators?id,status
    let get_beacon_state_validators = beacon_states_path
        .clone()
        .and(warp::path("validators"))
        .and(warp::path::end())
        .and(multi_key_query::<api_types::ValidatorsQuery>())
        .and_then(
            |state_id: StateId,
             chain: Arc<BeaconChain<T>>,
             query_res: Result<api_types::ValidatorsQuery, warp::Rejection>| {
                blocking_json_task(move || {
                    let query = query_res?;
                    let (data, execution_optimistic) = state_id
                        .map_state_and_execution_optimistic(
                            &chain,
                            |state, execution_optimistic| {
                                let epoch = state.current_epoch();
                                let far_future_epoch = chain.spec.far_future_epoch;

                                Ok((
                                    state
                                        .validators()
                                        .iter()
                                        .zip(state.balances().iter())
                                        .enumerate()
                                        // filter by validator id(s) if provided
                                        .filter(|(index, (validator, _))| {
                                            query.id.as_ref().map_or(true, |ids| {
                                                ids.iter().any(|id| match id {
                                                    ValidatorId::PublicKey(pubkey) => {
                                                        &validator.pubkey == pubkey
                                                    }
                                                    ValidatorId::Index(param_index) => {
                                                        *param_index == *index as u64
                                                    }
                                                })
                                            })
                                        })
                                        // filter by status(es) if provided and map the result
                                        .filter_map(|(index, (validator, balance))| {
                                            let status = api_types::ValidatorStatus::from_validator(
                                                validator,
                                                epoch,
                                                far_future_epoch,
                                            );

                                            let status_matches =
                                                query.status.as_ref().map_or(true, |statuses| {
                                                    statuses.contains(&status)
                                                        || statuses.contains(&status.superstatus())
                                                });

                                            if status_matches {
                                                Some(api_types::ValidatorData {
                                                    index: index as u64,
                                                    balance: *balance,
                                                    status,
                                                    validator: validator.clone(),
                                                })
                                            } else {
                                                None
                                            }
                                        })
                                        .collect::<Vec<_>>(),
                                    execution_optimistic,
                                ))
                            },
                        )?;

                    Ok(api_types::ExecutionOptimisticResponse {
                        data,
                        execution_optimistic: Some(execution_optimistic),
                    })
                })
            },
        );

    // GET beacon/states/{state_id}/validators/{validator_id}
    let get_beacon_state_validators_id = beacon_states_path
        .clone()
        .and(warp::path("validators"))
        .and(warp::path::param::<ValidatorId>().or_else(|_| async {
            Err(warp_utils::reject::custom_bad_request(
                "Invalid validator ID".to_string(),
            ))
        }))
        .and(warp::path::end())
        .and_then(
            |state_id: StateId, chain: Arc<BeaconChain<T>>, validator_id: ValidatorId| {
                blocking_json_task(move || {
                    let (data, execution_optimistic) = state_id
                        .map_state_and_execution_optimistic(
                            &chain,
                            |state, execution_optimistic| {
                                let index_opt = match &validator_id {
                                    ValidatorId::PublicKey(pubkey) => {
                                        state.validators().iter().position(|v| v.pubkey == *pubkey)
                                    }
                                    ValidatorId::Index(index) => Some(*index as usize),
                                };

                                Ok((
                                    index_opt
                                        .and_then(|index| {
                                            let validator = state.validators().get(index)?;
                                            let balance = *state.balances().get(index)?;
                                            let epoch = state.current_epoch();
                                            let far_future_epoch = chain.spec.far_future_epoch;

                                            Some(api_types::ValidatorData {
                                                index: index as u64,
                                                balance,
                                                status: api_types::ValidatorStatus::from_validator(
                                                    validator,
                                                    epoch,
                                                    far_future_epoch,
                                                ),
                                                validator: validator.clone(),
                                            })
                                        })
                                        .ok_or_else(|| {
                                            warp_utils::reject::custom_not_found(format!(
                                                "unknown validator: {}",
                                                validator_id
                                            ))
                                        })?,
                                    execution_optimistic,
                                ))
                            },
                        )?;

                    Ok(api_types::ExecutionOptimisticResponse {
                        data,
                        execution_optimistic: Some(execution_optimistic),
                    })
                })
            },
        );

    // GET beacon/states/{state_id}/committees?slot,index,epoch
    let get_beacon_state_committees = beacon_states_path
        .clone()
        .and(warp::path("committees"))
        .and(warp::query::<api_types::CommitteesQuery>())
        .and(warp::path::end())
        .and_then(
            |state_id: StateId, chain: Arc<BeaconChain<T>>, query: api_types::CommitteesQuery| {
                blocking_json_task(move || {
                    let (data, execution_optimistic) = state_id
                        .map_state_and_execution_optimistic(
                            &chain,
                            |state, execution_optimistic| {
                                let current_epoch = state.current_epoch();
                                let epoch = query.epoch.unwrap_or(current_epoch);

                                let committee_cache =
                                    match RelativeEpoch::from_epoch(current_epoch, epoch) {
                                        Ok(relative_epoch)
                                            if state
                                                .committee_cache_is_initialized(relative_epoch) =>
                                        {
                                            state.committee_cache(relative_epoch).map(Cow::Borrowed)
                                        }
                                        _ => CommitteeCache::initialized(state, epoch, &chain.spec)
                                            .map(Cow::Owned),
                                    }
                                    .map_err(|e| match e {
                                        BeaconStateError::EpochOutOfBounds => {
                                            let max_sprp =
                                                T::EthSpec::slots_per_historical_root() as u64;
                                            let first_subsequent_restore_point_slot = ((epoch
                                                .start_slot(T::EthSpec::slots_per_epoch())
                                                / max_sprp)
                                                + 1)
                                                * max_sprp;
                                            if epoch < current_epoch {
                                                warp_utils::reject::custom_bad_request(format!(
                                                    "epoch out of bounds, try state at slot {}",
                                                    first_subsequent_restore_point_slot,
                                                ))
                                            } else {
                                                warp_utils::reject::custom_bad_request(
                                                    "epoch out of bounds, too far in future".into(),
                                                )
                                            }
                                        }
                                        _ => warp_utils::reject::beacon_chain_error(e.into()),
                                    })?;

                                // Use either the supplied slot or all slots in the epoch.
                                let slots =
                                    query.slot.map(|slot| vec![slot]).unwrap_or_else(|| {
                                        epoch.slot_iter(T::EthSpec::slots_per_epoch()).collect()
                                    });

                                // Use either the supplied committee index or all available indices.
                                let indices =
                                    query.index.map(|index| vec![index]).unwrap_or_else(|| {
                                        (0..committee_cache.committees_per_slot()).collect()
                                    });

                                let mut response = Vec::with_capacity(slots.len() * indices.len());

                                for slot in slots {
                                    // It is not acceptable to query with a slot that is not within the
                                    // specified epoch.
                                    if slot.epoch(T::EthSpec::slots_per_epoch()) != epoch {
                                        return Err(warp_utils::reject::custom_bad_request(
                                            format!("{} is not in epoch {}", slot, epoch),
                                        ));
                                    }

                                    for &index in &indices {
                                        let committee = committee_cache
                                            .get_beacon_committee(slot, index)
                                            .ok_or_else(|| {
                                                warp_utils::reject::custom_bad_request(format!(
                                                    "committee index {} does not exist in epoch {}",
                                                    index, epoch
                                                ))
                                            })?;

                                        response.push(api_types::CommitteeData {
                                            index,
                                            slot,
                                            validators: committee
                                                .committee
                                                .iter()
                                                .map(|i| *i as u64)
                                                .collect(),
                                        });
                                    }
                                }

                                Ok((response, execution_optimistic))
                            },
                        )?;
                    Ok(api_types::ExecutionOptimisticResponse {
                        data,
                        execution_optimistic: Some(execution_optimistic),
                    })
                })
            },
        );

    // GET beacon/states/{state_id}/sync_committees?epoch
    let get_beacon_state_sync_committees = beacon_states_path
        .clone()
        .and(warp::path("sync_committees"))
        .and(warp::query::<api_types::SyncCommitteesQuery>())
        .and(warp::path::end())
        .and_then(
            |state_id: StateId,
             chain: Arc<BeaconChain<T>>,
             query: api_types::SyncCommitteesQuery| {
                blocking_json_task(move || {
                    let (sync_committee, execution_optimistic) = state_id
                        .map_state_and_execution_optimistic(
                            &chain,
                            |state, execution_optimistic| {
                                let current_epoch = state.current_epoch();
                                let epoch = query.epoch.unwrap_or(current_epoch);
                                Ok((
                                    state
                                        .get_built_sync_committee(epoch, &chain.spec)
                                        .map(|committee| committee.clone())
                                        .map_err(|e| match e {
                                            BeaconStateError::SyncCommitteeNotKnown { .. } => {
                                                warp_utils::reject::custom_bad_request(format!(
                                        "state at epoch {} has no sync committee for epoch {}",
                                        current_epoch, epoch
                                    ))
                                            }
                                            BeaconStateError::IncorrectStateVariant => {
                                                warp_utils::reject::custom_bad_request(format!(
                                                    "state at epoch {} is not activated for Altair",
                                                    current_epoch,
                                                ))
                                            }
                                            e => warp_utils::reject::beacon_state_error(e),
                                        })?,
                                    execution_optimistic,
                                ))
                            },
                        )?;

                    let validators = chain
                        .validator_indices(sync_committee.pubkeys.iter())
                        .map_err(warp_utils::reject::beacon_chain_error)?;

                    let validator_aggregates = validators
                        .chunks_exact(T::EthSpec::sync_subcommittee_size())
                        .map(|indices| api_types::SyncSubcommittee {
                            indices: indices.to_vec(),
                        })
                        .collect();

                    let response = api_types::SyncCommitteeByValidatorIndices {
                        validators,
                        validator_aggregates,
                    };

                    Ok(api_types::GenericResponse::from(response)
                        .add_execution_optimistic(execution_optimistic))
                })
            },
        );

    // GET beacon/states/{state_id}/randao?epoch
    let get_beacon_state_randao = beacon_states_path
        .clone()
        .and(warp::path("randao"))
        .and(warp::query::<api_types::RandaoQuery>())
        .and(warp::path::end())
        .and_then(
            |state_id: StateId, chain: Arc<BeaconChain<T>>, query: api_types::RandaoQuery| {
                blocking_json_task(move || {
                    let (randao, execution_optimistic) = state_id
                        .map_state_and_execution_optimistic(
                            &chain,
                            |state, execution_optimistic| {
                                let epoch = query.epoch.unwrap_or_else(|| state.current_epoch());
                                let randao = *state.get_randao_mix(epoch).map_err(|e| {
                                    warp_utils::reject::custom_bad_request(format!(
                                        "epoch out of range: {e:?}"
                                    ))
                                })?;
                                Ok((randao, execution_optimistic))
                            },
                        )?;

                    Ok(
                        api_types::GenericResponse::from(api_types::RandaoMix { randao })
                            .add_execution_optimistic(execution_optimistic),
                    )
                })
            },
        );

    // GET beacon/headers
    //
    // Note: this endpoint only returns information about blocks in the canonical chain. Given that
    // there's a `canonical` flag on the response, I assume it should also return non-canonical
    // things. Returning non-canonical things is hard for us since we don't already have a
    // mechanism for arbitrary forwards block iteration, we only support iterating forwards along
    // the canonical chain.
    let get_beacon_headers = eth_v1
        .and(warp::path("beacon"))
        .and(warp::path("headers"))
        .and(warp::query::<api_types::HeadersQuery>())
        .and(warp::path::end())
        .and(chain_filter.clone())
        .and_then(
            |query: api_types::HeadersQuery, chain: Arc<BeaconChain<T>>| {
                blocking_json_task(move || {
                    let (root, block, execution_optimistic) = match (query.slot, query.parent_root)
                    {
                        // No query parameters, return the canonical head block.
                        (None, None) => {
                            let (cached_head, execution_status) = chain
                                .canonical_head
                                .head_and_execution_status()
                                .map_err(warp_utils::reject::beacon_chain_error)?;
                            (
                                cached_head.head_block_root(),
                                cached_head.snapshot.beacon_block.clone_as_blinded(),
                                execution_status.is_optimistic_or_invalid(),
                            )
                        }
                        // Only the parent root parameter, do a forwards-iterator lookup.
                        (None, Some(parent_root)) => {
                            let (parent, execution_optimistic) =
                                BlockId::from_root(parent_root).blinded_block(&chain)?;
                            let (root, _slot) = chain
                                .forwards_iter_block_roots(parent.slot())
                                .map_err(warp_utils::reject::beacon_chain_error)?
                                // Ignore any skip-slots immediately following the parent.
                                .find(|res| {
                                    res.as_ref().map_or(false, |(root, _)| *root != parent_root)
                                })
                                .transpose()
                                .map_err(warp_utils::reject::beacon_chain_error)?
                                .ok_or_else(|| {
                                    warp_utils::reject::custom_not_found(format!(
                                        "child of block with root {}",
                                        parent_root
                                    ))
                                })?;

                            BlockId::from_root(root)
                                .blinded_block(&chain)
                                // Ignore this `execution_optimistic` since the first value has
                                // more information about the original request.
                                .map(|(block, _execution_optimistic)| {
                                    (root, block, execution_optimistic)
                                })?
                        }
                        // Slot is supplied, search by slot and optionally filter by
                        // parent root.
                        (Some(slot), parent_root_opt) => {
                            let (root, execution_optimistic) =
                                BlockId::from_slot(slot).root(&chain)?;
                            // Ignore the second `execution_optimistic`, the first one is the
                            // most relevant since it knows that we queried by slot.
                            let (block, _execution_optimistic) =
                                BlockId::from_root(root).blinded_block(&chain)?;

                            // If the parent root was supplied, check that it matches the block
                            // obtained via a slot lookup.
                            if let Some(parent_root) = parent_root_opt {
                                if block.parent_root() != parent_root {
                                    return Err(warp_utils::reject::custom_not_found(format!(
                                        "no canonical block at slot {} with parent root {}",
                                        slot, parent_root
                                    )));
                                }
                            }

                            (root, block, execution_optimistic)
                        }
                    };

                    let data = api_types::BlockHeaderData {
                        root,
                        canonical: true,
                        header: api_types::BlockHeaderAndSignature {
                            message: block.message().block_header(),
                            signature: block.signature().clone().into(),
                        },
                    };

                    Ok(api_types::GenericResponse::from(vec![data])
                        .add_execution_optimistic(execution_optimistic))
                })
            },
        );

    // GET beacon/headers/{block_id}
    let get_beacon_headers_block_id = eth_v1
        .and(warp::path("beacon"))
        .and(warp::path("headers"))
        .and(warp::path::param::<BlockId>().or_else(|_| async {
            Err(warp_utils::reject::custom_bad_request(
                "Invalid block ID".to_string(),
            ))
        }))
        .and(warp::path::end())
        .and(chain_filter.clone())
        .and_then(|block_id: BlockId, chain: Arc<BeaconChain<T>>| {
            blocking_json_task(move || {
                let (root, execution_optimistic) = block_id.root(&chain)?;
                // Ignore the second `execution_optimistic` since the first one has more
                // information about the original request.
                let (block, _execution_optimistic) =
                    BlockId::from_root(root).blinded_block(&chain)?;

                let canonical = chain
                    .block_root_at_slot(block.slot(), WhenSlotSkipped::None)
                    .map_err(warp_utils::reject::beacon_chain_error)?
                    .map_or(false, |canonical| root == canonical);

                let data = api_types::BlockHeaderData {
                    root,
                    canonical,
                    header: api_types::BlockHeaderAndSignature {
                        message: block.message().block_header(),
                        signature: block.signature().clone().into(),
                    },
                };

                Ok(api_types::ExecutionOptimisticResponse {
                    execution_optimistic: Some(execution_optimistic),
                    data,
                })
            })
        });

    /*
     * beacon/blocks
     */

    // POST beacon/blocks
    let post_beacon_blocks = eth_v1
        .and(warp::path("beacon"))
        .and(warp::path("blocks"))
        .and(warp::path::end())
        .and(warp::body::json())
        .and(chain_filter.clone())
        .and(network_tx_filter.clone())
        .and(log_filter.clone())
        .and_then(
            |block: Arc<SignedBeaconBlock<T::EthSpec>>,
             chain: Arc<BeaconChain<T>>,
             network_tx: UnboundedSender<NetworkMessage<T::EthSpec>>,
             log: Logger| async move {
                publish_blocks::publish_block(None, block, chain, &network_tx, log)
                    .await
                    .map(|()| warp::reply())
            },
        );

    /*
     * beacon/blocks
     */

    // POST beacon/blocks
    let post_beacon_blinded_blocks = eth_v1
        .and(warp::path("beacon"))
        .and(warp::path("blinded_blocks"))
        .and(warp::path::end())
        .and(warp::body::json())
        .and(chain_filter.clone())
        .and(network_tx_filter.clone())
        .and(log_filter.clone())
        .and_then(
            |block: SignedBeaconBlock<T::EthSpec, BlindedPayload<_>>,
             chain: Arc<BeaconChain<T>>,
             network_tx: UnboundedSender<NetworkMessage<T::EthSpec>>,
             log: Logger| async move {
                publish_blocks::publish_blinded_block(block, chain, &network_tx, log)
                    .await
                    .map(|()| warp::reply())
            },
        );

    let block_id_or_err = warp::path::param::<BlockId>().or_else(|_| async {
        Err(warp_utils::reject::custom_bad_request(
            "Invalid block ID".to_string(),
        ))
    });

    let beacon_blocks_path_v1 = eth_v1
        .and(warp::path("beacon"))
        .and(warp::path("blocks"))
        .and(block_id_or_err)
        .and(chain_filter.clone());

    let beacon_blocks_path_any = any_version
        .and(warp::path("beacon"))
        .and(warp::path("blocks"))
        .and(block_id_or_err)
        .and(chain_filter.clone());

    // GET beacon/blocks/{block_id}
    let get_beacon_block = beacon_blocks_path_any
        .clone()
        .and(warp::path::end())
        .and(warp::header::optional::<api_types::Accept>("accept"))
        .and_then(
            |endpoint_version: EndpointVersion,
             block_id: BlockId,
             chain: Arc<BeaconChain<T>>,
             accept_header: Option<api_types::Accept>| {
                async move {
                    let (block, execution_optimistic) = block_id.full_block(&chain).await?;
                    let fork_name = block
                        .fork_name(&chain.spec)
                        .map_err(inconsistent_fork_rejection)?;

                    match accept_header {
                        Some(api_types::Accept::Ssz) => Response::builder()
                            .status(200)
                            .header("Content-Type", "application/octet-stream")
                            .body(block.as_ssz_bytes().into())
                            .map_err(|e| {
                                warp_utils::reject::custom_server_error(format!(
                                    "failed to create response: {}",
                                    e
                                ))
                            }),
                        _ => execution_optimistic_fork_versioned_response(
                            endpoint_version,
                            fork_name,
                            execution_optimistic,
                            block,
                        )
                        .map(|res| warp::reply::json(&res).into_response()),
                    }
                    .map(|resp| add_consensus_version_header(resp, fork_name))
                }
            },
        );

    // GET beacon/blocks/{block_id}/root
    let get_beacon_block_root = beacon_blocks_path_v1
        .clone()
        .and(warp::path("root"))
        .and(warp::path::end())
        .and_then(|block_id: BlockId, chain: Arc<BeaconChain<T>>| {
            blocking_json_task(move || {
                let (block, execution_optimistic) = block_id.blinded_block(&chain)?;

                Ok(api_types::GenericResponse::from(api_types::RootData::from(
                    block.canonical_root(),
                ))
                .add_execution_optimistic(execution_optimistic))
            })
        });

    // GET beacon/blocks/{block_id}/attestations
    let get_beacon_block_attestations = beacon_blocks_path_v1
        .clone()
        .and(warp::path("attestations"))
        .and(warp::path::end())
        .and_then(|block_id: BlockId, chain: Arc<BeaconChain<T>>| {
            blocking_json_task(move || {
                let (block, execution_optimistic) = block_id.blinded_block(&chain)?;

                Ok(
                    api_types::GenericResponse::from(block.message().body().attestations().clone())
                        .add_execution_optimistic(execution_optimistic),
                )
            })
        });

    // GET beacon/blinded_blocks/{block_id}
    let get_beacon_blinded_block = eth_v1
        .and(warp::path("beacon"))
        .and(warp::path("blinded_blocks"))
        .and(block_id_or_err)
        .and(chain_filter.clone())
        .and(warp::path::end())
        .and(warp::header::optional::<api_types::Accept>("accept"))
        .and_then(
            |block_id: BlockId,
             chain: Arc<BeaconChain<T>>,
             accept_header: Option<api_types::Accept>| {
                blocking_task(move || {
                    let (block, execution_optimistic) = block_id.blinded_block(&chain)?;
                    let fork_name = block
                        .fork_name(&chain.spec)
                        .map_err(inconsistent_fork_rejection)?;

                    match accept_header {
                        Some(api_types::Accept::Ssz) => Response::builder()
                            .status(200)
                            .header("Content-Type", "application/octet-stream")
                            .body(block.as_ssz_bytes().into())
                            .map_err(|e| {
                                warp_utils::reject::custom_server_error(format!(
                                    "failed to create response: {}",
                                    e
                                ))
                            }),
                        _ => {
                            // Post as a V2 endpoint so we return the fork version.
                            execution_optimistic_fork_versioned_response(
                                V2,
                                fork_name,
                                execution_optimistic,
                                block,
                            )
                            .map(|res| warp::reply::json(&res).into_response())
                        }
                    }
                    .map(|resp| add_consensus_version_header(resp, fork_name))
                })
            },
        );

    /*
     * beacon/pool
     */

    let beacon_pool_path = eth_v1
        .and(warp::path("beacon"))
        .and(warp::path("pool"))
        .and(chain_filter.clone());

    // POST beacon/pool/attestations
    let post_beacon_pool_attestations = beacon_pool_path
        .clone()
        .and(warp::path("attestations"))
        .and(warp::path::end())
        .and(warp::body::json())
        .and(network_tx_filter.clone())
        .and(log_filter.clone())
        .and_then(
            |chain: Arc<BeaconChain<T>>,
             attestations: Vec<Attestation<T::EthSpec>>,
             network_tx: UnboundedSender<NetworkMessage<T::EthSpec>>,
             log: Logger| {
                blocking_json_task(move || {
                    let seen_timestamp = timestamp_now();
                    let mut failures = Vec::new();
                    let mut num_already_known = 0;

                    for (index, attestation) in attestations.as_slice().iter().enumerate() {
                        let attestation = match chain
                            .verify_unaggregated_attestation_for_gossip(attestation, None)
                        {
                            Ok(attestation) => attestation,
                            Err(AttnError::PriorAttestationKnown { .. }) => {
                                num_already_known += 1;

                                // Skip to the next attestation since an attestation for this
                                // validator is already known in this epoch.
                                //
                                // There's little value for the network in validating a second
                                // attestation for another validator since it is either:
                                //
                                // 1. A duplicate.
                                // 2. Slashable.
                                // 3. Invalid.
                                //
                                // We are likely to get duplicates in the case where a VC is using
                                // fallback BNs. If the first BN actually publishes some/all of a
                                // batch of attestations but fails to respond in a timely fashion,
                                // the VC is likely to try publishing the attestations on another
                                // BN. That second BN may have already seen the attestations from
                                // the first BN and therefore indicate that the attestations are
                                // "already seen". An attestation that has already been seen has
                                // been published on the network so there's no actual error from
                                // the perspective of the user.
                                //
                                // It's better to prevent slashable attestations from ever
                                // appearing on the network than trying to slash validators,
                                // especially those validators connected to the local API.
                                //
                                // There might be *some* value in determining that this attestation
                                // is invalid, but since a valid attestation already it exists it
                                // appears that this validator is capable of producing valid
                                // attestations and there's no immediate cause for concern.
                                continue;
                            }
                            Err(e) => {
                                error!(log,
                                    "Failure verifying attestation for gossip";
                                    "error" => ?e,
                                    "request_index" => index,
                                    "committee_index" => attestation.data.index,
                                    "attestation_slot" => attestation.data.slot,
                                );
                                failures.push(api_types::Failure::new(
                                    index,
                                    format!("Verification: {:?}", e),
                                ));
                                // skip to the next attestation so we do not publish this one to gossip
                                continue;
                            }
                        };

                        // Notify the validator monitor.
                        chain
                            .validator_monitor
                            .read()
                            .register_api_unaggregated_attestation(
                                seen_timestamp,
                                attestation.indexed_attestation(),
                                &chain.slot_clock,
                            );

                        publish_pubsub_message(
                            &network_tx,
                            PubsubMessage::Attestation(Box::new((
                                attestation.subnet_id(),
                                attestation.attestation().clone(),
                            ))),
                        )?;

                        let committee_index = attestation.attestation().data.index;
                        let slot = attestation.attestation().data.slot;

                        if let Err(e) = chain.apply_attestation_to_fork_choice(&attestation) {
                            error!(log,
                                "Failure applying verified attestation to fork choice";
                                "error" => ?e,
                                "request_index" => index,
                                "committee_index" => committee_index,
                                "slot" => slot,
                            );
                            failures.push(api_types::Failure::new(
                                index,
                                format!("Fork choice: {:?}", e),
                            ));
                        };

                        if let Err(e) = chain.add_to_naive_aggregation_pool(&attestation) {
                            error!(log,
                                "Failure adding verified attestation to the naive aggregation pool";
                                "error" => ?e,
                                "request_index" => index,
                                "committee_index" => committee_index,
                                "slot" => slot,
                            );
                            failures.push(api_types::Failure::new(
                                index,
                                format!("Naive aggregation pool: {:?}", e),
                            ));
                        }
                    }

                    if num_already_known > 0 {
                        debug!(
                            log,
                            "Some unagg attestations already known";
                            "count" => num_already_known
                        );
                    }

                    if failures.is_empty() {
                        Ok(())
                    } else {
                        Err(warp_utils::reject::indexed_bad_request(
                            "error processing attestations".to_string(),
                            failures,
                        ))
                    }
                })
            },
        );

    // GET beacon/pool/attestations?committee_index,slot
    let get_beacon_pool_attestations = beacon_pool_path
        .clone()
        .and(warp::path("attestations"))
        .and(warp::path::end())
        .and(warp::query::<api_types::AttestationPoolQuery>())
        .and_then(
            |chain: Arc<BeaconChain<T>>, query: api_types::AttestationPoolQuery| {
                blocking_json_task(move || {
                    let query_filter = |data: &AttestationData| {
                        query.slot.map_or(true, |slot| slot == data.slot)
                            && query
                                .committee_index
                                .map_or(true, |index| index == data.index)
                    };

                    let mut attestations = chain.op_pool.get_filtered_attestations(query_filter);
                    attestations.extend(
                        chain
                            .naive_aggregation_pool
                            .read()
                            .iter()
                            .cloned()
                            .filter(|att| query_filter(&att.data)),
                    );
                    Ok(api_types::GenericResponse::from(attestations))
                })
            },
        );

    // POST beacon/pool/attester_slashings
    let post_beacon_pool_attester_slashings = beacon_pool_path
        .clone()
        .and(warp::path("attester_slashings"))
        .and(warp::path::end())
        .and(warp::body::json())
        .and(network_tx_filter.clone())
        .and_then(
            |chain: Arc<BeaconChain<T>>,
             slashing: AttesterSlashing<T::EthSpec>,
             network_tx: UnboundedSender<NetworkMessage<T::EthSpec>>| {
                blocking_json_task(move || {
                    let outcome = chain
                        .verify_attester_slashing_for_gossip(slashing.clone())
                        .map_err(|e| {
                            warp_utils::reject::object_invalid(format!(
                                "gossip verification failed: {:?}",
                                e
                            ))
                        })?;

                    // Notify the validator monitor.
                    chain
                        .validator_monitor
                        .read()
                        .register_api_attester_slashing(&slashing);

                    if let ObservationOutcome::New(slashing) = outcome {
                        publish_pubsub_message(
                            &network_tx,
                            PubsubMessage::AttesterSlashing(Box::new(
                                slashing.clone().into_inner(),
                            )),
                        )?;

                        chain.import_attester_slashing(slashing);
                    }

                    Ok(())
                })
            },
        );

    // GET beacon/pool/attester_slashings
    let get_beacon_pool_attester_slashings = beacon_pool_path
        .clone()
        .and(warp::path("attester_slashings"))
        .and(warp::path::end())
        .and_then(|chain: Arc<BeaconChain<T>>| {
            blocking_json_task(move || {
                let attestations = chain.op_pool.get_all_attester_slashings();
                Ok(api_types::GenericResponse::from(attestations))
            })
        });

    // POST beacon/pool/proposer_slashings
    let post_beacon_pool_proposer_slashings = beacon_pool_path
        .clone()
        .and(warp::path("proposer_slashings"))
        .and(warp::path::end())
        .and(warp::body::json())
        .and(network_tx_filter.clone())
        .and_then(
            |chain: Arc<BeaconChain<T>>,
             slashing: ProposerSlashing,
             network_tx: UnboundedSender<NetworkMessage<T::EthSpec>>| {
                blocking_json_task(move || {
                    let outcome = chain
                        .verify_proposer_slashing_for_gossip(slashing.clone())
                        .map_err(|e| {
                            warp_utils::reject::object_invalid(format!(
                                "gossip verification failed: {:?}",
                                e
                            ))
                        })?;

                    // Notify the validator monitor.
                    chain
                        .validator_monitor
                        .read()
                        .register_api_proposer_slashing(&slashing);

                    if let ObservationOutcome::New(slashing) = outcome {
                        publish_pubsub_message(
                            &network_tx,
                            PubsubMessage::ProposerSlashing(Box::new(
                                slashing.clone().into_inner(),
                            )),
                        )?;

                        chain.import_proposer_slashing(slashing);
                    }

                    Ok(())
                })
            },
        );

    // GET beacon/pool/proposer_slashings
    let get_beacon_pool_proposer_slashings = beacon_pool_path
        .clone()
        .and(warp::path("proposer_slashings"))
        .and(warp::path::end())
        .and_then(|chain: Arc<BeaconChain<T>>| {
            blocking_json_task(move || {
                let attestations = chain.op_pool.get_all_proposer_slashings();
                Ok(api_types::GenericResponse::from(attestations))
            })
        });

    // POST beacon/pool/voluntary_exits
    let post_beacon_pool_voluntary_exits = beacon_pool_path
        .clone()
        .and(warp::path("voluntary_exits"))
        .and(warp::path::end())
        .and(warp::body::json())
        .and(network_tx_filter.clone())
        .and_then(
            |chain: Arc<BeaconChain<T>>,
             exit: SignedVoluntaryExit,
             network_tx: UnboundedSender<NetworkMessage<T::EthSpec>>| {
                blocking_json_task(move || {
                    let outcome = chain
                        .verify_voluntary_exit_for_gossip(exit.clone())
                        .map_err(|e| {
                            warp_utils::reject::object_invalid(format!(
                                "gossip verification failed: {:?}",
                                e
                            ))
                        })?;

                    // Notify the validator monitor.
                    chain
                        .validator_monitor
                        .read()
                        .register_api_voluntary_exit(&exit.message);

                    if let ObservationOutcome::New(exit) = outcome {
                        publish_pubsub_message(
                            &network_tx,
                            PubsubMessage::VoluntaryExit(Box::new(exit.clone().into_inner())),
                        )?;

                        chain.import_voluntary_exit(exit);
                    }

                    Ok(())
                })
            },
        );

    // GET beacon/pool/voluntary_exits
    let get_beacon_pool_voluntary_exits = beacon_pool_path
        .clone()
        .and(warp::path("voluntary_exits"))
        .and(warp::path::end())
        .and_then(|chain: Arc<BeaconChain<T>>| {
            blocking_json_task(move || {
                let attestations = chain.op_pool.get_all_voluntary_exits();
                Ok(api_types::GenericResponse::from(attestations))
            })
        });

    // POST beacon/pool/sync_committees
    let post_beacon_pool_sync_committees = beacon_pool_path
        .clone()
        .and(warp::path("sync_committees"))
        .and(warp::path::end())
        .and(warp::body::json())
        .and(network_tx_filter.clone())
        .and(log_filter.clone())
        .and_then(
            |chain: Arc<BeaconChain<T>>,
             signatures: Vec<SyncCommitteeMessage>,
             network_tx: UnboundedSender<NetworkMessage<T::EthSpec>>,
             log: Logger| {
                blocking_json_task(move || {
                    sync_committees::process_sync_committee_signatures(
                        signatures, network_tx, &chain, log,
                    )?;
                    Ok(api_types::GenericResponse::from(()))
                })
            },
        );

    // GET beacon/deposit_snapshot
    let get_beacon_deposit_snapshot = eth_v1
        .and(warp::path("beacon"))
        .and(warp::path("deposit_snapshot"))
        .and(warp::path::end())
        .and(warp::header::optional::<api_types::Accept>("accept"))
        .and(eth1_service_filter.clone())
        .and_then(
            |accept_header: Option<api_types::Accept>, eth1_service: eth1::Service| {
                blocking_task(move || match accept_header {
                    Some(api_types::Accept::Json) | None => {
                        let snapshot = eth1_service.get_deposit_snapshot();
                        Ok(
                            warp::reply::json(&api_types::GenericResponse::from(snapshot))
                                .into_response(),
                        )
                    }
                    _ => eth1_service
                        .get_deposit_snapshot()
                        .map(|snapshot| {
                            Response::builder()
                                .status(200)
                                .header("Content-Type", "application/octet-stream")
                                .body(snapshot.as_ssz_bytes().into())
                                .map_err(|e| {
                                    warp_utils::reject::custom_server_error(format!(
                                        "failed to create response: {}",
                                        e
                                    ))
                                })
                        })
                        .unwrap_or_else(|| {
                            Response::builder()
                                .status(503)
                                .header("Content-Type", "application/octet-stream")
                                .body(Vec::new().into())
                                .map_err(|e| {
                                    warp_utils::reject::custom_server_error(format!(
                                        "failed to create response: {}",
                                        e
                                    ))
                                })
                        }),
                })
            },
        );

    // TODO: POST beacon/rewards/attestations/{epoch}
    let beacon_rewards_path = eth_v1
        .and(warp::path("beacon"))
        .and(warp::path("rewards"))
        .and(chain_filter.clone());

    // TODO: POST beacon/rewards/attestations/{epoch}
    let post_beacon_rewards_attestation = beacon_rewards_path
        .clone()
        .and(warp::path("attestation"))
        .and(warp::path::param::<Epoch>())
        .and(warp::path::end())
        .and(warp::body::json())
        .and(log_filter.clone())
        .and_then(
            |chain: Arc<BeaconChain<T>>,
             epoch: Epoch,
             validators: Vec<ValidatorId>,
             log: Logger| {
                blocking_json_task(move || {
                    let (attestation_rewards, execution_optimistic) =
                        attestation_rewards::compute_attestation_rewards(
                            chain, epoch, validators, log,
                        )
                        .unwrap();
                    Ok(attestation_rewards)
                        .map(api_types::GenericResponse::from)
                        .map(|resp| resp.add_execution_optimistic(execution_optimistic))
                })
            },
        );

    /*
     * beacon/rewards
     */

    let beacon_rewards_path = eth_v1
        .and(warp::path("beacon"))
        .and(warp::path("rewards"))
        .and(chain_filter.clone());

    // POST beacon/rewards/sync_committee/{block_id}
    let post_beacon_rewards_sync_committee = beacon_rewards_path
        .clone()
        .and(warp::path("sync_committee"))
        .and(block_id_or_err)
        .and(warp::path::end())
        .and(warp::body::json())
        .and(log_filter.clone())
        .and_then(
            |chain: Arc<BeaconChain<T>>,
             block_id: BlockId,
             validators: Vec<ValidatorId>,
             log: Logger| {
                blocking_json_task(move || {
                    let (rewards, execution_optimistic) =
                        sync_committee_rewards::compute_sync_committee_rewards(
                            chain, block_id, validators, log,
                        )?;

                    Ok(rewards)
                        .map(api_types::GenericResponse::from)
                        .map(|resp| resp.add_execution_optimistic(execution_optimistic))
                })
            },
        );

    /*
     * config
     */

    let config_path = eth_v1.and(warp::path("config"));

    // GET config/fork_schedule
    let get_config_fork_schedule = config_path
        .and(warp::path("fork_schedule"))
        .and(warp::path::end())
        .and(chain_filter.clone())
        .and_then(|chain: Arc<BeaconChain<T>>| {
            blocking_json_task(move || {
                let forks = ForkName::list_all()
                    .into_iter()
                    .filter_map(|fork_name| chain.spec.fork_for_name(fork_name))
                    .collect::<Vec<_>>();
                Ok(api_types::GenericResponse::from(forks))
            })
        });

    // GET config/spec
    let spec_fork_name = ctx.config.spec_fork_name;
    let get_config_spec = config_path
        .and(warp::path("spec"))
        .and(warp::path::end())
        .and(chain_filter.clone())
        .and_then(move |chain: Arc<BeaconChain<T>>| {
            blocking_json_task(move || {
                let config_and_preset =
                    ConfigAndPreset::from_chain_spec::<T::EthSpec>(&chain.spec, spec_fork_name);
                Ok(api_types::GenericResponse::from(config_and_preset))
            })
        });

    // GET config/deposit_contract
    let get_config_deposit_contract = config_path
        .and(warp::path("deposit_contract"))
        .and(warp::path::end())
        .and(chain_filter.clone())
        .and_then(|chain: Arc<BeaconChain<T>>| {
            blocking_json_task(move || {
                Ok(api_types::GenericResponse::from(
                    api_types::DepositContractData {
                        address: chain.spec.deposit_contract_address,
                        chain_id: chain.spec.deposit_chain_id,
                    },
                ))
            })
        });

    /*
     * debug
     */

    // GET debug/beacon/states/{state_id}
    let get_debug_beacon_states = any_version
        .and(warp::path("debug"))
        .and(warp::path("beacon"))
        .and(warp::path("states"))
        .and(warp::path::param::<StateId>().or_else(|_| async {
            Err(warp_utils::reject::custom_bad_request(
                "Invalid state ID".to_string(),
            ))
        }))
        .and(warp::path::end())
        .and(warp::header::optional::<api_types::Accept>("accept"))
        .and(chain_filter.clone())
        .and_then(
            |endpoint_version: EndpointVersion,
             state_id: StateId,
             accept_header: Option<api_types::Accept>,
             chain: Arc<BeaconChain<T>>| {
                blocking_task(move || match accept_header {
                    Some(api_types::Accept::Ssz) => {
                        // We can ignore the optimistic status for the "fork" since it's a
                        // specification constant that doesn't change across competing heads of the
                        // beacon chain.
                        let (state, _execution_optimistic) = state_id.state(&chain)?;
                        let fork_name = state
                            .fork_name(&chain.spec)
                            .map_err(inconsistent_fork_rejection)?;
                        Response::builder()
                            .status(200)
                            .header("Content-Type", "application/octet-stream")
                            .body(state.as_ssz_bytes().into())
                            .map(|resp| add_consensus_version_header(resp, fork_name))
                            .map_err(|e| {
                                warp_utils::reject::custom_server_error(format!(
                                    "failed to create response: {}",
                                    e
                                ))
                            })
                    }
                    _ => state_id.map_state_and_execution_optimistic(
                        &chain,
                        |state, execution_optimistic| {
                            let fork_name = state
                                .fork_name(&chain.spec)
                                .map_err(inconsistent_fork_rejection)?;
                            let res = execution_optimistic_fork_versioned_response(
                                endpoint_version,
                                fork_name,
                                execution_optimistic,
                                &state,
                            )?;
                            Ok(add_consensus_version_header(
                                warp::reply::json(&res).into_response(),
                                fork_name,
                            ))
                        },
                    ),
                })
            },
        );

    // GET debug/beacon/heads
    let get_debug_beacon_heads = any_version
        .and(warp::path("debug"))
        .and(warp::path("beacon"))
        .and(warp::path("heads"))
        .and(warp::path::end())
        .and(chain_filter.clone())
        .and_then(
            |endpoint_version: EndpointVersion, chain: Arc<BeaconChain<T>>| {
                blocking_json_task(move || {
                    let heads = chain
                        .heads()
                        .into_iter()
                        .map(|(root, slot)| {
                            let execution_optimistic = if endpoint_version == V1 {
                                None
                            } else if endpoint_version == V2 {
                                chain
                                    .canonical_head
                                    .fork_choice_read_lock()
                                    .is_optimistic_or_invalid_block(&root)
                                    .ok()
                            } else {
                                return Err(unsupported_version_rejection(endpoint_version));
                            };
                            Ok(api_types::ChainHeadData {
                                slot,
                                root,
                                execution_optimistic,
                            })
                        })
                        .collect::<Result<Vec<_>, warp::Rejection>>();
                    Ok(api_types::GenericResponse::from(heads?))
                })
            },
        );

    /*
     * node
     */

    // GET node/identity
    let get_node_identity = eth_v1
        .and(warp::path("node"))
        .and(warp::path("identity"))
        .and(warp::path::end())
        .and(network_globals.clone())
        .and_then(|network_globals: Arc<NetworkGlobals<T::EthSpec>>| {
            blocking_json_task(move || {
                let enr = network_globals.local_enr();
                let p2p_addresses = enr.multiaddr_p2p_tcp();
                let discovery_addresses = enr.multiaddr_p2p_udp();
                let meta_data = network_globals.local_metadata.read();
                Ok(api_types::GenericResponse::from(api_types::IdentityData {
                    peer_id: network_globals.local_peer_id().to_base58(),
                    enr,
                    p2p_addresses,
                    discovery_addresses,
                    metadata: api_types::MetaData {
                        seq_number: *meta_data.seq_number(),
                        attnets: format!(
                            "0x{}",
                            hex::encode(meta_data.attnets().clone().into_bytes()),
                        ),
                        syncnets: format!(
                            "0x{}",
                            hex::encode(
                                meta_data
                                    .syncnets()
                                    .map(|x| x.clone())
                                    .unwrap_or_default()
                                    .into_bytes()
                            )
                        ),
                    },
                }))
            })
        });

    // GET node/version
    let get_node_version = eth_v1
        .and(warp::path("node"))
        .and(warp::path("version"))
        .and(warp::path::end())
        .and_then(|| {
            blocking_json_task(move || {
                Ok(api_types::GenericResponse::from(api_types::VersionData {
                    version: version_with_platform(),
                }))
            })
        });

    // GET node/syncing
    let get_node_syncing = eth_v1
        .and(warp::path("node"))
        .and(warp::path("syncing"))
        .and(warp::path::end())
        .and(network_globals.clone())
        .and(chain_filter.clone())
        .and_then(
            |network_globals: Arc<NetworkGlobals<T::EthSpec>>, chain: Arc<BeaconChain<T>>| {
                blocking_json_task(move || {
                    let head_slot = chain.canonical_head.cached_head().head_slot();
                    let current_slot = chain.slot_clock.now_or_genesis().ok_or_else(|| {
                        warp_utils::reject::custom_server_error("Unable to read slot clock".into())
                    })?;

                    // Taking advantage of saturating subtraction on slot.
                    let sync_distance = current_slot - head_slot;

                    let is_optimistic = chain
                        .is_optimistic_or_invalid_head()
                        .map_err(warp_utils::reject::beacon_chain_error)?;

                    let syncing_data = api_types::SyncingData {
                        is_syncing: network_globals.sync_state.read().is_syncing(),
                        is_optimistic: Some(is_optimistic),
                        head_slot,
                        sync_distance,
                    };

                    Ok(api_types::GenericResponse::from(syncing_data))
                })
            },
        );

    // GET node/health
    let get_node_health = eth_v1
        .and(warp::path("node"))
        .and(warp::path("health"))
        .and(warp::path::end())
        .and(network_globals.clone())
        .and_then(|network_globals: Arc<NetworkGlobals<T::EthSpec>>| {
            blocking_task(move || match *network_globals.sync_state.read() {
                SyncState::SyncingFinalized { .. }
                | SyncState::SyncingHead { .. }
                | SyncState::SyncTransition
                | SyncState::BackFillSyncing { .. } => Ok(warp::reply::with_status(
                    warp::reply(),
                    warp::http::StatusCode::PARTIAL_CONTENT,
                )),
                SyncState::Synced => Ok(warp::reply::with_status(
                    warp::reply(),
                    warp::http::StatusCode::OK,
                )),
                SyncState::Stalled => Err(warp_utils::reject::not_synced(
                    "sync stalled, beacon chain may not yet be initialized.".to_string(),
                )),
            })
        });

    // GET node/peers/{peer_id}
    let get_node_peers_by_id = eth_v1
        .and(warp::path("node"))
        .and(warp::path("peers"))
        .and(warp::path::param::<String>())
        .and(warp::path::end())
        .and(network_globals.clone())
        .and_then(
            |requested_peer_id: String, network_globals: Arc<NetworkGlobals<T::EthSpec>>| {
                blocking_json_task(move || {
                    let peer_id = PeerId::from_bytes(
                        &bs58::decode(requested_peer_id.as_str())
                            .into_vec()
                            .map_err(|e| {
                                warp_utils::reject::custom_bad_request(format!(
                                    "invalid peer id: {}",
                                    e
                                ))
                            })?,
                    )
                    .map_err(|_| {
                        warp_utils::reject::custom_bad_request("invalid peer id.".to_string())
                    })?;

                    if let Some(peer_info) = network_globals.peers.read().peer_info(&peer_id) {
                        let address = if let Some(socket_addr) = peer_info.seen_addresses().next() {
                            let mut addr = lighthouse_network::Multiaddr::from(socket_addr.ip());
                            addr.push(lighthouse_network::multiaddr::Protocol::Tcp(
                                socket_addr.port(),
                            ));
                            addr.to_string()
                        } else if let Some(addr) = peer_info.listening_addresses().first() {
                            addr.to_string()
                        } else {
                            String::new()
                        };

                        // the eth2 API spec implies only peers we have been connected to at some point should be included.
                        if let Some(dir) = peer_info.connection_direction().as_ref() {
                            return Ok(api_types::GenericResponse::from(api_types::PeerData {
                                peer_id: peer_id.to_string(),
                                enr: peer_info.enr().map(|enr| enr.to_base64()),
                                last_seen_p2p_address: address,
                                direction: api_types::PeerDirection::from_connection_direction(dir),
                                state: api_types::PeerState::from_peer_connection_status(
                                    peer_info.connection_status(),
                                ),
                            }));
                        }
                    }
                    Err(warp_utils::reject::custom_not_found(
                        "peer not found.".to_string(),
                    ))
                })
            },
        );

    // GET node/peers
    let get_node_peers = eth_v1
        .and(warp::path("node"))
        .and(warp::path("peers"))
        .and(warp::path::end())
        .and(multi_key_query::<api_types::PeersQuery>())
        .and(network_globals.clone())
        .and_then(
            |query_res: Result<api_types::PeersQuery, warp::Rejection>,
             network_globals: Arc<NetworkGlobals<T::EthSpec>>| {
                blocking_json_task(move || {
                    let query = query_res?;
                    let mut peers: Vec<api_types::PeerData> = Vec::new();
                    network_globals
                        .peers
                        .read()
                        .peers()
                        .for_each(|(peer_id, peer_info)| {
                            let address =
                                if let Some(socket_addr) = peer_info.seen_addresses().next() {
                                    let mut addr =
                                        lighthouse_network::Multiaddr::from(socket_addr.ip());
                                    addr.push(lighthouse_network::multiaddr::Protocol::Tcp(
                                        socket_addr.port(),
                                    ));
                                    addr.to_string()
                                } else if let Some(addr) = peer_info.listening_addresses().first() {
                                    addr.to_string()
                                } else {
                                    String::new()
                                };

                            // the eth2 API spec implies only peers we have been connected to at some point should be included.
                            if let Some(dir) = peer_info.connection_direction() {
                                let direction =
                                    api_types::PeerDirection::from_connection_direction(dir);
                                let state = api_types::PeerState::from_peer_connection_status(
                                    peer_info.connection_status(),
                                );

                                let state_matches = query.state.as_ref().map_or(true, |states| {
                                    states.iter().any(|state_param| *state_param == state)
                                });
                                let direction_matches =
                                    query.direction.as_ref().map_or(true, |directions| {
                                        directions.iter().any(|dir_param| *dir_param == direction)
                                    });

                                if state_matches && direction_matches {
                                    peers.push(api_types::PeerData {
                                        peer_id: peer_id.to_string(),
                                        enr: peer_info.enr().map(|enr| enr.to_base64()),
                                        last_seen_p2p_address: address,
                                        direction,
                                        state,
                                    });
                                }
                            }
                        });
                    Ok(api_types::PeersData {
                        meta: api_types::PeersMetaData {
                            count: peers.len() as u64,
                        },
                        data: peers,
                    })
                })
            },
        );

    // GET node/peer_count
    let get_node_peer_count = eth_v1
        .and(warp::path("node"))
        .and(warp::path("peer_count"))
        .and(warp::path::end())
        .and(network_globals.clone())
        .and_then(|network_globals: Arc<NetworkGlobals<T::EthSpec>>| {
            blocking_json_task(move || {
                let mut connected: u64 = 0;
                let mut connecting: u64 = 0;
                let mut disconnected: u64 = 0;
                let mut disconnecting: u64 = 0;

                network_globals
                    .peers
                    .read()
                    .peers()
                    .for_each(|(_, peer_info)| {
                        let state = api_types::PeerState::from_peer_connection_status(
                            peer_info.connection_status(),
                        );
                        match state {
                            api_types::PeerState::Connected => connected += 1,
                            api_types::PeerState::Connecting => connecting += 1,
                            api_types::PeerState::Disconnected => disconnected += 1,
                            api_types::PeerState::Disconnecting => disconnecting += 1,
                        }
                    });

                Ok(api_types::GenericResponse::from(api_types::PeerCount {
                    connected,
                    connecting,
                    disconnected,
                    disconnecting,
                }))
            })
        });
    /*
     * validator
     */

    // GET validator/duties/proposer/{epoch}
    let get_validator_duties_proposer = eth_v1
        .and(warp::path("validator"))
        .and(warp::path("duties"))
        .and(warp::path("proposer"))
        .and(warp::path::param::<Epoch>().or_else(|_| async {
            Err(warp_utils::reject::custom_bad_request(
                "Invalid epoch".to_string(),
            ))
        }))
        .and(warp::path::end())
        .and(not_while_syncing_filter.clone())
        .and(chain_filter.clone())
        .and(log_filter.clone())
        .and_then(|epoch: Epoch, chain: Arc<BeaconChain<T>>, log: Logger| {
            blocking_json_task(move || proposer_duties::proposer_duties(epoch, &chain, &log))
        });

    // GET validator/blocks/{slot}
    let get_validator_blocks = any_version
        .and(warp::path("validator"))
        .and(warp::path("blocks"))
        .and(warp::path::param::<Slot>().or_else(|_| async {
            Err(warp_utils::reject::custom_bad_request(
                "Invalid slot".to_string(),
            ))
        }))
        .and(warp::path::end())
        .and(not_while_syncing_filter.clone())
        .and(warp::query::<api_types::ValidatorBlocksQuery>())
        .and(chain_filter.clone())
        .and_then(
            |endpoint_version: EndpointVersion,
             slot: Slot,
             query: api_types::ValidatorBlocksQuery,
             chain: Arc<BeaconChain<T>>| async move {
                let randao_reveal = query.randao_reveal.decompress().map_err(|e| {
                    warp_utils::reject::custom_bad_request(format!(
                        "randao reveal is not a valid BLS signature: {:?}",
                        e
                    ))
                })?;

                let randao_verification =
                    if query.skip_randao_verification == SkipRandaoVerification::Yes {
                        if !randao_reveal.is_infinity() {
                            return Err(warp_utils::reject::custom_bad_request(
                                "randao_reveal must be point-at-infinity if verification is skipped"
                                    .into(),
                            ));
                        }
                        ProduceBlockVerification::NoVerification
                    } else {
                        ProduceBlockVerification::VerifyRandao
                    };

                let (block, _) = chain
                    .produce_block_with_verification::<FullPayload<T::EthSpec>>(
                        randao_reveal,
                        slot,
                        query.graffiti.map(Into::into),
                        randao_verification,
                    )
                    .await
                    .map_err(warp_utils::reject::block_production_error)?;
                let fork_name = block
                    .to_ref()
                    .fork_name(&chain.spec)
                    .map_err(inconsistent_fork_rejection)?;

                fork_versioned_response(endpoint_version, fork_name, block)
                    .map(|response| warp::reply::json(&response))
            },
        );

    // GET validator/blinded_blocks/{slot}
    let get_validator_blinded_blocks = eth_v1
        .and(warp::path("validator"))
        .and(warp::path("blinded_blocks"))
        .and(warp::path::param::<Slot>().or_else(|_| async {
            Err(warp_utils::reject::custom_bad_request(
                "Invalid slot".to_string(),
            ))
        }))
        .and(warp::path::end())
        .and(not_while_syncing_filter.clone())
        .and(warp::query::<api_types::ValidatorBlocksQuery>())
        .and(chain_filter.clone())
        .and_then(
            |slot: Slot,
             query: api_types::ValidatorBlocksQuery,
             chain: Arc<BeaconChain<T>>| async move {
                let randao_reveal = query.randao_reveal.decompress().map_err(|e| {
                    warp_utils::reject::custom_bad_request(format!(
                        "randao reveal is not a valid BLS signature: {:?}",
                        e
                    ))
                })?;

                let randao_verification =
                    if query.skip_randao_verification == SkipRandaoVerification::Yes {
                        if !randao_reveal.is_infinity() {
                            return Err(warp_utils::reject::custom_bad_request(
                                "randao_reveal must be point-at-infinity if verification is skipped"
                                    .into()
                            ));
                        }
                        ProduceBlockVerification::NoVerification
                    } else {
                        ProduceBlockVerification::VerifyRandao
                    };

                let (block, _) = chain
                    .produce_block_with_verification::<BlindedPayload<T::EthSpec>>(
                        randao_reveal,
                        slot,
                        query.graffiti.map(Into::into),
                        randao_verification,
                    )
                    .await
                    .map_err(warp_utils::reject::block_production_error)?;
                let fork_name = block
                    .to_ref()
                    .fork_name(&chain.spec)
                    .map_err(inconsistent_fork_rejection)?;

                // Pose as a V2 endpoint so we return the fork `version`.
                fork_versioned_response(V2, fork_name, block)
                    .map(|response| warp::reply::json(&response))
            },
        );

    // GET validator/attestation_data?slot,committee_index
    let get_validator_attestation_data = eth_v1
        .and(warp::path("validator"))
        .and(warp::path("attestation_data"))
        .and(warp::path::end())
        .and(warp::query::<api_types::ValidatorAttestationDataQuery>())
        .and(not_while_syncing_filter.clone())
        .and(chain_filter.clone())
        .and_then(
            |query: api_types::ValidatorAttestationDataQuery, chain: Arc<BeaconChain<T>>| {
                blocking_json_task(move || {
                    let current_slot = chain
                        .slot()
                        .map_err(warp_utils::reject::beacon_chain_error)?;

                    // allow a tolerance of one slot to account for clock skew
                    if query.slot > current_slot + 1 {
                        return Err(warp_utils::reject::custom_bad_request(format!(
                            "request slot {} is more than one slot past the current slot {}",
                            query.slot, current_slot
                        )));
                    }

                    chain
                        .produce_unaggregated_attestation(query.slot, query.committee_index)
                        .map(|attestation| attestation.data)
                        .map(api_types::GenericResponse::from)
                        .map_err(warp_utils::reject::beacon_chain_error)
                })
            },
        );

    // GET validator/aggregate_attestation?attestation_data_root,slot
    let get_validator_aggregate_attestation = eth_v1
        .and(warp::path("validator"))
        .and(warp::path("aggregate_attestation"))
        .and(warp::path::end())
        .and(warp::query::<api_types::ValidatorAggregateAttestationQuery>())
        .and(not_while_syncing_filter.clone())
        .and(chain_filter.clone())
        .and_then(
            |query: api_types::ValidatorAggregateAttestationQuery, chain: Arc<BeaconChain<T>>| {
                blocking_json_task(move || {
                    chain
                        .get_aggregated_attestation_by_slot_and_root(
                            query.slot,
                            &query.attestation_data_root,
                        )
                        .map_err(|e| {
                            warp_utils::reject::custom_bad_request(format!(
                                "unable to fetch aggregate: {:?}",
                                e
                            ))
                        })?
                        .map(api_types::GenericResponse::from)
                        .ok_or_else(|| {
                            warp_utils::reject::custom_not_found(
                                "no matching aggregate found".to_string(),
                            )
                        })
                })
            },
        );

    // POST validator/duties/attester/{epoch}
    let post_validator_duties_attester = eth_v1
        .and(warp::path("validator"))
        .and(warp::path("duties"))
        .and(warp::path("attester"))
        .and(warp::path::param::<Epoch>().or_else(|_| async {
            Err(warp_utils::reject::custom_bad_request(
                "Invalid epoch".to_string(),
            ))
        }))
        .and(warp::path::end())
        .and(not_while_syncing_filter.clone())
        .and(warp::body::json())
        .and(chain_filter.clone())
        .and_then(
            |epoch: Epoch, indices: api_types::ValidatorIndexData, chain: Arc<BeaconChain<T>>| {
                blocking_json_task(move || {
                    attester_duties::attester_duties(epoch, &indices.0, &chain)
                })
            },
        );

    // POST validator/duties/sync
    let post_validator_duties_sync = eth_v1
        .and(warp::path("validator"))
        .and(warp::path("duties"))
        .and(warp::path("sync"))
        .and(warp::path::param::<Epoch>().or_else(|_| async {
            Err(warp_utils::reject::custom_bad_request(
                "Invalid epoch".to_string(),
            ))
        }))
        .and(warp::path::end())
        .and(not_while_syncing_filter.clone())
        .and(warp::body::json())
        .and(chain_filter.clone())
        .and_then(
            |epoch: Epoch, indices: api_types::ValidatorIndexData, chain: Arc<BeaconChain<T>>| {
                blocking_json_task(move || {
                    sync_committees::sync_committee_duties(epoch, &indices.0, &chain)
                })
            },
        );

    // GET validator/sync_committee_contribution
    let get_validator_sync_committee_contribution = eth_v1
        .and(warp::path("validator"))
        .and(warp::path("sync_committee_contribution"))
        .and(warp::path::end())
        .and(warp::query::<SyncContributionData>())
        .and(not_while_syncing_filter.clone())
        .and(chain_filter.clone())
        .and_then(
            |sync_committee_data: SyncContributionData, chain: Arc<BeaconChain<T>>| {
                blocking_json_task(move || {
                    chain
                        .get_aggregated_sync_committee_contribution(&sync_committee_data)
                        .map_err(|e| {
                            warp_utils::reject::custom_bad_request(format!(
                                "unable to fetch sync contribution: {:?}",
                                e
                            ))
                        })?
                        .map(api_types::GenericResponse::from)
                        .ok_or_else(|| {
                            warp_utils::reject::custom_not_found(
                                "no matching sync contribution found".to_string(),
                            )
                        })
                })
            },
        );

    // POST validator/aggregate_and_proofs
    let post_validator_aggregate_and_proofs = eth_v1
        .and(warp::path("validator"))
        .and(warp::path("aggregate_and_proofs"))
        .and(warp::path::end())
        .and(not_while_syncing_filter.clone())
        .and(chain_filter.clone())
        .and(warp::body::json())
        .and(network_tx_filter.clone())
        .and(log_filter.clone())
        .and_then(
            |chain: Arc<BeaconChain<T>>,
             aggregates: Vec<SignedAggregateAndProof<T::EthSpec>>,
             network_tx: UnboundedSender<NetworkMessage<T::EthSpec>>, log: Logger| {
                blocking_json_task(move || {
                    let seen_timestamp = timestamp_now();
                    let mut verified_aggregates = Vec::with_capacity(aggregates.len());
                    let mut messages = Vec::with_capacity(aggregates.len());
                    let mut failures = Vec::new();

                    // Verify that all messages in the post are valid before processing further
                    for (index, aggregate) in aggregates.iter().enumerate() {
                        match chain.verify_aggregated_attestation_for_gossip(aggregate) {
                            Ok(verified_aggregate) => {
                                messages.push(PubsubMessage::AggregateAndProofAttestation(Box::new(
                                    verified_aggregate.aggregate().clone(),
                                )));

                                // Notify the validator monitor.
                                chain
                                    .validator_monitor
                                    .read()
                                    .register_api_aggregated_attestation(
                                        seen_timestamp,
                                        verified_aggregate.aggregate(),
                                        verified_aggregate.indexed_attestation(),
                                        &chain.slot_clock,
                                    );

                                verified_aggregates.push((index, verified_aggregate));
                            }
                            // If we already know the attestation, don't broadcast it or attempt to
                            // further verify it. Return success.
                            //
                            // It's reasonably likely that two different validators produce
                            // identical aggregates, especially if they're using the same beacon
                            // node.
                            Err(AttnError::AttestationAlreadyKnown(_)) => continue,
                            // If we've already seen this aggregator produce an aggregate, just
                            // skip this one.
                            //
                            // We're likely to see this with VCs that use fallback BNs. The first
                            // BN might time-out *after* publishing the aggregate and then the
                            // second BN will indicate it's already seen the aggregate.
                            //
                            // There's no actual error for the user or the network since the
                            // aggregate has been successfully published by some other node.
                            Err(AttnError::AggregatorAlreadyKnown(_)) => continue,
                            Err(e) => {
                                error!(log,
                                    "Failure verifying aggregate and proofs";
                                    "error" => format!("{:?}", e),
                                    "request_index" => index,
                                    "aggregator_index" => aggregate.message.aggregator_index,
                                    "attestation_index" => aggregate.message.aggregate.data.index,
                                    "attestation_slot" => aggregate.message.aggregate.data.slot,
                                );
                                failures.push(api_types::Failure::new(index, format!("Verification: {:?}", e)));
                            }
                        }
                    }

                    // Publish aggregate attestations to the libp2p network
                    if !messages.is_empty() {
                        publish_network_message(&network_tx, NetworkMessage::Publish { messages })?;
                    }

                    // Import aggregate attestations
                    for (index, verified_aggregate) in verified_aggregates {
                        if let Err(e) = chain.apply_attestation_to_fork_choice(&verified_aggregate) {
                            error!(log,
                                    "Failure applying verified aggregate attestation to fork choice";
                                    "error" => format!("{:?}", e),
                                    "request_index" => index,
                                    "aggregator_index" => verified_aggregate.aggregate().message.aggregator_index,
                                    "attestation_index" => verified_aggregate.attestation().data.index,
                                    "attestation_slot" => verified_aggregate.attestation().data.slot,
                                );
                            failures.push(api_types::Failure::new(index, format!("Fork choice: {:?}", e)));
                        }
                        if let Err(e) = chain.add_to_block_inclusion_pool(verified_aggregate) {
                            warn!(
                                log,
                                "Could not add verified aggregate attestation to the inclusion pool";
                                "error" => ?e,
                                "request_index" => index,
                            );
                            failures.push(api_types::Failure::new(index, format!("Op pool: {:?}", e)));
                        }
                    }

                    if !failures.is_empty() {
                        Err(warp_utils::reject::indexed_bad_request("error processing aggregate and proofs".to_string(),
                                                                    failures,
                        ))
                    } else {
                        Ok(())
                    }
                })
            },
        );

    let post_validator_contribution_and_proofs = eth_v1
        .and(warp::path("validator"))
        .and(warp::path("contribution_and_proofs"))
        .and(warp::path::end())
        .and(not_while_syncing_filter.clone())
        .and(chain_filter.clone())
        .and(warp::body::json())
        .and(network_tx_filter)
        .and(log_filter.clone())
        .and_then(
            |chain: Arc<BeaconChain<T>>,
             contributions: Vec<SignedContributionAndProof<T::EthSpec>>,
             network_tx: UnboundedSender<NetworkMessage<T::EthSpec>>,
             log: Logger| {
                blocking_json_task(move || {
                    sync_committees::process_signed_contribution_and_proofs(
                        contributions,
                        network_tx,
                        &chain,
                        log,
                    )?;
                    Ok(api_types::GenericResponse::from(()))
                })
            },
        );

    // POST validator/beacon_committee_subscriptions
    let post_validator_beacon_committee_subscriptions = eth_v1
        .and(warp::path("validator"))
        .and(warp::path("beacon_committee_subscriptions"))
        .and(warp::path::end())
        .and(warp::body::json())
        .and(validator_subscription_tx_filter.clone())
        .and(chain_filter.clone())
        .and(log_filter.clone())
        .and_then(
            |subscriptions: Vec<api_types::BeaconCommitteeSubscription>,
             validator_subscription_tx: Sender<ValidatorSubscriptionMessage>,
             chain: Arc<BeaconChain<T>>,
             log: Logger| {
                blocking_json_task(move || {
                    for subscription in &subscriptions {
                        chain
                            .validator_monitor
                            .write()
                            .auto_register_local_validator(subscription.validator_index);

                        let validator_subscription = api_types::ValidatorSubscription {
                            validator_index: subscription.validator_index,
                            attestation_committee_index: subscription.committee_index,
                            slot: subscription.slot,
                            committee_count_at_slot: subscription.committees_at_slot,
                            is_aggregator: subscription.is_aggregator,
                        };

                        let message = ValidatorSubscriptionMessage::AttestationSubscribe {
                            subscriptions: vec![validator_subscription],
                        };
                        if let Err(e) = validator_subscription_tx.try_send(message) {
                            warn!(
                                log,
                                "Unable to process committee subscriptions";
                                "info" => "the host may be overloaded or resource-constrained",
                                "error" => ?e,
                            );
                            return Err(warp_utils::reject::custom_server_error(
                                "unable to queue subscription, host may be overloaded or shutting down".to_string(),
                            ));
                        }
                    }

                    Ok(())
                })
            },
        );

    // POST validator/prepare_beacon_proposer
    let post_validator_prepare_beacon_proposer = eth_v1
        .and(warp::path("validator"))
        .and(warp::path("prepare_beacon_proposer"))
        .and(warp::path::end())
        .and(not_while_syncing_filter.clone())
        .and(chain_filter.clone())
        .and(log_filter.clone())
        .and(warp::body::json())
        .and_then(
            |chain: Arc<BeaconChain<T>>,
             log: Logger,
             preparation_data: Vec<ProposerPreparationData>| async move {
                let execution_layer = chain
                    .execution_layer
                    .as_ref()
                    .ok_or(BeaconChainError::ExecutionLayerMissing)
                    .map_err(warp_utils::reject::beacon_chain_error)?;

                let current_slot = chain
                    .slot()
                    .map_err(warp_utils::reject::beacon_chain_error)?;
                let current_epoch = current_slot.epoch(T::EthSpec::slots_per_epoch());

                debug!(
                    log,
                    "Received proposer preparation data";
                    "count" => preparation_data.len(),
                );

                execution_layer
                    .update_proposer_preparation(current_epoch, &preparation_data)
                    .await;

                chain
                    .prepare_beacon_proposer(current_slot)
                    .await
                    .map_err(|e| {
                        warp_utils::reject::custom_bad_request(format!(
                            "error updating proposer preparations: {:?}",
                            e
                        ))
                    })?;

                Ok::<_, warp::reject::Rejection>(warp::reply::json(&()))
            },
        );

    // POST validator/register_validator
    let post_validator_register_validator = eth_v1
        .and(warp::path("validator"))
        .and(warp::path("register_validator"))
        .and(warp::path::end())
        .and(chain_filter.clone())
        .and(log_filter.clone())
        .and(warp::body::json())
        .and_then(
            |chain: Arc<BeaconChain<T>>,
             log: Logger,
             register_val_data: Vec<SignedValidatorRegistrationData>| async move {
                let execution_layer = chain
                    .execution_layer
                    .as_ref()
                    .ok_or(BeaconChainError::ExecutionLayerMissing)
                    .map_err(warp_utils::reject::beacon_chain_error)?;
                let current_slot = chain
                    .slot_clock
                    .now_or_genesis()
                    .ok_or(BeaconChainError::UnableToReadSlot)
                    .map_err(warp_utils::reject::beacon_chain_error)?;
                let current_epoch = current_slot.epoch(T::EthSpec::slots_per_epoch());

                debug!(
                    log,
                    "Received register validator request";
                    "count" => register_val_data.len(),
                );

                let head_snapshot = chain.head_snapshot();
                let spec = &chain.spec;

                let (preparation_data, filtered_registration_data): (
                    Vec<ProposerPreparationData>,
                    Vec<SignedValidatorRegistrationData>,
                ) = register_val_data
                    .into_iter()
                    .filter_map(|register_data| {
                        chain
                            .validator_index(&register_data.message.pubkey)
                            .ok()
                            .flatten()
                            .and_then(|validator_index| {
                                let validator = head_snapshot
                                    .beacon_state
                                    .get_validator(validator_index)
                                    .ok()?;
                                let validator_status = ValidatorStatus::from_validator(
                                    validator,
                                    current_epoch,
                                    spec.far_future_epoch,
                                )
                                .superstatus();
                                let is_active_or_pending =
                                    matches!(validator_status, ValidatorStatus::Pending)
                                        || matches!(validator_status, ValidatorStatus::Active);

                                // Filter out validators who are not 'active' or 'pending'.
                                is_active_or_pending.then_some({
                                    (
                                        ProposerPreparationData {
                                            validator_index: validator_index as u64,
                                            fee_recipient: register_data.message.fee_recipient,
                                        },
                                        register_data,
                                    )
                                })
                            })
                    })
                    .unzip();

                // Update the prepare beacon proposer cache based on this request.
                execution_layer
                    .update_proposer_preparation(current_epoch, &preparation_data)
                    .await;

                // Call prepare beacon proposer blocking with the latest update in order to make
                // sure we have a local payload to fall back to in the event of the blinded block
                // flow failing.
                chain
                    .prepare_beacon_proposer(current_slot)
                    .await
                    .map_err(|e| {
                        warp_utils::reject::custom_bad_request(format!(
                            "error updating proposer preparations: {:?}",
                            e
                        ))
                    })?;

                let builder = execution_layer
                    .builder()
                    .as_ref()
                    .ok_or(BeaconChainError::BuilderMissing)
                    .map_err(warp_utils::reject::beacon_chain_error)?;

                info!(
                    log,
                    "Forwarding register validator request to connected builder";
                    "count" => filtered_registration_data.len(),
                );

                builder
                    .post_builder_validators(&filtered_registration_data)
                    .await
                    .map(|resp| warp::reply::json(&resp))
                    .map_err(|e| {
                        error!(
                            log,
                            "Relay error when registering validator(s)";
                            "num_registrations" => filtered_registration_data.len(),
                            "error" => ?e
                        );
                        // Forward the HTTP status code if we are able to, otherwise fall back
                        // to a server error.
                        if let eth2::Error::ServerMessage(message) = e {
                            if message.code == StatusCode::BAD_REQUEST.as_u16() {
                                return warp_utils::reject::custom_bad_request(message.message);
                            } else {
                                // According to the spec this response should only be a 400 or 500,
                                // so we fall back to a 500 here.
                                return warp_utils::reject::custom_server_error(message.message);
                            }
                        }
                        warp_utils::reject::custom_server_error(format!("{e:?}"))
                    })
            },
        );
    // POST validator/sync_committee_subscriptions
    let post_validator_sync_committee_subscriptions = eth_v1
        .and(warp::path("validator"))
        .and(warp::path("sync_committee_subscriptions"))
        .and(warp::path::end())
        .and(warp::body::json())
        .and(validator_subscription_tx_filter)
        .and(chain_filter.clone())
        .and(log_filter.clone())
        .and_then(
            |subscriptions: Vec<types::SyncCommitteeSubscription>,
             validator_subscription_tx: Sender<ValidatorSubscriptionMessage>,
             chain: Arc<BeaconChain<T>>,
             log: Logger
             | {
                blocking_json_task(move || {
                    for subscription in subscriptions {
                        chain
                            .validator_monitor
                            .write()
                            .auto_register_local_validator(subscription.validator_index);

                        let message = ValidatorSubscriptionMessage::SyncCommitteeSubscribe {
                                subscriptions: vec![subscription],
                            };
                        if let Err(e) = validator_subscription_tx.try_send(message) {
                            warn!(
                                log,
                                "Unable to process sync subscriptions";
                                "info" => "the host may be overloaded or resource-constrained",
                                "error" => ?e
                            );
                            return Err(warp_utils::reject::custom_server_error(
                                "unable to queue subscription, host may be overloaded or shutting down".to_string(),
                            ));
                        }
                    }

                    Ok(())
                })
            },
        );

    // POST lighthouse/liveness
    let post_lighthouse_liveness = warp::path("lighthouse")
        .and(warp::path("liveness"))
        .and(warp::path::end())
        .and(warp::body::json())
        .and(chain_filter.clone())
        .and_then(
            |request_data: api_types::LivenessRequestData, chain: Arc<BeaconChain<T>>| {
                blocking_json_task(move || {
                    // Ensure the request is for either the current, previous or next epoch.
                    let current_epoch = chain
                        .epoch()
                        .map_err(warp_utils::reject::beacon_chain_error)?;
                    let prev_epoch = current_epoch.saturating_sub(Epoch::new(1));
                    let next_epoch = current_epoch.saturating_add(Epoch::new(1));

                    if request_data.epoch < prev_epoch || request_data.epoch > next_epoch {
                        return Err(warp_utils::reject::custom_bad_request(format!(
                            "request epoch {} is more than one epoch from the current epoch {}",
                            request_data.epoch, current_epoch
                        )));
                    }

                    let liveness: Vec<api_types::LivenessResponseData> = request_data
                        .indices
                        .iter()
                        .cloned()
                        .map(|index| {
                            let is_live =
                                chain.validator_seen_at_epoch(index as usize, request_data.epoch);
                            api_types::LivenessResponseData {
                                index,
                                epoch: request_data.epoch,
                                is_live,
                            }
                        })
                        .collect();

                    Ok(api_types::GenericResponse::from(liveness))
                })
            },
        );

    // GET lighthouse/health
    let get_lighthouse_health = warp::path("lighthouse")
        .and(warp::path("health"))
        .and(warp::path::end())
        .and_then(|| {
            blocking_json_task(move || {
                eth2::lighthouse::Health::observe()
                    .map(api_types::GenericResponse::from)
                    .map_err(warp_utils::reject::custom_bad_request)
            })
        });

    // GET lighthouse/ui/health
    let get_lighthouse_ui_health = warp::path("lighthouse")
        .and(warp::path("ui"))
        .and(warp::path("health"))
        .and(warp::path::end())
        .and(system_info_filter)
        .and(app_start_filter)
        .and(data_dir_filter)
        .and(network_globals.clone())
        .and_then(
            |sysinfo, app_start: std::time::Instant, data_dir, network_globals| {
                blocking_json_task(move || {
                    let app_uptime = app_start.elapsed().as_secs();
                    Ok(api_types::GenericResponse::from(observe_system_health_bn(
                        sysinfo,
                        data_dir,
                        app_uptime,
                        network_globals,
                    )))
                })
            },
        );

    // GET lighthouse/ui/validator_count
    let get_lighthouse_ui_validator_count = warp::path("lighthouse")
        .and(warp::path("ui"))
        .and(warp::path("validator_count"))
        .and(warp::path::end())
        .and(chain_filter.clone())
        .and_then(|chain: Arc<BeaconChain<T>>| {
            blocking_json_task(move || {
                ui::get_validator_count(chain).map(api_types::GenericResponse::from)
            })
        });

    // POST lighthouse/ui/validator_metrics
    let post_lighthouse_ui_validator_metrics = warp::path("lighthouse")
        .and(warp::path("ui"))
        .and(warp::path("validator_metrics"))
        .and(warp::path::end())
        .and(warp::body::json())
        .and(chain_filter.clone())
        .and_then(
            |request_data: ui::ValidatorMetricsRequestData, chain: Arc<BeaconChain<T>>| {
                blocking_json_task(move || {
                    ui::post_validator_monitor_metrics(request_data, chain)
                        .map(api_types::GenericResponse::from)
                })
            },
        );

    // GET lighthouse/syncing
    let get_lighthouse_syncing = warp::path("lighthouse")
        .and(warp::path("syncing"))
        .and(warp::path::end())
        .and(network_globals.clone())
        .and_then(|network_globals: Arc<NetworkGlobals<T::EthSpec>>| {
            blocking_json_task(move || {
                Ok(api_types::GenericResponse::from(
                    network_globals.sync_state(),
                ))
            })
        });

    // GET lighthouse/nat
    let get_lighthouse_nat = warp::path("lighthouse")
        .and(warp::path("nat"))
        .and(warp::path::end())
        .and_then(|| {
            blocking_json_task(move || {
                Ok(api_types::GenericResponse::from(
                    lighthouse_network::metrics::NAT_OPEN
                        .as_ref()
                        .map(|v| v.get())
                        .unwrap_or(0)
                        != 0,
                ))
            })
        });

    // GET lighthouse/peers
    let get_lighthouse_peers = warp::path("lighthouse")
        .and(warp::path("peers"))
        .and(warp::path::end())
        .and(network_globals.clone())
        .and_then(|network_globals: Arc<NetworkGlobals<T::EthSpec>>| {
            blocking_json_task(move || {
                Ok(network_globals
                    .peers
                    .read()
                    .peers()
                    .map(|(peer_id, peer_info)| eth2::lighthouse::Peer {
                        peer_id: peer_id.to_string(),
                        peer_info: peer_info.clone(),
                    })
                    .collect::<Vec<_>>())
            })
        });

    // GET lighthouse/peers/connected
    let get_lighthouse_peers_connected = warp::path("lighthouse")
        .and(warp::path("peers"))
        .and(warp::path("connected"))
        .and(warp::path::end())
        .and(network_globals)
        .and_then(|network_globals: Arc<NetworkGlobals<T::EthSpec>>| {
            blocking_json_task(move || {
                Ok(network_globals
                    .peers
                    .read()
                    .connected_peers()
                    .map(|(peer_id, peer_info)| eth2::lighthouse::Peer {
                        peer_id: peer_id.to_string(),
                        peer_info: peer_info.clone(),
                    })
                    .collect::<Vec<_>>())
            })
        });

    // GET lighthouse/proto_array
    let get_lighthouse_proto_array = warp::path("lighthouse")
        .and(warp::path("proto_array"))
        .and(warp::path::end())
        .and(chain_filter.clone())
        .and_then(|chain: Arc<BeaconChain<T>>| {
            blocking_task(move || {
                Ok::<_, warp::Rejection>(warp::reply::json(&api_types::GenericResponseRef::from(
                    chain
                        .canonical_head
                        .fork_choice_read_lock()
                        .proto_array()
                        .core_proto_array(),
                )))
            })
        });

    // GET lighthouse/validator_inclusion/{epoch}/{validator_id}
    let get_lighthouse_validator_inclusion_global = warp::path("lighthouse")
        .and(warp::path("validator_inclusion"))
        .and(warp::path::param::<Epoch>())
        .and(warp::path::param::<ValidatorId>())
        .and(warp::path::end())
        .and(chain_filter.clone())
        .and_then(
            |epoch: Epoch, validator_id: ValidatorId, chain: Arc<BeaconChain<T>>| {
                blocking_json_task(move || {
                    validator_inclusion::validator_inclusion_data(epoch, &validator_id, &chain)
                        .map(api_types::GenericResponse::from)
                })
            },
        );

    // GET lighthouse/validator_inclusion/{epoch}/global
    let get_lighthouse_validator_inclusion = warp::path("lighthouse")
        .and(warp::path("validator_inclusion"))
        .and(warp::path::param::<Epoch>())
        .and(warp::path("global"))
        .and(warp::path::end())
        .and(chain_filter.clone())
        .and_then(|epoch: Epoch, chain: Arc<BeaconChain<T>>| {
            blocking_json_task(move || {
                validator_inclusion::global_validator_inclusion_data(epoch, &chain)
                    .map(api_types::GenericResponse::from)
            })
        });

    // GET lighthouse/eth1/syncing
    let get_lighthouse_eth1_syncing = warp::path("lighthouse")
        .and(warp::path("eth1"))
        .and(warp::path("syncing"))
        .and(warp::path::end())
        .and(chain_filter.clone())
        .and_then(|chain: Arc<BeaconChain<T>>| {
            blocking_json_task(move || {
                let current_slot_opt = chain.slot().ok();

                chain
                    .eth1_chain
                    .as_ref()
                    .ok_or_else(|| {
                        warp_utils::reject::custom_not_found(
                            "Eth1 sync is disabled. See the --eth1 CLI flag.".to_string(),
                        )
                    })
                    .and_then(|eth1| {
                        eth1.sync_status(chain.genesis_time, current_slot_opt, &chain.spec)
                            .ok_or_else(|| {
                                warp_utils::reject::custom_server_error(
                                    "Unable to determine Eth1 sync status".to_string(),
                                )
                            })
                    })
                    .map(api_types::GenericResponse::from)
            })
        });

    // GET lighthouse/eth1/block_cache
    let get_lighthouse_eth1_block_cache = warp::path("lighthouse")
        .and(warp::path("eth1"))
        .and(warp::path("block_cache"))
        .and(warp::path::end())
        .and(eth1_service_filter.clone())
        .and_then(|eth1_service: eth1::Service| {
            blocking_json_task(move || {
                Ok(api_types::GenericResponse::from(
                    eth1_service
                        .blocks()
                        .read()
                        .iter()
                        .cloned()
                        .collect::<Vec<_>>(),
                ))
            })
        });

    // GET lighthouse/eth1/deposit_cache
    let get_lighthouse_eth1_deposit_cache = warp::path("lighthouse")
        .and(warp::path("eth1"))
        .and(warp::path("deposit_cache"))
        .and(warp::path::end())
        .and(eth1_service_filter)
        .and_then(|eth1_service: eth1::Service| {
            blocking_json_task(move || {
                Ok(api_types::GenericResponse::from(
                    eth1_service
                        .deposits()
                        .read()
                        .cache
                        .iter()
                        .cloned()
                        .collect::<Vec<_>>(),
                ))
            })
        });

    // GET lighthouse/beacon/states/{state_id}/ssz
    let get_lighthouse_beacon_states_ssz = warp::path("lighthouse")
        .and(warp::path("beacon"))
        .and(warp::path("states"))
        .and(warp::path::param::<StateId>())
        .and(warp::path("ssz"))
        .and(warp::path::end())
        .and(chain_filter.clone())
        .and_then(|state_id: StateId, chain: Arc<BeaconChain<T>>| {
            blocking_task(move || {
                // This debug endpoint provides no indication of optimistic status.
                let (state, _execution_optimistic) = state_id.state(&chain)?;
                Response::builder()
                    .status(200)
                    .header("Content-Type", "application/ssz")
                    .body(state.as_ssz_bytes())
                    .map_err(|e| {
                        warp_utils::reject::custom_server_error(format!(
                            "failed to create response: {}",
                            e
                        ))
                    })
            })
        });

    // GET lighthouse/staking
    let get_lighthouse_staking = warp::path("lighthouse")
        .and(warp::path("staking"))
        .and(warp::path::end())
        .and(chain_filter.clone())
        .and_then(|chain: Arc<BeaconChain<T>>| {
            blocking_json_task(move || {
                if chain.eth1_chain.is_some() {
                    Ok(())
                } else {
                    Err(warp_utils::reject::custom_not_found(
                        "staking is not enabled, \
                        see the --staking CLI flag"
                            .to_string(),
                    ))
                }
            })
        });

    let database_path = warp::path("lighthouse").and(warp::path("database"));

    // GET lighthouse/database/info
    let get_lighthouse_database_info = database_path
        .and(warp::path("info"))
        .and(warp::path::end())
        .and(chain_filter.clone())
        .and_then(|chain: Arc<BeaconChain<T>>| blocking_json_task(move || database::info(chain)));

    // POST lighthouse/database/reconstruct
    let post_lighthouse_database_reconstruct = database_path
        .and(warp::path("reconstruct"))
        .and(warp::path::end())
        .and(not_while_syncing_filter)
        .and(chain_filter.clone())
        .and_then(|chain: Arc<BeaconChain<T>>| {
            blocking_json_task(move || {
                chain.store_migrator.process_reconstruction();
                Ok("success")
            })
        });

    // POST lighthouse/database/historical_blocks
    let post_lighthouse_database_historical_blocks = database_path
        .and(warp::path("historical_blocks"))
        .and(warp::path::end())
        .and(warp::body::json())
        .and(chain_filter.clone())
        .and(log_filter.clone())
        .and_then(
            |blocks: Vec<Arc<SignedBlindedBeaconBlock<T::EthSpec>>>,
             chain: Arc<BeaconChain<T>>,
             log: Logger| {
                info!(
                    log,
                    "Importing historical blocks";
                    "count" => blocks.len(),
                    "source" => "http_api"
                );
                blocking_json_task(move || database::historical_blocks(chain, blocks))
            },
        );

    // GET lighthouse/analysis/block_rewards
    let get_lighthouse_block_rewards = warp::path("lighthouse")
        .and(warp::path("analysis"))
        .and(warp::path("block_rewards"))
        .and(warp::query::<eth2::lighthouse::BlockRewardsQuery>())
        .and(warp::path::end())
        .and(chain_filter.clone())
        .and(log_filter.clone())
        .and_then(|query, chain, log| {
            blocking_json_task(move || block_rewards::get_block_rewards(query, chain, log))
        });

    // POST lighthouse/analysis/block_rewards
    let post_lighthouse_block_rewards = warp::path("lighthouse")
        .and(warp::path("analysis"))
        .and(warp::path("block_rewards"))
        .and(warp::body::json())
        .and(warp::path::end())
        .and(chain_filter.clone())
        .and(log_filter.clone())
        .and_then(|blocks, chain, log| {
            blocking_json_task(move || block_rewards::compute_block_rewards(blocks, chain, log))
        });

    // GET lighthouse/analysis/attestation_performance/{index}
    let get_lighthouse_attestation_performance = warp::path("lighthouse")
        .and(warp::path("analysis"))
        .and(warp::path("attestation_performance"))
        .and(warp::path::param::<String>())
        .and(warp::query::<eth2::lighthouse::AttestationPerformanceQuery>())
        .and(warp::path::end())
        .and(chain_filter.clone())
        .and_then(|target, query, chain: Arc<BeaconChain<T>>| {
            blocking_json_task(move || {
                attestation_performance::get_attestation_performance(target, query, chain)
            })
        });

    // GET lighthouse/analysis/block_packing_efficiency
    let get_lighthouse_block_packing_efficiency = warp::path("lighthouse")
        .and(warp::path("analysis"))
        .and(warp::path("block_packing_efficiency"))
        .and(warp::query::<eth2::lighthouse::BlockPackingEfficiencyQuery>())
        .and(warp::path::end())
        .and(chain_filter.clone())
        .and_then(|query, chain: Arc<BeaconChain<T>>| {
            blocking_json_task(move || {
                block_packing_efficiency::get_block_packing_efficiency(query, chain)
            })
        });

    // GET lighthouse/merge_readiness
    let get_lighthouse_merge_readiness = warp::path("lighthouse")
        .and(warp::path("merge_readiness"))
        .and(warp::path::end())
        .and(chain_filter.clone())
        .and_then(|chain: Arc<BeaconChain<T>>| async move {
            let merge_readiness = chain.check_merge_readiness().await;
            Ok::<_, warp::reject::Rejection>(warp::reply::json(&api_types::GenericResponse::from(
                merge_readiness,
            )))
        });

    let get_events = eth_v1
        .and(warp::path("events"))
        .and(warp::path::end())
        .and(multi_key_query::<api_types::EventQuery>())
        .and(chain_filter)
        .and_then(
            |topics_res: Result<api_types::EventQuery, warp::Rejection>,
             chain: Arc<BeaconChain<T>>| {
                blocking_task(move || {
                    let topics = topics_res?;
                    // for each topic subscribed spawn a new subscription
                    let mut receivers = Vec::with_capacity(topics.topics.len());

                    if let Some(event_handler) = chain.event_handler.as_ref() {
                        for topic in topics.topics {
                            let receiver = match topic {
                                api_types::EventTopic::Head => event_handler.subscribe_head(),
                                api_types::EventTopic::Block => event_handler.subscribe_block(),
                                api_types::EventTopic::Attestation => {
                                    event_handler.subscribe_attestation()
                                }
                                api_types::EventTopic::VoluntaryExit => {
                                    event_handler.subscribe_exit()
                                }
                                api_types::EventTopic::FinalizedCheckpoint => {
                                    event_handler.subscribe_finalized()
                                }
                                api_types::EventTopic::ChainReorg => {
                                    event_handler.subscribe_reorgs()
                                }
                                api_types::EventTopic::ContributionAndProof => {
                                    event_handler.subscribe_contributions()
                                }
                                api_types::EventTopic::LateHead => {
                                    event_handler.subscribe_late_head()
                                }
                                api_types::EventTopic::BlockReward => {
                                    event_handler.subscribe_block_reward()
                                }
                            };

                            receivers.push(BroadcastStream::new(receiver).map(|msg| {
                                match msg {
                                    Ok(data) => Event::default()
                                        .event(data.topic_name())
                                        .json_data(data)
                                        .map_err(|e| {
                                            warp_utils::reject::server_sent_event_error(format!(
                                                "{:?}",
                                                e
                                            ))
                                        }),
                                    Err(e) => Err(warp_utils::reject::server_sent_event_error(
                                        format!("{:?}", e),
                                    )),
                                }
                            }));
                        }
                    } else {
                        return Err(warp_utils::reject::custom_server_error(
                            "event handler was not initialized".to_string(),
                        ));
                    }

                    let s = futures::stream::select_all(receivers);

                    Ok::<_, warp::Rejection>(warp::sse::reply(warp::sse::keep_alive().stream(s)))
                })
            },
        );

    // Define the ultimate set of routes that will be provided to the server.
    let routes = warp::get()
        .and(
            get_beacon_genesis
                .boxed()
                .or(get_beacon_state_root.boxed())
                .or(get_beacon_state_fork.boxed())
                .or(get_beacon_state_finality_checkpoints.boxed())
                .or(get_beacon_state_validator_balances.boxed())
                .or(get_beacon_state_validators_id.boxed())
                .or(get_beacon_state_validators.boxed())
                .or(get_beacon_state_committees.boxed())
                .or(get_beacon_state_sync_committees.boxed())
                .or(get_beacon_state_randao.boxed())
                .or(get_beacon_headers.boxed())
                .or(get_beacon_headers_block_id.boxed())
                .or(get_beacon_block.boxed())
                .or(get_beacon_block_attestations.boxed())
                .or(get_beacon_blinded_block.boxed())
                .or(get_beacon_block_root.boxed())
                .or(get_beacon_pool_attestations.boxed())
                .or(get_beacon_pool_attester_slashings.boxed())
                .or(get_beacon_pool_proposer_slashings.boxed())
                .or(get_beacon_pool_voluntary_exits.boxed())
                .or(get_beacon_deposit_snapshot.boxed())
                .or(get_config_fork_schedule.boxed())
                .or(get_config_spec.boxed())
                .or(get_config_deposit_contract.boxed())
                .or(get_debug_beacon_states.boxed())
                .or(get_debug_beacon_heads.boxed())
                .or(get_node_identity.boxed())
                .or(get_node_version.boxed())
                .or(get_node_syncing.boxed())
                .or(get_node_health.boxed())
                .or(get_node_peers_by_id.boxed())
                .or(get_node_peers.boxed())
                .or(get_node_peer_count.boxed())
                .or(get_validator_duties_proposer.boxed())
                .or(get_validator_blocks.boxed())
                .or(get_validator_blinded_blocks.boxed())
                .or(get_validator_attestation_data.boxed())
                .or(get_validator_aggregate_attestation.boxed())
                .or(get_validator_sync_committee_contribution.boxed())
                .or(get_lighthouse_health.boxed())
                .or(get_lighthouse_ui_health.boxed())
                .or(get_lighthouse_ui_validator_count.boxed())
                .or(get_lighthouse_syncing.boxed())
                .or(get_lighthouse_nat.boxed())
                .or(get_lighthouse_peers.boxed())
                .or(get_lighthouse_peers_connected.boxed())
                .or(get_lighthouse_proto_array.boxed())
                .or(get_lighthouse_validator_inclusion_global.boxed())
                .or(get_lighthouse_validator_inclusion.boxed())
                .or(get_lighthouse_eth1_syncing.boxed())
                .or(get_lighthouse_eth1_block_cache.boxed())
                .or(get_lighthouse_eth1_deposit_cache.boxed())
                .or(get_lighthouse_beacon_states_ssz.boxed())
                .or(get_lighthouse_staking.boxed())
                .or(get_lighthouse_database_info.boxed())
                .or(get_lighthouse_block_rewards.boxed())
                .or(get_lighthouse_attestation_performance.boxed())
                .or(get_lighthouse_block_packing_efficiency.boxed())
                .or(get_lighthouse_merge_readiness.boxed())
                .or(get_events.boxed())
                .recover(warp_utils::reject::handle_rejection),
        )
        .boxed()
        .or(warp::post().and(
            post_beacon_blocks
                .boxed()
                .or(post_beacon_blinded_blocks.boxed())
                .or(post_beacon_pool_attestations.boxed())
                .or(post_beacon_pool_attester_slashings.boxed())
                .or(post_beacon_pool_proposer_slashings.boxed())
                .or(post_beacon_pool_voluntary_exits.boxed())
                .or(post_beacon_pool_sync_committees.boxed())
<<<<<<< HEAD
                .or(post_beacon_rewards_attestation.boxed())
=======
                .or(post_beacon_rewards_sync_committee.boxed())
>>>>>>> 2802bc9a
                .or(post_validator_duties_attester.boxed())
                .or(post_validator_duties_sync.boxed())
                .or(post_validator_aggregate_and_proofs.boxed())
                .or(post_validator_contribution_and_proofs.boxed())
                .or(post_validator_beacon_committee_subscriptions.boxed())
                .or(post_validator_sync_committee_subscriptions.boxed())
                .or(post_validator_prepare_beacon_proposer.boxed())
                .or(post_validator_register_validator.boxed())
                .or(post_lighthouse_liveness.boxed())
                .or(post_lighthouse_database_reconstruct.boxed())
                .or(post_lighthouse_database_historical_blocks.boxed())
                .or(post_lighthouse_block_rewards.boxed())
                .or(post_lighthouse_ui_validator_metrics.boxed())
                .recover(warp_utils::reject::handle_rejection),
        ))
        .recover(warp_utils::reject::handle_rejection)
        .with(slog_logging(log.clone()))
        .with(prometheus_metrics())
        // Add a `Server` header.
        .map(|reply| warp::reply::with_header(reply, "Server", &version_with_platform()))
        .with(cors_builder.build());

    let http_socket: SocketAddr = SocketAddr::new(config.listen_addr, config.listen_port);
    let http_server: HttpServer = match config.tls_config {
        Some(tls_config) => {
            let (socket, server) = warp::serve(routes)
                .tls()
                .cert_path(tls_config.cert)
                .key_path(tls_config.key)
                .try_bind_with_graceful_shutdown(http_socket, async {
                    shutdown.await;
                })?;

            info!(log, "HTTP API is being served over TLS";);

            (socket, Box::pin(server))
        }
        None => {
            let (socket, server) =
                warp::serve(routes).try_bind_with_graceful_shutdown(http_socket, async {
                    shutdown.await;
                })?;
            (socket, Box::pin(server))
        }
    };

    info!(
        log,
        "HTTP API started";
        "listen_address" => %http_server.0,
    );

    Ok(http_server)
}

/// Publish a message to the libp2p pubsub network.
fn publish_pubsub_message<T: EthSpec>(
    network_tx: &UnboundedSender<NetworkMessage<T>>,
    message: PubsubMessage<T>,
) -> Result<(), warp::Rejection> {
    publish_network_message(
        network_tx,
        NetworkMessage::Publish {
            messages: vec![message],
        },
    )
}

/// Publish a message to the libp2p network.
fn publish_network_message<T: EthSpec>(
    network_tx: &UnboundedSender<NetworkMessage<T>>,
    message: NetworkMessage<T>,
) -> Result<(), warp::Rejection> {
    network_tx.send(message).map_err(|e| {
        warp_utils::reject::custom_server_error(format!(
            "unable to publish to network channel: {}",
            e
        ))
    })
}<|MERGE_RESOLUTION|>--- conflicted
+++ resolved
@@ -3465,11 +3465,8 @@
                 .or(post_beacon_pool_proposer_slashings.boxed())
                 .or(post_beacon_pool_voluntary_exits.boxed())
                 .or(post_beacon_pool_sync_committees.boxed())
-<<<<<<< HEAD
                 .or(post_beacon_rewards_attestation.boxed())
-=======
                 .or(post_beacon_rewards_sync_committee.boxed())
->>>>>>> 2802bc9a
                 .or(post_validator_duties_attester.boxed())
                 .or(post_validator_duties_sync.boxed())
                 .or(post_validator_aggregate_and_proofs.boxed())
