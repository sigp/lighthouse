//! This crate contains a HTTP server which serves the endpoints listed here:
//!
//! https://github.com/ethereum/beacon-APIs
//!
//! There are also some additional, non-standard endpoints behind the `/lighthouse/` path which are
//! used for development.

mod attestation_performance;
mod attester_duties;
mod block_id;
mod block_packing_efficiency;
mod block_rewards;
mod build_block_contents;
mod database;
mod metrics;
mod proposer_duties;
mod publish_blocks;
mod standard_block_rewards;
mod state_id;
mod sync_committee_rewards;
mod sync_committees;
mod task_spawner;
pub mod test_utils;
mod ui;
mod validator;
mod validator_inclusion;
mod version;

use beacon_chain::{
    attestation_verification::VerifiedAttestation, observed_operations::ObservationOutcome,
    validator_monitor::timestamp_now, AttestationError as AttnError, BeaconChain, BeaconChainError,
    BeaconChainTypes, ProduceBlockVerification, WhenSlotSkipped,
};
use beacon_processor::BeaconProcessorSend;
pub use block_id::BlockId;
use bytes::Bytes;
use directory::DEFAULT_ROOT_DIR;
use eth2::types::{
    self as api_types, BroadcastValidation, EndpointVersion, ForkChoice, ForkChoiceNode,
    SignedBlockContents, SkipRandaoVerification, ValidatorId, ValidatorStatus,
};
use lighthouse_network::{types::SyncState, EnrExt, NetworkGlobals, PeerId, PubsubMessage};
use lighthouse_version::version_with_platform;
use logging::SSELoggingComponents;
use network::{NetworkMessage, NetworkSenders, ValidatorSubscriptionMessage};
use operation_pool::ReceivedPreCapella;
use parking_lot::RwLock;
pub use publish_blocks::{
    publish_blinded_block, publish_block, reconstruct_block, ProvenancedBlock,
};
use serde::{Deserialize, Serialize};
use slog::{crit, debug, error, info, warn, Logger};
use slot_clock::SlotClock;
use ssz::Encode;
pub use state_id::StateId;
use std::borrow::Cow;
use std::future::Future;
use std::net::{IpAddr, Ipv4Addr, SocketAddr};
use std::path::PathBuf;
use std::pin::Pin;
use std::sync::Arc;
use sysinfo::{System, SystemExt};
use system_health::observe_system_health_bn;
use task_spawner::{Priority, TaskSpawner};
use tokio::sync::{
    mpsc::{Sender, UnboundedSender},
    oneshot,
};
use tokio_stream::{wrappers::BroadcastStream, StreamExt};
use types::{
    Attestation, AttestationData, AttestationShufflingId, AttesterSlashing, BeaconStateError,
    BlindedPayload, CommitteeCache, ConfigAndPreset, Epoch, EthSpec, ForkName, FullPayload,
    ProposerPreparationData, ProposerSlashing, RelativeEpoch, SignedAggregateAndProof,
    SignedBlsToExecutionChange, SignedContributionAndProof, SignedValidatorRegistrationData,
    SignedVoluntaryExit, Slot, SyncCommitteeMessage, SyncContributionData,
};
use validator::pubkey_to_validator_index;
use version::{
    add_consensus_version_header, execution_optimistic_finalized_fork_versioned_response,
    fork_versioned_response, inconsistent_fork_rejection, unsupported_version_rejection, V1, V2,
};
use warp::http::StatusCode;
use warp::sse::Event;
use warp::Reply;
use warp::{http::Response, Filter};
use warp_utils::{query::multi_key_query, uor::UnifyingOrFilter};

const API_PREFIX: &str = "eth";

/// If the node is within this many epochs from the head, we declare it to be synced regardless of
/// the network sync state.
///
/// This helps prevent attacks where nodes can convince us that we're syncing some non-existent
/// finalized head.
const SYNC_TOLERANCE_EPOCHS: u64 = 8;

/// A custom type which allows for both unsecured and TLS-enabled HTTP servers.
type HttpServer = (SocketAddr, Pin<Box<dyn Future<Output = ()> + Send>>);

/// Alias for readability.
pub type ExecutionOptimistic = bool;

/// Configuration used when serving the HTTP server over TLS.
#[derive(PartialEq, Debug, Clone, Serialize, Deserialize)]
pub struct TlsConfig {
    pub cert: PathBuf,
    pub key: PathBuf,
}

/// A wrapper around all the items required to spawn the HTTP server.
///
/// The server will gracefully handle the case where any fields are `None`.
pub struct Context<T: BeaconChainTypes> {
    pub config: Config,
    pub chain: Option<Arc<BeaconChain<T>>>,
    pub network_senders: Option<NetworkSenders<T::EthSpec>>,
    pub network_globals: Option<Arc<NetworkGlobals<T::EthSpec>>>,
    pub beacon_processor_send: Option<BeaconProcessorSend<T::EthSpec>>,
    pub eth1_service: Option<eth1::Service>,
    pub sse_logging_components: Option<SSELoggingComponents>,
    pub log: Logger,
}

/// Configuration for the HTTP server.
#[derive(PartialEq, Debug, Clone, Serialize, Deserialize)]
pub struct Config {
    pub enabled: bool,
    pub listen_addr: IpAddr,
    pub listen_port: u16,
    pub allow_origin: Option<String>,
    pub tls_config: Option<TlsConfig>,
    pub allow_sync_stalled: bool,
    pub spec_fork_name: Option<ForkName>,
    pub data_dir: PathBuf,
    pub enable_beacon_processor: bool,
}

impl Default for Config {
    fn default() -> Self {
        Self {
            enabled: false,
            listen_addr: IpAddr::V4(Ipv4Addr::new(127, 0, 0, 1)),
            listen_port: 5052,
            allow_origin: None,
            tls_config: None,
            allow_sync_stalled: false,
            spec_fork_name: None,
            data_dir: PathBuf::from(DEFAULT_ROOT_DIR),
            enable_beacon_processor: true,
        }
    }
}

#[derive(Debug)]
pub enum Error {
    Warp(warp::Error),
    Other(String),
}

impl From<warp::Error> for Error {
    fn from(e: warp::Error) -> Self {
        Error::Warp(e)
    }
}

impl From<String> for Error {
    fn from(e: String) -> Self {
        Error::Other(e)
    }
}

/// Creates a `warp` logging wrapper which we use to create `slog` logs.
pub fn slog_logging(
    log: Logger,
) -> warp::filters::log::Log<impl Fn(warp::filters::log::Info) + Clone> {
    warp::log::custom(move |info| {
        match info.status() {
            status
                if status == StatusCode::OK
                    || status == StatusCode::NOT_FOUND
                    || status == StatusCode::PARTIAL_CONTENT =>
            {
                debug!(
                    log,
                    "Processed HTTP API request";
                    "elapsed" => format!("{:?}", info.elapsed()),
                    "status" => status.to_string(),
                    "path" => info.path(),
                    "method" => info.method().to_string(),
                );
            }
            status => {
                warn!(
                    log,
                    "Error processing HTTP API request";
                    "elapsed" => format!("{:?}", info.elapsed()),
                    "status" => status.to_string(),
                    "path" => info.path(),
                    "method" => info.method().to_string(),
                );
            }
        };
    })
}

/// Creates a `warp` logging wrapper which we use for Prometheus metrics (not necessarily logging,
/// per say).
pub fn prometheus_metrics() -> warp::filters::log::Log<impl Fn(warp::filters::log::Info) + Clone> {
    warp::log::custom(move |info| {
        // Here we restrict the `info.path()` value to some predefined values. Without this, we end
        // up with a new metric type each time someone includes something unique in the path (e.g.,
        // a block hash).
        let path = {
            let equals = |s: &'static str| -> Option<&'static str> {
                if info.path() == format!("/{}/{}", API_PREFIX, s) {
                    Some(s)
                } else {
                    None
                }
            };

            let starts_with = |s: &'static str| -> Option<&'static str> {
                if info.path().starts_with(&format!("/{}/{}", API_PREFIX, s)) {
                    Some(s)
                } else {
                    None
                }
            };

            // First line covers `POST /v1/beacon/blocks` only
            equals("v1/beacon/blocks")
                .or_else(|| starts_with("v1/validator/blocks"))
                .or_else(|| starts_with("v2/validator/blocks"))
                .or_else(|| starts_with("v1/validator/blinded_blocks"))
                .or_else(|| starts_with("v1/validator/duties/attester"))
                .or_else(|| starts_with("v1/validator/duties/proposer"))
                .or_else(|| starts_with("v1/validator/duties/sync"))
                .or_else(|| starts_with("v1/validator/attestation_data"))
                .or_else(|| starts_with("v1/validator/aggregate_attestation"))
                .or_else(|| starts_with("v1/validator/aggregate_and_proofs"))
                .or_else(|| starts_with("v1/validator/sync_committee_contribution"))
                .or_else(|| starts_with("v1/validator/contribution_and_proofs"))
                .or_else(|| starts_with("v1/validator/beacon_committee_subscriptions"))
                .or_else(|| starts_with("v1/validator/sync_committee_subscriptions"))
                .or_else(|| starts_with("v1/beacon/pool/attestations"))
                .or_else(|| starts_with("v1/beacon/pool/sync_committees"))
                .or_else(|| starts_with("v1/beacon/blocks/head/root"))
                .or_else(|| starts_with("v1/validator/prepare_beacon_proposer"))
                .or_else(|| starts_with("v1/validator/register_validator"))
                .or_else(|| starts_with("v1/beacon/"))
                .or_else(|| starts_with("v2/beacon/"))
                .or_else(|| starts_with("v1/config/"))
                .or_else(|| starts_with("v1/debug/"))
                .or_else(|| starts_with("v2/debug/"))
                .or_else(|| starts_with("v1/events/"))
                .or_else(|| starts_with("v1/node/"))
                .or_else(|| starts_with("v1/validator/"))
                .unwrap_or("other")
        };

        metrics::inc_counter_vec(&metrics::HTTP_API_PATHS_TOTAL, &[path]);
        metrics::inc_counter_vec(
            &metrics::HTTP_API_STATUS_CODES_TOTAL,
            &[&info.status().to_string()],
        );
        metrics::observe_timer_vec(&metrics::HTTP_API_PATHS_TIMES, &[path], info.elapsed());
    })
}

/// Creates a server that will serve requests using information from `ctx`.
///
/// The server will shut down gracefully when the `shutdown` future resolves.
///
/// ## Returns
///
/// This function will bind the server to the provided address and then return a tuple of:
///
/// - `SocketAddr`: the address that the HTTP server will listen on.
/// - `Future`: the actual server future that will need to be awaited.
///
/// ## Errors
///
/// Returns an error if the server is unable to bind or there is another error during
/// configuration.
pub fn serve<T: BeaconChainTypes>(
    ctx: Arc<Context<T>>,
    shutdown: impl Future<Output = ()> + Send + Sync + 'static,
) -> Result<HttpServer, Error> {
    let config = ctx.config.clone();
    let allow_sync_stalled = config.allow_sync_stalled;
    let log = ctx.log.clone();

    // Configure CORS.
    let cors_builder = {
        let builder = warp::cors()
            .allow_methods(vec!["GET", "POST"])
            .allow_headers(vec!["Content-Type"]);

        warp_utils::cors::set_builder_origins(
            builder,
            config.allow_origin.as_deref(),
            (config.listen_addr, config.listen_port),
        )?
    };

    // Sanity check.
    if !config.enabled {
        crit!(log, "Cannot start disabled HTTP server");
        return Err(Error::Other(
            "A disabled server should not be started".to_string(),
        ));
    }

    // Create a filter that extracts the endpoint version.
    let any_version = warp::path(API_PREFIX).and(warp::path::param::<EndpointVersion>().or_else(
        |_| async move {
            Err(warp_utils::reject::custom_bad_request(
                "Invalid version identifier".to_string(),
            ))
        },
    ));

    // Filter that enforces a single endpoint version and then discards the `EndpointVersion`.
    let single_version = |reqd: EndpointVersion| {
        any_version
            .and_then(move |version| async move {
                if version == reqd {
                    Ok(())
                } else {
                    Err(unsupported_version_rejection(version))
                }
            })
            .untuple_one()
    };

    let eth_v1 = single_version(V1);
    let eth_v2 = single_version(V2);

    // Create a `warp` filter that provides access to the network globals.
    let inner_network_globals = ctx.network_globals.clone();
    let network_globals = warp::any()
        .map(move || inner_network_globals.clone())
        .and_then(|network_globals| async move {
            match network_globals {
                Some(globals) => Ok(globals),
                None => Err(warp_utils::reject::custom_not_found(
                    "network globals are not initialized.".to_string(),
                )),
            }
        });

    // Create a `warp` filter for the data_dir.
    let inner_data_dir = ctx.config.data_dir.clone();
    let data_dir_filter = warp::any().map(move || inner_data_dir.clone());

    // Create a `warp` filter that provides access to the beacon chain.
    let inner_ctx = ctx.clone();
    let chain_filter =
        warp::any()
            .map(move || inner_ctx.chain.clone())
            .and_then(|chain| async move {
                match chain {
                    Some(chain) => Ok(chain),
                    None => Err(warp_utils::reject::custom_not_found(
                        "Beacon chain genesis has not yet been observed.".to_string(),
                    )),
                }
            });

    // Create a `warp` filter that provides access to the network sender channel.
    let network_tx = ctx
        .network_senders
        .as_ref()
        .map(|senders| senders.network_send());
    let network_tx_filter =
        warp::any()
            .map(move || network_tx.clone())
            .and_then(|network_tx| async move {
                match network_tx {
                    Some(network_tx) => Ok(network_tx),
                    None => Err(warp_utils::reject::custom_not_found(
                        "The networking stack has not yet started (network_tx).".to_string(),
                    )),
                }
            });

    // Create a `warp` filter that provides access to the network attestation subscription channel.
    let validator_subscriptions_tx = ctx
        .network_senders
        .as_ref()
        .map(|senders| senders.validator_subscription_send());
    let validator_subscription_tx_filter = warp::any()
        .map(move || validator_subscriptions_tx.clone())
        .and_then(|validator_subscriptions_tx| async move {
            match validator_subscriptions_tx {
                Some(validator_subscriptions_tx) => Ok(validator_subscriptions_tx),
                None => Err(warp_utils::reject::custom_not_found(
                    "The networking stack has not yet started (validator_subscription_tx)."
                        .to_string(),
                )),
            }
        });

    // Create a `warp` filter that provides access to the Eth1 service.
    let inner_ctx = ctx.clone();
    let eth1_service_filter = warp::any()
        .map(move || inner_ctx.eth1_service.clone())
        .and_then(|eth1_service| async move {
            match eth1_service {
                Some(eth1_service) => Ok(eth1_service),
                None => Err(warp_utils::reject::custom_not_found(
                    "The Eth1 service is not started. Use --eth1 on the CLI.".to_string(),
                )),
            }
        });

    // Create a `warp` filter that rejects requests whilst the node is syncing.
    let not_while_syncing_filter =
        warp::any()
            .and(network_globals.clone())
            .and(chain_filter.clone())
            .and_then(
                move |network_globals: Arc<NetworkGlobals<T::EthSpec>>,
                      chain: Arc<BeaconChain<T>>| async move {
                    match *network_globals.sync_state.read() {
                        SyncState::SyncingFinalized { .. } => {
                            let head_slot = chain.canonical_head.cached_head().head_slot();

                            let current_slot =
                                chain.slot_clock.now_or_genesis().ok_or_else(|| {
                                    warp_utils::reject::custom_server_error(
                                        "unable to read slot clock".to_string(),
                                    )
                                })?;

                            let tolerance = SYNC_TOLERANCE_EPOCHS * T::EthSpec::slots_per_epoch();

                            if head_slot + tolerance >= current_slot {
                                Ok(())
                            } else {
                                Err(warp_utils::reject::not_synced(format!(
                                    "head slot is {}, current slot is {}",
                                    head_slot, current_slot
                                )))
                            }
                        }
                        SyncState::SyncingHead { .. }
                        | SyncState::SyncTransition
                        | SyncState::BackFillSyncing { .. } => Ok(()),
                        SyncState::Synced => Ok(()),
                        SyncState::Stalled if allow_sync_stalled => Ok(()),
                        SyncState::Stalled => Err(warp_utils::reject::not_synced(
                            "sync is stalled".to_string(),
                        )),
                    }
                },
            )
            .untuple_one();

    // Create a `warp` filter that provides access to the logger.
    let inner_ctx = ctx.clone();
    let log_filter = warp::any().map(move || inner_ctx.log.clone());

    let inner_components = ctx.sse_logging_components.clone();
    let sse_component_filter = warp::any().map(move || inner_components.clone());

    // Create a `warp` filter that provides access to local system information.
    let system_info = Arc::new(RwLock::new(sysinfo::System::new()));
    {
        // grab write access for initialisation
        let mut system_info = system_info.write();
        system_info.refresh_disks_list();
        system_info.refresh_networks_list();
        system_info.refresh_cpu_specifics(sysinfo::CpuRefreshKind::everything());
        system_info.refresh_cpu();
    } // end lock

    let system_info_filter =
        warp::any()
            .map(move || system_info.clone())
            .map(|sysinfo: Arc<RwLock<System>>| {
                {
                    // refresh stats
                    let mut sysinfo_lock = sysinfo.write();
                    sysinfo_lock.refresh_memory();
                    sysinfo_lock.refresh_cpu_specifics(sysinfo::CpuRefreshKind::everything());
                    sysinfo_lock.refresh_cpu();
                    sysinfo_lock.refresh_system();
                    sysinfo_lock.refresh_networks();
                    sysinfo_lock.refresh_disks();
                } // end lock
                sysinfo
            });

    let app_start = std::time::Instant::now();
    let app_start_filter = warp::any().map(move || app_start);

    // Create a `warp` filter that provides access to the `TaskSpawner`.
    let beacon_processor_send = ctx
        .beacon_processor_send
        .clone()
        .filter(|_| config.enable_beacon_processor);
    let task_spawner_filter =
        warp::any().map(move || TaskSpawner::new(beacon_processor_send.clone()));

    /*
     *
     * Start of HTTP method definitions.
     *
     */

    // GET beacon/genesis
    let get_beacon_genesis = eth_v1
        .and(warp::path("beacon"))
        .and(warp::path("genesis"))
        .and(warp::path::end())
        .and(task_spawner_filter.clone())
        .and(chain_filter.clone())
        .and_then(
            |task_spawner: TaskSpawner<T::EthSpec>, chain: Arc<BeaconChain<T>>| {
                task_spawner.blocking_json_task(Priority::P1, move || {
                    let genesis_data = api_types::GenesisData {
                        genesis_time: chain.genesis_time,
                        genesis_validators_root: chain.genesis_validators_root,
                        genesis_fork_version: chain.spec.genesis_fork_version,
                    };
                    Ok(api_types::GenericResponse::from(genesis_data))
                })
            },
        );

    /*
     * beacon/states/{state_id}
     */

    let beacon_states_path = eth_v1
        .and(warp::path("beacon"))
        .and(warp::path("states"))
        .and(warp::path::param::<StateId>().or_else(|_| async {
            Err(warp_utils::reject::custom_bad_request(
                "Invalid state ID".to_string(),
            ))
        }))
        .and(task_spawner_filter.clone())
        .and(chain_filter.clone());

    // GET beacon/states/{state_id}/root
    let get_beacon_state_root = beacon_states_path
        .clone()
        .and(warp::path("root"))
        .and(warp::path::end())
        .and_then(
            |state_id: StateId,
             task_spawner: TaskSpawner<T::EthSpec>,
             chain: Arc<BeaconChain<T>>| {
                task_spawner.blocking_json_task(Priority::P1, move || {
                    let (root, execution_optimistic, finalized) = state_id.root(&chain)?;
                    Ok(root)
                        .map(api_types::RootData::from)
                        .map(api_types::GenericResponse::from)
                        .map(|resp| {
                            resp.add_execution_optimistic_finalized(execution_optimistic, finalized)
                        })
                })
            },
        );

    // GET beacon/states/{state_id}/fork
    let get_beacon_state_fork = beacon_states_path
        .clone()
        .and(warp::path("fork"))
        .and(warp::path::end())
        .and_then(
            |state_id: StateId,
             task_spawner: TaskSpawner<T::EthSpec>,
             chain: Arc<BeaconChain<T>>| {
                task_spawner.blocking_json_task(Priority::P1, move || {
                    let (fork, execution_optimistic, finalized) =
                        state_id.fork_and_execution_optimistic_and_finalized(&chain)?;
                    Ok(api_types::ExecutionOptimisticFinalizedResponse {
                        data: fork,
                        execution_optimistic: Some(execution_optimistic),
                        finalized: Some(finalized),
                    })
                })
            },
        );

    // GET beacon/states/{state_id}/finality_checkpoints
    let get_beacon_state_finality_checkpoints = beacon_states_path
        .clone()
        .and(warp::path("finality_checkpoints"))
        .and(warp::path::end())
        .and_then(
            |state_id: StateId,
             task_spawner: TaskSpawner<T::EthSpec>,
             chain: Arc<BeaconChain<T>>| {
                task_spawner.blocking_json_task(Priority::P1, move || {
                    let (data, execution_optimistic, finalized) = state_id
                        .map_state_and_execution_optimistic_and_finalized(
                            &chain,
                            |state, execution_optimistic, finalized| {
                                Ok((
                                    api_types::FinalityCheckpointsData {
                                        previous_justified: state.previous_justified_checkpoint(),
                                        current_justified: state.current_justified_checkpoint(),
                                        finalized: state.finalized_checkpoint(),
                                    },
                                    execution_optimistic,
                                    finalized,
                                ))
                            },
                        )?;

                    Ok(api_types::ExecutionOptimisticFinalizedResponse {
                        data,
                        execution_optimistic: Some(execution_optimistic),
                        finalized: Some(finalized),
                    })
                })
            },
        );

    // GET beacon/states/{state_id}/validator_balances?id
    let get_beacon_state_validator_balances = beacon_states_path
        .clone()
        .and(warp::path("validator_balances"))
        .and(warp::path::end())
        .and(multi_key_query::<api_types::ValidatorBalancesQuery>())
        .and_then(
            |state_id: StateId,
             task_spawner: TaskSpawner<T::EthSpec>,
             chain: Arc<BeaconChain<T>>,
             query_res: Result<api_types::ValidatorBalancesQuery, warp::Rejection>| {
                task_spawner.blocking_json_task(Priority::P1, move || {
                    let query = query_res?;
                    let (data, execution_optimistic, finalized) = state_id
                        .map_state_and_execution_optimistic_and_finalized(
                            &chain,
                            |state, execution_optimistic, finalized| {
                                Ok((
                                    state
                                        .validators()
                                        .iter()
                                        .zip(state.balances().iter())
                                        .enumerate()
                                        // filter by validator id(s) if provided
                                        .filter(|(index, (validator, _))| {
                                            query.id.as_ref().map_or(true, |ids| {
                                                ids.iter().any(|id| match id {
                                                    ValidatorId::PublicKey(pubkey) => {
                                                        &validator.pubkey == pubkey
                                                    }
                                                    ValidatorId::Index(param_index) => {
                                                        *param_index == *index as u64
                                                    }
                                                })
                                            })
                                        })
                                        .map(|(index, (_, balance))| {
                                            Some(api_types::ValidatorBalanceData {
                                                index: index as u64,
                                                balance: *balance,
                                            })
                                        })
                                        .collect::<Vec<_>>(),
                                    execution_optimistic,
                                    finalized,
                                ))
                            },
                        )?;

                    Ok(api_types::ExecutionOptimisticFinalizedResponse {
                        data,
                        execution_optimistic: Some(execution_optimistic),
                        finalized: Some(finalized),
                    })
                })
            },
        );

    // GET beacon/states/{state_id}/validators?id,status
    let get_beacon_state_validators = beacon_states_path
        .clone()
        .and(warp::path("validators"))
        .and(warp::path::end())
        .and(multi_key_query::<api_types::ValidatorsQuery>())
        .and_then(
            |state_id: StateId,
             task_spawner: TaskSpawner<T::EthSpec>,
             chain: Arc<BeaconChain<T>>,
             query_res: Result<api_types::ValidatorsQuery, warp::Rejection>| {
                task_spawner.blocking_json_task(Priority::P1, move || {
                    let query = query_res?;
                    let (data, execution_optimistic, finalized) = state_id
                        .map_state_and_execution_optimistic_and_finalized(
                            &chain,
                            |state, execution_optimistic, finalized| {
                                let epoch = state.current_epoch();
                                let far_future_epoch = chain.spec.far_future_epoch;

                                Ok((
                                    state
                                        .validators()
                                        .iter()
                                        .zip(state.balances().iter())
                                        .enumerate()
                                        // filter by validator id(s) if provided
                                        .filter(|(index, (validator, _))| {
                                            query.id.as_ref().map_or(true, |ids| {
                                                ids.iter().any(|id| match id {
                                                    ValidatorId::PublicKey(pubkey) => {
                                                        &validator.pubkey == pubkey
                                                    }
                                                    ValidatorId::Index(param_index) => {
                                                        *param_index == *index as u64
                                                    }
                                                })
                                            })
                                        })
                                        // filter by status(es) if provided and map the result
                                        .filter_map(|(index, (validator, balance))| {
                                            let status = api_types::ValidatorStatus::from_validator(
                                                validator,
                                                epoch,
                                                far_future_epoch,
                                            );

                                            let status_matches =
                                                query.status.as_ref().map_or(true, |statuses| {
                                                    statuses.contains(&status)
                                                        || statuses.contains(&status.superstatus())
                                                });

                                            if status_matches {
                                                Some(api_types::ValidatorData {
                                                    index: index as u64,
                                                    balance: *balance,
                                                    status,
                                                    validator: validator.clone(),
                                                })
                                            } else {
                                                None
                                            }
                                        })
                                        .collect::<Vec<_>>(),
                                    execution_optimistic,
                                    finalized,
                                ))
                            },
                        )?;

                    Ok(api_types::ExecutionOptimisticFinalizedResponse {
                        data,
                        execution_optimistic: Some(execution_optimistic),
                        finalized: Some(finalized),
                    })
                })
            },
        );

    // GET beacon/states/{state_id}/validators/{validator_id}
    let get_beacon_state_validators_id = beacon_states_path
        .clone()
        .and(warp::path("validators"))
        .and(warp::path::param::<ValidatorId>().or_else(|_| async {
            Err(warp_utils::reject::custom_bad_request(
                "Invalid validator ID".to_string(),
            ))
        }))
        .and(warp::path::end())
        .and_then(
            |state_id: StateId,
             task_spawner: TaskSpawner<T::EthSpec>,
             chain: Arc<BeaconChain<T>>,
             validator_id: ValidatorId| {
                task_spawner.blocking_json_task(Priority::P1, move || {
                    let (data, execution_optimistic, finalized) = state_id
                        .map_state_and_execution_optimistic_and_finalized(
                            &chain,
                            |state, execution_optimistic, finalized| {
                                let index_opt = match &validator_id {
                                    ValidatorId::PublicKey(pubkey) => pubkey_to_validator_index(
                                        &chain, state, pubkey,
                                    )
                                    .map_err(|e| {
                                        warp_utils::reject::custom_not_found(format!(
                                            "unable to access pubkey cache: {e:?}",
                                        ))
                                    })?,
                                    ValidatorId::Index(index) => Some(*index as usize),
                                };

                                Ok((
                                    index_opt
                                        .and_then(|index| {
                                            let validator = state.validators().get(index)?;
                                            let balance = *state.balances().get(index)?;
                                            let epoch = state.current_epoch();
                                            let far_future_epoch = chain.spec.far_future_epoch;

                                            Some(api_types::ValidatorData {
                                                index: index as u64,
                                                balance,
                                                status: api_types::ValidatorStatus::from_validator(
                                                    validator,
                                                    epoch,
                                                    far_future_epoch,
                                                ),
                                                validator: validator.clone(),
                                            })
                                        })
                                        .ok_or_else(|| {
                                            warp_utils::reject::custom_not_found(format!(
                                                "unknown validator: {}",
                                                validator_id
                                            ))
                                        })?,
                                    execution_optimistic,
                                    finalized,
                                ))
                            },
                        )?;

                    Ok(api_types::ExecutionOptimisticFinalizedResponse {
                        data,
                        execution_optimistic: Some(execution_optimistic),
                        finalized: Some(finalized),
                    })
                })
            },
        );

    // GET beacon/states/{state_id}/committees?slot,index,epoch
    let get_beacon_state_committees = beacon_states_path
        .clone()
        .and(warp::path("committees"))
        .and(warp::query::<api_types::CommitteesQuery>())
        .and(warp::path::end())
        .and_then(
            |state_id: StateId,
             task_spawner: TaskSpawner<T::EthSpec>,
             chain: Arc<BeaconChain<T>>,
             query: api_types::CommitteesQuery| {
                task_spawner.blocking_json_task(Priority::P1, move || {
                    let (data, execution_optimistic, finalized) = state_id
                        .map_state_and_execution_optimistic_and_finalized(
                            &chain,
                            |state, execution_optimistic, finalized| {
                                let current_epoch = state.current_epoch();
                                let epoch = query.epoch.unwrap_or(current_epoch);

                                // Attempt to obtain the committee_cache from the beacon chain
                                let decision_slot = (epoch.saturating_sub(2u64))
                                    .end_slot(T::EthSpec::slots_per_epoch());
                                // Find the decision block and skip to another method on any kind
                                // of failure
                                let shuffling_id = if let Ok(Some(shuffling_decision_block)) =
                                    chain.block_root_at_slot(decision_slot, WhenSlotSkipped::Prev)
                                {
                                    Some(AttestationShufflingId {
                                        shuffling_epoch: epoch,
                                        shuffling_decision_block,
                                    })
                                } else {
                                    None
                                };

                                // Attempt to read from the chain cache if there exists a
                                // shuffling_id
                                let maybe_cached_shuffling = if let Some(shuffling_id) =
                                    shuffling_id.as_ref()
                                {
                                    chain
                                        .shuffling_cache
                                        .try_write_for(std::time::Duration::from_secs(1))
                                        .and_then(|mut cache_write| cache_write.get(shuffling_id))
                                        .and_then(|cache_item| cache_item.wait().ok())
                                } else {
                                    None
                                };

                                let committee_cache = if let Some(ref shuffling) =
                                    maybe_cached_shuffling
                                {
                                    Cow::Borrowed(&**shuffling)
                                } else {
                                    let possibly_built_cache =
                                        match RelativeEpoch::from_epoch(current_epoch, epoch) {
                                            Ok(relative_epoch)
                                                if state.committee_cache_is_initialized(
                                                    relative_epoch,
                                                ) =>
                                            {
                                                state
                                                    .committee_cache(relative_epoch)
                                                    .map(Cow::Borrowed)
                                            }
                                            _ => CommitteeCache::initialized(
                                                state,
                                                epoch,
                                                &chain.spec,
                                            )
                                            .map(Cow::Owned),
                                        }
                                        .map_err(|e| {
                                            match e {
                                                BeaconStateError::EpochOutOfBounds => {
                                                    let max_sprp =
                                                        T::EthSpec::slots_per_historical_root()
                                                            as u64;
                                                    let first_subsequent_restore_point_slot =
                                                        ((epoch.start_slot(
                                                            T::EthSpec::slots_per_epoch(),
                                                        ) / max_sprp)
                                                            + 1)
                                                            * max_sprp;
                                                    if epoch < current_epoch {
                                                        warp_utils::reject::custom_bad_request(
                                                            format!(
                                                                "epoch out of bounds, \
                                                                 try state at slot {}",
                                                                first_subsequent_restore_point_slot,
                                                            ),
                                                        )
                                                    } else {
                                                        warp_utils::reject::custom_bad_request(
                                                            "epoch out of bounds, \
                                                             too far in future"
                                                                .into(),
                                                        )
                                                    }
                                                }
                                                _ => {
                                                    warp_utils::reject::beacon_chain_error(e.into())
                                                }
                                            }
                                        })?;

                                    // Attempt to write to the beacon cache (only if the cache
                                    // size is not the default value).
                                    if chain.config.shuffling_cache_size
                                        != beacon_chain::shuffling_cache::DEFAULT_CACHE_SIZE
                                    {
                                        if let Some(shuffling_id) = shuffling_id {
                                            if let Some(mut cache_write) = chain
                                                .shuffling_cache
                                                .try_write_for(std::time::Duration::from_secs(1))
                                            {
                                                cache_write.insert_committee_cache(
                                                    shuffling_id,
                                                    &*possibly_built_cache,
                                                );
                                            }
                                        }
                                    }
                                    possibly_built_cache
                                };

                                // Use either the supplied slot or all slots in the epoch.
                                let slots =
                                    query.slot.map(|slot| vec![slot]).unwrap_or_else(|| {
                                        epoch.slot_iter(T::EthSpec::slots_per_epoch()).collect()
                                    });

                                // Use either the supplied committee index or all available indices.
                                let indices =
                                    query.index.map(|index| vec![index]).unwrap_or_else(|| {
                                        (0..committee_cache.committees_per_slot()).collect()
                                    });

                                let mut response = Vec::with_capacity(slots.len() * indices.len());

                                for slot in slots {
                                    // It is not acceptable to query with a slot that is not within the
                                    // specified epoch.
                                    if slot.epoch(T::EthSpec::slots_per_epoch()) != epoch {
                                        return Err(warp_utils::reject::custom_bad_request(
                                            format!("{} is not in epoch {}", slot, epoch),
                                        ));
                                    }

                                    for &index in &indices {
                                        let committee = committee_cache
                                            .get_beacon_committee(slot, index)
                                            .ok_or_else(|| {
                                                warp_utils::reject::custom_bad_request(format!(
                                                    "committee index {} does not exist in epoch {}",
                                                    index, epoch
                                                ))
                                            })?;

                                        response.push(api_types::CommitteeData {
                                            index,
                                            slot,
                                            validators: committee
                                                .committee
                                                .iter()
                                                .map(|i| *i as u64)
                                                .collect(),
                                        });
                                    }
                                }

                                Ok((response, execution_optimistic, finalized))
                            },
                        )?;
                    Ok(api_types::ExecutionOptimisticFinalizedResponse {
                        data,
                        execution_optimistic: Some(execution_optimistic),
                        finalized: Some(finalized),
                    })
                })
            },
        );

    // GET beacon/states/{state_id}/sync_committees?epoch
    let get_beacon_state_sync_committees = beacon_states_path
        .clone()
        .and(warp::path("sync_committees"))
        .and(warp::query::<api_types::SyncCommitteesQuery>())
        .and(warp::path::end())
        .and_then(
            |state_id: StateId,
             task_spawner: TaskSpawner<T::EthSpec>,
             chain: Arc<BeaconChain<T>>,
             query: api_types::SyncCommitteesQuery| {
                task_spawner.blocking_json_task(Priority::P1, move || {
                    let (sync_committee, execution_optimistic, finalized) = state_id
                        .map_state_and_execution_optimistic_and_finalized(
                            &chain,
                            |state, execution_optimistic, finalized| {
                                let current_epoch = state.current_epoch();
                                let epoch = query.epoch.unwrap_or(current_epoch);
                                Ok((
                                    state
                                        .get_built_sync_committee(epoch, &chain.spec)
                                        .map(|committee| committee.clone())
                                        .map_err(|e| match e {
                                            BeaconStateError::SyncCommitteeNotKnown { .. } => {
                                                warp_utils::reject::custom_bad_request(format!(
                                                    "state at epoch {} has no \
                                                     sync committee for epoch {}",
                                                    current_epoch, epoch
                                                ))
                                            }
                                            BeaconStateError::IncorrectStateVariant => {
                                                warp_utils::reject::custom_bad_request(format!(
                                                    "state at epoch {} is not activated for Altair",
                                                    current_epoch,
                                                ))
                                            }
                                            e => warp_utils::reject::beacon_state_error(e),
                                        })?,
                                    execution_optimistic,
                                    finalized,
                                ))
                            },
                        )?;

                    let validators = chain
                        .validator_indices(sync_committee.pubkeys.iter())
                        .map_err(warp_utils::reject::beacon_chain_error)?;

                    let validator_aggregates = validators
                        .chunks_exact(T::EthSpec::sync_subcommittee_size())
                        .map(|indices| api_types::SyncSubcommittee {
                            indices: indices.to_vec(),
                        })
                        .collect();

                    let response = api_types::SyncCommitteeByValidatorIndices {
                        validators,
                        validator_aggregates,
                    };

                    Ok(api_types::GenericResponse::from(response)
                        .add_execution_optimistic_finalized(execution_optimistic, finalized))
                })
            },
        );

    // GET beacon/states/{state_id}/randao?epoch
    let get_beacon_state_randao = beacon_states_path
        .clone()
        .and(warp::path("randao"))
        .and(warp::query::<api_types::RandaoQuery>())
        .and(warp::path::end())
        .and_then(
            |state_id: StateId,
             task_spawner: TaskSpawner<T::EthSpec>,
             chain: Arc<BeaconChain<T>>,
             query: api_types::RandaoQuery| {
                task_spawner.blocking_json_task(Priority::P1, move || {
                    let (randao, execution_optimistic, finalized) = state_id
                        .map_state_and_execution_optimistic_and_finalized(
                            &chain,
                            |state, execution_optimistic, finalized| {
                                let epoch = query.epoch.unwrap_or_else(|| state.current_epoch());
                                let randao = *state.get_randao_mix(epoch).map_err(|e| {
                                    warp_utils::reject::custom_bad_request(format!(
                                        "epoch out of range: {e:?}"
                                    ))
                                })?;
                                Ok((randao, execution_optimistic, finalized))
                            },
                        )?;

                    Ok(
                        api_types::GenericResponse::from(api_types::RandaoMix { randao })
                            .add_execution_optimistic_finalized(execution_optimistic, finalized),
                    )
                })
            },
        );

    // GET beacon/headers
    //
    // Note: this endpoint only returns information about blocks in the canonical chain. Given that
    // there's a `canonical` flag on the response, I assume it should also return non-canonical
    // things. Returning non-canonical things is hard for us since we don't already have a
    // mechanism for arbitrary forwards block iteration, we only support iterating forwards along
    // the canonical chain.
    let get_beacon_headers = eth_v1
        .and(warp::path("beacon"))
        .and(warp::path("headers"))
        .and(warp::query::<api_types::HeadersQuery>())
        .and(warp::path::end())
        .and(task_spawner_filter.clone())
        .and(chain_filter.clone())
        .and_then(
            |query: api_types::HeadersQuery,
             task_spawner: TaskSpawner<T::EthSpec>,
             chain: Arc<BeaconChain<T>>| {
                task_spawner.blocking_json_task(Priority::P1, move || {
                    let (root, block, execution_optimistic, finalized) =
                        match (query.slot, query.parent_root) {
                            // No query parameters, return the canonical head block.
                            (None, None) => {
                                let (cached_head, execution_status) = chain
                                    .canonical_head
                                    .head_and_execution_status()
                                    .map_err(warp_utils::reject::beacon_chain_error)?;
                                (
                                    cached_head.head_block_root(),
                                    cached_head.snapshot.beacon_block.clone_as_blinded(),
                                    execution_status.is_optimistic_or_invalid(),
                                    false,
                                )
                            }
                            // Only the parent root parameter, do a forwards-iterator lookup.
                            (None, Some(parent_root)) => {
                                let (parent, execution_optimistic, _parent_finalized) =
                                    BlockId::from_root(parent_root).blinded_block(&chain)?;
                                let (root, _slot) = chain
                                    .forwards_iter_block_roots(parent.slot())
                                    .map_err(warp_utils::reject::beacon_chain_error)?
                                    // Ignore any skip-slots immediately following the parent.
                                    .find(|res| {
                                        res.as_ref().map_or(false, |(root, _)| *root != parent_root)
                                    })
                                    .transpose()
                                    .map_err(warp_utils::reject::beacon_chain_error)?
                                    .ok_or_else(|| {
                                        warp_utils::reject::custom_not_found(format!(
                                            "child of block with root {}",
                                            parent_root
                                        ))
                                    })?;

                                BlockId::from_root(root)
                                    .blinded_block(&chain)
                                    // Ignore this `execution_optimistic` since the first value has
                                    // more information about the original request.
                                    .map(|(block, _execution_optimistic, finalized)| {
                                        (root, block, execution_optimistic, finalized)
                                    })?
                            }
                            // Slot is supplied, search by slot and optionally filter by
                            // parent root.
                            (Some(slot), parent_root_opt) => {
                                let (root, execution_optimistic, finalized) =
                                    BlockId::from_slot(slot).root(&chain)?;
                                // Ignore the second `execution_optimistic`, the first one is the
                                // most relevant since it knows that we queried by slot.
                                let (block, _execution_optimistic, _finalized) =
                                    BlockId::from_root(root).blinded_block(&chain)?;

                                // If the parent root was supplied, check that it matches the block
                                // obtained via a slot lookup.
                                if let Some(parent_root) = parent_root_opt {
                                    if block.parent_root() != parent_root {
                                        return Err(warp_utils::reject::custom_not_found(format!(
                                            "no canonical block at slot {} with parent root {}",
                                            slot, parent_root
                                        )));
                                    }
                                }

                                (root, block, execution_optimistic, finalized)
                            }
                        };

                    let data = api_types::BlockHeaderData {
                        root,
                        canonical: true,
                        header: api_types::BlockHeaderAndSignature {
                            message: block.message().block_header(),
                            signature: block.signature().clone().into(),
                        },
                    };

                    Ok(api_types::GenericResponse::from(vec![data])
                        .add_execution_optimistic_finalized(execution_optimistic, finalized))
                })
            },
        );

    // GET beacon/headers/{block_id}
    let get_beacon_headers_block_id = eth_v1
        .and(warp::path("beacon"))
        .and(warp::path("headers"))
        .and(warp::path::param::<BlockId>().or_else(|_| async {
            Err(warp_utils::reject::custom_bad_request(
                "Invalid block ID".to_string(),
            ))
        }))
        .and(warp::path::end())
        .and(task_spawner_filter.clone())
        .and(chain_filter.clone())
        .and_then(
            |block_id: BlockId,
             task_spawner: TaskSpawner<T::EthSpec>,
             chain: Arc<BeaconChain<T>>| {
                task_spawner.blocking_json_task(Priority::P1, move || {
                    let (root, execution_optimistic, finalized) = block_id.root(&chain)?;
                    // Ignore the second `execution_optimistic` since the first one has more
                    // information about the original request.
                    let (block, _execution_optimistic, _finalized) =
                        BlockId::from_root(root).blinded_block(&chain)?;

                    let canonical = chain
                        .block_root_at_slot(block.slot(), WhenSlotSkipped::None)
                        .map_err(warp_utils::reject::beacon_chain_error)?
                        .map_or(false, |canonical| root == canonical);

                    let data = api_types::BlockHeaderData {
                        root,
                        canonical,
                        header: api_types::BlockHeaderAndSignature {
                            message: block.message().block_header(),
                            signature: block.signature().clone().into(),
                        },
                    };

                    Ok(api_types::ExecutionOptimisticFinalizedResponse {
                        execution_optimistic: Some(execution_optimistic),
                        finalized: Some(finalized),
                        data,
                    })
                })
            },
        );

    /*
     * beacon/blocks
     */

    // POST beacon/blocks
    let post_beacon_blocks = eth_v1
        .and(warp::path("beacon"))
        .and(warp::path("blocks"))
        .and(warp::path::end())
        .and(warp::body::json())
        .and(task_spawner_filter.clone())
        .and(chain_filter.clone())
        .and(network_tx_filter.clone())
        .and(log_filter.clone())
        .and_then(
            |block_contents: SignedBlockContents<T::EthSpec>,
             task_spawner: TaskSpawner<T::EthSpec>,
             chain: Arc<BeaconChain<T>>,
             network_tx: UnboundedSender<NetworkMessage<T::EthSpec>>,
             log: Logger| {
                task_spawner.spawn_async_with_rejection(Priority::P0, async move {
                    publish_blocks::publish_block(
                        None,
                        ProvenancedBlock::local(block_contents),
                        chain,
                        &network_tx,
                        log,
                        BroadcastValidation::default(),
                    )
                    .await
                    .map(|()| warp::reply().into_response())
                })
            },
        );

    let post_beacon_blocks_ssz = eth_v1
        .and(warp::path("beacon"))
        .and(warp::path("blocks"))
        .and(warp::path::end())
        .and(warp::body::bytes())
        .and(chain_filter.clone())
        .and(network_tx_filter.clone())
        .and(log_filter.clone())
        .and_then(
            |block_bytes: Bytes,
             chain: Arc<BeaconChain<T>>,
             network_tx: UnboundedSender<NetworkMessage<T::EthSpec>>,
             log: Logger| async move {
                let block_contents = match SignedBlockContents::<T::EthSpec>::from_ssz_bytes(
                    &block_bytes,
                    &chain.spec,
                ) {
                    Ok(data) => data,
                    Err(e) => {
                        return Err(warp_utils::reject::custom_bad_request(format!("{:?}", e)))
                    }
                };
                publish_blocks::publish_block(
                    None,
                    ProvenancedBlock::local(block_contents),
                    chain,
                    &network_tx,
                    log,
                    BroadcastValidation::default(),
                )
                .await
                .map(|()| warp::reply().into_response())
            },
        );

    let post_beacon_blocks_v2 = eth_v2
        .and(warp::path("beacon"))
        .and(warp::path("blocks"))
        .and(warp::query::<api_types::BroadcastValidationQuery>())
        .and(warp::path::end())
        .and(warp::body::json())
        .and(task_spawner_filter.clone())
        .and(chain_filter.clone())
        .and(network_tx_filter.clone())
        .and(log_filter.clone())
        .then(
            |validation_level: api_types::BroadcastValidationQuery,
             block_contents: SignedBlockContents<T::EthSpec>,
             task_spawner: TaskSpawner<T::EthSpec>,
             chain: Arc<BeaconChain<T>>,
             network_tx: UnboundedSender<NetworkMessage<T::EthSpec>>,
             log: Logger| {
                task_spawner.spawn_async(Priority::P1, async move {
                    match publish_blocks::publish_block(
                        None,
                        ProvenancedBlock::local(block_contents),
                        chain,
                        &network_tx,
                        log,
                        validation_level.broadcast_validation,
                    )
                    .await
                    {
                        Ok(()) => warp::reply().into_response(),
                        Err(e) => match warp_utils::reject::handle_rejection(e).await {
                            Ok(reply) => reply.into_response(),
                            Err(_) => warp::reply::with_status(
                                StatusCode::INTERNAL_SERVER_ERROR,
                                eth2::StatusCode::INTERNAL_SERVER_ERROR,
                            )
                            .into_response(),
                        },
                    }
                })
            },
        );

    let post_beacon_blocks_v2_ssz = eth_v2
        .and(warp::path("beacon"))
        .and(warp::path("blocks"))
        .and(warp::query::<api_types::BroadcastValidationQuery>())
        .and(warp::path::end())
        .and(warp::body::bytes())
        .and(chain_filter.clone())
        .and(network_tx_filter.clone())
        .and(log_filter.clone())
        .then(
            |validation_level: api_types::BroadcastValidationQuery,
             block_bytes: Bytes,
             chain: Arc<BeaconChain<T>>,
             network_tx: UnboundedSender<NetworkMessage<T::EthSpec>>,
             log: Logger| async move {
                let block_contents = match SignedBlockContents::<T::EthSpec>::from_ssz_bytes(
                    &block_bytes,
                    &chain.spec,
                ) {
                    Ok(data) => data,
                    Err(_) => {
                        return warp::reply::with_status(
                            StatusCode::BAD_REQUEST,
                            eth2::StatusCode::BAD_REQUEST,
                        )
                        .into_response();
                    }
                };
                match publish_blocks::publish_block(
                    None,
                    ProvenancedBlock::local(block_contents),
                    chain,
                    &network_tx,
                    log,
                    validation_level.broadcast_validation,
                )
                .await
                {
                    Ok(()) => warp::reply().into_response(),
                    Err(e) => match warp_utils::reject::handle_rejection(e).await {
                        Ok(reply) => reply.into_response(),
                        Err(_) => warp::reply::with_status(
                            StatusCode::INTERNAL_SERVER_ERROR,
                            eth2::StatusCode::INTERNAL_SERVER_ERROR,
                        )
                        .into_response(),
                    },
                }
            },
        );

    /*
     * beacon/blocks
     */

    // POST beacon/blinded_blocks
    let post_beacon_blinded_blocks = eth_v1
        .and(warp::path("beacon"))
        .and(warp::path("blinded_blocks"))
        .and(warp::path::end())
        .and(warp::body::json())
        .and(task_spawner_filter.clone())
        .and(chain_filter.clone())
        .and(network_tx_filter.clone())
        .and(log_filter.clone())
        .and_then(
<<<<<<< HEAD
            |block_contents: SignedBlockContents<T::EthSpec, BlindedPayload<_>>,
             chain: Arc<BeaconChain<T>>,
             network_tx: UnboundedSender<NetworkMessage<T::EthSpec>>,
             log: Logger| async move {
                publish_blocks::publish_blinded_block(
                    block_contents,
                    chain,
                    &network_tx,
                    log,
                    BroadcastValidation::default(),
                )
                .await
                .map(|()| warp::reply().into_response())
=======
            |block: SignedBlockContents<T::EthSpec, BlindedPayload<_>>,
             task_spawner: TaskSpawner<T::EthSpec>,
             chain: Arc<BeaconChain<T>>,
             network_tx: UnboundedSender<NetworkMessage<T::EthSpec>>,
             log: Logger| {
                task_spawner.spawn_async_with_rejection(Priority::P0, async move {
                    publish_blocks::publish_blinded_block(
                        block,
                        chain,
                        &network_tx,
                        log,
                        BroadcastValidation::default(),
                    )
                    .await
                    .map(|()| warp::reply().into_response())
                })
>>>>>>> fddd4e4c
            },
        );

    // POST beacon/blocks
    let post_beacon_blinded_blocks_ssz = eth_v1
        .and(warp::path("beacon"))
        .and(warp::path("blinded_blocks"))
        .and(warp::path::end())
        .and(warp::body::bytes())
        .and(chain_filter.clone())
        .and(network_tx_filter.clone())
        .and(log_filter.clone())
        .and_then(
            |block_bytes: Bytes,
             chain: Arc<BeaconChain<T>>,
             network_tx: UnboundedSender<NetworkMessage<T::EthSpec>>,
             log: Logger| async move {
                let block =
                    match SignedBlockContents::<T::EthSpec, BlindedPayload<_>>::from_ssz_bytes(
                        &block_bytes,
                        &chain.spec,
                    ) {
                        Ok(data) => data,
                        Err(e) => {
                            return Err(warp_utils::reject::custom_bad_request(format!("{:?}", e)))
                        }
                    };
                publish_blocks::publish_blinded_block(
                    block,
                    chain,
                    &network_tx,
                    log,
                    BroadcastValidation::default(),
                )
                .await
                .map(|()| warp::reply().into_response())
            },
        );

    let post_beacon_blinded_blocks_v2 = eth_v2
        .and(warp::path("beacon"))
        .and(warp::path("blinded_blocks"))
        .and(warp::query::<api_types::BroadcastValidationQuery>())
        .and(warp::path::end())
        .and(warp::body::json())
        .and(task_spawner_filter.clone())
        .and(chain_filter.clone())
        .and(network_tx_filter.clone())
        .and(log_filter.clone())
        .then(
            |validation_level: api_types::BroadcastValidationQuery,
             block_contents: SignedBlockContents<T::EthSpec, BlindedPayload<_>>,
             task_spawner: TaskSpawner<T::EthSpec>,
             chain: Arc<BeaconChain<T>>,
             network_tx: UnboundedSender<NetworkMessage<T::EthSpec>>,
             log: Logger| {
                task_spawner.spawn_async(Priority::P0, async move {
                    match publish_blocks::publish_blinded_block(
                        block_contents,
                        chain,
                        &network_tx,
                        log,
                        validation_level.broadcast_validation,
                    )
                    .await
                    {
                        Ok(()) => warp::reply().into_response(),
                        Err(e) => match warp_utils::reject::handle_rejection(e).await {
                            Ok(reply) => reply.into_response(),
                            Err(_) => warp::reply::with_status(
                                StatusCode::INTERNAL_SERVER_ERROR,
                                eth2::StatusCode::INTERNAL_SERVER_ERROR,
                            )
                            .into_response(),
                        },
                    }
                })
            },
        );

    let post_beacon_blinded_blocks_v2_ssz = eth_v2
        .and(warp::path("beacon"))
        .and(warp::path("blinded_blocks"))
        .and(warp::query::<api_types::BroadcastValidationQuery>())
        .and(warp::path::end())
        .and(warp::body::bytes())
        .and(chain_filter.clone())
        .and(network_tx_filter.clone())
        .and(log_filter.clone())
        .then(
            |validation_level: api_types::BroadcastValidationQuery,
             block_bytes: Bytes,
             chain: Arc<BeaconChain<T>>,
             network_tx: UnboundedSender<NetworkMessage<T::EthSpec>>,
             log: Logger| async move {
                let block =
                    match SignedBlockContents::<T::EthSpec, BlindedPayload<_>>::from_ssz_bytes(
                        &block_bytes,
                        &chain.spec,
                    ) {
                        Ok(data) => data,
                        Err(_) => {
                            return warp::reply::with_status(
                                StatusCode::BAD_REQUEST,
                                eth2::StatusCode::BAD_REQUEST,
                            )
                            .into_response();
                        }
                    };
                match publish_blocks::publish_blinded_block(
                    block,
                    chain,
                    &network_tx,
                    log,
                    validation_level.broadcast_validation,
                )
                .await
                {
                    Ok(()) => warp::reply().into_response(),
                    Err(e) => match warp_utils::reject::handle_rejection(e).await {
                        Ok(reply) => reply.into_response(),
                        Err(_) => warp::reply::with_status(
                            StatusCode::INTERNAL_SERVER_ERROR,
                            eth2::StatusCode::INTERNAL_SERVER_ERROR,
                        )
                        .into_response(),
                    },
                }
            },
        );

    let block_id_or_err = warp::path::param::<BlockId>().or_else(|_| async {
        Err(warp_utils::reject::custom_bad_request(
            "Invalid block ID".to_string(),
        ))
    });

    let beacon_blocks_path_v1 = eth_v1
        .and(warp::path("beacon"))
        .and(warp::path("blocks"))
        .and(block_id_or_err)
        .and(task_spawner_filter.clone())
        .and(chain_filter.clone());

    let beacon_blocks_path_any = any_version
        .and(warp::path("beacon"))
        .and(warp::path("blocks"))
        .and(block_id_or_err)
        .and(task_spawner_filter.clone())
        .and(chain_filter.clone());

    // GET beacon/blocks/{block_id}
    let get_beacon_block = beacon_blocks_path_any
        .clone()
        .and(warp::path::end())
        .and(warp::header::optional::<api_types::Accept>("accept"))
        .and_then(
            |endpoint_version: EndpointVersion,
             block_id: BlockId,
             task_spawner: TaskSpawner<T::EthSpec>,
             chain: Arc<BeaconChain<T>>,
             accept_header: Option<api_types::Accept>| {
                task_spawner.spawn_async_with_rejection(Priority::P1, async move {
                    let (block, execution_optimistic, finalized) =
                        block_id.full_block(&chain).await?;
                    let fork_name = block
                        .fork_name(&chain.spec)
                        .map_err(inconsistent_fork_rejection)?;

                    match accept_header {
                        Some(api_types::Accept::Ssz) => Response::builder()
                            .status(200)
                            .header("Content-Type", "application/octet-stream")
                            .body(block.as_ssz_bytes().into())
                            .map_err(|e| {
                                warp_utils::reject::custom_server_error(format!(
                                    "failed to create response: {}",
                                    e
                                ))
                            }),
                        _ => execution_optimistic_finalized_fork_versioned_response(
                            endpoint_version,
                            fork_name,
                            execution_optimistic,
                            finalized,
                            block,
                        )
                        .map(|res| warp::reply::json(&res).into_response()),
                    }
                    .map(|resp| add_consensus_version_header(resp, fork_name))
                })
            },
        );

    // GET beacon/blocks/{block_id}/root
    let get_beacon_block_root = beacon_blocks_path_v1
        .clone()
        .and(warp::path("root"))
        .and(warp::path::end())
        .and_then(
            |block_id: BlockId,
             task_spawner: TaskSpawner<T::EthSpec>,
             chain: Arc<BeaconChain<T>>| {
                task_spawner.blocking_json_task(Priority::P1, move || {
                    let (block, execution_optimistic, finalized) =
                        block_id.blinded_block(&chain)?;
                    Ok(api_types::GenericResponse::from(api_types::RootData::from(
                        block.canonical_root(),
                    ))
                    .add_execution_optimistic_finalized(execution_optimistic, finalized))
                })
            },
        );

    // GET beacon/blocks/{block_id}/attestations
    let get_beacon_block_attestations = beacon_blocks_path_v1
        .clone()
        .and(warp::path("attestations"))
        .and(warp::path::end())
        .and_then(
            |block_id: BlockId,
             task_spawner: TaskSpawner<T::EthSpec>,
             chain: Arc<BeaconChain<T>>| {
                task_spawner.blocking_json_task(Priority::P1, move || {
                    let (block, execution_optimistic, finalized) =
                        block_id.blinded_block(&chain)?;
                    Ok(api_types::GenericResponse::from(
                        block.message().body().attestations().clone(),
                    )
                    .add_execution_optimistic_finalized(execution_optimistic, finalized))
                })
            },
        );

    // GET beacon/blinded_blocks/{block_id}
    let get_beacon_blinded_block = eth_v1
        .and(warp::path("beacon"))
        .and(warp::path("blinded_blocks"))
        .and(block_id_or_err)
        .and(task_spawner_filter.clone())
        .and(chain_filter.clone())
        .and(warp::path::end())
        .and(warp::header::optional::<api_types::Accept>("accept"))
        .and_then(
            |block_id: BlockId,
             task_spawner: TaskSpawner<T::EthSpec>,
             chain: Arc<BeaconChain<T>>,
             accept_header: Option<api_types::Accept>| {
                task_spawner.blocking_response_task(Priority::P1, move || {
                    let (block, execution_optimistic, finalized) =
                        block_id.blinded_block(&chain)?;
                    let fork_name = block
                        .fork_name(&chain.spec)
                        .map_err(inconsistent_fork_rejection)?;

                    match accept_header {
                        Some(api_types::Accept::Ssz) => Response::builder()
                            .status(200)
                            .header("Content-Type", "application/octet-stream")
                            .body(block.as_ssz_bytes().into())
                            .map_err(|e| {
                                warp_utils::reject::custom_server_error(format!(
                                    "failed to create response: {}",
                                    e
                                ))
                            }),
                        _ => {
                            // Post as a V2 endpoint so we return the fork version.
                            execution_optimistic_finalized_fork_versioned_response(
                                V2,
                                fork_name,
                                execution_optimistic,
                                finalized,
                                block,
                            )
                            .map(|res| warp::reply::json(&res).into_response())
                        }
                    }
                    .map(|resp| add_consensus_version_header(resp, fork_name))
                })
            },
        );

    /*
     * beacon/blobs
     */

    // GET beacon/blob_sidecars/{block_id}
    let get_blobs = eth_v1
        .and(warp::path("beacon"))
        .and(warp::path("blob_sidecars"))
        .and(block_id_or_err)
        .and(warp::query::<api_types::BlobIndicesQuery>())
        .and(warp::path::end())
        .and(chain_filter.clone())
        .and(warp::header::optional::<api_types::Accept>("accept"))
        .and_then(
            |block_id: BlockId,
             indices: api_types::BlobIndicesQuery,
             chain: Arc<BeaconChain<T>>,
             accept_header: Option<api_types::Accept>| {
                async move {
                    let blob_sidecar_list_filtered =
                        block_id.blob_sidecar_list_filtered(indices, &chain).await?;
                    match accept_header {
                        Some(api_types::Accept::Ssz) => Response::builder()
                            .status(200)
                            .header("Content-Type", "application/octet-stream")
                            .body(blob_sidecar_list_filtered.as_ssz_bytes().into())
                            .map_err(|e| {
                                warp_utils::reject::custom_server_error(format!(
                                    "failed to create response: {}",
                                    e
                                ))
                            }),
                        _ => Ok(warp::reply::json(&api_types::GenericResponse::from(
                            blob_sidecar_list_filtered,
                        ))
                        .into_response()),
                    }
                }
            },
        );

    /*
     * beacon/pool
     */

    let beacon_pool_path = eth_v1
        .and(warp::path("beacon"))
        .and(warp::path("pool"))
        .and(task_spawner_filter.clone())
        .and(chain_filter.clone());

    // POST beacon/pool/attestations
    let post_beacon_pool_attestations = beacon_pool_path
        .clone()
        .and(warp::path("attestations"))
        .and(warp::path::end())
        .and(warp::body::json())
        .and(network_tx_filter.clone())
        .and(log_filter.clone())
        .and_then(
            |task_spawner: TaskSpawner<T::EthSpec>,
             chain: Arc<BeaconChain<T>>,
             attestations: Vec<Attestation<T::EthSpec>>,
             network_tx: UnboundedSender<NetworkMessage<T::EthSpec>>,
             log: Logger| {
                task_spawner.blocking_json_task(Priority::P0, move || {
                    let seen_timestamp = timestamp_now();
                    let mut failures = Vec::new();
                    let mut num_already_known = 0;

                    for (index, attestation) in attestations.as_slice().iter().enumerate() {
                        let attestation = match chain
                            .verify_unaggregated_attestation_for_gossip(attestation, None)
                        {
                            Ok(attestation) => attestation,
                            Err(AttnError::PriorAttestationKnown { .. }) => {
                                num_already_known += 1;

                                // Skip to the next attestation since an attestation for this
                                // validator is already known in this epoch.
                                //
                                // There's little value for the network in validating a second
                                // attestation for another validator since it is either:
                                //
                                // 1. A duplicate.
                                // 2. Slashable.
                                // 3. Invalid.
                                //
                                // We are likely to get duplicates in the case where a VC is using
                                // fallback BNs. If the first BN actually publishes some/all of a
                                // batch of attestations but fails to respond in a timely fashion,
                                // the VC is likely to try publishing the attestations on another
                                // BN. That second BN may have already seen the attestations from
                                // the first BN and therefore indicate that the attestations are
                                // "already seen". An attestation that has already been seen has
                                // been published on the network so there's no actual error from
                                // the perspective of the user.
                                //
                                // It's better to prevent slashable attestations from ever
                                // appearing on the network than trying to slash validators,
                                // especially those validators connected to the local API.
                                //
                                // There might be *some* value in determining that this attestation
                                // is invalid, but since a valid attestation already it exists it
                                // appears that this validator is capable of producing valid
                                // attestations and there's no immediate cause for concern.
                                continue;
                            }
                            Err(e) => {
                                error!(log,
                                    "Failure verifying attestation for gossip";
                                    "error" => ?e,
                                    "request_index" => index,
                                    "committee_index" => attestation.data.index,
                                    "attestation_slot" => attestation.data.slot,
                                );
                                failures.push(api_types::Failure::new(
                                    index,
                                    format!("Verification: {:?}", e),
                                ));
                                // skip to the next attestation so we do not publish this one to gossip
                                continue;
                            }
                        };

                        // Notify the validator monitor.
                        chain
                            .validator_monitor
                            .read()
                            .register_api_unaggregated_attestation(
                                seen_timestamp,
                                attestation.indexed_attestation(),
                                &chain.slot_clock,
                            );

                        publish_pubsub_message(
                            &network_tx,
                            PubsubMessage::Attestation(Box::new((
                                attestation.subnet_id(),
                                attestation.attestation().clone(),
                            ))),
                        )?;

                        let committee_index = attestation.attestation().data.index;
                        let slot = attestation.attestation().data.slot;

                        if let Err(e) = chain.apply_attestation_to_fork_choice(&attestation) {
                            error!(log,
                                "Failure applying verified attestation to fork choice";
                                "error" => ?e,
                                "request_index" => index,
                                "committee_index" => committee_index,
                                "slot" => slot,
                            );
                            failures.push(api_types::Failure::new(
                                index,
                                format!("Fork choice: {:?}", e),
                            ));
                        };

                        if let Err(e) = chain.add_to_naive_aggregation_pool(&attestation) {
                            error!(log,
                                "Failure adding verified attestation to the naive aggregation pool";
                                "error" => ?e,
                                "request_index" => index,
                                "committee_index" => committee_index,
                                "slot" => slot,
                            );
                            failures.push(api_types::Failure::new(
                                index,
                                format!("Naive aggregation pool: {:?}", e),
                            ));
                        }
                    }

                    if num_already_known > 0 {
                        debug!(
                            log,
                            "Some unagg attestations already known";
                            "count" => num_already_known
                        );
                    }

                    if failures.is_empty() {
                        Ok(())
                    } else {
                        Err(warp_utils::reject::indexed_bad_request(
                            "error processing attestations".to_string(),
                            failures,
                        ))
                    }
                })
            },
        );

    // GET beacon/pool/attestations?committee_index,slot
    let get_beacon_pool_attestations = beacon_pool_path
        .clone()
        .and(warp::path("attestations"))
        .and(warp::path::end())
        .and(warp::query::<api_types::AttestationPoolQuery>())
        .and_then(
            |task_spawner: TaskSpawner<T::EthSpec>,
             chain: Arc<BeaconChain<T>>,
             query: api_types::AttestationPoolQuery| {
                task_spawner.blocking_json_task(Priority::P1, move || {
                    let query_filter = |data: &AttestationData| {
                        query.slot.map_or(true, |slot| slot == data.slot)
                            && query
                                .committee_index
                                .map_or(true, |index| index == data.index)
                    };

                    let mut attestations = chain.op_pool.get_filtered_attestations(query_filter);
                    attestations.extend(
                        chain
                            .naive_aggregation_pool
                            .read()
                            .iter()
                            .cloned()
                            .filter(|att| query_filter(&att.data)),
                    );
                    Ok(api_types::GenericResponse::from(attestations))
                })
            },
        );

    // POST beacon/pool/attester_slashings
    let post_beacon_pool_attester_slashings = beacon_pool_path
        .clone()
        .and(warp::path("attester_slashings"))
        .and(warp::path::end())
        .and(warp::body::json())
        .and(network_tx_filter.clone())
        .and_then(
            |task_spawner: TaskSpawner<T::EthSpec>,
             chain: Arc<BeaconChain<T>>,
             slashing: AttesterSlashing<T::EthSpec>,
             network_tx: UnboundedSender<NetworkMessage<T::EthSpec>>| {
                task_spawner.blocking_json_task(Priority::P0, move || {
                    let outcome = chain
                        .verify_attester_slashing_for_gossip(slashing.clone())
                        .map_err(|e| {
                            warp_utils::reject::object_invalid(format!(
                                "gossip verification failed: {:?}",
                                e
                            ))
                        })?;

                    // Notify the validator monitor.
                    chain
                        .validator_monitor
                        .read()
                        .register_api_attester_slashing(&slashing);

                    if let ObservationOutcome::New(slashing) = outcome {
                        publish_pubsub_message(
                            &network_tx,
                            PubsubMessage::AttesterSlashing(Box::new(
                                slashing.clone().into_inner(),
                            )),
                        )?;

                        chain.import_attester_slashing(slashing);
                    }

                    Ok(())
                })
            },
        );

    // GET beacon/pool/attester_slashings
    let get_beacon_pool_attester_slashings = beacon_pool_path
        .clone()
        .and(warp::path("attester_slashings"))
        .and(warp::path::end())
        .and_then(
            |task_spawner: TaskSpawner<T::EthSpec>, chain: Arc<BeaconChain<T>>| {
                task_spawner.blocking_json_task(Priority::P1, move || {
                    let attestations = chain.op_pool.get_all_attester_slashings();
                    Ok(api_types::GenericResponse::from(attestations))
                })
            },
        );

    // POST beacon/pool/proposer_slashings
    let post_beacon_pool_proposer_slashings = beacon_pool_path
        .clone()
        .and(warp::path("proposer_slashings"))
        .and(warp::path::end())
        .and(warp::body::json())
        .and(network_tx_filter.clone())
        .and_then(
            |task_spawner: TaskSpawner<T::EthSpec>,
             chain: Arc<BeaconChain<T>>,
             slashing: ProposerSlashing,
             network_tx: UnboundedSender<NetworkMessage<T::EthSpec>>| {
                task_spawner.blocking_json_task(Priority::P0, move || {
                    let outcome = chain
                        .verify_proposer_slashing_for_gossip(slashing.clone())
                        .map_err(|e| {
                            warp_utils::reject::object_invalid(format!(
                                "gossip verification failed: {:?}",
                                e
                            ))
                        })?;

                    // Notify the validator monitor.
                    chain
                        .validator_monitor
                        .read()
                        .register_api_proposer_slashing(&slashing);

                    if let ObservationOutcome::New(slashing) = outcome {
                        publish_pubsub_message(
                            &network_tx,
                            PubsubMessage::ProposerSlashing(Box::new(
                                slashing.clone().into_inner(),
                            )),
                        )?;

                        chain.import_proposer_slashing(slashing);
                    }

                    Ok(())
                })
            },
        );

    // GET beacon/pool/proposer_slashings
    let get_beacon_pool_proposer_slashings = beacon_pool_path
        .clone()
        .and(warp::path("proposer_slashings"))
        .and(warp::path::end())
        .and_then(
            |task_spawner: TaskSpawner<T::EthSpec>, chain: Arc<BeaconChain<T>>| {
                task_spawner.blocking_json_task(Priority::P1, move || {
                    let attestations = chain.op_pool.get_all_proposer_slashings();
                    Ok(api_types::GenericResponse::from(attestations))
                })
            },
        );

    // POST beacon/pool/voluntary_exits
    let post_beacon_pool_voluntary_exits = beacon_pool_path
        .clone()
        .and(warp::path("voluntary_exits"))
        .and(warp::path::end())
        .and(warp::body::json())
        .and(network_tx_filter.clone())
        .and_then(
            |task_spawner: TaskSpawner<T::EthSpec>,
             chain: Arc<BeaconChain<T>>,
             exit: SignedVoluntaryExit,
             network_tx: UnboundedSender<NetworkMessage<T::EthSpec>>| {
                task_spawner.blocking_json_task(Priority::P0, move || {
                    let outcome = chain
                        .verify_voluntary_exit_for_gossip(exit.clone())
                        .map_err(|e| {
                            warp_utils::reject::object_invalid(format!(
                                "gossip verification failed: {:?}",
                                e
                            ))
                        })?;

                    // Notify the validator monitor.
                    chain
                        .validator_monitor
                        .read()
                        .register_api_voluntary_exit(&exit.message);

                    if let ObservationOutcome::New(exit) = outcome {
                        publish_pubsub_message(
                            &network_tx,
                            PubsubMessage::VoluntaryExit(Box::new(exit.clone().into_inner())),
                        )?;

                        chain.import_voluntary_exit(exit);
                    }

                    Ok(())
                })
            },
        );

    // GET beacon/pool/voluntary_exits
    let get_beacon_pool_voluntary_exits = beacon_pool_path
        .clone()
        .and(warp::path("voluntary_exits"))
        .and(warp::path::end())
        .and_then(
            |task_spawner: TaskSpawner<T::EthSpec>, chain: Arc<BeaconChain<T>>| {
                task_spawner.blocking_json_task(Priority::P1, move || {
                    let attestations = chain.op_pool.get_all_voluntary_exits();
                    Ok(api_types::GenericResponse::from(attestations))
                })
            },
        );

    // POST beacon/pool/sync_committees
    let post_beacon_pool_sync_committees = beacon_pool_path
        .clone()
        .and(warp::path("sync_committees"))
        .and(warp::path::end())
        .and(warp::body::json())
        .and(network_tx_filter.clone())
        .and(log_filter.clone())
        .and_then(
            |task_spawner: TaskSpawner<T::EthSpec>,
             chain: Arc<BeaconChain<T>>,
             signatures: Vec<SyncCommitteeMessage>,
             network_tx: UnboundedSender<NetworkMessage<T::EthSpec>>,
             log: Logger| {
                task_spawner.blocking_json_task(Priority::P0, move || {
                    sync_committees::process_sync_committee_signatures(
                        signatures, network_tx, &chain, log,
                    )?;
                    Ok(api_types::GenericResponse::from(()))
                })
            },
        );

    // GET beacon/pool/bls_to_execution_changes
    let get_beacon_pool_bls_to_execution_changes = beacon_pool_path
        .clone()
        .and(warp::path("bls_to_execution_changes"))
        .and(warp::path::end())
        .and_then(
            |task_spawner: TaskSpawner<T::EthSpec>, chain: Arc<BeaconChain<T>>| {
                task_spawner.blocking_json_task(Priority::P1, move || {
                    let address_changes = chain.op_pool.get_all_bls_to_execution_changes();
                    Ok(api_types::GenericResponse::from(address_changes))
                })
            },
        );

    // POST beacon/pool/bls_to_execution_changes
    let post_beacon_pool_bls_to_execution_changes = beacon_pool_path
        .clone()
        .and(warp::path("bls_to_execution_changes"))
        .and(warp::path::end())
        .and(warp::body::json())
        .and(network_tx_filter.clone())
        .and(log_filter.clone())
        .and_then(
            |task_spawner: TaskSpawner<T::EthSpec>,
             chain: Arc<BeaconChain<T>>,
             address_changes: Vec<SignedBlsToExecutionChange>,
             network_tx: UnboundedSender<NetworkMessage<T::EthSpec>>,
             log: Logger| {
                task_spawner.blocking_json_task(Priority::P0, move || {
                    let mut failures = vec![];

                    for (index, address_change) in address_changes.into_iter().enumerate() {
                        let validator_index = address_change.message.validator_index;

                        match chain.verify_bls_to_execution_change_for_http_api(address_change) {
                            Ok(ObservationOutcome::New(verified_address_change)) => {
                                let validator_index =
                                    verified_address_change.as_inner().message.validator_index;
                                let address = verified_address_change
                                    .as_inner()
                                    .message
                                    .to_execution_address;

                                // New to P2P *and* op pool, gossip immediately if post-Capella.
                                let received_pre_capella = if chain.current_slot_is_post_capella().unwrap_or(false) {
                                    ReceivedPreCapella::No
                                } else {
                                    ReceivedPreCapella::Yes
                                };
                                if matches!(received_pre_capella, ReceivedPreCapella::No) {
                                    publish_pubsub_message(
                                        &network_tx,
                                        PubsubMessage::BlsToExecutionChange(Box::new(
                                            verified_address_change.as_inner().clone(),
                                        )),
                                    )?;
                                }

                                // Import to op pool (may return `false` if there's a race).
                                let imported =
                                    chain.import_bls_to_execution_change(verified_address_change, received_pre_capella);

                                info!(
                                    log,
                                    "Processed BLS to execution change";
                                    "validator_index" => validator_index,
                                    "address" => ?address,
                                    "published" => matches!(received_pre_capella, ReceivedPreCapella::No),
                                    "imported" => imported,
                                );
                            }
                            Ok(ObservationOutcome::AlreadyKnown) => {
                                debug!(
                                    log,
                                    "BLS to execution change already known";
                                    "validator_index" => validator_index,
                                );
                            }
                            Err(e) => {
                                warn!(
                                    log,
                                    "Invalid BLS to execution change";
                                    "validator_index" => validator_index,
                                    "reason" => ?e,
                                    "source" => "HTTP",
                                );
                                failures.push(api_types::Failure::new(
                                    index,
                                    format!("invalid: {e:?}"),
                                ));
                            }
                        }
                    }

                    if failures.is_empty() {
                        Ok(())
                    } else {
                        Err(warp_utils::reject::indexed_bad_request(
                            "some BLS to execution changes failed to verify".into(),
                            failures,
                        ))
                    }
                })
            },
        );

    // GET beacon/deposit_snapshot
    let get_beacon_deposit_snapshot = eth_v1
        .and(warp::path("beacon"))
        .and(warp::path("deposit_snapshot"))
        .and(warp::path::end())
        .and(warp::header::optional::<api_types::Accept>("accept"))
        .and(task_spawner_filter.clone())
        .and(eth1_service_filter.clone())
        .and_then(
            |accept_header: Option<api_types::Accept>,
             task_spawner: TaskSpawner<T::EthSpec>,
             eth1_service: eth1::Service| {
                task_spawner.blocking_response_task(Priority::P1, move || match accept_header {
                    Some(api_types::Accept::Json) | None => {
                        let snapshot = eth1_service.get_deposit_snapshot();
                        Ok(
                            warp::reply::json(&api_types::GenericResponse::from(snapshot))
                                .into_response(),
                        )
                    }
                    _ => eth1_service
                        .get_deposit_snapshot()
                        .map(|snapshot| {
                            Response::builder()
                                .status(200)
                                .header("Content-Type", "application/octet-stream")
                                .body(snapshot.as_ssz_bytes().into())
                                .map_err(|e| {
                                    warp_utils::reject::custom_server_error(format!(
                                        "failed to create response: {}",
                                        e
                                    ))
                                })
                        })
                        .unwrap_or_else(|| {
                            Response::builder()
                                .status(503)
                                .header("Content-Type", "application/octet-stream")
                                .body(Vec::new().into())
                                .map_err(|e| {
                                    warp_utils::reject::custom_server_error(format!(
                                        "failed to create response: {}",
                                        e
                                    ))
                                })
                        }),
                })
            },
        );

    let beacon_rewards_path = eth_v1
        .and(warp::path("beacon"))
        .and(warp::path("rewards"))
        .and(task_spawner_filter.clone())
        .and(chain_filter.clone());

    // GET beacon/rewards/blocks/{block_id}
    let get_beacon_rewards_blocks = beacon_rewards_path
        .clone()
        .and(warp::path("blocks"))
        .and(block_id_or_err)
        .and(warp::path::end())
        .and_then(
            |task_spawner: TaskSpawner<T::EthSpec>,
             chain: Arc<BeaconChain<T>>,
             block_id: BlockId| {
                task_spawner.blocking_json_task(Priority::P1, move || {
                    let (rewards, execution_optimistic, finalized) =
                        standard_block_rewards::compute_beacon_block_rewards(chain, block_id)?;
                    Ok(rewards)
                        .map(api_types::GenericResponse::from)
                        .map(|resp| {
                            resp.add_execution_optimistic_finalized(execution_optimistic, finalized)
                        })
                })
            },
        );

    /*
     * beacon/rewards
     */

    let beacon_rewards_path = eth_v1
        .and(warp::path("beacon"))
        .and(warp::path("rewards"))
        .and(task_spawner_filter.clone())
        .and(chain_filter.clone());

    // POST beacon/rewards/attestations/{epoch}
    let post_beacon_rewards_attestations = beacon_rewards_path
        .clone()
        .and(warp::path("attestations"))
        .and(warp::path::param::<Epoch>())
        .and(warp::path::end())
        .and(warp::body::json())
        .and_then(
            |task_spawner: TaskSpawner<T::EthSpec>,
             chain: Arc<BeaconChain<T>>,
             epoch: Epoch,
             validators: Vec<ValidatorId>| {
                task_spawner.blocking_json_task(Priority::P1, move || {
                    let attestation_rewards = chain
                        .compute_attestation_rewards(epoch, validators)
                        .map_err(|e| match e {
                            BeaconChainError::MissingBeaconState(root) => {
                                warp_utils::reject::custom_not_found(format!(
                                    "missing state {root:?}",
                                ))
                            }
                            BeaconChainError::NoStateForSlot(slot) => {
                                warp_utils::reject::custom_not_found(format!(
                                    "missing state at slot {slot}"
                                ))
                            }
                            BeaconChainError::BeaconStateError(
                                BeaconStateError::UnknownValidator(validator_index),
                            ) => warp_utils::reject::custom_bad_request(format!(
                                "validator is unknown: {validator_index}"
                            )),
                            BeaconChainError::ValidatorPubkeyUnknown(pubkey) => {
                                warp_utils::reject::custom_bad_request(format!(
                                    "validator pubkey is unknown: {pubkey:?}"
                                ))
                            }
                            e => warp_utils::reject::custom_server_error(format!(
                                "unexpected error: {:?}",
                                e
                            )),
                        })?;
                    let execution_optimistic =
                        chain.is_optimistic_or_invalid_head().unwrap_or_default();

                    Ok(attestation_rewards)
                        .map(api_types::GenericResponse::from)
                        .map(|resp| resp.add_execution_optimistic(execution_optimistic))
                })
            },
        );

    // POST beacon/rewards/sync_committee/{block_id}
    let post_beacon_rewards_sync_committee = beacon_rewards_path
        .clone()
        .and(warp::path("sync_committee"))
        .and(block_id_or_err)
        .and(warp::path::end())
        .and(warp::body::json())
        .and(log_filter.clone())
        .and_then(
            |task_spawner: TaskSpawner<T::EthSpec>,
             chain: Arc<BeaconChain<T>>,
             block_id: BlockId,
             validators: Vec<ValidatorId>,
             log: Logger| {
                task_spawner.blocking_json_task(Priority::P1, move || {
                    let (rewards, execution_optimistic, finalized) =
                        sync_committee_rewards::compute_sync_committee_rewards(
                            chain, block_id, validators, log,
                        )?;

                    Ok(rewards)
                        .map(api_types::GenericResponse::from)
                        .map(|resp| {
                            resp.add_execution_optimistic_finalized(execution_optimistic, finalized)
                        })
                })
            },
        );

    /*
     * config
     */

    let config_path = eth_v1.and(warp::path("config"));

    // GET config/fork_schedule
    let get_config_fork_schedule = config_path
        .and(warp::path("fork_schedule"))
        .and(warp::path::end())
        .and(task_spawner_filter.clone())
        .and(chain_filter.clone())
        .and_then(
            |task_spawner: TaskSpawner<T::EthSpec>, chain: Arc<BeaconChain<T>>| {
                task_spawner.blocking_json_task(Priority::P1, move || {
                    let forks = ForkName::list_all()
                        .into_iter()
                        .filter_map(|fork_name| chain.spec.fork_for_name(fork_name))
                        .collect::<Vec<_>>();
                    Ok(api_types::GenericResponse::from(forks))
                })
            },
        );

    // GET config/spec
    let spec_fork_name = ctx.config.spec_fork_name;
    let get_config_spec = config_path
        .and(warp::path("spec"))
        .and(warp::path::end())
        .and(task_spawner_filter.clone())
        .and(chain_filter.clone())
        .and_then(
            move |task_spawner: TaskSpawner<T::EthSpec>, chain: Arc<BeaconChain<T>>| {
                task_spawner.blocking_json_task(Priority::P0, move || {
                    let config_and_preset =
                        ConfigAndPreset::from_chain_spec::<T::EthSpec>(&chain.spec, spec_fork_name);
                    Ok(api_types::GenericResponse::from(config_and_preset))
                })
            },
        );

    // GET config/deposit_contract
    let get_config_deposit_contract = config_path
        .and(warp::path("deposit_contract"))
        .and(warp::path::end())
        .and(task_spawner_filter.clone())
        .and(chain_filter.clone())
        .and_then(
            |task_spawner: TaskSpawner<T::EthSpec>, chain: Arc<BeaconChain<T>>| {
                task_spawner.blocking_json_task(Priority::P1, move || {
                    Ok(api_types::GenericResponse::from(
                        api_types::DepositContractData {
                            address: chain.spec.deposit_contract_address,
                            chain_id: chain.spec.deposit_chain_id,
                        },
                    ))
                })
            },
        );

    /*
     * debug
     */

    // GET debug/beacon/states/{state_id}
    let get_debug_beacon_states = any_version
        .and(warp::path("debug"))
        .and(warp::path("beacon"))
        .and(warp::path("states"))
        .and(warp::path::param::<StateId>().or_else(|_| async {
            Err(warp_utils::reject::custom_bad_request(
                "Invalid state ID".to_string(),
            ))
        }))
        .and(warp::path::end())
        .and(warp::header::optional::<api_types::Accept>("accept"))
        .and(task_spawner_filter.clone())
        .and(chain_filter.clone())
        .and_then(
            |endpoint_version: EndpointVersion,
             state_id: StateId,
             accept_header: Option<api_types::Accept>,
             task_spawner: TaskSpawner<T::EthSpec>,
             chain: Arc<BeaconChain<T>>| {
                task_spawner.blocking_response_task(Priority::P1, move || match accept_header {
                    Some(api_types::Accept::Ssz) => {
                        // We can ignore the optimistic status for the "fork" since it's a
                        // specification constant that doesn't change across competing heads of the
                        // beacon chain.
                        let (state, _execution_optimistic, _finalized) = state_id.state(&chain)?;
                        let fork_name = state
                            .fork_name(&chain.spec)
                            .map_err(inconsistent_fork_rejection)?;
                        Response::builder()
                            .status(200)
                            .header("Content-Type", "application/octet-stream")
                            .body(state.as_ssz_bytes().into())
                            .map(|resp: warp::reply::Response| {
                                add_consensus_version_header(resp, fork_name)
                            })
                            .map_err(|e| {
                                warp_utils::reject::custom_server_error(format!(
                                    "failed to create response: {}",
                                    e
                                ))
                            })
                    }
                    _ => state_id.map_state_and_execution_optimistic_and_finalized(
                        &chain,
                        |state, execution_optimistic, finalized| {
                            let fork_name = state
                                .fork_name(&chain.spec)
                                .map_err(inconsistent_fork_rejection)?;
                            let res = execution_optimistic_finalized_fork_versioned_response(
                                endpoint_version,
                                fork_name,
                                execution_optimistic,
                                finalized,
                                &state,
                            )?;
                            Ok(add_consensus_version_header(
                                warp::reply::json(&res).into_response(),
                                fork_name,
                            ))
                        },
                    ),
                })
            },
        );

    // GET debug/beacon/heads
    let get_debug_beacon_heads = any_version
        .and(warp::path("debug"))
        .and(warp::path("beacon"))
        .and(warp::path("heads"))
        .and(warp::path::end())
        .and(task_spawner_filter.clone())
        .and(chain_filter.clone())
        .and_then(
            |endpoint_version: EndpointVersion,
             task_spawner: TaskSpawner<T::EthSpec>,
             chain: Arc<BeaconChain<T>>| {
                task_spawner.blocking_json_task(Priority::P1, move || {
                    let heads = chain
                        .heads()
                        .into_iter()
                        .map(|(root, slot)| {
                            let execution_optimistic = if endpoint_version == V1 {
                                None
                            } else if endpoint_version == V2 {
                                chain
                                    .canonical_head
                                    .fork_choice_read_lock()
                                    .is_optimistic_or_invalid_block(&root)
                                    .ok()
                            } else {
                                return Err(unsupported_version_rejection(endpoint_version));
                            };
                            Ok(api_types::ChainHeadData {
                                slot,
                                root,
                                execution_optimistic,
                            })
                        })
                        .collect::<Result<Vec<_>, warp::Rejection>>();
                    Ok(api_types::GenericResponse::from(heads?))
                })
            },
        );

    // GET debug/fork_choice
    let get_debug_fork_choice = eth_v1
        .and(warp::path("debug"))
        .and(warp::path("fork_choice"))
        .and(warp::path::end())
        .and(task_spawner_filter.clone())
        .and(chain_filter.clone())
        .and_then(
            |task_spawner: TaskSpawner<T::EthSpec>, chain: Arc<BeaconChain<T>>| {
                task_spawner.blocking_json_task(Priority::P1, move || {
                    let beacon_fork_choice = chain.canonical_head.fork_choice_read_lock();

                    let proto_array = beacon_fork_choice.proto_array().core_proto_array();

                    let fork_choice_nodes = proto_array
                        .nodes
                        .iter()
                        .map(|node| {
                            let execution_status = if node.execution_status.is_execution_enabled() {
                                Some(node.execution_status.to_string())
                            } else {
                                None
                            };

                            ForkChoiceNode {
                                slot: node.slot,
                                block_root: node.root,
                                parent_root: node
                                    .parent
                                    .and_then(|index| proto_array.nodes.get(index))
                                    .map(|parent| parent.root),
                                justified_epoch: node.justified_checkpoint.epoch,
                                finalized_epoch: node.finalized_checkpoint.epoch,
                                weight: node.weight,
                                validity: execution_status,
                                execution_block_hash: node
                                    .execution_status
                                    .block_hash()
                                    .map(|block_hash| block_hash.into_root()),
                            }
                        })
                        .collect::<Vec<_>>();
                    Ok(ForkChoice {
                        justified_checkpoint: proto_array.justified_checkpoint,
                        finalized_checkpoint: proto_array.finalized_checkpoint,
                        fork_choice_nodes,
                    })
                })
            },
        );

    /*
     * node
     */

    // GET node/identity
    let get_node_identity = eth_v1
        .and(warp::path("node"))
        .and(warp::path("identity"))
        .and(warp::path::end())
        .and(task_spawner_filter.clone())
        .and(network_globals.clone())
        .and_then(
            |task_spawner: TaskSpawner<T::EthSpec>,
             network_globals: Arc<NetworkGlobals<T::EthSpec>>| {
                task_spawner.blocking_json_task(Priority::P1, move || {
                    let enr = network_globals.local_enr();
                    let p2p_addresses = enr.multiaddr_p2p_tcp();
                    let discovery_addresses = enr.multiaddr_p2p_udp();
                    let meta_data = network_globals.local_metadata.read();
                    Ok(api_types::GenericResponse::from(api_types::IdentityData {
                        peer_id: network_globals.local_peer_id().to_base58(),
                        enr,
                        p2p_addresses,
                        discovery_addresses,
                        metadata: api_types::MetaData {
                            seq_number: *meta_data.seq_number(),
                            attnets: format!(
                                "0x{}",
                                hex::encode(meta_data.attnets().clone().into_bytes()),
                            ),
                            syncnets: format!(
                                "0x{}",
                                hex::encode(
                                    meta_data
                                        .syncnets()
                                        .map(|x| x.clone())
                                        .unwrap_or_default()
                                        .into_bytes()
                                )
                            ),
                        },
                    }))
                })
            },
        );

    // GET node/version
    let get_node_version = eth_v1
        .and(warp::path("node"))
        .and(warp::path("version"))
        .and(warp::path::end())
        // Bypass the `task_spawner` since this method returns a static string.
        .then(|| async {
            warp::reply::json(&api_types::GenericResponse::from(api_types::VersionData {
                version: version_with_platform(),
            }))
            .into_response()
        });

    // GET node/syncing
    let get_node_syncing = eth_v1
        .and(warp::path("node"))
        .and(warp::path("syncing"))
        .and(warp::path::end())
        .and(task_spawner_filter.clone())
        .and(network_globals.clone())
        .and(chain_filter.clone())
        .and_then(
            |task_spawner: TaskSpawner<T::EthSpec>,
             network_globals: Arc<NetworkGlobals<T::EthSpec>>,
             chain: Arc<BeaconChain<T>>| {
                async move {
                    let el_offline = if let Some(el) = &chain.execution_layer {
                        el.is_offline_or_erroring().await
                    } else {
                        true
                    };

                    task_spawner
                        .blocking_json_task(Priority::P0, move || {
                            let head_slot = chain.canonical_head.cached_head().head_slot();
                            let current_slot =
                                chain.slot_clock.now_or_genesis().ok_or_else(|| {
                                    warp_utils::reject::custom_server_error(
                                        "Unable to read slot clock".into(),
                                    )
                                })?;

                            // Taking advantage of saturating subtraction on slot.
                            let sync_distance = current_slot - head_slot;

                            let is_optimistic = chain
                                .is_optimistic_or_invalid_head()
                                .map_err(warp_utils::reject::beacon_chain_error)?;

                            let syncing_data = api_types::SyncingData {
                                is_syncing: network_globals.sync_state.read().is_syncing(),
                                is_optimistic: Some(is_optimistic),
                                el_offline: Some(el_offline),
                                head_slot,
                                sync_distance,
                            };

                            Ok(api_types::GenericResponse::from(syncing_data))
                        })
                        .await
                }
            },
        );

    // GET node/health
    let get_node_health = eth_v1
        .and(warp::path("node"))
        .and(warp::path("health"))
        .and(warp::path::end())
        .and(task_spawner_filter.clone())
        .and(network_globals.clone())
        .and(chain_filter.clone())
        .and_then(
            |task_spawner: TaskSpawner<T::EthSpec>,
             network_globals: Arc<NetworkGlobals<T::EthSpec>>,
             chain: Arc<BeaconChain<T>>| {
                async move {
                    let el_offline = if let Some(el) = &chain.execution_layer {
                        el.is_offline_or_erroring().await
                    } else {
                        true
                    };

                    task_spawner
                        .blocking_response_task(Priority::P0, move || {
                            let is_optimistic = chain
                                .is_optimistic_or_invalid_head()
                                .map_err(warp_utils::reject::beacon_chain_error)?;

                            let is_syncing = !network_globals.sync_state.read().is_synced();

                            if el_offline {
                                Err(warp_utils::reject::not_synced(
                                    "execution layer is offline".to_string(),
                                ))
                            } else if is_syncing || is_optimistic {
                                Ok(warp::reply::with_status(
                                    warp::reply(),
                                    warp::http::StatusCode::PARTIAL_CONTENT,
                                ))
                            } else {
                                Ok(warp::reply::with_status(
                                    warp::reply(),
                                    warp::http::StatusCode::OK,
                                ))
                            }
                        })
                        .await
                }
            },
        );

    // GET node/peers/{peer_id}
    let get_node_peers_by_id = eth_v1
        .and(warp::path("node"))
        .and(warp::path("peers"))
        .and(warp::path::param::<String>())
        .and(warp::path::end())
        .and(task_spawner_filter.clone())
        .and(network_globals.clone())
        .and_then(
            |requested_peer_id: String,
             task_spawner: TaskSpawner<T::EthSpec>,
             network_globals: Arc<NetworkGlobals<T::EthSpec>>| {
                task_spawner.blocking_json_task(Priority::P1, move || {
                    let peer_id = PeerId::from_bytes(
                        &bs58::decode(requested_peer_id.as_str())
                            .into_vec()
                            .map_err(|e| {
                                warp_utils::reject::custom_bad_request(format!(
                                    "invalid peer id: {}",
                                    e
                                ))
                            })?,
                    )
                    .map_err(|_| {
                        warp_utils::reject::custom_bad_request("invalid peer id.".to_string())
                    })?;

                    if let Some(peer_info) = network_globals.peers.read().peer_info(&peer_id) {
                        let address = if let Some(socket_addr) = peer_info.seen_addresses().next() {
                            let mut addr = lighthouse_network::Multiaddr::from(socket_addr.ip());
                            addr.push(lighthouse_network::multiaddr::Protocol::Tcp(
                                socket_addr.port(),
                            ));
                            addr.to_string()
                        } else if let Some(addr) = peer_info.listening_addresses().first() {
                            addr.to_string()
                        } else {
                            String::new()
                        };

                        // the eth2 API spec implies only peers we have been connected to at some point should be included.
                        if let Some(dir) = peer_info.connection_direction().as_ref() {
                            return Ok(api_types::GenericResponse::from(api_types::PeerData {
                                peer_id: peer_id.to_string(),
                                enr: peer_info.enr().map(|enr| enr.to_base64()),
                                last_seen_p2p_address: address,
                                direction: api_types::PeerDirection::from_connection_direction(dir),
                                state: api_types::PeerState::from_peer_connection_status(
                                    peer_info.connection_status(),
                                ),
                            }));
                        }
                    }
                    Err(warp_utils::reject::custom_not_found(
                        "peer not found.".to_string(),
                    ))
                })
            },
        );

    // GET node/peers
    let get_node_peers = eth_v1
        .and(warp::path("node"))
        .and(warp::path("peers"))
        .and(warp::path::end())
        .and(multi_key_query::<api_types::PeersQuery>())
        .and(task_spawner_filter.clone())
        .and(network_globals.clone())
        .and_then(
            |query_res: Result<api_types::PeersQuery, warp::Rejection>,
             task_spawner: TaskSpawner<T::EthSpec>,
             network_globals: Arc<NetworkGlobals<T::EthSpec>>| {
                task_spawner.blocking_json_task(Priority::P1, move || {
                    let query = query_res?;
                    let mut peers: Vec<api_types::PeerData> = Vec::new();
                    network_globals
                        .peers
                        .read()
                        .peers()
                        .for_each(|(peer_id, peer_info)| {
                            let address =
                                if let Some(socket_addr) = peer_info.seen_addresses().next() {
                                    let mut addr =
                                        lighthouse_network::Multiaddr::from(socket_addr.ip());
                                    addr.push(lighthouse_network::multiaddr::Protocol::Tcp(
                                        socket_addr.port(),
                                    ));
                                    addr.to_string()
                                } else if let Some(addr) = peer_info.listening_addresses().first() {
                                    addr.to_string()
                                } else {
                                    String::new()
                                };

                            // the eth2 API spec implies only peers we have been connected to at some point should be included.
                            if let Some(dir) = peer_info.connection_direction() {
                                let direction =
                                    api_types::PeerDirection::from_connection_direction(dir);
                                let state = api_types::PeerState::from_peer_connection_status(
                                    peer_info.connection_status(),
                                );

                                let state_matches = query.state.as_ref().map_or(true, |states| {
                                    states.iter().any(|state_param| *state_param == state)
                                });
                                let direction_matches =
                                    query.direction.as_ref().map_or(true, |directions| {
                                        directions.iter().any(|dir_param| *dir_param == direction)
                                    });

                                if state_matches && direction_matches {
                                    peers.push(api_types::PeerData {
                                        peer_id: peer_id.to_string(),
                                        enr: peer_info.enr().map(|enr| enr.to_base64()),
                                        last_seen_p2p_address: address,
                                        direction,
                                        state,
                                    });
                                }
                            }
                        });
                    Ok(api_types::PeersData {
                        meta: api_types::PeersMetaData {
                            count: peers.len() as u64,
                        },
                        data: peers,
                    })
                })
            },
        );

    // GET node/peer_count
    let get_node_peer_count = eth_v1
        .and(warp::path("node"))
        .and(warp::path("peer_count"))
        .and(warp::path::end())
        .and(task_spawner_filter.clone())
        .and(network_globals.clone())
        .and_then(
            |task_spawner: TaskSpawner<T::EthSpec>,
             network_globals: Arc<NetworkGlobals<T::EthSpec>>| {
                task_spawner.blocking_json_task(Priority::P1, move || {
                    let mut connected: u64 = 0;
                    let mut connecting: u64 = 0;
                    let mut disconnected: u64 = 0;
                    let mut disconnecting: u64 = 0;

                    network_globals
                        .peers
                        .read()
                        .peers()
                        .for_each(|(_, peer_info)| {
                            let state = api_types::PeerState::from_peer_connection_status(
                                peer_info.connection_status(),
                            );
                            match state {
                                api_types::PeerState::Connected => connected += 1,
                                api_types::PeerState::Connecting => connecting += 1,
                                api_types::PeerState::Disconnected => disconnected += 1,
                                api_types::PeerState::Disconnecting => disconnecting += 1,
                            }
                        });

                    Ok(api_types::GenericResponse::from(api_types::PeerCount {
                        connected,
                        connecting,
                        disconnected,
                        disconnecting,
                    }))
                })
            },
        );
    /*
     * validator
     */

    // GET validator/duties/proposer/{epoch}
    let get_validator_duties_proposer = eth_v1
        .and(warp::path("validator"))
        .and(warp::path("duties"))
        .and(warp::path("proposer"))
        .and(warp::path::param::<Epoch>().or_else(|_| async {
            Err(warp_utils::reject::custom_bad_request(
                "Invalid epoch".to_string(),
            ))
        }))
        .and(warp::path::end())
        .and(not_while_syncing_filter.clone())
        .and(task_spawner_filter.clone())
        .and(chain_filter.clone())
        .and(log_filter.clone())
        .and_then(
            |epoch: Epoch,
             task_spawner: TaskSpawner<T::EthSpec>,
             chain: Arc<BeaconChain<T>>,
             log: Logger| {
                task_spawner.blocking_json_task(Priority::P0, move || {
                    proposer_duties::proposer_duties(epoch, &chain, &log)
                })
            },
        );

    // GET validator/blocks/{slot}
    let get_validator_blocks = any_version
        .and(warp::path("validator"))
        .and(warp::path("blocks"))
        .and(warp::path::param::<Slot>().or_else(|_| async {
            Err(warp_utils::reject::custom_bad_request(
                "Invalid slot".to_string(),
            ))
        }))
        .and(warp::path::end())
        .and(not_while_syncing_filter.clone())
        .and(warp::query::<api_types::ValidatorBlocksQuery>())
        .and(task_spawner_filter.clone())
        .and(chain_filter.clone())
        .and(log_filter.clone())
        .and_then(
            |endpoint_version: EndpointVersion,
             slot: Slot,
             query: api_types::ValidatorBlocksQuery,
             task_spawner: TaskSpawner<T::EthSpec>,
             chain: Arc<BeaconChain<T>>,
             log: Logger| {
                task_spawner.spawn_async_with_rejection(Priority::P0, async move {
                    debug!(
                        log,
                        "Block production request from HTTP API";
                        "slot" => slot
                    );

                    let randao_reveal = query.randao_reveal.decompress().map_err(|e| {
                        warp_utils::reject::custom_bad_request(format!(
                            "randao reveal is not a valid BLS signature: {:?}",
                            e
                        ))
                    })?;

                    let randao_verification =
                        if query.skip_randao_verification == SkipRandaoVerification::Yes {
                            if !randao_reveal.is_infinity() {
                                return Err(warp_utils::reject::custom_bad_request(
                                    "randao_reveal must be point-at-infinity if verification is skipped"
                                        .into(),
                                ));
                            }
                            ProduceBlockVerification::NoVerification
                        } else {
                            ProduceBlockVerification::VerifyRandao
                        };

<<<<<<< HEAD
                let (block, _, maybe_blobs) = chain
                    .produce_block_with_verification::<FullPayload<T::EthSpec>>(
                        randao_reveal,
                        slot,
                        query.graffiti.map(Into::into),
                        randao_verification,
                    )
                    .await
                    .map_err(warp_utils::reject::block_production_error)?;
                let fork_name = block
                    .to_ref()
                    .fork_name(&chain.spec)
                    .map_err(inconsistent_fork_rejection)?;

                let block_contents =
                    build_block_contents::build_block_contents(fork_name, block, maybe_blobs)?;

                fork_versioned_response(endpoint_version, fork_name, block_contents)
                    .map(|response| warp::reply::json(&response).into_response())
                    .map(|res| add_consensus_version_header(res, fork_name))
=======
                    let (block, _) = chain
                        .produce_block_with_verification::<FullPayload<T::EthSpec>>(
                            randao_reveal,
                            slot,
                            query.graffiti.map(Into::into),
                            randao_verification,
                        )
                        .await
                        .map_err(warp_utils::reject::block_production_error)?;
                    let fork_name = block
                        .to_ref()
                        .fork_name(&chain.spec)
                        .map_err(inconsistent_fork_rejection)?;

                    let block_contents =
                        build_block_contents::build_block_contents(fork_name, chain, block);

                    fork_versioned_response(endpoint_version, fork_name, block_contents?)
                        .map(|response| warp::reply::json(&response).into_response())
                        .map(|res| add_consensus_version_header(res, fork_name))
                })
>>>>>>> fddd4e4c
            },
        );

    // GET validator/blinded_blocks/{slot}
    let get_validator_blinded_blocks = eth_v1
        .and(warp::path("validator"))
        .and(warp::path("blinded_blocks"))
        .and(warp::path::param::<Slot>().or_else(|_| async {
            Err(warp_utils::reject::custom_bad_request(
                "Invalid slot".to_string(),
            ))
        }))
        .and(warp::path::end())
        .and(not_while_syncing_filter.clone())
        .and(warp::query::<api_types::ValidatorBlocksQuery>())
        .and(task_spawner_filter.clone())
        .and(chain_filter.clone())
        .and_then(
            |slot: Slot,
             query: api_types::ValidatorBlocksQuery,
             task_spawner: TaskSpawner<T::EthSpec>,
             chain: Arc<BeaconChain<T>>| {
                task_spawner.spawn_async_with_rejection(Priority::P0, async move {
                    let randao_reveal = query.randao_reveal.decompress().map_err(|e| {
                        warp_utils::reject::custom_bad_request(format!(
                            "randao reveal is not a valid BLS signature: {:?}",
                            e
                        ))
                    })?;

                    let randao_verification =
                        if query.skip_randao_verification == SkipRandaoVerification::Yes {
                            if !randao_reveal.is_infinity() {
                                return Err(warp_utils::reject::custom_bad_request(
                                "randao_reveal must be point-at-infinity if verification is skipped"
                                    .into()
                            ));
                            }
                            ProduceBlockVerification::NoVerification
                        } else {
                            ProduceBlockVerification::VerifyRandao
                        };

<<<<<<< HEAD
                let (block, _, maybe_blobs) = chain
                    .produce_block_with_verification::<BlindedPayload<T::EthSpec>>(
                        randao_reveal,
                        slot,
                        query.graffiti.map(Into::into),
                        randao_verification,
                    )
                    .await
                    .map_err(warp_utils::reject::block_production_error)?;
                let fork_name = block
                    .to_ref()
                    .fork_name(&chain.spec)
                    .map_err(inconsistent_fork_rejection)?;

                let block_contents =
                    build_block_contents::build_blinded_block_contents(fork_name, block, maybe_blobs)?;

                // Pose as a V2 endpoint so we return the fork `version`.
                fork_versioned_response(V2, fork_name, block_contents)
                    .map(|response| warp::reply::json(&response).into_response())
                    .map(|res| add_consensus_version_header(res, fork_name))
=======
                    let (block, _) = chain
                        .produce_block_with_verification::<BlindedPayload<T::EthSpec>>(
                            randao_reveal,
                            slot,
                            query.graffiti.map(Into::into),
                            randao_verification,
                        )
                        .await
                        .map_err(warp_utils::reject::block_production_error)?;
                    let fork_name = block
                        .to_ref()
                        .fork_name(&chain.spec)
                        .map_err(inconsistent_fork_rejection)?;

                    // Pose as a V2 endpoint so we return the fork `version`.
                    fork_versioned_response(V2, fork_name, block)
                        .map(|response| warp::reply::json(&response).into_response())
                        .map(|res| add_consensus_version_header(res, fork_name))
                })
>>>>>>> fddd4e4c
            },
        );

    // GET validator/attestation_data?slot,committee_index
    let get_validator_attestation_data = eth_v1
        .and(warp::path("validator"))
        .and(warp::path("attestation_data"))
        .and(warp::path::end())
        .and(warp::query::<api_types::ValidatorAttestationDataQuery>())
        .and(not_while_syncing_filter.clone())
        .and(task_spawner_filter.clone())
        .and(chain_filter.clone())
        .and_then(
            |query: api_types::ValidatorAttestationDataQuery,
             task_spawner: TaskSpawner<T::EthSpec>,
             chain: Arc<BeaconChain<T>>| {
                task_spawner.blocking_json_task(Priority::P0, move || {
                    let current_slot = chain
                        .slot()
                        .map_err(warp_utils::reject::beacon_chain_error)?;

                    // allow a tolerance of one slot to account for clock skew
                    if query.slot > current_slot + 1 {
                        return Err(warp_utils::reject::custom_bad_request(format!(
                            "request slot {} is more than one slot past the current slot {}",
                            query.slot, current_slot
                        )));
                    }

                    chain
                        .produce_unaggregated_attestation(query.slot, query.committee_index)
                        .map(|attestation| attestation.data)
                        .map(api_types::GenericResponse::from)
                        .map_err(warp_utils::reject::beacon_chain_error)
                })
            },
        );

    // GET validator/aggregate_attestation?attestation_data_root,slot
    let get_validator_aggregate_attestation = eth_v1
        .and(warp::path("validator"))
        .and(warp::path("aggregate_attestation"))
        .and(warp::path::end())
        .and(warp::query::<api_types::ValidatorAggregateAttestationQuery>())
        .and(not_while_syncing_filter.clone())
        .and(task_spawner_filter.clone())
        .and(chain_filter.clone())
        .and_then(
            |query: api_types::ValidatorAggregateAttestationQuery,
             task_spawner: TaskSpawner<T::EthSpec>,
             chain: Arc<BeaconChain<T>>| {
                task_spawner.blocking_json_task(Priority::P0, move || {
                    chain
                        .get_aggregated_attestation_by_slot_and_root(
                            query.slot,
                            &query.attestation_data_root,
                        )
                        .map_err(|e| {
                            warp_utils::reject::custom_bad_request(format!(
                                "unable to fetch aggregate: {:?}",
                                e
                            ))
                        })?
                        .map(api_types::GenericResponse::from)
                        .ok_or_else(|| {
                            warp_utils::reject::custom_not_found(
                                "no matching aggregate found".to_string(),
                            )
                        })
                })
            },
        );

    // POST validator/duties/attester/{epoch}
    let post_validator_duties_attester = eth_v1
        .and(warp::path("validator"))
        .and(warp::path("duties"))
        .and(warp::path("attester"))
        .and(warp::path::param::<Epoch>().or_else(|_| async {
            Err(warp_utils::reject::custom_bad_request(
                "Invalid epoch".to_string(),
            ))
        }))
        .and(warp::path::end())
        .and(not_while_syncing_filter.clone())
        .and(warp::body::json())
        .and(task_spawner_filter.clone())
        .and(chain_filter.clone())
        .and_then(
            |epoch: Epoch,
             indices: api_types::ValidatorIndexData,
             task_spawner: TaskSpawner<T::EthSpec>,
             chain: Arc<BeaconChain<T>>| {
                task_spawner.blocking_json_task(Priority::P0, move || {
                    attester_duties::attester_duties(epoch, &indices.0, &chain)
                })
            },
        );

    // POST validator/duties/sync
    let post_validator_duties_sync = eth_v1
        .and(warp::path("validator"))
        .and(warp::path("duties"))
        .and(warp::path("sync"))
        .and(warp::path::param::<Epoch>().or_else(|_| async {
            Err(warp_utils::reject::custom_bad_request(
                "Invalid epoch".to_string(),
            ))
        }))
        .and(warp::path::end())
        .and(not_while_syncing_filter.clone())
        .and(warp::body::json())
        .and(task_spawner_filter.clone())
        .and(chain_filter.clone())
        .and_then(
            |epoch: Epoch,
             indices: api_types::ValidatorIndexData,
             task_spawner: TaskSpawner<T::EthSpec>,
             chain: Arc<BeaconChain<T>>| {
                task_spawner.blocking_json_task(Priority::P0, move || {
                    sync_committees::sync_committee_duties(epoch, &indices.0, &chain)
                })
            },
        );

    // GET validator/sync_committee_contribution
    let get_validator_sync_committee_contribution = eth_v1
        .and(warp::path("validator"))
        .and(warp::path("sync_committee_contribution"))
        .and(warp::path::end())
        .and(warp::query::<SyncContributionData>())
        .and(not_while_syncing_filter.clone())
        .and(task_spawner_filter.clone())
        .and(chain_filter.clone())
        .and_then(
            |sync_committee_data: SyncContributionData,
             task_spawner: TaskSpawner<T::EthSpec>,
             chain: Arc<BeaconChain<T>>| {
                task_spawner.blocking_json_task(Priority::P0, move || {
                    chain
                        .get_aggregated_sync_committee_contribution(&sync_committee_data)
                        .map_err(|e| {
                            warp_utils::reject::custom_bad_request(format!(
                                "unable to fetch sync contribution: {:?}",
                                e
                            ))
                        })?
                        .map(api_types::GenericResponse::from)
                        .ok_or_else(|| {
                            warp_utils::reject::custom_not_found(
                                "no matching sync contribution found".to_string(),
                            )
                        })
                })
            },
        );

    // POST validator/aggregate_and_proofs
    let post_validator_aggregate_and_proofs = eth_v1
        .and(warp::path("validator"))
        .and(warp::path("aggregate_and_proofs"))
        .and(warp::path::end())
        .and(not_while_syncing_filter.clone())
        .and(task_spawner_filter.clone())
        .and(chain_filter.clone())
        .and(warp::body::json())
        .and(network_tx_filter.clone())
        .and(log_filter.clone())
        .and_then(
            |task_spawner: TaskSpawner<T::EthSpec>,
             chain: Arc<BeaconChain<T>>,
             aggregates: Vec<SignedAggregateAndProof<T::EthSpec>>,
             network_tx: UnboundedSender<NetworkMessage<T::EthSpec>>, log: Logger| {
                task_spawner.blocking_json_task(Priority::P0, move || {
                    let seen_timestamp = timestamp_now();
                    let mut verified_aggregates = Vec::with_capacity(aggregates.len());
                    let mut messages = Vec::with_capacity(aggregates.len());
                    let mut failures = Vec::new();

                    // Verify that all messages in the post are valid before processing further
                    for (index, aggregate) in aggregates.iter().enumerate() {
                        match chain.verify_aggregated_attestation_for_gossip(aggregate) {
                            Ok(verified_aggregate) => {
                                messages.push(PubsubMessage::AggregateAndProofAttestation(Box::new(
                                    verified_aggregate.aggregate().clone(),
                                )));

                                // Notify the validator monitor.
                                chain
                                    .validator_monitor
                                    .read()
                                    .register_api_aggregated_attestation(
                                        seen_timestamp,
                                        verified_aggregate.aggregate(),
                                        verified_aggregate.indexed_attestation(),
                                        &chain.slot_clock,
                                    );

                                verified_aggregates.push((index, verified_aggregate));
                            }
                            // If we already know the attestation, don't broadcast it or attempt to
                            // further verify it. Return success.
                            //
                            // It's reasonably likely that two different validators produce
                            // identical aggregates, especially if they're using the same beacon
                            // node.
                            Err(AttnError::AttestationSupersetKnown(_)) => continue,
                            // If we've already seen this aggregator produce an aggregate, just
                            // skip this one.
                            //
                            // We're likely to see this with VCs that use fallback BNs. The first
                            // BN might time-out *after* publishing the aggregate and then the
                            // second BN will indicate it's already seen the aggregate.
                            //
                            // There's no actual error for the user or the network since the
                            // aggregate has been successfully published by some other node.
                            Err(AttnError::AggregatorAlreadyKnown(_)) => continue,
                            Err(e) => {
                                error!(log,
                                    "Failure verifying aggregate and proofs";
                                    "error" => format!("{:?}", e),
                                    "request_index" => index,
                                    "aggregator_index" => aggregate.message.aggregator_index,
                                    "attestation_index" => aggregate.message.aggregate.data.index,
                                    "attestation_slot" => aggregate.message.aggregate.data.slot,
                                );
                                failures.push(api_types::Failure::new(index, format!("Verification: {:?}", e)));
                            }
                        }
                    }

                    // Publish aggregate attestations to the libp2p network
                    if !messages.is_empty() {
                        publish_network_message(&network_tx, NetworkMessage::Publish { messages })?;
                    }

                    // Import aggregate attestations
                    for (index, verified_aggregate) in verified_aggregates {
                        if let Err(e) = chain.apply_attestation_to_fork_choice(&verified_aggregate) {
                            error!(log,
                                    "Failure applying verified aggregate attestation to fork choice";
                                    "error" => format!("{:?}", e),
                                    "request_index" => index,
                                    "aggregator_index" => verified_aggregate.aggregate().message.aggregator_index,
                                    "attestation_index" => verified_aggregate.attestation().data.index,
                                    "attestation_slot" => verified_aggregate.attestation().data.slot,
                                );
                            failures.push(api_types::Failure::new(index, format!("Fork choice: {:?}", e)));
                        }
                        if let Err(e) = chain.add_to_block_inclusion_pool(verified_aggregate) {
                            warn!(
                                log,
                                "Could not add verified aggregate attestation to the inclusion pool";
                                "error" => ?e,
                                "request_index" => index,
                            );
                            failures.push(api_types::Failure::new(index, format!("Op pool: {:?}", e)));
                        }
                    }

                    if !failures.is_empty() {
                        Err(warp_utils::reject::indexed_bad_request("error processing aggregate and proofs".to_string(),
                                                                    failures,
                        ))
                    } else {
                        Ok(())
                    }
                })
            },
        );

    let post_validator_contribution_and_proofs = eth_v1
        .and(warp::path("validator"))
        .and(warp::path("contribution_and_proofs"))
        .and(warp::path::end())
        .and(not_while_syncing_filter.clone())
        .and(task_spawner_filter.clone())
        .and(chain_filter.clone())
        .and(warp::body::json())
        .and(network_tx_filter)
        .and(log_filter.clone())
        .and_then(
            |task_spawner: TaskSpawner<T::EthSpec>,
             chain: Arc<BeaconChain<T>>,
             contributions: Vec<SignedContributionAndProof<T::EthSpec>>,
             network_tx: UnboundedSender<NetworkMessage<T::EthSpec>>,
             log: Logger| {
                task_spawner.blocking_json_task(Priority::P0, move || {
                    sync_committees::process_signed_contribution_and_proofs(
                        contributions,
                        network_tx,
                        &chain,
                        log,
                    )?;
                    Ok(api_types::GenericResponse::from(()))
                })
            },
        );

    // POST validator/beacon_committee_subscriptions
    let post_validator_beacon_committee_subscriptions = eth_v1
        .and(warp::path("validator"))
        .and(warp::path("beacon_committee_subscriptions"))
        .and(warp::path::end())
        .and(warp::body::json())
        .and(validator_subscription_tx_filter.clone())
        .and(task_spawner_filter.clone())
        .and(chain_filter.clone())
        .and(log_filter.clone())
        .and_then(
            |subscriptions: Vec<api_types::BeaconCommitteeSubscription>,
             validator_subscription_tx: Sender<ValidatorSubscriptionMessage>,
             task_spawner: TaskSpawner<T::EthSpec>,
             chain: Arc<BeaconChain<T>>,
             log: Logger| {
                task_spawner.blocking_json_task(Priority::P0, move || {
                    for subscription in &subscriptions {
                        chain
                            .validator_monitor
                            .write()
                            .auto_register_local_validator(subscription.validator_index);

                        let validator_subscription = api_types::ValidatorSubscription {
                            validator_index: subscription.validator_index,
                            attestation_committee_index: subscription.committee_index,
                            slot: subscription.slot,
                            committee_count_at_slot: subscription.committees_at_slot,
                            is_aggregator: subscription.is_aggregator,
                        };

                        let message = ValidatorSubscriptionMessage::AttestationSubscribe {
                            subscriptions: vec![validator_subscription],
                        };
                        if let Err(e) = validator_subscription_tx.try_send(message) {
                            warn!(
                                log,
                                "Unable to process committee subscriptions";
                                "info" => "the host may be overloaded or resource-constrained",
                                "error" => ?e,
                            );
                            return Err(warp_utils::reject::custom_server_error(
                                "unable to queue subscription, host may be overloaded or shutting down".to_string(),
                            ));
                        }
                    }

                    Ok(())
                })
            },
        );

    // POST validator/prepare_beacon_proposer
    let post_validator_prepare_beacon_proposer = eth_v1
        .and(warp::path("validator"))
        .and(warp::path("prepare_beacon_proposer"))
        .and(warp::path::end())
        .and(not_while_syncing_filter.clone())
        .and(task_spawner_filter.clone())
        .and(chain_filter.clone())
        .and(log_filter.clone())
        .and(warp::body::json())
        .and_then(
            |task_spawner: TaskSpawner<T::EthSpec>,
             chain: Arc<BeaconChain<T>>,
             log: Logger,
             preparation_data: Vec<ProposerPreparationData>| {
                task_spawner.spawn_async_with_rejection(Priority::P0, async move {
                    let execution_layer = chain
                        .execution_layer
                        .as_ref()
                        .ok_or(BeaconChainError::ExecutionLayerMissing)
                        .map_err(warp_utils::reject::beacon_chain_error)?;

                    let current_slot = chain
                        .slot()
                        .map_err(warp_utils::reject::beacon_chain_error)?;
                    let current_epoch = current_slot.epoch(T::EthSpec::slots_per_epoch());

                    debug!(
                        log,
                        "Received proposer preparation data";
                        "count" => preparation_data.len(),
                    );

                    execution_layer
                        .update_proposer_preparation(current_epoch, &preparation_data)
                        .await;

                    chain
                        .prepare_beacon_proposer(current_slot)
                        .await
                        .map_err(|e| {
                            warp_utils::reject::custom_bad_request(format!(
                                "error updating proposer preparations: {:?}",
                                e
                            ))
                        })?;

                    Ok::<_, warp::reject::Rejection>(warp::reply::json(&()).into_response())
                })
            },
        );

    // POST validator/register_validator
    let post_validator_register_validator = eth_v1
        .and(warp::path("validator"))
        .and(warp::path("register_validator"))
        .and(warp::path::end())
        .and(task_spawner_filter.clone())
        .and(chain_filter.clone())
        .and(log_filter.clone())
        .and(warp::body::json())
        .and_then(
            |task_spawner: TaskSpawner<T::EthSpec>,
             chain: Arc<BeaconChain<T>>,
             log: Logger,
             register_val_data: Vec<SignedValidatorRegistrationData>| async {
                let (tx, rx) = oneshot::channel();

                task_spawner
                    .spawn_async_with_rejection(Priority::P0, async move {
                        let execution_layer = chain
                            .execution_layer
                            .as_ref()
                            .ok_or(BeaconChainError::ExecutionLayerMissing)
                            .map_err(warp_utils::reject::beacon_chain_error)?;
                        let current_slot = chain
                            .slot_clock
                            .now_or_genesis()
                            .ok_or(BeaconChainError::UnableToReadSlot)
                            .map_err(warp_utils::reject::beacon_chain_error)?;
                        let current_epoch = current_slot.epoch(T::EthSpec::slots_per_epoch());

                        debug!(
                            log,
                            "Received register validator request";
                            "count" => register_val_data.len(),
                        );

                        let head_snapshot = chain.head_snapshot();
                        let spec = &chain.spec;

                        let (preparation_data, filtered_registration_data): (
                            Vec<ProposerPreparationData>,
                            Vec<SignedValidatorRegistrationData>,
                        ) = register_val_data
                            .into_iter()
                            .filter_map(|register_data| {
                                chain
                                    .validator_index(&register_data.message.pubkey)
                                    .ok()
                                    .flatten()
                                    .and_then(|validator_index| {
                                        let validator = head_snapshot
                                            .beacon_state
                                            .get_validator(validator_index)
                                            .ok()?;
                                        let validator_status = ValidatorStatus::from_validator(
                                            validator,
                                            current_epoch,
                                            spec.far_future_epoch,
                                        )
                                        .superstatus();
                                        let is_active_or_pending =
                                            matches!(validator_status, ValidatorStatus::Pending)
                                                || matches!(
                                                    validator_status,
                                                    ValidatorStatus::Active
                                                );

                                        // Filter out validators who are not 'active' or 'pending'.
                                        is_active_or_pending.then_some({
                                            (
                                                ProposerPreparationData {
                                                    validator_index: validator_index as u64,
                                                    fee_recipient: register_data
                                                        .message
                                                        .fee_recipient,
                                                },
                                                register_data,
                                            )
                                        })
                                    })
                            })
                            .unzip();

                        // Update the prepare beacon proposer cache based on this request.
                        execution_layer
                            .update_proposer_preparation(current_epoch, &preparation_data)
                            .await;

                        // Call prepare beacon proposer blocking with the latest update in order to make
                        // sure we have a local payload to fall back to in the event of the blinded block
                        // flow failing.
                        chain
                            .prepare_beacon_proposer(current_slot)
                            .await
                            .map_err(|e| {
                                warp_utils::reject::custom_bad_request(format!(
                                    "error updating proposer preparations: {:?}",
                                    e
                                ))
                            })?;

                        info!(
                            log,
                            "Forwarding register validator request to connected builder";
                            "count" => filtered_registration_data.len(),
                        );

                        // It's a waste of a `BeaconProcessor` worker to just
                        // wait on a response from the builder (especially since
                        // they have frequent timeouts). Spawn a new task and
                        // send the response back to our original HTTP request
                        // task via a channel.
                        let builder_future = async move {
                            let builder = chain
                                .execution_layer
                                .as_ref()
                                .ok_or(BeaconChainError::ExecutionLayerMissing)
                                .map_err(warp_utils::reject::beacon_chain_error)?
                                .builder()
                                .as_ref()
                                .ok_or(BeaconChainError::BuilderMissing)
                                .map_err(warp_utils::reject::beacon_chain_error)?;

                            builder
                                .post_builder_validators(&filtered_registration_data)
                                .await
                                .map(|resp| warp::reply::json(&resp).into_response())
                                .map_err(|e| {
                                    warn!(
                                        log,
                                        "Relay error when registering validator(s)";
                                        "num_registrations" => filtered_registration_data.len(),
                                        "error" => ?e
                                    );
                                    // Forward the HTTP status code if we are able to, otherwise fall back
                                    // to a server error.
                                    if let eth2::Error::ServerMessage(message) = e {
                                        if message.code == StatusCode::BAD_REQUEST.as_u16() {
                                            return warp_utils::reject::custom_bad_request(
                                                message.message,
                                            );
                                        } else {
                                            // According to the spec this response should only be a 400 or 500,
                                            // so we fall back to a 500 here.
                                            return warp_utils::reject::custom_server_error(
                                                message.message,
                                            );
                                        }
                                    }
                                    warp_utils::reject::custom_server_error(format!("{e:?}"))
                                })
                        };
                        tokio::task::spawn(async move { tx.send(builder_future.await) });

                        // Just send a generic 200 OK from this closure. We'll
                        // ignore the `Ok` variant and form a proper response
                        // from what is sent back down the channel.
                        Ok(warp::reply::reply().into_response())
                    })
                    .await?;

                // Await a response from the builder without blocking a
                // `BeaconProcessor` worker.
                rx.await.unwrap_or_else(|_| {
                    Ok(warp::reply::with_status(
                        warp::reply::json(&"No response from channel"),
                        eth2::StatusCode::INTERNAL_SERVER_ERROR,
                    )
                    .into_response())
                })
            },
        );
    // POST validator/sync_committee_subscriptions
    let post_validator_sync_committee_subscriptions = eth_v1
        .and(warp::path("validator"))
        .and(warp::path("sync_committee_subscriptions"))
        .and(warp::path::end())
        .and(warp::body::json())
        .and(validator_subscription_tx_filter)
        .and(task_spawner_filter.clone())
        .and(chain_filter.clone())
        .and(log_filter.clone())
        .and_then(
            |subscriptions: Vec<types::SyncCommitteeSubscription>,
             validator_subscription_tx: Sender<ValidatorSubscriptionMessage>,
             task_spawner: TaskSpawner<T::EthSpec>,
             chain: Arc<BeaconChain<T>>,
             log: Logger
             | {
                task_spawner.blocking_json_task(Priority::P0, move || {
                    for subscription in subscriptions {
                        chain
                            .validator_monitor
                            .write()
                            .auto_register_local_validator(subscription.validator_index);

                        let message = ValidatorSubscriptionMessage::SyncCommitteeSubscribe {
                                subscriptions: vec![subscription],
                            };
                        if let Err(e) = validator_subscription_tx.try_send(message) {
                            warn!(
                                log,
                                "Unable to process sync subscriptions";
                                "info" => "the host may be overloaded or resource-constrained",
                                "error" => ?e
                            );
                            return Err(warp_utils::reject::custom_server_error(
                                "unable to queue subscription, host may be overloaded or shutting down".to_string(),
                            ));
                        }
                    }

                    Ok(())
                })
            },
        );

    // POST vaidator/liveness/{epoch}
    let post_validator_liveness_epoch = eth_v1
        .and(warp::path("validator"))
        .and(warp::path("liveness"))
        .and(warp::path::param::<Epoch>())
        .and(warp::path::end())
        .and(warp::body::json())
        .and(task_spawner_filter.clone())
        .and(chain_filter.clone())
        .and_then(
            |epoch: Epoch,
             indices: Vec<u64>,
             task_spawner: TaskSpawner<T::EthSpec>,
             chain: Arc<BeaconChain<T>>| {
                task_spawner.blocking_json_task(Priority::P0, move || {
                    // Ensure the request is for either the current, previous or next epoch.
                    let current_epoch = chain
                        .epoch()
                        .map_err(warp_utils::reject::beacon_chain_error)?;
                    let prev_epoch = current_epoch.saturating_sub(Epoch::new(1));
                    let next_epoch = current_epoch.saturating_add(Epoch::new(1));

                    if epoch < prev_epoch || epoch > next_epoch {
                        return Err(warp_utils::reject::custom_bad_request(format!(
                            "request epoch {} is more than one epoch from the current epoch {}",
                            epoch, current_epoch
                        )));
                    }

                    let liveness: Vec<api_types::StandardLivenessResponseData> = indices
                        .iter()
                        .cloned()
                        .map(|index| {
                            let is_live = chain.validator_seen_at_epoch(index as usize, epoch);
                            api_types::StandardLivenessResponseData { index, is_live }
                        })
                        .collect();

                    Ok(api_types::GenericResponse::from(liveness))
                })
            },
        );

    // POST lighthouse/liveness
    let post_lighthouse_liveness = warp::path("lighthouse")
        .and(warp::path("liveness"))
        .and(warp::path::end())
        .and(warp::body::json())
        .and(task_spawner_filter.clone())
        .and(chain_filter.clone())
        .and_then(
            |request_data: api_types::LivenessRequestData,
             task_spawner: TaskSpawner<T::EthSpec>,
             chain: Arc<BeaconChain<T>>| {
                task_spawner.blocking_json_task(Priority::P0, move || {
                    // Ensure the request is for either the current, previous or next epoch.
                    let current_epoch = chain
                        .epoch()
                        .map_err(warp_utils::reject::beacon_chain_error)?;
                    let prev_epoch = current_epoch.saturating_sub(Epoch::new(1));
                    let next_epoch = current_epoch.saturating_add(Epoch::new(1));

                    if request_data.epoch < prev_epoch || request_data.epoch > next_epoch {
                        return Err(warp_utils::reject::custom_bad_request(format!(
                            "request epoch {} is more than one epoch from the current epoch {}",
                            request_data.epoch, current_epoch
                        )));
                    }

                    let liveness: Vec<api_types::LivenessResponseData> = request_data
                        .indices
                        .iter()
                        .cloned()
                        .map(|index| {
                            let is_live =
                                chain.validator_seen_at_epoch(index as usize, request_data.epoch);
                            api_types::LivenessResponseData {
                                index,
                                epoch: request_data.epoch,
                                is_live,
                            }
                        })
                        .collect();

                    Ok(api_types::GenericResponse::from(liveness))
                })
            },
        );

    // GET lighthouse/health
    let get_lighthouse_health = warp::path("lighthouse")
        .and(warp::path("health"))
        .and(warp::path::end())
        .and(task_spawner_filter.clone())
        .and_then(|task_spawner: TaskSpawner<T::EthSpec>| {
            task_spawner.blocking_json_task(Priority::P0, move || {
                eth2::lighthouse::Health::observe()
                    .map(api_types::GenericResponse::from)
                    .map_err(warp_utils::reject::custom_bad_request)
            })
        });

    // GET lighthouse/ui/health
    let get_lighthouse_ui_health = warp::path("lighthouse")
        .and(warp::path("ui"))
        .and(warp::path("health"))
        .and(warp::path::end())
        .and(task_spawner_filter.clone())
        .and(system_info_filter)
        .and(app_start_filter)
        .and(data_dir_filter)
        .and(network_globals.clone())
        .and_then(
            |task_spawner: TaskSpawner<T::EthSpec>,
             sysinfo,
             app_start: std::time::Instant,
             data_dir,
             network_globals| {
                task_spawner.blocking_json_task(Priority::P0, move || {
                    let app_uptime = app_start.elapsed().as_secs();
                    Ok(api_types::GenericResponse::from(observe_system_health_bn(
                        sysinfo,
                        data_dir,
                        app_uptime,
                        network_globals,
                    )))
                })
            },
        );

    // GET lighthouse/ui/validator_count
    let get_lighthouse_ui_validator_count = warp::path("lighthouse")
        .and(warp::path("ui"))
        .and(warp::path("validator_count"))
        .and(warp::path::end())
        .and(task_spawner_filter.clone())
        .and(chain_filter.clone())
        .and_then(
            |task_spawner: TaskSpawner<T::EthSpec>, chain: Arc<BeaconChain<T>>| {
                task_spawner.blocking_json_task(Priority::P1, move || {
                    ui::get_validator_count(chain).map(api_types::GenericResponse::from)
                })
            },
        );

    // POST lighthouse/ui/validator_metrics
    let post_lighthouse_ui_validator_metrics = warp::path("lighthouse")
        .and(warp::path("ui"))
        .and(warp::path("validator_metrics"))
        .and(warp::path::end())
        .and(warp::body::json())
        .and(task_spawner_filter.clone())
        .and(chain_filter.clone())
        .and_then(
            |request_data: ui::ValidatorMetricsRequestData,
             task_spawner: TaskSpawner<T::EthSpec>,
             chain: Arc<BeaconChain<T>>| {
                task_spawner.blocking_json_task(Priority::P1, move || {
                    ui::post_validator_monitor_metrics(request_data, chain)
                        .map(api_types::GenericResponse::from)
                })
            },
        );

    // POST lighthouse/ui/validator_info
    let post_lighthouse_ui_validator_info = warp::path("lighthouse")
        .and(warp::path("ui"))
        .and(warp::path("validator_info"))
        .and(warp::path::end())
        .and(warp::body::json())
        .and(task_spawner_filter.clone())
        .and(chain_filter.clone())
        .and_then(
            |request_data: ui::ValidatorInfoRequestData,
             task_spawner: TaskSpawner<T::EthSpec>,
             chain: Arc<BeaconChain<T>>| {
                task_spawner.blocking_json_task(Priority::P1, move || {
                    ui::get_validator_info(request_data, chain)
                        .map(api_types::GenericResponse::from)
                })
            },
        );

    // GET lighthouse/syncing
    let get_lighthouse_syncing = warp::path("lighthouse")
        .and(warp::path("syncing"))
        .and(warp::path::end())
        .and(task_spawner_filter.clone())
        .and(network_globals.clone())
        .and_then(
            |task_spawner: TaskSpawner<T::EthSpec>,
             network_globals: Arc<NetworkGlobals<T::EthSpec>>| {
                task_spawner.blocking_json_task(Priority::P0, move || {
                    Ok(api_types::GenericResponse::from(
                        network_globals.sync_state(),
                    ))
                })
            },
        );

    // GET lighthouse/nat
    let get_lighthouse_nat = warp::path("lighthouse")
        .and(warp::path("nat"))
        .and(task_spawner_filter.clone())
        .and(warp::path::end())
        .and_then(|task_spawner: TaskSpawner<T::EthSpec>| {
            task_spawner.blocking_json_task(Priority::P1, move || {
                Ok(api_types::GenericResponse::from(
                    lighthouse_network::metrics::NAT_OPEN
                        .as_ref()
                        .map(|v| v.get())
                        .unwrap_or(0)
                        != 0,
                ))
            })
        });

    // GET lighthouse/peers
    let get_lighthouse_peers = warp::path("lighthouse")
        .and(warp::path("peers"))
        .and(warp::path::end())
        .and(task_spawner_filter.clone())
        .and(network_globals.clone())
        .and_then(
            |task_spawner: TaskSpawner<T::EthSpec>,
             network_globals: Arc<NetworkGlobals<T::EthSpec>>| {
                task_spawner.blocking_json_task(Priority::P1, move || {
                    Ok(network_globals
                        .peers
                        .read()
                        .peers()
                        .map(|(peer_id, peer_info)| eth2::lighthouse::Peer {
                            peer_id: peer_id.to_string(),
                            peer_info: peer_info.clone(),
                        })
                        .collect::<Vec<_>>())
                })
            },
        );

    // GET lighthouse/peers/connected
    let get_lighthouse_peers_connected = warp::path("lighthouse")
        .and(warp::path("peers"))
        .and(warp::path("connected"))
        .and(warp::path::end())
        .and(task_spawner_filter.clone())
        .and(network_globals)
        .and_then(
            |task_spawner: TaskSpawner<T::EthSpec>,
             network_globals: Arc<NetworkGlobals<T::EthSpec>>| {
                task_spawner.blocking_json_task(Priority::P1, move || {
                    Ok(network_globals
                        .peers
                        .read()
                        .connected_peers()
                        .map(|(peer_id, peer_info)| eth2::lighthouse::Peer {
                            peer_id: peer_id.to_string(),
                            peer_info: peer_info.clone(),
                        })
                        .collect::<Vec<_>>())
                })
            },
        );

    // GET lighthouse/proto_array
    let get_lighthouse_proto_array = warp::path("lighthouse")
        .and(warp::path("proto_array"))
        .and(warp::path::end())
        .and(task_spawner_filter.clone())
        .and(chain_filter.clone())
        .and_then(
            |task_spawner: TaskSpawner<T::EthSpec>, chain: Arc<BeaconChain<T>>| {
                task_spawner.blocking_response_task(Priority::P1, move || {
                    Ok::<_, warp::Rejection>(warp::reply::json(
                        &api_types::GenericResponseRef::from(
                            chain
                                .canonical_head
                                .fork_choice_read_lock()
                                .proto_array()
                                .core_proto_array(),
                        ),
                    ))
                })
            },
        );

    // GET lighthouse/validator_inclusion/{epoch}/{validator_id}
    let get_lighthouse_validator_inclusion_global = warp::path("lighthouse")
        .and(warp::path("validator_inclusion"))
        .and(warp::path::param::<Epoch>())
        .and(warp::path::param::<ValidatorId>())
        .and(warp::path::end())
        .and(task_spawner_filter.clone())
        .and(chain_filter.clone())
        .and_then(
            |epoch: Epoch,
             validator_id: ValidatorId,
             task_spawner: TaskSpawner<T::EthSpec>,
             chain: Arc<BeaconChain<T>>| {
                task_spawner.blocking_json_task(Priority::P1, move || {
                    validator_inclusion::validator_inclusion_data(epoch, &validator_id, &chain)
                        .map(api_types::GenericResponse::from)
                })
            },
        );

    // GET lighthouse/validator_inclusion/{epoch}/global
    let get_lighthouse_validator_inclusion = warp::path("lighthouse")
        .and(warp::path("validator_inclusion"))
        .and(warp::path::param::<Epoch>())
        .and(warp::path("global"))
        .and(warp::path::end())
        .and(task_spawner_filter.clone())
        .and(chain_filter.clone())
        .and_then(
            |epoch: Epoch, task_spawner: TaskSpawner<T::EthSpec>, chain: Arc<BeaconChain<T>>| {
                task_spawner.blocking_json_task(Priority::P1, move || {
                    validator_inclusion::global_validator_inclusion_data(epoch, &chain)
                        .map(api_types::GenericResponse::from)
                })
            },
        );

    // GET lighthouse/eth1/syncing
    let get_lighthouse_eth1_syncing = warp::path("lighthouse")
        .and(warp::path("eth1"))
        .and(warp::path("syncing"))
        .and(warp::path::end())
        .and(task_spawner_filter.clone())
        .and(chain_filter.clone())
        .and_then(
            |task_spawner: TaskSpawner<T::EthSpec>, chain: Arc<BeaconChain<T>>| {
                task_spawner.blocking_json_task(Priority::P1, move || {
                    let current_slot_opt = chain.slot().ok();

                    chain
                        .eth1_chain
                        .as_ref()
                        .ok_or_else(|| {
                            warp_utils::reject::custom_not_found(
                                "Eth1 sync is disabled. See the --eth1 CLI flag.".to_string(),
                            )
                        })
                        .and_then(|eth1| {
                            eth1.sync_status(chain.genesis_time, current_slot_opt, &chain.spec)
                                .ok_or_else(|| {
                                    warp_utils::reject::custom_server_error(
                                        "Unable to determine Eth1 sync status".to_string(),
                                    )
                                })
                        })
                        .map(api_types::GenericResponse::from)
                })
            },
        );

    // GET lighthouse/eth1/block_cache
    let get_lighthouse_eth1_block_cache = warp::path("lighthouse")
        .and(warp::path("eth1"))
        .and(warp::path("block_cache"))
        .and(warp::path::end())
        .and(task_spawner_filter.clone())
        .and(eth1_service_filter.clone())
        .and_then(
            |task_spawner: TaskSpawner<T::EthSpec>, eth1_service: eth1::Service| {
                task_spawner.blocking_json_task(Priority::P1, move || {
                    Ok(api_types::GenericResponse::from(
                        eth1_service
                            .blocks()
                            .read()
                            .iter()
                            .cloned()
                            .collect::<Vec<_>>(),
                    ))
                })
            },
        );

    // GET lighthouse/eth1/deposit_cache
    let get_lighthouse_eth1_deposit_cache = warp::path("lighthouse")
        .and(warp::path("eth1"))
        .and(warp::path("deposit_cache"))
        .and(warp::path::end())
        .and(task_spawner_filter.clone())
        .and(eth1_service_filter)
        .and_then(
            |task_spawner: TaskSpawner<T::EthSpec>, eth1_service: eth1::Service| {
                task_spawner.blocking_json_task(Priority::P1, move || {
                    Ok(api_types::GenericResponse::from(
                        eth1_service
                            .deposits()
                            .read()
                            .cache
                            .iter()
                            .cloned()
                            .collect::<Vec<_>>(),
                    ))
                })
            },
        );

    // GET lighthouse/beacon/states/{state_id}/ssz
    let get_lighthouse_beacon_states_ssz = warp::path("lighthouse")
        .and(warp::path("beacon"))
        .and(warp::path("states"))
        .and(warp::path::param::<StateId>())
        .and(warp::path("ssz"))
        .and(warp::path::end())
        .and(task_spawner_filter.clone())
        .and(chain_filter.clone())
        .and_then(
            |state_id: StateId,
             task_spawner: TaskSpawner<T::EthSpec>,
             chain: Arc<BeaconChain<T>>| {
                task_spawner.blocking_response_task(Priority::P1, move || {
                    // This debug endpoint provides no indication of optimistic status.
                    let (state, _execution_optimistic, _finalized) = state_id.state(&chain)?;
                    Response::builder()
                        .status(200)
                        .header("Content-Type", "application/ssz")
                        .body(state.as_ssz_bytes())
                        .map_err(|e| {
                            warp_utils::reject::custom_server_error(format!(
                                "failed to create response: {}",
                                e
                            ))
                        })
                })
            },
        );

    // GET lighthouse/staking
    let get_lighthouse_staking = warp::path("lighthouse")
        .and(warp::path("staking"))
        .and(warp::path::end())
        .and(task_spawner_filter.clone())
        .and(chain_filter.clone())
        .and_then(
            |task_spawner: TaskSpawner<T::EthSpec>, chain: Arc<BeaconChain<T>>| {
                task_spawner.blocking_json_task(Priority::P1, move || {
                    if chain.eth1_chain.is_some() {
                        Ok(())
                    } else {
                        Err(warp_utils::reject::custom_not_found(
                            "staking is not enabled, \
                        see the --staking CLI flag"
                                .to_string(),
                        ))
                    }
                })
            },
        );

    let database_path = warp::path("lighthouse").and(warp::path("database"));

    // GET lighthouse/database/info
    let get_lighthouse_database_info = database_path
        .and(warp::path("info"))
        .and(warp::path::end())
        .and(task_spawner_filter.clone())
        .and(chain_filter.clone())
        .and_then(
            |task_spawner: TaskSpawner<T::EthSpec>, chain: Arc<BeaconChain<T>>| {
                task_spawner.blocking_json_task(Priority::P1, move || database::info(chain))
            },
        );

    // POST lighthouse/database/reconstruct
    let post_lighthouse_database_reconstruct = database_path
        .and(warp::path("reconstruct"))
        .and(warp::path::end())
        .and(not_while_syncing_filter)
        .and(task_spawner_filter.clone())
        .and(chain_filter.clone())
        .and_then(
            |task_spawner: TaskSpawner<T::EthSpec>, chain: Arc<BeaconChain<T>>| {
                task_spawner.blocking_json_task(Priority::P1, move || {
                    chain.store_migrator.process_reconstruction();
                    Ok("success")
                })
            },
        );

    // GET lighthouse/analysis/block_rewards
    let get_lighthouse_block_rewards = warp::path("lighthouse")
        .and(warp::path("analysis"))
        .and(warp::path("block_rewards"))
        .and(warp::query::<eth2::lighthouse::BlockRewardsQuery>())
        .and(warp::path::end())
        .and(task_spawner_filter.clone())
        .and(chain_filter.clone())
        .and(log_filter.clone())
        .and_then(|query, task_spawner: TaskSpawner<T::EthSpec>, chain, log| {
            task_spawner.blocking_json_task(Priority::P1, move || {
                block_rewards::get_block_rewards(query, chain, log)
            })
        });

    // POST lighthouse/analysis/block_rewards
    let post_lighthouse_block_rewards = warp::path("lighthouse")
        .and(warp::path("analysis"))
        .and(warp::path("block_rewards"))
        .and(warp::body::json())
        .and(warp::path::end())
        .and(task_spawner_filter.clone())
        .and(chain_filter.clone())
        .and(log_filter.clone())
        .and_then(
            |blocks, task_spawner: TaskSpawner<T::EthSpec>, chain, log| {
                task_spawner.blocking_json_task(Priority::P1, move || {
                    block_rewards::compute_block_rewards(blocks, chain, log)
                })
            },
        );

    // GET lighthouse/analysis/attestation_performance/{index}
    let get_lighthouse_attestation_performance = warp::path("lighthouse")
        .and(warp::path("analysis"))
        .and(warp::path("attestation_performance"))
        .and(warp::path::param::<String>())
        .and(warp::query::<eth2::lighthouse::AttestationPerformanceQuery>())
        .and(warp::path::end())
        .and(task_spawner_filter.clone())
        .and(chain_filter.clone())
        .and_then(
            |target, query, task_spawner: TaskSpawner<T::EthSpec>, chain: Arc<BeaconChain<T>>| {
                task_spawner.blocking_json_task(Priority::P1, move || {
                    attestation_performance::get_attestation_performance(target, query, chain)
                })
            },
        );

    // GET lighthouse/analysis/block_packing_efficiency
    let get_lighthouse_block_packing_efficiency = warp::path("lighthouse")
        .and(warp::path("analysis"))
        .and(warp::path("block_packing_efficiency"))
        .and(warp::query::<eth2::lighthouse::BlockPackingEfficiencyQuery>())
        .and(warp::path::end())
        .and(task_spawner_filter.clone())
        .and(chain_filter.clone())
        .and_then(
            |query, task_spawner: TaskSpawner<T::EthSpec>, chain: Arc<BeaconChain<T>>| {
                task_spawner.blocking_json_task(Priority::P1, move || {
                    block_packing_efficiency::get_block_packing_efficiency(query, chain)
                })
            },
        );

    // GET lighthouse/merge_readiness
    let get_lighthouse_merge_readiness = warp::path("lighthouse")
        .and(warp::path("merge_readiness"))
        .and(warp::path::end())
        .and(task_spawner_filter.clone())
        .and(chain_filter.clone())
        .and_then(
            |task_spawner: TaskSpawner<T::EthSpec>, chain: Arc<BeaconChain<T>>| {
                task_spawner.spawn_async_with_rejection(Priority::P1, async move {
                    let merge_readiness = chain.check_merge_readiness().await;
                    Ok::<_, warp::reject::Rejection>(
                        warp::reply::json(&api_types::GenericResponse::from(merge_readiness))
                            .into_response(),
                    )
                })
            },
        );

    let get_events = eth_v1
        .and(warp::path("events"))
        .and(warp::path::end())
        .and(multi_key_query::<api_types::EventQuery>())
        .and(task_spawner_filter.clone())
        .and(chain_filter)
        .and_then(
            |topics_res: Result<api_types::EventQuery, warp::Rejection>,
             task_spawner: TaskSpawner<T::EthSpec>,
             chain: Arc<BeaconChain<T>>| {
                task_spawner.blocking_response_task(Priority::P0, move || {
                    let topics = topics_res?;
                    // for each topic subscribed spawn a new subscription
                    let mut receivers = Vec::with_capacity(topics.topics.len());

                    if let Some(event_handler) = chain.event_handler.as_ref() {
                        for topic in topics.topics {
                            let receiver = match topic {
                                api_types::EventTopic::Head => event_handler.subscribe_head(),
                                api_types::EventTopic::Block => event_handler.subscribe_block(),
                                api_types::EventTopic::Attestation => {
                                    event_handler.subscribe_attestation()
                                }
                                api_types::EventTopic::VoluntaryExit => {
                                    event_handler.subscribe_exit()
                                }
                                api_types::EventTopic::FinalizedCheckpoint => {
                                    event_handler.subscribe_finalized()
                                }
                                api_types::EventTopic::ChainReorg => {
                                    event_handler.subscribe_reorgs()
                                }
                                api_types::EventTopic::ContributionAndProof => {
                                    event_handler.subscribe_contributions()
                                }
                                api_types::EventTopic::PayloadAttributes => {
                                    event_handler.subscribe_payload_attributes()
                                }
                                api_types::EventTopic::LateHead => {
                                    event_handler.subscribe_late_head()
                                }
                                api_types::EventTopic::BlockReward => {
                                    event_handler.subscribe_block_reward()
                                }
                            };

                            receivers.push(BroadcastStream::new(receiver).map(|msg| {
                                match msg {
                                    Ok(data) => Event::default()
                                        .event(data.topic_name())
                                        .json_data(data)
                                        .map_err(|e| {
                                            warp_utils::reject::server_sent_event_error(format!(
                                                "{:?}",
                                                e
                                            ))
                                        }),
                                    Err(e) => Err(warp_utils::reject::server_sent_event_error(
                                        format!("{:?}", e),
                                    )),
                                }
                            }));
                        }
                    } else {
                        return Err(warp_utils::reject::custom_server_error(
                            "event handler was not initialized".to_string(),
                        ));
                    }

                    let s = futures::stream::select_all(receivers);

                    Ok::<_, warp::Rejection>(warp::sse::reply(warp::sse::keep_alive().stream(s)))
                })
            },
        );

    // Subscribe to logs via Server Side Events
    // /lighthouse/logs
    let lighthouse_log_events = warp::path("lighthouse")
        .and(warp::path("logs"))
        .and(warp::path::end())
        .and(task_spawner_filter)
        .and(sse_component_filter)
        .and_then(
            |task_spawner: TaskSpawner<T::EthSpec>, sse_component: Option<SSELoggingComponents>| {
                task_spawner.blocking_response_task(Priority::P1, move || {
                    if let Some(logging_components) = sse_component {
                        // Build a JSON stream
                        let s = BroadcastStream::new(logging_components.sender.subscribe()).map(
                            |msg| {
                                match msg {
                                    Ok(data) => {
                                        // Serialize to json
                                        match data.to_json_string() {
                                            // Send the json as a Server Side Event
                                            Ok(json) => Ok(Event::default().data(json)),
                                            Err(e) => {
                                                Err(warp_utils::reject::server_sent_event_error(
                                                    format!("Unable to serialize to JSON {}", e),
                                                ))
                                            }
                                        }
                                    }
                                    Err(e) => Err(warp_utils::reject::server_sent_event_error(
                                        format!("Unable to receive event {}", e),
                                    )),
                                }
                            },
                        );

                        Ok::<_, warp::Rejection>(warp::sse::reply(
                            warp::sse::keep_alive().stream(s),
                        ))
                    } else {
                        Err(warp_utils::reject::custom_server_error(
                            "SSE Logging is not enabled".to_string(),
                        ))
                    }
                })
            },
        );

    // Define the ultimate set of routes that will be provided to the server.
    // Use `uor` rather than `or` in order to simplify types (see `UnifyingOrFilter`).
    let routes = warp::get()
        .and(
            get_beacon_genesis
                .uor(get_beacon_state_root)
                .uor(get_beacon_state_fork)
                .uor(get_beacon_state_finality_checkpoints)
                .uor(get_beacon_state_validator_balances)
                .uor(get_beacon_state_validators_id)
                .uor(get_beacon_state_validators)
                .uor(get_beacon_state_committees)
                .uor(get_beacon_state_sync_committees)
                .uor(get_beacon_state_randao)
                .uor(get_beacon_headers)
                .uor(get_beacon_headers_block_id)
                .uor(get_beacon_block)
                .uor(get_beacon_block_attestations)
                .uor(get_beacon_blinded_block)
                .uor(get_beacon_block_root)
                .uor(get_blobs)
                .uor(get_beacon_pool_attestations)
                .uor(get_beacon_pool_attester_slashings)
                .uor(get_beacon_pool_proposer_slashings)
                .uor(get_beacon_pool_voluntary_exits)
                .uor(get_beacon_pool_bls_to_execution_changes)
                .uor(get_beacon_deposit_snapshot)
                .uor(get_beacon_rewards_blocks)
                .uor(get_config_fork_schedule)
                .uor(get_config_spec)
                .uor(get_config_deposit_contract)
                .uor(get_debug_beacon_states)
                .uor(get_debug_beacon_heads)
                .uor(get_debug_fork_choice)
                .uor(get_node_identity)
                .uor(get_node_version)
                .uor(get_node_syncing)
                .uor(get_node_health)
                .uor(get_node_peers_by_id)
                .uor(get_node_peers)
                .uor(get_node_peer_count)
                .uor(get_validator_duties_proposer)
                .uor(get_validator_blocks)
                .uor(get_validator_blinded_blocks)
                .uor(get_validator_attestation_data)
                .uor(get_validator_aggregate_attestation)
                .uor(get_validator_sync_committee_contribution)
                .uor(get_lighthouse_health)
                .uor(get_lighthouse_ui_health)
                .uor(get_lighthouse_ui_validator_count)
                .uor(get_lighthouse_syncing)
                .uor(get_lighthouse_nat)
                .uor(get_lighthouse_peers)
                .uor(get_lighthouse_peers_connected)
                .uor(get_lighthouse_proto_array)
                .uor(get_lighthouse_validator_inclusion_global)
                .uor(get_lighthouse_validator_inclusion)
                .uor(get_lighthouse_eth1_syncing)
                .uor(get_lighthouse_eth1_block_cache)
                .uor(get_lighthouse_eth1_deposit_cache)
                .uor(get_lighthouse_beacon_states_ssz)
                .uor(get_lighthouse_staking)
                .uor(get_lighthouse_database_info)
                .uor(get_lighthouse_block_rewards)
                .uor(get_lighthouse_attestation_performance)
                .uor(get_lighthouse_block_packing_efficiency)
                .uor(get_lighthouse_merge_readiness)
                .uor(get_events)
                .uor(lighthouse_log_events.boxed())
                .recover(warp_utils::reject::handle_rejection),
        )
        .boxed()
        .uor(
            warp::post().and(
                warp::header::exact("Content-Type", "application/octet-stream")
                    // Routes which expect `application/octet-stream` go within this `and`.
                    .and(
                        post_beacon_blocks_ssz
                            .uor(post_beacon_blocks_v2_ssz)
                            .uor(post_beacon_blinded_blocks_ssz)
                            .uor(post_beacon_blinded_blocks_v2_ssz),
                    )
                    .uor(post_beacon_blocks)
                    .uor(post_beacon_blinded_blocks)
                    .uor(post_beacon_blocks_v2)
                    .uor(post_beacon_blinded_blocks_v2)
                    .uor(post_beacon_pool_attestations)
                    .uor(post_beacon_pool_attester_slashings)
                    .uor(post_beacon_pool_proposer_slashings)
                    .uor(post_beacon_pool_voluntary_exits)
                    .uor(post_beacon_pool_sync_committees)
                    .uor(post_beacon_pool_bls_to_execution_changes)
                    .uor(post_beacon_rewards_attestations)
                    .uor(post_beacon_rewards_sync_committee)
                    .uor(post_validator_duties_attester)
                    .uor(post_validator_duties_sync)
                    .uor(post_validator_aggregate_and_proofs)
                    .uor(post_validator_contribution_and_proofs)
                    .uor(post_validator_beacon_committee_subscriptions)
                    .uor(post_validator_sync_committee_subscriptions)
                    .uor(post_validator_prepare_beacon_proposer)
                    .uor(post_validator_register_validator)
                    .uor(post_validator_liveness_epoch)
                    .uor(post_lighthouse_liveness)
                    .uor(post_lighthouse_database_reconstruct)
                    .uor(post_lighthouse_block_rewards)
                    .uor(post_lighthouse_ui_validator_metrics)
                    .uor(post_lighthouse_ui_validator_info)
                    .recover(warp_utils::reject::handle_rejection),
            ),
        )
        .recover(warp_utils::reject::handle_rejection)
        .with(slog_logging(log.clone()))
        .with(prometheus_metrics())
        // Add a `Server` header.
        .map(|reply| warp::reply::with_header(reply, "Server", &version_with_platform()))
        .with(cors_builder.build())
        .boxed();

    let http_socket: SocketAddr = SocketAddr::new(config.listen_addr, config.listen_port);
    let http_server: HttpServer = match config.tls_config {
        Some(tls_config) => {
            let (socket, server) = warp::serve(routes)
                .tls()
                .cert_path(tls_config.cert)
                .key_path(tls_config.key)
                .try_bind_with_graceful_shutdown(http_socket, async {
                    shutdown.await;
                })?;

            info!(log, "HTTP API is being served over TLS";);

            (socket, Box::pin(server))
        }
        None => {
            let (socket, server) =
                warp::serve(routes).try_bind_with_graceful_shutdown(http_socket, async {
                    shutdown.await;
                })?;
            (socket, Box::pin(server))
        }
    };

    info!(
        log,
        "HTTP API started";
        "listen_address" => %http_server.0,
    );

    Ok(http_server)
}

/// Publish a message to the libp2p pubsub network.
fn publish_pubsub_message<T: EthSpec>(
    network_tx: &UnboundedSender<NetworkMessage<T>>,
    message: PubsubMessage<T>,
) -> Result<(), warp::Rejection> {
    publish_network_message(
        network_tx,
        NetworkMessage::Publish {
            messages: vec![message],
        },
    )
}

/// Publish a message to the libp2p network.
fn publish_network_message<T: EthSpec>(
    network_tx: &UnboundedSender<NetworkMessage<T>>,
    message: NetworkMessage<T>,
) -> Result<(), warp::Rejection> {
    network_tx.send(message).map_err(|e| {
        warp_utils::reject::custom_server_error(format!(
            "unable to publish to network channel: {}",
            e
        ))
    })
}<|MERGE_RESOLUTION|>--- conflicted
+++ resolved
@@ -1440,29 +1440,14 @@
         .and(network_tx_filter.clone())
         .and(log_filter.clone())
         .and_then(
-<<<<<<< HEAD
             |block_contents: SignedBlockContents<T::EthSpec, BlindedPayload<_>>,
-             chain: Arc<BeaconChain<T>>,
-             network_tx: UnboundedSender<NetworkMessage<T::EthSpec>>,
-             log: Logger| async move {
-                publish_blocks::publish_blinded_block(
-                    block_contents,
-                    chain,
-                    &network_tx,
-                    log,
-                    BroadcastValidation::default(),
-                )
-                .await
-                .map(|()| warp::reply().into_response())
-=======
-            |block: SignedBlockContents<T::EthSpec, BlindedPayload<_>>,
              task_spawner: TaskSpawner<T::EthSpec>,
              chain: Arc<BeaconChain<T>>,
              network_tx: UnboundedSender<NetworkMessage<T::EthSpec>>,
              log: Logger| {
                 task_spawner.spawn_async_with_rejection(Priority::P0, async move {
                     publish_blocks::publish_blinded_block(
-                        block,
+                        block_contents,
                         chain,
                         &network_tx,
                         log,
@@ -1471,7 +1456,6 @@
                     .await
                     .map(|()| warp::reply().into_response())
                 })
->>>>>>> fddd4e4c
             },
         );
 
@@ -3081,29 +3065,7 @@
                             ProduceBlockVerification::VerifyRandao
                         };
 
-<<<<<<< HEAD
-                let (block, _, maybe_blobs) = chain
-                    .produce_block_with_verification::<FullPayload<T::EthSpec>>(
-                        randao_reveal,
-                        slot,
-                        query.graffiti.map(Into::into),
-                        randao_verification,
-                    )
-                    .await
-                    .map_err(warp_utils::reject::block_production_error)?;
-                let fork_name = block
-                    .to_ref()
-                    .fork_name(&chain.spec)
-                    .map_err(inconsistent_fork_rejection)?;
-
-                let block_contents =
-                    build_block_contents::build_block_contents(fork_name, block, maybe_blobs)?;
-
-                fork_versioned_response(endpoint_version, fork_name, block_contents)
-                    .map(|response| warp::reply::json(&response).into_response())
-                    .map(|res| add_consensus_version_header(res, fork_name))
-=======
-                    let (block, _) = chain
+                    let (block, _, maybe_blobs) = chain
                         .produce_block_with_verification::<FullPayload<T::EthSpec>>(
                             randao_reveal,
                             slot,
@@ -3118,13 +3080,12 @@
                         .map_err(inconsistent_fork_rejection)?;
 
                     let block_contents =
-                        build_block_contents::build_block_contents(fork_name, chain, block);
-
-                    fork_versioned_response(endpoint_version, fork_name, block_contents?)
+                        build_block_contents::build_block_contents(fork_name, block, maybe_blobs)?;
+
+                    fork_versioned_response(endpoint_version, fork_name, block_contents)
                         .map(|response| warp::reply::json(&response).into_response())
                         .map(|res| add_consensus_version_header(res, fork_name))
                 })
->>>>>>> fddd4e4c
             },
         );
 
@@ -3168,30 +3129,7 @@
                             ProduceBlockVerification::VerifyRandao
                         };
 
-<<<<<<< HEAD
-                let (block, _, maybe_blobs) = chain
-                    .produce_block_with_verification::<BlindedPayload<T::EthSpec>>(
-                        randao_reveal,
-                        slot,
-                        query.graffiti.map(Into::into),
-                        randao_verification,
-                    )
-                    .await
-                    .map_err(warp_utils::reject::block_production_error)?;
-                let fork_name = block
-                    .to_ref()
-                    .fork_name(&chain.spec)
-                    .map_err(inconsistent_fork_rejection)?;
-
-                let block_contents =
-                    build_block_contents::build_blinded_block_contents(fork_name, block, maybe_blobs)?;
-
-                // Pose as a V2 endpoint so we return the fork `version`.
-                fork_versioned_response(V2, fork_name, block_contents)
-                    .map(|response| warp::reply::json(&response).into_response())
-                    .map(|res| add_consensus_version_header(res, fork_name))
-=======
-                    let (block, _) = chain
+                    let (block, _, maybe_blobs) = chain
                         .produce_block_with_verification::<BlindedPayload<T::EthSpec>>(
                             randao_reveal,
                             slot,
@@ -3205,12 +3143,17 @@
                         .fork_name(&chain.spec)
                         .map_err(inconsistent_fork_rejection)?;
 
+                    let block_contents = build_block_contents::build_blinded_block_contents(
+                        fork_name,
+                        block,
+                        maybe_blobs,
+                    )?;
+
                     // Pose as a V2 endpoint so we return the fork `version`.
-                    fork_versioned_response(V2, fork_name, block)
+                    fork_versioned_response(V2, fork_name, block_contents)
                         .map(|response| warp::reply::json(&response).into_response())
                         .map(|res| add_consensus_version_header(res, fork_name))
                 })
->>>>>>> fddd4e4c
             },
         );
 
