--- conflicted
+++ resolved
@@ -1819,7 +1819,14 @@
         self
     }
 
-<<<<<<< HEAD
+    pub async fn test_get_lighthouse_staking(self) -> Self {
+        let result = self.client.get_lighthouse_staking().await.unwrap();
+
+        assert_eq!(result, self.chain.eth1_chain.is_some());
+
+        self
+    }
+
     pub async fn test_get_events(self) -> Self {
         // Subscribe to all events
         let topics = vec![
@@ -1951,15 +1958,6 @@
 #[tokio::test(core_threads = 2)]
 async fn get_events() {
     ApiTester::new().test_get_events().await;
-=======
-    pub async fn test_get_lighthouse_staking(self) -> Self {
-        let result = self.client.get_lighthouse_staking().await.unwrap();
-
-        assert_eq!(result, self.chain.eth1_chain.is_some());
-
-        self
-    }
->>>>>>> 7b6a97e7
 }
 
 #[tokio::test(core_threads = 2)]
