use beacon_chain::test_utils::RelativeSyncCommittee;
use beacon_chain::{
    test_utils::{AttestationStrategy, BeaconChainHarness, BlockStrategy, EphemeralHarnessType},
    BeaconChain, ChainConfig, StateSkipConfig, WhenSlotSkipped,
};
use environment::null_logger;
use eth2::{
    mixin::{RequestAccept, ResponseForkName, ResponseOptional},
    reqwest::RequestBuilder,
    types::{
        BlockId as CoreBlockId, ForkChoiceNode, ProduceBlockV3Response, StateId as CoreStateId, *,
    },
    BeaconNodeHttpClient, Error, StatusCode, Timeouts,
};
use execution_layer::test_utils::{
    MockBuilder, Operation, DEFAULT_BUILDER_PAYLOAD_VALUE_WEI, DEFAULT_MOCK_EL_PAYLOAD_VALUE_WEI,
};
use futures::stream::{Stream, StreamExt};
use futures::FutureExt;
use http_api::{
    test_utils::{create_api_server, ApiServer},
    BlockId, StateId,
};
use lighthouse_network::{Enr, EnrExt, PeerId};
use network::NetworkReceivers;
use proto_array::ExecutionStatus;
use sensitive_url::SensitiveUrl;
use slot_clock::SlotClock;
use state_processing::per_block_processing::get_expected_withdrawals;
use state_processing::per_slot_processing;
use state_processing::state_advance::partial_state_advance;
use std::convert::TryInto;
use std::sync::Arc;
use tokio::time::Duration;
use tree_hash::TreeHash;
use types::application_domain::ApplicationDomain;
use types::{
    AggregateSignature, BitList, Domain, EthSpec, ExecutionBlockHash, Hash256, Keypair,
    MainnetEthSpec, RelativeEpoch, SelectionProof, SignedRoot, Slot,
};

type E = MainnetEthSpec;

const SECONDS_PER_SLOT: u64 = 12;
const SLOTS_PER_EPOCH: u64 = 32;
const VALIDATOR_COUNT: usize = SLOTS_PER_EPOCH as usize;
const CHAIN_LENGTH: u64 = SLOTS_PER_EPOCH * 5 - 1; // Make `next_block` an epoch transition
const JUSTIFIED_EPOCH: u64 = 4;
const FINALIZED_EPOCH: u64 = 3;
const EXTERNAL_ADDR: &str = "/ip4/0.0.0.0/tcp/9000";

/// Skipping the slots around the epoch boundary allows us to check that we're obtaining states
/// from skipped slots for the finalized and justified checkpoints (instead of the state from the
/// block that those roots point to).
const SKIPPED_SLOTS: &[u64] = &[
    JUSTIFIED_EPOCH * SLOTS_PER_EPOCH - 1,
    JUSTIFIED_EPOCH * SLOTS_PER_EPOCH,
    FINALIZED_EPOCH * SLOTS_PER_EPOCH - 1,
    FINALIZED_EPOCH * SLOTS_PER_EPOCH,
];

struct ApiTester {
    harness: Arc<BeaconChainHarness<EphemeralHarnessType<E>>>,
    chain: Arc<BeaconChain<EphemeralHarnessType<E>>>,
    client: BeaconNodeHttpClient,
    next_block: PublishBlockRequest<E>,
    reorg_block: PublishBlockRequest<E>,
    attestations: Vec<Attestation<E>>,
    contribution_and_proofs: Vec<SignedContributionAndProof<E>>,
    attester_slashing: AttesterSlashing<E>,
    proposer_slashing: ProposerSlashing,
    voluntary_exit: SignedVoluntaryExit,
    bls_to_execution_change: SignedBlsToExecutionChange,
    block_gossip: BlockGossip,
    network_rx: NetworkReceivers<E>,
    local_enr: Enr,
    external_peer_id: PeerId,
    mock_builder: Option<Arc<MockBuilder<E>>>,
}

struct ApiTesterConfig {
    spec: ChainSpec,
    retain_historic_states: bool,
}

impl Default for ApiTesterConfig {
    fn default() -> Self {
        let mut spec = E::default_spec();
        spec.shard_committee_period = 2;
        Self {
            spec,
            retain_historic_states: false,
        }
    }
}

impl ApiTesterConfig {
    fn retain_historic_states(mut self) -> Self {
        self.retain_historic_states = true;
        self
    }
}

impl ApiTester {
    pub async fn new() -> Self {
        // This allows for testing voluntary exits without building out a massive chain.
        Self::new_from_config(ApiTesterConfig::default()).await
    }

    pub async fn new_with_hard_forks(altair: bool, bellatrix: bool) -> Self {
        let mut config = ApiTesterConfig::default();
        // Set whether the chain has undergone each hard fork.
        if altair {
            config.spec.altair_fork_epoch = Some(Epoch::new(0));
        }
        if bellatrix {
            config.spec.bellatrix_fork_epoch = Some(Epoch::new(0));
        }
        Self::new_from_config(config).await
    }

    pub async fn new_from_config(config: ApiTesterConfig) -> Self {
        let spec = config.spec;

        let mut harness = BeaconChainHarness::builder(MainnetEthSpec)
            .spec(spec.clone())
            .chain_config(ChainConfig {
                reconstruct_historic_states: config.retain_historic_states,
                ..ChainConfig::default()
            })
            .logger(logging::test_logger())
            .deterministic_keypairs(VALIDATOR_COUNT)
            .deterministic_withdrawal_keypairs(VALIDATOR_COUNT)
            .fresh_ephemeral_store()
            .mock_execution_layer_with_config()
            .build();

        harness
            .mock_execution_layer
            .as_ref()
            .unwrap()
            .server
            .execution_block_generator()
            .move_to_terminal_block()
            .unwrap();

        harness.advance_slot();

        for _ in 0..CHAIN_LENGTH {
            let slot = harness.chain.slot().unwrap().as_u64();

            if !SKIPPED_SLOTS.contains(&slot) {
                harness
                    .extend_chain(
                        1,
                        BlockStrategy::OnCanonicalHead,
                        AttestationStrategy::AllValidators,
                    )
                    .await;
            }

            harness.advance_slot();
        }

        let head = harness.chain.head_snapshot();

        assert_eq!(
            harness.chain.slot().unwrap(),
            head.beacon_block.slot() + 1,
            "precondition: current slot is one after head"
        );

        let (next_block, _next_state) = harness
            .make_block(head.beacon_state.clone(), harness.chain.slot().unwrap())
            .await;
        let next_block = PublishBlockRequest::from(next_block);

        // `make_block` adds random graffiti, so this will produce an alternate block
        let (reorg_block, _reorg_state) = harness
            .make_block(head.beacon_state.clone(), harness.chain.slot().unwrap() + 1)
            .await;
        let reorg_block = PublishBlockRequest::from(reorg_block);

        let head_state_root = head.beacon_state_root();
        let attestations = harness
            .get_unaggregated_attestations(
                &AttestationStrategy::AllValidators,
                &head.beacon_state,
                head_state_root,
                head.beacon_block_root,
                harness.chain.slot().unwrap(),
            )
            .into_iter()
            .flat_map(|vec| vec.into_iter().map(|(attestation, _subnet_id)| attestation))
            .collect::<Vec<_>>();

        assert!(
            !attestations.is_empty(),
            "precondition: attestations for testing"
        );

        let current_epoch = harness
            .chain
            .slot()
            .expect("should get current slot")
            .epoch(E::slots_per_epoch());
        let is_altair = spec
            .altair_fork_epoch
            .map(|epoch| epoch <= current_epoch)
            .unwrap_or(false);
        let contribution_and_proofs = if is_altair {
            harness
                .make_sync_contributions(
                    &head.beacon_state,
                    head_state_root,
                    harness.chain.slot().unwrap(),
                    RelativeSyncCommittee::Current,
                )
                .into_iter()
                .filter_map(|(_, contribution)| contribution)
                .collect::<Vec<_>>()
        } else {
            vec![]
        };

        let attester_slashing = harness.make_attester_slashing(vec![0, 1]);
        let proposer_slashing = harness.make_proposer_slashing(2);
        let voluntary_exit = harness.make_voluntary_exit(3, harness.chain.epoch().unwrap());
        let bls_to_execution_change = harness.make_bls_to_execution_change(4, Address::zero());
        let block_gossip = harness.block_gossip(5);

        let chain = harness.chain.clone();

        assert_eq!(
            chain
                .canonical_head
                .cached_head()
                .finalized_checkpoint()
                .epoch,
            2,
            "precondition: finality"
        );
        assert_eq!(
            chain
                .canonical_head
                .cached_head()
                .justified_checkpoint()
                .epoch,
            3,
            "precondition: justification"
        );

        let log = null_logger().unwrap();

        let ApiServer {
            ctx: _,
            server,
            listening_socket,
            network_rx,
            local_enr,
            external_peer_id,
        } = create_api_server(chain.clone(), &harness.runtime, log).await;

        harness.runtime.task_executor.spawn(server, "api_server");

        // Late-initalize the mock builder now that the mock execution node and beacon API ports
        // have been allocated.
        let beacon_api_port = listening_socket.port();
        let beacon_url =
            SensitiveUrl::parse(format!("http://127.0.0.1:{beacon_api_port}").as_str()).unwrap();
        let mock_builder_server = harness.set_mock_builder(beacon_url.clone());

        // Start the mock builder service prior to building the chain out.
        harness.runtime.task_executor.spawn(
            async move { mock_builder_server.await },
            "mock_builder_server",
        );

        let mock_builder = harness.mock_builder.clone();

        let client = BeaconNodeHttpClient::new(
            beacon_url,
            Timeouts::set_all(Duration::from_secs(SECONDS_PER_SLOT)),
        );

        Self {
            harness: Arc::new(harness),
            chain,
            client,
            next_block,
            reorg_block,
            attestations,
            contribution_and_proofs,
            attester_slashing,
            proposer_slashing,
            voluntary_exit,
            bls_to_execution_change,
            block_gossip,
            network_rx,
            local_enr,
            external_peer_id,
            mock_builder,
        }
    }

    pub async fn new_from_genesis() -> Self {
        let harness = Arc::new(
            BeaconChainHarness::builder(MainnetEthSpec)
                .default_spec()
                .deterministic_keypairs(VALIDATOR_COUNT)
                .deterministic_withdrawal_keypairs(VALIDATOR_COUNT)
                .fresh_ephemeral_store()
                .build(),
        );

        harness.advance_slot();

        let head = harness.chain.head_snapshot();

        let (next_block, _next_state) = harness
            .make_block(head.beacon_state.clone(), harness.chain.slot().unwrap())
            .await;
        let next_block = PublishBlockRequest::from(next_block);

        // `make_block` adds random graffiti, so this will produce an alternate block
        let (reorg_block, _reorg_state) = harness
            .make_block(head.beacon_state.clone(), harness.chain.slot().unwrap())
            .await;
        let reorg_block = PublishBlockRequest::from(reorg_block);

        let head_state_root = head.beacon_state_root();
        let attestations = harness
            .get_unaggregated_attestations(
                &AttestationStrategy::AllValidators,
                &head.beacon_state,
                head_state_root,
                head.beacon_block_root,
                harness.chain.slot().unwrap(),
            )
            .into_iter()
            .flat_map(|vec| vec.into_iter().map(|(attestation, _subnet_id)| attestation))
            .collect::<Vec<_>>();

        let attester_slashing = harness.make_attester_slashing(vec![0, 1]);
        let proposer_slashing = harness.make_proposer_slashing(2);
        let voluntary_exit = harness.make_voluntary_exit(3, harness.chain.epoch().unwrap());
        let bls_to_execution_change = harness.make_bls_to_execution_change(4, Address::zero());
        let block_gossip = harness.block_gossip(5);

        let chain = harness.chain.clone();

        let log = null_logger().unwrap();

        let ApiServer {
            ctx: _,
            server,
            listening_socket,
            network_rx,
            local_enr,
            external_peer_id,
        } = create_api_server(chain.clone(), &harness.runtime, log).await;

        harness.runtime.task_executor.spawn(server, "api_server");

        let client = BeaconNodeHttpClient::new(
            SensitiveUrl::parse(&format!(
                "http://{}:{}",
                listening_socket.ip(),
                listening_socket.port()
            ))
            .unwrap(),
            Timeouts::set_all(Duration::from_secs(SECONDS_PER_SLOT)),
        );

        Self {
            harness,
            chain,
            client,
            next_block,
            reorg_block,
            attestations,
            contribution_and_proofs: vec![],
            attester_slashing,
            proposer_slashing,
            voluntary_exit,
            bls_to_execution_change,
            network_rx,
            local_enr,
            external_peer_id,
            mock_builder: None,
        }
    }

    fn validator_keypairs(&self) -> &[Keypair] {
        &self.harness.validator_keypairs
    }

    pub async fn new_mev_tester() -> Self {
        let tester = Self::new_with_hard_forks(true, true)
            .await
            .test_post_validator_register_validator()
            .await;
        // Make sure bids always meet the minimum threshold.
        tester.mock_builder.as_ref().unwrap();
        tester
    }

    pub async fn new_mev_tester_default_payload_value() -> Self {
        let mut config = ApiTesterConfig {
            retain_historic_states: false,
            spec: E::default_spec(),
        };
        config.spec.altair_fork_epoch = Some(Epoch::new(0));
        config.spec.bellatrix_fork_epoch = Some(Epoch::new(0));
        let tester = Self::new_from_config(config)
            .await
            .test_post_validator_register_validator()
            .await;
        tester
            .mock_builder
            .as_ref()
            .unwrap()
            .add_operation(Operation::Value(Uint256::from(
                DEFAULT_BUILDER_PAYLOAD_VALUE_WEI,
            )));
        tester
    }

    fn skip_slots(self, count: u64) -> Self {
        for _ in 0..count {
            self.chain
                .slot_clock
                .set_slot(self.chain.slot().unwrap().as_u64() + 1);
        }

        self
    }

    fn interesting_state_ids(&self) -> Vec<StateId> {
        let mut ids = vec![
            StateId(CoreStateId::Head),
            StateId(CoreStateId::Genesis),
            StateId(CoreStateId::Finalized),
            StateId(CoreStateId::Justified),
            StateId(CoreStateId::Slot(Slot::new(0))),
            StateId(CoreStateId::Slot(Slot::new(32))),
            StateId(CoreStateId::Slot(Slot::from(SKIPPED_SLOTS[0]))),
            StateId(CoreStateId::Slot(Slot::from(SKIPPED_SLOTS[1]))),
            StateId(CoreStateId::Slot(Slot::from(SKIPPED_SLOTS[2]))),
            StateId(CoreStateId::Slot(Slot::from(SKIPPED_SLOTS[3]))),
            StateId(CoreStateId::Root(Hash256::zero())),
        ];
        ids.push(StateId(CoreStateId::Root(
            self.chain.canonical_head.cached_head().head_state_root(),
        )));
        ids
    }

    fn interesting_block_ids(&self) -> Vec<BlockId> {
        let mut ids = vec![
            BlockId(CoreBlockId::Head),
            BlockId(CoreBlockId::Genesis),
            BlockId(CoreBlockId::Finalized),
            BlockId(CoreBlockId::Justified),
            BlockId(CoreBlockId::Slot(Slot::new(0))),
            BlockId(CoreBlockId::Slot(Slot::new(32))),
            BlockId(CoreBlockId::Slot(Slot::from(SKIPPED_SLOTS[0]))),
            BlockId(CoreBlockId::Slot(Slot::from(SKIPPED_SLOTS[1]))),
            BlockId(CoreBlockId::Slot(Slot::from(SKIPPED_SLOTS[2]))),
            BlockId(CoreBlockId::Slot(Slot::from(SKIPPED_SLOTS[3]))),
            BlockId(CoreBlockId::Root(Hash256::zero())),
        ];
        ids.push(BlockId(CoreBlockId::Root(
            self.chain.canonical_head.cached_head().head_block_root(),
        )));
        ids
    }
    pub async fn test_beacon_genesis(self) -> Self {
        let result = self.client.get_beacon_genesis().await.unwrap().data;

        let state = &self.chain.head_snapshot().beacon_state;
        let expected = GenesisData {
            genesis_time: state.genesis_time(),
            genesis_validators_root: state.genesis_validators_root(),
            genesis_fork_version: self.chain.spec.genesis_fork_version,
        };

        assert_eq!(result, expected);

        self
    }

    // finalization tests
    pub async fn test_beacon_states_root_finalized(self) -> Self {
        for state_id in self.interesting_state_ids() {
            let state_root = state_id.root(&self.chain);
            let state = state_id.state(&self.chain);

            // if .root or .state fail, skip the test. those would be errors outside the scope
            // of this test, here we're testing the finalized field assuming the call to .is_finalized_state
            // occurs after the state_root and state calls, and that the state_root and state calls
            // were correct.
            if state_root.is_err() || state.is_err() {
                continue;
            }

            // now that we know the state is valid, we can unwrap() everything we need
            let result = self
                .client
                .get_beacon_states_root(state_id.0)
                .await
                .unwrap()
                .unwrap()
                .finalized
                .unwrap();

            let (state_root, _, _) = state_root.unwrap();
            let (state, _, _) = state.unwrap();
            let state_slot = state.slot();
            let expected = self
                .chain
                .is_finalized_state(&state_root, state_slot)
                .unwrap();

            assert_eq!(result, expected, "{:?}", state_id);
        }

        self
    }

    pub async fn test_beacon_states_fork_finalized(self) -> Self {
        for state_id in self.interesting_state_ids() {
            let state_root = state_id.root(&self.chain);
            let state = state_id.state(&self.chain);

            // if .root or .state fail, skip the test. those would be errors outside the scope
            // of this test, here we're testing the finalized field assuming the call to .is_finalized_state
            // occurs after the state_root and state calls, and that the state_root and state calls
            // were correct.
            if state_root.is_err() || state.is_err() {
                continue;
            }

            // now that we know the state is valid, we can unwrap() everything we need
            let result = self
                .client
                .get_beacon_states_fork(state_id.0)
                .await
                .unwrap()
                .unwrap()
                .finalized
                .unwrap();

            let (state_root, _, _) = state_root.unwrap();
            let (state, _, _) = state.unwrap();
            let state_slot = state.slot();
            let expected = self
                .chain
                .is_finalized_state(&state_root, state_slot)
                .unwrap();

            assert_eq!(result, expected, "{:?}", state_id);
        }

        self
    }

    pub async fn test_beacon_states_finality_checkpoints_finalized(self) -> Self {
        for state_id in self.interesting_state_ids() {
            let state_root = state_id.root(&self.chain);
            let state = state_id.state(&self.chain);

            // if .root or .state fail, skip the test. those would be errors outside the scope
            // of this test, here we're testing the finalized field assuming the call to .is_finalized_state
            // occurs after the state_root and state calls, and that the state_root and state calls
            // were correct.
            if state_root.is_err() || state.is_err() {
                continue;
            }

            // now that we know the state is valid, we can unwrap() everything we need
            let result = self
                .client
                .get_beacon_states_finality_checkpoints(state_id.0)
                .await
                .unwrap()
                .unwrap()
                .finalized
                .unwrap();

            let (state_root, _, _) = state_root.unwrap();
            let (state, _, _) = state.unwrap();
            let state_slot = state.slot();
            let expected = self
                .chain
                .is_finalized_state(&state_root, state_slot)
                .unwrap();

            assert_eq!(result, expected, "{:?}", state_id);
        }

        self
    }

    pub async fn test_beacon_headers_block_id_finalized(self) -> Self {
        for block_id in self.interesting_block_ids() {
            let block_root = block_id.root(&self.chain);
            let block = block_id.full_block(&self.chain).await;

            // if .root or .state fail, skip the test. those would be errors outside the scope
            // of this test, here we're testing the finalized field assuming the call to .is_finalized_state
            // occurs after the state_root and state calls, and that the state_root and state calls
            // were correct.
            if block_root.is_err() || block.is_err() {
                continue;
            }

            // now that we know the block is valid, we can unwrap() everything we need
            let result = self
                .client
                .get_beacon_headers_block_id(block_id.0)
                .await
                .unwrap()
                .unwrap()
                .finalized
                .unwrap();

            let (block_root, _, _) = block_root.unwrap();
            let (block, _, _) = block.unwrap();
            let block_slot = block.slot();
            let expected = self
                .chain
                .is_finalized_block(&block_root, block_slot)
                .unwrap();

            assert_eq!(result, expected, "{:?}", block_id);
        }

        self
    }

    pub async fn test_beacon_blocks_finalized<E: EthSpec>(self) -> Self {
        for block_id in self.interesting_block_ids() {
            let block_root = block_id.root(&self.chain);
            let block = block_id.full_block(&self.chain).await;

            // if .root or .full_block fail, skip the test. those would be errors outside the scope
            // of this test, here we're testing the finalized field assuming the call to .is_finalized_block
            // occurs after those calls, and that they were correct.
            if block_root.is_err() || block.is_err() {
                continue;
            }

            // now that we know the block is valid, we can unwrap() everything we need
            let result = self
                .client
                .get_beacon_blocks::<MainnetEthSpec>(block_id.0)
                .await
                .unwrap()
                .unwrap()
                .metadata
                .finalized
                .unwrap();

            let (block_root, _, _) = block_root.unwrap();
            let (block, _, _) = block.unwrap();
            let block_slot = block.slot();
            let expected = self
                .chain
                .is_finalized_block(&block_root, block_slot)
                .unwrap();

            assert_eq!(result, expected, "{:?}", block_id);
        }

        self
    }

    pub async fn test_beacon_blinded_blocks_finalized<E: EthSpec>(self) -> Self {
        for block_id in self.interesting_block_ids() {
            let block_root = block_id.root(&self.chain);
            let block = block_id.full_block(&self.chain).await;

            // if .root or .full_block fail, skip the test. those would be errors outside the scope
            // of this test, here we're testing the finalized field assuming the call to .is_finalized_block
            // occurs after those calls, and that they were correct.
            if block_root.is_err() || block.is_err() {
                continue;
            }

            // now that we know the block is valid, we can unwrap() everything we need
            let result = self
                .client
                .get_beacon_blinded_blocks::<MainnetEthSpec>(block_id.0)
                .await
                .unwrap()
                .unwrap()
                .metadata
                .finalized
                .unwrap();

            let (block_root, _, _) = block_root.unwrap();
            let (block, _, _) = block.unwrap();
            let block_slot = block.slot();
            let expected = self
                .chain
                .is_finalized_block(&block_root, block_slot)
                .unwrap();

            assert_eq!(result, expected, "{:?}", block_id);
        }

        self
    }

    pub async fn test_debug_beacon_states_finalized(self) -> Self {
        for state_id in self.interesting_state_ids() {
            let state_root = state_id.root(&self.chain);
            let state = state_id.state(&self.chain);

            // if .root or .state fail, skip the test. those would be errors outside the scope
            // of this test, here we're testing the finalized field assuming the call to .is_finalized_state
            // occurs after the state_root and state calls, and that the state_root and state calls
            // were correct.
            if state_root.is_err() || state.is_err() {
                continue;
            }

            // now that we know the state is valid, we can unwrap() everything we need
            let result = self
                .client
                .get_debug_beacon_states::<MainnetEthSpec>(state_id.0)
                .await
                .unwrap()
                .unwrap()
                .metadata
                .finalized
                .unwrap();

            let (state_root, _, _) = state_root.unwrap();
            let (state, _, _) = state.unwrap();
            let state_slot = state.slot();
            let expected = self
                .chain
                .is_finalized_state(&state_root, state_slot)
                .unwrap();

            assert_eq!(result, expected, "{:?}", state_id);
        }

        self
    }

    pub async fn test_beacon_states_root(self) -> Self {
        for state_id in self.interesting_state_ids() {
            let result = self
                .client
                .get_beacon_states_root(state_id.0)
                .await
                .unwrap()
                .map(|res| res.data.root);

            let expected = state_id
                .root(&self.chain)
                .ok()
                .map(|(root, _execution_optimistic, _finalized)| root);

            assert_eq!(result, expected, "{:?}", state_id);
        }

        self
    }

    pub async fn test_beacon_states_fork(self) -> Self {
        for state_id in self.interesting_state_ids() {
            let result = self
                .client
                .get_beacon_states_fork(state_id.0)
                .await
                .unwrap()
                .map(|res| res.data);

            let expected = state_id.fork(&self.chain).ok();

            assert_eq!(result, expected, "{:?}", state_id);
        }

        self
    }

    pub async fn test_beacon_states_finality_checkpoints(self) -> Self {
        for state_id in self.interesting_state_ids() {
            let result = self
                .client
                .get_beacon_states_finality_checkpoints(state_id.0)
                .await
                .unwrap()
                .map(|res| res.data);

            let expected = state_id.state(&self.chain).ok().map(
                |(state, _execution_optimistic, _finalized)| FinalityCheckpointsData {
                    previous_justified: state.previous_justified_checkpoint(),
                    current_justified: state.current_justified_checkpoint(),
                    finalized: state.finalized_checkpoint(),
                },
            );

            assert_eq!(result, expected, "{:?}", state_id);
        }

        self
    }

    pub async fn test_beacon_states_validator_balances(self) -> Self {
        for state_id in self.interesting_state_ids() {
            for validator_indices in self.interesting_validator_indices() {
                let state_opt = state_id.state(&self.chain).ok();
                let validators: Vec<Validator> = match state_opt.as_ref() {
                    Some((state, _execution_optimistic, _finalized)) => {
                        state.validators().clone().to_vec()
                    }
                    None => vec![],
                };
                let validator_index_ids = validator_indices
                    .iter()
                    .cloned()
                    .map(|i| ValidatorId::Index(i))
                    .collect::<Vec<ValidatorId>>();
                let validator_pubkey_ids = validator_indices
                    .iter()
                    .cloned()
                    .map(|i| {
                        ValidatorId::PublicKey(
                            validators
                                .get(i as usize)
                                .map_or(PublicKeyBytes::empty(), |val| val.pubkey),
                        )
                    })
                    .collect::<Vec<ValidatorId>>();

                let result_index_ids = self
                    .client
                    .get_beacon_states_validator_balances(
                        state_id.0,
                        Some(validator_index_ids.as_slice()),
                    )
                    .await
                    .unwrap()
                    .map(|res| res.data);
                let result_pubkey_ids = self
                    .client
                    .get_beacon_states_validator_balances(
                        state_id.0,
                        Some(validator_pubkey_ids.as_slice()),
                    )
                    .await
                    .unwrap()
                    .map(|res| res.data);
                let result_post_index_ids = self
                    .client
                    .post_beacon_states_validator_balances(state_id.0, validator_index_ids)
                    .await
                    .unwrap()
                    .map(|res| res.data);
                let result_post_pubkey_ids = self
                    .client
                    .post_beacon_states_validator_balances(state_id.0, validator_pubkey_ids)
                    .await
                    .unwrap()
                    .map(|res| res.data);

                let expected = state_opt.map(|(state, _execution_optimistic, _finalized)| {
                    let mut validators = Vec::with_capacity(validator_indices.len());

                    for i in validator_indices {
                        if i < state.balances().len() as u64 {
                            validators.push(ValidatorBalanceData {
                                index: i as u64,
                                balance: *state.balances().get(i as usize).unwrap(),
                            });
                        }
                    }

                    validators
                });

                assert_eq!(result_index_ids, expected, "{:?}", state_id);
                assert_eq!(result_pubkey_ids, expected, "{:?}", state_id);
                assert_eq!(result_post_index_ids, expected, "{:?}", state_id);
                assert_eq!(result_post_pubkey_ids, expected, "{:?}", state_id);
            }
        }

        self
    }

    pub async fn test_beacon_states_validators(self) -> Self {
        for state_id in self.interesting_state_ids() {
            for statuses in self.interesting_validator_statuses() {
                for validator_indices in self.interesting_validator_indices() {
                    let state_opt = state_id
                        .state(&self.chain)
                        .ok()
                        .map(|(state, _execution_optimistic, _finalized)| state);
                    let validators: Vec<Validator> = match state_opt.as_ref() {
                        Some(state) => state.validators().to_vec(),
                        None => vec![],
                    };
                    let validator_index_ids = validator_indices
                        .iter()
                        .cloned()
                        .map(|i| ValidatorId::Index(i))
                        .collect::<Vec<ValidatorId>>();
                    let validator_pubkey_ids = validator_indices
                        .iter()
                        .cloned()
                        .map(|i| {
                            ValidatorId::PublicKey(
                                validators
                                    .get(i as usize)
                                    .map_or(PublicKeyBytes::empty(), |val| val.pubkey),
                            )
                        })
                        .collect::<Vec<ValidatorId>>();

                    let result_index_ids = self
                        .client
                        .get_beacon_states_validators(
                            state_id.0,
                            Some(validator_index_ids.as_slice()),
                            None,
                        )
                        .await
                        .unwrap()
                        .map(|res| res.data);
                    let result_pubkey_ids = self
                        .client
                        .get_beacon_states_validators(
                            state_id.0,
                            Some(validator_pubkey_ids.as_slice()),
                            None,
                        )
                        .await
                        .unwrap()
                        .map(|res| res.data);
                    let post_result_index_ids = self
                        .client
                        .post_beacon_states_validators(state_id.0, Some(validator_index_ids), None)
                        .await
                        .unwrap()
                        .map(|res| res.data);
                    let post_result_pubkey_ids = self
                        .client
                        .post_beacon_states_validators(state_id.0, Some(validator_pubkey_ids), None)
                        .await
                        .unwrap()
                        .map(|res| res.data);

                    let expected = state_opt.map(|state| {
                        let epoch = state.current_epoch();
                        let far_future_epoch = self.chain.spec.far_future_epoch;

                        let mut validators = Vec::with_capacity(validator_indices.len());

                        for i in validator_indices {
                            if i >= state.validators().len() as u64 {
                                continue;
                            }
                            let validator = state.validators().get(i as usize).unwrap().clone();
                            let status = ValidatorStatus::from_validator(
                                &validator,
                                epoch,
                                far_future_epoch,
                            );
                            if statuses.contains(&status)
                                || statuses.is_empty()
                                || statuses.contains(&status.superstatus())
                            {
                                validators.push(ValidatorData {
                                    index: i as u64,
                                    balance: *state.balances().get(i as usize).unwrap(),
                                    status,
                                    validator,
                                });
                            }
                        }

                        validators
                    });

                    assert_eq!(result_index_ids, expected, "{:?}", state_id);
                    assert_eq!(result_pubkey_ids, expected, "{:?}", state_id);
                    assert_eq!(post_result_index_ids, expected, "{:?}", state_id);
                    assert_eq!(post_result_pubkey_ids, expected, "{:?}", state_id);
                }
            }
        }

        self
    }

    pub async fn test_beacon_states_validator_id(self) -> Self {
        for state_id in self.interesting_state_ids() {
            let state_opt = state_id
                .state(&self.chain)
                .ok()
                .map(|(state, _execution_optimistic, _finalized)| state);
            let validators = match state_opt.as_ref() {
                Some(state) => state.validators().to_vec(),
                None => vec![],
            };

            for (i, validator) in validators.into_iter().enumerate() {
                let validator_ids = &[
                    ValidatorId::PublicKey(validator.pubkey),
                    ValidatorId::Index(i as u64),
                ];

                for validator_id in validator_ids {
                    let result = self
                        .client
                        .get_beacon_states_validator_id(state_id.0, validator_id)
                        .await
                        .unwrap()
                        .map(|res| res.data);

                    if result.is_none() && state_opt.is_none() {
                        continue;
                    }

                    let state = state_opt.as_ref().expect("result should be none");

                    let expected = {
                        let epoch = state.current_epoch();
                        let far_future_epoch = self.chain.spec.far_future_epoch;

                        ValidatorData {
                            index: i as u64,
                            balance: *state.balances().get(i).unwrap(),
                            status: ValidatorStatus::from_validator(
                                &validator,
                                epoch,
                                far_future_epoch,
                            ),
                            validator: validator.clone(),
                        }
                    };

                    assert_eq!(result, Some(expected), "{:?}, {:?}", state_id, validator_id);
                }
            }
        }

        self
    }

    pub async fn test_beacon_states_committees(self) -> Self {
        for state_id in self.interesting_state_ids() {
            let mut state_opt = state_id
                .state(&self.chain)
                .ok()
                .map(|(state, _execution_optimistic, _finalized)| state);

            let epoch_opt = state_opt.as_ref().map(|state| state.current_epoch());
            let results = self
                .client
                .get_beacon_states_committees(state_id.0, None, None, epoch_opt)
                .await
                .unwrap()
                .map(|res| res.data);

            if results.is_none() && state_opt.is_none() {
                continue;
            }

            let state = state_opt.as_mut().expect("result should be none");

            state.build_all_committee_caches(&self.chain.spec).unwrap();
            let committees = state
                .get_beacon_committees_at_epoch(RelativeEpoch::Current)
                .unwrap();

            for (i, result) in results.unwrap().into_iter().enumerate() {
                let expected = &committees[i];

                assert_eq!(result.index, expected.index, "{}", state_id);
                assert_eq!(result.slot, expected.slot, "{}", state_id);
                assert_eq!(
                    result
                        .validators
                        .into_iter()
                        .map(|i| i as usize)
                        .collect::<Vec<_>>(),
                    expected.committee.to_vec(),
                    "{}",
                    state_id
                );
            }
        }

        self
    }

    pub async fn test_beacon_states_randao(self) -> Self {
        for state_id in self.interesting_state_ids() {
            let mut state_opt = state_id
                .state(&self.chain)
                .ok()
                .map(|(state, _execution_optimistic, _finalized)| state);

            let epoch_opt = state_opt.as_ref().map(|state| state.current_epoch());
            let result = self
                .client
                .get_beacon_states_randao(state_id.0, epoch_opt)
                .await
                .unwrap()
                .map(|res| res.data);

            if result.is_none() && state_opt.is_none() {
                continue;
            }

            let state = state_opt.as_mut().expect("result should be none");
            let randao_mix = state
                .get_randao_mix(state.slot().epoch(E::slots_per_epoch()))
                .unwrap();

            assert_eq!(result.unwrap().randao, *randao_mix);
        }

        self
    }

    pub async fn test_beacon_headers_all_slots(self) -> Self {
        for slot in 0..CHAIN_LENGTH {
            let slot = Slot::from(slot);

            let result = self
                .client
                .get_beacon_headers(Some(slot), None)
                .await
                .unwrap()
                .map(|res| res.data);

            let root = self
                .chain
                .block_root_at_slot(slot, WhenSlotSkipped::None)
                .unwrap();

            if root.is_none() && result.is_none() {
                continue;
            }

            let root = root.unwrap();
            let block = self
                .chain
                .block_at_slot(slot, WhenSlotSkipped::Prev)
                .unwrap()
                .unwrap();
            let header = BlockHeaderData {
                root,
                canonical: true,
                header: BlockHeaderAndSignature {
                    message: block.message().block_header(),
                    signature: block.signature().clone().into(),
                },
            };
            let expected = vec![header];

            assert_eq!(result.unwrap(), expected, "slot {:?}", slot);
        }

        self
    }

    pub async fn test_beacon_headers_all_parents(self) -> Self {
        let mut roots = self
            .chain
            .forwards_iter_block_roots(Slot::new(0))
            .unwrap()
            .map(Result::unwrap)
            .map(|(root, _slot)| root)
            .collect::<Vec<_>>();

        // The iterator natively returns duplicate roots for skipped slots.
        roots.dedup();

        for i in 1..roots.len() {
            let parent_root = roots[i - 1];
            let child_root = roots[i];

            let result = self
                .client
                .get_beacon_headers(None, Some(parent_root))
                .await
                .unwrap()
                .unwrap()
                .data;

            assert_eq!(result.len(), 1, "i {}", i);
            assert_eq!(result[0].root, child_root, "i {}", i);
        }

        self
    }

    pub async fn test_beacon_headers_block_id(self) -> Self {
        for block_id in self.interesting_block_ids() {
            let result = self
                .client
                .get_beacon_headers_block_id(block_id.0)
                .await
                .unwrap()
                .map(|res| res.data);

            let block_root_opt = block_id
                .root(&self.chain)
                .ok()
                .map(|(root, _execution_optimistic, _finalized)| root);

            if let CoreBlockId::Slot(slot) = block_id.0 {
                if block_root_opt.is_none() {
                    assert!(SKIPPED_SLOTS.contains(&slot.as_u64()));
                } else {
                    assert!(!SKIPPED_SLOTS.contains(&slot.as_u64()));
                }
            }

            let block_opt = block_id
                .full_block(&self.chain)
                .await
                .ok()
                .map(|(block, _execution_optimistic, _finalized)| block);

            if block_opt.is_none() && result.is_none() {
                continue;
            }

            let result = result.unwrap();
            let block = block_opt.unwrap();
            let block_root = block_root_opt.unwrap();
            let canonical = self
                .chain
                .block_root_at_slot(block.slot(), WhenSlotSkipped::None)
                .unwrap()
                .map_or(false, |canonical| block_root == canonical);

            assert_eq!(result.canonical, canonical, "{:?}", block_id);
            assert_eq!(result.root, block_root, "{:?}", block_id);
            assert_eq!(
                result.header.message,
                block.message().block_header(),
                "{:?}",
                block_id
            );
            assert_eq!(
                result.header.signature,
                block.signature().clone().into(),
                "{:?}",
                block_id
            );
        }

        self
    }

    pub async fn test_beacon_blocks_root(self) -> Self {
        for block_id in self.interesting_block_ids() {
            let result = self
                .client
                .get_beacon_blocks_root(block_id.0)
                .await
                .unwrap()
                .map(|res| res.data.root);

            let expected = block_id
                .root(&self.chain)
                .ok()
                .map(|(root, _execution_optimistic, _finalized)| root);
            if let CoreBlockId::Slot(slot) = block_id.0 {
                if expected.is_none() {
                    assert!(SKIPPED_SLOTS.contains(&slot.as_u64()));
                } else {
                    assert!(!SKIPPED_SLOTS.contains(&slot.as_u64()));
                }
            }
            assert_eq!(result, expected, "{:?}", block_id);
        }

        self
    }

    pub async fn test_post_beacon_blocks_valid(mut self) -> Self {
        let next_block = self.next_block.clone();

        self.client.post_beacon_blocks(&next_block).await.unwrap();

        assert!(
            self.network_rx.network_recv.recv().await.is_some(),
            "valid blocks should be sent to network"
        );

        self
    }

    pub async fn test_post_beacon_blocks_ssz_valid(mut self) -> Self {
        let next_block = &self.next_block;

        self.client
            .post_beacon_blocks_ssz(next_block)
            .await
            .unwrap();

        assert!(
            self.network_rx.network_recv.recv().await.is_some(),
            "valid blocks should be sent to network"
        );

        self
    }

    pub async fn test_post_beacon_blocks_invalid(mut self) -> Self {
        let block = self
            .harness
            .make_block_with_modifier(
                self.harness.get_current_state(),
                self.harness.get_current_slot(),
                |b| {
                    *b.state_root_mut() = Hash256::zero();
                },
            )
            .await
            .0;

        assert!(self
            .client
            .post_beacon_blocks(&PublishBlockRequest::from(block))
            .await
            .is_err());

        assert!(
            self.network_rx.network_recv.recv().await.is_some(),
            "gossip valid blocks should be sent to network"
        );

        self
    }

    pub async fn test_post_beacon_blocks_ssz_invalid(mut self) -> Self {
        let block = self
            .harness
            .make_block_with_modifier(
                self.harness.get_current_state(),
                self.harness.get_current_slot(),
                |b| {
                    *b.state_root_mut() = Hash256::zero();
                },
            )
            .await
            .0;

        assert!(self
            .client
            .post_beacon_blocks_ssz(&PublishBlockRequest::from(block))
            .await
            .is_err());

        assert!(
            self.network_rx.network_recv.recv().await.is_some(),
            "gossip valid blocks should be sent to network"
        );

        self
    }

    pub async fn test_post_beacon_blocks_duplicate(self) -> Self {
        let block_contents = self
            .harness
            .make_block(
                self.harness.get_current_state(),
                self.harness.get_current_slot(),
            )
            .await
            .0
            .into();

        assert!(self
            .client
            .post_beacon_blocks(&block_contents)
            .await
            .is_ok());

        // Blinded deneb block contents is just the blinded block
        let blinded_block_contents = block_contents.signed_block().clone_as_blinded();

        // Test all the POST methods in sequence, they should all behave the same.
        let responses = vec![
            self.client
                .post_beacon_blocks(&block_contents)
                .await
                .unwrap_err(),
            self.client
                .post_beacon_blocks_v2(&block_contents, None)
                .await
                .unwrap_err(),
            self.client
                .post_beacon_blocks_ssz(&block_contents)
                .await
                .unwrap_err(),
            self.client
                .post_beacon_blocks_v2_ssz(&block_contents, None)
                .await
                .unwrap_err(),
            self.client
                .post_beacon_blinded_blocks(&blinded_block_contents)
                .await
                .unwrap_err(),
            self.client
                .post_beacon_blinded_blocks_v2(&blinded_block_contents, None)
                .await
                .unwrap_err(),
            self.client
                .post_beacon_blinded_blocks_ssz(&blinded_block_contents)
                .await
                .unwrap_err(),
            self.client
                .post_beacon_blinded_blocks_v2_ssz(&blinded_block_contents, None)
                .await
                .unwrap_err(),
        ];
        for (i, response) in responses.into_iter().enumerate() {
            assert_eq!(
                response.status().unwrap(),
                StatusCode::ACCEPTED,
                "response {i}"
            );
        }

        self
    }

    pub async fn test_beacon_blocks(self) -> Self {
        for block_id in self.interesting_block_ids() {
            let expected = block_id
                .full_block(&self.chain)
                .await
                .ok()
                .map(|(block, _execution_optimistic, _finalized)| block);

            if let CoreBlockId::Slot(slot) = block_id.0 {
                if expected.is_none() {
                    assert!(SKIPPED_SLOTS.contains(&slot.as_u64()));
                } else {
                    assert!(!SKIPPED_SLOTS.contains(&slot.as_u64()));
                }
            }

            // Check the JSON endpoint.
            let json_result = self.client.get_beacon_blocks(block_id.0).await.unwrap();

            if let (Some(json), Some(expected)) = (&json_result, &expected) {
                assert_eq!(&json.data, expected.as_ref(), "{:?}", block_id);
                assert_eq!(
                    json.version,
                    Some(expected.fork_name(&self.chain.spec).unwrap())
                );
            } else {
                assert_eq!(json_result, None);
                assert_eq!(expected, None);
            }

            // Check the SSZ endpoint.
            let ssz_result = self
                .client
                .get_beacon_blocks_ssz(block_id.0, &self.chain.spec)
                .await
                .unwrap();
            assert_eq!(
                ssz_result.as_ref(),
                expected.as_ref().map(|b| b.as_ref()),
                "{:?}",
                block_id
            );

            // Check that the legacy v1 API still works but doesn't return a version field.
            let v1_result = self.client.get_beacon_blocks_v1(block_id.0).await.unwrap();
            if let (Some(v1_result), Some(expected)) = (&v1_result, &expected) {
                assert_eq!(v1_result.version, None);
                assert_eq!(&v1_result.data, expected.as_ref());
            } else {
                assert_eq!(v1_result, None);
                assert_eq!(expected, None);
            }

            // Check that version headers are provided.
            let url = self.client.get_beacon_blocks_path(block_id.0).unwrap();

            let builders: Vec<fn(RequestBuilder) -> RequestBuilder> = vec![
                |b| b,
                |b| b.accept(Accept::Ssz),
                |b| b.accept(Accept::Json),
                |b| b.accept(Accept::Any),
            ];

            for req_builder in builders {
                let raw_res = self
                    .client
                    .get_response(url.clone(), req_builder)
                    .await
                    .optional()
                    .unwrap();
                if let (Some(raw_res), Some(expected)) = (&raw_res, &expected) {
                    assert_eq!(
                        raw_res.fork_name_from_header().unwrap(),
                        Some(expected.fork_name(&self.chain.spec).unwrap())
                    );
                } else {
                    assert!(raw_res.is_none());
                    assert_eq!(expected, None);
                }
            }
        }

        self
    }

    pub async fn test_beacon_blinded_blocks(self) -> Self {
        for block_id in self.interesting_block_ids() {
            let expected = block_id
                .blinded_block(&self.chain)
                .ok()
                .map(|(block, _execution_optimistic, _finalized)| block);

            if let CoreBlockId::Slot(slot) = block_id.0 {
                if expected.is_none() {
                    assert!(SKIPPED_SLOTS.contains(&slot.as_u64()));
                } else {
                    assert!(!SKIPPED_SLOTS.contains(&slot.as_u64()));
                }
            }

            // Check the JSON endpoint.
            let json_result = self
                .client
                .get_beacon_blinded_blocks(block_id.0)
                .await
                .unwrap();

            if let (Some(json), Some(expected)) = (&json_result, &expected) {
                assert_eq!(&json.data, expected, "{:?}", block_id);
                assert_eq!(
                    json.version,
                    Some(expected.fork_name(&self.chain.spec).unwrap())
                );
            } else {
                assert_eq!(json_result, None);
                assert_eq!(expected, None);
            }

            // Check the SSZ endpoint.
            let ssz_result = self
                .client
                .get_beacon_blinded_blocks_ssz(block_id.0, &self.chain.spec)
                .await
                .unwrap();
            assert_eq!(ssz_result.as_ref(), expected.as_ref(), "{:?}", block_id);

            // Check that version headers are provided.
            let url = self
                .client
                .get_beacon_blinded_blocks_path(block_id.0)
                .unwrap();

            let builders: Vec<fn(RequestBuilder) -> RequestBuilder> = vec![
                |b| b,
                |b| b.accept(Accept::Ssz),
                |b| b.accept(Accept::Json),
                |b| b.accept(Accept::Any),
            ];

            for req_builder in builders {
                let raw_res = self
                    .client
                    .get_response(url.clone(), req_builder)
                    .await
                    .optional()
                    .unwrap();
                if let (Some(raw_res), Some(expected)) = (&raw_res, &expected) {
                    assert_eq!(
                        raw_res.fork_name_from_header().unwrap(),
                        Some(expected.fork_name(&self.chain.spec).unwrap())
                    );
                } else {
                    assert!(raw_res.is_none());
                    assert_eq!(expected, None);
                }
            }
        }

        self
    }

    pub async fn test_get_blob_sidecars(self, use_indices: bool) -> Self {
        let block_id = BlockId(CoreBlockId::Finalized);
        let (block_root, _, _) = block_id.root(&self.chain).unwrap();
        let (block, _, _) = block_id.full_block(&self.chain).await.unwrap();
        let num_blobs = block.num_expected_blobs();
        let blob_indices = if use_indices {
            Some(
                (0..num_blobs.saturating_sub(1) as u64)
                    .into_iter()
                    .collect::<Vec<_>>(),
            )
        } else {
            None
        };
        let result = match self
            .client
            .get_blobs::<E>(CoreBlockId::Root(block_root), blob_indices.as_deref())
            .await
        {
            Ok(result) => result.unwrap().data,
            Err(e) => panic!("query failed incorrectly: {e:?}"),
        };

        assert_eq!(
            result.len(),
            blob_indices.map_or(num_blobs, |indices| indices.len())
        );
        let expected = block.slot();
        assert_eq!(result.get(0).unwrap().slot(), expected);

        self
    }

    pub async fn test_beacon_blocks_attestations(self) -> Self {
        for block_id in self.interesting_block_ids() {
            let result = self
                .client
                .get_beacon_blocks_attestations(block_id.0)
                .await
                .unwrap()
                .map(|res| res.data);

            let expected = block_id.full_block(&self.chain).await.ok().map(
                |(block, _execution_optimistic, _finalized)| {
                    block.message().body().attestations().clone().into()
                },
            );

            if let CoreBlockId::Slot(slot) = block_id.0 {
                if expected.is_none() {
                    assert!(SKIPPED_SLOTS.contains(&slot.as_u64()));
                } else {
                    assert!(!SKIPPED_SLOTS.contains(&slot.as_u64()));
                }
            }

            assert_eq!(result, expected, "{:?}", block_id);
        }

        self
    }

    pub async fn test_post_beacon_pool_attestations_valid(mut self) -> Self {
        self.client
            .post_beacon_pool_attestations(self.attestations.as_slice())
            .await
            .unwrap();

        assert!(
            self.network_rx.network_recv.recv().await.is_some(),
            "valid attestation should be sent to network"
        );

        self
    }

    pub async fn test_post_beacon_pool_attestations_invalid(mut self) -> Self {
        let mut attestations = Vec::new();
        for attestation in &self.attestations {
            let mut invalid_attestation = attestation.clone();
            invalid_attestation.data.slot += 1;

            // add both to ensure we only fail on invalid attestations
            attestations.push(attestation.clone());
            attestations.push(invalid_attestation);
        }

        let err = self
            .client
            .post_beacon_pool_attestations(attestations.as_slice())
            .await
            .unwrap_err();

        match err {
            Error::ServerIndexedMessage(IndexedErrorMessage {
                code,
                message: _,
                failures,
            }) => {
                assert_eq!(code, 400);
                assert_eq!(failures.len(), self.attestations.len());
            }
            _ => panic!("query did not fail correctly"),
        }

        assert!(
            self.network_rx.network_recv.recv().await.is_some(),
            "if some attestations are valid, we should send them to the network"
        );

        self
    }

    pub async fn test_get_beacon_light_client_bootstrap(self) -> Self {
        let block_id = BlockId(CoreBlockId::Finalized);
        let (block_root, _, _) = block_id.root(&self.chain).unwrap();
        let (block, _, _) = block_id.full_block(&self.chain).await.unwrap();

        let result = match self
            .client
            .get_light_client_bootstrap::<E>(block_root)
            .await
        {
            Ok(result) => result.unwrap().data,
            Err(e) => panic!("query failed incorrectly: {e:?}"),
        };

        let expected = block.slot();
        assert_eq!(result.get_slot(), expected);

        self
    }

    pub async fn test_get_beacon_light_client_optimistic_update(self) -> Self {
        // get_beacon_light_client_optimistic_update returns Ok(None) on 404 NOT FOUND
        let result = match self
            .client
            .get_beacon_light_client_optimistic_update::<E>()
            .await
        {
            Ok(result) => result.map(|res| res.data),
            Err(e) => panic!("query failed incorrectly: {e:?}"),
        };

        let expected = self
            .chain
            .light_client_server_cache
            .get_latest_optimistic_update();
        assert_eq!(result, expected);

        self
    }

    pub async fn test_get_beacon_light_client_finality_update(self) -> Self {
        let result = match self
            .client
            .get_beacon_light_client_finality_update::<E>()
            .await
        {
            Ok(result) => result.map(|res| res.data),
            Err(e) => panic!("query failed incorrectly: {e:?}"),
        };

        let expected = self
            .chain
            .light_client_server_cache
            .get_latest_finality_update();
        assert_eq!(result, expected);

        self
    }

    pub async fn test_get_beacon_pool_attestations(self) -> Self {
        let result = self
            .client
            .get_beacon_pool_attestations(None, None)
            .await
            .unwrap()
            .data;

        let mut expected = self.chain.op_pool.get_all_attestations();
        expected.extend(self.chain.naive_aggregation_pool.read().iter().cloned());

        assert_eq!(result, expected);

        self
    }

    pub async fn test_post_beacon_pool_attester_slashings_valid(mut self) -> Self {
        self.client
            .post_beacon_pool_attester_slashings(&self.attester_slashing)
            .await
            .unwrap();

        assert!(
            self.network_rx.network_recv.recv().await.is_some(),
            "valid attester slashing should be sent to network"
        );

        self
    }

    pub async fn test_post_beacon_pool_attester_slashings_invalid(mut self) -> Self {
        let mut slashing = self.attester_slashing.clone();
        slashing.attestation_1.data.slot += 1;

        self.client
            .post_beacon_pool_attester_slashings(&slashing)
            .await
            .unwrap_err();

        assert!(
            self.network_rx.network_recv.recv().now_or_never().is_none(),
            "invalid attester slashing should not be sent to network"
        );

        self
    }

    pub async fn test_get_beacon_pool_attester_slashings(self) -> Self {
        let result = self
            .client
            .get_beacon_pool_attester_slashings()
            .await
            .unwrap()
            .data;

        let expected = self.chain.op_pool.get_all_attester_slashings();

        assert_eq!(result, expected);

        self
    }

    pub async fn test_post_beacon_pool_proposer_slashings_valid(mut self) -> Self {
        self.client
            .post_beacon_pool_proposer_slashings(&self.proposer_slashing)
            .await
            .unwrap();

        assert!(
            self.network_rx.network_recv.recv().await.is_some(),
            "valid proposer slashing should be sent to network"
        );

        self
    }

    pub async fn test_post_beacon_pool_proposer_slashings_invalid(mut self) -> Self {
        let mut slashing = self.proposer_slashing.clone();
        slashing.signed_header_1.message.slot += 1;

        self.client
            .post_beacon_pool_proposer_slashings(&slashing)
            .await
            .unwrap_err();

        assert!(
            self.network_rx.network_recv.recv().now_or_never().is_none(),
            "invalid proposer slashing should not be sent to network"
        );

        self
    }

    pub async fn test_get_beacon_pool_proposer_slashings(self) -> Self {
        let result = self
            .client
            .get_beacon_pool_proposer_slashings()
            .await
            .unwrap()
            .data;

        let expected = self.chain.op_pool.get_all_proposer_slashings();

        assert_eq!(result, expected);

        self
    }

    pub async fn test_post_beacon_pool_voluntary_exits_valid(mut self) -> Self {
        self.client
            .post_beacon_pool_voluntary_exits(&self.voluntary_exit)
            .await
            .unwrap();

        assert!(
            self.network_rx.network_recv.recv().await.is_some(),
            "valid exit should be sent to network"
        );

        self
    }

    pub async fn test_post_beacon_pool_voluntary_exits_invalid(mut self) -> Self {
        let mut exit = self.voluntary_exit.clone();
        exit.message.epoch += 1;

        self.client
            .post_beacon_pool_voluntary_exits(&exit)
            .await
            .unwrap_err();

        assert!(
            self.network_rx.network_recv.recv().now_or_never().is_none(),
            "invalid exit should not be sent to network"
        );

        self
    }

    pub async fn test_get_beacon_pool_voluntary_exits(self) -> Self {
        let result = self
            .client
            .get_beacon_pool_voluntary_exits()
            .await
            .unwrap()
            .data;

        let expected = self.chain.op_pool.get_all_voluntary_exits();

        assert_eq!(result, expected);

        self
    }

    pub async fn test_get_config_fork_schedule(self) -> Self {
        let result = self.client.get_config_fork_schedule().await.unwrap().data;

        let expected: Vec<Fork> = ForkName::list_all()
            .into_iter()
            .filter_map(|fork| self.chain.spec.fork_for_name(fork))
            .collect();

        assert_eq!(result, expected);

        self
    }

    pub async fn test_get_config_spec(self) -> Self {
        let result = self
            .client
            .get_config_spec::<ConfigAndPresetElectra>()
            .await
            .map(|res| ConfigAndPreset::Electra(res.data))
            .unwrap();
        let expected = ConfigAndPreset::from_chain_spec::<E>(&self.chain.spec, None);

        assert_eq!(result, expected);

        self
    }

    pub async fn test_get_config_deposit_contract(self) -> Self {
        let result = self
            .client
            .get_config_deposit_contract()
            .await
            .unwrap()
            .data;

        let expected = DepositContractData {
            address: self.chain.spec.deposit_contract_address,
            chain_id: self.chain.spec.deposit_chain_id,
        };

        assert_eq!(result, expected);

        self
    }

    pub async fn test_get_node_version(self) -> Self {
        let result = self.client.get_node_version().await.unwrap().data;

        let expected = VersionData {
            version: lighthouse_version::version_with_platform(),
        };

        assert_eq!(result, expected);

        self
    }

    pub async fn test_get_node_syncing(self) -> Self {
        let result = self.client.get_node_syncing().await.unwrap().data;
        let head_slot = self.chain.canonical_head.cached_head().head_slot();
        let sync_distance = self.chain.slot().unwrap() - head_slot;

        let expected = SyncingData {
            is_syncing: false,
            is_optimistic: Some(false),
            // these tests run without the Bellatrix fork enabled
            el_offline: Some(true),
            head_slot,
            sync_distance,
        };

        assert_eq!(result, expected);

        self
    }

    pub async fn test_get_node_identity(self) -> Self {
        let result = self.client.get_node_identity().await.unwrap().data;

        let expected = IdentityData {
            peer_id: self.local_enr.peer_id().to_string(),
            enr: self.local_enr.clone(),
            p2p_addresses: self.local_enr.multiaddr_p2p_tcp(),
            discovery_addresses: self.local_enr.multiaddr_p2p_udp(),
            metadata: eth2::types::MetaData {
                seq_number: 0,
                attnets: "0x0000000000000000".to_string(),
                syncnets: "0x00".to_string(),
            },
        };

        assert_eq!(result, expected);

        self
    }

    pub async fn test_get_node_health(self) -> Self {
        let status = self.client.get_node_health().await;
        match status {
            Ok(_) => {
                panic!("should return 503 error status code");
            }
            Err(e) => {
                assert_eq!(e.status().unwrap(), 503);
            }
        }
        self
    }

    pub async fn test_get_node_peers_by_id(self) -> Self {
        let result = self
            .client
            .get_node_peers_by_id(self.external_peer_id.clone())
            .await
            .unwrap()
            .data;

        let expected = PeerData {
            peer_id: self.external_peer_id.to_string(),
            enr: None,
            last_seen_p2p_address: EXTERNAL_ADDR.to_string(),
            state: PeerState::Connected,
            direction: PeerDirection::Inbound,
        };

        assert_eq!(result, expected);

        self
    }

    pub async fn test_get_node_peers(self) -> Self {
        let peer_states: Vec<Option<&[PeerState]>> = vec![
            Some(&[PeerState::Connected]),
            Some(&[PeerState::Connecting]),
            Some(&[PeerState::Disconnected]),
            Some(&[PeerState::Disconnecting]),
            None,
            Some(&[PeerState::Connected, PeerState::Connecting]),
        ];
        let peer_dirs: Vec<Option<&[PeerDirection]>> = vec![
            Some(&[PeerDirection::Outbound]),
            Some(&[PeerDirection::Inbound]),
            Some(&[PeerDirection::Inbound, PeerDirection::Outbound]),
            None,
        ];

        for states in peer_states {
            for dirs in peer_dirs.clone() {
                let result = self.client.get_node_peers(states, dirs).await.unwrap();
                let expected_peer = PeerData {
                    peer_id: self.external_peer_id.to_string(),
                    enr: None,
                    last_seen_p2p_address: EXTERNAL_ADDR.to_string(),
                    state: PeerState::Connected,
                    direction: PeerDirection::Inbound,
                };

                let state_match =
                    states.map_or(true, |states| states.contains(&PeerState::Connected));
                let dir_match = dirs.map_or(true, |dirs| dirs.contains(&PeerDirection::Inbound));

                let mut expected_peers = Vec::new();
                if state_match && dir_match {
                    expected_peers.push(expected_peer);
                }

                assert_eq!(
                    result,
                    PeersData {
                        meta: PeersMetaData {
                            count: expected_peers.len() as u64
                        },
                        data: expected_peers,
                    }
                );
            }
        }
        self
    }

    pub async fn test_get_node_peer_count(self) -> Self {
        let result = self.client.get_node_peer_count().await.unwrap().data;
        assert_eq!(
            result,
            PeerCount {
                connected: 1,
                connecting: 0,
                disconnected: 0,
                disconnecting: 0,
            }
        );
        self
    }

    pub async fn test_get_debug_beacon_states(self) -> Self {
        for state_id in self.interesting_state_ids() {
            let result_json = self
                .client
                .get_debug_beacon_states(state_id.0)
                .await
                .unwrap();

            let mut expected = state_id
                .state(&self.chain)
                .ok()
                .map(|(state, _execution_optimistic, _finalized)| state);
            expected.as_mut().map(|state| state.drop_all_caches());

            if let (Some(json), Some(expected)) = (&result_json, &expected) {
                assert_eq!(json.data, *expected, "{:?}", state_id);
                assert_eq!(
                    json.version,
                    Some(expected.fork_name(&self.chain.spec).unwrap())
                );
            } else {
                assert_eq!(result_json, None);
                assert_eq!(expected, None);
            }

            // Check SSZ API.
            let result_ssz = self
                .client
                .get_debug_beacon_states_ssz(state_id.0, &self.chain.spec)
                .await
                .unwrap();
            assert_eq!(result_ssz, expected, "{:?}", state_id);

            // Check that version headers are provided.
            let url = self
                .client
                .get_debug_beacon_states_path(state_id.0)
                .unwrap();

            let builders: Vec<fn(RequestBuilder) -> RequestBuilder> =
                vec![|b| b, |b| b.accept(Accept::Ssz)];

            for req_builder in builders {
                let raw_res = self
                    .client
                    .get_response(url.clone(), req_builder)
                    .await
                    .optional()
                    .unwrap();
                if let (Some(raw_res), Some(expected)) = (&raw_res, &expected) {
                    assert_eq!(
                        raw_res.fork_name_from_header().unwrap(),
                        Some(expected.fork_name(&self.chain.spec).unwrap())
                    );
                } else {
                    assert!(raw_res.is_none());
                    assert_eq!(expected, None);
                }
            }
        }

        self
    }

    pub async fn test_get_debug_beacon_heads(self) -> Self {
        let result = self
            .client
            .get_debug_beacon_heads()
            .await
            .unwrap()
            .data
            .into_iter()
            .map(|head| (head.root, head.slot))
            .collect::<Vec<_>>();

        let expected = self.chain.heads();

        assert_eq!(result, expected);

        self
    }

    pub async fn test_get_debug_fork_choice(self) -> Self {
        let result = self.client.get_debug_fork_choice().await.unwrap();

        let beacon_fork_choice = self.chain.canonical_head.fork_choice_read_lock();

        let expected_proto_array = beacon_fork_choice.proto_array().core_proto_array();

        assert_eq!(
            result.justified_checkpoint,
            expected_proto_array.justified_checkpoint
        );
        assert_eq!(
            result.finalized_checkpoint,
            expected_proto_array.finalized_checkpoint
        );

        let expected_fork_choice_nodes: Vec<ForkChoiceNode> = expected_proto_array
            .nodes
            .iter()
            .map(|node| {
                let execution_status = if node.execution_status.is_execution_enabled() {
                    Some(node.execution_status.to_string())
                } else {
                    None
                };
                ForkChoiceNode {
                    slot: node.slot,
                    block_root: node.root,
                    parent_root: node
                        .parent
                        .and_then(|index| expected_proto_array.nodes.get(index))
                        .map(|parent| parent.root),
                    justified_epoch: node.justified_checkpoint.epoch,
                    finalized_epoch: node.finalized_checkpoint.epoch,
                    weight: node.weight,
                    validity: execution_status,
                    execution_block_hash: node
                        .execution_status
                        .block_hash()
                        .map(|block_hash| block_hash.into_root()),
                }
            })
            .collect();

        assert_eq!(result.fork_choice_nodes, expected_fork_choice_nodes);

        // need to drop beacon_fork_choice here, else borrow checker will complain
        // that self cannot be moved out since beacon_fork_choice borrowed self.chain
        // and might still live after self is moved out
        drop(beacon_fork_choice);
        self
    }

    fn validator_count(&self) -> usize {
        self.chain.head_snapshot().beacon_state.validators().len()
    }

    fn interesting_validator_indices(&self) -> Vec<Vec<u64>> {
        let validator_count = self.validator_count() as u64;

        let mut interesting = vec![
            vec![],
            vec![0],
            vec![0, 1],
            vec![0, 1, 3],
            vec![validator_count],
            vec![validator_count, 1],
            vec![validator_count, 1, 3],
            vec![u64::max_value()],
            vec![u64::max_value(), 1],
            vec![u64::max_value(), 1, 3],
        ];

        interesting.push((0..validator_count).collect());

        interesting
    }

    fn interesting_validator_statuses(&self) -> Vec<Vec<ValidatorStatus>> {
        let interesting = vec![
            vec![],
            vec![ValidatorStatus::Active],
            vec![
                ValidatorStatus::PendingInitialized,
                ValidatorStatus::PendingQueued,
                ValidatorStatus::ActiveOngoing,
                ValidatorStatus::ActiveExiting,
                ValidatorStatus::ActiveSlashed,
                ValidatorStatus::ExitedUnslashed,
                ValidatorStatus::ExitedSlashed,
                ValidatorStatus::WithdrawalPossible,
                ValidatorStatus::WithdrawalDone,
                ValidatorStatus::Active,
                ValidatorStatus::Pending,
                ValidatorStatus::Exited,
                ValidatorStatus::Withdrawal,
            ],
        ];
        interesting
    }

    pub async fn test_get_validator_duties_attester(self) -> Self {
        let current_epoch = self.chain.epoch().unwrap().as_u64();

        let half = current_epoch / 2;
        let first = current_epoch - half;
        let last = current_epoch + half;

        for epoch in first..=last {
            for indices in self.interesting_validator_indices() {
                let epoch = Epoch::from(epoch);

                // The endpoint does not allow getting duties past the next epoch.
                if epoch > current_epoch + 1 {
                    assert_eq!(
                        self.client
                            .post_validator_duties_attester(epoch, indices.as_slice())
                            .await
                            .unwrap_err()
                            .status()
                            .map(Into::into),
                        Some(400)
                    );
                    continue;
                }

                let results = self
                    .client
                    .post_validator_duties_attester(epoch, indices.as_slice())
                    .await
                    .unwrap();

                let dependent_root = self
                    .chain
                    .block_root_at_slot(
                        (epoch - 1).start_slot(E::slots_per_epoch()) - 1,
                        WhenSlotSkipped::Prev,
                    )
                    .unwrap()
                    .unwrap_or(self.chain.head_beacon_block_root());

                assert_eq!(results.dependent_root, dependent_root);

                let result_duties = results.data;

                let mut state = self
                    .chain
                    .state_at_slot(
                        epoch.start_slot(E::slots_per_epoch()),
                        StateSkipConfig::WithStateRoots,
                    )
                    .unwrap();
                state
                    .build_committee_cache(RelativeEpoch::Current, &self.chain.spec)
                    .unwrap();

                let expected_len = indices
                    .iter()
                    .filter(|i| **i < state.validators().len() as u64)
                    .count();

                assert_eq!(result_duties.len(), expected_len);

                for (indices_set, &i) in indices.iter().enumerate() {
                    if let Some(duty) = state
                        .get_attestation_duties(i as usize, RelativeEpoch::Current)
                        .unwrap()
                    {
                        let expected = AttesterData {
                            pubkey: state.validators().get(i as usize).unwrap().pubkey,
                            validator_index: i,
                            committees_at_slot: duty.committees_at_slot,
                            committee_index: duty.index,
                            committee_length: duty.committee_len as u64,
                            validator_committee_index: duty.committee_position as u64,
                            slot: duty.slot,
                        };

                        let result = result_duties
                            .iter()
                            .find(|duty| duty.validator_index == i)
                            .unwrap();

                        assert_eq!(
                            *result, expected,
                            "epoch: {}, indices_set: {}",
                            epoch, indices_set
                        );
                    } else {
                        assert!(
                            !result_duties.iter().any(|duty| duty.validator_index == i),
                            "validator index should not exist in response"
                        );
                    }
                }
            }
        }

        self
    }

    pub async fn test_get_validator_duties_proposer(self) -> Self {
        let current_epoch = self.chain.epoch().unwrap();

        for epoch in 0..=self.chain.epoch().unwrap().as_u64() + 1 {
            let epoch = Epoch::from(epoch);

            let dependent_root = self
                .chain
                .block_root_at_slot(
                    epoch.start_slot(E::slots_per_epoch()) - 1,
                    WhenSlotSkipped::Prev,
                )
                .unwrap()
                .unwrap_or(self.chain.head_beacon_block_root());

            // Presently, the beacon chain harness never runs the code that primes the proposer
            // cache. If this changes in the future then we'll need some smarter logic here, but
            // this is succinct and effective for the time being.
            assert!(
                self.chain
                    .beacon_proposer_cache
                    .lock()
                    .get_epoch::<E>(dependent_root, epoch)
                    .is_none(),
                "the proposer cache should miss initially"
            );

            let result = self
                .client
                .get_validator_duties_proposer(epoch)
                .await
                .unwrap();

            // Check that current-epoch requests prime the proposer cache, whilst non-current
            // requests don't.
            if epoch == current_epoch {
                assert!(
                    self.chain
                        .beacon_proposer_cache
                        .lock()
                        .get_epoch::<E>(dependent_root, epoch)
                        .is_some(),
                    "a current-epoch request should prime the proposer cache"
                );
            } else {
                assert!(
                    self.chain
                        .beacon_proposer_cache
                        .lock()
                        .get_epoch::<E>(dependent_root, epoch)
                        .is_none(),
                    "a non-current-epoch request should not prime the proposer cache"
                );
            }

            let mut state = self
                .chain
                .state_at_slot(
                    epoch.start_slot(E::slots_per_epoch()),
                    StateSkipConfig::WithStateRoots,
                )
                .unwrap();

            state
                .build_committee_cache(RelativeEpoch::Current, &self.chain.spec)
                .unwrap();

            let expected_duties = epoch
                .slot_iter(E::slots_per_epoch())
                .map(|slot| {
                    let index = state
                        .get_beacon_proposer_index(slot, &self.chain.spec)
                        .unwrap();
                    let pubkey = state.validators().get(index).unwrap().pubkey;

                    ProposerData {
                        pubkey,
                        validator_index: index as u64,
                        slot,
                    }
                })
                .collect::<Vec<_>>();

            let expected = DutiesResponse {
                data: expected_duties,
                execution_optimistic: Some(false),
                dependent_root,
            };

            assert_eq!(result, expected);

            // If it's the current epoch, check the function with a primed proposer cache.
            if epoch == current_epoch {
                // This is technically a double-check, but it's defensive.
                assert!(
                    self.chain
                        .beacon_proposer_cache
                        .lock()
                        .get_epoch::<E>(dependent_root, epoch)
                        .is_some(),
                    "the request should prime the proposer cache"
                );

                let result = self
                    .client
                    .get_validator_duties_proposer(epoch)
                    .await
                    .unwrap();

                assert_eq!(result, expected);
            }
        }

        // Requests to the epochs after the next epoch should fail.
        self.client
            .get_validator_duties_proposer(current_epoch + 2)
            .await
            .unwrap_err();

        self
    }

    pub async fn test_get_validator_duties_early(self) -> Self {
        let current_epoch = self.chain.epoch().unwrap();
        let next_epoch = current_epoch + 1;
        let current_epoch_start = self
            .chain
            .slot_clock
            .start_of(current_epoch.start_slot(E::slots_per_epoch()))
            .unwrap();

        self.chain.slot_clock.set_current_time(
            current_epoch_start
                - self.chain.spec.maximum_gossip_clock_disparity()
                - Duration::from_millis(1),
        );

        let dependent_root = self
            .chain
            .block_root_at_slot(
                current_epoch.start_slot(E::slots_per_epoch()) - 1,
                WhenSlotSkipped::Prev,
            )
            .unwrap()
            .unwrap_or(self.chain.head_beacon_block_root());

        self.client
            .get_validator_duties_proposer(current_epoch)
            .await
            .expect("should get proposer duties for the next epoch outside of tolerance");

        assert!(
            self.chain
                .beacon_proposer_cache
                .lock()
                .get_epoch::<E>(dependent_root, current_epoch)
                .is_none(),
            "should not prime the proposer cache outside of tolerance"
        );

        assert_eq!(
            self.client
                .post_validator_duties_attester(next_epoch, &[0])
                .await
                .unwrap_err()
                .status()
                .map(Into::into),
            Some(400),
            "should not get attester duties outside of tolerance"
        );

        self.chain.slot_clock.set_current_time(
            current_epoch_start - self.chain.spec.maximum_gossip_clock_disparity(),
        );

        self.client
            .get_validator_duties_proposer(current_epoch)
            .await
            .expect("should get proposer duties within tolerance");

        assert!(
            self.chain
                .beacon_proposer_cache
                .lock()
                .get_epoch::<E>(dependent_root, current_epoch)
                .is_some(),
            "should prime the proposer cache inside the tolerance"
        );

        self.client
            .post_validator_duties_attester(next_epoch, &[0])
            .await
            .expect("should get attester duties within tolerance");

        self
    }

    pub async fn test_block_production(self) -> Self {
        let fork = self.chain.canonical_head.cached_head().head_fork();
        let genesis_validators_root = self.chain.genesis_validators_root;

        for _ in 0..E::slots_per_epoch() * 3 {
            let slot = self.chain.slot().unwrap();
            let epoch = self.chain.epoch().unwrap();

            let proposer_pubkey_bytes = self
                .client
                .get_validator_duties_proposer(epoch)
                .await
                .unwrap()
                .data
                .into_iter()
                .find(|duty| duty.slot == slot)
                .map(|duty| duty.pubkey)
                .unwrap();
            let proposer_pubkey = (&proposer_pubkey_bytes).try_into().unwrap();

            let sk = self
                .validator_keypairs()
                .iter()
                .find(|kp| kp.pk == proposer_pubkey)
                .map(|kp| kp.sk.clone())
                .unwrap();

            let randao_reveal = {
                let domain = self.chain.spec.get_domain(
                    epoch,
                    Domain::Randao,
                    &fork,
                    genesis_validators_root,
                );
                let message = epoch.signing_root(domain);
                sk.sign(message).into()
            };

            let block = self
                .client
                .get_validator_blocks::<E>(slot, &randao_reveal, None)
                .await
                .unwrap()
                .data
                .deconstruct()
                .0;

            let signed_block = block.sign(&sk, &fork, genesis_validators_root, &self.chain.spec);
            let signed_block_contents =
                PublishBlockRequest::try_from(Arc::new(signed_block.clone())).unwrap();

            self.client
                .post_beacon_blocks(&signed_block_contents)
                .await
                .unwrap();

            assert_eq!(self.chain.head_beacon_block().as_ref(), &signed_block);

            self.chain.slot_clock.set_slot(slot.as_u64() + 1);
        }

        self
    }

    pub async fn test_block_production_ssz(self) -> Self {
        let fork = self.chain.canonical_head.cached_head().head_fork();
        let genesis_validators_root = self.chain.genesis_validators_root;

        for _ in 0..E::slots_per_epoch() * 3 {
            let slot = self.chain.slot().unwrap();
            let epoch = self.chain.epoch().unwrap();

            let proposer_pubkey_bytes = self
                .client
                .get_validator_duties_proposer(epoch)
                .await
                .unwrap()
                .data
                .into_iter()
                .find(|duty| duty.slot == slot)
                .map(|duty| duty.pubkey)
                .unwrap();
            let proposer_pubkey = (&proposer_pubkey_bytes).try_into().unwrap();

            let sk = self
                .validator_keypairs()
                .iter()
                .find(|kp| kp.pk == proposer_pubkey)
                .map(|kp| kp.sk.clone())
                .unwrap();

            let randao_reveal = {
                let domain = self.chain.spec.get_domain(
                    epoch,
                    Domain::Randao,
                    &fork,
                    genesis_validators_root,
                );
                let message = epoch.signing_root(domain);
                sk.sign(message).into()
            };

            let block_bytes = self
                .client
                .get_validator_blocks_ssz::<E>(slot, &randao_reveal, None)
                .await
                .unwrap()
                .expect("block bytes");

            let block_contents =
                FullBlockContents::<E>::from_ssz_bytes(&block_bytes, &self.chain.spec)
                    .expect("block contents bytes can be decoded");

            let signed_block_contents =
                block_contents.sign(&sk, &fork, genesis_validators_root, &self.chain.spec);

            self.client
                .post_beacon_blocks_ssz(&signed_block_contents)
                .await
                .unwrap();

            assert_eq!(
                self.chain.head_beacon_block(),
                *signed_block_contents.signed_block()
            );

            self.chain.slot_clock.set_slot(slot.as_u64() + 1);
        }

        self
    }

    /// Check that the metadata from the headers & JSON response body are consistent, and that the
    /// consensus block value is non-zero.
    fn check_block_v3_metadata(
        metadata: &ProduceBlockV3Metadata,
        response: &JsonProduceBlockV3Response<E>,
    ) {
        // Compare fork name to ForkVersionedResponse rather than metadata consensus_version, which
        // is deserialized to a dummy value.
        assert_eq!(Some(metadata.consensus_version), response.version);
        assert_eq!(ForkName::Base, response.metadata.consensus_version);
        assert_eq!(
            metadata.execution_payload_blinded,
            response.metadata.execution_payload_blinded
        );
        assert_eq!(
            metadata.execution_payload_value,
            response.metadata.execution_payload_value
        );
        assert_eq!(
            metadata.consensus_block_value,
            response.metadata.consensus_block_value
        );
        assert!(!metadata.consensus_block_value.is_zero());
    }

    pub async fn test_block_production_v3_ssz(self) -> Self {
        let fork = self.chain.canonical_head.cached_head().head_fork();
        let genesis_validators_root = self.chain.genesis_validators_root;

        for _ in 0..E::slots_per_epoch() * 3 {
            let slot = self.chain.slot().unwrap();
            let epoch = self.chain.epoch().unwrap();

            let proposer_pubkey_bytes = self
                .client
                .get_validator_duties_proposer(epoch)
                .await
                .unwrap()
                .data
                .into_iter()
                .find(|duty| duty.slot == slot)
                .map(|duty| duty.pubkey)
                .unwrap();
            let proposer_pubkey = (&proposer_pubkey_bytes).try_into().unwrap();

            let sk = self
                .validator_keypairs()
                .iter()
                .find(|kp| kp.pk == proposer_pubkey)
                .map(|kp| kp.sk.clone())
                .unwrap();

            let randao_reveal = {
                let domain = self.chain.spec.get_domain(
                    epoch,
                    Domain::Randao,
                    &fork,
                    genesis_validators_root,
                );
                let message = epoch.signing_root(domain);
                sk.sign(message).into()
            };

            let (response, metadata) = self
                .client
                .get_validator_blocks_v3_ssz::<E>(slot, &randao_reveal, None, None)
                .await
                .unwrap();

            match response {
                ProduceBlockV3Response::Blinded(blinded_block) => {
                    assert!(metadata.execution_payload_blinded);
                    assert_eq!(
                        metadata.consensus_version,
                        blinded_block.to_ref().fork_name(&self.chain.spec).unwrap()
                    );
                    let signed_blinded_block =
                        blinded_block.sign(&sk, &fork, genesis_validators_root, &self.chain.spec);

                    self.client
                        .post_beacon_blinded_blocks_ssz(&signed_blinded_block)
                        .await
                        .unwrap();

                    let head_block = self.chain.head_beacon_block().clone_as_blinded();
                    assert_eq!(head_block, signed_blinded_block);

                    self.chain.slot_clock.set_slot(slot.as_u64() + 1);
                }
                ProduceBlockV3Response::Full(block_contents) => {
                    assert!(!metadata.execution_payload_blinded);
                    assert_eq!(
                        metadata.consensus_version,
                        block_contents
                            .block()
                            .to_ref()
                            .fork_name(&self.chain.spec)
                            .unwrap()
                    );
                    let signed_block_contents =
                        block_contents.sign(&sk, &fork, genesis_validators_root, &self.chain.spec);

                    self.client
                        .post_beacon_blocks_ssz(&signed_block_contents)
                        .await
                        .unwrap();

                    assert_eq!(
                        self.chain.head_beacon_block(),
                        *signed_block_contents.signed_block()
                    );

                    self.chain.slot_clock.set_slot(slot.as_u64() + 1);
                }
            }
        }

        self
    }

    pub async fn test_block_production_no_verify_randao(self) -> Self {
        for _ in 0..E::slots_per_epoch() {
            let slot = self.chain.slot().unwrap();

            let block = self
                .client
                .get_validator_blocks_modular::<E>(
                    slot,
                    &Signature::infinity().unwrap().into(),
                    None,
                    SkipRandaoVerification::Yes,
                )
                .await
                .unwrap()
                .data
                .deconstruct()
                .0;
            assert_eq!(block.slot(), slot);
            self.chain.slot_clock.set_slot(slot.as_u64() + 1);
        }

        self
    }

    pub async fn test_block_production_verify_randao_invalid(self) -> Self {
        let fork = self.chain.canonical_head.cached_head().head_fork();
        let genesis_validators_root = self.chain.genesis_validators_root;

        for _ in 0..E::slots_per_epoch() {
            let slot = self.chain.slot().unwrap();
            let epoch = self.chain.epoch().unwrap();

            let proposer_pubkey_bytes = self
                .client
                .get_validator_duties_proposer(epoch)
                .await
                .unwrap()
                .data
                .into_iter()
                .find(|duty| duty.slot == slot)
                .map(|duty| duty.pubkey)
                .unwrap();
            let proposer_pubkey = (&proposer_pubkey_bytes).try_into().unwrap();

            let sk = self
                .validator_keypairs()
                .iter()
                .find(|kp| kp.pk == proposer_pubkey)
                .map(|kp| kp.sk.clone())
                .unwrap();

            let bad_randao_reveal = {
                let domain = self.chain.spec.get_domain(
                    epoch,
                    Domain::Randao,
                    &fork,
                    genesis_validators_root,
                );
                let message = (epoch + 1).signing_root(domain);
                sk.sign(message).into()
            };

            // Check failure with no `skip_randao_verification` passed.
            self.client
                .get_validator_blocks::<E>(slot, &bad_randao_reveal, None)
                .await
                .unwrap_err();

            // Check failure with `skip_randao_verification` (requires infinity sig).
            self.client
                .get_validator_blocks_modular::<E>(
                    slot,
                    &bad_randao_reveal,
                    None,
                    SkipRandaoVerification::Yes,
                )
                .await
                .unwrap_err();

            self.chain.slot_clock.set_slot(slot.as_u64() + 1);
        }

        self
    }

    pub async fn test_blinded_block_production(&self) {
        let fork = self.chain.canonical_head.cached_head().head_fork();
        let genesis_validators_root = self.chain.genesis_validators_root;

        for _ in 0..E::slots_per_epoch() * 3 {
            let slot = self.chain.slot().unwrap();
            let epoch = self.chain.epoch().unwrap();

            let proposer_pubkey_bytes = self
                .client
                .get_validator_duties_proposer(epoch)
                .await
                .unwrap()
                .data
                .into_iter()
                .find(|duty| duty.slot == slot)
                .map(|duty| duty.pubkey)
                .unwrap();
            let proposer_pubkey = (&proposer_pubkey_bytes).try_into().unwrap();

            let sk = self
                .validator_keypairs()
                .iter()
                .find(|kp| kp.pk == proposer_pubkey)
                .map(|kp| kp.sk.clone())
                .unwrap();

            let randao_reveal = {
                let domain = self.chain.spec.get_domain(
                    epoch,
                    Domain::Randao,
                    &fork,
                    genesis_validators_root,
                );
                let message = epoch.signing_root(domain);
                sk.sign(message).into()
            };

            let block = self
                .client
                .get_validator_blinded_blocks::<E>(slot, &randao_reveal, None)
                .await
                .unwrap()
                .data;

            let signed_block = block.sign(&sk, &fork, genesis_validators_root, &self.chain.spec);

            self.client
                .post_beacon_blinded_blocks(&signed_block)
                .await
                .unwrap();

            let head_block = self
                .client
                .get_beacon_blocks(CoreBlockId::Head)
                .await
                .unwrap()
                .unwrap()
                .data;

            assert_eq!(head_block.clone_as_blinded(), signed_block);

            self.chain.slot_clock.set_slot(slot.as_u64() + 1);
        }
    }

    pub async fn test_blinded_block_production_ssz(&self) {
        let fork = self.chain.canonical_head.cached_head().head_fork();
        let genesis_validators_root = self.chain.genesis_validators_root;

        for _ in 0..E::slots_per_epoch() * 3 {
            let slot = self.chain.slot().unwrap();
            let epoch = self.chain.epoch().unwrap();

            let proposer_pubkey_bytes = self
                .client
                .get_validator_duties_proposer(epoch)
                .await
                .unwrap()
                .data
                .into_iter()
                .find(|duty| duty.slot == slot)
                .map(|duty| duty.pubkey)
                .unwrap();
            let proposer_pubkey = (&proposer_pubkey_bytes).try_into().unwrap();

            let sk = self
                .validator_keypairs()
                .iter()
                .find(|kp| kp.pk == proposer_pubkey)
                .map(|kp| kp.sk.clone())
                .unwrap();

            let randao_reveal = {
                let domain = self.chain.spec.get_domain(
                    epoch,
                    Domain::Randao,
                    &fork,
                    genesis_validators_root,
                );
                let message = epoch.signing_root(domain);
                sk.sign(message).into()
            };

            let block_contents_bytes = self
                .client
                .get_validator_blinded_blocks_ssz::<E>(slot, &randao_reveal, None)
                .await
                .unwrap()
                .expect("block bytes");

            let block_contents =
                FullBlockContents::<E>::from_ssz_bytes(&block_contents_bytes, &self.chain.spec)
                    .expect("block contents bytes can be decoded");

            let signed_block_contents =
                block_contents.sign(&sk, &fork, genesis_validators_root, &self.chain.spec);

            self.client
                .post_beacon_blinded_blocks_ssz(
                    &signed_block_contents.signed_block().clone_as_blinded(),
                )
                .await
                .unwrap();

            let head_block = self
                .client
                .get_beacon_blocks(CoreBlockId::Head)
                .await
                .unwrap()
                .unwrap()
                .data;

            let signed_block = signed_block_contents.signed_block();
            assert_eq!(head_block, **signed_block);

            self.chain.slot_clock.set_slot(slot.as_u64() + 1);
        }
    }

    pub async fn test_blinded_block_production_no_verify_randao(self) -> Self {
        for _ in 0..E::slots_per_epoch() {
            let slot = self.chain.slot().unwrap();

            let blinded_block = self
                .client
                .get_validator_blinded_blocks_modular::<E>(
                    slot,
                    &Signature::infinity().unwrap().into(),
                    None,
                    SkipRandaoVerification::Yes,
                )
                .await
                .unwrap()
                .data;
            assert_eq!(blinded_block.slot(), slot);
            self.chain.slot_clock.set_slot(slot.as_u64() + 1);
        }

        self
    }

    pub async fn test_blinded_block_production_verify_randao_invalid(self) -> Self {
        let fork = self.chain.canonical_head.cached_head().head_fork();
        let genesis_validators_root = self.chain.genesis_validators_root;

        for _ in 0..E::slots_per_epoch() {
            let slot = self.chain.slot().unwrap();
            let epoch = self.chain.epoch().unwrap();

            let proposer_pubkey_bytes = self
                .client
                .get_validator_duties_proposer(epoch)
                .await
                .unwrap()
                .data
                .into_iter()
                .find(|duty| duty.slot == slot)
                .map(|duty| duty.pubkey)
                .unwrap();
            let proposer_pubkey = (&proposer_pubkey_bytes).try_into().unwrap();

            let sk = self
                .validator_keypairs()
                .iter()
                .find(|kp| kp.pk == proposer_pubkey)
                .map(|kp| kp.sk.clone())
                .unwrap();

            let bad_randao_reveal = {
                let domain = self.chain.spec.get_domain(
                    epoch,
                    Domain::Randao,
                    &fork,
                    genesis_validators_root,
                );
                let message = (epoch + 1).signing_root(domain);
                sk.sign(message).into()
            };

            // Check failure with full randao verification enabled.
            self.client
                .get_validator_blinded_blocks::<E>(slot, &bad_randao_reveal, None)
                .await
                .unwrap_err();

            // Check failure with `skip_randao_verification` (requires infinity sig).
            self.client
                .get_validator_blinded_blocks_modular::<E>(
                    slot,
                    &bad_randao_reveal,
                    None,
                    SkipRandaoVerification::Yes,
                )
                .await
                .unwrap_err();

            self.chain.slot_clock.set_slot(slot.as_u64() + 1);
        }

        self
    }

    pub async fn test_get_validator_attestation_data(self) -> Self {
        let mut state = self.chain.head_beacon_state_cloned();
        let slot = state.slot();
        state
            .build_committee_cache(RelativeEpoch::Current, &self.chain.spec)
            .unwrap();

        for index in 0..state.get_committee_count_at_slot(slot).unwrap() {
            let result = self
                .client
                .get_validator_attestation_data(slot, index)
                .await
                .unwrap()
                .data;

            let expected = self
                .chain
                .produce_unaggregated_attestation(slot, index)
                .unwrap()
                .data;

            assert_eq!(result, expected);
        }

        self
    }

    pub async fn test_get_validator_aggregate_attestation(self) -> Self {
        let attestation = self
            .chain
            .head_beacon_block()
            .message()
            .body()
            .attestations()[0]
            .clone();

        let result = self
            .client
            .get_validator_aggregate_attestation(
                attestation.data.slot,
                attestation.data.tree_hash_root(),
            )
            .await
            .unwrap()
            .unwrap()
            .data;

        let expected = attestation;

        assert_eq!(result, expected);

        self
    }

    pub async fn get_aggregate(&mut self) -> SignedAggregateAndProof<E> {
        let slot = self.chain.slot().unwrap();
        let epoch = self.chain.epoch().unwrap();

        let mut head = self.chain.head_snapshot().as_ref().clone();
        while head.beacon_state.current_epoch() < epoch {
            per_slot_processing(&mut head.beacon_state, None, &self.chain.spec).unwrap();
        }
        head.beacon_state
            .build_committee_cache(RelativeEpoch::Current, &self.chain.spec)
            .unwrap();

        let committee_len = head.beacon_state.get_committee_count_at_slot(slot).unwrap();
        let fork = head.beacon_state.fork();
        let genesis_validators_root = self.chain.genesis_validators_root;

        let duties = self
            .client
            .post_validator_duties_attester(
                epoch,
                (0..self.validator_keypairs().len() as u64)
                    .collect::<Vec<u64>>()
                    .as_slice(),
            )
            .await
            .unwrap()
            .data;

        let (i, kp, duty, proof) = self
            .validator_keypairs()
            .iter()
            .enumerate()
            .find_map(|(i, kp)| {
                let duty = duties[i].clone();

                let proof = SelectionProof::new::<E>(
                    duty.slot,
                    &kp.sk,
                    &fork,
                    genesis_validators_root,
                    &self.chain.spec,
                );

                if proof
                    .is_aggregator(committee_len as usize, &self.chain.spec)
                    .unwrap()
                {
                    Some((i, kp, duty, proof))
                } else {
                    None
                }
            })
            .expect("there is at least one aggregator for this epoch")
            .clone();

        if duty.slot > slot {
            self.chain.slot_clock.set_slot(duty.slot.into());
        }

        let attestation_data = self
            .client
            .get_validator_attestation_data(duty.slot, duty.committee_index)
            .await
            .unwrap()
            .data;

        let mut attestation = Attestation {
            aggregation_bits: BitList::with_capacity(duty.committee_length as usize).unwrap(),
            data: attestation_data,
            signature: AggregateSignature::infinity(),
        };

        attestation
            .sign(
                &kp.sk,
                duty.validator_committee_index as usize,
                &fork,
                genesis_validators_root,
                &self.chain.spec,
            )
            .unwrap();

        SignedAggregateAndProof::from_aggregate(
            i as u64,
            attestation,
            Some(proof),
            &kp.sk,
            &fork,
            genesis_validators_root,
            &self.chain.spec,
        )
    }

    pub async fn test_get_validator_aggregate_and_proofs_valid(mut self) -> Self {
        let aggregate = self.get_aggregate().await;

        self.client
            .post_validator_aggregate_and_proof::<E>(&[aggregate])
            .await
            .unwrap();

        assert!(self.network_rx.network_recv.recv().await.is_some());

        self
    }

    pub async fn test_get_validator_aggregate_and_proofs_invalid(mut self) -> Self {
        let mut aggregate = self.get_aggregate().await;

        aggregate.message.aggregate.data.slot += 1;

        self.client
            .post_validator_aggregate_and_proof::<E>(&[aggregate])
            .await
            .unwrap_err();

        assert!(self.network_rx.network_recv.recv().now_or_never().is_none());

        self
    }

    pub async fn test_get_validator_beacon_committee_subscriptions(mut self) -> Self {
        let subscription = BeaconCommitteeSubscription {
            validator_index: 0,
            committee_index: 0,
            committees_at_slot: 1,
            slot: Slot::new(1),
            is_aggregator: true,
        };

        self.client
            .post_validator_beacon_committee_subscriptions(&[subscription])
            .await
            .unwrap();

        self.network_rx
            .validator_subscription_recv
            .recv()
            .now_or_never()
            .unwrap();

        self
    }

    pub async fn test_post_validator_register_validator(self) -> Self {
        let mut registrations = vec![];
        let mut fee_recipients = vec![];

        let genesis_epoch = self.chain.spec.genesis_slot.epoch(E::slots_per_epoch());
        let fork = Fork {
            current_version: self.chain.spec.genesis_fork_version,
            previous_version: self.chain.spec.genesis_fork_version,
            epoch: genesis_epoch,
        };

        let expected_gas_limit = 11_111_111;

        for (val_index, keypair) in self.validator_keypairs().iter().enumerate() {
            let pubkey = keypair.pk.compress();
            let fee_recipient = Address::from_low_u64_be(val_index as u64);

            let data = ValidatorRegistrationData {
                fee_recipient,
                gas_limit: expected_gas_limit,
                timestamp: 0,
                pubkey,
            };

            let domain = self.chain.spec.get_domain(
                genesis_epoch,
                Domain::ApplicationMask(ApplicationDomain::Builder),
                &fork,
                Hash256::zero(),
            );
            let message = data.signing_root(domain);
            let signature = keypair.sk.sign(message);

            let signed = SignedValidatorRegistrationData {
                message: data,
                signature,
            };

            fee_recipients.push(fee_recipient);
            registrations.push(signed);
        }

        self.client
            .post_validator_register_validator(&registrations)
            .await
            .unwrap();

        for (val_index, (_, fee_recipient)) in self
            .chain
            .head_snapshot()
            .beacon_state
            .validators()
            .into_iter()
            .zip(fee_recipients.into_iter())
            .enumerate()
        {
            let actual = self
                .chain
                .execution_layer
                .as_ref()
                .unwrap()
                .get_suggested_fee_recipient(val_index as u64)
                .await;
            assert_eq!(actual, fee_recipient);
        }

        self
    }

    pub async fn test_post_validator_register_validator_slashed(self) -> Self {
        // slash a validator
        self.client
            .post_beacon_pool_attester_slashings(&self.attester_slashing)
            .await
            .unwrap();

        self.harness
            .extend_chain(
                1,
                BlockStrategy::OnCanonicalHead,
                AttestationStrategy::AllValidators,
            )
            .await;

        let mut registrations = vec![];
        let mut fee_recipients = vec![];

        let genesis_epoch = self.chain.spec.genesis_slot.epoch(E::slots_per_epoch());
        let fork = Fork {
            current_version: self.chain.spec.genesis_fork_version,
            previous_version: self.chain.spec.genesis_fork_version,
            epoch: genesis_epoch,
        };

        let expected_gas_limit = 11_111_111;

        for (val_index, keypair) in self.validator_keypairs().iter().enumerate() {
            let pubkey = keypair.pk.compress();
            let fee_recipient = Address::from_low_u64_be(val_index as u64);

            let data = ValidatorRegistrationData {
                fee_recipient,
                gas_limit: expected_gas_limit,
                timestamp: 0,
                pubkey,
            };

            let domain = self.chain.spec.get_domain(
                genesis_epoch,
                Domain::ApplicationMask(ApplicationDomain::Builder),
                &fork,
                Hash256::zero(),
            );
            let message = data.signing_root(domain);
            let signature = keypair.sk.sign(message);

            let signed = SignedValidatorRegistrationData {
                message: data,
                signature,
            };

            fee_recipients.push(fee_recipient);
            registrations.push(signed);
        }

        self.client
            .post_validator_register_validator(&registrations)
            .await
            .unwrap();

        for (val_index, (_, fee_recipient)) in self
            .chain
            .head_snapshot()
            .beacon_state
            .validators()
            .into_iter()
            .zip(fee_recipients.into_iter())
            .enumerate()
        {
            let actual = self
                .chain
                .execution_layer
                .as_ref()
                .unwrap()
                .get_suggested_fee_recipient(val_index as u64)
                .await;
            if val_index == 0 || val_index == 1 {
                assert_eq!(actual, Address::from_low_u64_be(val_index as u64));
            } else {
                assert_eq!(actual, fee_recipient);
            }
        }

        self
    }

    pub async fn test_post_validator_liveness_epoch(self) -> Self {
        let epoch = self.chain.epoch().unwrap();
        let head_state = self.chain.head_beacon_state_cloned();
        let indices = (0..head_state.validators().len())
            .map(|i| i as u64)
            .collect::<Vec<_>>();

        // Construct the expected response
        let expected: Vec<StandardLivenessResponseData> = head_state
            .validators()
            .iter()
            .enumerate()
            .map(|(index, _)| StandardLivenessResponseData {
                index: index as u64,
                is_live: false,
            })
            .collect();

        let result = self
            .client
            .post_validator_liveness_epoch(epoch, &indices)
            .await
            .unwrap()
            .data;

        assert_eq!(result, expected);

        // Attest to the current slot
        self.client
            .post_beacon_pool_attestations(self.attestations.as_slice())
            .await
            .unwrap();

        let result = self
            .client
            .post_validator_liveness_epoch(epoch, &indices)
            .await
            .unwrap()
            .data;

        let committees = head_state
            .get_beacon_committees_at_slot(self.chain.slot().unwrap())
            .unwrap();
        let attesting_validators: Vec<usize> = committees
            .into_iter()
            .flat_map(|committee| committee.committee.iter().cloned())
            .collect();
        // All attesters should now be considered live
        let expected = expected
            .into_iter()
            .map(|mut a| {
                if attesting_validators.contains(&(a.index as usize)) {
                    a.is_live = true;
                }
                a
            })
            .collect::<Vec<_>>();

        assert_eq!(result, expected);

        self
    }

    // Helper function for tests that require a valid RANDAO signature.
    async fn get_test_randao(&self, slot: Slot, epoch: Epoch) -> (u64, SignatureBytes) {
        let fork = self.chain.canonical_head.cached_head().head_fork();
        let genesis_validators_root = self.chain.genesis_validators_root;

        let (proposer_pubkey_bytes, proposer_index) = self
            .client
            .get_validator_duties_proposer(epoch)
            .await
            .unwrap()
            .data
            .into_iter()
            .find(|duty| duty.slot == slot)
            .map(|duty| (duty.pubkey, duty.validator_index))
            .unwrap();
        let proposer_pubkey = (&proposer_pubkey_bytes).try_into().unwrap();

        let sk = self
            .validator_keypairs()
            .iter()
            .find(|kp| kp.pk == proposer_pubkey)
            .map(|kp| kp.sk.clone())
            .unwrap();

        let randao_reveal = {
            let domain =
                self.chain
                    .spec
                    .get_domain(epoch, Domain::Randao, &fork, genesis_validators_root);
            let message = epoch.signing_root(domain);
            sk.sign(message).into()
        };
        (proposer_index, randao_reveal)
    }

    pub async fn test_payload_v3_respects_registration(self) -> Self {
        let slot = self.chain.slot().unwrap();
        let epoch = self.chain.epoch().unwrap();

        let (proposer_index, randao_reveal) = self.get_test_randao(slot, epoch).await;

        let (payload_type, metadata) = self
            .client
            .get_validator_blocks_v3::<E>(slot, &randao_reveal, None, None)
            .await
            .unwrap();
        Self::check_block_v3_metadata(&metadata, &payload_type);

        let payload: BlindedPayload<E> = match payload_type.data {
            ProduceBlockV3Response::Blinded(payload) => {
                payload.body().execution_payload().unwrap().into()
            }
            ProduceBlockV3Response::Full(_) => panic!("Expecting a blinded payload"),
        };

        let expected_fee_recipient = Address::from_low_u64_be(proposer_index as u64);
        assert_eq!(payload.fee_recipient(), expected_fee_recipient);
        assert_eq!(payload.gas_limit(), 11_111_111);

        self
    }

    pub async fn test_payload_v3_zero_builder_boost_factor(self) -> Self {
        let slot = self.chain.slot().unwrap();
        let epoch = self.chain.epoch().unwrap();

        let (proposer_index, randao_reveal) = self.get_test_randao(slot, epoch).await;

        let (payload_type, metadata) = self
            .client
            .get_validator_blocks_v3::<E>(slot, &randao_reveal, None, Some(0))
            .await
            .unwrap();
        Self::check_block_v3_metadata(&metadata, &payload_type);

        let payload: FullPayload<E> = match payload_type.data {
            ProduceBlockV3Response::Full(payload) => {
                payload.block().body().execution_payload().unwrap().into()
            }
            ProduceBlockV3Response::Blinded(_) => panic!("Expecting a full payload"),
        };

        let expected_fee_recipient = Address::from_low_u64_be(proposer_index as u64);
        assert_eq!(payload.fee_recipient(), expected_fee_recipient);
        assert_eq!(payload.gas_limit(), 16_384);

        self
    }

    pub async fn test_payload_v3_max_builder_boost_factor(self) -> Self {
        let slot = self.chain.slot().unwrap();
        let epoch = self.chain.epoch().unwrap();

        let (proposer_index, randao_reveal) = self.get_test_randao(slot, epoch).await;

        let (payload_type, metadata) = self
            .client
            .get_validator_blocks_v3::<E>(slot, &randao_reveal, None, Some(u64::MAX))
            .await
            .unwrap();
        Self::check_block_v3_metadata(&metadata, &payload_type);

        let payload: BlindedPayload<E> = match payload_type.data {
            ProduceBlockV3Response::Blinded(payload) => {
                payload.body().execution_payload().unwrap().into()
            }
            ProduceBlockV3Response::Full(_) => panic!("Expecting a blinded payload"),
        };

        let expected_fee_recipient = Address::from_low_u64_be(proposer_index as u64);
        assert_eq!(payload.fee_recipient(), expected_fee_recipient);
        assert_eq!(payload.gas_limit(), 11_111_111);

        self
    }

    pub async fn test_payload_respects_registration(self) -> Self {
        let slot = self.chain.slot().unwrap();
        let epoch = self.chain.epoch().unwrap();

        let (proposer_index, randao_reveal) = self.get_test_randao(slot, epoch).await;

        let payload: BlindedPayload<E> = self
            .client
            .get_validator_blinded_blocks::<E>(slot, &randao_reveal, None)
            .await
            .unwrap()
            .data
            .body()
            .execution_payload()
            .unwrap()
            .into();

        let expected_fee_recipient = Address::from_low_u64_be(proposer_index as u64);
        assert_eq!(payload.fee_recipient(), expected_fee_recipient);
        assert_eq!(payload.gas_limit(), 11_111_111);

        // If this cache is empty, it indicates fallback was not used, so the payload came from the
        // mock builder.
        assert!(self
            .chain
            .execution_layer
            .as_ref()
            .unwrap()
            .get_payload_by_root(&payload.tree_hash_root())
            .is_none());

        self
    }

    pub async fn test_payload_accepts_mutated_gas_limit(self) -> Self {
        // Mutate gas limit.
        self.mock_builder
            .as_ref()
            .unwrap()
            .add_operation(Operation::GasLimit(30_000_000));

        let slot = self.chain.slot().unwrap();
        let epoch = self.chain.epoch().unwrap();

        let (proposer_index, randao_reveal) = self.get_test_randao(slot, epoch).await;

        let payload: BlindedPayload<E> = self
            .client
            .get_validator_blinded_blocks::<E>(slot, &randao_reveal, None)
            .await
            .unwrap()
            .data
            .body()
            .execution_payload()
            .unwrap()
            .into();

        let expected_fee_recipient = Address::from_low_u64_be(proposer_index as u64);
        assert_eq!(payload.fee_recipient(), expected_fee_recipient);
        assert_eq!(payload.gas_limit(), 30_000_000);

        // This cache should not be populated because fallback should not have been used.
        assert!(self
            .chain
            .execution_layer
            .as_ref()
            .unwrap()
            .get_payload_by_root(&payload.tree_hash_root())
            .is_none());
        self
    }

    pub async fn test_payload_v3_accepts_mutated_gas_limit(self) -> Self {
        // Mutate gas limit.
        self.mock_builder
            .as_ref()
            .unwrap()
            .add_operation(Operation::GasLimit(30_000_000));

        let slot = self.chain.slot().unwrap();
        let epoch = self.chain.epoch().unwrap();

        let (proposer_index, randao_reveal) = self.get_test_randao(slot, epoch).await;

        let (payload_type, metadata) = self
            .client
            .get_validator_blocks_v3::<E>(slot, &randao_reveal, None, None)
            .await
            .unwrap();
        Self::check_block_v3_metadata(&metadata, &payload_type);

        let payload: BlindedPayload<E> = match payload_type.data {
            ProduceBlockV3Response::Blinded(payload) => {
                payload.body().execution_payload().unwrap().into()
            }
            ProduceBlockV3Response::Full(_) => panic!("Expecting a blinded payload"),
        };

        let expected_fee_recipient = Address::from_low_u64_be(proposer_index as u64);
        assert_eq!(payload.fee_recipient(), expected_fee_recipient);
        assert_eq!(payload.gas_limit(), 30_000_000);

        self
    }

    pub async fn test_payload_accepts_changed_fee_recipient(self) -> Self {
        let test_fee_recipient = "0x4242424242424242424242424242424242424242"
            .parse::<Address>()
            .unwrap();

        // Mutate fee recipient.
        self.mock_builder
            .as_ref()
            .unwrap()
            .add_operation(Operation::FeeRecipient(test_fee_recipient));

        let slot = self.chain.slot().unwrap();
        let epoch = self.chain.epoch().unwrap();

        let (_, randao_reveal) = self.get_test_randao(slot, epoch).await;

        let payload: BlindedPayload<E> = self
            .client
            .get_validator_blinded_blocks::<E>(slot, &randao_reveal, None)
            .await
            .unwrap()
            .data
            .body()
            .execution_payload()
            .unwrap()
            .into();

        assert_eq!(payload.fee_recipient(), test_fee_recipient);

        // This cache should not be populated because fallback should not have been used.
        assert!(self
            .chain
            .execution_layer
            .as_ref()
            .unwrap()
            .get_payload_by_root(&payload.tree_hash_root())
            .is_none());
        self
    }

    pub async fn test_payload_v3_accepts_changed_fee_recipient(self) -> Self {
        let test_fee_recipient = "0x4242424242424242424242424242424242424242"
            .parse::<Address>()
            .unwrap();

        // Mutate fee recipient.
        self.mock_builder
            .as_ref()
            .unwrap()
            .add_operation(Operation::FeeRecipient(test_fee_recipient));

        let slot = self.chain.slot().unwrap();
        let epoch = self.chain.epoch().unwrap();

        let (_, randao_reveal) = self.get_test_randao(slot, epoch).await;

        let (payload_type, metadata) = self
            .client
            .get_validator_blocks_v3::<E>(slot, &randao_reveal, None, None)
            .await
            .unwrap();
        Self::check_block_v3_metadata(&metadata, &payload_type);

        let payload: BlindedPayload<E> = match payload_type.data {
            ProduceBlockV3Response::Blinded(payload) => {
                payload.body().execution_payload().unwrap().into()
            }
            ProduceBlockV3Response::Full(_) => panic!("Expecting a blinded payload"),
        };

        assert_eq!(payload.fee_recipient(), test_fee_recipient);

        self
    }

    pub async fn test_payload_rejects_invalid_parent_hash(self) -> Self {
        let invalid_parent_hash =
            "0x4242424242424242424242424242424242424242424242424242424242424242"
                .parse::<Hash256>()
                .unwrap();

        // Mutate parent hash.
        self.mock_builder
            .as_ref()
            .unwrap()
            .add_operation(Operation::ParentHash(invalid_parent_hash));

        let slot = self.chain.slot().unwrap();
        let epoch = self.chain.epoch().unwrap();
        let expected_parent_hash = self
            .chain
            .head_snapshot()
            .beacon_state
            .latest_execution_payload_header()
            .unwrap()
            .block_hash();

        let (_, randao_reveal) = self.get_test_randao(slot, epoch).await;

        let payload: BlindedPayload<E> = self
            .client
            .get_validator_blinded_blocks::<E>(slot, &randao_reveal, None)
            .await
            .unwrap()
            .data
            .body()
            .execution_payload()
            .unwrap()
            .into();

        assert_eq!(payload.parent_hash(), expected_parent_hash);

        // If this cache is populated, it indicates fallback to the local EE was correctly used.
        assert!(self
            .chain
            .execution_layer
            .as_ref()
            .unwrap()
            .get_payload_by_root(&payload.tree_hash_root())
            .is_some());
        self
    }

    pub async fn test_payload_v3_rejects_invalid_parent_hash(self) -> Self {
        let invalid_parent_hash =
            "0x4242424242424242424242424242424242424242424242424242424242424242"
                .parse::<Hash256>()
                .unwrap();

        // Mutate parent hash.
        self.mock_builder
            .as_ref()
            .unwrap()
            .add_operation(Operation::ParentHash(invalid_parent_hash));

        let slot = self.chain.slot().unwrap();
        let epoch = self.chain.epoch().unwrap();
        let expected_parent_hash = self
            .chain
            .head_snapshot()
            .beacon_state
            .latest_execution_payload_header()
            .unwrap()
            .block_hash();

        let (_, randao_reveal) = self.get_test_randao(slot, epoch).await;

        let (payload_type, metadata) = self
            .client
            .get_validator_blocks_v3::<E>(slot, &randao_reveal, None, None)
            .await
            .unwrap();
        Self::check_block_v3_metadata(&metadata, &payload_type);

        let payload: FullPayload<E> = match payload_type.data {
            ProduceBlockV3Response::Full(payload) => {
                payload.block().body().execution_payload().unwrap().into()
            }
            ProduceBlockV3Response::Blinded(_) => panic!("Expecting a blinded payload"),
        };

        assert_eq!(payload.parent_hash(), expected_parent_hash);

        self
    }

    pub async fn test_payload_rejects_invalid_prev_randao(self) -> Self {
        let invalid_prev_randao =
            "0x4242424242424242424242424242424242424242424242424242424242424242"
                .parse::<Hash256>()
                .unwrap();

        // Mutate prev randao.
        self.mock_builder
            .as_ref()
            .unwrap()
            .add_operation(Operation::PrevRandao(invalid_prev_randao));

        let slot = self.chain.slot().unwrap();
        let epoch = self.chain.epoch().unwrap();
        let expected_prev_randao = self
            .chain
            .canonical_head
            .cached_head()
            .head_random()
            .unwrap();
        let (_, randao_reveal) = self.get_test_randao(slot, epoch).await;

        let payload: BlindedPayload<E> = self
            .client
            .get_validator_blinded_blocks::<E>(slot, &randao_reveal, None)
            .await
            .unwrap()
            .data
            .body()
            .execution_payload()
            .unwrap()
            .into();

        assert_eq!(payload.prev_randao(), expected_prev_randao);

        // If this cache is populated, it indicates fallback to the local EE was correctly used.
        assert!(self
            .chain
            .execution_layer
            .as_ref()
            .unwrap()
            .get_payload_by_root(&payload.tree_hash_root())
            .is_some());
        self
    }

    pub async fn test_payload_v3_rejects_invalid_prev_randao(self) -> Self {
        let invalid_prev_randao =
            "0x4242424242424242424242424242424242424242424242424242424242424242"
                .parse::<Hash256>()
                .unwrap();

        // Mutate prev randao.
        self.mock_builder
            .as_ref()
            .unwrap()
            .add_operation(Operation::PrevRandao(invalid_prev_randao));

        let slot = self.chain.slot().unwrap();
        let epoch = self.chain.epoch().unwrap();
        let expected_prev_randao = self
            .chain
            .canonical_head
            .cached_head()
            .head_random()
            .unwrap();
        let (_, randao_reveal) = self.get_test_randao(slot, epoch).await;

        let (payload_type, metadata) = self
            .client
            .get_validator_blocks_v3::<E>(slot, &randao_reveal, None, None)
            .await
            .unwrap();
        Self::check_block_v3_metadata(&metadata, &payload_type);

        let payload: FullPayload<E> = match payload_type.data {
            ProduceBlockV3Response::Full(payload) => {
                payload.block().body().execution_payload().unwrap().into()
            }
            ProduceBlockV3Response::Blinded(_) => panic!("Expecting a full payload"),
        };

        assert_eq!(payload.prev_randao(), expected_prev_randao);

        self
    }

    pub async fn test_payload_rejects_invalid_block_number(self) -> Self {
        let invalid_block_number = 2;

        // Mutate block number.
        self.mock_builder
            .as_ref()
            .unwrap()
            .add_operation(Operation::BlockNumber(invalid_block_number));

        let slot = self.chain.slot().unwrap();
        let epoch = self.chain.epoch().unwrap();
        let expected_block_number = self
            .chain
            .head_snapshot()
            .beacon_state
            .latest_execution_payload_header()
            .unwrap()
            .block_number()
            + 1;

        let (_, randao_reveal) = self.get_test_randao(slot, epoch).await;

        let payload: BlindedPayload<E> = self
            .client
            .get_validator_blinded_blocks::<E>(slot, &randao_reveal, None)
            .await
            .unwrap()
            .data
            .body()
            .execution_payload()
            .unwrap()
            .into();

        assert_eq!(payload.block_number(), expected_block_number);

        // If this cache is populated, it indicates fallback to the local EE was correctly used.
        assert!(self
            .chain
            .execution_layer
            .as_ref()
            .unwrap()
            .get_payload_by_root(&payload.tree_hash_root())
            .is_some());
        self
    }

    pub async fn test_payload_v3_rejects_invalid_block_number(self) -> Self {
        let invalid_block_number = 2;

        // Mutate block number.
        self.mock_builder
            .as_ref()
            .unwrap()
            .add_operation(Operation::BlockNumber(invalid_block_number));

        let slot = self.chain.slot().unwrap();
        let epoch = self.chain.epoch().unwrap();
        let expected_block_number = self
            .chain
            .head_snapshot()
            .beacon_state
            .latest_execution_payload_header()
            .unwrap()
            .block_number()
            + 1;

        let (_, randao_reveal) = self.get_test_randao(slot, epoch).await;

        let (payload_type, metadata) = self
            .client
            .get_validator_blocks_v3::<E>(slot, &randao_reveal, None, None)
            .await
            .unwrap();
        Self::check_block_v3_metadata(&metadata, &payload_type);

        let payload: FullPayload<E> = match payload_type.data {
            ProduceBlockV3Response::Full(payload) => {
                payload.block().body().execution_payload().unwrap().into()
            }
            ProduceBlockV3Response::Blinded(_) => panic!("Expecting a full payload"),
        };

        assert_eq!(payload.block_number(), expected_block_number);

        self
    }

    pub async fn test_payload_rejects_invalid_timestamp(self) -> Self {
        let invalid_timestamp = 2;

        // Mutate timestamp.
        self.mock_builder
            .as_ref()
            .unwrap()
            .add_operation(Operation::Timestamp(invalid_timestamp));

        let slot = self.chain.slot().unwrap();
        let epoch = self.chain.epoch().unwrap();
        let min_expected_timestamp = self
            .chain
            .head_snapshot()
            .beacon_state
            .latest_execution_payload_header()
            .unwrap()
            .timestamp();

        let (_, randao_reveal) = self.get_test_randao(slot, epoch).await;

        let payload: BlindedPayload<E> = self
            .client
            .get_validator_blinded_blocks::<E>(slot, &randao_reveal, None)
            .await
            .unwrap()
            .data
            .body()
            .execution_payload()
            .unwrap()
            .into();

        assert!(payload.timestamp() > min_expected_timestamp);

        // If this cache is populated, it indicates fallback to the local EE was correctly used.
        assert!(self
            .chain
            .execution_layer
            .as_ref()
            .unwrap()
            .get_payload_by_root(&payload.tree_hash_root())
            .is_some());
        self
    }

    pub async fn test_payload_v3_rejects_invalid_timestamp(self) -> Self {
        let invalid_timestamp = 2;

        // Mutate timestamp.
        self.mock_builder
            .as_ref()
            .unwrap()
            .add_operation(Operation::Timestamp(invalid_timestamp));

        let slot = self.chain.slot().unwrap();
        let epoch = self.chain.epoch().unwrap();
        let min_expected_timestamp = self
            .chain
            .head_snapshot()
            .beacon_state
            .latest_execution_payload_header()
            .unwrap()
            .timestamp();

        let (_, randao_reveal) = self.get_test_randao(slot, epoch).await;

        let (payload_type, metadata) = self
            .client
            .get_validator_blocks_v3::<E>(slot, &randao_reveal, None, None)
            .await
            .unwrap();
        Self::check_block_v3_metadata(&metadata, &payload_type);

        let payload: FullPayload<E> = match payload_type.data {
            ProduceBlockV3Response::Full(payload) => {
                payload.block().body().execution_payload().unwrap().into()
            }
            ProduceBlockV3Response::Blinded(_) => panic!("Expecting a blinded payload"),
        };

        assert!(payload.timestamp() > min_expected_timestamp);

        self
    }

    pub async fn test_payload_rejects_invalid_signature(self) -> Self {
        self.mock_builder.as_ref().unwrap().invalid_signatures();

        let slot = self.chain.slot().unwrap();
        let epoch = self.chain.epoch().unwrap();

        let (_, randao_reveal) = self.get_test_randao(slot, epoch).await;

        let payload: BlindedPayload<E> = self
            .client
            .get_validator_blinded_blocks::<E>(slot, &randao_reveal, None)
            .await
            .unwrap()
            .data
            .body()
            .execution_payload()
            .unwrap()
            .into();

        // If this cache is populated, it indicates fallback to the local EE was correctly used.
        assert!(self
            .chain
            .execution_layer
            .as_ref()
            .unwrap()
            .get_payload_by_root(&payload.tree_hash_root())
            .is_some());
        self
    }

    pub async fn test_payload_v3_rejects_invalid_signature(self) -> Self {
        self.mock_builder.as_ref().unwrap().invalid_signatures();

        let slot = self.chain.slot().unwrap();
        let epoch = self.chain.epoch().unwrap();

        let (_, randao_reveal) = self.get_test_randao(slot, epoch).await;

        let (payload_type, metadata) = self
            .client
            .get_validator_blocks_v3::<E>(slot, &randao_reveal, None, None)
            .await
            .unwrap();
        Self::check_block_v3_metadata(&metadata, &payload_type);

        match payload_type.data {
            ProduceBlockV3Response::Full(_) => (),
            ProduceBlockV3Response::Blinded(_) => panic!("Expecting a full payload"),
        };

        self
    }

    pub async fn test_builder_chain_health_skips(self) -> Self {
        let slot = self.chain.slot().unwrap();

        // Since we are proposing this slot, start the count from the previous slot.
        let prev_slot = slot - Slot::new(1);
        let head_slot = self.chain.canonical_head.cached_head().head_slot();
        let epoch = self.chain.epoch().unwrap();

        // Inclusive here to make sure we advance one slot past the threshold.
        for _ in (prev_slot - head_slot).as_usize()..=self.chain.config.builder_fallback_skips {
            self.harness.advance_slot();
        }

        let (_, randao_reveal) = self.get_test_randao(slot, epoch).await;

        let payload: BlindedPayload<E> = self
            .client
            .get_validator_blinded_blocks::<E>(slot, &randao_reveal, None)
            .await
            .unwrap()
            .data
            .body()
            .execution_payload()
            .unwrap()
            .into();

        // If this cache is populated, it indicates fallback to the local EE was correctly used.
        assert!(self
            .chain
            .execution_layer
            .as_ref()
            .unwrap()
            .get_payload_by_root(&payload.tree_hash_root())
            .is_some());
        self
    }

    pub async fn test_builder_v3_chain_health_skips(self) -> Self {
        let slot = self.chain.slot().unwrap();

        // Since we are proposing this slot, start the count from the previous slot.
        let prev_slot = slot - Slot::new(1);
        let head_slot = self.chain.canonical_head.cached_head().head_slot();
        let epoch = self.chain.epoch().unwrap();

        // Inclusive here to make sure we advance one slot past the threshold.
        for _ in (prev_slot - head_slot).as_usize()..=self.chain.config.builder_fallback_skips {
            self.harness.advance_slot();
        }

        let (_, randao_reveal) = self.get_test_randao(slot, epoch).await;

        let (payload_type, metadata) = self
            .client
            .get_validator_blocks_v3::<E>(slot, &randao_reveal, None, None)
            .await
            .unwrap();
        Self::check_block_v3_metadata(&metadata, &payload_type);

        match payload_type.data {
            ProduceBlockV3Response::Full(_) => (),
            ProduceBlockV3Response::Blinded(_) => panic!("Expecting a full payload"),
        };

        self
    }

    pub async fn test_builder_chain_health_skips_per_epoch(self) -> Self {
        // Fill an epoch with `builder_fallback_skips_per_epoch` skip slots.
        for i in 0..E::slots_per_epoch() {
            if i == 0 || i as usize > self.chain.config.builder_fallback_skips_per_epoch {
                self.harness
                    .extend_chain(
                        1,
                        BlockStrategy::OnCanonicalHead,
                        AttestationStrategy::AllValidators,
                    )
                    .await;
            }
            self.harness.advance_slot();
        }

        let next_slot = self.chain.slot().unwrap();

        let (_, randao_reveal) = self
            .get_test_randao(next_slot, next_slot.epoch(E::slots_per_epoch()))
            .await;

        let payload: BlindedPayload<E> = self
            .client
            .get_validator_blinded_blocks::<E>(next_slot, &randao_reveal, None)
            .await
            .unwrap()
            .data
            .body()
            .execution_payload()
            .unwrap()
            .into();

        // This cache should not be populated because fallback should not have been used.
        assert!(self
            .chain
            .execution_layer
            .as_ref()
            .unwrap()
            .get_payload_by_root(&payload.tree_hash_root())
            .is_none());

        // Without proposing, advance into the next slot, this should make us cross the threshold
        // number of skips, causing us to use the fallback.
        self.harness.advance_slot();
        let next_slot = self.chain.slot().unwrap();

        let (_, randao_reveal) = self
            .get_test_randao(next_slot, next_slot.epoch(E::slots_per_epoch()))
            .await;

        let payload: BlindedPayload<E> = self
            .client
            .get_validator_blinded_blocks::<E>(next_slot, &randao_reveal, None)
            .await
            .unwrap()
            .data
            .body()
            .execution_payload()
            .unwrap()
            .into();

        // If this cache is populated, it indicates fallback to the local EE was correctly used.
        assert!(self
            .chain
            .execution_layer
            .as_ref()
            .unwrap()
            .get_payload_by_root(&payload.tree_hash_root())
            .is_some());

        self
    }

    pub async fn test_builder_v3_chain_health_skips_per_epoch(self) -> Self {
        // Fill an epoch with `builder_fallback_skips_per_epoch` skip slots.
        for i in 0..E::slots_per_epoch() {
            if i == 0 || i as usize > self.chain.config.builder_fallback_skips_per_epoch {
                self.harness
                    .extend_chain(
                        1,
                        BlockStrategy::OnCanonicalHead,
                        AttestationStrategy::AllValidators,
                    )
                    .await;
            }
            self.harness.advance_slot();
        }

        let next_slot = self.chain.slot().unwrap();

        let (_, randao_reveal) = self
            .get_test_randao(next_slot, next_slot.epoch(E::slots_per_epoch()))
            .await;

        let (payload_type, metadata) = self
            .client
            .get_validator_blocks_v3::<E>(next_slot, &randao_reveal, None, None)
            .await
            .unwrap();
        Self::check_block_v3_metadata(&metadata, &payload_type);

        match payload_type.data {
            ProduceBlockV3Response::Blinded(_) => (),
            ProduceBlockV3Response::Full(_) => panic!("Expecting a blinded payload"),
        };

        // Without proposing, advance into the next slot, this should make us cross the threshold
        // number of skips, causing us to use the fallback.
        self.harness.advance_slot();
        let next_slot = self.chain.slot().unwrap();

        let (_, randao_reveal) = self
            .get_test_randao(next_slot, next_slot.epoch(E::slots_per_epoch()))
            .await;

        let (payload_type, metadata) = self
            .client
            .get_validator_blocks_v3::<E>(next_slot, &randao_reveal, None, None)
            .await
            .unwrap();
        Self::check_block_v3_metadata(&metadata, &payload_type);

        match payload_type.data {
            ProduceBlockV3Response::Full(_) => (),
            ProduceBlockV3Response::Blinded(_) => panic!("Expecting a full payload"),
        };

        self
    }

    pub async fn test_builder_chain_health_epochs_since_finalization(self) -> Self {
        let skips = E::slots_per_epoch()
            * self.chain.config.builder_fallback_epochs_since_finalization as u64;

        for _ in 0..skips {
            self.harness.advance_slot();
        }

        // Fill the next epoch with blocks, should be enough to justify, not finalize.
        for _ in 0..E::slots_per_epoch() {
            self.harness
                .extend_chain(
                    1,
                    BlockStrategy::OnCanonicalHead,
                    AttestationStrategy::AllValidators,
                )
                .await;
            self.harness.advance_slot();
        }

        let next_slot = self.chain.slot().unwrap();

        let (_, randao_reveal) = self
            .get_test_randao(next_slot, next_slot.epoch(E::slots_per_epoch()))
            .await;

        let payload: BlindedPayload<E> = self
            .client
            .get_validator_blinded_blocks::<E>(next_slot, &randao_reveal, None)
            .await
            .unwrap()
            .data
            .body()
            .execution_payload()
            .unwrap()
            .into();

        // If this cache is populated, it indicates fallback to the local EE was correctly used.
        assert!(self
            .chain
            .execution_layer
            .as_ref()
            .unwrap()
            .get_payload_by_root(&payload.tree_hash_root())
            .is_some());

        // Fill another epoch with blocks, should be enough to finalize. (Sneaky plus 1 because this
        // scenario starts at an epoch boundary).
        for _ in 0..E::slots_per_epoch() + 1 {
            self.harness
                .extend_chain(
                    1,
                    BlockStrategy::OnCanonicalHead,
                    AttestationStrategy::AllValidators,
                )
                .await;
            self.harness.advance_slot();
        }

        let next_slot = self.chain.slot().unwrap();

        let (_, randao_reveal) = self
            .get_test_randao(next_slot, next_slot.epoch(E::slots_per_epoch()))
            .await;

        let payload: BlindedPayload<E> = self
            .client
            .get_validator_blinded_blocks::<E>(next_slot, &randao_reveal, None)
            .await
            .unwrap()
            .data
            .body()
            .execution_payload()
            .unwrap()
            .into();

        // This cache should not be populated because fallback should not have been used.
        assert!(self
            .chain
            .execution_layer
            .as_ref()
            .unwrap()
            .get_payload_by_root(&payload.tree_hash_root())
            .is_none());

        self
    }

    pub async fn test_builder_v3_chain_health_epochs_since_finalization(self) -> Self {
        let skips = E::slots_per_epoch()
            * self.chain.config.builder_fallback_epochs_since_finalization as u64;

        for _ in 0..skips {
            self.harness.advance_slot();
        }

        // Fill the next epoch with blocks, should be enough to justify, not finalize.
        for _ in 0..E::slots_per_epoch() {
            self.harness
                .extend_chain(
                    1,
                    BlockStrategy::OnCanonicalHead,
                    AttestationStrategy::AllValidators,
                )
                .await;
            self.harness.advance_slot();
        }

        let next_slot = self.chain.slot().unwrap();

        let (_, randao_reveal) = self
            .get_test_randao(next_slot, next_slot.epoch(E::slots_per_epoch()))
            .await;

        let (payload_type, metadata) = self
            .client
            .get_validator_blocks_v3::<E>(next_slot, &randao_reveal, None, None)
            .await
            .unwrap();
        Self::check_block_v3_metadata(&metadata, &payload_type);

        match payload_type.data {
            ProduceBlockV3Response::Full(_) => (),
            ProduceBlockV3Response::Blinded(_) => panic!("Expecting a full payload"),
        };

        // Fill another epoch with blocks, should be enough to finalize. (Sneaky plus 1 because this
        // scenario starts at an epoch boundary).
        for _ in 0..E::slots_per_epoch() + 1 {
            self.harness
                .extend_chain(
                    1,
                    BlockStrategy::OnCanonicalHead,
                    AttestationStrategy::AllValidators,
                )
                .await;
            self.harness.advance_slot();
        }

        let next_slot = self.chain.slot().unwrap();

        let (_, randao_reveal) = self
            .get_test_randao(next_slot, next_slot.epoch(E::slots_per_epoch()))
            .await;

        let (payload_type, metadata) = self
            .client
            .get_validator_blocks_v3::<E>(next_slot, &randao_reveal, None, None)
            .await
            .unwrap();
        Self::check_block_v3_metadata(&metadata, &payload_type);

        match payload_type.data {
            ProduceBlockV3Response::Blinded(_) => (),
            ProduceBlockV3Response::Full(_) => panic!("Expecting a blinded payload"),
        };

        self
    }

    pub async fn test_builder_chain_health_optimistic_head(self) -> Self {
        // Make sure the next payload verification will return optimistic before advancing the chain.
        self.harness.mock_execution_layer.as_ref().map(|el| {
            el.server.all_payloads_syncing(true);
            el
        });
        self.harness
            .extend_chain(
                1,
                BlockStrategy::OnCanonicalHead,
                AttestationStrategy::AllValidators,
            )
            .await;
        self.harness.advance_slot();

        let slot = self.chain.slot().unwrap();
        let epoch = self.chain.epoch().unwrap();

        let (proposer_index, randao_reveal) = self.get_test_randao(slot, epoch).await;

        let payload: BlindedPayload<E> = self
            .client
            .get_validator_blinded_blocks::<E>(slot, &randao_reveal, None)
            .await
            .unwrap()
            .data
            .body()
            .execution_payload()
            .unwrap()
            .into();

        let expected_fee_recipient = Address::from_low_u64_be(proposer_index as u64);
        assert_eq!(payload.fee_recipient(), expected_fee_recipient);

        // If this cache is populated, it indicates fallback to the local EE was correctly used.
        assert!(self
            .chain
            .execution_layer
            .as_ref()
            .unwrap()
            .get_payload_by_root(&payload.tree_hash_root())
            .is_some());

        self
    }

    pub async fn test_builder_v3_chain_health_optimistic_head(self) -> Self {
        // Make sure the next payload verification will return optimistic before advancing the chain.
        self.harness.mock_execution_layer.as_ref().map(|el| {
            el.server.all_payloads_syncing(true);
            el
        });
        self.harness
            .extend_chain(
                1,
                BlockStrategy::OnCanonicalHead,
                AttestationStrategy::AllValidators,
            )
            .await;
        self.harness.advance_slot();

        let slot = self.chain.slot().unwrap();
        let epoch = self.chain.epoch().unwrap();

        let (proposer_index, randao_reveal) = self.get_test_randao(slot, epoch).await;

        let (payload_type, metadata) = self
            .client
            .get_validator_blocks_v3::<E>(slot, &randao_reveal, None, None)
            .await
            .unwrap();
        Self::check_block_v3_metadata(&metadata, &payload_type);

        let payload: FullPayload<E> = match payload_type.data {
            ProduceBlockV3Response::Full(payload) => {
                payload.block().body().execution_payload().unwrap().into()
            }
            ProduceBlockV3Response::Blinded(_) => panic!("Expecting a full payload"),
        };

        let expected_fee_recipient = Address::from_low_u64_be(proposer_index as u64);
        assert_eq!(payload.fee_recipient(), expected_fee_recipient);

        self
    }

    pub async fn test_builder_payload_chosen_when_more_profitable(self) -> Self {
        // Mutate value.
        self.mock_builder
            .as_ref()
            .unwrap()
            .add_operation(Operation::Value(Uint256::from(
                DEFAULT_MOCK_EL_PAYLOAD_VALUE_WEI + 1,
            )));

        let slot = self.chain.slot().unwrap();
        let epoch = self.chain.epoch().unwrap();

        let (_, randao_reveal) = self.get_test_randao(slot, epoch).await;

        let payload: BlindedPayload<E> = self
            .client
            .get_validator_blinded_blocks::<E>(slot, &randao_reveal, None)
            .await
            .unwrap()
            .data
            .body()
            .execution_payload()
            .unwrap()
            .into();

        // The builder's payload should've been chosen, so this cache should not be populated
        assert!(self
            .chain
            .execution_layer
            .as_ref()
            .unwrap()
            .get_payload_by_root(&payload.tree_hash_root())
            .is_none());
        self
    }

    pub async fn test_builder_payload_v3_chosen_when_more_profitable(self) -> Self {
        // Mutate value.
        self.mock_builder
            .as_ref()
            .unwrap()
            .add_operation(Operation::Value(Uint256::from(
                DEFAULT_MOCK_EL_PAYLOAD_VALUE_WEI + 1,
            )));

        let slot = self.chain.slot().unwrap();
        let epoch = self.chain.epoch().unwrap();

        let (_, randao_reveal) = self.get_test_randao(slot, epoch).await;

        let (payload_type, metadata) = self
            .client
            .get_validator_blocks_v3::<E>(slot, &randao_reveal, None, None)
            .await
            .unwrap();
        Self::check_block_v3_metadata(&metadata, &payload_type);

        match payload_type.data {
            ProduceBlockV3Response::Blinded(_) => (),
            ProduceBlockV3Response::Full(_) => panic!("Expecting a blinded payload"),
        };

        self
    }

    pub async fn test_local_payload_chosen_when_equally_profitable(self) -> Self {
        // Mutate value.
        self.mock_builder
            .as_ref()
            .unwrap()
            .add_operation(Operation::Value(Uint256::from(
                DEFAULT_MOCK_EL_PAYLOAD_VALUE_WEI,
            )));

        let slot = self.chain.slot().unwrap();
        let epoch = self.chain.epoch().unwrap();

        let (_, randao_reveal) = self.get_test_randao(slot, epoch).await;

        let payload: BlindedPayload<E> = self
            .client
            .get_validator_blinded_blocks::<E>(slot, &randao_reveal, None)
            .await
            .unwrap()
            .data
            .body()
            .execution_payload()
            .unwrap()
            .into();

        // The local payload should've been chosen, so this cache should be populated
        assert!(self
            .chain
            .execution_layer
            .as_ref()
            .unwrap()
            .get_payload_by_root(&payload.tree_hash_root())
            .is_some());
        self
    }

    pub async fn test_local_payload_v3_chosen_when_equally_profitable(self) -> Self {
        // Mutate value.
        self.mock_builder
            .as_ref()
            .unwrap()
            .add_operation(Operation::Value(Uint256::from(
                DEFAULT_MOCK_EL_PAYLOAD_VALUE_WEI,
            )));

        let slot = self.chain.slot().unwrap();
        let epoch = self.chain.epoch().unwrap();

        let (_, randao_reveal) = self.get_test_randao(slot, epoch).await;

        let (payload_type, metadata) = self
            .client
            .get_validator_blocks_v3::<E>(slot, &randao_reveal, None, None)
            .await
            .unwrap();
        Self::check_block_v3_metadata(&metadata, &payload_type);

        match payload_type.data {
            ProduceBlockV3Response::Full(_) => (),
            ProduceBlockV3Response::Blinded(_) => panic!("Expecting a full payload"),
        };

        self
    }

    pub async fn test_local_payload_chosen_when_more_profitable(self) -> Self {
        // Mutate value.
        self.mock_builder
            .as_ref()
            .unwrap()
            .add_operation(Operation::Value(Uint256::from(
                DEFAULT_MOCK_EL_PAYLOAD_VALUE_WEI - 1,
            )));

        let slot = self.chain.slot().unwrap();
        let epoch = self.chain.epoch().unwrap();

        let (_, randao_reveal) = self.get_test_randao(slot, epoch).await;

        let payload: BlindedPayload<E> = self
            .client
            .get_validator_blinded_blocks::<E>(slot, &randao_reveal, None)
            .await
            .unwrap()
            .data
            .body()
            .execution_payload()
            .unwrap()
            .into();

        // The local payload should've been chosen, so this cache should be populated
        assert!(self
            .chain
            .execution_layer
            .as_ref()
            .unwrap()
            .get_payload_by_root(&payload.tree_hash_root())
            .is_some());
        self
    }

    pub async fn test_local_payload_v3_chosen_when_more_profitable(self) -> Self {
        // Mutate value.
        self.mock_builder
            .as_ref()
            .unwrap()
            .add_operation(Operation::Value(Uint256::from(
                DEFAULT_MOCK_EL_PAYLOAD_VALUE_WEI - 1,
            )));

        let slot = self.chain.slot().unwrap();
        let epoch = self.chain.epoch().unwrap();

        let (_, randao_reveal) = self.get_test_randao(slot, epoch).await;

        let (payload_type, metadata) = self
            .client
            .get_validator_blocks_v3::<E>(slot, &randao_reveal, None, None)
            .await
            .unwrap();
        Self::check_block_v3_metadata(&metadata, &payload_type);

        match payload_type.data {
            ProduceBlockV3Response::Full(_) => (),
            ProduceBlockV3Response::Blinded(_) => panic!("Expecting a full payload"),
        };

        self
    }

    pub async fn test_builder_works_post_capella(self) -> Self {
        // Ensure builder payload is chosen
        self.mock_builder
            .as_ref()
            .unwrap()
            .add_operation(Operation::Value(Uint256::from(
                DEFAULT_MOCK_EL_PAYLOAD_VALUE_WEI + 1,
            )));

        let slot = self.chain.slot().unwrap();
        let epoch = self.chain.epoch().unwrap();
        let (_, randao_reveal) = self.get_test_randao(slot, epoch).await;

        let payload: BlindedPayload<E> = self
            .client
            .get_validator_blinded_blocks::<E>(slot, &randao_reveal, None)
            .await
            .unwrap()
            .data
            .body()
            .execution_payload()
            .unwrap()
            .into();

        // The builder's payload should've been chosen, so this cache should not be populated
        assert!(self
            .chain
            .execution_layer
            .as_ref()
            .unwrap()
            .get_payload_by_root(&payload.tree_hash_root())
            .is_none());
        self
    }

    pub async fn test_builder_works_post_deneb(self) -> Self {
        // Ensure builder payload is chosen
        self.mock_builder
            .as_ref()
            .unwrap()
            .add_operation(Operation::Value(Uint256::from(
                DEFAULT_MOCK_EL_PAYLOAD_VALUE_WEI + 1,
            )));

        let slot = self.chain.slot().unwrap();
        let epoch = self.chain.epoch().unwrap();
        let (_, randao_reveal) = self.get_test_randao(slot, epoch).await;

        let (payload_type, metadata) = self
            .client
            .get_validator_blocks_v3::<E>(slot, &randao_reveal, None, None)
            .await
            .unwrap();
        Self::check_block_v3_metadata(&metadata, &payload_type);

        let _block_contents = match payload_type.data {
            ProduceBlockV3Response::Blinded(payload) => payload,
            ProduceBlockV3Response::Full(_) => panic!("Expecting a blinded payload"),
        };

        self
    }

    pub async fn test_lighthouse_rejects_invalid_withdrawals_root(self) -> Self {
        // Ensure builder payload *would be* chosen
        self.mock_builder
            .as_ref()
            .unwrap()
            .add_operation(Operation::Value(Uint256::from(
                DEFAULT_MOCK_EL_PAYLOAD_VALUE_WEI + 1,
            )));
        // Set withdrawals root to something invalid
        self.mock_builder
            .as_ref()
            .unwrap()
            .add_operation(Operation::WithdrawalsRoot(Hash256::repeat_byte(0x42)));

        let slot = self.chain.slot().unwrap();
        let epoch = self.chain.epoch().unwrap();
        let (_, randao_reveal) = self.get_test_randao(slot, epoch).await;

        let payload: BlindedPayload<E> = self
            .client
            .get_validator_blinded_blocks::<E>(slot, &randao_reveal, None)
            .await
            .unwrap()
            .data
            .body()
            .execution_payload()
            .unwrap()
            .into();

        // The local payload should've been chosen because the builder's was invalid
        assert!(self
            .chain
            .execution_layer
            .as_ref()
            .unwrap()
            .get_payload_by_root(&payload.tree_hash_root())
            .is_some());
        self
    }

    pub async fn test_lighthouse_rejects_invalid_withdrawals_root_v3(self) -> Self {
        // Ensure builder payload *would be* chosen
        self.mock_builder
            .as_ref()
            .unwrap()
            .add_operation(Operation::Value(Uint256::from(
                DEFAULT_MOCK_EL_PAYLOAD_VALUE_WEI + 1,
            )));
        // Set withdrawals root to something invalid
        self.mock_builder
            .as_ref()
            .unwrap()
            .add_operation(Operation::WithdrawalsRoot(Hash256::repeat_byte(0x42)));

        let slot = self.chain.slot().unwrap();
        let epoch = self.chain.epoch().unwrap();
        let (_, randao_reveal) = self.get_test_randao(slot, epoch).await;

        let (payload_type, metadata) = self
            .client
            .get_validator_blocks_v3::<E>(slot, &randao_reveal, None, None)
            .await
            .unwrap();
        Self::check_block_v3_metadata(&metadata, &payload_type);

        match payload_type.data {
            ProduceBlockV3Response::Full(_) => (),
            ProduceBlockV3Response::Blinded(_) => panic!("Expecting a full payload"),
        };

        self
    }

    #[cfg(target_os = "linux")]
    pub async fn test_get_lighthouse_health(self) -> Self {
        self.client.get_lighthouse_health().await.unwrap();

        self
    }

    #[cfg(not(target_os = "linux"))]
    pub async fn test_get_lighthouse_health(self) -> Self {
        self.client.get_lighthouse_health().await.unwrap_err();

        self
    }

    pub async fn test_get_lighthouse_syncing(self) -> Self {
        self.client.get_lighthouse_syncing().await.unwrap();

        self
    }

    pub async fn test_get_lighthouse_proto_array(self) -> Self {
        self.client.get_lighthouse_proto_array().await.unwrap();

        self
    }

    pub async fn test_get_lighthouse_validator_inclusion_global(self) -> Self {
        let epoch = self.chain.epoch().unwrap() - 1;
        self.client
            .get_lighthouse_validator_inclusion_global(epoch)
            .await
            .unwrap();

        self
    }

    pub async fn test_get_lighthouse_validator_inclusion(self) -> Self {
        let epoch = self.chain.epoch().unwrap() - 1;
        self.client
            .get_lighthouse_validator_inclusion(epoch, ValidatorId::Index(0))
            .await
            .unwrap();

        self
    }

    pub async fn test_get_lighthouse_eth1_syncing(self) -> Self {
        self.client.get_lighthouse_eth1_syncing().await.unwrap();

        self
    }

    pub async fn test_get_lighthouse_eth1_block_cache(self) -> Self {
        let blocks = self.client.get_lighthouse_eth1_block_cache().await.unwrap();

        assert!(blocks.data.is_empty());

        self
    }

    pub async fn test_get_lighthouse_eth1_deposit_cache(self) -> Self {
        let deposits = self
            .client
            .get_lighthouse_eth1_deposit_cache()
            .await
            .unwrap();

        assert!(deposits.data.is_empty());

        self
    }

    pub async fn test_get_lighthouse_staking(self) -> Self {
        let result = self.client.get_lighthouse_staking().await.unwrap();

        assert_eq!(result, self.chain.eth1_chain.is_some());

        self
    }

    pub async fn test_get_lighthouse_database_info(self) -> Self {
        let info = self.client.get_lighthouse_database_info().await.unwrap();

        assert_eq!(info.anchor, self.chain.store.get_anchor_info());
        assert_eq!(info.split, self.chain.store.get_split_info());
        assert_eq!(
            info.schema_version,
            store::metadata::CURRENT_SCHEMA_VERSION.as_u64()
        );

        self
    }

    pub async fn test_post_lighthouse_database_reconstruct(self) -> Self {
        let response = self
            .client
            .post_lighthouse_database_reconstruct()
            .await
            .unwrap();
        assert_eq!(response, "success");
        self
    }

    pub async fn test_post_lighthouse_liveness(self) -> Self {
        let epoch = self.chain.epoch().unwrap();
        let head_state = self.chain.head_beacon_state_cloned();
        let indices = (0..head_state.validators().len())
            .map(|i| i as u64)
            .collect::<Vec<_>>();

        // Construct the expected response
        let expected: Vec<LivenessResponseData> = head_state
            .validators()
            .iter()
            .enumerate()
            .map(|(index, _)| LivenessResponseData {
                index: index as u64,
                is_live: false,
                epoch,
            })
            .collect();

        let result = self
            .client
            .post_lighthouse_liveness(indices.as_slice(), epoch)
            .await
            .unwrap()
            .data;

        assert_eq!(result, expected);

        // Attest to the current slot
        self.client
            .post_beacon_pool_attestations(self.attestations.as_slice())
            .await
            .unwrap();

        let result = self
            .client
            .post_lighthouse_liveness(indices.as_slice(), epoch)
            .await
            .unwrap()
            .data;

        let committees = head_state
            .get_beacon_committees_at_slot(self.chain.slot().unwrap())
            .unwrap();
        let attesting_validators: Vec<usize> = committees
            .into_iter()
            .flat_map(|committee| committee.committee.iter().cloned())
            .collect();
        // All attesters should now be considered live
        let expected = expected
            .into_iter()
            .map(|mut a| {
                if attesting_validators.contains(&(a.index as usize)) {
                    a.is_live = true;
                }
                a
            })
            .collect::<Vec<_>>();

        assert_eq!(result, expected);

        self
    }

    pub async fn test_get_events(self) -> Self {
        // Subscribe to all events
        let topics = vec![
            EventTopic::Attestation,
            EventTopic::VoluntaryExit,
            EventTopic::Block,
            EventTopic::Head,
            EventTopic::FinalizedCheckpoint,
            EventTopic::AttesterSlashing,
            EventTopic::ProposerSlashing,
            EventTopic::BlsToExecutionChange,
            EventTopic::BlockGossip,
        ];
        let mut events_future = self
            .client
            .get_events::<E>(topics.as_slice())
            .await
            .unwrap();

        let expected_attestation_len = self.attestations.len();

        self.client
            .post_beacon_pool_attestations(self.attestations.as_slice())
            .await
            .unwrap();

        let attestation_events = poll_events(
            &mut events_future,
            expected_attestation_len,
            Duration::from_millis(10000),
        )
        .await;
        assert_eq!(
            attestation_events.as_slice(),
            self.attestations
                .clone()
                .into_iter()
                .map(|attestation| EventKind::Attestation(Box::new(attestation)))
                .collect::<Vec<_>>()
                .as_slice()
        );

        // Produce a voluntary exit event
        self.client
            .post_beacon_pool_voluntary_exits(&self.voluntary_exit)
            .await
            .unwrap();

        let exit_events = poll_events(&mut events_future, 1, Duration::from_millis(10000)).await;
        assert_eq!(
            exit_events.as_slice(),
            &[EventKind::VoluntaryExit(self.voluntary_exit.clone())]
        );

        // Produce a BLS to execution change event
        self.client
            .post_beacon_pool_bls_to_execution_changes(&[self.bls_to_execution_change.clone()])
            .await
            .unwrap();

        let bls_events = poll_events(&mut events_future, 1, Duration::from_millis(10000)).await;
        assert_eq!(
            bls_events.as_slice(),
            &[EventKind::BlsToExecutionChange(Box::new(
                self.bls_to_execution_change.clone()
            ))]
        );

<<<<<<< HEAD
        // Produce a voluntary exit event
        self.client
            .post_beacon_pool_voluntary_exits(&self.voluntary_exit)
            .await
            .unwrap();

        let exit_events = poll_events(&mut events_future, 1, Duration::from_millis(10000)).await;
        assert_eq!(
            exit_events.as_slice(),
            &[EventKind::VoluntaryExit(self.voluntary_exit.clone())]
        );

        // Produce a BLS to execution change event
        self.client
            .post_beacon_pool_bls_to_execution_changes(&[self.bls_to_execution_change.clone()])
            .await
            .unwrap();

        let bls_events = poll_events(&mut events_future, 1, Duration::from_millis(10000)).await;
        assert_eq!(
            bls_events.as_slice(),
            &[EventKind::BlsToExecutionChange(Box::new(
                self.bls_to_execution_change.clone()
            ))]
=======
        // Produce a block gossip event
        self.client
            .post_block_gossip(&[self.block_gossip.clone()])
            .await
            .unwrap();

        let block_gossip_events =
            poll_events(&mut events_future, 1, Duration::from_millis(10000)).await;
        assert_eq!(
            block_gossip_events.as_slice(),
            &[EventKind::BlockGossip(self.block_gossip.clone())]
>>>>>>> 98a20d95
        );

        // Submit the next block, which is on an epoch boundary, so this will produce a finalized
        // checkpoint event, head event, and block event
        let block_root = self.next_block.signed_block().canonical_root();

        // current_duty_dependent_root = block root because this is the first slot of the epoch
        let current_duty_dependent_root = self.chain.head_beacon_block_root();
        let current_slot = self.chain.slot().unwrap();
        let next_slot = self.next_block.signed_block().slot();
        let finalization_distance = E::slots_per_epoch() * 2;

        let expected_block = EventKind::Block(SseBlock {
            block: block_root,
            slot: next_slot,
            execution_optimistic: false,
        });

        let expected_head = EventKind::Head(SseHead {
            block: block_root,
            slot: next_slot,
            state: self.next_block.signed_block().state_root(),
            current_duty_dependent_root,
            previous_duty_dependent_root: self
                .chain
                .block_root_at_slot(current_slot - E::slots_per_epoch(), WhenSlotSkipped::Prev)
                .unwrap()
                .unwrap(),
            epoch_transition: true,
            execution_optimistic: false,
        });

        let finalized_block_root = self
            .chain
            .block_root_at_slot(next_slot - finalization_distance, WhenSlotSkipped::Prev)
            .unwrap()
            .unwrap();
        let finalized_block = self
            .chain
            .get_blinded_block(&finalized_block_root)
            .unwrap()
            .unwrap();
        let finalized_state_root = finalized_block.state_root();

        let expected_finalized = EventKind::FinalizedCheckpoint(SseFinalizedCheckpoint {
            block: finalized_block_root,
            state: finalized_state_root,
            epoch: Epoch::new(3),
            execution_optimistic: false,
        });

        self.client
            .post_beacon_blocks(&self.next_block)
            .await
            .unwrap();

        let block_events = poll_events(&mut events_future, 3, Duration::from_millis(10000)).await;
        assert_eq!(
            block_events.as_slice(),
            &[expected_block, expected_head, expected_finalized]
        );

        // Test a reorg event
        let mut chain_reorg_event_future = self
            .client
            .get_events::<E>(&[EventTopic::ChainReorg])
            .await
            .unwrap();

        let expected_reorg = EventKind::ChainReorg(SseChainReorg {
            slot: self.reorg_block.signed_block().slot(),
            depth: 1,
            old_head_block: self.next_block.signed_block().canonical_root(),
            old_head_state: self.next_block.signed_block().state_root(),
            new_head_block: self.reorg_block.signed_block().canonical_root(),
            new_head_state: self.reorg_block.signed_block().state_root(),
            epoch: self
                .next_block
                .signed_block()
                .slot()
                .epoch(E::slots_per_epoch()),
            execution_optimistic: false,
        });

        self.harness.advance_slot();

        self.client
            .post_beacon_blocks(&self.reorg_block)
            .await
            .unwrap();

        let reorg_event = poll_events(
            &mut chain_reorg_event_future,
            1,
            Duration::from_millis(10000),
        )
        .await;
        assert_eq!(reorg_event.as_slice(), &[expected_reorg]);

        // Test attester slashing event
        let mut attester_slashing_event_future = self
            .client
            .get_events::<E>(&[EventTopic::AttesterSlashing])
            .await
            .unwrap();

        self.harness.add_attester_slashing(vec![1, 2, 3]).unwrap();

        let attester_slashing_event = poll_events(
            &mut attester_slashing_event_future,
            1,
            Duration::from_millis(10000),
        )
        .await;

        assert!(attester_slashing_event.len() == 1);

        // Test proposer slashing event
        let mut proposer_slashing_event_future = self
            .client
            .get_events::<E>(&[EventTopic::ProposerSlashing])
            .await
            .unwrap();

        self.harness.add_proposer_slashing(1).unwrap();

        let proposer_slashing_event = poll_events(
            &mut proposer_slashing_event_future,
            1,
            Duration::from_millis(10000),
        )
        .await;

        assert!(proposer_slashing_event.len() == 1);

        self
    }

    pub async fn test_get_expected_withdrawals_invalid_state(self) -> Self {
        let state_id = CoreStateId::Root(Hash256::zero());

        let result = self.client.get_expected_withdrawals(&state_id).await;

        match result {
            Err(e) => {
                assert_eq!(e.status().unwrap(), 404);
            }
            _ => panic!("query did not fail correctly"),
        }

        self
    }

    pub async fn test_get_expected_withdrawals_capella(self) -> Self {
        let slot = self.chain.slot().unwrap();
        let state_id = CoreStateId::Slot(slot);

        // calculate the expected withdrawals
        let (mut state, _, _) = StateId(state_id).state(&self.chain).unwrap();
        let proposal_slot = state.slot() + 1;
        let proposal_epoch = proposal_slot.epoch(E::slots_per_epoch());
        let (state_root, _, _) = StateId(state_id).root(&self.chain).unwrap();
        if proposal_epoch != state.current_epoch() {
            let _ = partial_state_advance(
                &mut state,
                Some(state_root),
                proposal_slot,
                &self.chain.spec,
            );
        }
        let expected_withdrawals = get_expected_withdrawals(&state, &self.chain.spec).unwrap();

        // fetch expected withdrawals from the client
        let result = self.client.get_expected_withdrawals(&state_id).await;
        match result {
            Ok(withdrawal_response) => {
                assert_eq!(withdrawal_response.execution_optimistic, Some(false));
                assert_eq!(withdrawal_response.finalized, Some(false));
                assert_eq!(withdrawal_response.data, expected_withdrawals.to_vec());
            }
            Err(_) => {
                panic!("query failed incorrectly");
            }
        }

        self
    }

    pub async fn test_get_expected_withdrawals_pre_capella(self) -> Self {
        let state_id = CoreStateId::Head;

        let result = self.client.get_expected_withdrawals(&state_id).await;

        match result {
            Err(e) => {
                assert_eq!(e.status().unwrap(), 400);
            }
            _ => panic!("query did not fail correctly"),
        }

        self
    }

    pub async fn test_get_events_altair(self) -> Self {
        let topics = vec![EventTopic::ContributionAndProof];
        let mut events_future = self
            .client
            .get_events::<E>(topics.as_slice())
            .await
            .unwrap();

        let expected_contribution_len = self.contribution_and_proofs.len();

        self.client
            .post_validator_contribution_and_proofs(self.contribution_and_proofs.as_slice())
            .await
            .unwrap();

        let contribution_events = poll_events(
            &mut events_future,
            expected_contribution_len,
            Duration::from_millis(10000),
        )
        .await;
        assert_eq!(
            contribution_events.as_slice(),
            self.contribution_and_proofs
                .clone()
                .into_iter()
                .map(|contribution| EventKind::ContributionAndProof(Box::new(contribution)))
                .collect::<Vec<_>>()
                .as_slice()
        );

        self
    }

    pub async fn test_get_events_from_genesis(self) -> Self {
        let topics = vec![EventTopic::Block, EventTopic::Head];
        let mut events_future = self
            .client
            .get_events::<E>(topics.as_slice())
            .await
            .unwrap();

        let block_root = self.next_block.signed_block().canonical_root();
        let next_slot = self.next_block.signed_block().slot();

        let expected_block = EventKind::Block(SseBlock {
            block: block_root,
            slot: next_slot,
            execution_optimistic: false,
        });

        let expected_head = EventKind::Head(SseHead {
            block: block_root,
            slot: next_slot,
            state: self.next_block.signed_block().state_root(),
            current_duty_dependent_root: self.chain.genesis_block_root,
            previous_duty_dependent_root: self.chain.genesis_block_root,
            epoch_transition: false,
            execution_optimistic: false,
        });

        self.client
            .post_beacon_blocks(&self.next_block)
            .await
            .unwrap();

        let block_events = poll_events(&mut events_future, 2, Duration::from_millis(10000)).await;
        assert_eq!(block_events.as_slice(), &[expected_block, expected_head]);

        self
    }

    pub async fn test_check_optimistic_responses(&mut self) {
        // Check responses are not optimistic.
        let result = self
            .client
            .get_beacon_headers_block_id(CoreBlockId::Head)
            .await
            .unwrap()
            .unwrap();

        assert_eq!(result.execution_optimistic, Some(false));

        // Change head to be optimistic.
        self.chain
            .canonical_head
            .fork_choice_write_lock()
            .proto_array_mut()
            .core_proto_array_mut()
            .nodes
            .last_mut()
            .map(|head_node| {
                head_node.execution_status = ExecutionStatus::Optimistic(ExecutionBlockHash::zero())
            });

        // Check responses are now optimistic.
        let result = self
            .client
            .get_beacon_headers_block_id(CoreBlockId::Head)
            .await
            .unwrap()
            .unwrap();

        assert_eq!(result.execution_optimistic, Some(true));
    }
}

async fn poll_events<S: Stream<Item = Result<EventKind<E>, eth2::Error>> + Unpin, E: EthSpec>(
    stream: &mut S,
    num_events: usize,
    timeout: Duration,
) -> Vec<EventKind<E>> {
    let mut events = Vec::new();

    let collect_stream_fut = async {
        loop {
            if let Some(result) = stream.next().await {
                events.push(result.unwrap());
                if events.len() == num_events {
                    return;
                }
            }
        }
    };

    tokio::select! {
            _ = collect_stream_fut => {events}
            _ = tokio::time::sleep(timeout) => { return events; }
    }
}

#[tokio::test(flavor = "multi_thread", worker_threads = 2)]
async fn get_events() {
    ApiTester::new().await.test_get_events().await;
}

#[tokio::test(flavor = "multi_thread", worker_threads = 2)]
async fn get_events_altair() {
    let mut config = ApiTesterConfig::default();
    config.spec.altair_fork_epoch = Some(Epoch::new(0));
    ApiTester::new_from_config(config)
        .await
        .test_get_events_altair()
        .await;
}

#[tokio::test(flavor = "multi_thread", worker_threads = 2)]
async fn get_events_from_genesis() {
    ApiTester::new_from_genesis()
        .await
        .test_get_events_from_genesis()
        .await;
}

#[tokio::test(flavor = "multi_thread", worker_threads = 2)]
async fn beacon_get() {
    ApiTester::new()
        .await
        .test_beacon_genesis()
        .await
        .test_beacon_states_root_finalized()
        .await
        .test_beacon_states_fork_finalized()
        .await
        .test_beacon_states_finality_checkpoints_finalized()
        .await
        .test_beacon_headers_block_id_finalized()
        .await
        .test_beacon_blocks_finalized::<MainnetEthSpec>()
        .await
        .test_beacon_blinded_blocks_finalized::<MainnetEthSpec>()
        .await
        .test_debug_beacon_states_finalized()
        .await
        .test_beacon_states_root()
        .await
        .test_beacon_states_fork()
        .await
        .test_beacon_states_finality_checkpoints()
        .await
        .test_beacon_states_validators()
        .await
        .test_beacon_states_validator_balances()
        .await
        .test_beacon_states_committees()
        .await
        .test_beacon_states_validator_id()
        .await
        .test_beacon_states_randao()
        .await
        .test_beacon_headers_all_slots()
        .await
        .test_beacon_headers_all_parents()
        .await
        .test_beacon_headers_block_id()
        .await
        .test_beacon_blocks()
        .await
        .test_beacon_blinded_blocks()
        .await
        .test_beacon_blocks_attestations()
        .await
        .test_beacon_blocks_root()
        .await
        .test_get_beacon_pool_attestations()
        .await
        .test_get_beacon_pool_attester_slashings()
        .await
        .test_get_beacon_pool_proposer_slashings()
        .await
        .test_get_beacon_pool_voluntary_exits()
        .await;
}

#[tokio::test(flavor = "multi_thread", worker_threads = 2)]
async fn post_beacon_blocks_valid() {
    ApiTester::new().await.test_post_beacon_blocks_valid().await;
}

#[tokio::test(flavor = "multi_thread", worker_threads = 2)]
async fn post_beacon_blocks_ssz_valid() {
    ApiTester::new()
        .await
        .test_post_beacon_blocks_ssz_valid()
        .await;
}

#[tokio::test(flavor = "multi_thread", worker_threads = 2)]
async fn test_post_beacon_blocks_ssz_invalid() {
    ApiTester::new()
        .await
        .test_post_beacon_blocks_ssz_invalid()
        .await;
}

#[tokio::test(flavor = "multi_thread", worker_threads = 2)]
async fn post_beacon_blocks_invalid() {
    ApiTester::new()
        .await
        .test_post_beacon_blocks_invalid()
        .await;
}

#[tokio::test(flavor = "multi_thread", worker_threads = 2)]
async fn post_beacon_blocks_duplicate() {
    ApiTester::new()
        .await
        .test_post_beacon_blocks_duplicate()
        .await;
}

#[tokio::test(flavor = "multi_thread", worker_threads = 2)]
async fn beacon_pools_post_attestations_valid() {
    ApiTester::new()
        .await
        .test_post_beacon_pool_attestations_valid()
        .await;
}

#[tokio::test(flavor = "multi_thread", worker_threads = 2)]
async fn beacon_pools_post_attestations_invalid() {
    ApiTester::new()
        .await
        .test_post_beacon_pool_attestations_invalid()
        .await;
}

#[tokio::test(flavor = "multi_thread", worker_threads = 2)]
async fn beacon_pools_post_attester_slashings_valid() {
    ApiTester::new()
        .await
        .test_post_beacon_pool_attester_slashings_valid()
        .await;
}

#[tokio::test(flavor = "multi_thread", worker_threads = 2)]
async fn beacon_pools_post_attester_slashings_invalid() {
    ApiTester::new()
        .await
        .test_post_beacon_pool_attester_slashings_invalid()
        .await;
}

#[tokio::test(flavor = "multi_thread", worker_threads = 2)]
async fn beacon_pools_post_proposer_slashings_valid() {
    ApiTester::new()
        .await
        .test_post_beacon_pool_proposer_slashings_valid()
        .await;
}

#[tokio::test(flavor = "multi_thread", worker_threads = 2)]
async fn beacon_pools_post_proposer_slashings_invalid() {
    ApiTester::new()
        .await
        .test_post_beacon_pool_proposer_slashings_invalid()
        .await;
}

#[tokio::test(flavor = "multi_thread", worker_threads = 2)]
async fn beacon_pools_post_voluntary_exits_valid() {
    ApiTester::new()
        .await
        .test_post_beacon_pool_voluntary_exits_valid()
        .await;
}

#[tokio::test(flavor = "multi_thread", worker_threads = 2)]
async fn beacon_pools_post_voluntary_exits_invalid() {
    ApiTester::new()
        .await
        .test_post_beacon_pool_voluntary_exits_invalid()
        .await;
}

#[tokio::test(flavor = "multi_thread", worker_threads = 2)]
async fn config_get() {
    ApiTester::new()
        .await
        .test_get_config_fork_schedule()
        .await
        .test_get_config_spec()
        .await
        .test_get_config_deposit_contract()
        .await;
}

#[tokio::test(flavor = "multi_thread", worker_threads = 2)]
async fn debug_get() {
    ApiTester::new()
        .await
        .test_get_debug_beacon_states()
        .await
        .test_get_debug_beacon_heads()
        .await
        .test_get_debug_fork_choice()
        .await;
}

#[tokio::test(flavor = "multi_thread", worker_threads = 2)]
async fn node_get() {
    ApiTester::new()
        .await
        .test_get_node_version()
        .await
        .test_get_node_syncing()
        .await
        .test_get_node_identity()
        .await
        .test_get_node_health()
        .await
        .test_get_node_peers_by_id()
        .await
        .test_get_node_peers()
        .await
        .test_get_node_peer_count()
        .await;
}

#[tokio::test(flavor = "multi_thread", worker_threads = 2)]
async fn get_light_client_bootstrap() {
    let config = ApiTesterConfig {
        spec: ForkName::Altair.make_genesis_spec(E::default_spec()),
        ..<_>::default()
    };
    ApiTester::new_from_config(config)
        .await
        .test_get_beacon_light_client_bootstrap()
        .await;
}

#[tokio::test(flavor = "multi_thread", worker_threads = 2)]
async fn get_light_client_optimistic_update() {
    let config = ApiTesterConfig {
        spec: ForkName::Altair.make_genesis_spec(E::default_spec()),
        ..<_>::default()
    };
    ApiTester::new_from_config(config)
        .await
        .test_get_beacon_light_client_optimistic_update()
        .await;
}

#[tokio::test(flavor = "multi_thread", worker_threads = 2)]
async fn get_light_client_finality_update() {
    let config = ApiTesterConfig {
        spec: ForkName::Altair.make_genesis_spec(E::default_spec()),
        ..<_>::default()
    };
    ApiTester::new_from_config(config)
        .await
        .test_get_beacon_light_client_finality_update()
        .await;
}

#[tokio::test(flavor = "multi_thread", worker_threads = 2)]
async fn get_validator_duties_early() {
    ApiTester::new()
        .await
        .test_get_validator_duties_early()
        .await;
}

#[tokio::test(flavor = "multi_thread", worker_threads = 2)]
async fn get_validator_duties_attester() {
    ApiTester::new()
        .await
        .test_get_validator_duties_attester()
        .await;
}

#[tokio::test(flavor = "multi_thread", worker_threads = 2)]
async fn get_validator_duties_attester_with_skip_slots() {
    ApiTester::new()
        .await
        .skip_slots(E::slots_per_epoch() * 2)
        .test_get_validator_duties_attester()
        .await;
}

#[tokio::test(flavor = "multi_thread", worker_threads = 2)]
async fn get_validator_duties_proposer() {
    ApiTester::new_from_config(ApiTesterConfig::default().retain_historic_states())
        .await
        .test_get_validator_duties_proposer()
        .await;
}

#[tokio::test(flavor = "multi_thread", worker_threads = 2)]
async fn get_validator_duties_proposer_with_skip_slots() {
    ApiTester::new_from_config(ApiTesterConfig::default().retain_historic_states())
        .await
        .skip_slots(E::slots_per_epoch() * 2)
        .test_get_validator_duties_proposer()
        .await;
}

#[tokio::test(flavor = "multi_thread", worker_threads = 2)]
async fn block_production() {
    ApiTester::new().await.test_block_production().await;
}

#[tokio::test(flavor = "multi_thread", worker_threads = 2)]
async fn block_production_with_skip_slots() {
    ApiTester::new()
        .await
        .skip_slots(E::slots_per_epoch() * 2)
        .test_block_production()
        .await;
}

#[tokio::test(flavor = "multi_thread", worker_threads = 2)]
async fn block_production_no_verify_randao() {
    ApiTester::new()
        .await
        .test_block_production_no_verify_randao()
        .await;
}

#[tokio::test(flavor = "multi_thread", worker_threads = 2)]
async fn block_production_verify_randao_invalid() {
    ApiTester::new()
        .await
        .test_block_production_verify_randao_invalid()
        .await;
}

#[tokio::test(flavor = "multi_thread", worker_threads = 2)]
async fn block_production_ssz_full_payload() {
    ApiTester::new().await.test_block_production_ssz().await;
}

#[tokio::test(flavor = "multi_thread", worker_threads = 2)]
async fn block_production_ssz_with_skip_slots() {
    ApiTester::new()
        .await
        .skip_slots(E::slots_per_epoch() * 2)
        .test_block_production_ssz()
        .await;
}

#[tokio::test(flavor = "multi_thread", worker_threads = 2)]
async fn block_production_ssz_v3() {
    ApiTester::new().await.test_block_production_v3_ssz().await;
}

#[tokio::test(flavor = "multi_thread", worker_threads = 2)]
async fn block_production_v3_ssz_with_skip_slots() {
    ApiTester::new()
        .await
        .skip_slots(E::slots_per_epoch() * 2)
        .test_block_production_v3_ssz()
        .await;
}

#[tokio::test(flavor = "multi_thread", worker_threads = 2)]
async fn blinded_block_production_full_payload_premerge() {
    ApiTester::new().await.test_blinded_block_production().await;
}

#[tokio::test(flavor = "multi_thread", worker_threads = 2)]
async fn blinded_block_production_ssz_full_payload_premerge() {
    ApiTester::new()
        .await
        .test_blinded_block_production_ssz()
        .await;
}

#[tokio::test(flavor = "multi_thread", worker_threads = 2)]
async fn blinded_block_production_with_skip_slots_full_payload_premerge() {
    ApiTester::new()
        .await
        .skip_slots(E::slots_per_epoch() * 2)
        .test_blinded_block_production()
        .await;
}

#[tokio::test(flavor = "multi_thread", worker_threads = 2)]
async fn blinded_block_production_ssz_with_skip_slots_full_payload_premerge() {
    ApiTester::new()
        .await
        .skip_slots(E::slots_per_epoch() * 2)
        .test_blinded_block_production_ssz()
        .await;
}

#[tokio::test(flavor = "multi_thread", worker_threads = 2)]
async fn blinded_block_production_no_verify_randao_full_payload_premerge() {
    ApiTester::new()
        .await
        .test_blinded_block_production_no_verify_randao()
        .await;
}

#[tokio::test(flavor = "multi_thread", worker_threads = 2)]
async fn blinded_block_production_verify_randao_invalid_full_payload_premerge() {
    ApiTester::new()
        .await
        .test_blinded_block_production_verify_randao_invalid()
        .await;
}

#[tokio::test(flavor = "multi_thread", worker_threads = 2)]
async fn blinded_block_production_blinded_payload_premerge() {
    ApiTester::new().await.test_blinded_block_production().await;
}

#[tokio::test(flavor = "multi_thread", worker_threads = 2)]
async fn blinded_block_production_with_skip_slots_blinded_payload_premerge() {
    ApiTester::new()
        .await
        .skip_slots(E::slots_per_epoch() * 2)
        .test_blinded_block_production()
        .await;
}

#[tokio::test(flavor = "multi_thread", worker_threads = 2)]
async fn blinded_block_production_no_verify_randao_blinded_payload_premerge() {
    ApiTester::new()
        .await
        .test_blinded_block_production_no_verify_randao()
        .await;
}

#[tokio::test(flavor = "multi_thread", worker_threads = 2)]
async fn blinded_block_production_verify_randao_invalid_blinded_payload_premerge() {
    ApiTester::new()
        .await
        .test_blinded_block_production_verify_randao_invalid()
        .await;
}

#[tokio::test(flavor = "multi_thread", worker_threads = 2)]
async fn get_validator_attestation_data() {
    ApiTester::new()
        .await
        .test_get_validator_attestation_data()
        .await;
}

#[tokio::test(flavor = "multi_thread", worker_threads = 2)]
async fn get_validator_attestation_data_with_skip_slots() {
    ApiTester::new()
        .await
        .skip_slots(E::slots_per_epoch() * 2)
        .test_get_validator_attestation_data()
        .await;
}

#[tokio::test(flavor = "multi_thread", worker_threads = 2)]
async fn get_validator_aggregate_attestation() {
    ApiTester::new()
        .await
        .test_get_validator_aggregate_attestation()
        .await;
}

#[tokio::test(flavor = "multi_thread", worker_threads = 2)]
async fn get_validator_aggregate_attestation_with_skip_slots() {
    ApiTester::new()
        .await
        .skip_slots(E::slots_per_epoch() * 2)
        .test_get_validator_aggregate_attestation()
        .await;
}

#[tokio::test(flavor = "multi_thread", worker_threads = 2)]
async fn get_validator_aggregate_and_proofs_valid() {
    ApiTester::new()
        .await
        .test_get_validator_aggregate_and_proofs_valid()
        .await;
}

#[tokio::test(flavor = "multi_thread", worker_threads = 2)]
async fn get_validator_aggregate_and_proofs_valid_with_skip_slots() {
    ApiTester::new()
        .await
        .skip_slots(E::slots_per_epoch() * 2)
        .test_get_validator_aggregate_and_proofs_valid()
        .await;
}

#[tokio::test(flavor = "multi_thread", worker_threads = 2)]
async fn get_validator_aggregate_and_proofs_invalid() {
    ApiTester::new()
        .await
        .test_get_validator_aggregate_and_proofs_invalid()
        .await;
}

#[tokio::test(flavor = "multi_thread", worker_threads = 2)]
async fn get_validator_aggregate_and_proofs_invalid_with_skip_slots() {
    ApiTester::new()
        .await
        .skip_slots(E::slots_per_epoch() * 2)
        .test_get_validator_aggregate_and_proofs_invalid()
        .await;
}

#[tokio::test(flavor = "multi_thread", worker_threads = 2)]
async fn get_validator_beacon_committee_subscriptions() {
    ApiTester::new()
        .await
        .test_get_validator_beacon_committee_subscriptions()
        .await;
}

#[tokio::test(flavor = "multi_thread", worker_threads = 2)]
async fn post_validator_register_validator() {
    ApiTester::new()
        .await
        .test_post_validator_register_validator()
        .await;
}

#[tokio::test(flavor = "multi_thread", worker_threads = 2)]
async fn post_validator_register_validator_slashed() {
    ApiTester::new()
        .await
        .test_post_validator_register_validator_slashed()
        .await;
}

#[tokio::test(flavor = "multi_thread", worker_threads = 2)]
async fn post_validator_register_valid() {
    ApiTester::new_mev_tester()
        .await
        .test_payload_respects_registration()
        .await;
}

#[tokio::test(flavor = "multi_thread", worker_threads = 2)]
async fn post_validator_zero_builder_boost_factor() {
    ApiTester::new_mev_tester()
        .await
        .test_payload_v3_zero_builder_boost_factor()
        .await;
}

#[tokio::test(flavor = "multi_thread", worker_threads = 2)]
async fn post_validator_max_builder_boost_factor() {
    ApiTester::new_mev_tester()
        .await
        .test_payload_v3_max_builder_boost_factor()
        .await;
}

#[tokio::test(flavor = "multi_thread", worker_threads = 2)]
async fn post_validator_register_valid_v3() {
    ApiTester::new_mev_tester()
        .await
        .test_payload_v3_respects_registration()
        .await;
}

#[tokio::test(flavor = "multi_thread", worker_threads = 2)]
async fn post_validator_register_gas_limit_mutation() {
    ApiTester::new_mev_tester()
        .await
        .test_payload_accepts_mutated_gas_limit()
        .await;
}

#[tokio::test(flavor = "multi_thread", worker_threads = 2)]
async fn post_validator_register_gas_limit_mutation_v3() {
    ApiTester::new_mev_tester()
        .await
        .test_payload_v3_accepts_mutated_gas_limit()
        .await;
}

#[tokio::test(flavor = "multi_thread", worker_threads = 2)]
async fn post_validator_register_fee_recipient_mutation() {
    ApiTester::new_mev_tester()
        .await
        .test_payload_accepts_changed_fee_recipient()
        .await;
}

#[tokio::test(flavor = "multi_thread", worker_threads = 2)]
async fn post_validator_register_fee_recipient_mutation_v3() {
    ApiTester::new_mev_tester()
        .await
        .test_payload_v3_accepts_changed_fee_recipient()
        .await;
}

#[tokio::test(flavor = "multi_thread", worker_threads = 2)]
async fn get_blinded_block_invalid_parent_hash() {
    ApiTester::new_mev_tester()
        .await
        .test_payload_rejects_invalid_parent_hash()
        .await;
}

#[tokio::test(flavor = "multi_thread", worker_threads = 2)]
async fn get_full_block_invalid_parent_hash_v3() {
    ApiTester::new_mev_tester()
        .await
        .test_payload_v3_rejects_invalid_parent_hash()
        .await;
}

#[tokio::test(flavor = "multi_thread", worker_threads = 2)]
async fn get_blinded_block_invalid_prev_randao() {
    ApiTester::new_mev_tester()
        .await
        .test_payload_rejects_invalid_prev_randao()
        .await;
}

#[tokio::test(flavor = "multi_thread", worker_threads = 2)]
async fn get_full_block_invalid_prev_randao_v3() {
    ApiTester::new_mev_tester()
        .await
        .test_payload_v3_rejects_invalid_prev_randao()
        .await;
}

#[tokio::test(flavor = "multi_thread", worker_threads = 2)]
async fn get_blinded_block_invalid_block_number() {
    ApiTester::new_mev_tester()
        .await
        .test_payload_rejects_invalid_block_number()
        .await;
}

#[tokio::test(flavor = "multi_thread", worker_threads = 2)]
async fn get_full_block_invalid_block_number_v3() {
    ApiTester::new_mev_tester()
        .await
        .test_payload_v3_rejects_invalid_block_number()
        .await;
}

#[tokio::test(flavor = "multi_thread", worker_threads = 2)]
async fn get_blinded_block_invalid_timestamp() {
    ApiTester::new_mev_tester()
        .await
        .test_payload_rejects_invalid_timestamp()
        .await;
}

#[tokio::test(flavor = "multi_thread", worker_threads = 2)]
async fn get_full_block_invalid_timestamp_v3() {
    ApiTester::new_mev_tester()
        .await
        .test_payload_v3_rejects_invalid_timestamp()
        .await;
}

#[tokio::test(flavor = "multi_thread", worker_threads = 2)]
async fn get_blinded_block_invalid_signature() {
    ApiTester::new_mev_tester()
        .await
        .test_payload_rejects_invalid_signature()
        .await;
}

#[tokio::test(flavor = "multi_thread", worker_threads = 2)]
async fn get_full_block_invalid_signature_v3() {
    ApiTester::new_mev_tester()
        .await
        .test_payload_v3_rejects_invalid_signature()
        .await;
}

#[tokio::test(flavor = "multi_thread", worker_threads = 2)]
async fn builder_chain_health_skips() {
    ApiTester::new_mev_tester()
        .await
        .test_builder_chain_health_skips()
        .await;
}

#[tokio::test(flavor = "multi_thread", worker_threads = 2)]
async fn builder_chain_health_skips_v3() {
    ApiTester::new_mev_tester()
        .await
        .test_builder_v3_chain_health_skips()
        .await;
}

#[tokio::test(flavor = "multi_thread", worker_threads = 2)]
async fn builder_chain_health_skips_per_epoch() {
    ApiTester::new_mev_tester()
        .await
        .test_builder_chain_health_skips_per_epoch()
        .await;
}

#[tokio::test(flavor = "multi_thread", worker_threads = 2)]
async fn builder_chain_health_skips_per_epoch_v3() {
    ApiTester::new_mev_tester()
        .await
        .test_builder_v3_chain_health_skips_per_epoch()
        .await;
}

#[tokio::test(flavor = "multi_thread", worker_threads = 2)]
async fn builder_chain_health_epochs_since_finalization() {
    ApiTester::new_mev_tester()
        .await
        .test_builder_chain_health_epochs_since_finalization()
        .await;
}

#[tokio::test(flavor = "multi_thread", worker_threads = 2)]
async fn builder_chain_health_epochs_since_finalization_v3() {
    ApiTester::new_mev_tester()
        .await
        .test_builder_v3_chain_health_epochs_since_finalization()
        .await;
}

#[tokio::test(flavor = "multi_thread", worker_threads = 2)]
async fn builder_chain_health_optimistic_head() {
    ApiTester::new_mev_tester()
        .await
        .test_builder_chain_health_optimistic_head()
        .await;
}

#[tokio::test(flavor = "multi_thread", worker_threads = 2)]
async fn builder_chain_health_optimistic_head_v3() {
    ApiTester::new_mev_tester()
        .await
        .test_builder_v3_chain_health_optimistic_head()
        .await;
}

#[tokio::test(flavor = "multi_thread", worker_threads = 2)]
async fn builder_payload_chosen_by_profit() {
    ApiTester::new_mev_tester_default_payload_value()
        .await
        .test_builder_payload_chosen_when_more_profitable()
        .await
        .test_local_payload_chosen_when_equally_profitable()
        .await
        .test_local_payload_chosen_when_more_profitable()
        .await;
}

#[tokio::test(flavor = "multi_thread", worker_threads = 2)]
async fn builder_payload_chosen_by_profit_v3() {
    ApiTester::new_mev_tester_default_payload_value()
        .await
        .test_builder_payload_v3_chosen_when_more_profitable()
        .await
        .test_local_payload_v3_chosen_when_equally_profitable()
        .await
        .test_local_payload_v3_chosen_when_more_profitable()
        .await;
}

#[tokio::test(flavor = "multi_thread", worker_threads = 2)]
async fn builder_works_post_capella() {
    let mut config = ApiTesterConfig {
        retain_historic_states: false,
        spec: E::default_spec(),
    };
    config.spec.altair_fork_epoch = Some(Epoch::new(0));
    config.spec.bellatrix_fork_epoch = Some(Epoch::new(0));
    config.spec.capella_fork_epoch = Some(Epoch::new(0));

    ApiTester::new_from_config(config)
        .await
        .test_post_validator_register_validator()
        .await
        .test_builder_works_post_capella()
        .await
        .test_lighthouse_rejects_invalid_withdrawals_root()
        .await;
}

#[tokio::test(flavor = "multi_thread", worker_threads = 2)]
async fn builder_works_post_deneb() {
    let mut config = ApiTesterConfig {
        retain_historic_states: false,
        spec: E::default_spec(),
    };
    config.spec.altair_fork_epoch = Some(Epoch::new(0));
    config.spec.bellatrix_fork_epoch = Some(Epoch::new(0));
    config.spec.capella_fork_epoch = Some(Epoch::new(0));
    config.spec.deneb_fork_epoch = Some(Epoch::new(0));

    ApiTester::new_from_config(config)
        .await
        .test_post_validator_register_validator()
        .await
        .test_builder_works_post_deneb()
        .await
        .test_lighthouse_rejects_invalid_withdrawals_root_v3()
        .await;
}

#[tokio::test(flavor = "multi_thread", worker_threads = 2)]
async fn get_blob_sidecars() {
    let mut config = ApiTesterConfig {
        retain_historic_states: false,
        spec: E::default_spec(),
    };
    config.spec.altair_fork_epoch = Some(Epoch::new(0));
    config.spec.bellatrix_fork_epoch = Some(Epoch::new(0));
    config.spec.capella_fork_epoch = Some(Epoch::new(0));
    config.spec.deneb_fork_epoch = Some(Epoch::new(0));

    ApiTester::new_from_config(config)
        .await
        .test_post_beacon_blocks_valid()
        .await
        .test_get_blob_sidecars(false)
        .await
        .test_get_blob_sidecars(true)
        .await;
}

#[tokio::test(flavor = "multi_thread", worker_threads = 2)]
async fn post_validator_liveness_epoch() {
    ApiTester::new()
        .await
        .test_post_validator_liveness_epoch()
        .await;
}

#[tokio::test(flavor = "multi_thread", worker_threads = 2)]
async fn lighthouse_endpoints() {
    ApiTester::new()
        .await
        .test_get_lighthouse_health()
        .await
        .test_get_lighthouse_syncing()
        .await
        .test_get_lighthouse_proto_array()
        .await
        .test_get_lighthouse_validator_inclusion()
        .await
        .test_get_lighthouse_validator_inclusion_global()
        .await
        .test_get_lighthouse_eth1_syncing()
        .await
        .test_get_lighthouse_eth1_block_cache()
        .await
        .test_get_lighthouse_eth1_deposit_cache()
        .await
        .test_get_lighthouse_staking()
        .await
        .test_get_lighthouse_database_info()
        .await
        .test_post_lighthouse_database_reconstruct()
        .await
        .test_post_lighthouse_liveness()
        .await;
}

#[tokio::test(flavor = "multi_thread", worker_threads = 2)]
async fn optimistic_responses() {
    ApiTester::new_with_hard_forks(true, true)
        .await
        .test_check_optimistic_responses()
        .await;
}

#[tokio::test(flavor = "multi_thread", worker_threads = 2)]
async fn expected_withdrawals_invalid_pre_capella() {
    let mut config = ApiTesterConfig::default();
    config.spec.altair_fork_epoch = Some(Epoch::new(0));
    ApiTester::new_from_config(config)
        .await
        .test_get_expected_withdrawals_pre_capella()
        .await;
}

#[tokio::test(flavor = "multi_thread", worker_threads = 2)]
async fn expected_withdrawals_invalid_state() {
    let mut config = ApiTesterConfig::default();
    config.spec.altair_fork_epoch = Some(Epoch::new(0));
    config.spec.bellatrix_fork_epoch = Some(Epoch::new(0));
    config.spec.capella_fork_epoch = Some(Epoch::new(0));
    ApiTester::new_from_config(config)
        .await
        .test_get_expected_withdrawals_invalid_state()
        .await;
}

#[tokio::test(flavor = "multi_thread", worker_threads = 2)]
async fn expected_withdrawals_valid_capella() {
    let mut config = ApiTesterConfig::default();
    config.spec.altair_fork_epoch = Some(Epoch::new(0));
    config.spec.bellatrix_fork_epoch = Some(Epoch::new(0));
    config.spec.capella_fork_epoch = Some(Epoch::new(0));
    ApiTester::new_from_config(config)
        .await
        .test_get_expected_withdrawals_capella()
        .await;
}<|MERGE_RESOLUTION|>--- conflicted
+++ resolved
@@ -5285,32 +5285,6 @@
             ))]
         );
 
-<<<<<<< HEAD
-        // Produce a voluntary exit event
-        self.client
-            .post_beacon_pool_voluntary_exits(&self.voluntary_exit)
-            .await
-            .unwrap();
-
-        let exit_events = poll_events(&mut events_future, 1, Duration::from_millis(10000)).await;
-        assert_eq!(
-            exit_events.as_slice(),
-            &[EventKind::VoluntaryExit(self.voluntary_exit.clone())]
-        );
-
-        // Produce a BLS to execution change event
-        self.client
-            .post_beacon_pool_bls_to_execution_changes(&[self.bls_to_execution_change.clone()])
-            .await
-            .unwrap();
-
-        let bls_events = poll_events(&mut events_future, 1, Duration::from_millis(10000)).await;
-        assert_eq!(
-            bls_events.as_slice(),
-            &[EventKind::BlsToExecutionChange(Box::new(
-                self.bls_to_execution_change.clone()
-            ))]
-=======
         // Produce a block gossip event
         self.client
             .post_block_gossip(&[self.block_gossip.clone()])
@@ -5322,7 +5296,6 @@
         assert_eq!(
             block_gossip_events.as_slice(),
             &[EventKind::BlockGossip(self.block_gossip.clone())]
->>>>>>> 98a20d95
         );
 
         // Submit the next block, which is on an epoch boundary, so this will produce a finalized
