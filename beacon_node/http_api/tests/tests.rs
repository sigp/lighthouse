use beacon_chain::test_utils::RelativeSyncCommittee;
use beacon_chain::{
    test_utils::{AttestationStrategy, BeaconChainHarness, BlockStrategy, EphemeralHarnessType},
    BeaconChain, ChainConfig, StateSkipConfig, WhenSlotSkipped,
};
use environment::null_logger;
use eth2::{
    mixin::{RequestAccept, ResponseForkName, ResponseOptional},
    reqwest::RequestBuilder,
    types::{
        BlockId as CoreBlockId, ForkChoiceNode, ProduceBlockV3Response, StateId as CoreStateId, *,
    },
    BeaconNodeHttpClient, Error,
    Error::ServerMessage,
    StatusCode, Timeouts,
};
use execution_layer::test_utils::{
    MockBuilder, Operation, DEFAULT_BUILDER_PAYLOAD_VALUE_WEI, DEFAULT_MOCK_EL_PAYLOAD_VALUE_WEI,
};
use futures::stream::{Stream, StreamExt};
use futures::FutureExt;
use http_api::{
    test_utils::{create_api_server, ApiServer},
    BlockId, StateId,
};
use lighthouse_network::{Enr, EnrExt, PeerId};
use network::NetworkReceivers;
use proto_array::ExecutionStatus;
use sensitive_url::SensitiveUrl;
use slot_clock::SlotClock;
use state_processing::per_block_processing::get_expected_withdrawals;
use state_processing::per_slot_processing;
use state_processing::state_advance::partial_state_advance;
use std::convert::TryInto;
use std::sync::Arc;
use tokio::time::Duration;
use tree_hash::TreeHash;
use types::application_domain::ApplicationDomain;
use types::{
    attestation::AttestationBase, AggregateSignature, BitList, Domain, EthSpec, ExecutionBlockHash,
    Hash256, Keypair, MainnetEthSpec, RelativeEpoch, SelectionProof, SignedRoot, Slot,
};

type E = MainnetEthSpec;

const SECONDS_PER_SLOT: u64 = 12;
const SLOTS_PER_EPOCH: u64 = 32;
const VALIDATOR_COUNT: usize = SLOTS_PER_EPOCH as usize;
const CHAIN_LENGTH: u64 = SLOTS_PER_EPOCH * 5 - 1; // Make `next_block` an epoch transition
const JUSTIFIED_EPOCH: u64 = 4;
const FINALIZED_EPOCH: u64 = 3;
const EXTERNAL_ADDR: &str = "/ip4/0.0.0.0/tcp/9000";

/// Skipping the slots around the epoch boundary allows us to check that we're obtaining states
/// from skipped slots for the finalized and justified checkpoints (instead of the state from the
/// block that those roots point to).
const SKIPPED_SLOTS: &[u64] = &[
    JUSTIFIED_EPOCH * SLOTS_PER_EPOCH - 1,
    JUSTIFIED_EPOCH * SLOTS_PER_EPOCH,
    FINALIZED_EPOCH * SLOTS_PER_EPOCH - 1,
    FINALIZED_EPOCH * SLOTS_PER_EPOCH,
];

struct ApiTester {
    harness: Arc<BeaconChainHarness<EphemeralHarnessType<E>>>,
    chain: Arc<BeaconChain<EphemeralHarnessType<E>>>,
    client: BeaconNodeHttpClient,
    next_block: PublishBlockRequest<E>,
    reorg_block: PublishBlockRequest<E>,
    attestations: Vec<Attestation<E>>,
    contribution_and_proofs: Vec<SignedContributionAndProof<E>>,
    attester_slashing: AttesterSlashing<E>,
    proposer_slashing: ProposerSlashing,
    voluntary_exit: SignedVoluntaryExit,
    bls_to_execution_change: SignedBlsToExecutionChange,
    network_rx: NetworkReceivers<E>,
    local_enr: Enr,
    external_peer_id: PeerId,
    mock_builder: Option<Arc<MockBuilder<E>>>,
}

struct ApiTesterConfig {
    spec: ChainSpec,
    retain_historic_states: bool,
}

impl Default for ApiTesterConfig {
    fn default() -> Self {
        let mut spec = E::default_spec();
        spec.shard_committee_period = 2;
        Self {
            spec,
            retain_historic_states: false,
        }
    }
}

impl ApiTesterConfig {
    fn retain_historic_states(mut self) -> Self {
        self.retain_historic_states = true;
        self
    }
}

impl ApiTester {
    pub async fn new() -> Self {
        // This allows for testing voluntary exits without building out a massive chain.
        Self::new_from_config(ApiTesterConfig::default()).await
    }

    pub async fn new_with_hard_forks(altair: bool, bellatrix: bool) -> Self {
        let mut config = ApiTesterConfig::default();
        // Set whether the chain has undergone each hard fork.
        if altair {
            config.spec.altair_fork_epoch = Some(Epoch::new(0));
        }
        if bellatrix {
            config.spec.bellatrix_fork_epoch = Some(Epoch::new(0));
        }
        Self::new_from_config(config).await
    }

    pub async fn new_from_config(config: ApiTesterConfig) -> Self {
        let spec = config.spec;

        let mut harness = BeaconChainHarness::builder(MainnetEthSpec)
            .spec(spec.clone())
            .chain_config(ChainConfig {
                reconstruct_historic_states: config.retain_historic_states,
                ..ChainConfig::default()
            })
            .logger(logging::test_logger())
            .deterministic_keypairs(VALIDATOR_COUNT)
            .deterministic_withdrawal_keypairs(VALIDATOR_COUNT)
            .fresh_ephemeral_store()
            .mock_execution_layer_with_config()
            .build();

        harness
            .mock_execution_layer
            .as_ref()
            .unwrap()
            .server
            .execution_block_generator()
            .move_to_terminal_block()
            .unwrap();

        harness.advance_slot();

        for _ in 0..CHAIN_LENGTH {
            let slot = harness.chain.slot().unwrap().as_u64();

            if !SKIPPED_SLOTS.contains(&slot) {
                harness
                    .extend_chain(
                        1,
                        BlockStrategy::OnCanonicalHead,
                        AttestationStrategy::AllValidators,
                    )
                    .await;
            }

            harness.advance_slot();
        }

        let head = harness.chain.head_snapshot();

        assert_eq!(
            harness.chain.slot().unwrap(),
            head.beacon_block.slot() + 1,
            "precondition: current slot is one after head"
        );

        let (next_block, _next_state) = harness
            .make_block(head.beacon_state.clone(), harness.chain.slot().unwrap())
            .await;
        let next_block = PublishBlockRequest::from(next_block);

        // `make_block` adds random graffiti, so this will produce an alternate block
        let (reorg_block, _reorg_state) = harness
            .make_block(head.beacon_state.clone(), harness.chain.slot().unwrap() + 1)
            .await;
        let reorg_block = PublishBlockRequest::from(reorg_block);

        let head_state_root = head.beacon_state_root();
        let attestations = harness
            .get_unaggregated_attestations(
                &AttestationStrategy::AllValidators,
                &head.beacon_state,
                head_state_root,
                head.beacon_block_root,
                harness.chain.slot().unwrap(),
            )
            .into_iter()
            .flat_map(|vec| vec.into_iter().map(|(attestation, _subnet_id)| attestation))
            .collect::<Vec<_>>();

        assert!(
            !attestations.is_empty(),
            "precondition: attestations for testing"
        );

        let current_epoch = harness
            .chain
            .slot()
            .expect("should get current slot")
            .epoch(E::slots_per_epoch());
        let is_altair = spec
            .altair_fork_epoch
            .map(|epoch| epoch <= current_epoch)
            .unwrap_or(false);
        let contribution_and_proofs = if is_altair {
            harness
                .make_sync_contributions(
                    &head.beacon_state,
                    head_state_root,
                    harness.chain.slot().unwrap(),
                    RelativeSyncCommittee::Current,
                )
                .into_iter()
                .filter_map(|(_, contribution)| contribution)
                .collect::<Vec<_>>()
        } else {
            vec![]
        };

        let attester_slashing = harness.make_attester_slashing(vec![0, 1]);
        let proposer_slashing = harness.make_proposer_slashing(2);
        let voluntary_exit = harness.make_voluntary_exit(3, harness.chain.epoch().unwrap());
        let bls_to_execution_change = harness.make_bls_to_execution_change(4, Address::zero());

        let chain = harness.chain.clone();

        assert_eq!(
            chain
                .canonical_head
                .cached_head()
                .finalized_checkpoint()
                .epoch,
            2,
            "precondition: finality"
        );
        assert_eq!(
            chain
                .canonical_head
                .cached_head()
                .justified_checkpoint()
                .epoch,
            3,
            "precondition: justification"
        );

        let log = null_logger().unwrap();

        let ApiServer {
            ctx: _,
            server,
            listening_socket,
            network_rx,
            local_enr,
            external_peer_id,
        } = create_api_server(chain.clone(), &harness.runtime, log).await;

        harness.runtime.task_executor.spawn(server, "api_server");

        // Late-initalize the mock builder now that the mock execution node and beacon API ports
        // have been allocated.
        let beacon_api_port = listening_socket.port();
        let beacon_url =
            SensitiveUrl::parse(format!("http://127.0.0.1:{beacon_api_port}").as_str()).unwrap();
        let mock_builder_server = harness.set_mock_builder(beacon_url.clone());

        // Start the mock builder service prior to building the chain out.
        harness.runtime.task_executor.spawn(
            async move { mock_builder_server.await },
            "mock_builder_server",
        );

        let mock_builder = harness.mock_builder.clone();

        let client = BeaconNodeHttpClient::new(
            beacon_url,
            Timeouts::set_all(Duration::from_secs(SECONDS_PER_SLOT)),
        );

        Self {
            harness: Arc::new(harness),
            chain,
            client,
            next_block,
            reorg_block,
            attestations,
            contribution_and_proofs,
            attester_slashing,
            proposer_slashing,
            voluntary_exit,
            bls_to_execution_change,
            network_rx,
            local_enr,
            external_peer_id,
            mock_builder,
        }
    }

    pub async fn new_from_genesis() -> Self {
        let harness = Arc::new(
            BeaconChainHarness::builder(MainnetEthSpec)
                .default_spec()
                .deterministic_keypairs(VALIDATOR_COUNT)
                .deterministic_withdrawal_keypairs(VALIDATOR_COUNT)
                .fresh_ephemeral_store()
                .build(),
        );

        harness.advance_slot();

        let head = harness.chain.head_snapshot();

        let (next_block, _next_state) = harness
            .make_block(head.beacon_state.clone(), harness.chain.slot().unwrap())
            .await;
        let next_block = PublishBlockRequest::from(next_block);

        // `make_block` adds random graffiti, so this will produce an alternate block
        let (reorg_block, _reorg_state) = harness
            .make_block(head.beacon_state.clone(), harness.chain.slot().unwrap())
            .await;
        let reorg_block = PublishBlockRequest::from(reorg_block);

        let head_state_root = head.beacon_state_root();
        let attestations = harness
            .get_unaggregated_attestations(
                &AttestationStrategy::AllValidators,
                &head.beacon_state,
                head_state_root,
                head.beacon_block_root,
                harness.chain.slot().unwrap(),
            )
            .into_iter()
            .flat_map(|vec| vec.into_iter().map(|(attestation, _subnet_id)| attestation))
            .collect::<Vec<_>>();

        let attester_slashing = harness.make_attester_slashing(vec![0, 1]);
        let proposer_slashing = harness.make_proposer_slashing(2);
        let voluntary_exit = harness.make_voluntary_exit(3, harness.chain.epoch().unwrap());
        let bls_to_execution_change = harness.make_bls_to_execution_change(4, Address::zero());

        let chain = harness.chain.clone();

        let log = null_logger().unwrap();

        let ApiServer {
            ctx: _,
            server,
            listening_socket,
            network_rx,
            local_enr,
            external_peer_id,
        } = create_api_server(chain.clone(), &harness.runtime, log).await;

        harness.runtime.task_executor.spawn(server, "api_server");

        let client = BeaconNodeHttpClient::new(
            SensitiveUrl::parse(&format!(
                "http://{}:{}",
                listening_socket.ip(),
                listening_socket.port()
            ))
            .unwrap(),
            Timeouts::set_all(Duration::from_secs(SECONDS_PER_SLOT)),
        );

        Self {
            harness,
            chain,
            client,
            next_block,
            reorg_block,
            attestations,
            contribution_and_proofs: vec![],
            attester_slashing,
            proposer_slashing,
            voluntary_exit,
            bls_to_execution_change,
            network_rx,
            local_enr,
            external_peer_id,
            mock_builder: None,
        }
    }

    fn validator_keypairs(&self) -> &[Keypair] {
        &self.harness.validator_keypairs
    }

    pub async fn new_mev_tester() -> Self {
        let tester = Self::new_with_hard_forks(true, true)
            .await
            .test_post_validator_register_validator()
            .await;
        // Make sure bids always meet the minimum threshold.
        tester.mock_builder.as_ref().unwrap();
        tester
    }

    pub async fn new_mev_tester_default_payload_value() -> Self {
        let mut config = ApiTesterConfig {
            retain_historic_states: false,
            spec: E::default_spec(),
        };
        config.spec.altair_fork_epoch = Some(Epoch::new(0));
        config.spec.bellatrix_fork_epoch = Some(Epoch::new(0));
        let tester = Self::new_from_config(config)
            .await
            .test_post_validator_register_validator()
            .await;
        tester
            .mock_builder
            .as_ref()
            .unwrap()
            .add_operation(Operation::Value(Uint256::from(
                DEFAULT_BUILDER_PAYLOAD_VALUE_WEI,
            )));
        tester
    }

    fn skip_slots(self, count: u64) -> Self {
        for _ in 0..count {
            self.chain
                .slot_clock
                .set_slot(self.chain.slot().unwrap().as_u64() + 1);
        }

        self
    }

    fn interesting_state_ids(&self) -> Vec<StateId> {
        let mut ids = vec![
            StateId(CoreStateId::Head),
            StateId(CoreStateId::Genesis),
            StateId(CoreStateId::Finalized),
            StateId(CoreStateId::Justified),
            StateId(CoreStateId::Slot(Slot::new(0))),
            StateId(CoreStateId::Slot(Slot::new(32))),
            StateId(CoreStateId::Slot(Slot::from(SKIPPED_SLOTS[0]))),
            StateId(CoreStateId::Slot(Slot::from(SKIPPED_SLOTS[1]))),
            StateId(CoreStateId::Slot(Slot::from(SKIPPED_SLOTS[2]))),
            StateId(CoreStateId::Slot(Slot::from(SKIPPED_SLOTS[3]))),
            StateId(CoreStateId::Root(Hash256::zero())),
        ];
        ids.push(StateId(CoreStateId::Root(
            self.chain.canonical_head.cached_head().head_state_root(),
        )));
        ids
    }

    fn interesting_block_ids(&self) -> Vec<BlockId> {
        let mut ids = vec![
            BlockId(CoreBlockId::Head),
            BlockId(CoreBlockId::Genesis),
            BlockId(CoreBlockId::Finalized),
            BlockId(CoreBlockId::Justified),
            BlockId(CoreBlockId::Slot(Slot::new(0))),
            BlockId(CoreBlockId::Slot(Slot::new(32))),
            BlockId(CoreBlockId::Slot(Slot::from(SKIPPED_SLOTS[0]))),
            BlockId(CoreBlockId::Slot(Slot::from(SKIPPED_SLOTS[1]))),
            BlockId(CoreBlockId::Slot(Slot::from(SKIPPED_SLOTS[2]))),
            BlockId(CoreBlockId::Slot(Slot::from(SKIPPED_SLOTS[3]))),
            BlockId(CoreBlockId::Root(Hash256::zero())),
        ];
        ids.push(BlockId(CoreBlockId::Root(
            self.chain.canonical_head.cached_head().head_block_root(),
        )));
        ids
    }
    pub async fn test_beacon_genesis(self) -> Self {
        let result = self.client.get_beacon_genesis().await.unwrap().data;

        let state = &self.chain.head_snapshot().beacon_state;
        let expected = GenesisData {
            genesis_time: state.genesis_time(),
            genesis_validators_root: state.genesis_validators_root(),
            genesis_fork_version: self.chain.spec.genesis_fork_version,
        };

        assert_eq!(result, expected);

        self
    }

    // finalization tests
    pub async fn test_beacon_states_root_finalized(self) -> Self {
        for state_id in self.interesting_state_ids() {
            let state_root = state_id.root(&self.chain);
            let state = state_id.state(&self.chain);

            // if .root or .state fail, skip the test. those would be errors outside the scope
            // of this test, here we're testing the finalized field assuming the call to .is_finalized_state
            // occurs after the state_root and state calls, and that the state_root and state calls
            // were correct.
            if state_root.is_err() || state.is_err() {
                continue;
            }

            // now that we know the state is valid, we can unwrap() everything we need
            let result = self
                .client
                .get_beacon_states_root(state_id.0)
                .await
                .unwrap()
                .unwrap()
                .finalized
                .unwrap();

            let (state_root, _, _) = state_root.unwrap();
            let (state, _, _) = state.unwrap();
            let state_slot = state.slot();
            let expected = self
                .chain
                .is_finalized_state(&state_root, state_slot)
                .unwrap();

            assert_eq!(result, expected, "{:?}", state_id);
        }

        self
    }

    pub async fn test_beacon_states_fork_finalized(self) -> Self {
        for state_id in self.interesting_state_ids() {
            let state_root = state_id.root(&self.chain);
            let state = state_id.state(&self.chain);

            // if .root or .state fail, skip the test. those would be errors outside the scope
            // of this test, here we're testing the finalized field assuming the call to .is_finalized_state
            // occurs after the state_root and state calls, and that the state_root and state calls
            // were correct.
            if state_root.is_err() || state.is_err() {
                continue;
            }

            // now that we know the state is valid, we can unwrap() everything we need
            let result = self
                .client
                .get_beacon_states_fork(state_id.0)
                .await
                .unwrap()
                .unwrap()
                .finalized
                .unwrap();

            let (state_root, _, _) = state_root.unwrap();
            let (state, _, _) = state.unwrap();
            let state_slot = state.slot();
            let expected = self
                .chain
                .is_finalized_state(&state_root, state_slot)
                .unwrap();

            assert_eq!(result, expected, "{:?}", state_id);
        }

        self
    }

    pub async fn test_beacon_states_finality_checkpoints_finalized(self) -> Self {
        for state_id in self.interesting_state_ids() {
            let state_root = state_id.root(&self.chain);
            let state = state_id.state(&self.chain);

            // if .root or .state fail, skip the test. those would be errors outside the scope
            // of this test, here we're testing the finalized field assuming the call to .is_finalized_state
            // occurs after the state_root and state calls, and that the state_root and state calls
            // were correct.
            if state_root.is_err() || state.is_err() {
                continue;
            }

            // now that we know the state is valid, we can unwrap() everything we need
            let result = self
                .client
                .get_beacon_states_finality_checkpoints(state_id.0)
                .await
                .unwrap()
                .unwrap()
                .finalized
                .unwrap();

            let (state_root, _, _) = state_root.unwrap();
            let (state, _, _) = state.unwrap();
            let state_slot = state.slot();
            let expected = self
                .chain
                .is_finalized_state(&state_root, state_slot)
                .unwrap();

            assert_eq!(result, expected, "{:?}", state_id);
        }

        self
    }

    pub async fn test_beacon_headers_block_id_finalized(self) -> Self {
        for block_id in self.interesting_block_ids() {
            let block_root = block_id.root(&self.chain);
            let block = block_id.full_block(&self.chain).await;

            // if .root or .state fail, skip the test. those would be errors outside the scope
            // of this test, here we're testing the finalized field assuming the call to .is_finalized_state
            // occurs after the state_root and state calls, and that the state_root and state calls
            // were correct.
            if block_root.is_err() || block.is_err() {
                continue;
            }

            // now that we know the block is valid, we can unwrap() everything we need
            let result = self
                .client
                .get_beacon_headers_block_id(block_id.0)
                .await
                .unwrap()
                .unwrap()
                .finalized
                .unwrap();

            let (block_root, _, _) = block_root.unwrap();
            let (block, _, _) = block.unwrap();
            let block_slot = block.slot();
            let expected = self
                .chain
                .is_finalized_block(&block_root, block_slot)
                .unwrap();

            assert_eq!(result, expected, "{:?}", block_id);
        }

        self
    }

    pub async fn test_beacon_blocks_finalized<E: EthSpec>(self) -> Self {
        for block_id in self.interesting_block_ids() {
            let block_root = block_id.root(&self.chain);
            let block = block_id.full_block(&self.chain).await;

            // if .root or .full_block fail, skip the test. those would be errors outside the scope
            // of this test, here we're testing the finalized field assuming the call to .is_finalized_block
            // occurs after those calls, and that they were correct.
            if block_root.is_err() || block.is_err() {
                continue;
            }

            // now that we know the block is valid, we can unwrap() everything we need
            let result = self
                .client
                .get_beacon_blocks::<MainnetEthSpec>(block_id.0)
                .await
                .unwrap()
                .unwrap()
                .metadata
                .finalized
                .unwrap();

            let (block_root, _, _) = block_root.unwrap();
            let (block, _, _) = block.unwrap();
            let block_slot = block.slot();
            let expected = self
                .chain
                .is_finalized_block(&block_root, block_slot)
                .unwrap();

            assert_eq!(result, expected, "{:?}", block_id);
        }

        self
    }

    pub async fn test_beacon_blinded_blocks_finalized<E: EthSpec>(self) -> Self {
        for block_id in self.interesting_block_ids() {
            let block_root = block_id.root(&self.chain);
            let block = block_id.full_block(&self.chain).await;

            // if .root or .full_block fail, skip the test. those would be errors outside the scope
            // of this test, here we're testing the finalized field assuming the call to .is_finalized_block
            // occurs after those calls, and that they were correct.
            if block_root.is_err() || block.is_err() {
                continue;
            }

            // now that we know the block is valid, we can unwrap() everything we need
            let result = self
                .client
                .get_beacon_blinded_blocks::<MainnetEthSpec>(block_id.0)
                .await
                .unwrap()
                .unwrap()
                .metadata
                .finalized
                .unwrap();

            let (block_root, _, _) = block_root.unwrap();
            let (block, _, _) = block.unwrap();
            let block_slot = block.slot();
            let expected = self
                .chain
                .is_finalized_block(&block_root, block_slot)
                .unwrap();

            assert_eq!(result, expected, "{:?}", block_id);
        }

        self
    }

    pub async fn test_debug_beacon_states_finalized(self) -> Self {
        for state_id in self.interesting_state_ids() {
            let state_root = state_id.root(&self.chain);
            let state = state_id.state(&self.chain);

            // if .root or .state fail, skip the test. those would be errors outside the scope
            // of this test, here we're testing the finalized field assuming the call to .is_finalized_state
            // occurs after the state_root and state calls, and that the state_root and state calls
            // were correct.
            if state_root.is_err() || state.is_err() {
                continue;
            }

            // now that we know the state is valid, we can unwrap() everything we need
            let result = self
                .client
                .get_debug_beacon_states::<MainnetEthSpec>(state_id.0)
                .await
                .unwrap()
                .unwrap()
                .metadata
                .finalized
                .unwrap();

            let (state_root, _, _) = state_root.unwrap();
            let (state, _, _) = state.unwrap();
            let state_slot = state.slot();
            let expected = self
                .chain
                .is_finalized_state(&state_root, state_slot)
                .unwrap();

            assert_eq!(result, expected, "{:?}", state_id);
        }

        self
    }

    pub async fn test_beacon_states_root(self) -> Self {
        for state_id in self.interesting_state_ids() {
            let result = self
                .client
                .get_beacon_states_root(state_id.0)
                .await
                .unwrap()
                .map(|res| res.data.root);

            let expected = state_id
                .root(&self.chain)
                .ok()
                .map(|(root, _execution_optimistic, _finalized)| root);

            assert_eq!(result, expected, "{:?}", state_id);
        }

        self
    }

    pub async fn test_beacon_states_fork(self) -> Self {
        for state_id in self.interesting_state_ids() {
            let result = self
                .client
                .get_beacon_states_fork(state_id.0)
                .await
                .unwrap()
                .map(|res| res.data);

            let expected = state_id.fork(&self.chain).ok();

            assert_eq!(result, expected, "{:?}", state_id);
        }

        self
    }

    pub async fn test_beacon_states_finality_checkpoints(self) -> Self {
        for state_id in self.interesting_state_ids() {
            let result = self
                .client
                .get_beacon_states_finality_checkpoints(state_id.0)
                .await
                .unwrap()
                .map(|res| res.data);

            let expected = state_id.state(&self.chain).ok().map(
                |(state, _execution_optimistic, _finalized)| FinalityCheckpointsData {
                    previous_justified: state.previous_justified_checkpoint(),
                    current_justified: state.current_justified_checkpoint(),
                    finalized: state.finalized_checkpoint(),
                },
            );

            assert_eq!(result, expected, "{:?}", state_id);
        }

        self
    }

    pub async fn post_beacon_states_validator_balances_unsupported_media_failure(self) -> Self {
        for state_id in self.interesting_state_ids() {
            for validator_indices in self.interesting_validator_indices() {
                let validator_index_ids = validator_indices
                    .iter()
                    .cloned()
                    .map(|i| ValidatorId::Index(i))
                    .collect::<Vec<ValidatorId>>();

                let unsupported_media_response = self
                    .client
                    .post_beacon_states_validator_balances_with_ssz_header(
                        state_id.0,
                        validator_index_ids,
                    )
                    .await;

                if let Err(unsupported_media_response) = unsupported_media_response {
                    match unsupported_media_response {
                        ServerMessage(error) => {
                            assert_eq!(error.code, 415)
                        }
                        _ => panic!("Should error with unsupported media response"),
                    }
                } else {
                    panic!("Should error with unsupported media response");
                }
            }
        }

        self
    }

    pub async fn test_beacon_states_validator_balances(self) -> Self {
        for state_id in self.interesting_state_ids() {
            for validator_indices in self.interesting_validator_indices() {
                let state_opt = state_id.state(&self.chain).ok();
                let validators: Vec<Validator> = match state_opt.as_ref() {
                    Some((state, _execution_optimistic, _finalized)) => {
                        state.validators().clone().to_vec()
                    }
                    None => vec![],
                };
                let validator_index_ids = validator_indices
                    .iter()
                    .cloned()
                    .map(|i| ValidatorId::Index(i))
                    .collect::<Vec<ValidatorId>>();
                let validator_pubkey_ids = validator_indices
                    .iter()
                    .cloned()
                    .map(|i| {
                        ValidatorId::PublicKey(
                            validators
                                .get(i as usize)
                                .map_or(PublicKeyBytes::empty(), |val| val.pubkey),
                        )
                    })
                    .collect::<Vec<ValidatorId>>();

                let result_index_ids = self
                    .client
                    .get_beacon_states_validator_balances(
                        state_id.0,
                        Some(validator_index_ids.as_slice()),
                    )
                    .await
                    .unwrap()
                    .map(|res| res.data);
                let result_pubkey_ids = self
                    .client
                    .get_beacon_states_validator_balances(
                        state_id.0,
                        Some(validator_pubkey_ids.as_slice()),
                    )
                    .await
                    .unwrap()
                    .map(|res| res.data);
                let result_post_index_ids = self
                    .client
                    .post_beacon_states_validator_balances(state_id.0, validator_index_ids)
                    .await
                    .unwrap()
                    .map(|res| res.data);
                let result_post_pubkey_ids = self
                    .client
                    .post_beacon_states_validator_balances(state_id.0, validator_pubkey_ids)
                    .await
                    .unwrap()
                    .map(|res| res.data);

                let expected = state_opt.map(|(state, _execution_optimistic, _finalized)| {
                    let mut validators = Vec::with_capacity(validator_indices.len());

                    for i in validator_indices {
                        if i < state.balances().len() as u64 {
                            validators.push(ValidatorBalanceData {
                                index: i as u64,
                                balance: *state.balances().get(i as usize).unwrap(),
                            });
                        }
                    }

                    validators
                });

                assert_eq!(result_index_ids, expected, "{:?}", state_id);
                assert_eq!(result_pubkey_ids, expected, "{:?}", state_id);
                assert_eq!(result_post_index_ids, expected, "{:?}", state_id);
                assert_eq!(result_post_pubkey_ids, expected, "{:?}", state_id);
            }
        }

        self
    }

    pub async fn test_beacon_states_validators(self) -> Self {
        for state_id in self.interesting_state_ids() {
            for statuses in self.interesting_validator_statuses() {
                for validator_indices in self.interesting_validator_indices() {
                    let state_opt = state_id
                        .state(&self.chain)
                        .ok()
                        .map(|(state, _execution_optimistic, _finalized)| state);
                    let validators: Vec<Validator> = match state_opt.as_ref() {
                        Some(state) => state.validators().to_vec(),
                        None => vec![],
                    };
                    let validator_index_ids = validator_indices
                        .iter()
                        .cloned()
                        .map(|i| ValidatorId::Index(i))
                        .collect::<Vec<ValidatorId>>();
                    let validator_pubkey_ids = validator_indices
                        .iter()
                        .cloned()
                        .map(|i| {
                            ValidatorId::PublicKey(
                                validators
                                    .get(i as usize)
                                    .map_or(PublicKeyBytes::empty(), |val| val.pubkey),
                            )
                        })
                        .collect::<Vec<ValidatorId>>();

                    let result_index_ids = self
                        .client
                        .get_beacon_states_validators(
                            state_id.0,
                            Some(validator_index_ids.as_slice()),
                            None,
                        )
                        .await
                        .unwrap()
                        .map(|res| res.data);
                    let result_pubkey_ids = self
                        .client
                        .get_beacon_states_validators(
                            state_id.0,
                            Some(validator_pubkey_ids.as_slice()),
                            None,
                        )
                        .await
                        .unwrap()
                        .map(|res| res.data);
                    let post_result_index_ids = self
                        .client
                        .post_beacon_states_validators(state_id.0, Some(validator_index_ids), None)
                        .await
                        .unwrap()
                        .map(|res| res.data);
                    let post_result_pubkey_ids = self
                        .client
                        .post_beacon_states_validators(state_id.0, Some(validator_pubkey_ids), None)
                        .await
                        .unwrap()
                        .map(|res| res.data);

                    let expected = state_opt.map(|state| {
                        let epoch = state.current_epoch();
                        let far_future_epoch = self.chain.spec.far_future_epoch;

                        let mut validators = Vec::with_capacity(validator_indices.len());

                        for i in validator_indices {
                            if i >= state.validators().len() as u64 {
                                continue;
                            }
                            let validator = state.validators().get(i as usize).unwrap().clone();
                            let status = ValidatorStatus::from_validator(
                                &validator,
                                epoch,
                                far_future_epoch,
                            );
                            if statuses.contains(&status)
                                || statuses.is_empty()
                                || statuses.contains(&status.superstatus())
                            {
                                validators.push(ValidatorData {
                                    index: i as u64,
                                    balance: *state.balances().get(i as usize).unwrap(),
                                    status,
                                    validator,
                                });
                            }
                        }

                        validators
                    });

                    assert_eq!(result_index_ids, expected, "{:?}", state_id);
                    assert_eq!(result_pubkey_ids, expected, "{:?}", state_id);
                    assert_eq!(post_result_index_ids, expected, "{:?}", state_id);
                    assert_eq!(post_result_pubkey_ids, expected, "{:?}", state_id);
                }
            }
        }

        self
    }

    pub async fn test_beacon_states_validator_id(self) -> Self {
        for state_id in self.interesting_state_ids() {
            let state_opt = state_id
                .state(&self.chain)
                .ok()
                .map(|(state, _execution_optimistic, _finalized)| state);
            let validators = match state_opt.as_ref() {
                Some(state) => state.validators().to_vec(),
                None => vec![],
            };

            for (i, validator) in validators.into_iter().enumerate() {
                let validator_ids = &[
                    ValidatorId::PublicKey(validator.pubkey),
                    ValidatorId::Index(i as u64),
                ];

                for validator_id in validator_ids {
                    let result = self
                        .client
                        .get_beacon_states_validator_id(state_id.0, validator_id)
                        .await
                        .unwrap()
                        .map(|res| res.data);

                    if result.is_none() && state_opt.is_none() {
                        continue;
                    }

                    let state = state_opt.as_ref().expect("result should be none");

                    let expected = {
                        let epoch = state.current_epoch();
                        let far_future_epoch = self.chain.spec.far_future_epoch;

                        ValidatorData {
                            index: i as u64,
                            balance: *state.balances().get(i).unwrap(),
                            status: ValidatorStatus::from_validator(
                                &validator,
                                epoch,
                                far_future_epoch,
                            ),
                            validator: validator.clone(),
                        }
                    };

                    assert_eq!(result, Some(expected), "{:?}, {:?}", state_id, validator_id);
                }
            }
        }

        self
    }

    pub async fn test_beacon_states_committees(self) -> Self {
        for state_id in self.interesting_state_ids() {
            let mut state_opt = state_id
                .state(&self.chain)
                .ok()
                .map(|(state, _execution_optimistic, _finalized)| state);

            let epoch_opt = state_opt.as_ref().map(|state| state.current_epoch());
            let results = self
                .client
                .get_beacon_states_committees(state_id.0, None, None, epoch_opt)
                .await
                .unwrap()
                .map(|res| res.data);

            if results.is_none() && state_opt.is_none() {
                continue;
            }

            let state = state_opt.as_mut().expect("result should be none");

            state.build_all_committee_caches(&self.chain.spec).unwrap();
            let committees = state
                .get_beacon_committees_at_epoch(RelativeEpoch::Current)
                .unwrap();

            for (i, result) in results.unwrap().into_iter().enumerate() {
                let expected = &committees[i];

                assert_eq!(result.index, expected.index, "{}", state_id);
                assert_eq!(result.slot, expected.slot, "{}", state_id);
                assert_eq!(
                    result
                        .validators
                        .into_iter()
                        .map(|i| i as usize)
                        .collect::<Vec<_>>(),
                    expected.committee.to_vec(),
                    "{}",
                    state_id
                );
            }
        }

        self
    }

    pub async fn test_beacon_states_randao(self) -> Self {
        for state_id in self.interesting_state_ids() {
            let mut state_opt = state_id
                .state(&self.chain)
                .ok()
                .map(|(state, _execution_optimistic, _finalized)| state);

            let epoch_opt = state_opt.as_ref().map(|state| state.current_epoch());
            let result = self
                .client
                .get_beacon_states_randao(state_id.0, epoch_opt)
                .await
                .unwrap()
                .map(|res| res.data);

            if result.is_none() && state_opt.is_none() {
                continue;
            }

            let state = state_opt.as_mut().expect("result should be none");
            let randao_mix = state
                .get_randao_mix(state.slot().epoch(E::slots_per_epoch()))
                .unwrap();

            assert_eq!(result.unwrap().randao, *randao_mix);
        }

        self
    }

    pub async fn test_beacon_headers_all_slots(self) -> Self {
        for slot in 0..CHAIN_LENGTH {
            let slot = Slot::from(slot);

            let result = self
                .client
                .get_beacon_headers(Some(slot), None)
                .await
                .unwrap()
                .map(|res| res.data);

            let root = self
                .chain
                .block_root_at_slot(slot, WhenSlotSkipped::None)
                .unwrap();

            if root.is_none() && result.is_none() {
                continue;
            }

            let root = root.unwrap();
            let block = self
                .chain
                .block_at_slot(slot, WhenSlotSkipped::Prev)
                .unwrap()
                .unwrap();
            let header = BlockHeaderData {
                root,
                canonical: true,
                header: BlockHeaderAndSignature {
                    message: block.message().block_header(),
                    signature: block.signature().clone().into(),
                },
            };
            let expected = vec![header];

            assert_eq!(result.unwrap(), expected, "slot {:?}", slot);
        }

        self
    }

    pub async fn test_beacon_headers_all_parents(self) -> Self {
        let mut roots = self
            .chain
            .forwards_iter_block_roots(Slot::new(0))
            .unwrap()
            .map(Result::unwrap)
            .map(|(root, _slot)| root)
            .collect::<Vec<_>>();

        // The iterator natively returns duplicate roots for skipped slots.
        roots.dedup();

        for i in 1..roots.len() {
            let parent_root = roots[i - 1];
            let child_root = roots[i];

            let result = self
                .client
                .get_beacon_headers(None, Some(parent_root))
                .await
                .unwrap()
                .unwrap()
                .data;

            assert_eq!(result.len(), 1, "i {}", i);
            assert_eq!(result[0].root, child_root, "i {}", i);
        }

        self
    }

    pub async fn test_beacon_headers_block_id(self) -> Self {
        for block_id in self.interesting_block_ids() {
            let result = self
                .client
                .get_beacon_headers_block_id(block_id.0)
                .await
                .unwrap()
                .map(|res| res.data);

            let block_root_opt = block_id
                .root(&self.chain)
                .ok()
                .map(|(root, _execution_optimistic, _finalized)| root);

            if let CoreBlockId::Slot(slot) = block_id.0 {
                if block_root_opt.is_none() {
                    assert!(SKIPPED_SLOTS.contains(&slot.as_u64()));
                } else {
                    assert!(!SKIPPED_SLOTS.contains(&slot.as_u64()));
                }
            }

            let block_opt = block_id
                .full_block(&self.chain)
                .await
                .ok()
                .map(|(block, _execution_optimistic, _finalized)| block);

            if block_opt.is_none() && result.is_none() {
                continue;
            }

            let result = result.unwrap();
            let block = block_opt.unwrap();
            let block_root = block_root_opt.unwrap();
            let canonical = self
                .chain
                .block_root_at_slot(block.slot(), WhenSlotSkipped::None)
                .unwrap()
                .map_or(false, |canonical| block_root == canonical);

            assert_eq!(result.canonical, canonical, "{:?}", block_id);
            assert_eq!(result.root, block_root, "{:?}", block_id);
            assert_eq!(
                result.header.message,
                block.message().block_header(),
                "{:?}",
                block_id
            );
            assert_eq!(
                result.header.signature,
                block.signature().clone().into(),
                "{:?}",
                block_id
            );
        }

        self
    }

    pub async fn test_beacon_blocks_root(self) -> Self {
        for block_id in self.interesting_block_ids() {
            let result = self
                .client
                .get_beacon_blocks_root(block_id.0)
                .await
                .unwrap()
                .map(|res| res.data.root);

            let expected = block_id
                .root(&self.chain)
                .ok()
                .map(|(root, _execution_optimistic, _finalized)| root);
            if let CoreBlockId::Slot(slot) = block_id.0 {
                if expected.is_none() {
                    assert!(SKIPPED_SLOTS.contains(&slot.as_u64()));
                } else {
                    assert!(!SKIPPED_SLOTS.contains(&slot.as_u64()));
                }
            }
            assert_eq!(result, expected, "{:?}", block_id);
        }

        self
    }

    pub async fn test_post_beacon_blocks_valid(mut self) -> Self {
        let next_block = self.next_block.clone();

        self.client.post_beacon_blocks(&next_block).await.unwrap();

        assert!(
            self.network_rx.network_recv.recv().await.is_some(),
            "valid blocks should be sent to network"
        );

        self
    }

    pub async fn test_post_beacon_blocks_ssz_valid(mut self) -> Self {
        let next_block = &self.next_block;

        self.client
            .post_beacon_blocks_ssz(next_block)
            .await
            .unwrap();

        assert!(
            self.network_rx.network_recv.recv().await.is_some(),
            "valid blocks should be sent to network"
        );

        self
    }

    pub async fn test_post_beacon_blocks_invalid(mut self) -> Self {
        let block = self
            .harness
            .make_block_with_modifier(
                self.harness.get_current_state(),
                self.harness.get_current_slot(),
                |b| {
                    *b.state_root_mut() = Hash256::zero();
                },
            )
            .await
            .0;

        assert!(self
            .client
            .post_beacon_blocks(&PublishBlockRequest::from(block))
            .await
            .is_err());

        assert!(
            self.network_rx.network_recv.recv().await.is_some(),
            "gossip valid blocks should be sent to network"
        );

        self
    }

    pub async fn test_post_beacon_blocks_ssz_invalid(mut self) -> Self {
        let block = self
            .harness
            .make_block_with_modifier(
                self.harness.get_current_state(),
                self.harness.get_current_slot(),
                |b| {
                    *b.state_root_mut() = Hash256::zero();
                },
            )
            .await
            .0;

        assert!(self
            .client
            .post_beacon_blocks_ssz(&PublishBlockRequest::from(block))
            .await
            .is_err());

        assert!(
            self.network_rx.network_recv.recv().await.is_some(),
            "gossip valid blocks should be sent to network"
        );

        self
    }

    pub async fn test_post_beacon_blocks_duplicate(self) -> Self {
        let block_contents = self
            .harness
            .make_block(
                self.harness.get_current_state(),
                self.harness.get_current_slot(),
            )
            .await
            .0
            .into();

        assert!(self
            .client
            .post_beacon_blocks(&block_contents)
            .await
            .is_ok());

        // Blinded deneb block contents is just the blinded block
        let blinded_block_contents = block_contents.signed_block().clone_as_blinded();

        // Test all the POST methods in sequence, they should all behave the same.
        let responses = vec![
            self.client
                .post_beacon_blocks(&block_contents)
                .await
                .unwrap_err(),
            self.client
                .post_beacon_blocks_v2(&block_contents, None)
                .await
                .unwrap_err(),
            self.client
                .post_beacon_blocks_ssz(&block_contents)
                .await
                .unwrap_err(),
            self.client
                .post_beacon_blocks_v2_ssz(&block_contents, None)
                .await
                .unwrap_err(),
            self.client
                .post_beacon_blinded_blocks(&blinded_block_contents)
                .await
                .unwrap_err(),
            self.client
                .post_beacon_blinded_blocks_v2(&blinded_block_contents, None)
                .await
                .unwrap_err(),
            self.client
                .post_beacon_blinded_blocks_ssz(&blinded_block_contents)
                .await
                .unwrap_err(),
            self.client
                .post_beacon_blinded_blocks_v2_ssz(&blinded_block_contents, None)
                .await
                .unwrap_err(),
        ];
        for (i, response) in responses.into_iter().enumerate() {
            assert_eq!(
                response.status().unwrap(),
                StatusCode::ACCEPTED,
                "response {i}"
            );
        }

        self
    }

    pub async fn test_beacon_blocks(self) -> Self {
        for block_id in self.interesting_block_ids() {
            let expected = block_id
                .full_block(&self.chain)
                .await
                .ok()
                .map(|(block, _execution_optimistic, _finalized)| block);

            if let CoreBlockId::Slot(slot) = block_id.0 {
                if expected.is_none() {
                    assert!(SKIPPED_SLOTS.contains(&slot.as_u64()));
                } else {
                    assert!(!SKIPPED_SLOTS.contains(&slot.as_u64()));
                }
            }

            // Check the JSON endpoint.
            let json_result = self.client.get_beacon_blocks(block_id.0).await.unwrap();

            if let (Some(json), Some(expected)) = (&json_result, &expected) {
                assert_eq!(&json.data, expected.as_ref(), "{:?}", block_id);
                assert_eq!(
                    json.version,
                    Some(expected.fork_name(&self.chain.spec).unwrap())
                );
            } else {
                assert_eq!(json_result, None);
                assert_eq!(expected, None);
            }

            // Check the SSZ endpoint.
            let ssz_result = self
                .client
                .get_beacon_blocks_ssz(block_id.0, &self.chain.spec)
                .await
                .unwrap();
            assert_eq!(
                ssz_result.as_ref(),
                expected.as_ref().map(|b| b.as_ref()),
                "{:?}",
                block_id
            );

            // Check that the legacy v1 API still works but doesn't return a version field.
            let v1_result = self.client.get_beacon_blocks_v1(block_id.0).await.unwrap();
            if let (Some(v1_result), Some(expected)) = (&v1_result, &expected) {
                assert_eq!(v1_result.version, None);
                assert_eq!(&v1_result.data, expected.as_ref());
            } else {
                assert_eq!(v1_result, None);
                assert_eq!(expected, None);
            }

            // Check that version headers are provided.
            let url = self.client.get_beacon_blocks_path(block_id.0).unwrap();

            let builders: Vec<fn(RequestBuilder) -> RequestBuilder> = vec![
                |b| b,
                |b| b.accept(Accept::Ssz),
                |b| b.accept(Accept::Json),
                |b| b.accept(Accept::Any),
            ];

            for req_builder in builders {
                let raw_res = self
                    .client
                    .get_response(url.clone(), req_builder)
                    .await
                    .optional()
                    .unwrap();
                if let (Some(raw_res), Some(expected)) = (&raw_res, &expected) {
                    assert_eq!(
                        raw_res.fork_name_from_header().unwrap(),
                        Some(expected.fork_name(&self.chain.spec).unwrap())
                    );
                } else {
                    assert!(raw_res.is_none());
                    assert_eq!(expected, None);
                }
            }
        }

        self
    }

    pub async fn test_beacon_blinded_blocks(self) -> Self {
        for block_id in self.interesting_block_ids() {
            let expected = block_id
                .blinded_block(&self.chain)
                .ok()
                .map(|(block, _execution_optimistic, _finalized)| block);

            if let CoreBlockId::Slot(slot) = block_id.0 {
                if expected.is_none() {
                    assert!(SKIPPED_SLOTS.contains(&slot.as_u64()));
                } else {
                    assert!(!SKIPPED_SLOTS.contains(&slot.as_u64()));
                }
            }

            // Check the JSON endpoint.
            let json_result = self
                .client
                .get_beacon_blinded_blocks(block_id.0)
                .await
                .unwrap();

            if let (Some(json), Some(expected)) = (&json_result, &expected) {
                assert_eq!(&json.data, expected, "{:?}", block_id);
                assert_eq!(
                    json.version,
                    Some(expected.fork_name(&self.chain.spec).unwrap())
                );
            } else {
                assert_eq!(json_result, None);
                assert_eq!(expected, None);
            }

            // Check the SSZ endpoint.
            let ssz_result = self
                .client
                .get_beacon_blinded_blocks_ssz(block_id.0, &self.chain.spec)
                .await
                .unwrap();
            assert_eq!(ssz_result.as_ref(), expected.as_ref(), "{:?}", block_id);

            // Check that version headers are provided.
            let url = self
                .client
                .get_beacon_blinded_blocks_path(block_id.0)
                .unwrap();

            let builders: Vec<fn(RequestBuilder) -> RequestBuilder> = vec![
                |b| b,
                |b| b.accept(Accept::Ssz),
                |b| b.accept(Accept::Json),
                |b| b.accept(Accept::Any),
            ];

            for req_builder in builders {
                let raw_res = self
                    .client
                    .get_response(url.clone(), req_builder)
                    .await
                    .optional()
                    .unwrap();
                if let (Some(raw_res), Some(expected)) = (&raw_res, &expected) {
                    assert_eq!(
                        raw_res.fork_name_from_header().unwrap(),
                        Some(expected.fork_name(&self.chain.spec).unwrap())
                    );
                } else {
                    assert!(raw_res.is_none());
                    assert_eq!(expected, None);
                }
            }
        }

        self
    }

    pub async fn test_get_blob_sidecars(self, use_indices: bool) -> Self {
        let block_id = BlockId(CoreBlockId::Finalized);
        let (block_root, _, _) = block_id.root(&self.chain).unwrap();
        let (block, _, _) = block_id.full_block(&self.chain).await.unwrap();
        let num_blobs = block.num_expected_blobs();
        let blob_indices = if use_indices {
            Some(
                (0..num_blobs.saturating_sub(1) as u64)
                    .into_iter()
                    .collect::<Vec<_>>(),
            )
        } else {
            None
        };
        let result = match self
            .client
            .get_blobs::<E>(CoreBlockId::Root(block_root), blob_indices.as_deref())
            .await
        {
            Ok(result) => result.unwrap().data,
            Err(e) => panic!("query failed incorrectly: {e:?}"),
        };

        assert_eq!(
            result.len(),
            blob_indices.map_or(num_blobs, |indices| indices.len())
        );
        let expected = block.slot();
        assert_eq!(result.get(0).unwrap().slot(), expected);

        self
    }

    pub async fn test_beacon_blocks_attestations(self) -> Self {
        for block_id in self.interesting_block_ids() {
            let result = self
                .client
                .get_beacon_blocks_attestations_v2(block_id.0)
                .await
                .unwrap()
                .map(|res| res.data);

            let expected = block_id.full_block(&self.chain).await.ok().map(
                |(block, _execution_optimistic, _finalized)| {
                    block
                        .message()
                        .body()
                        .attestations()
                        .map(|att| att.clone_as_attestation())
                        .collect::<Vec<_>>()
                        .into()
                },
            );

            if let CoreBlockId::Slot(slot) = block_id.0 {
                if expected.is_none() {
                    assert!(SKIPPED_SLOTS.contains(&slot.as_u64()));
                } else {
                    assert!(!SKIPPED_SLOTS.contains(&slot.as_u64()));
                }
            }

            assert_eq!(result, expected, "{:?}", block_id);
        }

        self
    }

    pub async fn test_post_beacon_pool_attestations_valid_v1(mut self) -> Self {
        self.client
            .post_beacon_pool_attestations_v1(self.attestations.as_slice())
            .await
            .unwrap();

        assert!(
            self.network_rx.network_recv.recv().await.is_some(),
            "valid attestation should be sent to network"
        );

        self
    }

    pub async fn test_post_beacon_pool_attestations_valid_v2(mut self) -> Self {
        let fork_name = self
            .attestations
            .first()
            .map(|att| self.chain.spec.fork_name_at_slot::<E>(att.data().slot))
            .unwrap();
        self.client
            .post_beacon_pool_attestations_v2(self.attestations.as_slice(), fork_name)
            .await
            .unwrap();
        assert!(
            self.network_rx.network_recv.recv().await.is_some(),
            "valid attestation should be sent to network"
        );

        self
    }

    pub async fn test_post_beacon_pool_attestations_invalid_v1(mut self) -> Self {
        let mut attestations = Vec::new();
        for attestation in &self.attestations {
            let mut invalid_attestation = attestation.clone();
            invalid_attestation.data_mut().slot += 1;

            // add both to ensure we only fail on invalid attestations
            attestations.push(attestation.clone());
            attestations.push(invalid_attestation);
        }

        let err = self
            .client
            .post_beacon_pool_attestations_v1(attestations.as_slice())
            .await
            .unwrap_err();

        match err {
            Error::ServerIndexedMessage(IndexedErrorMessage {
                code,
                message: _,
                failures,
            }) => {
                assert_eq!(code, 400);
                assert_eq!(failures.len(), self.attestations.len());
            }
            _ => panic!("query did not fail correctly"),
        }

        assert!(
            self.network_rx.network_recv.recv().await.is_some(),
            "if some attestations are valid, we should send them to the network"
        );

        self
    }
    pub async fn test_post_beacon_pool_attestations_invalid_v2(mut self) -> Self {
        let mut attestations = Vec::new();
        for attestation in &self.attestations {
            let mut invalid_attestation = attestation.clone();
            invalid_attestation.data_mut().slot += 1;

            // add both to ensure we only fail on invalid attestations
            attestations.push(attestation.clone());
            attestations.push(invalid_attestation);
        }

        let fork_name = self
            .attestations
            .first()
            .map(|att| self.chain.spec.fork_name_at_slot::<E>(att.data().slot))
            .unwrap();

        let err_v2 = self
            .client
            .post_beacon_pool_attestations_v2(attestations.as_slice(), fork_name)
            .await
            .unwrap_err();

        match err_v2 {
            Error::ServerIndexedMessage(IndexedErrorMessage {
                code,
                message: _,
                failures,
            }) => {
                assert_eq!(code, 400);
                assert_eq!(failures.len(), self.attestations.len());
            }
            _ => panic!("query did not fail correctly"),
        }

        assert!(
            self.network_rx.network_recv.recv().await.is_some(),
            "if some attestations are valid, we should send them to the network"
        );

        self
    }

    pub async fn test_get_beacon_light_client_bootstrap(self) -> Self {
        let block_id = BlockId(CoreBlockId::Finalized);
        let (block_root, _, _) = block_id.root(&self.chain).unwrap();
        let (block, _, _) = block_id.full_block(&self.chain).await.unwrap();

        let result = match self
            .client
            .get_light_client_bootstrap::<E>(block_root)
            .await
        {
            Ok(result) => result.unwrap().data,
            Err(e) => panic!("query failed incorrectly: {e:?}"),
        };

        let expected = block.slot();
        assert_eq!(result.get_slot(), expected);

        self
    }

    pub async fn test_get_beacon_light_client_optimistic_update(self) -> Self {
        // get_beacon_light_client_optimistic_update returns Ok(None) on 404 NOT FOUND
        let result = match self
            .client
            .get_beacon_light_client_optimistic_update::<E>()
            .await
        {
            Ok(result) => result.map(|res| res.data),
            Err(e) => panic!("query failed incorrectly: {e:?}"),
        };

        let expected = self
            .chain
            .light_client_server_cache
            .get_latest_optimistic_update();
        assert_eq!(result, expected);

        self
    }

    pub async fn test_get_beacon_light_client_finality_update(self) -> Self {
        let result = match self
            .client
            .get_beacon_light_client_finality_update::<E>()
            .await
        {
            Ok(result) => result.map(|res| res.data),
            Err(e) => panic!("query failed incorrectly: {e:?}"),
        };

        let expected = self
            .chain
            .light_client_server_cache
            .get_latest_finality_update();
        assert_eq!(result, expected);

        self
    }

    pub async fn test_get_beacon_pool_attestations(self) -> Self {
        let result = self
            .client
            .get_beacon_pool_attestations_v1(None, None)
            .await
            .unwrap()
            .data;

        let mut expected = self.chain.op_pool.get_all_attestations();
        expected.extend(self.chain.naive_aggregation_pool.read().iter().cloned());

        assert_eq!(result, expected);

        let result = self
            .client
            .get_beacon_pool_attestations_v2(None, None)
            .await
            .unwrap()
            .data;
        assert_eq!(result, expected);

<<<<<<< HEAD
        self
    }

    pub async fn test_post_beacon_pool_attester_slashings_valid_v1(mut self) -> Self {
        self.client
            .post_beacon_pool_attester_slashings_v1(&self.attester_slashing)
            .await
            .unwrap();

        assert!(
            self.network_rx.network_recv.recv().await.is_some(),
            "valid attester slashing should be sent to network"
        );

        self
    }

=======
        self
    }

    pub async fn test_post_beacon_pool_attester_slashings_valid_v1(mut self) -> Self {
        self.client
            .post_beacon_pool_attester_slashings_v1(&self.attester_slashing)
            .await
            .unwrap();

        assert!(
            self.network_rx.network_recv.recv().await.is_some(),
            "valid attester slashing should be sent to network"
        );

        self
    }

>>>>>>> f290c68c
    pub async fn test_post_beacon_pool_attester_slashings_valid_v2(mut self) -> Self {
        let fork_name = self
            .chain
            .spec
            .fork_name_at_slot::<E>(self.attester_slashing.attestation_1().data().slot);
        self.client
            .post_beacon_pool_attester_slashings_v2(&self.attester_slashing, fork_name)
            .await
            .unwrap();

        assert!(
            self.network_rx.network_recv.recv().await.is_some(),
            "valid attester slashing should be sent to network"
        );

        self
    }

    pub async fn test_post_beacon_pool_attester_slashings_invalid_v1(mut self) -> Self {
<<<<<<< HEAD
        let mut slashing = self.attester_slashing.clone();
        match &mut slashing {
            AttesterSlashing::Base(ref mut slashing) => {
                slashing.attestation_1.data.slot += 1;
            }
            AttesterSlashing::Electra(ref mut slashing) => {
                slashing.attestation_1.data.slot += 1;
            }
        }

        self.client
            .post_beacon_pool_attester_slashings_v1(&slashing)
            .await
            .unwrap_err();

        assert!(
            self.network_rx.network_recv.recv().now_or_never().is_none(),
            "invalid attester slashing should not be sent to network"
        );

        self
    }

    pub async fn test_post_beacon_pool_attester_slashings_invalid_v2(mut self) -> Self {
=======
>>>>>>> f290c68c
        let mut slashing = self.attester_slashing.clone();
        match &mut slashing {
            AttesterSlashing::Base(ref mut slashing) => {
                slashing.attestation_1.data.slot += 1;
            }
            AttesterSlashing::Electra(ref mut slashing) => {
                slashing.attestation_1.data.slot += 1;
            }
        }

        let fork_name = self
            .chain
            .spec
            .fork_name_at_slot::<E>(self.attester_slashing.attestation_1().data().slot);
        self.client
<<<<<<< HEAD
=======
            .post_beacon_pool_attester_slashings_v1(&slashing)
            .await
            .unwrap_err();

        assert!(
            self.network_rx.network_recv.recv().now_or_never().is_none(),
            "invalid attester slashing should not be sent to network"
        );

        self
    }

    pub async fn test_post_beacon_pool_attester_slashings_invalid_v2(mut self) -> Self {
        let mut slashing = self.attester_slashing.clone();
        match &mut slashing {
            AttesterSlashing::Base(ref mut slashing) => {
                slashing.attestation_1.data.slot += 1;
            }
            AttesterSlashing::Electra(ref mut slashing) => {
                slashing.attestation_1.data.slot += 1;
            }
        }

        let fork_name = self
            .chain
            .spec
            .fork_name_at_slot::<E>(self.attester_slashing.attestation_1().data().slot);
        self.client
>>>>>>> f290c68c
            .post_beacon_pool_attester_slashings_v2(&slashing, fork_name)
            .await
            .unwrap_err();

        assert!(
            self.network_rx.network_recv.recv().now_or_never().is_none(),
            "invalid attester slashing should not be sent to network"
        );

        self
    }

    pub async fn test_get_beacon_pool_attester_slashings(self) -> Self {
        let result = self
            .client
            .get_beacon_pool_attester_slashings_v1()
            .await
            .unwrap()
            .data;

        let expected = self.chain.op_pool.get_all_attester_slashings();

        assert_eq!(result, expected);

        let result = self
            .client
            .get_beacon_pool_attester_slashings_v2()
            .await
            .unwrap()
            .data;
        assert_eq!(result, expected);

        self
    }

    pub async fn test_post_beacon_pool_proposer_slashings_valid(mut self) -> Self {
        self.client
            .post_beacon_pool_proposer_slashings(&self.proposer_slashing)
            .await
            .unwrap();

        assert!(
            self.network_rx.network_recv.recv().await.is_some(),
            "valid proposer slashing should be sent to network"
        );

        self
    }

    pub async fn test_post_beacon_pool_proposer_slashings_invalid(mut self) -> Self {
        let mut slashing = self.proposer_slashing.clone();
        slashing.signed_header_1.message.slot += 1;

        self.client
            .post_beacon_pool_proposer_slashings(&slashing)
            .await
            .unwrap_err();

        assert!(
            self.network_rx.network_recv.recv().now_or_never().is_none(),
            "invalid proposer slashing should not be sent to network"
        );

        self
    }

    pub async fn test_get_beacon_pool_proposer_slashings(self) -> Self {
        let result = self
            .client
            .get_beacon_pool_proposer_slashings()
            .await
            .unwrap()
            .data;

        let expected = self.chain.op_pool.get_all_proposer_slashings();

        assert_eq!(result, expected);

        self
    }

    pub async fn test_post_beacon_pool_voluntary_exits_valid(mut self) -> Self {
        self.client
            .post_beacon_pool_voluntary_exits(&self.voluntary_exit)
            .await
            .unwrap();

        assert!(
            self.network_rx.network_recv.recv().await.is_some(),
            "valid exit should be sent to network"
        );

        self
    }

    pub async fn test_post_beacon_pool_voluntary_exits_invalid(mut self) -> Self {
        let mut exit = self.voluntary_exit.clone();
        exit.message.epoch += 1;

        self.client
            .post_beacon_pool_voluntary_exits(&exit)
            .await
            .unwrap_err();

        assert!(
            self.network_rx.network_recv.recv().now_or_never().is_none(),
            "invalid exit should not be sent to network"
        );

        self
    }

    pub async fn test_get_beacon_pool_voluntary_exits(self) -> Self {
        let result = self
            .client
            .get_beacon_pool_voluntary_exits()
            .await
            .unwrap()
            .data;

        let expected = self.chain.op_pool.get_all_voluntary_exits();

        assert_eq!(result, expected);

        self
    }

    pub async fn test_get_config_fork_schedule(self) -> Self {
        let result = self.client.get_config_fork_schedule().await.unwrap().data;

        let expected: Vec<Fork> = ForkName::list_all()
            .into_iter()
            .filter_map(|fork| self.chain.spec.fork_for_name(fork))
            .collect();

        assert_eq!(result, expected);

        self
    }

    pub async fn test_get_config_spec(self) -> Self {
        let result = self
            .client
            .get_config_spec::<ConfigAndPresetElectra>()
            .await
            .map(|res| ConfigAndPreset::Electra(res.data))
            .unwrap();
        let expected = ConfigAndPreset::from_chain_spec::<E>(&self.chain.spec, None);

        assert_eq!(result, expected);

        self
    }

    pub async fn test_get_config_deposit_contract(self) -> Self {
        let result = self
            .client
            .get_config_deposit_contract()
            .await
            .unwrap()
            .data;

        let expected = DepositContractData {
            address: self.chain.spec.deposit_contract_address,
            chain_id: self.chain.spec.deposit_chain_id,
        };

        assert_eq!(result, expected);

        self
    }

    pub async fn test_get_node_version(self) -> Self {
        let result = self.client.get_node_version().await.unwrap().data;

        let expected = VersionData {
            version: lighthouse_version::version_with_platform(),
        };

        assert_eq!(result, expected);

        self
    }

    pub async fn test_get_node_syncing(self) -> Self {
        let result = self.client.get_node_syncing().await.unwrap().data;
        let head_slot = self.chain.canonical_head.cached_head().head_slot();
        let sync_distance = self.chain.slot().unwrap() - head_slot;

        let expected = SyncingData {
            is_syncing: false,
            is_optimistic: Some(false),
            // these tests run without the Bellatrix fork enabled
            el_offline: Some(true),
            head_slot,
            sync_distance,
        };

        assert_eq!(result, expected);

        self
    }

    pub async fn test_get_node_identity(self) -> Self {
        let result = self.client.get_node_identity().await.unwrap().data;

        let expected = IdentityData {
            peer_id: self.local_enr.peer_id().to_string(),
            enr: self.local_enr.clone(),
            p2p_addresses: self.local_enr.multiaddr_p2p_tcp(),
            discovery_addresses: self.local_enr.multiaddr_p2p_udp(),
            metadata: eth2::types::MetaData {
                seq_number: 0,
                attnets: "0x0000000000000000".to_string(),
                syncnets: "0x00".to_string(),
            },
        };

        assert_eq!(result, expected);

        self
    }

    pub async fn test_get_node_health(self) -> Self {
        let status = self.client.get_node_health().await;
        match status {
            Ok(_) => {
                panic!("should return 503 error status code");
            }
            Err(e) => {
                assert_eq!(e.status().unwrap(), 503);
            }
        }
        self
    }

    pub async fn test_get_node_peers_by_id(self) -> Self {
        let result = self
            .client
            .get_node_peers_by_id(self.external_peer_id.clone())
            .await
            .unwrap()
            .data;

        let expected = PeerData {
            peer_id: self.external_peer_id.to_string(),
            enr: None,
            last_seen_p2p_address: EXTERNAL_ADDR.to_string(),
            state: PeerState::Connected,
            direction: PeerDirection::Inbound,
        };

        assert_eq!(result, expected);

        self
    }

    pub async fn test_get_node_peers(self) -> Self {
        let peer_states: Vec<Option<&[PeerState]>> = vec![
            Some(&[PeerState::Connected]),
            Some(&[PeerState::Connecting]),
            Some(&[PeerState::Disconnected]),
            Some(&[PeerState::Disconnecting]),
            None,
            Some(&[PeerState::Connected, PeerState::Connecting]),
        ];
        let peer_dirs: Vec<Option<&[PeerDirection]>> = vec![
            Some(&[PeerDirection::Outbound]),
            Some(&[PeerDirection::Inbound]),
            Some(&[PeerDirection::Inbound, PeerDirection::Outbound]),
            None,
        ];

        for states in peer_states {
            for dirs in peer_dirs.clone() {
                let result = self.client.get_node_peers(states, dirs).await.unwrap();
                let expected_peer = PeerData {
                    peer_id: self.external_peer_id.to_string(),
                    enr: None,
                    last_seen_p2p_address: EXTERNAL_ADDR.to_string(),
                    state: PeerState::Connected,
                    direction: PeerDirection::Inbound,
                };

                let state_match =
                    states.map_or(true, |states| states.contains(&PeerState::Connected));
                let dir_match = dirs.map_or(true, |dirs| dirs.contains(&PeerDirection::Inbound));

                let mut expected_peers = Vec::new();
                if state_match && dir_match {
                    expected_peers.push(expected_peer);
                }

                assert_eq!(
                    result,
                    PeersData {
                        meta: PeersMetaData {
                            count: expected_peers.len() as u64
                        },
                        data: expected_peers,
                    }
                );
            }
        }
        self
    }

    pub async fn test_get_node_peer_count(self) -> Self {
        let result = self.client.get_node_peer_count().await.unwrap().data;
        assert_eq!(
            result,
            PeerCount {
                connected: 1,
                connecting: 0,
                disconnected: 0,
                disconnecting: 0,
            }
        );
        self
    }

    pub async fn test_get_debug_beacon_states(self) -> Self {
        for state_id in self.interesting_state_ids() {
            let result_json = self
                .client
                .get_debug_beacon_states(state_id.0)
                .await
                .unwrap();

            let mut expected = state_id
                .state(&self.chain)
                .ok()
                .map(|(state, _execution_optimistic, _finalized)| state);
            expected.as_mut().map(|state| state.drop_all_caches());

            if let (Some(json), Some(expected)) = (&result_json, &expected) {
                assert_eq!(json.data, *expected, "{:?}", state_id);
                assert_eq!(
                    json.version,
                    Some(expected.fork_name(&self.chain.spec).unwrap())
                );
            } else {
                assert_eq!(result_json, None);
                assert_eq!(expected, None);
            }

            // Check SSZ API.
            let result_ssz = self
                .client
                .get_debug_beacon_states_ssz(state_id.0, &self.chain.spec)
                .await
                .unwrap();
            assert_eq!(result_ssz, expected, "{:?}", state_id);

            // Check that version headers are provided.
            let url = self
                .client
                .get_debug_beacon_states_path(state_id.0)
                .unwrap();

            let builders: Vec<fn(RequestBuilder) -> RequestBuilder> =
                vec![|b| b, |b| b.accept(Accept::Ssz)];

            for req_builder in builders {
                let raw_res = self
                    .client
                    .get_response(url.clone(), req_builder)
                    .await
                    .optional()
                    .unwrap();
                if let (Some(raw_res), Some(expected)) = (&raw_res, &expected) {
                    assert_eq!(
                        raw_res.fork_name_from_header().unwrap(),
                        Some(expected.fork_name(&self.chain.spec).unwrap())
                    );
                } else {
                    assert!(raw_res.is_none());
                    assert_eq!(expected, None);
                }
            }
        }

        self
    }

    pub async fn test_get_debug_beacon_heads(self) -> Self {
        let result = self
            .client
            .get_debug_beacon_heads()
            .await
            .unwrap()
            .data
            .into_iter()
            .map(|head| (head.root, head.slot))
            .collect::<Vec<_>>();

        let expected = self.chain.heads();

        assert_eq!(result, expected);

        self
    }

    pub async fn test_get_debug_fork_choice(self) -> Self {
        let result = self.client.get_debug_fork_choice().await.unwrap();

        let beacon_fork_choice = self.chain.canonical_head.fork_choice_read_lock();

        let expected_proto_array = beacon_fork_choice.proto_array().core_proto_array();

        assert_eq!(
            result.justified_checkpoint,
            expected_proto_array.justified_checkpoint
        );
        assert_eq!(
            result.finalized_checkpoint,
            expected_proto_array.finalized_checkpoint
        );

        let expected_fork_choice_nodes: Vec<ForkChoiceNode> = expected_proto_array
            .nodes
            .iter()
            .map(|node| {
                let execution_status = if node.execution_status.is_execution_enabled() {
                    Some(node.execution_status.to_string())
                } else {
                    None
                };
                ForkChoiceNode {
                    slot: node.slot,
                    block_root: node.root,
                    parent_root: node
                        .parent
                        .and_then(|index| expected_proto_array.nodes.get(index))
                        .map(|parent| parent.root),
                    justified_epoch: node.justified_checkpoint.epoch,
                    finalized_epoch: node.finalized_checkpoint.epoch,
                    weight: node.weight,
                    validity: execution_status,
                    execution_block_hash: node
                        .execution_status
                        .block_hash()
                        .map(|block_hash| block_hash.into_root()),
                }
            })
            .collect();

        assert_eq!(result.fork_choice_nodes, expected_fork_choice_nodes);

        // need to drop beacon_fork_choice here, else borrow checker will complain
        // that self cannot be moved out since beacon_fork_choice borrowed self.chain
        // and might still live after self is moved out
        drop(beacon_fork_choice);
        self
    }

    fn validator_count(&self) -> usize {
        self.chain.head_snapshot().beacon_state.validators().len()
    }

    fn interesting_validator_indices(&self) -> Vec<Vec<u64>> {
        let validator_count = self.validator_count() as u64;

        let mut interesting = vec![
            vec![],
            vec![0],
            vec![0, 1],
            vec![0, 1, 3],
            vec![validator_count],
            vec![validator_count, 1],
            vec![validator_count, 1, 3],
            vec![u64::MAX],
            vec![u64::MAX, 1],
            vec![u64::MAX, 1, 3],
        ];

        interesting.push((0..validator_count).collect());

        interesting
    }

    fn interesting_validator_statuses(&self) -> Vec<Vec<ValidatorStatus>> {
        let interesting = vec![
            vec![],
            vec![ValidatorStatus::Active],
            vec![
                ValidatorStatus::PendingInitialized,
                ValidatorStatus::PendingQueued,
                ValidatorStatus::ActiveOngoing,
                ValidatorStatus::ActiveExiting,
                ValidatorStatus::ActiveSlashed,
                ValidatorStatus::ExitedUnslashed,
                ValidatorStatus::ExitedSlashed,
                ValidatorStatus::WithdrawalPossible,
                ValidatorStatus::WithdrawalDone,
                ValidatorStatus::Active,
                ValidatorStatus::Pending,
                ValidatorStatus::Exited,
                ValidatorStatus::Withdrawal,
            ],
        ];
        interesting
    }

    pub async fn test_get_validator_duties_attester(self) -> Self {
        let current_epoch = self.chain.epoch().unwrap().as_u64();

        let half = current_epoch / 2;
        let first = current_epoch - half;
        let last = current_epoch + half;

        for epoch in first..=last {
            for indices in self.interesting_validator_indices() {
                let epoch = Epoch::from(epoch);

                // The endpoint does not allow getting duties past the next epoch.
                if epoch > current_epoch + 1 {
                    assert_eq!(
                        self.client
                            .post_validator_duties_attester(epoch, indices.as_slice())
                            .await
                            .unwrap_err()
                            .status()
                            .map(Into::into),
                        Some(400)
                    );
                    continue;
                }

                let results = self
                    .client
                    .post_validator_duties_attester(epoch, indices.as_slice())
                    .await
                    .unwrap();

                let dependent_root = self
                    .chain
                    .block_root_at_slot(
                        (epoch - 1).start_slot(E::slots_per_epoch()) - 1,
                        WhenSlotSkipped::Prev,
                    )
                    .unwrap()
                    .unwrap_or(self.chain.head_beacon_block_root());

                assert_eq!(results.dependent_root, dependent_root);

                let result_duties = results.data;

                let mut state = self
                    .chain
                    .state_at_slot(
                        epoch.start_slot(E::slots_per_epoch()),
                        StateSkipConfig::WithStateRoots,
                    )
                    .unwrap();
                state
                    .build_committee_cache(RelativeEpoch::Current, &self.chain.spec)
                    .unwrap();

                let expected_len = indices
                    .iter()
                    .filter(|i| **i < state.validators().len() as u64)
                    .count();

                assert_eq!(result_duties.len(), expected_len);

                for (indices_set, &i) in indices.iter().enumerate() {
                    if let Some(duty) = state
                        .get_attestation_duties(i as usize, RelativeEpoch::Current)
                        .unwrap()
                    {
                        let expected = AttesterData {
                            pubkey: state.validators().get(i as usize).unwrap().pubkey,
                            validator_index: i,
                            committees_at_slot: duty.committees_at_slot,
                            committee_index: duty.index,
                            committee_length: duty.committee_len as u64,
                            validator_committee_index: duty.committee_position as u64,
                            slot: duty.slot,
                        };

                        let result = result_duties
                            .iter()
                            .find(|duty| duty.validator_index == i)
                            .unwrap();

                        assert_eq!(
                            *result, expected,
                            "epoch: {}, indices_set: {}",
                            epoch, indices_set
                        );
                    } else {
                        assert!(
                            !result_duties.iter().any(|duty| duty.validator_index == i),
                            "validator index should not exist in response"
                        );
                    }
                }
            }
        }

        self
    }

    pub async fn test_get_validator_duties_proposer(self) -> Self {
        let current_epoch = self.chain.epoch().unwrap();

        for epoch in 0..=self.chain.epoch().unwrap().as_u64() + 1 {
            let epoch = Epoch::from(epoch);

            let dependent_root = self
                .chain
                .block_root_at_slot(
                    epoch.start_slot(E::slots_per_epoch()) - 1,
                    WhenSlotSkipped::Prev,
                )
                .unwrap()
                .unwrap_or(self.chain.head_beacon_block_root());

            // Presently, the beacon chain harness never runs the code that primes the proposer
            // cache. If this changes in the future then we'll need some smarter logic here, but
            // this is succinct and effective for the time being.
            assert!(
                self.chain
                    .beacon_proposer_cache
                    .lock()
                    .get_epoch::<E>(dependent_root, epoch)
                    .is_none(),
                "the proposer cache should miss initially"
            );

            let result = self
                .client
                .get_validator_duties_proposer(epoch)
                .await
                .unwrap();

            // Check that current-epoch requests prime the proposer cache, whilst non-current
            // requests don't.
            if epoch == current_epoch {
                assert!(
                    self.chain
                        .beacon_proposer_cache
                        .lock()
                        .get_epoch::<E>(dependent_root, epoch)
                        .is_some(),
                    "a current-epoch request should prime the proposer cache"
                );
            } else {
                assert!(
                    self.chain
                        .beacon_proposer_cache
                        .lock()
                        .get_epoch::<E>(dependent_root, epoch)
                        .is_none(),
                    "a non-current-epoch request should not prime the proposer cache"
                );
            }

            let mut state = self
                .chain
                .state_at_slot(
                    epoch.start_slot(E::slots_per_epoch()),
                    StateSkipConfig::WithStateRoots,
                )
                .unwrap();

            state
                .build_committee_cache(RelativeEpoch::Current, &self.chain.spec)
                .unwrap();

            let expected_duties = epoch
                .slot_iter(E::slots_per_epoch())
                .map(|slot| {
                    let index = state
                        .get_beacon_proposer_index(slot, &self.chain.spec)
                        .unwrap();
                    let pubkey = state.validators().get(index).unwrap().pubkey;

                    ProposerData {
                        pubkey,
                        validator_index: index as u64,
                        slot,
                    }
                })
                .collect::<Vec<_>>();

            let expected = DutiesResponse {
                data: expected_duties,
                execution_optimistic: Some(false),
                dependent_root,
            };

            assert_eq!(result, expected);

            // If it's the current epoch, check the function with a primed proposer cache.
            if epoch == current_epoch {
                // This is technically a double-check, but it's defensive.
                assert!(
                    self.chain
                        .beacon_proposer_cache
                        .lock()
                        .get_epoch::<E>(dependent_root, epoch)
                        .is_some(),
                    "the request should prime the proposer cache"
                );

                let result = self
                    .client
                    .get_validator_duties_proposer(epoch)
                    .await
                    .unwrap();

                assert_eq!(result, expected);
            }
        }

        // Requests to the epochs after the next epoch should fail.
        self.client
            .get_validator_duties_proposer(current_epoch + 2)
            .await
            .unwrap_err();

        self
    }

    pub async fn test_get_validator_duties_early(self) -> Self {
        let current_epoch = self.chain.epoch().unwrap();
        let next_epoch = current_epoch + 1;
        let current_epoch_start = self
            .chain
            .slot_clock
            .start_of(current_epoch.start_slot(E::slots_per_epoch()))
            .unwrap();

        self.chain.slot_clock.set_current_time(
            current_epoch_start
                - self.chain.spec.maximum_gossip_clock_disparity()
                - Duration::from_millis(1),
        );

        let dependent_root = self
            .chain
            .block_root_at_slot(
                current_epoch.start_slot(E::slots_per_epoch()) - 1,
                WhenSlotSkipped::Prev,
            )
            .unwrap()
            .unwrap_or(self.chain.head_beacon_block_root());

        self.client
            .get_validator_duties_proposer(current_epoch)
            .await
            .expect("should get proposer duties for the next epoch outside of tolerance");

        assert!(
            self.chain
                .beacon_proposer_cache
                .lock()
                .get_epoch::<E>(dependent_root, current_epoch)
                .is_none(),
            "should not prime the proposer cache outside of tolerance"
        );

        assert_eq!(
            self.client
                .post_validator_duties_attester(next_epoch, &[0])
                .await
                .unwrap_err()
                .status()
                .map(Into::into),
            Some(400),
            "should not get attester duties outside of tolerance"
        );

        self.chain.slot_clock.set_current_time(
            current_epoch_start - self.chain.spec.maximum_gossip_clock_disparity(),
        );

        self.client
            .get_validator_duties_proposer(current_epoch)
            .await
            .expect("should get proposer duties within tolerance");

        assert!(
            self.chain
                .beacon_proposer_cache
                .lock()
                .get_epoch::<E>(dependent_root, current_epoch)
                .is_some(),
            "should prime the proposer cache inside the tolerance"
        );

        self.client
            .post_validator_duties_attester(next_epoch, &[0])
            .await
            .expect("should get attester duties within tolerance");

        self
    }

    pub async fn test_block_production(self) -> Self {
        let fork = self.chain.canonical_head.cached_head().head_fork();
        let genesis_validators_root = self.chain.genesis_validators_root;

        for _ in 0..E::slots_per_epoch() * 3 {
            let slot = self.chain.slot().unwrap();
            let epoch = self.chain.epoch().unwrap();

            let proposer_pubkey_bytes = self
                .client
                .get_validator_duties_proposer(epoch)
                .await
                .unwrap()
                .data
                .into_iter()
                .find(|duty| duty.slot == slot)
                .map(|duty| duty.pubkey)
                .unwrap();
            let proposer_pubkey = (&proposer_pubkey_bytes).try_into().unwrap();

            let sk = self
                .validator_keypairs()
                .iter()
                .find(|kp| kp.pk == proposer_pubkey)
                .map(|kp| kp.sk.clone())
                .unwrap();

            let randao_reveal = {
                let domain = self.chain.spec.get_domain(
                    epoch,
                    Domain::Randao,
                    &fork,
                    genesis_validators_root,
                );
                let message = epoch.signing_root(domain);
                sk.sign(message).into()
            };

            let block = self
                .client
                .get_validator_blocks::<E>(slot, &randao_reveal, None)
                .await
                .unwrap()
                .data
                .deconstruct()
                .0;

            let signed_block = block.sign(&sk, &fork, genesis_validators_root, &self.chain.spec);
            let signed_block_contents =
                PublishBlockRequest::try_from(Arc::new(signed_block.clone())).unwrap();

            self.client
                .post_beacon_blocks(&signed_block_contents)
                .await
                .unwrap();

            assert_eq!(self.chain.head_beacon_block().as_ref(), &signed_block);

            self.chain.slot_clock.set_slot(slot.as_u64() + 1);
        }

        self
    }

    pub async fn test_block_production_ssz(self) -> Self {
        let fork = self.chain.canonical_head.cached_head().head_fork();
        let genesis_validators_root = self.chain.genesis_validators_root;

        for _ in 0..E::slots_per_epoch() * 3 {
            let slot = self.chain.slot().unwrap();
            let epoch = self.chain.epoch().unwrap();

            let proposer_pubkey_bytes = self
                .client
                .get_validator_duties_proposer(epoch)
                .await
                .unwrap()
                .data
                .into_iter()
                .find(|duty| duty.slot == slot)
                .map(|duty| duty.pubkey)
                .unwrap();
            let proposer_pubkey = (&proposer_pubkey_bytes).try_into().unwrap();

            let sk = self
                .validator_keypairs()
                .iter()
                .find(|kp| kp.pk == proposer_pubkey)
                .map(|kp| kp.sk.clone())
                .unwrap();

            let randao_reveal = {
                let domain = self.chain.spec.get_domain(
                    epoch,
                    Domain::Randao,
                    &fork,
                    genesis_validators_root,
                );
                let message = epoch.signing_root(domain);
                sk.sign(message).into()
            };

            let block_bytes = self
                .client
                .get_validator_blocks_ssz::<E>(slot, &randao_reveal, None)
                .await
                .unwrap()
                .expect("block bytes");

            let block_contents =
                FullBlockContents::<E>::from_ssz_bytes(&block_bytes, &self.chain.spec)
                    .expect("block contents bytes can be decoded");

            let signed_block_contents =
                block_contents.sign(&sk, &fork, genesis_validators_root, &self.chain.spec);

            self.client
                .post_beacon_blocks_ssz(&signed_block_contents)
                .await
                .unwrap();

            assert_eq!(
                self.chain.head_beacon_block(),
                *signed_block_contents.signed_block()
            );

            self.chain.slot_clock.set_slot(slot.as_u64() + 1);
        }

        self
    }

    /// Check that the metadata from the headers & JSON response body are consistent, and that the
    /// consensus block value is non-zero.
    fn check_block_v3_metadata(
        metadata: &ProduceBlockV3Metadata,
        response: &JsonProduceBlockV3Response<E>,
    ) {
        // Compare fork name to ForkVersionedResponse rather than metadata consensus_version, which
        // is deserialized to a dummy value.
        assert_eq!(Some(metadata.consensus_version), response.version);
        assert_eq!(ForkName::Base, response.metadata.consensus_version);
        assert_eq!(
            metadata.execution_payload_blinded,
            response.metadata.execution_payload_blinded
        );
        assert_eq!(
            metadata.execution_payload_value,
            response.metadata.execution_payload_value
        );
        assert_eq!(
            metadata.consensus_block_value,
            response.metadata.consensus_block_value
        );
        assert!(!metadata.consensus_block_value.is_zero());
    }

    pub async fn test_block_production_v3_ssz(self) -> Self {
        let fork = self.chain.canonical_head.cached_head().head_fork();
        let genesis_validators_root = self.chain.genesis_validators_root;

        for _ in 0..E::slots_per_epoch() * 3 {
            let slot = self.chain.slot().unwrap();
            let epoch = self.chain.epoch().unwrap();

            let proposer_pubkey_bytes = self
                .client
                .get_validator_duties_proposer(epoch)
                .await
                .unwrap()
                .data
                .into_iter()
                .find(|duty| duty.slot == slot)
                .map(|duty| duty.pubkey)
                .unwrap();
            let proposer_pubkey = (&proposer_pubkey_bytes).try_into().unwrap();

            let sk = self
                .validator_keypairs()
                .iter()
                .find(|kp| kp.pk == proposer_pubkey)
                .map(|kp| kp.sk.clone())
                .unwrap();

            let randao_reveal = {
                let domain = self.chain.spec.get_domain(
                    epoch,
                    Domain::Randao,
                    &fork,
                    genesis_validators_root,
                );
                let message = epoch.signing_root(domain);
                sk.sign(message).into()
            };

            let (response, metadata) = self
                .client
                .get_validator_blocks_v3_ssz::<E>(slot, &randao_reveal, None, None)
                .await
                .unwrap();

            match response {
                ProduceBlockV3Response::Blinded(blinded_block) => {
                    assert!(metadata.execution_payload_blinded);
                    assert_eq!(
                        metadata.consensus_version,
                        blinded_block.to_ref().fork_name(&self.chain.spec).unwrap()
                    );
                    let signed_blinded_block =
                        blinded_block.sign(&sk, &fork, genesis_validators_root, &self.chain.spec);

                    self.client
                        .post_beacon_blinded_blocks_ssz(&signed_blinded_block)
                        .await
                        .unwrap();

                    let head_block = self.chain.head_beacon_block().clone_as_blinded();
                    assert_eq!(head_block, signed_blinded_block);

                    self.chain.slot_clock.set_slot(slot.as_u64() + 1);
                }
                ProduceBlockV3Response::Full(block_contents) => {
                    assert!(!metadata.execution_payload_blinded);
                    assert_eq!(
                        metadata.consensus_version,
                        block_contents
                            .block()
                            .to_ref()
                            .fork_name(&self.chain.spec)
                            .unwrap()
                    );
                    let signed_block_contents =
                        block_contents.sign(&sk, &fork, genesis_validators_root, &self.chain.spec);

                    self.client
                        .post_beacon_blocks_ssz(&signed_block_contents)
                        .await
                        .unwrap();

                    assert_eq!(
                        self.chain.head_beacon_block(),
                        *signed_block_contents.signed_block()
                    );

                    self.chain.slot_clock.set_slot(slot.as_u64() + 1);
                }
            }
        }

        self
    }

    pub async fn test_block_production_no_verify_randao(self) -> Self {
        for _ in 0..E::slots_per_epoch() {
            let slot = self.chain.slot().unwrap();

            let block = self
                .client
                .get_validator_blocks_modular::<E>(
                    slot,
                    &Signature::infinity().unwrap().into(),
                    None,
                    SkipRandaoVerification::Yes,
                )
                .await
                .unwrap()
                .data
                .deconstruct()
                .0;
            assert_eq!(block.slot(), slot);
            self.chain.slot_clock.set_slot(slot.as_u64() + 1);
        }

        self
    }

    pub async fn test_block_production_verify_randao_invalid(self) -> Self {
        let fork = self.chain.canonical_head.cached_head().head_fork();
        let genesis_validators_root = self.chain.genesis_validators_root;

        for _ in 0..E::slots_per_epoch() {
            let slot = self.chain.slot().unwrap();
            let epoch = self.chain.epoch().unwrap();

            let proposer_pubkey_bytes = self
                .client
                .get_validator_duties_proposer(epoch)
                .await
                .unwrap()
                .data
                .into_iter()
                .find(|duty| duty.slot == slot)
                .map(|duty| duty.pubkey)
                .unwrap();
            let proposer_pubkey = (&proposer_pubkey_bytes).try_into().unwrap();

            let sk = self
                .validator_keypairs()
                .iter()
                .find(|kp| kp.pk == proposer_pubkey)
                .map(|kp| kp.sk.clone())
                .unwrap();

            let bad_randao_reveal = {
                let domain = self.chain.spec.get_domain(
                    epoch,
                    Domain::Randao,
                    &fork,
                    genesis_validators_root,
                );
                let message = (epoch + 1).signing_root(domain);
                sk.sign(message).into()
            };

            // Check failure with no `skip_randao_verification` passed.
            self.client
                .get_validator_blocks::<E>(slot, &bad_randao_reveal, None)
                .await
                .unwrap_err();

            // Check failure with `skip_randao_verification` (requires infinity sig).
            self.client
                .get_validator_blocks_modular::<E>(
                    slot,
                    &bad_randao_reveal,
                    None,
                    SkipRandaoVerification::Yes,
                )
                .await
                .unwrap_err();

            self.chain.slot_clock.set_slot(slot.as_u64() + 1);
        }

        self
    }

    pub async fn test_blinded_block_production(&self) {
        let fork = self.chain.canonical_head.cached_head().head_fork();
        let genesis_validators_root = self.chain.genesis_validators_root;

        for _ in 0..E::slots_per_epoch() * 3 {
            let slot = self.chain.slot().unwrap();
            let epoch = self.chain.epoch().unwrap();

            let proposer_pubkey_bytes = self
                .client
                .get_validator_duties_proposer(epoch)
                .await
                .unwrap()
                .data
                .into_iter()
                .find(|duty| duty.slot == slot)
                .map(|duty| duty.pubkey)
                .unwrap();
            let proposer_pubkey = (&proposer_pubkey_bytes).try_into().unwrap();

            let sk = self
                .validator_keypairs()
                .iter()
                .find(|kp| kp.pk == proposer_pubkey)
                .map(|kp| kp.sk.clone())
                .unwrap();

            let randao_reveal = {
                let domain = self.chain.spec.get_domain(
                    epoch,
                    Domain::Randao,
                    &fork,
                    genesis_validators_root,
                );
                let message = epoch.signing_root(domain);
                sk.sign(message).into()
            };

            let block = self
                .client
                .get_validator_blinded_blocks::<E>(slot, &randao_reveal, None)
                .await
                .unwrap()
                .data;

            let signed_block = block.sign(&sk, &fork, genesis_validators_root, &self.chain.spec);

            self.client
                .post_beacon_blinded_blocks(&signed_block)
                .await
                .unwrap();

            let head_block = self
                .client
                .get_beacon_blocks(CoreBlockId::Head)
                .await
                .unwrap()
                .unwrap()
                .data;

            assert_eq!(head_block.clone_as_blinded(), signed_block);

            self.chain.slot_clock.set_slot(slot.as_u64() + 1);
        }
    }

    pub async fn test_blinded_block_production_ssz(&self) {
        let fork = self.chain.canonical_head.cached_head().head_fork();
        let genesis_validators_root = self.chain.genesis_validators_root;

        for _ in 0..E::slots_per_epoch() * 3 {
            let slot = self.chain.slot().unwrap();
            let epoch = self.chain.epoch().unwrap();

            let proposer_pubkey_bytes = self
                .client
                .get_validator_duties_proposer(epoch)
                .await
                .unwrap()
                .data
                .into_iter()
                .find(|duty| duty.slot == slot)
                .map(|duty| duty.pubkey)
                .unwrap();
            let proposer_pubkey = (&proposer_pubkey_bytes).try_into().unwrap();

            let sk = self
                .validator_keypairs()
                .iter()
                .find(|kp| kp.pk == proposer_pubkey)
                .map(|kp| kp.sk.clone())
                .unwrap();

            let randao_reveal = {
                let domain = self.chain.spec.get_domain(
                    epoch,
                    Domain::Randao,
                    &fork,
                    genesis_validators_root,
                );
                let message = epoch.signing_root(domain);
                sk.sign(message).into()
            };

            let block_contents_bytes = self
                .client
                .get_validator_blinded_blocks_ssz::<E>(slot, &randao_reveal, None)
                .await
                .unwrap()
                .expect("block bytes");

            let block_contents =
                FullBlockContents::<E>::from_ssz_bytes(&block_contents_bytes, &self.chain.spec)
                    .expect("block contents bytes can be decoded");

            let signed_block_contents =
                block_contents.sign(&sk, &fork, genesis_validators_root, &self.chain.spec);

            self.client
                .post_beacon_blinded_blocks_ssz(
                    &signed_block_contents.signed_block().clone_as_blinded(),
                )
                .await
                .unwrap();

            let head_block = self
                .client
                .get_beacon_blocks(CoreBlockId::Head)
                .await
                .unwrap()
                .unwrap()
                .data;

            let signed_block = signed_block_contents.signed_block();
            assert_eq!(head_block, **signed_block);

            self.chain.slot_clock.set_slot(slot.as_u64() + 1);
        }
    }

    pub async fn test_blinded_block_production_no_verify_randao(self) -> Self {
        for _ in 0..E::slots_per_epoch() {
            let slot = self.chain.slot().unwrap();

            let blinded_block = self
                .client
                .get_validator_blinded_blocks_modular::<E>(
                    slot,
                    &Signature::infinity().unwrap().into(),
                    None,
                    SkipRandaoVerification::Yes,
                )
                .await
                .unwrap()
                .data;
            assert_eq!(blinded_block.slot(), slot);
            self.chain.slot_clock.set_slot(slot.as_u64() + 1);
        }

        self
    }

    pub async fn test_blinded_block_production_verify_randao_invalid(self) -> Self {
        let fork = self.chain.canonical_head.cached_head().head_fork();
        let genesis_validators_root = self.chain.genesis_validators_root;

        for _ in 0..E::slots_per_epoch() {
            let slot = self.chain.slot().unwrap();
            let epoch = self.chain.epoch().unwrap();

            let proposer_pubkey_bytes = self
                .client
                .get_validator_duties_proposer(epoch)
                .await
                .unwrap()
                .data
                .into_iter()
                .find(|duty| duty.slot == slot)
                .map(|duty| duty.pubkey)
                .unwrap();
            let proposer_pubkey = (&proposer_pubkey_bytes).try_into().unwrap();

            let sk = self
                .validator_keypairs()
                .iter()
                .find(|kp| kp.pk == proposer_pubkey)
                .map(|kp| kp.sk.clone())
                .unwrap();

            let bad_randao_reveal = {
                let domain = self.chain.spec.get_domain(
                    epoch,
                    Domain::Randao,
                    &fork,
                    genesis_validators_root,
                );
                let message = (epoch + 1).signing_root(domain);
                sk.sign(message).into()
            };

            // Check failure with full randao verification enabled.
            self.client
                .get_validator_blinded_blocks::<E>(slot, &bad_randao_reveal, None)
                .await
                .unwrap_err();

            // Check failure with `skip_randao_verification` (requires infinity sig).
            self.client
                .get_validator_blinded_blocks_modular::<E>(
                    slot,
                    &bad_randao_reveal,
                    None,
                    SkipRandaoVerification::Yes,
                )
                .await
                .unwrap_err();

            self.chain.slot_clock.set_slot(slot.as_u64() + 1);
        }

        self
    }

    pub async fn test_get_validator_attestation_data(self) -> Self {
        let mut state = self.chain.head_beacon_state_cloned();
        let slot = state.slot();
        state
            .build_committee_cache(RelativeEpoch::Current, &self.chain.spec)
            .unwrap();

        for index in 0..state.get_committee_count_at_slot(slot).unwrap() {
            let result = self
                .client
                .get_validator_attestation_data(slot, index)
                .await
                .unwrap()
                .data;

            let expected = self
                .chain
                .produce_unaggregated_attestation(slot, index)
                .unwrap()
                .data()
                .clone();

            assert_eq!(result, expected);
        }

        self
    }

    pub async fn test_get_validator_aggregate_attestation(self) -> Self {
        if self
            .chain
            .spec
            .fork_name_at_slot::<E>(self.chain.slot().unwrap())
            .electra_enabled()
        {
            for attestation in self.chain.naive_aggregation_pool.read().iter() {
                let result = self
                    .client
                    .get_validator_aggregate_attestation_v2(
                        attestation.data().slot,
                        attestation.data().tree_hash_root(),
                        attestation.committee_index().unwrap(),
                    )
                    .await
                    .unwrap()
                    .unwrap()
                    .data;
                let expected = attestation;

                assert_eq!(&result, expected);
            }
        } else {
            let attestation = self
                .chain
                .head_beacon_block()
                .message()
                .body()
                .attestations()
                .next()
                .unwrap()
                .clone_as_attestation();
            let result = self
                .client
                .get_validator_aggregate_attestation_v1(
                    attestation.data().slot,
                    attestation.data().tree_hash_root(),
                )
                .await
                .unwrap()
                .unwrap()
                .data;
            let expected = attestation;

            assert_eq!(result, expected);
        }

        self
    }

    pub async fn get_aggregate(&mut self) -> SignedAggregateAndProof<E> {
        let slot = self.chain.slot().unwrap();
        let epoch = self.chain.epoch().unwrap();

        let mut head = self.chain.head_snapshot().as_ref().clone();
        while head.beacon_state.current_epoch() < epoch {
            per_slot_processing(&mut head.beacon_state, None, &self.chain.spec).unwrap();
        }
        head.beacon_state
            .build_committee_cache(RelativeEpoch::Current, &self.chain.spec)
            .unwrap();

        let committee_len = head.beacon_state.get_committee_count_at_slot(slot).unwrap();
        let fork = head.beacon_state.fork();
        let genesis_validators_root = self.chain.genesis_validators_root;

        let duties = self
            .client
            .post_validator_duties_attester(
                epoch,
                (0..self.validator_keypairs().len() as u64)
                    .collect::<Vec<u64>>()
                    .as_slice(),
            )
            .await
            .unwrap()
            .data;

        let (i, kp, duty, proof) = self
            .validator_keypairs()
            .iter()
            .enumerate()
            .find_map(|(i, kp)| {
                let duty = duties[i].clone();

                let proof = SelectionProof::new::<E>(
                    duty.slot,
                    &kp.sk,
                    &fork,
                    genesis_validators_root,
                    &self.chain.spec,
                );

                if proof
                    .is_aggregator(committee_len as usize, &self.chain.spec)
                    .unwrap()
                {
                    Some((i, kp, duty, proof))
                } else {
                    None
                }
            })
            .expect("there is at least one aggregator for this epoch")
            .clone();

        if duty.slot > slot {
            self.chain.slot_clock.set_slot(duty.slot.into());
        }

        let attestation_data = self
            .client
            .get_validator_attestation_data(duty.slot, duty.committee_index)
            .await
            .unwrap()
            .data;

        // TODO(electra) make fork-agnostic
        let mut attestation = Attestation::Base(AttestationBase {
            aggregation_bits: BitList::with_capacity(duty.committee_length as usize).unwrap(),
            data: attestation_data,
            signature: AggregateSignature::infinity(),
        });

        attestation
            .sign(
                &kp.sk,
                duty.validator_committee_index as usize,
                &fork,
                genesis_validators_root,
                &self.chain.spec,
            )
            .unwrap();

        SignedAggregateAndProof::from_aggregate(
            i as u64,
            attestation.to_ref(),
            Some(proof),
            &kp.sk,
            &fork,
            genesis_validators_root,
            &self.chain.spec,
        )
    }

    pub async fn test_get_validator_aggregate_and_proofs_valid_v1(mut self) -> Self {
        let aggregate = self.get_aggregate().await;

        self.client
            .post_validator_aggregate_and_proof_v1::<E>(&[aggregate])
            .await
            .unwrap();

        assert!(self.network_rx.network_recv.recv().await.is_some());

        self
    }

    pub async fn test_get_validator_aggregate_and_proofs_invalid_v1(mut self) -> Self {
        let mut aggregate = self.get_aggregate().await;
        match &mut aggregate {
            SignedAggregateAndProof::Base(ref mut aggregate) => {
                aggregate.message.aggregate.data.slot += 1;
            }
            SignedAggregateAndProof::Electra(ref mut aggregate) => {
                aggregate.message.aggregate.data.slot += 1;
            }
        }

        self.client
            .post_validator_aggregate_and_proof_v1::<E>(&[aggregate.clone()])
            .await
            .unwrap_err();

        assert!(self.network_rx.network_recv.recv().now_or_never().is_none());

        self
    }

    pub async fn test_get_validator_aggregate_and_proofs_valid_v2(mut self) -> Self {
        let aggregate = self.get_aggregate().await;
        let fork_name = self
            .chain
            .spec
            .fork_name_at_slot::<E>(aggregate.message().aggregate().data().slot);
        self.client
            .post_validator_aggregate_and_proof_v2::<E>(&[aggregate], fork_name)
            .await
            .unwrap();

        assert!(self.network_rx.network_recv.recv().await.is_some());

        self
    }

    pub async fn test_get_validator_aggregate_and_proofs_invalid_v2(mut self) -> Self {
        let mut aggregate = self.get_aggregate().await;
        match &mut aggregate {
            SignedAggregateAndProof::Base(ref mut aggregate) => {
                aggregate.message.aggregate.data.slot += 1;
            }
            SignedAggregateAndProof::Electra(ref mut aggregate) => {
                aggregate.message.aggregate.data.slot += 1;
            }
        }

        let fork_name = self
            .chain
            .spec
            .fork_name_at_slot::<E>(aggregate.message().aggregate().data().slot);
        self.client
            .post_validator_aggregate_and_proof_v2::<E>(&[aggregate], fork_name)
            .await
            .unwrap_err();
        assert!(self.network_rx.network_recv.recv().now_or_never().is_none());

        self
    }

    pub async fn test_get_validator_beacon_committee_subscriptions(mut self) -> Self {
        let subscription = BeaconCommitteeSubscription {
            validator_index: 0,
            committee_index: 0,
            committees_at_slot: 1,
            slot: Slot::new(1),
            is_aggregator: true,
        };

        self.client
            .post_validator_beacon_committee_subscriptions(&[subscription])
            .await
            .unwrap();

        self.network_rx
            .validator_subscription_recv
            .recv()
            .now_or_never()
            .unwrap();

        self
    }

    pub async fn test_post_validator_register_validator(self) -> Self {
        let mut registrations = vec![];
        let mut fee_recipients = vec![];

        let genesis_epoch = self.chain.spec.genesis_slot.epoch(E::slots_per_epoch());
        let fork = Fork {
            current_version: self.chain.spec.genesis_fork_version,
            previous_version: self.chain.spec.genesis_fork_version,
            epoch: genesis_epoch,
        };

        let expected_gas_limit = 11_111_111;

        for (val_index, keypair) in self.validator_keypairs().iter().enumerate() {
            let pubkey = keypair.pk.compress();
            let fee_recipient = Address::from_low_u64_be(val_index as u64);

            let data = ValidatorRegistrationData {
                fee_recipient,
                gas_limit: expected_gas_limit,
                timestamp: 0,
                pubkey,
            };

            let domain = self.chain.spec.get_domain(
                genesis_epoch,
                Domain::ApplicationMask(ApplicationDomain::Builder),
                &fork,
                Hash256::zero(),
            );
            let message = data.signing_root(domain);
            let signature = keypair.sk.sign(message);

            let signed = SignedValidatorRegistrationData {
                message: data,
                signature,
            };

            fee_recipients.push(fee_recipient);
            registrations.push(signed);
        }

        self.client
            .post_validator_register_validator(&registrations)
            .await
            .unwrap();

        for (val_index, (_, fee_recipient)) in self
            .chain
            .head_snapshot()
            .beacon_state
            .validators()
            .into_iter()
            .zip(fee_recipients.into_iter())
            .enumerate()
        {
            let actual = self
                .chain
                .execution_layer
                .as_ref()
                .unwrap()
                .get_suggested_fee_recipient(val_index as u64)
                .await;
            assert_eq!(actual, fee_recipient);
        }

        self
    }

    pub async fn test_post_validator_register_validator_slashed(self) -> Self {
        // slash a validator
        self.client
            .post_beacon_pool_attester_slashings_v1(&self.attester_slashing)
            .await
            .unwrap();

        self.harness
            .extend_chain(
                1,
                BlockStrategy::OnCanonicalHead,
                AttestationStrategy::AllValidators,
            )
            .await;

        let mut registrations = vec![];
        let mut fee_recipients = vec![];

        let genesis_epoch = self.chain.spec.genesis_slot.epoch(E::slots_per_epoch());
        let fork = Fork {
            current_version: self.chain.spec.genesis_fork_version,
            previous_version: self.chain.spec.genesis_fork_version,
            epoch: genesis_epoch,
        };

        let expected_gas_limit = 11_111_111;

        for (val_index, keypair) in self.validator_keypairs().iter().enumerate() {
            let pubkey = keypair.pk.compress();
            let fee_recipient = Address::from_low_u64_be(val_index as u64);

            let data = ValidatorRegistrationData {
                fee_recipient,
                gas_limit: expected_gas_limit,
                timestamp: 0,
                pubkey,
            };

            let domain = self.chain.spec.get_domain(
                genesis_epoch,
                Domain::ApplicationMask(ApplicationDomain::Builder),
                &fork,
                Hash256::zero(),
            );
            let message = data.signing_root(domain);
            let signature = keypair.sk.sign(message);

            let signed = SignedValidatorRegistrationData {
                message: data,
                signature,
            };

            fee_recipients.push(fee_recipient);
            registrations.push(signed);
        }

        self.client
            .post_validator_register_validator(&registrations)
            .await
            .unwrap();

        for (val_index, (_, fee_recipient)) in self
            .chain
            .head_snapshot()
            .beacon_state
            .validators()
            .into_iter()
            .zip(fee_recipients.into_iter())
            .enumerate()
        {
            let actual = self
                .chain
                .execution_layer
                .as_ref()
                .unwrap()
                .get_suggested_fee_recipient(val_index as u64)
                .await;
            if val_index == 0 || val_index == 1 {
                assert_eq!(actual, Address::from_low_u64_be(val_index as u64));
            } else {
                assert_eq!(actual, fee_recipient);
            }
        }

        self
    }

    pub async fn test_post_validator_liveness_epoch(self) -> Self {
        let epoch = self.chain.epoch().unwrap();
        let head_state = self.chain.head_beacon_state_cloned();
        let indices = (0..head_state.validators().len())
            .map(|i| i as u64)
            .collect::<Vec<_>>();

        // Construct the expected response
        let expected: Vec<StandardLivenessResponseData> = head_state
            .validators()
            .iter()
            .enumerate()
            .map(|(index, _)| StandardLivenessResponseData {
                index: index as u64,
                is_live: false,
            })
            .collect();

        let result = self
            .client
            .post_validator_liveness_epoch(epoch, &indices)
            .await
            .unwrap()
            .data;

        assert_eq!(result, expected);

        // Attest to the current slot
        self.client
            .post_beacon_pool_attestations_v1(self.attestations.as_slice())
            .await
            .unwrap();

        let result = self
            .client
            .post_validator_liveness_epoch(epoch, &indices)
            .await
            .unwrap()
            .data;

        let committees = head_state
            .get_beacon_committees_at_slot(self.chain.slot().unwrap())
            .unwrap();
        let attesting_validators: Vec<usize> = committees
            .into_iter()
            .flat_map(|committee| committee.committee.iter().cloned())
            .collect();
        // All attesters should now be considered live
        let expected = expected
            .into_iter()
            .map(|mut a| {
                if attesting_validators.contains(&(a.index as usize)) {
                    a.is_live = true;
                }
                a
            })
            .collect::<Vec<_>>();

        assert_eq!(result, expected);

        self
    }

    // Helper function for tests that require a valid RANDAO signature.
    async fn get_test_randao(&self, slot: Slot, epoch: Epoch) -> (u64, SignatureBytes) {
        let fork = self.chain.canonical_head.cached_head().head_fork();
        let genesis_validators_root = self.chain.genesis_validators_root;

        let (proposer_pubkey_bytes, proposer_index) = self
            .client
            .get_validator_duties_proposer(epoch)
            .await
            .unwrap()
            .data
            .into_iter()
            .find(|duty| duty.slot == slot)
            .map(|duty| (duty.pubkey, duty.validator_index))
            .unwrap();
        let proposer_pubkey = (&proposer_pubkey_bytes).try_into().unwrap();

        let sk = self
            .validator_keypairs()
            .iter()
            .find(|kp| kp.pk == proposer_pubkey)
            .map(|kp| kp.sk.clone())
            .unwrap();

        let randao_reveal = {
            let domain =
                self.chain
                    .spec
                    .get_domain(epoch, Domain::Randao, &fork, genesis_validators_root);
            let message = epoch.signing_root(domain);
            sk.sign(message).into()
        };
        (proposer_index, randao_reveal)
    }

    pub async fn test_payload_v3_respects_registration(self) -> Self {
        let slot = self.chain.slot().unwrap();
        let epoch = self.chain.epoch().unwrap();

        let (proposer_index, randao_reveal) = self.get_test_randao(slot, epoch).await;

        let (payload_type, metadata) = self
            .client
            .get_validator_blocks_v3::<E>(slot, &randao_reveal, None, None)
            .await
            .unwrap();
        Self::check_block_v3_metadata(&metadata, &payload_type);

        let payload: BlindedPayload<E> = match payload_type.data {
            ProduceBlockV3Response::Blinded(payload) => {
                payload.body().execution_payload().unwrap().into()
            }
            ProduceBlockV3Response::Full(_) => panic!("Expecting a blinded payload"),
        };

        let expected_fee_recipient = Address::from_low_u64_be(proposer_index as u64);
        assert_eq!(payload.fee_recipient(), expected_fee_recipient);
        assert_eq!(payload.gas_limit(), 11_111_111);

        self
    }

    pub async fn test_payload_v3_zero_builder_boost_factor(self) -> Self {
        let slot = self.chain.slot().unwrap();
        let epoch = self.chain.epoch().unwrap();

        let (proposer_index, randao_reveal) = self.get_test_randao(slot, epoch).await;

        let (payload_type, metadata) = self
            .client
            .get_validator_blocks_v3::<E>(slot, &randao_reveal, None, Some(0))
            .await
            .unwrap();
        Self::check_block_v3_metadata(&metadata, &payload_type);

        let payload: FullPayload<E> = match payload_type.data {
            ProduceBlockV3Response::Full(payload) => {
                payload.block().body().execution_payload().unwrap().into()
            }
            ProduceBlockV3Response::Blinded(_) => panic!("Expecting a full payload"),
        };

        let expected_fee_recipient = Address::from_low_u64_be(proposer_index as u64);
        assert_eq!(payload.fee_recipient(), expected_fee_recipient);
        assert_eq!(payload.gas_limit(), 16_384);

        self
    }

    pub async fn test_payload_v3_max_builder_boost_factor(self) -> Self {
        let slot = self.chain.slot().unwrap();
        let epoch = self.chain.epoch().unwrap();

        let (proposer_index, randao_reveal) = self.get_test_randao(slot, epoch).await;

        let (payload_type, metadata) = self
            .client
            .get_validator_blocks_v3::<E>(slot, &randao_reveal, None, Some(u64::MAX))
            .await
            .unwrap();
        Self::check_block_v3_metadata(&metadata, &payload_type);

        let payload: BlindedPayload<E> = match payload_type.data {
            ProduceBlockV3Response::Blinded(payload) => {
                payload.body().execution_payload().unwrap().into()
            }
            ProduceBlockV3Response::Full(_) => panic!("Expecting a blinded payload"),
        };

        let expected_fee_recipient = Address::from_low_u64_be(proposer_index as u64);
        assert_eq!(payload.fee_recipient(), expected_fee_recipient);
        assert_eq!(payload.gas_limit(), 11_111_111);

        self
    }

    pub async fn test_payload_respects_registration(self) -> Self {
        let slot = self.chain.slot().unwrap();
        let epoch = self.chain.epoch().unwrap();

        let (proposer_index, randao_reveal) = self.get_test_randao(slot, epoch).await;

        let payload: BlindedPayload<E> = self
            .client
            .get_validator_blinded_blocks::<E>(slot, &randao_reveal, None)
            .await
            .unwrap()
            .data
            .body()
            .execution_payload()
            .unwrap()
            .into();

        let expected_fee_recipient = Address::from_low_u64_be(proposer_index as u64);
        assert_eq!(payload.fee_recipient(), expected_fee_recipient);
        assert_eq!(payload.gas_limit(), 11_111_111);

        // If this cache is empty, it indicates fallback was not used, so the payload came from the
        // mock builder.
        assert!(self
            .chain
            .execution_layer
            .as_ref()
            .unwrap()
            .get_payload_by_root(&payload.tree_hash_root())
            .is_none());

        self
    }

    pub async fn test_payload_accepts_mutated_gas_limit(self) -> Self {
        // Mutate gas limit.
        self.mock_builder
            .as_ref()
            .unwrap()
            .add_operation(Operation::GasLimit(30_000_000));

        let slot = self.chain.slot().unwrap();
        let epoch = self.chain.epoch().unwrap();

        let (proposer_index, randao_reveal) = self.get_test_randao(slot, epoch).await;

        let payload: BlindedPayload<E> = self
            .client
            .get_validator_blinded_blocks::<E>(slot, &randao_reveal, None)
            .await
            .unwrap()
            .data
            .body()
            .execution_payload()
            .unwrap()
            .into();

        let expected_fee_recipient = Address::from_low_u64_be(proposer_index as u64);
        assert_eq!(payload.fee_recipient(), expected_fee_recipient);
        assert_eq!(payload.gas_limit(), 30_000_000);

        // This cache should not be populated because fallback should not have been used.
        assert!(self
            .chain
            .execution_layer
            .as_ref()
            .unwrap()
            .get_payload_by_root(&payload.tree_hash_root())
            .is_none());
        self
    }

    pub async fn test_payload_v3_accepts_mutated_gas_limit(self) -> Self {
        // Mutate gas limit.
        self.mock_builder
            .as_ref()
            .unwrap()
            .add_operation(Operation::GasLimit(30_000_000));

        let slot = self.chain.slot().unwrap();
        let epoch = self.chain.epoch().unwrap();

        let (proposer_index, randao_reveal) = self.get_test_randao(slot, epoch).await;

        let (payload_type, metadata) = self
            .client
            .get_validator_blocks_v3::<E>(slot, &randao_reveal, None, None)
            .await
            .unwrap();
        Self::check_block_v3_metadata(&metadata, &payload_type);

        let payload: BlindedPayload<E> = match payload_type.data {
            ProduceBlockV3Response::Blinded(payload) => {
                payload.body().execution_payload().unwrap().into()
            }
            ProduceBlockV3Response::Full(_) => panic!("Expecting a blinded payload"),
        };

        let expected_fee_recipient = Address::from_low_u64_be(proposer_index as u64);
        assert_eq!(payload.fee_recipient(), expected_fee_recipient);
        assert_eq!(payload.gas_limit(), 30_000_000);

        self
    }

    pub async fn test_payload_accepts_changed_fee_recipient(self) -> Self {
        let test_fee_recipient = "0x4242424242424242424242424242424242424242"
            .parse::<Address>()
            .unwrap();

        // Mutate fee recipient.
        self.mock_builder
            .as_ref()
            .unwrap()
            .add_operation(Operation::FeeRecipient(test_fee_recipient));

        let slot = self.chain.slot().unwrap();
        let epoch = self.chain.epoch().unwrap();

        let (_, randao_reveal) = self.get_test_randao(slot, epoch).await;

        let payload: BlindedPayload<E> = self
            .client
            .get_validator_blinded_blocks::<E>(slot, &randao_reveal, None)
            .await
            .unwrap()
            .data
            .body()
            .execution_payload()
            .unwrap()
            .into();

        assert_eq!(payload.fee_recipient(), test_fee_recipient);

        // This cache should not be populated because fallback should not have been used.
        assert!(self
            .chain
            .execution_layer
            .as_ref()
            .unwrap()
            .get_payload_by_root(&payload.tree_hash_root())
            .is_none());
        self
    }

    pub async fn test_payload_v3_accepts_changed_fee_recipient(self) -> Self {
        let test_fee_recipient = "0x4242424242424242424242424242424242424242"
            .parse::<Address>()
            .unwrap();

        // Mutate fee recipient.
        self.mock_builder
            .as_ref()
            .unwrap()
            .add_operation(Operation::FeeRecipient(test_fee_recipient));

        let slot = self.chain.slot().unwrap();
        let epoch = self.chain.epoch().unwrap();

        let (_, randao_reveal) = self.get_test_randao(slot, epoch).await;

        let (payload_type, metadata) = self
            .client
            .get_validator_blocks_v3::<E>(slot, &randao_reveal, None, None)
            .await
            .unwrap();
        Self::check_block_v3_metadata(&metadata, &payload_type);

        let payload: BlindedPayload<E> = match payload_type.data {
            ProduceBlockV3Response::Blinded(payload) => {
                payload.body().execution_payload().unwrap().into()
            }
            ProduceBlockV3Response::Full(_) => panic!("Expecting a blinded payload"),
        };

        assert_eq!(payload.fee_recipient(), test_fee_recipient);

        self
    }

    pub async fn test_payload_rejects_invalid_parent_hash(self) -> Self {
        let invalid_parent_hash =
            "0x4242424242424242424242424242424242424242424242424242424242424242"
                .parse::<Hash256>()
                .unwrap();

        // Mutate parent hash.
        self.mock_builder
            .as_ref()
            .unwrap()
            .add_operation(Operation::ParentHash(invalid_parent_hash));

        let slot = self.chain.slot().unwrap();
        let epoch = self.chain.epoch().unwrap();
        let expected_parent_hash = self
            .chain
            .head_snapshot()
            .beacon_state
            .latest_execution_payload_header()
            .unwrap()
            .block_hash();

        let (_, randao_reveal) = self.get_test_randao(slot, epoch).await;

        let payload: BlindedPayload<E> = self
            .client
            .get_validator_blinded_blocks::<E>(slot, &randao_reveal, None)
            .await
            .unwrap()
            .data
            .body()
            .execution_payload()
            .unwrap()
            .into();

        assert_eq!(payload.parent_hash(), expected_parent_hash);

        // If this cache is populated, it indicates fallback to the local EE was correctly used.
        assert!(self
            .chain
            .execution_layer
            .as_ref()
            .unwrap()
            .get_payload_by_root(&payload.tree_hash_root())
            .is_some());
        self
    }

    pub async fn test_payload_v3_rejects_invalid_parent_hash(self) -> Self {
        let invalid_parent_hash =
            "0x4242424242424242424242424242424242424242424242424242424242424242"
                .parse::<Hash256>()
                .unwrap();

        // Mutate parent hash.
        self.mock_builder
            .as_ref()
            .unwrap()
            .add_operation(Operation::ParentHash(invalid_parent_hash));

        let slot = self.chain.slot().unwrap();
        let epoch = self.chain.epoch().unwrap();
        let expected_parent_hash = self
            .chain
            .head_snapshot()
            .beacon_state
            .latest_execution_payload_header()
            .unwrap()
            .block_hash();

        let (_, randao_reveal) = self.get_test_randao(slot, epoch).await;

        let (payload_type, metadata) = self
            .client
            .get_validator_blocks_v3::<E>(slot, &randao_reveal, None, None)
            .await
            .unwrap();
        Self::check_block_v3_metadata(&metadata, &payload_type);

        let payload: FullPayload<E> = match payload_type.data {
            ProduceBlockV3Response::Full(payload) => {
                payload.block().body().execution_payload().unwrap().into()
            }
            ProduceBlockV3Response::Blinded(_) => panic!("Expecting a blinded payload"),
        };

        assert_eq!(payload.parent_hash(), expected_parent_hash);

        self
    }

    pub async fn test_payload_rejects_invalid_prev_randao(self) -> Self {
        let invalid_prev_randao =
            "0x4242424242424242424242424242424242424242424242424242424242424242"
                .parse::<Hash256>()
                .unwrap();

        // Mutate prev randao.
        self.mock_builder
            .as_ref()
            .unwrap()
            .add_operation(Operation::PrevRandao(invalid_prev_randao));

        let slot = self.chain.slot().unwrap();
        let epoch = self.chain.epoch().unwrap();
        let expected_prev_randao = self
            .chain
            .canonical_head
            .cached_head()
            .head_random()
            .unwrap();
        let (_, randao_reveal) = self.get_test_randao(slot, epoch).await;

        let payload: BlindedPayload<E> = self
            .client
            .get_validator_blinded_blocks::<E>(slot, &randao_reveal, None)
            .await
            .unwrap()
            .data
            .body()
            .execution_payload()
            .unwrap()
            .into();

        assert_eq!(payload.prev_randao(), expected_prev_randao);

        // If this cache is populated, it indicates fallback to the local EE was correctly used.
        assert!(self
            .chain
            .execution_layer
            .as_ref()
            .unwrap()
            .get_payload_by_root(&payload.tree_hash_root())
            .is_some());
        self
    }

    pub async fn test_payload_v3_rejects_invalid_prev_randao(self) -> Self {
        let invalid_prev_randao =
            "0x4242424242424242424242424242424242424242424242424242424242424242"
                .parse::<Hash256>()
                .unwrap();

        // Mutate prev randao.
        self.mock_builder
            .as_ref()
            .unwrap()
            .add_operation(Operation::PrevRandao(invalid_prev_randao));

        let slot = self.chain.slot().unwrap();
        let epoch = self.chain.epoch().unwrap();
        let expected_prev_randao = self
            .chain
            .canonical_head
            .cached_head()
            .head_random()
            .unwrap();
        let (_, randao_reveal) = self.get_test_randao(slot, epoch).await;

        let (payload_type, metadata) = self
            .client
            .get_validator_blocks_v3::<E>(slot, &randao_reveal, None, None)
            .await
            .unwrap();
        Self::check_block_v3_metadata(&metadata, &payload_type);

        let payload: FullPayload<E> = match payload_type.data {
            ProduceBlockV3Response::Full(payload) => {
                payload.block().body().execution_payload().unwrap().into()
            }
            ProduceBlockV3Response::Blinded(_) => panic!("Expecting a full payload"),
        };

        assert_eq!(payload.prev_randao(), expected_prev_randao);

        self
    }

    pub async fn test_payload_rejects_invalid_block_number(self) -> Self {
        let invalid_block_number = 2;

        // Mutate block number.
        self.mock_builder
            .as_ref()
            .unwrap()
            .add_operation(Operation::BlockNumber(invalid_block_number));

        let slot = self.chain.slot().unwrap();
        let epoch = self.chain.epoch().unwrap();
        let expected_block_number = self
            .chain
            .head_snapshot()
            .beacon_state
            .latest_execution_payload_header()
            .unwrap()
            .block_number()
            + 1;

        let (_, randao_reveal) = self.get_test_randao(slot, epoch).await;

        let payload: BlindedPayload<E> = self
            .client
            .get_validator_blinded_blocks::<E>(slot, &randao_reveal, None)
            .await
            .unwrap()
            .data
            .body()
            .execution_payload()
            .unwrap()
            .into();

        assert_eq!(payload.block_number(), expected_block_number);

        // If this cache is populated, it indicates fallback to the local EE was correctly used.
        assert!(self
            .chain
            .execution_layer
            .as_ref()
            .unwrap()
            .get_payload_by_root(&payload.tree_hash_root())
            .is_some());
        self
    }

    pub async fn test_payload_v3_rejects_invalid_block_number(self) -> Self {
        let invalid_block_number = 2;

        // Mutate block number.
        self.mock_builder
            .as_ref()
            .unwrap()
            .add_operation(Operation::BlockNumber(invalid_block_number));

        let slot = self.chain.slot().unwrap();
        let epoch = self.chain.epoch().unwrap();
        let expected_block_number = self
            .chain
            .head_snapshot()
            .beacon_state
            .latest_execution_payload_header()
            .unwrap()
            .block_number()
            + 1;

        let (_, randao_reveal) = self.get_test_randao(slot, epoch).await;

        let (payload_type, metadata) = self
            .client
            .get_validator_blocks_v3::<E>(slot, &randao_reveal, None, None)
            .await
            .unwrap();
        Self::check_block_v3_metadata(&metadata, &payload_type);

        let payload: FullPayload<E> = match payload_type.data {
            ProduceBlockV3Response::Full(payload) => {
                payload.block().body().execution_payload().unwrap().into()
            }
            ProduceBlockV3Response::Blinded(_) => panic!("Expecting a full payload"),
        };

        assert_eq!(payload.block_number(), expected_block_number);

        self
    }

    pub async fn test_payload_rejects_invalid_timestamp(self) -> Self {
        let invalid_timestamp = 2;

        // Mutate timestamp.
        self.mock_builder
            .as_ref()
            .unwrap()
            .add_operation(Operation::Timestamp(invalid_timestamp));

        let slot = self.chain.slot().unwrap();
        let epoch = self.chain.epoch().unwrap();
        let min_expected_timestamp = self
            .chain
            .head_snapshot()
            .beacon_state
            .latest_execution_payload_header()
            .unwrap()
            .timestamp();

        let (_, randao_reveal) = self.get_test_randao(slot, epoch).await;

        let payload: BlindedPayload<E> = self
            .client
            .get_validator_blinded_blocks::<E>(slot, &randao_reveal, None)
            .await
            .unwrap()
            .data
            .body()
            .execution_payload()
            .unwrap()
            .into();

        assert!(payload.timestamp() > min_expected_timestamp);

        // If this cache is populated, it indicates fallback to the local EE was correctly used.
        assert!(self
            .chain
            .execution_layer
            .as_ref()
            .unwrap()
            .get_payload_by_root(&payload.tree_hash_root())
            .is_some());
        self
    }

    pub async fn test_payload_v3_rejects_invalid_timestamp(self) -> Self {
        let invalid_timestamp = 2;

        // Mutate timestamp.
        self.mock_builder
            .as_ref()
            .unwrap()
            .add_operation(Operation::Timestamp(invalid_timestamp));

        let slot = self.chain.slot().unwrap();
        let epoch = self.chain.epoch().unwrap();
        let min_expected_timestamp = self
            .chain
            .head_snapshot()
            .beacon_state
            .latest_execution_payload_header()
            .unwrap()
            .timestamp();

        let (_, randao_reveal) = self.get_test_randao(slot, epoch).await;

        let (payload_type, metadata) = self
            .client
            .get_validator_blocks_v3::<E>(slot, &randao_reveal, None, None)
            .await
            .unwrap();
        Self::check_block_v3_metadata(&metadata, &payload_type);

        let payload: FullPayload<E> = match payload_type.data {
            ProduceBlockV3Response::Full(payload) => {
                payload.block().body().execution_payload().unwrap().into()
            }
            ProduceBlockV3Response::Blinded(_) => panic!("Expecting a blinded payload"),
        };

        assert!(payload.timestamp() > min_expected_timestamp);

        self
    }

    pub async fn test_payload_rejects_invalid_signature(self) -> Self {
        self.mock_builder.as_ref().unwrap().invalid_signatures();

        let slot = self.chain.slot().unwrap();
        let epoch = self.chain.epoch().unwrap();

        let (_, randao_reveal) = self.get_test_randao(slot, epoch).await;

        let payload: BlindedPayload<E> = self
            .client
            .get_validator_blinded_blocks::<E>(slot, &randao_reveal, None)
            .await
            .unwrap()
            .data
            .body()
            .execution_payload()
            .unwrap()
            .into();

        // If this cache is populated, it indicates fallback to the local EE was correctly used.
        assert!(self
            .chain
            .execution_layer
            .as_ref()
            .unwrap()
            .get_payload_by_root(&payload.tree_hash_root())
            .is_some());
        self
    }

    pub async fn test_payload_v3_rejects_invalid_signature(self) -> Self {
        self.mock_builder.as_ref().unwrap().invalid_signatures();

        let slot = self.chain.slot().unwrap();
        let epoch = self.chain.epoch().unwrap();

        let (_, randao_reveal) = self.get_test_randao(slot, epoch).await;

        let (payload_type, metadata) = self
            .client
            .get_validator_blocks_v3::<E>(slot, &randao_reveal, None, None)
            .await
            .unwrap();
        Self::check_block_v3_metadata(&metadata, &payload_type);

        match payload_type.data {
            ProduceBlockV3Response::Full(_) => (),
            ProduceBlockV3Response::Blinded(_) => panic!("Expecting a full payload"),
        };

        self
    }

    pub async fn test_builder_chain_health_skips(self) -> Self {
        let slot = self.chain.slot().unwrap();

        // Since we are proposing this slot, start the count from the previous slot.
        let prev_slot = slot - Slot::new(1);
        let head_slot = self.chain.canonical_head.cached_head().head_slot();
        let epoch = self.chain.epoch().unwrap();

        // Inclusive here to make sure we advance one slot past the threshold.
        for _ in (prev_slot - head_slot).as_usize()..=self.chain.config.builder_fallback_skips {
            self.harness.advance_slot();
        }

        let (_, randao_reveal) = self.get_test_randao(slot, epoch).await;

        let payload: BlindedPayload<E> = self
            .client
            .get_validator_blinded_blocks::<E>(slot, &randao_reveal, None)
            .await
            .unwrap()
            .data
            .body()
            .execution_payload()
            .unwrap()
            .into();

        // If this cache is populated, it indicates fallback to the local EE was correctly used.
        assert!(self
            .chain
            .execution_layer
            .as_ref()
            .unwrap()
            .get_payload_by_root(&payload.tree_hash_root())
            .is_some());
        self
    }

    pub async fn test_builder_v3_chain_health_skips(self) -> Self {
        let slot = self.chain.slot().unwrap();

        // Since we are proposing this slot, start the count from the previous slot.
        let prev_slot = slot - Slot::new(1);
        let head_slot = self.chain.canonical_head.cached_head().head_slot();
        let epoch = self.chain.epoch().unwrap();

        // Inclusive here to make sure we advance one slot past the threshold.
        for _ in (prev_slot - head_slot).as_usize()..=self.chain.config.builder_fallback_skips {
            self.harness.advance_slot();
        }

        let (_, randao_reveal) = self.get_test_randao(slot, epoch).await;

        let (payload_type, metadata) = self
            .client
            .get_validator_blocks_v3::<E>(slot, &randao_reveal, None, None)
            .await
            .unwrap();
        Self::check_block_v3_metadata(&metadata, &payload_type);

        match payload_type.data {
            ProduceBlockV3Response::Full(_) => (),
            ProduceBlockV3Response::Blinded(_) => panic!("Expecting a full payload"),
        };

        self
    }

    pub async fn test_builder_chain_health_skips_per_epoch(self) -> Self {
        // Fill an epoch with `builder_fallback_skips_per_epoch` skip slots.
        for i in 0..E::slots_per_epoch() {
            if i == 0 || i as usize > self.chain.config.builder_fallback_skips_per_epoch {
                self.harness
                    .extend_chain(
                        1,
                        BlockStrategy::OnCanonicalHead,
                        AttestationStrategy::AllValidators,
                    )
                    .await;
            }
            self.harness.advance_slot();
        }

        let next_slot = self.chain.slot().unwrap();

        let (_, randao_reveal) = self
            .get_test_randao(next_slot, next_slot.epoch(E::slots_per_epoch()))
            .await;

        let payload: BlindedPayload<E> = self
            .client
            .get_validator_blinded_blocks::<E>(next_slot, &randao_reveal, None)
            .await
            .unwrap()
            .data
            .body()
            .execution_payload()
            .unwrap()
            .into();

        // This cache should not be populated because fallback should not have been used.
        assert!(self
            .chain
            .execution_layer
            .as_ref()
            .unwrap()
            .get_payload_by_root(&payload.tree_hash_root())
            .is_none());

        // Without proposing, advance into the next slot, this should make us cross the threshold
        // number of skips, causing us to use the fallback.
        self.harness.advance_slot();
        let next_slot = self.chain.slot().unwrap();

        let (_, randao_reveal) = self
            .get_test_randao(next_slot, next_slot.epoch(E::slots_per_epoch()))
            .await;

        let payload: BlindedPayload<E> = self
            .client
            .get_validator_blinded_blocks::<E>(next_slot, &randao_reveal, None)
            .await
            .unwrap()
            .data
            .body()
            .execution_payload()
            .unwrap()
            .into();

        // If this cache is populated, it indicates fallback to the local EE was correctly used.
        assert!(self
            .chain
            .execution_layer
            .as_ref()
            .unwrap()
            .get_payload_by_root(&payload.tree_hash_root())
            .is_some());

        self
    }

    pub async fn test_builder_v3_chain_health_skips_per_epoch(self) -> Self {
        // Fill an epoch with `builder_fallback_skips_per_epoch` skip slots.
        for i in 0..E::slots_per_epoch() {
            if i == 0 || i as usize > self.chain.config.builder_fallback_skips_per_epoch {
                self.harness
                    .extend_chain(
                        1,
                        BlockStrategy::OnCanonicalHead,
                        AttestationStrategy::AllValidators,
                    )
                    .await;
            }
            self.harness.advance_slot();
        }

        let next_slot = self.chain.slot().unwrap();

        let (_, randao_reveal) = self
            .get_test_randao(next_slot, next_slot.epoch(E::slots_per_epoch()))
            .await;

        let (payload_type, metadata) = self
            .client
            .get_validator_blocks_v3::<E>(next_slot, &randao_reveal, None, None)
            .await
            .unwrap();
        Self::check_block_v3_metadata(&metadata, &payload_type);

        match payload_type.data {
            ProduceBlockV3Response::Blinded(_) => (),
            ProduceBlockV3Response::Full(_) => panic!("Expecting a blinded payload"),
        };

        // Without proposing, advance into the next slot, this should make us cross the threshold
        // number of skips, causing us to use the fallback.
        self.harness.advance_slot();
        let next_slot = self.chain.slot().unwrap();

        let (_, randao_reveal) = self
            .get_test_randao(next_slot, next_slot.epoch(E::slots_per_epoch()))
            .await;

        let (payload_type, metadata) = self
            .client
            .get_validator_blocks_v3::<E>(next_slot, &randao_reveal, None, None)
            .await
            .unwrap();
        Self::check_block_v3_metadata(&metadata, &payload_type);

        match payload_type.data {
            ProduceBlockV3Response::Full(_) => (),
            ProduceBlockV3Response::Blinded(_) => panic!("Expecting a full payload"),
        };

        self
    }

    pub async fn test_builder_chain_health_epochs_since_finalization(self) -> Self {
        let skips = E::slots_per_epoch()
            * self.chain.config.builder_fallback_epochs_since_finalization as u64;

        for _ in 0..skips {
            self.harness.advance_slot();
        }

        // Fill the next epoch with blocks, should be enough to justify, not finalize.
        for _ in 0..E::slots_per_epoch() {
            self.harness
                .extend_chain(
                    1,
                    BlockStrategy::OnCanonicalHead,
                    AttestationStrategy::AllValidators,
                )
                .await;
            self.harness.advance_slot();
        }

        let next_slot = self.chain.slot().unwrap();

        let (_, randao_reveal) = self
            .get_test_randao(next_slot, next_slot.epoch(E::slots_per_epoch()))
            .await;

        let payload: BlindedPayload<E> = self
            .client
            .get_validator_blinded_blocks::<E>(next_slot, &randao_reveal, None)
            .await
            .unwrap()
            .data
            .body()
            .execution_payload()
            .unwrap()
            .into();

        // If this cache is populated, it indicates fallback to the local EE was correctly used.
        assert!(self
            .chain
            .execution_layer
            .as_ref()
            .unwrap()
            .get_payload_by_root(&payload.tree_hash_root())
            .is_some());

        // Fill another epoch with blocks, should be enough to finalize. (Sneaky plus 1 because this
        // scenario starts at an epoch boundary).
        for _ in 0..E::slots_per_epoch() + 1 {
            self.harness
                .extend_chain(
                    1,
                    BlockStrategy::OnCanonicalHead,
                    AttestationStrategy::AllValidators,
                )
                .await;
            self.harness.advance_slot();
        }

        let next_slot = self.chain.slot().unwrap();

        let (_, randao_reveal) = self
            .get_test_randao(next_slot, next_slot.epoch(E::slots_per_epoch()))
            .await;

        let payload: BlindedPayload<E> = self
            .client
            .get_validator_blinded_blocks::<E>(next_slot, &randao_reveal, None)
            .await
            .unwrap()
            .data
            .body()
            .execution_payload()
            .unwrap()
            .into();

        // This cache should not be populated because fallback should not have been used.
        assert!(self
            .chain
            .execution_layer
            .as_ref()
            .unwrap()
            .get_payload_by_root(&payload.tree_hash_root())
            .is_none());

        self
    }

    pub async fn test_builder_v3_chain_health_epochs_since_finalization(self) -> Self {
        let skips = E::slots_per_epoch()
            * self.chain.config.builder_fallback_epochs_since_finalization as u64;

        for _ in 0..skips {
            self.harness.advance_slot();
        }

        // Fill the next epoch with blocks, should be enough to justify, not finalize.
        for _ in 0..E::slots_per_epoch() {
            self.harness
                .extend_chain(
                    1,
                    BlockStrategy::OnCanonicalHead,
                    AttestationStrategy::AllValidators,
                )
                .await;
            self.harness.advance_slot();
        }

        let next_slot = self.chain.slot().unwrap();

        let (_, randao_reveal) = self
            .get_test_randao(next_slot, next_slot.epoch(E::slots_per_epoch()))
            .await;

        let (payload_type, metadata) = self
            .client
            .get_validator_blocks_v3::<E>(next_slot, &randao_reveal, None, None)
            .await
            .unwrap();
        Self::check_block_v3_metadata(&metadata, &payload_type);

        match payload_type.data {
            ProduceBlockV3Response::Full(_) => (),
            ProduceBlockV3Response::Blinded(_) => panic!("Expecting a full payload"),
        };

        // Fill another epoch with blocks, should be enough to finalize. (Sneaky plus 1 because this
        // scenario starts at an epoch boundary).
        for _ in 0..E::slots_per_epoch() + 1 {
            self.harness
                .extend_chain(
                    1,
                    BlockStrategy::OnCanonicalHead,
                    AttestationStrategy::AllValidators,
                )
                .await;
            self.harness.advance_slot();
        }

        let next_slot = self.chain.slot().unwrap();

        let (_, randao_reveal) = self
            .get_test_randao(next_slot, next_slot.epoch(E::slots_per_epoch()))
            .await;

        let (payload_type, metadata) = self
            .client
            .get_validator_blocks_v3::<E>(next_slot, &randao_reveal, None, None)
            .await
            .unwrap();
        Self::check_block_v3_metadata(&metadata, &payload_type);

        match payload_type.data {
            ProduceBlockV3Response::Blinded(_) => (),
            ProduceBlockV3Response::Full(_) => panic!("Expecting a blinded payload"),
        };

        self
    }

    pub async fn test_builder_chain_health_optimistic_head(self) -> Self {
        // Make sure the next payload verification will return optimistic before advancing the chain.
        self.harness.mock_execution_layer.as_ref().map(|el| {
            el.server.all_payloads_syncing(true);
            el
        });
        self.harness
            .extend_chain(
                1,
                BlockStrategy::OnCanonicalHead,
                AttestationStrategy::AllValidators,
            )
            .await;
        self.harness.advance_slot();

        let slot = self.chain.slot().unwrap();
        let epoch = self.chain.epoch().unwrap();

        let (proposer_index, randao_reveal) = self.get_test_randao(slot, epoch).await;

        let payload: BlindedPayload<E> = self
            .client
            .get_validator_blinded_blocks::<E>(slot, &randao_reveal, None)
            .await
            .unwrap()
            .data
            .body()
            .execution_payload()
            .unwrap()
            .into();

        let expected_fee_recipient = Address::from_low_u64_be(proposer_index as u64);
        assert_eq!(payload.fee_recipient(), expected_fee_recipient);

        // If this cache is populated, it indicates fallback to the local EE was correctly used.
        assert!(self
            .chain
            .execution_layer
            .as_ref()
            .unwrap()
            .get_payload_by_root(&payload.tree_hash_root())
            .is_some());

        self
    }

    pub async fn test_builder_v3_chain_health_optimistic_head(self) -> Self {
        // Make sure the next payload verification will return optimistic before advancing the chain.
        self.harness.mock_execution_layer.as_ref().map(|el| {
            el.server.all_payloads_syncing(true);
            el
        });
        self.harness
            .extend_chain(
                1,
                BlockStrategy::OnCanonicalHead,
                AttestationStrategy::AllValidators,
            )
            .await;
        self.harness.advance_slot();

        let slot = self.chain.slot().unwrap();
        let epoch = self.chain.epoch().unwrap();

        let (proposer_index, randao_reveal) = self.get_test_randao(slot, epoch).await;

        let (payload_type, metadata) = self
            .client
            .get_validator_blocks_v3::<E>(slot, &randao_reveal, None, None)
            .await
            .unwrap();
        Self::check_block_v3_metadata(&metadata, &payload_type);

        let payload: FullPayload<E> = match payload_type.data {
            ProduceBlockV3Response::Full(payload) => {
                payload.block().body().execution_payload().unwrap().into()
            }
            ProduceBlockV3Response::Blinded(_) => panic!("Expecting a full payload"),
        };

        let expected_fee_recipient = Address::from_low_u64_be(proposer_index as u64);
        assert_eq!(payload.fee_recipient(), expected_fee_recipient);

        self
    }

    pub async fn test_builder_payload_chosen_when_more_profitable(self) -> Self {
        // Mutate value.
        self.mock_builder
            .as_ref()
            .unwrap()
            .add_operation(Operation::Value(Uint256::from(
                DEFAULT_MOCK_EL_PAYLOAD_VALUE_WEI + 1,
            )));

        let slot = self.chain.slot().unwrap();
        let epoch = self.chain.epoch().unwrap();

        let (_, randao_reveal) = self.get_test_randao(slot, epoch).await;

        let payload: BlindedPayload<E> = self
            .client
            .get_validator_blinded_blocks::<E>(slot, &randao_reveal, None)
            .await
            .unwrap()
            .data
            .body()
            .execution_payload()
            .unwrap()
            .into();

        // The builder's payload should've been chosen, so this cache should not be populated
        assert!(self
            .chain
            .execution_layer
            .as_ref()
            .unwrap()
            .get_payload_by_root(&payload.tree_hash_root())
            .is_none());
        self
    }

    pub async fn test_builder_payload_v3_chosen_when_more_profitable(self) -> Self {
        // Mutate value.
        self.mock_builder
            .as_ref()
            .unwrap()
            .add_operation(Operation::Value(Uint256::from(
                DEFAULT_MOCK_EL_PAYLOAD_VALUE_WEI + 1,
            )));

        let slot = self.chain.slot().unwrap();
        let epoch = self.chain.epoch().unwrap();

        let (_, randao_reveal) = self.get_test_randao(slot, epoch).await;

        let (payload_type, metadata) = self
            .client
            .get_validator_blocks_v3::<E>(slot, &randao_reveal, None, None)
            .await
            .unwrap();
        Self::check_block_v3_metadata(&metadata, &payload_type);

        match payload_type.data {
            ProduceBlockV3Response::Blinded(_) => (),
            ProduceBlockV3Response::Full(_) => panic!("Expecting a blinded payload"),
        };

        self
    }

    pub async fn test_local_payload_chosen_when_equally_profitable(self) -> Self {
        // Mutate value.
        self.mock_builder
            .as_ref()
            .unwrap()
            .add_operation(Operation::Value(Uint256::from(
                DEFAULT_MOCK_EL_PAYLOAD_VALUE_WEI,
            )));

        let slot = self.chain.slot().unwrap();
        let epoch = self.chain.epoch().unwrap();

        let (_, randao_reveal) = self.get_test_randao(slot, epoch).await;

        let payload: BlindedPayload<E> = self
            .client
            .get_validator_blinded_blocks::<E>(slot, &randao_reveal, None)
            .await
            .unwrap()
            .data
            .body()
            .execution_payload()
            .unwrap()
            .into();

        // The local payload should've been chosen, so this cache should be populated
        assert!(self
            .chain
            .execution_layer
            .as_ref()
            .unwrap()
            .get_payload_by_root(&payload.tree_hash_root())
            .is_some());
        self
    }

    pub async fn test_local_payload_v3_chosen_when_equally_profitable(self) -> Self {
        // Mutate value.
        self.mock_builder
            .as_ref()
            .unwrap()
            .add_operation(Operation::Value(Uint256::from(
                DEFAULT_MOCK_EL_PAYLOAD_VALUE_WEI,
            )));

        let slot = self.chain.slot().unwrap();
        let epoch = self.chain.epoch().unwrap();

        let (_, randao_reveal) = self.get_test_randao(slot, epoch).await;

        let (payload_type, metadata) = self
            .client
            .get_validator_blocks_v3::<E>(slot, &randao_reveal, None, None)
            .await
            .unwrap();
        Self::check_block_v3_metadata(&metadata, &payload_type);

        match payload_type.data {
            ProduceBlockV3Response::Full(_) => (),
            ProduceBlockV3Response::Blinded(_) => panic!("Expecting a full payload"),
        };

        self
    }

    pub async fn test_local_payload_chosen_when_more_profitable(self) -> Self {
        // Mutate value.
        self.mock_builder
            .as_ref()
            .unwrap()
            .add_operation(Operation::Value(Uint256::from(
                DEFAULT_MOCK_EL_PAYLOAD_VALUE_WEI - 1,
            )));

        let slot = self.chain.slot().unwrap();
        let epoch = self.chain.epoch().unwrap();

        let (_, randao_reveal) = self.get_test_randao(slot, epoch).await;

        let payload: BlindedPayload<E> = self
            .client
            .get_validator_blinded_blocks::<E>(slot, &randao_reveal, None)
            .await
            .unwrap()
            .data
            .body()
            .execution_payload()
            .unwrap()
            .into();

        // The local payload should've been chosen, so this cache should be populated
        assert!(self
            .chain
            .execution_layer
            .as_ref()
            .unwrap()
            .get_payload_by_root(&payload.tree_hash_root())
            .is_some());
        self
    }

    pub async fn test_local_payload_v3_chosen_when_more_profitable(self) -> Self {
        // Mutate value.
        self.mock_builder
            .as_ref()
            .unwrap()
            .add_operation(Operation::Value(Uint256::from(
                DEFAULT_MOCK_EL_PAYLOAD_VALUE_WEI - 1,
            )));

        let slot = self.chain.slot().unwrap();
        let epoch = self.chain.epoch().unwrap();

        let (_, randao_reveal) = self.get_test_randao(slot, epoch).await;

        let (payload_type, metadata) = self
            .client
            .get_validator_blocks_v3::<E>(slot, &randao_reveal, None, None)
            .await
            .unwrap();
        Self::check_block_v3_metadata(&metadata, &payload_type);

        match payload_type.data {
            ProduceBlockV3Response::Full(_) => (),
            ProduceBlockV3Response::Blinded(_) => panic!("Expecting a full payload"),
        };

        self
    }

    pub async fn test_builder_works_post_capella(self) -> Self {
        // Ensure builder payload is chosen
        self.mock_builder
            .as_ref()
            .unwrap()
            .add_operation(Operation::Value(Uint256::from(
                DEFAULT_MOCK_EL_PAYLOAD_VALUE_WEI + 1,
            )));

        let slot = self.chain.slot().unwrap();
        let epoch = self.chain.epoch().unwrap();
        let (_, randao_reveal) = self.get_test_randao(slot, epoch).await;

        let payload: BlindedPayload<E> = self
            .client
            .get_validator_blinded_blocks::<E>(slot, &randao_reveal, None)
            .await
            .unwrap()
            .data
            .body()
            .execution_payload()
            .unwrap()
            .into();

        // The builder's payload should've been chosen, so this cache should not be populated
        assert!(self
            .chain
            .execution_layer
            .as_ref()
            .unwrap()
            .get_payload_by_root(&payload.tree_hash_root())
            .is_none());
        self
    }

    pub async fn test_builder_works_post_deneb(self) -> Self {
        // Ensure builder payload is chosen
        self.mock_builder
            .as_ref()
            .unwrap()
            .add_operation(Operation::Value(Uint256::from(
                DEFAULT_MOCK_EL_PAYLOAD_VALUE_WEI + 1,
            )));

        let slot = self.chain.slot().unwrap();
        let epoch = self.chain.epoch().unwrap();
        let (_, randao_reveal) = self.get_test_randao(slot, epoch).await;

        let (payload_type, metadata) = self
            .client
            .get_validator_blocks_v3::<E>(slot, &randao_reveal, None, None)
            .await
            .unwrap();
        Self::check_block_v3_metadata(&metadata, &payload_type);

        let _block_contents = match payload_type.data {
            ProduceBlockV3Response::Blinded(payload) => payload,
            ProduceBlockV3Response::Full(_) => panic!("Expecting a blinded payload"),
        };

        self
    }

    pub async fn test_lighthouse_rejects_invalid_withdrawals_root(self) -> Self {
        // Ensure builder payload *would be* chosen
        self.mock_builder
            .as_ref()
            .unwrap()
            .add_operation(Operation::Value(Uint256::from(
                DEFAULT_MOCK_EL_PAYLOAD_VALUE_WEI + 1,
            )));
        // Set withdrawals root to something invalid
        self.mock_builder
            .as_ref()
            .unwrap()
            .add_operation(Operation::WithdrawalsRoot(Hash256::repeat_byte(0x42)));

        let slot = self.chain.slot().unwrap();
        let epoch = self.chain.epoch().unwrap();
        let (_, randao_reveal) = self.get_test_randao(slot, epoch).await;

        let payload: BlindedPayload<E> = self
            .client
            .get_validator_blinded_blocks::<E>(slot, &randao_reveal, None)
            .await
            .unwrap()
            .data
            .body()
            .execution_payload()
            .unwrap()
            .into();

        // The local payload should've been chosen because the builder's was invalid
        assert!(self
            .chain
            .execution_layer
            .as_ref()
            .unwrap()
            .get_payload_by_root(&payload.tree_hash_root())
            .is_some());
        self
    }

    pub async fn test_lighthouse_rejects_invalid_withdrawals_root_v3(self) -> Self {
        // Ensure builder payload *would be* chosen
        self.mock_builder
            .as_ref()
            .unwrap()
            .add_operation(Operation::Value(Uint256::from(
                DEFAULT_MOCK_EL_PAYLOAD_VALUE_WEI + 1,
            )));
        // Set withdrawals root to something invalid
        self.mock_builder
            .as_ref()
            .unwrap()
            .add_operation(Operation::WithdrawalsRoot(Hash256::repeat_byte(0x42)));

        let slot = self.chain.slot().unwrap();
        let epoch = self.chain.epoch().unwrap();
        let (_, randao_reveal) = self.get_test_randao(slot, epoch).await;

        let (payload_type, metadata) = self
            .client
            .get_validator_blocks_v3::<E>(slot, &randao_reveal, None, None)
            .await
            .unwrap();
        Self::check_block_v3_metadata(&metadata, &payload_type);

        match payload_type.data {
            ProduceBlockV3Response::Full(_) => (),
            ProduceBlockV3Response::Blinded(_) => panic!("Expecting a full payload"),
        };

        self
    }

    #[cfg(target_os = "linux")]
    pub async fn test_get_lighthouse_health(self) -> Self {
        self.client.get_lighthouse_health().await.unwrap();

        self
    }

    #[cfg(not(target_os = "linux"))]
    pub async fn test_get_lighthouse_health(self) -> Self {
        self.client.get_lighthouse_health().await.unwrap_err();

        self
    }

    pub async fn test_get_lighthouse_syncing(self) -> Self {
        self.client.get_lighthouse_syncing().await.unwrap();

        self
    }

    pub async fn test_get_lighthouse_proto_array(self) -> Self {
        self.client.get_lighthouse_proto_array().await.unwrap();

        self
    }

    pub async fn test_get_lighthouse_validator_inclusion_global(self) -> Self {
        let epoch = self.chain.epoch().unwrap() - 1;
        self.client
            .get_lighthouse_validator_inclusion_global(epoch)
            .await
            .unwrap();

        self
    }

    pub async fn test_get_lighthouse_validator_inclusion(self) -> Self {
        let epoch = self.chain.epoch().unwrap() - 1;
        self.client
            .get_lighthouse_validator_inclusion(epoch, ValidatorId::Index(0))
            .await
            .unwrap();

        self
    }

    pub async fn test_get_lighthouse_eth1_syncing(self) -> Self {
        self.client.get_lighthouse_eth1_syncing().await.unwrap();

        self
    }

    pub async fn test_get_lighthouse_eth1_block_cache(self) -> Self {
        let blocks = self.client.get_lighthouse_eth1_block_cache().await.unwrap();

        assert!(blocks.data.is_empty());

        self
    }

    pub async fn test_get_lighthouse_eth1_deposit_cache(self) -> Self {
        let deposits = self
            .client
            .get_lighthouse_eth1_deposit_cache()
            .await
            .unwrap();

        assert!(deposits.data.is_empty());

        self
    }

    pub async fn test_get_lighthouse_staking(self) -> Self {
        let result = self.client.get_lighthouse_staking().await.unwrap();

        assert_eq!(result, self.chain.eth1_chain.is_some());

        self
    }

    pub async fn test_get_lighthouse_database_info(self) -> Self {
        let info = self.client.get_lighthouse_database_info().await.unwrap();

        assert_eq!(info.anchor, self.chain.store.get_anchor_info());
        assert_eq!(info.split, self.chain.store.get_split_info());
        assert_eq!(
            info.schema_version,
            store::metadata::CURRENT_SCHEMA_VERSION.as_u64()
        );

        self
    }

    pub async fn test_post_lighthouse_database_reconstruct(self) -> Self {
        let response = self
            .client
            .post_lighthouse_database_reconstruct()
            .await
            .unwrap();
        assert_eq!(response, "success");
        self
    }

    pub async fn test_post_lighthouse_liveness(self) -> Self {
        let epoch = self.chain.epoch().unwrap();
        let head_state = self.chain.head_beacon_state_cloned();
        let indices = (0..head_state.validators().len())
            .map(|i| i as u64)
            .collect::<Vec<_>>();

        // Construct the expected response
        let expected: Vec<LivenessResponseData> = head_state
            .validators()
            .iter()
            .enumerate()
            .map(|(index, _)| LivenessResponseData {
                index: index as u64,
                is_live: false,
                epoch,
            })
            .collect();

        let result = self
            .client
            .post_lighthouse_liveness(indices.as_slice(), epoch)
            .await
            .unwrap()
            .data;

        assert_eq!(result, expected);

        // Attest to the current slot
        self.client
            .post_beacon_pool_attestations_v1(self.attestations.as_slice())
            .await
            .unwrap();

        let result = self
            .client
            .post_lighthouse_liveness(indices.as_slice(), epoch)
            .await
            .unwrap()
            .data;

        let committees = head_state
            .get_beacon_committees_at_slot(self.chain.slot().unwrap())
            .unwrap();
        let attesting_validators: Vec<usize> = committees
            .into_iter()
            .flat_map(|committee| committee.committee.iter().cloned())
            .collect();
        // All attesters should now be considered live
        let expected = expected
            .into_iter()
            .map(|mut a| {
                if attesting_validators.contains(&(a.index as usize)) {
                    a.is_live = true;
                }
                a
            })
            .collect::<Vec<_>>();

        assert_eq!(result, expected);

        self
    }

    pub async fn test_get_events(self) -> Self {
        // Subscribe to all events
        let topics = vec![
            EventTopic::Attestation,
            EventTopic::VoluntaryExit,
            EventTopic::Block,
            EventTopic::Head,
            EventTopic::FinalizedCheckpoint,
            EventTopic::AttesterSlashing,
            EventTopic::ProposerSlashing,
            EventTopic::BlsToExecutionChange,
        ];
        let mut events_future = self
            .client
            .get_events::<E>(topics.as_slice())
            .await
            .unwrap();

        let expected_attestation_len = self.attestations.len();

        self.client
            .post_beacon_pool_attestations_v1(self.attestations.as_slice())
            .await
            .unwrap();

        let attestation_events = poll_events(
            &mut events_future,
            expected_attestation_len,
            Duration::from_millis(10000),
        )
        .await;
        assert_eq!(
            attestation_events.as_slice(),
            self.attestations
                .clone()
                .into_iter()
                .map(|attestation| EventKind::Attestation(Box::new(attestation)))
                .collect::<Vec<_>>()
                .as_slice()
        );

        // Produce a voluntary exit event
        self.client
            .post_beacon_pool_voluntary_exits(&self.voluntary_exit)
            .await
            .unwrap();

        let exit_events = poll_events(&mut events_future, 1, Duration::from_millis(10000)).await;
        assert_eq!(
            exit_events.as_slice(),
            &[EventKind::VoluntaryExit(self.voluntary_exit.clone())]
        );

        // Produce a BLS to execution change event
        self.client
            .post_beacon_pool_bls_to_execution_changes(&[self.bls_to_execution_change.clone()])
            .await
            .unwrap();

        let bls_events = poll_events(&mut events_future, 1, Duration::from_millis(10000)).await;
        assert_eq!(
            bls_events.as_slice(),
            &[EventKind::BlsToExecutionChange(Box::new(
                self.bls_to_execution_change.clone()
            ))]
        );

        // Submit the next block, which is on an epoch boundary, so this will produce a finalized
        // checkpoint event, head event, and block event
        let block_root = self.next_block.signed_block().canonical_root();

        // current_duty_dependent_root = block root because this is the first slot of the epoch
        let current_duty_dependent_root = self.chain.head_beacon_block_root();
        let current_slot = self.chain.slot().unwrap();
        let next_slot = self.next_block.signed_block().slot();
        let finalization_distance = E::slots_per_epoch() * 2;

        let expected_block = EventKind::Block(SseBlock {
            block: block_root,
            slot: next_slot,
            execution_optimistic: false,
        });

        let expected_head = EventKind::Head(SseHead {
            block: block_root,
            slot: next_slot,
            state: self.next_block.signed_block().state_root(),
            current_duty_dependent_root,
            previous_duty_dependent_root: self
                .chain
                .block_root_at_slot(current_slot - E::slots_per_epoch(), WhenSlotSkipped::Prev)
                .unwrap()
                .unwrap(),
            epoch_transition: true,
            execution_optimistic: false,
        });

        let finalized_block_root = self
            .chain
            .block_root_at_slot(next_slot - finalization_distance, WhenSlotSkipped::Prev)
            .unwrap()
            .unwrap();
        let finalized_block = self
            .chain
            .get_blinded_block(&finalized_block_root)
            .unwrap()
            .unwrap();
        let finalized_state_root = finalized_block.state_root();

        let expected_finalized = EventKind::FinalizedCheckpoint(SseFinalizedCheckpoint {
            block: finalized_block_root,
            state: finalized_state_root,
            epoch: Epoch::new(3),
            execution_optimistic: false,
        });

        self.client
            .post_beacon_blocks(&self.next_block)
            .await
            .unwrap();

        let block_events = poll_events(&mut events_future, 3, Duration::from_millis(10000)).await;
        assert_eq!(
            block_events.as_slice(),
            &[expected_block, expected_head, expected_finalized]
        );

        // Test a reorg event
        let mut chain_reorg_event_future = self
            .client
            .get_events::<E>(&[EventTopic::ChainReorg])
            .await
            .unwrap();

        let expected_reorg = EventKind::ChainReorg(SseChainReorg {
            slot: self.reorg_block.signed_block().slot(),
            depth: 1,
            old_head_block: self.next_block.signed_block().canonical_root(),
            old_head_state: self.next_block.signed_block().state_root(),
            new_head_block: self.reorg_block.signed_block().canonical_root(),
            new_head_state: self.reorg_block.signed_block().state_root(),
            epoch: self
                .next_block
                .signed_block()
                .slot()
                .epoch(E::slots_per_epoch()),
            execution_optimistic: false,
        });

        self.harness.advance_slot();

        self.client
            .post_beacon_blocks(&self.reorg_block)
            .await
            .unwrap();

        let reorg_event = poll_events(
            &mut chain_reorg_event_future,
            1,
            Duration::from_millis(10000),
        )
        .await;
        assert_eq!(reorg_event.as_slice(), &[expected_reorg]);

        // Test attester slashing event
        let mut attester_slashing_event_future = self
            .client
            .get_events::<E>(&[EventTopic::AttesterSlashing])
            .await
            .unwrap();

        self.harness.add_attester_slashing(vec![1, 2, 3]).unwrap();

        let attester_slashing_event = poll_events(
            &mut attester_slashing_event_future,
            1,
            Duration::from_millis(10000),
        )
        .await;

        assert!(attester_slashing_event.len() == 1);

        // Test proposer slashing event
        let mut proposer_slashing_event_future = self
            .client
            .get_events::<E>(&[EventTopic::ProposerSlashing])
            .await
            .unwrap();

        self.harness.add_proposer_slashing(1).unwrap();

        let proposer_slashing_event = poll_events(
            &mut proposer_slashing_event_future,
            1,
            Duration::from_millis(10000),
        )
        .await;

        assert!(proposer_slashing_event.len() == 1);

        self
    }

    pub async fn test_get_expected_withdrawals_invalid_state(self) -> Self {
        let state_id = CoreStateId::Root(Hash256::zero());

        let result = self.client.get_expected_withdrawals(&state_id).await;

        match result {
            Err(e) => {
                assert_eq!(e.status().unwrap(), 404);
            }
            _ => panic!("query did not fail correctly"),
        }

        self
    }

    pub async fn test_get_expected_withdrawals_capella(self) -> Self {
        let slot = self.chain.slot().unwrap();
        let state_id = CoreStateId::Slot(slot);

        // calculate the expected withdrawals
        let (mut state, _, _) = StateId(state_id).state(&self.chain).unwrap();
        let proposal_slot = state.slot() + 1;
        let proposal_epoch = proposal_slot.epoch(E::slots_per_epoch());
        let (state_root, _, _) = StateId(state_id).root(&self.chain).unwrap();
        if proposal_epoch != state.current_epoch() {
            let _ = partial_state_advance(
                &mut state,
                Some(state_root),
                proposal_slot,
                &self.chain.spec,
            );
        }
        let expected_withdrawals = get_expected_withdrawals(&state, &self.chain.spec)
            .unwrap()
            .0;

        // fetch expected withdrawals from the client
        let result = self.client.get_expected_withdrawals(&state_id).await;
        match result {
            Ok(withdrawal_response) => {
                assert_eq!(withdrawal_response.execution_optimistic, Some(false));
                assert_eq!(withdrawal_response.finalized, Some(false));
                assert_eq!(withdrawal_response.data, expected_withdrawals.to_vec());
            }
            Err(_) => {
                panic!("query failed incorrectly");
            }
        }

        self
    }

    pub async fn test_get_expected_withdrawals_pre_capella(self) -> Self {
        let state_id = CoreStateId::Head;

        let result = self.client.get_expected_withdrawals(&state_id).await;

        match result {
            Err(e) => {
                assert_eq!(e.status().unwrap(), 400);
            }
            _ => panic!("query did not fail correctly"),
        }

        self
    }

    pub async fn test_get_events_altair(self) -> Self {
        let topics = vec![EventTopic::ContributionAndProof];
        let mut events_future = self
            .client
            .get_events::<E>(topics.as_slice())
            .await
            .unwrap();

        let expected_contribution_len = self.contribution_and_proofs.len();

        self.client
            .post_validator_contribution_and_proofs(self.contribution_and_proofs.as_slice())
            .await
            .unwrap();

        let contribution_events = poll_events(
            &mut events_future,
            expected_contribution_len,
            Duration::from_millis(10000),
        )
        .await;
        assert_eq!(
            contribution_events.as_slice(),
            self.contribution_and_proofs
                .clone()
                .into_iter()
                .map(|contribution| EventKind::ContributionAndProof(Box::new(contribution)))
                .collect::<Vec<_>>()
                .as_slice()
        );

        self
    }

    pub async fn test_get_events_from_genesis(self) -> Self {
        let topics = vec![EventTopic::Block, EventTopic::Head];
        let mut events_future = self
            .client
            .get_events::<E>(topics.as_slice())
            .await
            .unwrap();

        let block_root = self.next_block.signed_block().canonical_root();
        let next_slot = self.next_block.signed_block().slot();

        let expected_block = EventKind::Block(SseBlock {
            block: block_root,
            slot: next_slot,
            execution_optimistic: false,
        });

        let expected_head = EventKind::Head(SseHead {
            block: block_root,
            slot: next_slot,
            state: self.next_block.signed_block().state_root(),
            current_duty_dependent_root: self.chain.genesis_block_root,
            previous_duty_dependent_root: self.chain.genesis_block_root,
            epoch_transition: false,
            execution_optimistic: false,
        });

        self.client
            .post_beacon_blocks(&self.next_block)
            .await
            .unwrap();

        let block_events = poll_events(&mut events_future, 2, Duration::from_millis(10000)).await;
        assert_eq!(block_events.as_slice(), &[expected_block, expected_head]);

        self
    }

    pub async fn test_check_optimistic_responses(&mut self) {
        // Check responses are not optimistic.
        let result = self
            .client
            .get_beacon_headers_block_id(CoreBlockId::Head)
            .await
            .unwrap()
            .unwrap();

        assert_eq!(result.execution_optimistic, Some(false));

        // Change head to be optimistic.
        self.chain
            .canonical_head
            .fork_choice_write_lock()
            .proto_array_mut()
            .core_proto_array_mut()
            .nodes
            .last_mut()
            .map(|head_node| {
                head_node.execution_status = ExecutionStatus::Optimistic(ExecutionBlockHash::zero())
            });

        // Check responses are now optimistic.
        let result = self
            .client
            .get_beacon_headers_block_id(CoreBlockId::Head)
            .await
            .unwrap()
            .unwrap();

        assert_eq!(result.execution_optimistic, Some(true));
    }
}

async fn poll_events<S: Stream<Item = Result<EventKind<E>, eth2::Error>> + Unpin, E: EthSpec>(
    stream: &mut S,
    num_events: usize,
    timeout: Duration,
) -> Vec<EventKind<E>> {
    let mut events = Vec::new();

    let collect_stream_fut = async {
        loop {
            if let Some(result) = stream.next().await {
                events.push(result.unwrap());
                if events.len() == num_events {
                    return;
                }
            }
        }
    };

    tokio::select! {
            _ = collect_stream_fut => {events}
            _ = tokio::time::sleep(timeout) => { return events; }
    }
}

#[tokio::test(flavor = "multi_thread", worker_threads = 2)]
async fn get_events() {
    ApiTester::new().await.test_get_events().await;
}

#[tokio::test(flavor = "multi_thread", worker_threads = 2)]
async fn get_events_altair() {
    let mut config = ApiTesterConfig::default();
    config.spec.altair_fork_epoch = Some(Epoch::new(0));
    ApiTester::new_from_config(config)
        .await
        .test_get_events_altair()
        .await;
}

#[tokio::test(flavor = "multi_thread", worker_threads = 2)]
async fn get_events_from_genesis() {
    ApiTester::new_from_genesis()
        .await
        .test_get_events_from_genesis()
        .await;
}

#[tokio::test(flavor = "multi_thread", worker_threads = 2)]
async fn test_unsupported_media_response() {
    ApiTester::new()
        .await
        .post_beacon_states_validator_balances_unsupported_media_failure()
        .await;
}

#[tokio::test(flavor = "multi_thread", worker_threads = 2)]
async fn beacon_get() {
    ApiTester::new()
        .await
        .test_beacon_genesis()
        .await
        .test_beacon_states_root_finalized()
        .await
        .test_beacon_states_fork_finalized()
        .await
        .test_beacon_states_finality_checkpoints_finalized()
        .await
        .test_beacon_headers_block_id_finalized()
        .await
        .test_beacon_blocks_finalized::<MainnetEthSpec>()
        .await
        .test_beacon_blinded_blocks_finalized::<MainnetEthSpec>()
        .await
        .test_debug_beacon_states_finalized()
        .await
        .test_beacon_states_root()
        .await
        .test_beacon_states_fork()
        .await
        .test_beacon_states_finality_checkpoints()
        .await
        .test_beacon_states_validators()
        .await
        .test_beacon_states_validator_balances()
        .await
        .test_beacon_states_committees()
        .await
        .test_beacon_states_validator_id()
        .await
        .test_beacon_states_randao()
        .await
        .test_beacon_headers_all_slots()
        .await
        .test_beacon_headers_all_parents()
        .await
        .test_beacon_headers_block_id()
        .await
        .test_beacon_blocks()
        .await
        .test_beacon_blinded_blocks()
        .await
        .test_beacon_blocks_attestations()
        .await
        .test_beacon_blocks_root()
        .await
        .test_get_beacon_pool_attestations()
        .await
        .test_get_beacon_pool_attester_slashings()
        .await
        .test_get_beacon_pool_proposer_slashings()
        .await
        .test_get_beacon_pool_voluntary_exits()
        .await;
}

#[tokio::test(flavor = "multi_thread", worker_threads = 2)]
async fn post_beacon_blocks_valid() {
    ApiTester::new().await.test_post_beacon_blocks_valid().await;
}

#[tokio::test(flavor = "multi_thread", worker_threads = 2)]
async fn post_beacon_blocks_ssz_valid() {
    ApiTester::new()
        .await
        .test_post_beacon_blocks_ssz_valid()
        .await;
}

#[tokio::test(flavor = "multi_thread", worker_threads = 2)]
async fn test_post_beacon_blocks_ssz_invalid() {
    ApiTester::new()
        .await
        .test_post_beacon_blocks_ssz_invalid()
        .await;
}

#[tokio::test(flavor = "multi_thread", worker_threads = 2)]
async fn post_beacon_blocks_invalid() {
    ApiTester::new()
        .await
        .test_post_beacon_blocks_invalid()
        .await;
}

#[tokio::test(flavor = "multi_thread", worker_threads = 2)]
async fn post_beacon_blocks_duplicate() {
    ApiTester::new()
        .await
        .test_post_beacon_blocks_duplicate()
        .await;
}

#[tokio::test(flavor = "multi_thread", worker_threads = 2)]
async fn beacon_pools_post_attestations_valid_v1() {
    ApiTester::new()
        .await
        .test_post_beacon_pool_attestations_valid_v1()
        .await;
}

#[tokio::test(flavor = "multi_thread", worker_threads = 2)]
async fn beacon_pools_post_attestations_invalid_v1() {
<<<<<<< HEAD
    ApiTester::new()
        .await
        .test_post_beacon_pool_attestations_invalid_v1()
        .await;
}

#[tokio::test(flavor = "multi_thread", worker_threads = 2)]
async fn beacon_pools_post_attestations_valid_v2() {
    ApiTester::new()
        .await
        .test_post_beacon_pool_attestations_valid_v2()
=======
    ApiTester::new()
        .await
        .test_post_beacon_pool_attestations_invalid_v1()
>>>>>>> f290c68c
        .await;
}

#[tokio::test(flavor = "multi_thread", worker_threads = 2)]
<<<<<<< HEAD
async fn beacon_pools_post_attestations_invalid_v2() {
    ApiTester::new()
        .await
        .test_post_beacon_pool_attestations_invalid_v2()
=======
async fn beacon_pools_post_attestations_valid_v2() {
    ApiTester::new()
        .await
        .test_post_beacon_pool_attestations_valid_v2()
>>>>>>> f290c68c
        .await;
}

#[tokio::test(flavor = "multi_thread", worker_threads = 2)]
<<<<<<< HEAD
async fn beacon_pools_post_attester_slashings_valid_v1() {
    ApiTester::new()
        .await
        .test_post_beacon_pool_attester_slashings_valid_v1()
=======
async fn beacon_pools_post_attestations_invalid_v2() {
    ApiTester::new()
        .await
        .test_post_beacon_pool_attestations_invalid_v2()
>>>>>>> f290c68c
        .await;
}

#[tokio::test(flavor = "multi_thread", worker_threads = 2)]
<<<<<<< HEAD
async fn beacon_pools_post_attester_slashings_invalid_v1() {
    ApiTester::new()
        .await
=======
async fn beacon_pools_post_attester_slashings_valid_v1() {
    ApiTester::new()
        .await
        .test_post_beacon_pool_attester_slashings_valid_v1()
        .await;
}

#[tokio::test(flavor = "multi_thread", worker_threads = 2)]
async fn beacon_pools_post_attester_slashings_invalid_v1() {
    ApiTester::new()
        .await
>>>>>>> f290c68c
        .test_post_beacon_pool_attester_slashings_invalid_v1()
        .await;
}

#[tokio::test(flavor = "multi_thread", worker_threads = 2)]
async fn beacon_pools_post_attester_slashings_valid_v2() {
    ApiTester::new()
        .await
        .test_post_beacon_pool_attester_slashings_valid_v2()
        .await;
}

#[tokio::test(flavor = "multi_thread", worker_threads = 2)]
async fn beacon_pools_post_attester_slashings_invalid_v2() {
    ApiTester::new()
        .await
        .test_post_beacon_pool_attester_slashings_invalid_v2()
        .await;
}

#[tokio::test(flavor = "multi_thread", worker_threads = 2)]
async fn beacon_pools_post_proposer_slashings_valid() {
    ApiTester::new()
        .await
        .test_post_beacon_pool_proposer_slashings_valid()
        .await;
}

#[tokio::test(flavor = "multi_thread", worker_threads = 2)]
async fn beacon_pools_post_proposer_slashings_invalid() {
    ApiTester::new()
        .await
        .test_post_beacon_pool_proposer_slashings_invalid()
        .await;
}

#[tokio::test(flavor = "multi_thread", worker_threads = 2)]
async fn beacon_pools_post_voluntary_exits_valid() {
    ApiTester::new()
        .await
        .test_post_beacon_pool_voluntary_exits_valid()
        .await;
}

#[tokio::test(flavor = "multi_thread", worker_threads = 2)]
async fn beacon_pools_post_voluntary_exits_invalid() {
    ApiTester::new()
        .await
        .test_post_beacon_pool_voluntary_exits_invalid()
        .await;
}

#[tokio::test(flavor = "multi_thread", worker_threads = 2)]
async fn config_get() {
    ApiTester::new()
        .await
        .test_get_config_fork_schedule()
        .await
        .test_get_config_spec()
        .await
        .test_get_config_deposit_contract()
        .await;
}

#[tokio::test(flavor = "multi_thread", worker_threads = 2)]
async fn debug_get() {
    ApiTester::new()
        .await
        .test_get_debug_beacon_states()
        .await
        .test_get_debug_beacon_heads()
        .await
        .test_get_debug_fork_choice()
        .await;
}

#[tokio::test(flavor = "multi_thread", worker_threads = 2)]
async fn node_get() {
    ApiTester::new()
        .await
        .test_get_node_version()
        .await
        .test_get_node_syncing()
        .await
        .test_get_node_identity()
        .await
        .test_get_node_health()
        .await
        .test_get_node_peers_by_id()
        .await
        .test_get_node_peers()
        .await
        .test_get_node_peer_count()
        .await;
}

#[tokio::test(flavor = "multi_thread", worker_threads = 2)]
async fn get_light_client_bootstrap() {
    let config = ApiTesterConfig {
        spec: ForkName::Altair.make_genesis_spec(E::default_spec()),
        ..<_>::default()
    };
    ApiTester::new_from_config(config)
        .await
        .test_get_beacon_light_client_bootstrap()
        .await;
}

#[tokio::test(flavor = "multi_thread", worker_threads = 2)]
async fn get_light_client_optimistic_update() {
    let config = ApiTesterConfig {
        spec: ForkName::Altair.make_genesis_spec(E::default_spec()),
        ..<_>::default()
    };
    ApiTester::new_from_config(config)
        .await
        .test_get_beacon_light_client_optimistic_update()
        .await;
}

#[tokio::test(flavor = "multi_thread", worker_threads = 2)]
async fn get_light_client_finality_update() {
    let config = ApiTesterConfig {
        spec: ForkName::Altair.make_genesis_spec(E::default_spec()),
        ..<_>::default()
    };
    ApiTester::new_from_config(config)
        .await
        .test_get_beacon_light_client_finality_update()
        .await;
}

#[tokio::test(flavor = "multi_thread", worker_threads = 2)]
async fn get_validator_duties_early() {
    ApiTester::new()
        .await
        .test_get_validator_duties_early()
        .await;
}

#[tokio::test(flavor = "multi_thread", worker_threads = 2)]
async fn get_validator_duties_attester() {
    ApiTester::new()
        .await
        .test_get_validator_duties_attester()
        .await;
}

#[tokio::test(flavor = "multi_thread", worker_threads = 2)]
async fn get_validator_duties_attester_with_skip_slots() {
    ApiTester::new()
        .await
        .skip_slots(E::slots_per_epoch() * 2)
        .test_get_validator_duties_attester()
        .await;
}

#[tokio::test(flavor = "multi_thread", worker_threads = 2)]
async fn get_validator_duties_proposer() {
    ApiTester::new_from_config(ApiTesterConfig::default().retain_historic_states())
        .await
        .test_get_validator_duties_proposer()
        .await;
}

#[tokio::test(flavor = "multi_thread", worker_threads = 2)]
async fn get_validator_duties_proposer_with_skip_slots() {
    ApiTester::new_from_config(ApiTesterConfig::default().retain_historic_states())
        .await
        .skip_slots(E::slots_per_epoch() * 2)
        .test_get_validator_duties_proposer()
        .await;
}

#[tokio::test(flavor = "multi_thread", worker_threads = 2)]
async fn block_production() {
    ApiTester::new().await.test_block_production().await;
}

#[tokio::test(flavor = "multi_thread", worker_threads = 2)]
async fn block_production_with_skip_slots() {
    ApiTester::new()
        .await
        .skip_slots(E::slots_per_epoch() * 2)
        .test_block_production()
        .await;
}

#[tokio::test(flavor = "multi_thread", worker_threads = 2)]
async fn block_production_no_verify_randao() {
    ApiTester::new()
        .await
        .test_block_production_no_verify_randao()
        .await;
}

#[tokio::test(flavor = "multi_thread", worker_threads = 2)]
async fn block_production_verify_randao_invalid() {
    ApiTester::new()
        .await
        .test_block_production_verify_randao_invalid()
        .await;
}

#[tokio::test(flavor = "multi_thread", worker_threads = 2)]
async fn block_production_ssz_full_payload() {
    ApiTester::new().await.test_block_production_ssz().await;
}

#[tokio::test(flavor = "multi_thread", worker_threads = 2)]
async fn block_production_ssz_with_skip_slots() {
    ApiTester::new()
        .await
        .skip_slots(E::slots_per_epoch() * 2)
        .test_block_production_ssz()
        .await;
}

#[tokio::test(flavor = "multi_thread", worker_threads = 2)]
async fn block_production_ssz_v3() {
    ApiTester::new().await.test_block_production_v3_ssz().await;
}

#[tokio::test(flavor = "multi_thread", worker_threads = 2)]
async fn block_production_v3_ssz_with_skip_slots() {
    ApiTester::new()
        .await
        .skip_slots(E::slots_per_epoch() * 2)
        .test_block_production_v3_ssz()
        .await;
}

#[tokio::test(flavor = "multi_thread", worker_threads = 2)]
async fn blinded_block_production_full_payload_premerge() {
    ApiTester::new().await.test_blinded_block_production().await;
}

#[tokio::test(flavor = "multi_thread", worker_threads = 2)]
async fn blinded_block_production_ssz_full_payload_premerge() {
    ApiTester::new()
        .await
        .test_blinded_block_production_ssz()
        .await;
}

#[tokio::test(flavor = "multi_thread", worker_threads = 2)]
async fn blinded_block_production_with_skip_slots_full_payload_premerge() {
    ApiTester::new()
        .await
        .skip_slots(E::slots_per_epoch() * 2)
        .test_blinded_block_production()
        .await;
}

#[tokio::test(flavor = "multi_thread", worker_threads = 2)]
async fn blinded_block_production_ssz_with_skip_slots_full_payload_premerge() {
    ApiTester::new()
        .await
        .skip_slots(E::slots_per_epoch() * 2)
        .test_blinded_block_production_ssz()
        .await;
}

#[tokio::test(flavor = "multi_thread", worker_threads = 2)]
async fn blinded_block_production_no_verify_randao_full_payload_premerge() {
    ApiTester::new()
        .await
        .test_blinded_block_production_no_verify_randao()
        .await;
}

#[tokio::test(flavor = "multi_thread", worker_threads = 2)]
async fn blinded_block_production_verify_randao_invalid_full_payload_premerge() {
    ApiTester::new()
        .await
        .test_blinded_block_production_verify_randao_invalid()
        .await;
}

#[tokio::test(flavor = "multi_thread", worker_threads = 2)]
async fn blinded_block_production_blinded_payload_premerge() {
    ApiTester::new().await.test_blinded_block_production().await;
}

#[tokio::test(flavor = "multi_thread", worker_threads = 2)]
async fn blinded_block_production_with_skip_slots_blinded_payload_premerge() {
    ApiTester::new()
        .await
        .skip_slots(E::slots_per_epoch() * 2)
        .test_blinded_block_production()
        .await;
}

#[tokio::test(flavor = "multi_thread", worker_threads = 2)]
async fn blinded_block_production_no_verify_randao_blinded_payload_premerge() {
    ApiTester::new()
        .await
        .test_blinded_block_production_no_verify_randao()
        .await;
}

#[tokio::test(flavor = "multi_thread", worker_threads = 2)]
async fn blinded_block_production_verify_randao_invalid_blinded_payload_premerge() {
    ApiTester::new()
        .await
        .test_blinded_block_production_verify_randao_invalid()
        .await;
}

#[tokio::test(flavor = "multi_thread", worker_threads = 2)]
async fn get_validator_attestation_data() {
    ApiTester::new()
        .await
        .test_get_validator_attestation_data()
        .await;
}

#[tokio::test(flavor = "multi_thread", worker_threads = 2)]
async fn get_validator_attestation_data_with_skip_slots() {
    ApiTester::new()
        .await
        .skip_slots(E::slots_per_epoch() * 2)
        .test_get_validator_attestation_data()
        .await;
}

#[tokio::test(flavor = "multi_thread", worker_threads = 2)]
async fn get_validator_aggregate_attestation() {
    ApiTester::new()
        .await
        .test_get_validator_aggregate_attestation()
        .await;
}

#[tokio::test(flavor = "multi_thread", worker_threads = 2)]
async fn get_validator_aggregate_attestation_with_skip_slots() {
    ApiTester::new()
        .await
        .skip_slots(E::slots_per_epoch() * 2)
        .test_get_validator_aggregate_attestation()
        .await;
}

#[tokio::test(flavor = "multi_thread", worker_threads = 2)]
async fn get_validator_aggregate_and_proofs_valid_v1() {
    ApiTester::new()
        .await
        .test_get_validator_aggregate_and_proofs_valid_v1()
        .await;
}

#[tokio::test(flavor = "multi_thread", worker_threads = 2)]
async fn get_validator_aggregate_and_proofs_valid_with_skip_slots_v1() {
    ApiTester::new()
        .await
        .skip_slots(E::slots_per_epoch() * 2)
        .test_get_validator_aggregate_and_proofs_valid_v1()
        .await;
}

#[tokio::test(flavor = "multi_thread", worker_threads = 2)]
async fn get_validator_aggregate_and_proofs_valid_v2() {
    ApiTester::new()
        .await
        .test_get_validator_aggregate_and_proofs_valid_v2()
        .await;
}

#[tokio::test(flavor = "multi_thread", worker_threads = 2)]
async fn get_validator_aggregate_and_proofs_valid_with_skip_slots_v2() {
    ApiTester::new()
        .await
        .skip_slots(E::slots_per_epoch() * 2)
        .test_get_validator_aggregate_and_proofs_valid_v2()
        .await;
}

#[tokio::test(flavor = "multi_thread", worker_threads = 2)]
async fn get_validator_aggregate_and_proofs_invalid_v1() {
    ApiTester::new()
        .await
        .test_get_validator_aggregate_and_proofs_invalid_v1()
        .await;
}

#[tokio::test(flavor = "multi_thread", worker_threads = 2)]
async fn get_validator_aggregate_and_proofs_invalid_with_skip_slots_v1() {
    ApiTester::new()
        .await
        .skip_slots(E::slots_per_epoch() * 2)
        .test_get_validator_aggregate_and_proofs_invalid_v1()
        .await;
}

#[tokio::test(flavor = "multi_thread", worker_threads = 2)]
async fn get_validator_aggregate_and_proofs_invalid_v2() {
    ApiTester::new()
        .await
        .test_get_validator_aggregate_and_proofs_invalid_v2()
        .await;
}

#[tokio::test(flavor = "multi_thread", worker_threads = 2)]
async fn get_validator_aggregate_and_proofs_invalid_with_skip_slots_v2() {
    ApiTester::new()
        .await
        .skip_slots(E::slots_per_epoch() * 2)
        .test_get_validator_aggregate_and_proofs_invalid_v2()
        .await;
}

#[tokio::test(flavor = "multi_thread", worker_threads = 2)]
async fn get_validator_beacon_committee_subscriptions() {
    ApiTester::new()
        .await
        .test_get_validator_beacon_committee_subscriptions()
        .await;
}

#[tokio::test(flavor = "multi_thread", worker_threads = 2)]
async fn post_validator_register_validator() {
    ApiTester::new()
        .await
        .test_post_validator_register_validator()
        .await;
}

#[tokio::test(flavor = "multi_thread", worker_threads = 2)]
async fn post_validator_register_validator_slashed() {
    ApiTester::new()
        .await
        .test_post_validator_register_validator_slashed()
        .await;
}

#[tokio::test(flavor = "multi_thread", worker_threads = 2)]
async fn post_validator_register_valid() {
    ApiTester::new_mev_tester()
        .await
        .test_payload_respects_registration()
        .await;
}

#[tokio::test(flavor = "multi_thread", worker_threads = 2)]
async fn post_validator_zero_builder_boost_factor() {
    ApiTester::new_mev_tester()
        .await
        .test_payload_v3_zero_builder_boost_factor()
        .await;
}

#[tokio::test(flavor = "multi_thread", worker_threads = 2)]
async fn post_validator_max_builder_boost_factor() {
    ApiTester::new_mev_tester()
        .await
        .test_payload_v3_max_builder_boost_factor()
        .await;
}

#[tokio::test(flavor = "multi_thread", worker_threads = 2)]
async fn post_validator_register_valid_v3() {
    ApiTester::new_mev_tester()
        .await
        .test_payload_v3_respects_registration()
        .await;
}

#[tokio::test(flavor = "multi_thread", worker_threads = 2)]
async fn post_validator_register_gas_limit_mutation() {
    ApiTester::new_mev_tester()
        .await
        .test_payload_accepts_mutated_gas_limit()
        .await;
}

#[tokio::test(flavor = "multi_thread", worker_threads = 2)]
async fn post_validator_register_gas_limit_mutation_v3() {
    ApiTester::new_mev_tester()
        .await
        .test_payload_v3_accepts_mutated_gas_limit()
        .await;
}

#[tokio::test(flavor = "multi_thread", worker_threads = 2)]
async fn post_validator_register_fee_recipient_mutation() {
    ApiTester::new_mev_tester()
        .await
        .test_payload_accepts_changed_fee_recipient()
        .await;
}

#[tokio::test(flavor = "multi_thread", worker_threads = 2)]
async fn post_validator_register_fee_recipient_mutation_v3() {
    ApiTester::new_mev_tester()
        .await
        .test_payload_v3_accepts_changed_fee_recipient()
        .await;
}

#[tokio::test(flavor = "multi_thread", worker_threads = 2)]
async fn get_blinded_block_invalid_parent_hash() {
    ApiTester::new_mev_tester()
        .await
        .test_payload_rejects_invalid_parent_hash()
        .await;
}

#[tokio::test(flavor = "multi_thread", worker_threads = 2)]
async fn get_full_block_invalid_parent_hash_v3() {
    ApiTester::new_mev_tester()
        .await
        .test_payload_v3_rejects_invalid_parent_hash()
        .await;
}

#[tokio::test(flavor = "multi_thread", worker_threads = 2)]
async fn get_blinded_block_invalid_prev_randao() {
    ApiTester::new_mev_tester()
        .await
        .test_payload_rejects_invalid_prev_randao()
        .await;
}

#[tokio::test(flavor = "multi_thread", worker_threads = 2)]
async fn get_full_block_invalid_prev_randao_v3() {
    ApiTester::new_mev_tester()
        .await
        .test_payload_v3_rejects_invalid_prev_randao()
        .await;
}

#[tokio::test(flavor = "multi_thread", worker_threads = 2)]
async fn get_blinded_block_invalid_block_number() {
    ApiTester::new_mev_tester()
        .await
        .test_payload_rejects_invalid_block_number()
        .await;
}

#[tokio::test(flavor = "multi_thread", worker_threads = 2)]
async fn get_full_block_invalid_block_number_v3() {
    ApiTester::new_mev_tester()
        .await
        .test_payload_v3_rejects_invalid_block_number()
        .await;
}

#[tokio::test(flavor = "multi_thread", worker_threads = 2)]
async fn get_blinded_block_invalid_timestamp() {
    ApiTester::new_mev_tester()
        .await
        .test_payload_rejects_invalid_timestamp()
        .await;
}

#[tokio::test(flavor = "multi_thread", worker_threads = 2)]
async fn get_full_block_invalid_timestamp_v3() {
    ApiTester::new_mev_tester()
        .await
        .test_payload_v3_rejects_invalid_timestamp()
        .await;
}

#[tokio::test(flavor = "multi_thread", worker_threads = 2)]
async fn get_blinded_block_invalid_signature() {
    ApiTester::new_mev_tester()
        .await
        .test_payload_rejects_invalid_signature()
        .await;
}

#[tokio::test(flavor = "multi_thread", worker_threads = 2)]
async fn get_full_block_invalid_signature_v3() {
    ApiTester::new_mev_tester()
        .await
        .test_payload_v3_rejects_invalid_signature()
        .await;
}

#[tokio::test(flavor = "multi_thread", worker_threads = 2)]
async fn builder_chain_health_skips() {
    ApiTester::new_mev_tester()
        .await
        .test_builder_chain_health_skips()
        .await;
}

#[tokio::test(flavor = "multi_thread", worker_threads = 2)]
async fn builder_chain_health_skips_v3() {
    ApiTester::new_mev_tester()
        .await
        .test_builder_v3_chain_health_skips()
        .await;
}

#[tokio::test(flavor = "multi_thread", worker_threads = 2)]
async fn builder_chain_health_skips_per_epoch() {
    ApiTester::new_mev_tester()
        .await
        .test_builder_chain_health_skips_per_epoch()
        .await;
}

#[tokio::test(flavor = "multi_thread", worker_threads = 2)]
async fn builder_chain_health_skips_per_epoch_v3() {
    ApiTester::new_mev_tester()
        .await
        .test_builder_v3_chain_health_skips_per_epoch()
        .await;
}

#[tokio::test(flavor = "multi_thread", worker_threads = 2)]
async fn builder_chain_health_epochs_since_finalization() {
    ApiTester::new_mev_tester()
        .await
        .test_builder_chain_health_epochs_since_finalization()
        .await;
}

#[tokio::test(flavor = "multi_thread", worker_threads = 2)]
async fn builder_chain_health_epochs_since_finalization_v3() {
    ApiTester::new_mev_tester()
        .await
        .test_builder_v3_chain_health_epochs_since_finalization()
        .await;
}

#[tokio::test(flavor = "multi_thread", worker_threads = 2)]
async fn builder_chain_health_optimistic_head() {
    ApiTester::new_mev_tester()
        .await
        .test_builder_chain_health_optimistic_head()
        .await;
}

#[tokio::test(flavor = "multi_thread", worker_threads = 2)]
async fn builder_chain_health_optimistic_head_v3() {
    ApiTester::new_mev_tester()
        .await
        .test_builder_v3_chain_health_optimistic_head()
        .await;
}

#[tokio::test(flavor = "multi_thread", worker_threads = 2)]
async fn builder_payload_chosen_by_profit() {
    ApiTester::new_mev_tester_default_payload_value()
        .await
        .test_builder_payload_chosen_when_more_profitable()
        .await
        .test_local_payload_chosen_when_equally_profitable()
        .await
        .test_local_payload_chosen_when_more_profitable()
        .await;
}

#[tokio::test(flavor = "multi_thread", worker_threads = 2)]
async fn builder_payload_chosen_by_profit_v3() {
    ApiTester::new_mev_tester_default_payload_value()
        .await
        .test_builder_payload_v3_chosen_when_more_profitable()
        .await
        .test_local_payload_v3_chosen_when_equally_profitable()
        .await
        .test_local_payload_v3_chosen_when_more_profitable()
        .await;
}

#[tokio::test(flavor = "multi_thread", worker_threads = 2)]
async fn builder_works_post_capella() {
    let mut config = ApiTesterConfig {
        retain_historic_states: false,
        spec: E::default_spec(),
    };
    config.spec.altair_fork_epoch = Some(Epoch::new(0));
    config.spec.bellatrix_fork_epoch = Some(Epoch::new(0));
    config.spec.capella_fork_epoch = Some(Epoch::new(0));

    ApiTester::new_from_config(config)
        .await
        .test_post_validator_register_validator()
        .await
        .test_builder_works_post_capella()
        .await
        .test_lighthouse_rejects_invalid_withdrawals_root()
        .await;
}

#[tokio::test(flavor = "multi_thread", worker_threads = 2)]
async fn builder_works_post_deneb() {
    let mut config = ApiTesterConfig {
        retain_historic_states: false,
        spec: E::default_spec(),
    };
    config.spec.altair_fork_epoch = Some(Epoch::new(0));
    config.spec.bellatrix_fork_epoch = Some(Epoch::new(0));
    config.spec.capella_fork_epoch = Some(Epoch::new(0));
    config.spec.deneb_fork_epoch = Some(Epoch::new(0));

    ApiTester::new_from_config(config)
        .await
        .test_post_validator_register_validator()
        .await
        .test_builder_works_post_deneb()
        .await
        .test_lighthouse_rejects_invalid_withdrawals_root_v3()
        .await;
}

#[tokio::test(flavor = "multi_thread", worker_threads = 2)]
async fn get_blob_sidecars() {
    let mut config = ApiTesterConfig {
        retain_historic_states: false,
        spec: E::default_spec(),
    };
    config.spec.altair_fork_epoch = Some(Epoch::new(0));
    config.spec.bellatrix_fork_epoch = Some(Epoch::new(0));
    config.spec.capella_fork_epoch = Some(Epoch::new(0));
    config.spec.deneb_fork_epoch = Some(Epoch::new(0));

    ApiTester::new_from_config(config)
        .await
        .test_post_beacon_blocks_valid()
        .await
        .test_get_blob_sidecars(false)
        .await
        .test_get_blob_sidecars(true)
        .await;
}

#[tokio::test(flavor = "multi_thread", worker_threads = 2)]
async fn post_validator_liveness_epoch() {
    ApiTester::new()
        .await
        .test_post_validator_liveness_epoch()
        .await;
}

#[tokio::test(flavor = "multi_thread", worker_threads = 2)]
async fn lighthouse_endpoints() {
    ApiTester::new()
        .await
        .test_get_lighthouse_health()
        .await
        .test_get_lighthouse_syncing()
        .await
        .test_get_lighthouse_proto_array()
        .await
        .test_get_lighthouse_validator_inclusion()
        .await
        .test_get_lighthouse_validator_inclusion_global()
        .await
        .test_get_lighthouse_eth1_syncing()
        .await
        .test_get_lighthouse_eth1_block_cache()
        .await
        .test_get_lighthouse_eth1_deposit_cache()
        .await
        .test_get_lighthouse_staking()
        .await
        .test_get_lighthouse_database_info()
        .await
        .test_post_lighthouse_database_reconstruct()
        .await
        .test_post_lighthouse_liveness()
        .await;
}

#[tokio::test(flavor = "multi_thread", worker_threads = 2)]
async fn optimistic_responses() {
    ApiTester::new_with_hard_forks(true, true)
        .await
        .test_check_optimistic_responses()
        .await;
}

#[tokio::test(flavor = "multi_thread", worker_threads = 2)]
async fn expected_withdrawals_invalid_pre_capella() {
    let mut config = ApiTesterConfig::default();
    config.spec.altair_fork_epoch = Some(Epoch::new(0));
    ApiTester::new_from_config(config)
        .await
        .test_get_expected_withdrawals_pre_capella()
        .await;
}

#[tokio::test(flavor = "multi_thread", worker_threads = 2)]
async fn expected_withdrawals_invalid_state() {
    let mut config = ApiTesterConfig::default();
    config.spec.altair_fork_epoch = Some(Epoch::new(0));
    config.spec.bellatrix_fork_epoch = Some(Epoch::new(0));
    config.spec.capella_fork_epoch = Some(Epoch::new(0));
    ApiTester::new_from_config(config)
        .await
        .test_get_expected_withdrawals_invalid_state()
        .await;
}

#[tokio::test(flavor = "multi_thread", worker_threads = 2)]
async fn expected_withdrawals_valid_capella() {
    let mut config = ApiTesterConfig::default();
    config.spec.altair_fork_epoch = Some(Epoch::new(0));
    config.spec.bellatrix_fork_epoch = Some(Epoch::new(0));
    config.spec.capella_fork_epoch = Some(Epoch::new(0));
    ApiTester::new_from_config(config)
        .await
        .test_get_expected_withdrawals_capella()
        .await;
}<|MERGE_RESOLUTION|>--- conflicted
+++ resolved
@@ -1890,7 +1890,6 @@
             .data;
         assert_eq!(result, expected);
 
-<<<<<<< HEAD
         self
     }
 
@@ -1908,25 +1907,6 @@
         self
     }
 
-=======
-        self
-    }
-
-    pub async fn test_post_beacon_pool_attester_slashings_valid_v1(mut self) -> Self {
-        self.client
-            .post_beacon_pool_attester_slashings_v1(&self.attester_slashing)
-            .await
-            .unwrap();
-
-        assert!(
-            self.network_rx.network_recv.recv().await.is_some(),
-            "valid attester slashing should be sent to network"
-        );
-
-        self
-    }
-
->>>>>>> f290c68c
     pub async fn test_post_beacon_pool_attester_slashings_valid_v2(mut self) -> Self {
         let fork_name = self
             .chain
@@ -1946,7 +1926,6 @@
     }
 
     pub async fn test_post_beacon_pool_attester_slashings_invalid_v1(mut self) -> Self {
-<<<<<<< HEAD
         let mut slashing = self.attester_slashing.clone();
         match &mut slashing {
             AttesterSlashing::Base(ref mut slashing) => {
@@ -1958,38 +1937,6 @@
         }
 
         self.client
-            .post_beacon_pool_attester_slashings_v1(&slashing)
-            .await
-            .unwrap_err();
-
-        assert!(
-            self.network_rx.network_recv.recv().now_or_never().is_none(),
-            "invalid attester slashing should not be sent to network"
-        );
-
-        self
-    }
-
-    pub async fn test_post_beacon_pool_attester_slashings_invalid_v2(mut self) -> Self {
-=======
->>>>>>> f290c68c
-        let mut slashing = self.attester_slashing.clone();
-        match &mut slashing {
-            AttesterSlashing::Base(ref mut slashing) => {
-                slashing.attestation_1.data.slot += 1;
-            }
-            AttesterSlashing::Electra(ref mut slashing) => {
-                slashing.attestation_1.data.slot += 1;
-            }
-        }
-
-        let fork_name = self
-            .chain
-            .spec
-            .fork_name_at_slot::<E>(self.attester_slashing.attestation_1().data().slot);
-        self.client
-<<<<<<< HEAD
-=======
             .post_beacon_pool_attester_slashings_v1(&slashing)
             .await
             .unwrap_err();
@@ -2018,7 +1965,6 @@
             .spec
             .fork_name_at_slot::<E>(self.attester_slashing.attestation_1().data().slot);
         self.client
->>>>>>> f290c68c
             .post_beacon_pool_attester_slashings_v2(&slashing, fork_name)
             .await
             .unwrap_err();
@@ -6048,7 +5994,6 @@
 
 #[tokio::test(flavor = "multi_thread", worker_threads = 2)]
 async fn beacon_pools_post_attestations_invalid_v1() {
-<<<<<<< HEAD
     ApiTester::new()
         .await
         .test_post_beacon_pool_attestations_invalid_v1()
@@ -6060,62 +6005,29 @@
     ApiTester::new()
         .await
         .test_post_beacon_pool_attestations_valid_v2()
-=======
-    ApiTester::new()
-        .await
-        .test_post_beacon_pool_attestations_invalid_v1()
->>>>>>> f290c68c
-        .await;
-}
-
-#[tokio::test(flavor = "multi_thread", worker_threads = 2)]
-<<<<<<< HEAD
+        .await;
+}
+
+#[tokio::test(flavor = "multi_thread", worker_threads = 2)]
 async fn beacon_pools_post_attestations_invalid_v2() {
     ApiTester::new()
         .await
         .test_post_beacon_pool_attestations_invalid_v2()
-=======
-async fn beacon_pools_post_attestations_valid_v2() {
-    ApiTester::new()
-        .await
-        .test_post_beacon_pool_attestations_valid_v2()
->>>>>>> f290c68c
-        .await;
-}
-
-#[tokio::test(flavor = "multi_thread", worker_threads = 2)]
-<<<<<<< HEAD
+        .await;
+}
+
+#[tokio::test(flavor = "multi_thread", worker_threads = 2)]
 async fn beacon_pools_post_attester_slashings_valid_v1() {
     ApiTester::new()
         .await
         .test_post_beacon_pool_attester_slashings_valid_v1()
-=======
-async fn beacon_pools_post_attestations_invalid_v2() {
-    ApiTester::new()
-        .await
-        .test_post_beacon_pool_attestations_invalid_v2()
->>>>>>> f290c68c
-        .await;
-}
-
-#[tokio::test(flavor = "multi_thread", worker_threads = 2)]
-<<<<<<< HEAD
+        .await;
+}
+
+#[tokio::test(flavor = "multi_thread", worker_threads = 2)]
 async fn beacon_pools_post_attester_slashings_invalid_v1() {
     ApiTester::new()
         .await
-=======
-async fn beacon_pools_post_attester_slashings_valid_v1() {
-    ApiTester::new()
-        .await
-        .test_post_beacon_pool_attester_slashings_valid_v1()
-        .await;
-}
-
-#[tokio::test(flavor = "multi_thread", worker_threads = 2)]
-async fn beacon_pools_post_attester_slashings_invalid_v1() {
-    ApiTester::new()
-        .await
->>>>>>> f290c68c
         .test_post_beacon_pool_attester_slashings_invalid_v1()
         .await;
 }
