[package]
name = "rest_api"
version = "0.2.0"
authors = ["Paul Hauner <paul@paulhauner.com>", "Age Manning <Age@AgeManning.com>", "Luke Anderson <luke@sigmaprime.io>"]
edition = "2018"

# See more keys and their definitions at https://doc.rust-lang.org/cargo/reference/manifest.html
[dependencies]
bls = { path = "../../eth2/utils/bls" }
rest_types = { path = "../../eth2/utils/rest_types" }
beacon_chain = { path = "../beacon_chain" }
network = { path = "../network" }
eth2-libp2p = { path = "../eth2-libp2p" }
store = { path = "../store" }
version = { path = "../version" }
serde = { version = "1.0.106", features = ["derive"] }
serde_json = "1.0.52"
serde_yaml = "0.8.11"
slog = "2.5.2"
slog-term = "2.5.0"
slog-async = "2.5.0"
eth2_ssz = "0.1.2"
eth2_ssz_derive = "0.1.0"
state_processing = { path = "../../eth2/state_processing" }
types = { path = "../../eth2/types" }
<<<<<<< HEAD
# http = "0.2"
hyper = "0.13"
tokio = { version = "0.2", features = ["full"] }
url = "2.1"
lazy_static = "1.3.0"
eth2_config = { path = "../../eth2/utils/eth2_config" }
lighthouse_metrics = { path = "../../eth2/utils/lighthouse_metrics" }
slot_clock = { path = "../../eth2/utils/slot_clock" }
hex = "0.3"
parking_lot = "0.9"
futures = "0.3"
=======
http = "0.2.1"
hyper = "0.13.5"
tokio = "0.2.20"
url = "2.1.1"
lazy_static = "1.4.0"
eth2_config = { path = "../../eth2/utils/eth2_config" }
lighthouse_metrics = { path = "../../eth2/utils/lighthouse_metrics" }
slot_clock = { path = "../../eth2/utils/slot_clock" }
hex = "0.4.2"
parking_lot = "0.10.2"
futures = "0.3.4"
>>>>>>> 1f2acad0
operation_pool = { path = "../../eth2/operation_pool" }
rayon = "1.3.0"

[dev-dependencies]
remote_beacon_node = { path = "../../eth2/utils/remote_beacon_node" }
node_test_rig = { path = "../../tests/node_test_rig" }
tree_hash = "0.1.0"<|MERGE_RESOLUTION|>--- conflicted
+++ resolved
@@ -23,22 +23,9 @@
 eth2_ssz_derive = "0.1.0"
 state_processing = { path = "../../eth2/state_processing" }
 types = { path = "../../eth2/types" }
-<<<<<<< HEAD
-# http = "0.2"
-hyper = "0.13"
-tokio = { version = "0.2", features = ["full"] }
-url = "2.1"
-lazy_static = "1.3.0"
-eth2_config = { path = "../../eth2/utils/eth2_config" }
-lighthouse_metrics = { path = "../../eth2/utils/lighthouse_metrics" }
-slot_clock = { path = "../../eth2/utils/slot_clock" }
-hex = "0.3"
-parking_lot = "0.9"
-futures = "0.3"
-=======
 http = "0.2.1"
 hyper = "0.13.5"
-tokio = "0.2.20"
+tokio = { version = "0.2", features = ["full"] }
 url = "2.1.1"
 lazy_static = "1.4.0"
 eth2_config = { path = "../../eth2/utils/eth2_config" }
@@ -47,7 +34,6 @@
 hex = "0.4.2"
 parking_lot = "0.10.2"
 futures = "0.3.4"
->>>>>>> 1f2acad0
 operation_pool = { path = "../../eth2/operation_pool" }
 rayon = "1.3.0"
 
