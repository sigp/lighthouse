--- conflicted
+++ resolved
@@ -3,7 +3,7 @@
 use bls::PublicKeyBytes;
 use eth2_libp2p::PubsubMessage;
 use hex;
-use hyper::header;
+use http::header;
 use hyper::{Body, Request};
 use network::NetworkMessage;
 use ssz::Decode;
@@ -246,55 +246,6 @@
     Ok(())
 }
 
-<<<<<<< HEAD
-/// Publishes a raw un-aggregated attestation to the network.
-pub fn publish_raw_attestations_to_network<T: BeaconChainTypes + 'static>(
-    chan: NetworkChannel<T::EthSpec>,
-    attestations: Vec<Attestation<T::EthSpec>>,
-) -> Result<(), ApiError> {
-    let messages = attestations
-        .into_iter()
-        .map(|attestation| {
-            // create the gossip message to send to the network
-            let subnet_id = attestation.subnet_id();
-            PubsubMessage::Attestation(Box::new((subnet_id, attestation)))
-        })
-        .collect::<Vec<_>>();
-
-    // Publish the attestations to the p2p network via gossipsub.
-    if let Err(e) = chan.send(NetworkMessage::Publish { messages }) {
-        return Err(ApiError::ServerError(format!(
-            "Unable to send new attestation to network: {:?}",
-            e
-        )));
-    }
-
-    Ok(())
-}
-
-/// Publishes an aggregated attestation to the network.
-pub fn publish_aggregate_attestations_to_network<T: BeaconChainTypes + 'static>(
-    chan: NetworkChannel<T::EthSpec>,
-    signed_proofs: Vec<SignedAggregateAndProof<T::EthSpec>>,
-) -> Result<(), ApiError> {
-    let messages = signed_proofs
-        .into_iter()
-        .map(|signed_proof| PubsubMessage::AggregateAndProofAttestation(Box::new(signed_proof)))
-        .collect::<Vec<_>>();
-
-    // Publish the attestations to the p2p network via gossipsub.
-    if let Err(e) = chan.send(NetworkMessage::Publish { messages }) {
-        return Err(ApiError::ServerError(format!(
-            "Unable to send new attestation to network: {:?}",
-            e
-        )));
-    }
-
-    Ok(())
-}
-
-=======
->>>>>>> 1f2acad0
 #[cfg(test)]
 mod test {
     use super::*;
