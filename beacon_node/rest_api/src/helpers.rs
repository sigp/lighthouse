use crate::{ApiError, ApiResult, NetworkChannel};
<<<<<<< HEAD
use beacon_chain::{BeaconChain, BeaconChainTypes};
use bls::PublicKeyBytes;
use eth2_libp2p::types::{GossipEncoding, GossipKind, GossipTopic, SubnetId};
use eth2_libp2p::PubsubMessage;
=======
use beacon_chain::{BeaconChain, BeaconChainTypes, StateSkipConfig};
use bls::PublicKeyBytes;
use eth2_libp2p::types::GossipEncoding;
use eth2_libp2p::{PubsubData, PubsubMessage};
>>>>>>> d8225990
use hex;
use http::header;
use hyper::{Body, Request};
use network::NetworkMessage;
use ssz::Decode;
use store::{iter::AncestorIter, Store};
use types::{
    Attestation, BeaconState, CommitteeIndex, Epoch, EthSpec, Hash256, RelativeEpoch,
    SignedAggregateAndProof, SignedBeaconBlock, Slot,
};

/// Parse a slot.
///
/// E.g., `"1234"`
pub fn parse_slot(string: &str) -> Result<Slot, ApiError> {
    string
        .parse::<u64>()
        .map(Slot::from)
        .map_err(|e| ApiError::BadRequest(format!("Unable to parse slot: {:?}", e)))
}

/// Parse an epoch.
///
/// E.g., `"13"`
pub fn parse_epoch(string: &str) -> Result<Epoch, ApiError> {
    string
        .parse::<u64>()
        .map(Epoch::from)
        .map_err(|e| ApiError::BadRequest(format!("Unable to parse epoch: {:?}", e)))
}

/// Parse a CommitteeIndex.
///
/// E.g., `"18"`
pub fn parse_committee_index(string: &str) -> Result<CommitteeIndex, ApiError> {
    string
        .parse::<CommitteeIndex>()
        .map_err(|e| ApiError::BadRequest(format!("Unable to parse committee index: {:?}", e)))
}

/// Checks the provided request to ensure that the `content-type` header.
///
/// The content-type header should either be omitted, in which case JSON is assumed, or it should
/// explicitly specify `application/json`. If anything else is provided, an error is returned.
pub fn check_content_type_for_json(req: &Request<Body>) -> Result<(), ApiError> {
    match req.headers().get(header::CONTENT_TYPE) {
        Some(h) if h == "application/json" => Ok(()),
        Some(h) => Err(ApiError::BadRequest(format!(
            "The provided content-type {:?} is not available, this endpoint only supports json.",
            h
        ))),
        _ => Ok(()),
    }
}

/// Parse an SSZ object from some hex-encoded bytes.
///
/// E.g., A signature is `"0x0000000000000000000000000000000000000000000000000000000000000000"`
pub fn parse_hex_ssz_bytes<T: Decode>(string: &str) -> Result<T, ApiError> {
    const PREFIX: &str = "0x";

    if string.starts_with(PREFIX) {
        let trimmed = string.trim_start_matches(PREFIX);
        let bytes = hex::decode(trimmed)
            .map_err(|e| ApiError::BadRequest(format!("Unable to parse SSZ hex: {:?}", e)))?;
        T::from_ssz_bytes(&bytes)
            .map_err(|e| ApiError::BadRequest(format!("Unable to parse SSZ bytes: {:?}", e)))
    } else {
        Err(ApiError::BadRequest(
            "Hex bytes must have a 0x prefix".to_string(),
        ))
    }
}

/// Parse a root from a `0x` prefixed string.
///
/// E.g., `"0x0000000000000000000000000000000000000000000000000000000000000000"`
pub fn parse_root(string: &str) -> Result<Hash256, ApiError> {
    const PREFIX: &str = "0x";

    if string.starts_with(PREFIX) {
        let trimmed = string.trim_start_matches(PREFIX);
        trimmed
            .parse()
            .map_err(|e| ApiError::BadRequest(format!("Unable to parse root: {:?}", e)))
    } else {
        Err(ApiError::BadRequest(
            "Root must have a 0x prefix".to_string(),
        ))
    }
}

/// Parse a PublicKey from a `0x` prefixed hex string
pub fn parse_pubkey_bytes(string: &str) -> Result<PublicKeyBytes, ApiError> {
    const PREFIX: &str = "0x";
    if string.starts_with(PREFIX) {
        let pubkey_bytes = hex::decode(string.trim_start_matches(PREFIX))
            .map_err(|e| ApiError::BadRequest(format!("Invalid hex string: {:?}", e)))?;
        let pubkey = PublicKeyBytes::from_bytes(pubkey_bytes.as_slice()).map_err(|e| {
            ApiError::BadRequest(format!("Unable to deserialize public key: {:?}.", e))
        })?;
        Ok(pubkey)
    } else {
        Err(ApiError::BadRequest(
            "Public key must have a 0x prefix".to_string(),
        ))
    }
}

/// Returns the root of the `SignedBeaconBlock` in the canonical chain of `beacon_chain` at the given
/// `slot`, if possible.
///
/// May return a root for a previous slot, in the case of skip slots.
pub fn block_root_at_slot<T: BeaconChainTypes>(
    beacon_chain: &BeaconChain<T>,
    target: Slot,
) -> Result<Option<Hash256>, ApiError> {
    Ok(beacon_chain
        .rev_iter_block_roots()?
        .take_while(|(_root, slot)| *slot >= target)
        .find(|(_root, slot)| *slot == target)
        .map(|(root, _slot)| root))
}

/// Returns a `BeaconState` and it's root in the canonical chain of `beacon_chain` at the given
/// `slot`, if possible.
///
/// Will not return a state if the request slot is in the future. Will return states higher than
/// the current head by skipping slots.
pub fn state_at_slot<T: BeaconChainTypes>(
    beacon_chain: &BeaconChain<T>,
    slot: Slot,
) -> Result<(Hash256, BeaconState<T::EthSpec>), ApiError> {
    let head = beacon_chain.head()?;

    if head.beacon_state.slot == slot {
        Ok((head.beacon_state_root, head.beacon_state))
    } else {
        let root = state_root_at_slot(beacon_chain, slot, StateSkipConfig::WithStateRoots)?;

        let state: BeaconState<T::EthSpec> = beacon_chain
            .store
            .get_state(&root, Some(slot))?
            .ok_or_else(|| ApiError::NotFound(format!("Unable to find state at root {}", root)))?;

        Ok((root, state))
    }
}

/// Returns the root of the `BeaconState` in the canonical chain of `beacon_chain` at the given
/// `slot`, if possible.
///
/// Will not return a state root if the request slot is in the future. Will return state roots
/// higher than the current head by skipping slots.
pub fn state_root_at_slot<T: BeaconChainTypes>(
    beacon_chain: &BeaconChain<T>,
    slot: Slot,
    config: StateSkipConfig,
) -> Result<Hash256, ApiError> {
    let head_state = &beacon_chain.head()?.beacon_state;
    let current_slot = beacon_chain
        .slot()
        .map_err(|_| ApiError::ServerError("Unable to read slot clock".to_string()))?;

    // There are four scenarios when obtaining a state for a given slot:
    //
    // 1. The request slot is in the future.
    // 2. The request slot is the same as the best block (head) slot.
    // 3. The request slot is prior to the head slot.
    // 4. The request slot is later than the head slot.
    if current_slot < slot {
        // 1. The request slot is in the future. Reject the request.
        //
        // We could actually speculate about future state roots by skipping slots, however that's
        // likely to cause confusion for API users.
        Err(ApiError::BadRequest(format!(
            "Requested slot {} is past the current slot {}",
            slot, current_slot
        )))
    } else if head_state.slot == slot {
        // 2. The request slot is the same as the best block (head) slot.
        //
        // The head state root is stored in memory, return a reference.
        Ok(beacon_chain.head()?.beacon_state_root)
    } else if head_state.slot > slot {
        // 3. The request slot is prior to the head slot.
        //
        // Iterate through the state roots on the head state to find the root for that
        // slot. Once the root is found, load it from the database.
        Ok(head_state
            .try_iter_ancestor_roots(beacon_chain.store.clone())
            .ok_or_else(|| ApiError::ServerError("Failed to create roots iterator".to_string()))?
            .find(|(_root, s)| *s == slot)
            .map(|(root, _slot)| root)
            .ok_or_else(|| ApiError::NotFound(format!("Unable to find state at slot {}", slot)))?)
    } else {
        // 4. The request slot is later than the head slot.
        //
        // Use `per_slot_processing` to advance the head state to the present slot,
        // assuming that all slots do not contain a block (i.e., they are skipped slots).
        let mut state = beacon_chain.head()?.beacon_state;
        let spec = &T::EthSpec::default_spec();

        let skip_state_root = match config {
            StateSkipConfig::WithStateRoots => None,
            StateSkipConfig::WithoutStateRoots => Some(Hash256::zero()),
        };

        for _ in state.slot.as_u64()..slot.as_u64() {
            // Ensure the next epoch state caches are built in case of an epoch transition.
            state.build_committee_cache(RelativeEpoch::Next, spec)?;

            state_processing::per_slot_processing(&mut state, skip_state_root, spec)?;
        }

        // Note: this is an expensive operation. Once the tree hash cache is implement it may be
        // used here.
        Ok(state.canonical_root())
    }
}

pub fn implementation_pending_response(_req: Request<Body>) -> ApiResult {
    Err(ApiError::NotImplemented(
        "API endpoint has not yet been implemented, but is planned to be soon.".to_owned(),
    ))
}

pub fn publish_beacon_block_to_network<T: BeaconChainTypes + 'static>(
    mut chan: NetworkChannel<T::EthSpec>,
<<<<<<< HEAD
    block: BeaconBlock<T::EthSpec>,
) -> Result<(), ApiError> {
    // create the network topic to send on
    let topic = GossipTopic::new(GossipKind::BeaconBlock, GossipEncoding::SSZ);
    let message = PubsubMessage::BeaconBlock(Box::new(block));

    // Publish the block to the p2p network via gossipsub.
    if let Err(e) = chan.try_send(NetworkMessage::Publish {
        topics: vec![topic.into()],
        message,
    }) {
=======
    block: SignedBeaconBlock<T::EthSpec>,
) -> Result<(), ApiError> {
    // send the block via SSZ encoding
    let messages = vec![PubsubMessage::new(
        GossipEncoding::SSZ,
        PubsubData::BeaconBlock(Box::new(block)),
    )];

    // Publish the block to the p2p network via gossipsub.
    if let Err(e) = chan.try_send(NetworkMessage::Publish { messages }) {
>>>>>>> d8225990
        return Err(ApiError::ServerError(format!(
            "Unable to send new block to network: {:?}",
            e
        )));
    }

    Ok(())
}

<<<<<<< HEAD
pub fn publish_attestation_to_network<T: BeaconChainTypes + 'static>(
    mut chan: NetworkChannel<T::EthSpec>,
    attestation: Attestation<T::EthSpec>,
) -> Result<(), ApiError> {
    // create the network topic to send on
    // TODO: Currently a placeholder
    let subnet_id = SubnetId::new(0);
    let topic = GossipTopic::new(GossipKind::CommitteeIndex(subnet_id), GossipEncoding::SSZ);
    let message = PubsubMessage::Attestation(Box::new((subnet_id, attestation)));

    // Publish the attestation to the p2p network via gossipsub.
    if let Err(e) = chan.try_send(NetworkMessage::Publish {
        topics: vec![topic.into()],
        message,
    }) {
=======
/// Publishes a raw un-aggregated attestation to the network.
pub fn publish_raw_attestations_to_network<T: BeaconChainTypes + 'static>(
    mut chan: NetworkChannel<T::EthSpec>,
    attestations: Vec<Attestation<T::EthSpec>>,
) -> Result<(), ApiError> {
    let messages = attestations
        .into_iter()
        .map(|attestation| {
            // create the gossip message to send to the network
            let subnet_id = attestation.subnet_id();
            PubsubMessage::new(
                GossipEncoding::SSZ,
                PubsubData::Attestation(Box::new((subnet_id, attestation))),
            )
        })
        .collect::<Vec<_>>();

    // Publish the attestations to the p2p network via gossipsub.
    if let Err(e) = chan.try_send(NetworkMessage::Publish { messages }) {
        return Err(ApiError::ServerError(format!(
            "Unable to send new attestation to network: {:?}",
            e
        )));
    }

    Ok(())
}

/// Publishes an aggregated attestation to the network.
pub fn publish_aggregate_attestations_to_network<T: BeaconChainTypes + 'static>(
    mut chan: NetworkChannel<T::EthSpec>,
    signed_proofs: Vec<SignedAggregateAndProof<T::EthSpec>>,
) -> Result<(), ApiError> {
    let messages = signed_proofs
        .into_iter()
        .map(|signed_proof| {
            PubsubMessage::new(
                GossipEncoding::SSZ,
                PubsubData::AggregateAndProofAttestation(Box::new(signed_proof)),
            )
        })
        .collect::<Vec<_>>();

    // Publish the attestations to the p2p network via gossipsub.
    if let Err(e) = chan.try_send(NetworkMessage::Publish { messages }) {
>>>>>>> d8225990
        return Err(ApiError::ServerError(format!(
            "Unable to send new attestation to network: {:?}",
            e
        )));
    }

    Ok(())
}

#[cfg(test)]
mod test {
    use super::*;

    #[test]
    fn parse_root_works() {
        assert_eq!(
            parse_root("0x0000000000000000000000000000000000000000000000000000000000000000"),
            Ok(Hash256::zero())
        );
        assert_eq!(
            parse_root("0x000000000000000000000000000000000000000000000000000000000000002a"),
            Ok(Hash256::from_low_u64_be(42))
        );
        assert!(
            parse_root("0000000000000000000000000000000000000000000000000000000000000042").is_err()
        );
        assert!(parse_root("0x").is_err());
        assert!(parse_root("0x00").is_err());
    }

    #[test]
    fn parse_slot_works() {
        assert_eq!(parse_slot("0"), Ok(Slot::new(0)));
        assert_eq!(parse_slot("42"), Ok(Slot::new(42)));
        assert_eq!(parse_slot("10000000"), Ok(Slot::new(10_000_000)));
        assert!(parse_slot("cats").is_err());
    }
}<|MERGE_RESOLUTION|>--- conflicted
+++ resolved
@@ -1,15 +1,8 @@
 use crate::{ApiError, ApiResult, NetworkChannel};
-<<<<<<< HEAD
-use beacon_chain::{BeaconChain, BeaconChainTypes};
-use bls::PublicKeyBytes;
-use eth2_libp2p::types::{GossipEncoding, GossipKind, GossipTopic, SubnetId};
-use eth2_libp2p::PubsubMessage;
-=======
 use beacon_chain::{BeaconChain, BeaconChainTypes, StateSkipConfig};
 use bls::PublicKeyBytes;
 use eth2_libp2p::types::GossipEncoding;
 use eth2_libp2p::{PubsubData, PubsubMessage};
->>>>>>> d8225990
 use hex;
 use http::header;
 use hyper::{Body, Request};
@@ -239,19 +232,6 @@
 
 pub fn publish_beacon_block_to_network<T: BeaconChainTypes + 'static>(
     mut chan: NetworkChannel<T::EthSpec>,
-<<<<<<< HEAD
-    block: BeaconBlock<T::EthSpec>,
-) -> Result<(), ApiError> {
-    // create the network topic to send on
-    let topic = GossipTopic::new(GossipKind::BeaconBlock, GossipEncoding::SSZ);
-    let message = PubsubMessage::BeaconBlock(Box::new(block));
-
-    // Publish the block to the p2p network via gossipsub.
-    if let Err(e) = chan.try_send(NetworkMessage::Publish {
-        topics: vec![topic.into()],
-        message,
-    }) {
-=======
     block: SignedBeaconBlock<T::EthSpec>,
 ) -> Result<(), ApiError> {
     // send the block via SSZ encoding
@@ -262,7 +242,6 @@
 
     // Publish the block to the p2p network via gossipsub.
     if let Err(e) = chan.try_send(NetworkMessage::Publish { messages }) {
->>>>>>> d8225990
         return Err(ApiError::ServerError(format!(
             "Unable to send new block to network: {:?}",
             e
@@ -272,23 +251,6 @@
     Ok(())
 }
 
-<<<<<<< HEAD
-pub fn publish_attestation_to_network<T: BeaconChainTypes + 'static>(
-    mut chan: NetworkChannel<T::EthSpec>,
-    attestation: Attestation<T::EthSpec>,
-) -> Result<(), ApiError> {
-    // create the network topic to send on
-    // TODO: Currently a placeholder
-    let subnet_id = SubnetId::new(0);
-    let topic = GossipTopic::new(GossipKind::CommitteeIndex(subnet_id), GossipEncoding::SSZ);
-    let message = PubsubMessage::Attestation(Box::new((subnet_id, attestation)));
-
-    // Publish the attestation to the p2p network via gossipsub.
-    if let Err(e) = chan.try_send(NetworkMessage::Publish {
-        topics: vec![topic.into()],
-        message,
-    }) {
-=======
 /// Publishes a raw un-aggregated attestation to the network.
 pub fn publish_raw_attestations_to_network<T: BeaconChainTypes + 'static>(
     mut chan: NetworkChannel<T::EthSpec>,
@@ -334,7 +296,6 @@
 
     // Publish the attestations to the p2p network via gossipsub.
     if let Err(e) = chan.try_send(NetworkMessage::Publish { messages }) {
->>>>>>> d8225990
         return Err(ApiError::ServerError(format!(
             "Unable to send new attestation to network: {:?}",
             e
