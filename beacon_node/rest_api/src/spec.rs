--- conflicted
+++ resolved
@@ -7,11 +7,7 @@
 use types::EthSpec;
 
 /// HTTP handler to return the full spec object.
-<<<<<<< HEAD
-pub fn get_spec<T: BeaconChainTypes + 'static>(
-=======
 pub fn get_spec<T: BeaconChainTypes>(
->>>>>>> 78d82d91
     req: Request<Body>,
     beacon_chain: Arc<BeaconChain<T>>,
 ) -> ApiResult {
@@ -19,11 +15,7 @@
 }
 
 /// HTTP handler to return the full Eth2Config object.
-<<<<<<< HEAD
-pub fn get_eth2_config<T: BeaconChainTypes + 'static>(
-=======
 pub fn get_eth2_config<T: BeaconChainTypes>(
->>>>>>> 78d82d91
     req: Request<Body>,
     eth2_config: Arc<Eth2Config>,
 ) -> ApiResult {
