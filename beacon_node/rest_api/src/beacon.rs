--- conflicted
+++ resolved
@@ -23,19 +23,10 @@
 }
 
 /// HTTP handler to return a `BeaconBlock` at a given `root` or `slot`.
-<<<<<<< HEAD
-pub fn get_head<T: BeaconChainTypes>(req: Request<Body>) -> ApiResult {
-    let beacon_chain = req
-        .extensions()
-        .get::<Arc<BeaconChain<T>>>()
-        .ok_or_else(|| ApiError::ServerError("Beacon chain extension missing".to_string()))?;
-
-=======
 pub fn get_head<T: BeaconChainTypes>(
     req: Request<Body>,
     beacon_chain: Arc<BeaconChain<T>>,
 ) -> ApiResult {
->>>>>>> 78d82d91
     let chain_head = beacon_chain.head();
 
     let head = HeadResponse {
@@ -73,19 +64,10 @@
 }
 
 /// HTTP handler to return a `BeaconBlock` at a given `root` or `slot`.
-<<<<<<< HEAD
-pub fn get_block<T: BeaconChainTypes>(req: Request<Body>) -> ApiResult {
-    let beacon_chain = req
-        .extensions()
-        .get::<Arc<BeaconChain<T>>>()
-        .ok_or_else(|| ApiError::ServerError("Beacon chain extension missing".to_string()))?;
-
-=======
 pub fn get_block<T: BeaconChainTypes>(
     req: Request<Body>,
     beacon_chain: Arc<BeaconChain<T>>,
 ) -> ApiResult {
->>>>>>> 78d82d91
     let query_params = ["root", "slot"];
     let (key, value) = UrlQuery::from_request(&req)?.first_of(&query_params)?;
 
