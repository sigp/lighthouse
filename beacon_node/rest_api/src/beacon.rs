use super::{success_response, ApiResult};
use crate::{helpers::*, ApiError, UrlQuery};
use beacon_chain::{BeaconChain, BeaconChainTypes};
use hyper::{Body, Request};
use serde::Serialize;
use std::sync::Arc;
use store::Store;
use types::{BeaconBlock, BeaconState, EthSpec, Hash256, Slot};

#[derive(Serialize)]
<<<<<<< HEAD
struct HeadResponse {
=======
pub struct HeadResponse {
>>>>>>> 0c3fdcd5
    pub slot: Slot,
    pub block_root: Hash256,
    pub state_root: Hash256,
}

/// HTTP handler to return a `BeaconBlock` at a given `root` or `slot`.
pub fn get_head<T: BeaconChainTypes + 'static>(req: Request<Body>) -> ApiResult {
    let beacon_chain = req
        .extensions()
        .get::<Arc<BeaconChain<T>>>()
        .ok_or_else(|| ApiError::ServerError("Beacon chain extension missing".to_string()))?;

    let head = HeadResponse {
        slot: beacon_chain.head().beacon_state.slot,
        block_root: beacon_chain.head().beacon_block_root,
        state_root: beacon_chain.head().beacon_state_root,
    };

    let json: String = serde_json::to_string(&head)
        .map_err(|e| ApiError::ServerError(format!("Unable to serialize HeadResponse: {:?}", e)))?;

    Ok(success_response(Body::from(json)))
}

#[derive(Serialize)]
#[serde(bound = "T: EthSpec")]
<<<<<<< HEAD
struct BlockResponse<T: EthSpec> {
=======
pub struct BlockResponse<T: EthSpec> {
>>>>>>> 0c3fdcd5
    pub root: Hash256,
    pub beacon_block: BeaconBlock<T>,
}

/// HTTP handler to return a `BeaconBlock` at a given `root` or `slot`.
pub fn get_block<T: BeaconChainTypes + 'static>(req: Request<Body>) -> ApiResult {
    let beacon_chain = req
        .extensions()
        .get::<Arc<BeaconChain<T>>>()
        .ok_or_else(|| ApiError::ServerError("Beacon chain extension missing".to_string()))?;

    let query_params = ["root", "slot"];
    let (key, value) = UrlQuery::from_request(&req)?.first_of(&query_params)?;

    let block_root = match (key.as_ref(), value) {
        ("slot", value) => {
            let target = parse_slot(&value)?;

<<<<<<< HEAD
            beacon_chain
                .rev_iter_block_roots()
                .take_while(|(_root, slot)| *slot >= target)
                .find(|(_root, slot)| *slot == target)
                .map(|(root, _slot)| root)
                .ok_or_else(|| {
                    ApiError::NotFound(format!("Unable to find BeaconBlock for slot {}", target))
                })?
=======
            block_root_at_slot(&beacon_chain, target).ok_or_else(|| {
                ApiError::NotFound(format!("Unable to find BeaconBlock for slot {}", target))
            })?
>>>>>>> 0c3fdcd5
        }
        ("root", value) => parse_root(&value)?,
        _ => return Err(ApiError::ServerError("Unexpected query parameter".into())),
    };

    let block = beacon_chain
        .store
        .get::<BeaconBlock<T::EthSpec>>(&block_root)?
        .ok_or_else(|| {
            ApiError::NotFound(format!(
                "Unable to find BeaconBlock for root {}",
                block_root
            ))
        })?;

    let response = BlockResponse {
        root: block_root,
        beacon_block: block,
    };

    let json: String = serde_json::to_string(&response).map_err(|e| {
        ApiError::ServerError(format!("Unable to serialize BlockResponse: {:?}", e))
    })?;

    Ok(success_response(Body::from(json)))
}

/// HTTP handler to return a `BeaconBlock` root at a given `slot`.
pub fn get_block_root<T: BeaconChainTypes + 'static>(req: Request<Body>) -> ApiResult {
    let beacon_chain = req
        .extensions()
        .get::<Arc<BeaconChain<T>>>()
        .ok_or_else(|| ApiError::ServerError("Beacon chain extension missing".to_string()))?;

    let slot_string = UrlQuery::from_request(&req)?.only_one("slot")?;
    let target = parse_slot(&slot_string)?;

<<<<<<< HEAD
    let root = beacon_chain
        .rev_iter_block_roots()
        .take_while(|(_root, slot)| *slot >= target)
        .find(|(_root, slot)| *slot == target)
        .map(|(root, _slot)| root)
        .ok_or_else(|| {
            ApiError::NotFound(format!("Unable to find BeaconBlock for slot {}", target))
        })?;
=======
    let root = block_root_at_slot(&beacon_chain, target).ok_or_else(|| {
        ApiError::NotFound(format!("Unable to find BeaconBlock for slot {}", target))
    })?;
>>>>>>> 0c3fdcd5

    let json: String = serde_json::to_string(&root)
        .map_err(|e| ApiError::ServerError(format!("Unable to serialize root: {:?}", e)))?;

    Ok(success_response(Body::from(json)))
}

#[derive(Serialize)]
#[serde(bound = "T: EthSpec")]
<<<<<<< HEAD
struct StateResponse<T: EthSpec> {
=======
pub struct StateResponse<T: EthSpec> {
>>>>>>> 0c3fdcd5
    pub root: Hash256,
    pub beacon_state: BeaconState<T>,
}

/// HTTP handler to return a `BeaconState` at a given `root` or `slot`.
///
/// Will not return a state if the request slot is in the future. Will return states higher than
/// the current head by skipping slots.
pub fn get_state<T: BeaconChainTypes + 'static>(req: Request<Body>) -> ApiResult {
    let beacon_chain = req
        .extensions()
        .get::<Arc<BeaconChain<T>>>()
        .ok_or_else(|| ApiError::ServerError("Beacon chain extension missing".to_string()))?;

    let query_params = ["root", "slot"];
    let (key, value) = UrlQuery::from_request(&req)?.first_of(&query_params)?;

    let (root, state): (Hash256, BeaconState<T::EthSpec>) = match (key.as_ref(), value) {
        ("slot", value) => state_at_slot(&beacon_chain, parse_slot(&value)?)?,
        ("root", value) => {
            let root = &parse_root(&value)?;

            let state = beacon_chain
                .store
                .get(root)?
                .ok_or_else(|| ApiError::NotFound(format!("No state for root: {}", root)))?;

            (*root, state)
        }
        _ => return Err(ApiError::ServerError("Unexpected query parameter".into())),
<<<<<<< HEAD
    };

    let response = StateResponse {
        root,
        beacon_state: state,
    };

=======
    };

    let response = StateResponse {
        root,
        beacon_state: state,
    };

>>>>>>> 0c3fdcd5
    let json: String = serde_json::to_string(&response).map_err(|e| {
        ApiError::ServerError(format!("Unable to serialize StateResponse: {:?}", e))
    })?;

    Ok(success_response(Body::from(json)))
}

/// HTTP handler to return a `BeaconState` root at a given `slot`.
///
/// Will not return a state if the request slot is in the future. Will return states higher than
/// the current head by skipping slots.
pub fn get_state_root<T: BeaconChainTypes + 'static>(req: Request<Body>) -> ApiResult {
    let beacon_chain = req
        .extensions()
        .get::<Arc<BeaconChain<T>>>()
        .ok_or_else(|| ApiError::ServerError("Beacon chain extension missing".to_string()))?;

    let slot_string = UrlQuery::from_request(&req)?.only_one("slot")?;
    let slot = parse_slot(&slot_string)?;

    let root = state_root_at_slot(&beacon_chain, slot)?;

    let json: String = serde_json::to_string(&root)
        .map_err(|e| ApiError::ServerError(format!("Unable to serialize root: {:?}", e)))?;

    Ok(success_response(Body::from(json)))
}

/// HTTP handler to return the highest finalized slot.
pub fn get_latest_finalized_checkpoint<T: BeaconChainTypes + 'static>(
    req: Request<Body>,
) -> ApiResult {
    let beacon_chain = req
        .extensions()
        .get::<Arc<BeaconChain<T>>>()
        .ok_or_else(|| ApiError::ServerError("Beacon chain extension missing".to_string()))?;

    let checkpoint = beacon_chain
        .head()
        .beacon_state
        .finalized_checkpoint
        .clone();

    let json: String = serde_json::to_string(&checkpoint)
        .map_err(|e| ApiError::ServerError(format!("Unable to serialize checkpoint: {:?}", e)))?;

    Ok(success_response(Body::from(json)))
}<|MERGE_RESOLUTION|>--- conflicted
+++ resolved
@@ -8,11 +8,7 @@
 use types::{BeaconBlock, BeaconState, EthSpec, Hash256, Slot};
 
 #[derive(Serialize)]
-<<<<<<< HEAD
-struct HeadResponse {
-=======
 pub struct HeadResponse {
->>>>>>> 0c3fdcd5
     pub slot: Slot,
     pub block_root: Hash256,
     pub state_root: Hash256,
@@ -39,11 +35,7 @@
 
 #[derive(Serialize)]
 #[serde(bound = "T: EthSpec")]
-<<<<<<< HEAD
-struct BlockResponse<T: EthSpec> {
-=======
 pub struct BlockResponse<T: EthSpec> {
->>>>>>> 0c3fdcd5
     pub root: Hash256,
     pub beacon_block: BeaconBlock<T>,
 }
@@ -62,20 +54,9 @@
         ("slot", value) => {
             let target = parse_slot(&value)?;
 
-<<<<<<< HEAD
-            beacon_chain
-                .rev_iter_block_roots()
-                .take_while(|(_root, slot)| *slot >= target)
-                .find(|(_root, slot)| *slot == target)
-                .map(|(root, _slot)| root)
-                .ok_or_else(|| {
-                    ApiError::NotFound(format!("Unable to find BeaconBlock for slot {}", target))
-                })?
-=======
             block_root_at_slot(&beacon_chain, target).ok_or_else(|| {
                 ApiError::NotFound(format!("Unable to find BeaconBlock for slot {}", target))
             })?
->>>>>>> 0c3fdcd5
         }
         ("root", value) => parse_root(&value)?,
         _ => return Err(ApiError::ServerError("Unexpected query parameter".into())),
@@ -113,20 +94,9 @@
     let slot_string = UrlQuery::from_request(&req)?.only_one("slot")?;
     let target = parse_slot(&slot_string)?;
 
-<<<<<<< HEAD
-    let root = beacon_chain
-        .rev_iter_block_roots()
-        .take_while(|(_root, slot)| *slot >= target)
-        .find(|(_root, slot)| *slot == target)
-        .map(|(root, _slot)| root)
-        .ok_or_else(|| {
-            ApiError::NotFound(format!("Unable to find BeaconBlock for slot {}", target))
-        })?;
-=======
     let root = block_root_at_slot(&beacon_chain, target).ok_or_else(|| {
         ApiError::NotFound(format!("Unable to find BeaconBlock for slot {}", target))
     })?;
->>>>>>> 0c3fdcd5
 
     let json: String = serde_json::to_string(&root)
         .map_err(|e| ApiError::ServerError(format!("Unable to serialize root: {:?}", e)))?;
@@ -136,11 +106,7 @@
 
 #[derive(Serialize)]
 #[serde(bound = "T: EthSpec")]
-<<<<<<< HEAD
-struct StateResponse<T: EthSpec> {
-=======
 pub struct StateResponse<T: EthSpec> {
->>>>>>> 0c3fdcd5
     pub root: Hash256,
     pub beacon_state: BeaconState<T>,
 }
@@ -171,7 +137,6 @@
             (*root, state)
         }
         _ => return Err(ApiError::ServerError("Unexpected query parameter".into())),
-<<<<<<< HEAD
     };
 
     let response = StateResponse {
@@ -179,15 +144,6 @@
         beacon_state: state,
     };
 
-=======
-    };
-
-    let response = StateResponse {
-        root,
-        beacon_state: state,
-    };
-
->>>>>>> 0c3fdcd5
     let json: String = serde_json::to_string(&response).map_err(|e| {
         ApiError::ServerError(format!("Unable to serialize StateResponse: {:?}", e))
     })?;
