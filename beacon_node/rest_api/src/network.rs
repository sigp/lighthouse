use crate::error::{ApiError, ApiResult};
use crate::response_builder::ResponseBuilder;
use crate::NetworkService;
use beacon_chain::BeaconChainTypes;
use eth2_libp2p::{Multiaddr, PeerId};
use hyper::{Body, Request};
use std::sync::Arc;

const NETWORK_ERROR_MSG: &str = "Network is not running";

/// HTTP handler to return the list of libp2p multiaddr the client is listening on.
///
/// Returns a list of `Multiaddr`, serialized according to their `serde` impl.
pub fn get_listen_addresses<T: BeaconChainTypes>(
    req: Request<Body>,
    network_opt: Option<Arc<NetworkService<T>>>,
) -> ApiResult {
    let network = network_opt.ok_or_else(|| ApiError::NotFound(NETWORK_ERROR_MSG.to_string()))?;

    let multiaddresses: Vec<Multiaddr> = network.listen_multiaddrs();
    ResponseBuilder::new(&req)?.body_no_ssz(&multiaddresses)
}

/// HTTP handler to return the network port the client is listening on.
///
/// Returns the TCP port number in its plain form (which is also valid JSON serialization)
pub fn get_listen_port<T: BeaconChainTypes>(
    req: Request<Body>,
    network_opt: Option<Arc<NetworkService<T>>>,
) -> ApiResult {
    let network = network_opt.ok_or_else(|| ApiError::NotFound(NETWORK_ERROR_MSG.to_string()))?;

    ResponseBuilder::new(&req)?.body(&network.listen_port())
}

/// HTTP handler to return the Discv5 ENR from the client's libp2p service.
///
/// ENR is encoded as base64 string.
pub fn get_enr<T: BeaconChainTypes>(
    req: Request<Body>,
    network_opt: Option<Arc<NetworkService<T>>>,
) -> ApiResult {
<<<<<<< HEAD
    let network = network_opt.ok_or_else(|| ApiError::NotFound(NETWORK_ERROR_MSG.to_string()))?;

    ResponseBuilder::new(&req)?.body_no_ssz(&network.local_enr().to_base64())
=======
    ResponseBuilder::new(&req)?.body_no_ssz(
        &network
            .local_enr()
            .map(|enr| enr.to_base64())
            .unwrap_or_else(|| "".into()),
    )
>>>>>>> 0c96c515
}

/// HTTP handler to return the `PeerId` from the client's libp2p service.
///
/// PeerId is encoded as base58 string.
pub fn get_peer_id<T: BeaconChainTypes>(
    req: Request<Body>,
    network_opt: Option<Arc<NetworkService<T>>>,
) -> ApiResult {
    let network = network_opt.ok_or_else(|| ApiError::NotFound(NETWORK_ERROR_MSG.to_string()))?;

    ResponseBuilder::new(&req)?.body_no_ssz(&network.local_peer_id().to_base58())
}

/// HTTP handler to return the number of peers connected in the client's libp2p service.
pub fn get_peer_count<T: BeaconChainTypes>(
    req: Request<Body>,
    network_opt: Option<Arc<NetworkService<T>>>,
) -> ApiResult {
    let network = network_opt.ok_or_else(|| ApiError::NotFound(NETWORK_ERROR_MSG.to_string()))?;

    ResponseBuilder::new(&req)?.body(&network.connected_peers())
}

/// HTTP handler to return the list of peers connected to the client's libp2p service.
///
/// Peers are presented as a list of `PeerId::to_string()`.
pub fn get_peer_list<T: BeaconChainTypes>(
    req: Request<Body>,
    network_opt: Option<Arc<NetworkService<T>>>,
) -> ApiResult {
    let network = network_opt.ok_or_else(|| ApiError::NotFound(NETWORK_ERROR_MSG.to_string()))?;

    let connected_peers: Vec<String> = network
        .connected_peer_set()
        .iter()
        .map(PeerId::to_string)
        .collect();
    ResponseBuilder::new(&req)?.body_no_ssz(&connected_peers)
}<|MERGE_RESOLUTION|>--- conflicted
+++ resolved
@@ -40,18 +40,14 @@
     req: Request<Body>,
     network_opt: Option<Arc<NetworkService<T>>>,
 ) -> ApiResult {
-<<<<<<< HEAD
     let network = network_opt.ok_or_else(|| ApiError::NotFound(NETWORK_ERROR_MSG.to_string()))?;
 
-    ResponseBuilder::new(&req)?.body_no_ssz(&network.local_enr().to_base64())
-=======
     ResponseBuilder::new(&req)?.body_no_ssz(
         &network
             .local_enr()
             .map(|enr| enr.to_base64())
             .unwrap_or_else(|| "".into()),
     )
->>>>>>> 0c96c515
 }
 
 /// HTTP handler to return the `PeerId` from the client's libp2p service.
