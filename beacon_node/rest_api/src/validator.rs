--- conflicted
+++ resolved
@@ -16,11 +16,7 @@
 use types::beacon_state::EthSpec;
 use types::{
     Attestation, AttestationData, BeaconState, Epoch, RelativeEpoch, SelectionProof,
-<<<<<<< HEAD
-    SignedAggregateAndProof, SignedBeaconBlock,
-=======
-    SignedAggregateAndProof, SignedBeaconBlock, Slot, SubnetId,
->>>>>>> 1e671a61
+    SignedAggregateAndProof, SignedBeaconBlock, SubnetId,
 };
 
 /// HTTP Handler to retrieve the duties for a set of validators during a particular epoch. This
@@ -272,12 +268,8 @@
                     attestation_slot: None,
                     attestation_committee_index: None,
                     attestation_committee_position: None,
-<<<<<<< HEAD
                     block_proposal_slots: None,
-=======
                     committee_count_at_slot: None,
-                    block_proposal_slots: vec![],
->>>>>>> 1e671a61
                     aggregator_modulo: None,
                 })
             }
