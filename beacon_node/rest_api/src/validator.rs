--- conflicted
+++ resolved
@@ -22,31 +22,6 @@
     Slot,
 };
 
-<<<<<<< HEAD
-#[derive(PartialEq, Debug, Serialize, Deserialize, Clone)]
-pub struct ValidatorDuty {
-    /// The validator's BLS public key, uniquely identifying them. _48-bytes, hex encoded with 0x prefix, case insensitive._
-    pub validator_pubkey: PublicKeyBytes,
-    /// The validator's index in `state.validators`
-    pub validator_index: Option<usize>,
-    /// The slot at which the validator must attest.
-    pub attestation_slot: Option<Slot>,
-    /// The index of the committee within `slot` of which the validator is a member.
-    pub attestation_committee_index: Option<CommitteeIndex>,
-    /// The position of the validator in the committee.
-    pub attestation_committee_position: Option<usize>,
-    /// The slots in which a validator must propose a block (can be empty).
-    pub block_proposal_slots: Vec<Slot>,
-}
-
-#[derive(PartialEq, Debug, Serialize, Deserialize, Clone, Encode, Decode)]
-pub struct ValidatorDutiesRequest {
-    pub epoch: Epoch,
-    pub pubkeys: Vec<PublicKeyBytes>,
-}
-
-=======
->>>>>>> 500f6b53
 /// HTTP Handler to retrieve the duties for a set of validators during a particular epoch. This
 /// method allows for collecting bulk sets of validator duties without risking exceeding the max
 /// URL length with query pairs.
