#![cfg(test)]

mod common;

use common::Protocol;
use lighthouse_network::rpc::{methods::*, RequestType};
use lighthouse_network::service::api_types::AppRequestId;
<<<<<<< HEAD
use lighthouse_network::{rpc::max_rpc_size, NetworkEvent, ReportSource, Request, Response};
use slog::Level;
=======
use lighthouse_network::{rpc::max_rpc_size, NetworkEvent, ReportSource, Response};
use slog::{debug, warn, Level};
>>>>>>> 8cf686f5
use ssz::Encode;
use ssz_types::VariableList;
use std::sync::Arc;
use std::time::Duration;
use tokio::runtime::Runtime;
use tokio::time::sleep;
use tracing::{debug, warn};
use types::{
    BeaconBlock, BeaconBlockAltair, BeaconBlockBase, BeaconBlockBellatrix, BlobSidecar, ChainSpec,
    EmptyBlock, Epoch, EthSpec, FixedBytesExtended, ForkContext, ForkName, Hash256, MinimalEthSpec,
    Signature, SignedBeaconBlock, Slot,
};

type E = MinimalEthSpec;

/// Bellatrix block with length < max_rpc_size.
fn bellatrix_block_small(fork_context: &ForkContext, spec: &ChainSpec) -> BeaconBlock<E> {
    let mut block = BeaconBlockBellatrix::<E>::empty(spec);
    let tx = VariableList::from(vec![0; 1024]);
    let txs = VariableList::from(std::iter::repeat(tx).take(5000).collect::<Vec<_>>());

    block.body.execution_payload.execution_payload.transactions = txs;

    let block = BeaconBlock::Bellatrix(block);
    assert!(block.ssz_bytes_len() <= max_rpc_size(fork_context, spec.max_chunk_size as usize));
    block
}

/// Bellatrix block with length > MAX_RPC_SIZE.
/// The max limit for a bellatrix block is in the order of ~16GiB which wouldn't fit in memory.
/// Hence, we generate a bellatrix block just greater than `MAX_RPC_SIZE` to test rejection on the rpc layer.
fn bellatrix_block_large(fork_context: &ForkContext, spec: &ChainSpec) -> BeaconBlock<E> {
    let mut block = BeaconBlockBellatrix::<E>::empty(spec);
    let tx = VariableList::from(vec![0; 1024]);
    let txs = VariableList::from(std::iter::repeat(tx).take(100000).collect::<Vec<_>>());

    block.body.execution_payload.execution_payload.transactions = txs;

    let block = BeaconBlock::Bellatrix(block);
    assert!(block.ssz_bytes_len() > max_rpc_size(fork_context, spec.max_chunk_size as usize));
    block
}

// Tests the STATUS RPC message
#[test]
#[allow(clippy::single_match)]
fn test_tcp_status_rpc() {
    // set up the logging. The level and enabled logging or not
    let log_level = Level::Debug;
    let enable_logging = false;

    let rt = Arc::new(Runtime::new().unwrap());

    let log = common::build_log(log_level, enable_logging);

    let spec = Arc::new(E::default_spec());

    rt.block_on(async {
        // get sender/receiver
        let (mut sender, mut receiver) = common::build_node_pair(
            Arc::downgrade(&rt),
            &log,
            ForkName::Base,
            spec,
            Protocol::Tcp,
        )
        .await;

        // Dummy STATUS RPC message
        let rpc_request = RequestType::Status(StatusMessage {
            fork_digest: [0; 4],
            finalized_root: Hash256::zero(),
            finalized_epoch: Epoch::new(1),
            head_root: Hash256::zero(),
            head_slot: Slot::new(1),
        });

        // Dummy STATUS RPC message
        let rpc_response = Response::Status(StatusMessage {
            fork_digest: [0; 4],
            finalized_root: Hash256::zero(),
            finalized_epoch: Epoch::new(1),
            head_root: Hash256::zero(),
            head_slot: Slot::new(1),
        });

        // build the sender future
        let sender_future = async {
            loop {
                match sender.next_event().await {
                    NetworkEvent::PeerConnectedOutgoing(peer_id) => {
                        // Send a STATUS message
                        debug!("Sending RPC");
                        sender
                            .send_request(peer_id, AppRequestId::Router, rpc_request.clone())
                            .unwrap();
                    }
                    NetworkEvent::ResponseReceived {
                        peer_id: _,
                        id: AppRequestId::Router,
                        response,
                    } => {
                        // Should receive the RPC response
                        debug!("Sender Received");
                        assert_eq!(response, rpc_response.clone());
                        debug!("Sender Completed");
                        return;
                    }
                    _ => {}
                }
            }
        };

        // build the receiver future
        let receiver_future = async {
            loop {
                match receiver.next_event().await {
                    NetworkEvent::RequestReceived {
                        peer_id,
                        id,
                        request,
                    } => {
                        if request.r#type == rpc_request {
                            // send the response
<<<<<<< HEAD
                            debug!("Receiver Received");
                            receiver.send_response(peer_id, id, rpc_response.clone());
=======
                            debug!(log, "Receiver Received");
                            receiver.send_response(peer_id, id, request.id, rpc_response.clone());
>>>>>>> 8cf686f5
                        }
                    }
                    _ => {} // Ignore other events
                }
            }
        };

        tokio::select! {
            _ = sender_future => {}
            _ = receiver_future => {}
            _ = sleep(Duration::from_secs(30)) => {
                panic!("Future timed out");
            }
        }
    })
}

// Tests a streamed BlocksByRange RPC Message
#[test]
#[allow(clippy::single_match)]
fn test_tcp_blocks_by_range_chunked_rpc() {
    // set up the logging. The level and enabled logging or not
    let log_level = Level::Debug;
    let enable_logging = false;

    let messages_to_send = 6;

    let log = common::build_log(log_level, enable_logging);

    let rt = Arc::new(Runtime::new().unwrap());

    let spec = Arc::new(E::default_spec());

    rt.block_on(async {
        // get sender/receiver
        let (mut sender, mut receiver) = common::build_node_pair(
            Arc::downgrade(&rt),
            &log,
            ForkName::Bellatrix,
            spec.clone(),
            Protocol::Tcp,
        )
        .await;

        // BlocksByRange Request
        let rpc_request =
            RequestType::BlocksByRange(OldBlocksByRangeRequest::V2(OldBlocksByRangeRequestV2 {
                start_slot: 0,
                count: messages_to_send,
                step: 1,
            }));

        // BlocksByRange Response
        let full_block = BeaconBlock::Base(BeaconBlockBase::<E>::full(&spec));
        let signed_full_block = SignedBeaconBlock::from_block(full_block, Signature::empty());
        let rpc_response_base = Response::BlocksByRange(Some(Arc::new(signed_full_block)));

        let full_block = BeaconBlock::Altair(BeaconBlockAltair::<E>::full(&spec));
        let signed_full_block = SignedBeaconBlock::from_block(full_block, Signature::empty());
        let rpc_response_altair = Response::BlocksByRange(Some(Arc::new(signed_full_block)));

        let full_block = bellatrix_block_small(&common::fork_context(ForkName::Bellatrix), &spec);
        let signed_full_block = SignedBeaconBlock::from_block(full_block, Signature::empty());
        let rpc_response_bellatrix_small =
            Response::BlocksByRange(Some(Arc::new(signed_full_block)));

        // keep count of the number of messages received
        let mut messages_received = 0;
        // build the sender future
        let sender_future = async {
            loop {
                match sender.next_event().await {
                    NetworkEvent::PeerConnectedOutgoing(peer_id) => {
                        // Send a STATUS message
                        debug!("Sending RPC");
                        sender
                            .send_request(peer_id, AppRequestId::Router, rpc_request.clone())
                            .unwrap();
                    }
                    NetworkEvent::ResponseReceived {
                        peer_id: _,
                        id: _,
                        response,
                    } => {
                        warn!("Sender received a response");
                        match response {
                            Response::BlocksByRange(Some(_)) => {
                                if messages_received < 2 {
                                    assert_eq!(response, rpc_response_base.clone());
                                } else if messages_received < 4 {
                                    assert_eq!(response, rpc_response_altair.clone());
                                } else {
                                    assert_eq!(response, rpc_response_bellatrix_small.clone());
                                }
                                messages_received += 1;
                                warn!("Chunk received");
                            }
                            Response::BlocksByRange(None) => {
                                // should be exactly `messages_to_send` messages before terminating
                                assert_eq!(messages_received, messages_to_send);
                                // end the test
                                return;
                            }
                            _ => panic!("Invalid RPC received"),
                        }
                    }
                    _ => {} // Ignore other behaviour events
                }
            }
        };

        // build the receiver future
        let receiver_future = async {
            loop {
                match receiver.next_event().await {
                    NetworkEvent::RequestReceived {
                        peer_id,
                        id,
                        request,
                    } => {
                        if request.r#type == rpc_request {
                            // send the response
                            warn!("Receiver got request");
                            for i in 0..messages_to_send {
                                // Send first third of responses as base blocks,
                                // second as altair and third as bellatrix.
                                let rpc_response = if i < 2 {
                                    rpc_response_base.clone()
                                } else if i < 4 {
                                    rpc_response_altair.clone()
                                } else {
                                    rpc_response_bellatrix_small.clone()
                                };
                                receiver.send_response(
                                    peer_id,
                                    id,
                                    request.id,
                                    rpc_response.clone(),
                                );
                            }
                            // send the stream termination
                            receiver.send_response(
                                peer_id,
                                id,
                                request.id,
                                Response::BlocksByRange(None),
                            );
                        }
                    }
                    _ => {} // Ignore other events
                }
            }
        };

        tokio::select! {
            _ = sender_future => {}
            _ = receiver_future => {}
            _ = sleep(Duration::from_secs(30)) => {
                    panic!("Future timed out");
            }
        }
    })
}

// Tests a streamed BlobsByRange RPC Message
#[test]
#[allow(clippy::single_match)]
fn test_blobs_by_range_chunked_rpc() {
    // set up the logging. The level and enabled logging or not
    let log_level = Level::Debug;
    let enable_logging = false;

    let slot_count = 32;
    let messages_to_send = 34;

    let log = common::build_log(log_level, enable_logging);

    let rt = Arc::new(Runtime::new().unwrap());

    rt.block_on(async {
        // get sender/receiver
        let spec = Arc::new(E::default_spec());
        let (mut sender, mut receiver) = common::build_node_pair(
            Arc::downgrade(&rt),
            &log,
            ForkName::Deneb,
            spec.clone(),
            Protocol::Tcp,
        )
        .await;

        // BlobsByRange Request
        let rpc_request = RequestType::BlobsByRange(BlobsByRangeRequest {
            start_slot: 0,
            count: slot_count,
        });

        // BlocksByRange Response
        let blob = BlobSidecar::<E>::empty();

        let rpc_response = Response::BlobsByRange(Some(Arc::new(blob)));

        // keep count of the number of messages received
        let mut messages_received = 0;
        // build the sender future
        let sender_future = async {
            loop {
                match sender.next_event().await {
                    NetworkEvent::PeerConnectedOutgoing(peer_id) => {
                        // Send a STATUS message
                        debug!("Sending RPC");
                        sender
                            .send_request(peer_id, AppRequestId::Router, rpc_request.clone())
                            .unwrap();
                    }
                    NetworkEvent::ResponseReceived {
                        peer_id: _,
                        id: _,
                        response,
                    } => {
                        warn!("Sender received a response");
                        match response {
                            Response::BlobsByRange(Some(_)) => {
                                assert_eq!(response, rpc_response.clone());
                                messages_received += 1;
                                warn!("Chunk received");
                            }
                            Response::BlobsByRange(None) => {
                                // should be exactly `messages_to_send` messages before terminating
                                assert_eq!(messages_received, messages_to_send);
                                // end the test
                                return;
                            }
                            _ => panic!("Invalid RPC received"),
                        }
                    }
                    _ => {} // Ignore other behaviour events
                }
            }
        };

        // build the receiver future
        let receiver_future = async {
            loop {
                match receiver.next_event().await {
                    NetworkEvent::RequestReceived {
                        peer_id,
                        id,
                        request,
                    } => {
                        if request.r#type == rpc_request {
                            // send the response
                            warn!("Receiver got request");
                            for _ in 0..messages_to_send {
                                // Send first third of responses as base blocks,
                                // second as altair and third as bellatrix.
                                receiver.send_response(
                                    peer_id,
                                    id,
                                    request.id,
                                    rpc_response.clone(),
                                );
                            }
                            // send the stream termination
                            receiver.send_response(
                                peer_id,
                                id,
                                request.id,
                                Response::BlobsByRange(None),
                            );
                        }
                    }
                    _ => {} // Ignore other events
                }
            }
        };

        tokio::select! {
            _ = sender_future => {}
            _ = receiver_future => {}
            _ = sleep(Duration::from_secs(30)) => {
                    panic!("Future timed out");
            }
        }
    })
}

// Tests rejection of blocks over `MAX_RPC_SIZE`.
#[test]
#[allow(clippy::single_match)]
fn test_tcp_blocks_by_range_over_limit() {
    // set up the logging. The level and enabled logging or not
    let log_level = Level::Debug;
    let enable_logging = false;

    let messages_to_send = 5;

    let log = common::build_log(log_level, enable_logging);

    let rt = Arc::new(Runtime::new().unwrap());

    let spec = Arc::new(E::default_spec());

    rt.block_on(async {
        // get sender/receiver
        let (mut sender, mut receiver) = common::build_node_pair(
            Arc::downgrade(&rt),
            &log,
            ForkName::Bellatrix,
            spec.clone(),
            Protocol::Tcp,
        )
        .await;

        // BlocksByRange Request
        let rpc_request =
            RequestType::BlocksByRange(OldBlocksByRangeRequest::V1(OldBlocksByRangeRequestV1 {
                start_slot: 0,
                count: messages_to_send,
                step: 1,
            }));

        // BlocksByRange Response
        let full_block = bellatrix_block_large(&common::fork_context(ForkName::Bellatrix), &spec);
        let signed_full_block = SignedBeaconBlock::from_block(full_block, Signature::empty());
        let rpc_response_bellatrix_large =
            Response::BlocksByRange(Some(Arc::new(signed_full_block)));

        // build the sender future
        let sender_future = async {
            loop {
                match sender.next_event().await {
                    NetworkEvent::PeerConnectedOutgoing(peer_id) => {
                        // Send a STATUS message
                        debug!("Sending RPC");
                        sender
                            .send_request(peer_id, AppRequestId::Router, rpc_request.clone())
                            .unwrap();
                    }
                    // The request will fail because the sender will refuse to send anything > MAX_RPC_SIZE
                    NetworkEvent::RPCFailed { id, .. } => {
                        assert!(matches!(id, AppRequestId::Router));
                        return;
                    }
                    _ => {} // Ignore other behaviour events
                }
            }
        };

        // build the receiver future
        let receiver_future = async {
            loop {
                match receiver.next_event().await {
                    NetworkEvent::RequestReceived {
                        peer_id,
                        id,
                        request,
                    } => {
                        if request.r#type == rpc_request {
                            // send the response
                            warn!("Receiver got request");
                            for _ in 0..messages_to_send {
                                let rpc_response = rpc_response_bellatrix_large.clone();
                                receiver.send_response(
                                    peer_id,
                                    id,
                                    request.id,
                                    rpc_response.clone(),
                                );
                            }
                            // send the stream termination
                            receiver.send_response(
                                peer_id,
                                id,
                                request.id,
                                Response::BlocksByRange(None),
                            );
                        }
                    }
                    _ => {} // Ignore other events
                }
            }
        };

        tokio::select! {
            _ = sender_future => {}
            _ = receiver_future => {}
            _ = sleep(Duration::from_secs(30)) => {
                    panic!("Future timed out");
            }
        }
    })
}

// Tests that a streamed BlocksByRange RPC Message terminates when all expected chunks were received
#[test]
fn test_tcp_blocks_by_range_chunked_rpc_terminates_correctly() {
    // set up the logging. The level and enabled logging or not
    let log_level = Level::Debug;
    let enable_logging = false;

    let messages_to_send = 10;
    let extra_messages_to_send = 10;

    let log = common::build_log(log_level, enable_logging);

    let rt = Arc::new(Runtime::new().unwrap());

    let spec = Arc::new(E::default_spec());

    rt.block_on(async {
        // get sender/receiver
        let (mut sender, mut receiver) = common::build_node_pair(
            Arc::downgrade(&rt),
            &log,
            ForkName::Base,
            spec.clone(),
            Protocol::Tcp,
        )
        .await;

        // BlocksByRange Request
        let rpc_request =
            RequestType::BlocksByRange(OldBlocksByRangeRequest::V2(OldBlocksByRangeRequestV2 {
                start_slot: 0,
                count: messages_to_send,
                step: 1,
            }));

        // BlocksByRange Response
        let empty_block = BeaconBlock::empty(&spec);
        let empty_signed = SignedBeaconBlock::from_block(empty_block, Signature::empty());
        let rpc_response = Response::BlocksByRange(Some(Arc::new(empty_signed)));

        // keep count of the number of messages received
        let mut messages_received: u64 = 0;
        // build the sender future
        let sender_future = async {
            loop {
                match sender.next_event().await {
                    NetworkEvent::PeerConnectedOutgoing(peer_id) => {
                        // Send a STATUS message
                        debug!("Sending RPC");
                        sender
                            .send_request(peer_id, AppRequestId::Router, rpc_request.clone())
                            .unwrap();
                    }
                    NetworkEvent::ResponseReceived {
                        peer_id: _,
                        id: _,
                        response,
                    } =>
                    // Should receive the RPC response
                    {
                        debug!("Sender received a response");
                        match response {
                            Response::BlocksByRange(Some(_)) => {
                                assert_eq!(response, rpc_response.clone());
                                messages_received += 1;
                            }
                            Response::BlocksByRange(None) => {
                                // should be exactly 10 messages, as requested
                                assert_eq!(messages_received, messages_to_send);
                            }
                            _ => panic!("Invalid RPC received"),
                        }
                    }

                    _ => {} // Ignore other behaviour events
                }
            }
        };

        // determine messages to send (PeerId, RequestId). If some, indicates we still need to send
        // messages
        let mut message_info = None;
        // the number of messages we've sent
        let mut messages_sent = 0;
        let receiver_future = async {
            loop {
                // this future either drives the sending/receiving or times out allowing messages to be
                // sent in the timeout
                match futures::future::select(
                    Box::pin(receiver.next_event()),
                    Box::pin(tokio::time::sleep(Duration::from_secs(1))),
                )
                .await
                {
                    futures::future::Either::Left((
                        NetworkEvent::RequestReceived {
                            peer_id,
                            id,
                            request,
                        },
                        _,
                    )) => {
                        if request.r#type == rpc_request {
                            // send the response
<<<<<<< HEAD
                            warn!("Receiver got request");
                            message_info = Some((peer_id, id));
=======
                            warn!(log, "Receiver got request");
                            message_info = Some((peer_id, id, request.id));
>>>>>>> 8cf686f5
                        }
                    }
                    futures::future::Either::Right((_, _)) => {} // The timeout hit, send messages if required
                    _ => continue,
                }

                // if we need to send messages send them here. This will happen after a delay
                if message_info.is_some() {
                    messages_sent += 1;
<<<<<<< HEAD
                    let (peer_id, stream_id) = message_info.as_ref().unwrap();
                    receiver.send_response(*peer_id, *stream_id, rpc_response.clone());
                    debug!("Sending message {}", messages_sent);
=======
                    let (peer_id, stream_id, request_id) = message_info.as_ref().unwrap();
                    receiver.send_response(*peer_id, *stream_id, *request_id, rpc_response.clone());
                    debug!(log, "Sending message {}", messages_sent);
>>>>>>> 8cf686f5
                    if messages_sent == messages_to_send + extra_messages_to_send {
                        // stop sending messages
                        return;
                    }
                }
            }
        };

        tokio::select! {
            _ = sender_future => {}
            _ = receiver_future => {}
            _ = sleep(Duration::from_secs(30)) => {
                panic!("Future timed out");
            }
        }
    })
}

// Tests an empty response to a BlocksByRange RPC Message
#[test]
#[allow(clippy::single_match)]
fn test_tcp_blocks_by_range_single_empty_rpc() {
    // set up the logging. The level and enabled logging or not
    let log_level = Level::Trace;
    let enable_logging = false;

    let log = common::build_log(log_level, enable_logging);
    let rt = Arc::new(Runtime::new().unwrap());

    let spec = Arc::new(E::default_spec());

    rt.block_on(async {
        // get sender/receiver
        let (mut sender, mut receiver) = common::build_node_pair(
            Arc::downgrade(&rt),
            &log,
            ForkName::Base,
            spec.clone(),
            Protocol::Tcp,
        )
        .await;

        // BlocksByRange Request
        let rpc_request =
            RequestType::BlocksByRange(OldBlocksByRangeRequest::V2(OldBlocksByRangeRequestV2 {
                start_slot: 0,
                count: 10,
                step: 1,
            }));

        // BlocksByRange Response
        let empty_block = BeaconBlock::empty(&spec);
        let empty_signed = SignedBeaconBlock::from_block(empty_block, Signature::empty());
        let rpc_response = Response::BlocksByRange(Some(Arc::new(empty_signed)));

        let messages_to_send = 1;

        // keep count of the number of messages received
        let mut messages_received = 0;
        // build the sender future
        let sender_future = async {
            loop {
                match sender.next_event().await {
                    NetworkEvent::PeerConnectedOutgoing(peer_id) => {
                        // Send a STATUS message
                        debug!("Sending RPC");
                        sender
                            .send_request(peer_id, AppRequestId::Router, rpc_request.clone())
                            .unwrap();
                    }
                    NetworkEvent::ResponseReceived {
                        peer_id: _,
                        id: AppRequestId::Router,
                        response,
                    } => match response {
                        Response::BlocksByRange(Some(_)) => {
                            assert_eq!(response, rpc_response.clone());
                            messages_received += 1;
                            warn!("Chunk received");
                        }
                        Response::BlocksByRange(None) => {
                            // should be exactly 10 messages before terminating
                            assert_eq!(messages_received, messages_to_send);
                            // end the test
                            return;
                        }
                        _ => panic!("Invalid RPC received"),
                    },
                    _ => {} // Ignore other behaviour events
                }
            }
        };

        // build the receiver future
        let receiver_future = async {
            loop {
                match receiver.next_event().await {
                    NetworkEvent::RequestReceived {
                        peer_id,
                        id,
                        request,
                    } => {
                        if request.r#type == rpc_request {
                            // send the response
                            warn!("Receiver got request");

                            for _ in 1..=messages_to_send {
                                receiver.send_response(
                                    peer_id,
                                    id,
                                    request.id,
                                    rpc_response.clone(),
                                );
                            }
                            // send the stream termination
                            receiver.send_response(
                                peer_id,
                                id,
                                request.id,
                                Response::BlocksByRange(None),
                            );
                        }
                    }
                    _ => {} // Ignore other events
                }
            }
        };
        tokio::select! {
            _ = sender_future => {}
            _ = receiver_future => {}
            _ = sleep(Duration::from_secs(20)) => {
                panic!("Future timed out");
            }
        }
    })
}

// Tests a streamed, chunked BlocksByRoot RPC Message
// The size of the response is a full `BeaconBlock`
// which is greater than the Snappy frame size. Hence, this test
// serves to test the snappy framing format as well.
#[test]
#[allow(clippy::single_match)]
fn test_tcp_blocks_by_root_chunked_rpc() {
    // set up the logging. The level and enabled logging or not
    let log_level = Level::Debug;
    let enable_logging = false;

    let messages_to_send = 6;

    let log = common::build_log(log_level, enable_logging);
    let spec = Arc::new(E::default_spec());

    let rt = Arc::new(Runtime::new().unwrap());
    // get sender/receiver
    rt.block_on(async {
        let (mut sender, mut receiver) = common::build_node_pair(
            Arc::downgrade(&rt),
            &log,
            ForkName::Bellatrix,
            spec.clone(),
            Protocol::Tcp,
        )
        .await;

        // BlocksByRoot Request
        let rpc_request = RequestType::BlocksByRoot(BlocksByRootRequest::new(
            vec![
                Hash256::zero(),
                Hash256::zero(),
                Hash256::zero(),
                Hash256::zero(),
                Hash256::zero(),
                Hash256::zero(),
            ],
            &spec,
        ));

        // BlocksByRoot Response
        let full_block = BeaconBlock::Base(BeaconBlockBase::<E>::full(&spec));
        let signed_full_block = SignedBeaconBlock::from_block(full_block, Signature::empty());
        let rpc_response_base = Response::BlocksByRoot(Some(Arc::new(signed_full_block)));

        let full_block = BeaconBlock::Altair(BeaconBlockAltair::<E>::full(&spec));
        let signed_full_block = SignedBeaconBlock::from_block(full_block, Signature::empty());
        let rpc_response_altair = Response::BlocksByRoot(Some(Arc::new(signed_full_block)));

        let full_block = bellatrix_block_small(&common::fork_context(ForkName::Bellatrix), &spec);
        let signed_full_block = SignedBeaconBlock::from_block(full_block, Signature::empty());
        let rpc_response_bellatrix_small =
            Response::BlocksByRoot(Some(Arc::new(signed_full_block)));

        // keep count of the number of messages received
        let mut messages_received = 0;
        // build the sender future
        let sender_future = async {
            loop {
                match sender.next_event().await {
                    NetworkEvent::PeerConnectedOutgoing(peer_id) => {
                        // Send a STATUS message
                        debug!("Sending RPC");
                        sender
                            .send_request(peer_id, AppRequestId::Router, rpc_request.clone())
                            .unwrap();
                    }
                    NetworkEvent::ResponseReceived {
                        peer_id: _,
                        id: AppRequestId::Router,
                        response,
                    } => match response {
                        Response::BlocksByRoot(Some(_)) => {
                            if messages_received < 2 {
                                assert_eq!(response, rpc_response_base.clone());
                            } else if messages_received < 4 {
                                assert_eq!(response, rpc_response_altair.clone());
                            } else {
                                assert_eq!(response, rpc_response_bellatrix_small.clone());
                            }
                            messages_received += 1;
                            debug!("Chunk received");
                        }
                        Response::BlocksByRoot(None) => {
                            // should be exactly messages_to_send
                            assert_eq!(messages_received, messages_to_send);
                            // end the test
                            return;
                        }
                        _ => {} // Ignore other RPC messages
                    },
                    _ => {} // Ignore other behaviour events
                }
            }
        };

        // build the receiver future
        let receiver_future = async {
            loop {
                match receiver.next_event().await {
                    NetworkEvent::RequestReceived {
                        peer_id,
                        id,
                        request,
                    } => {
                        if request.r#type == rpc_request {
                            // send the response
                            debug!("Receiver got request");

                            for i in 0..messages_to_send {
                                // Send equal base, altair and bellatrix blocks
                                let rpc_response = if i < 2 {
                                    rpc_response_base.clone()
                                } else if i < 4 {
                                    rpc_response_altair.clone()
                                } else {
                                    rpc_response_bellatrix_small.clone()
                                };
<<<<<<< HEAD
                                receiver.send_response(peer_id, id, rpc_response);
                                debug!("Sending message");
                            }
                            // send the stream termination
                            receiver.send_response(peer_id, id, Response::BlocksByRange(None));
                            debug!("Send stream term");
=======
                                receiver.send_response(peer_id, id, request.id, rpc_response);
                                debug!(log, "Sending message");
                            }
                            // send the stream termination
                            receiver.send_response(
                                peer_id,
                                id,
                                request.id,
                                Response::BlocksByRange(None),
                            );
                            debug!(log, "Send stream term");
>>>>>>> 8cf686f5
                        }
                    }
                    _ => {} // Ignore other events
                }
            }
        };
        tokio::select! {
            _ = sender_future => {}
            _ = receiver_future => {}
            _ = sleep(Duration::from_secs(30)) => {
                    panic!("Future timed out");
            }
        }
    })
}

// Tests a streamed, chunked BlocksByRoot RPC Message terminates when all expected reponses have been received
#[test]
fn test_tcp_blocks_by_root_chunked_rpc_terminates_correctly() {
    // set up the logging. The level and enabled logging or not
    let log_level = Level::Debug;
    let enable_logging = false;

    let messages_to_send: u64 = 10;
    let extra_messages_to_send: u64 = 10;

    let log = common::build_log(log_level, enable_logging);
    let spec = Arc::new(E::default_spec());

    let rt = Arc::new(Runtime::new().unwrap());
    // get sender/receiver
    rt.block_on(async {
        let (mut sender, mut receiver) = common::build_node_pair(
            Arc::downgrade(&rt),
            &log,
            ForkName::Base,
            spec.clone(),
            Protocol::Tcp,
        )
        .await;

        // BlocksByRoot Request
        let rpc_request = RequestType::BlocksByRoot(BlocksByRootRequest::new(
            vec![
                Hash256::zero(),
                Hash256::zero(),
                Hash256::zero(),
                Hash256::zero(),
                Hash256::zero(),
                Hash256::zero(),
                Hash256::zero(),
                Hash256::zero(),
                Hash256::zero(),
                Hash256::zero(),
            ],
            &spec,
        ));

        // BlocksByRoot Response
        let full_block = BeaconBlock::Base(BeaconBlockBase::<E>::full(&spec));
        let signed_full_block = SignedBeaconBlock::from_block(full_block, Signature::empty());
        let rpc_response = Response::BlocksByRoot(Some(Arc::new(signed_full_block)));

        // keep count of the number of messages received
        let mut messages_received = 0;
        // build the sender future
        let sender_future = async {
            loop {
                match sender.next_event().await {
                    NetworkEvent::PeerConnectedOutgoing(peer_id) => {
                        // Send a STATUS message
                        debug!("Sending RPC");
                        sender
                            .send_request(peer_id, AppRequestId::Router, rpc_request.clone())
                            .unwrap();
                    }
                    NetworkEvent::ResponseReceived {
                        peer_id: _,
                        id: AppRequestId::Router,
                        response,
                    } => {
                        debug!("Sender received a response");
                        match response {
                            Response::BlocksByRoot(Some(_)) => {
                                assert_eq!(response, rpc_response.clone());
                                messages_received += 1;
                                debug!("Chunk received");
                            }
                            Response::BlocksByRoot(None) => {
                                // should be exactly messages_to_send
                                assert_eq!(messages_received, messages_to_send);
                                // end the test
                                return;
                            }
                            _ => {} // Ignore other RPC messages
                        }
                    }
                    _ => {} // Ignore other behaviour events
                }
            }
        };

        // determine messages to send (PeerId, RequestId). If some, indicates we still need to send
        // messages
        let mut message_info = None;
        // the number of messages we've sent
        let mut messages_sent = 0;
        let receiver_future = async {
            loop {
                // this future either drives the sending/receiving or times out allowing messages to be
                // sent in the timeout
                match futures::future::select(
                    Box::pin(receiver.next_event()),
                    Box::pin(tokio::time::sleep(Duration::from_secs(1))),
                )
                .await
                {
                    futures::future::Either::Left((
                        NetworkEvent::RequestReceived {
                            peer_id,
                            id,
                            request,
                        },
                        _,
                    )) => {
                        if request.r#type == rpc_request {
                            // send the response
<<<<<<< HEAD
                            warn!("Receiver got request");
                            message_info = Some((peer_id, id));
=======
                            warn!(log, "Receiver got request");
                            message_info = Some((peer_id, id, request.id));
>>>>>>> 8cf686f5
                        }
                    }
                    futures::future::Either::Right((_, _)) => {} // The timeout hit, send messages if required
                    _ => continue,
                }

                // if we need to send messages send them here. This will happen after a delay
                if message_info.is_some() {
                    messages_sent += 1;
<<<<<<< HEAD
                    let (peer_id, stream_id) = message_info.as_ref().unwrap();
                    receiver.send_response(*peer_id, *stream_id, rpc_response.clone());
                    debug!("Sending message {}", messages_sent);
=======
                    let (peer_id, stream_id, request_id) = message_info.as_ref().unwrap();
                    receiver.send_response(*peer_id, *stream_id, *request_id, rpc_response.clone());
                    debug!(log, "Sending message {}", messages_sent);
>>>>>>> 8cf686f5
                    if messages_sent == messages_to_send + extra_messages_to_send {
                        // stop sending messages
                        return;
                    }
                }
            }
        };

        tokio::select! {
            _ = sender_future => {}
            _ = receiver_future => {}
            _ = sleep(Duration::from_secs(30)) => {
                panic!("Future timed out");
            }
        }
    })
}

/// Establishes a pair of nodes and disconnects the pair based on the selected protocol via an RPC
/// Goodbye message.
fn goodbye_test(log_level: Level, enable_logging: bool, protocol: Protocol) {
    let log = common::build_log(log_level, enable_logging);

    let rt = Arc::new(Runtime::new().unwrap());

    let spec = Arc::new(E::default_spec());

    // get sender/receiver
    rt.block_on(async {
        let (mut sender, mut receiver) =
            common::build_node_pair(Arc::downgrade(&rt), &log, ForkName::Base, spec, protocol)
                .await;

        // build the sender future
        let sender_future = async {
            loop {
                match sender.next_event().await {
                    NetworkEvent::PeerConnectedOutgoing(peer_id) => {
                        // Send a goodbye and disconnect
                        debug!("Sending RPC");
                        sender.goodbye_peer(
                            &peer_id,
                            GoodbyeReason::IrrelevantNetwork,
                            ReportSource::SyncService,
                        );
                    }
                    NetworkEvent::PeerDisconnected(_) => {
                        return;
                    }
                    _ => {} // Ignore other RPC messages
                }
            }
        };

        // build the receiver future
        let receiver_future = async {
            loop {
                if let NetworkEvent::PeerDisconnected(_) = receiver.next_event().await {
                    // Should receive sent RPC request
                    return;
                }
            }
        };

        let total_future = futures::future::join(sender_future, receiver_future);

        tokio::select! {
            _ = total_future => {}
            _ = sleep(Duration::from_secs(30)) => {
                panic!("Future timed out");
            }
        }
    })
}

// Tests a Goodbye RPC message
#[test]
#[allow(clippy::single_match)]
fn tcp_test_goodbye_rpc() {
    // set up the logging. The level and enabled logging or not
    let log_level = Level::Debug;
    let enable_logging = false;
    goodbye_test(log_level, enable_logging, Protocol::Tcp);
}

// Tests a Goodbye RPC message
#[test]
#[allow(clippy::single_match)]
fn quic_test_goodbye_rpc() {
    // set up the logging. The level and enabled logging or not
    let log_level = Level::Debug;
    let enable_logging = false;
    goodbye_test(log_level, enable_logging, Protocol::Quic);
}<|MERGE_RESOLUTION|>--- conflicted
+++ resolved
@@ -5,13 +5,8 @@
 use common::Protocol;
 use lighthouse_network::rpc::{methods::*, RequestType};
 use lighthouse_network::service::api_types::AppRequestId;
-<<<<<<< HEAD
-use lighthouse_network::{rpc::max_rpc_size, NetworkEvent, ReportSource, Request, Response};
+use lighthouse_network::{rpc::max_rpc_size, NetworkEvent, ReportSource, Response};
 use slog::Level;
-=======
-use lighthouse_network::{rpc::max_rpc_size, NetworkEvent, ReportSource, Response};
-use slog::{debug, warn, Level};
->>>>>>> 8cf686f5
 use ssz::Encode;
 use ssz_types::VariableList;
 use std::sync::Arc;
@@ -136,13 +131,8 @@
                     } => {
                         if request.r#type == rpc_request {
                             // send the response
-<<<<<<< HEAD
                             debug!("Receiver Received");
-                            receiver.send_response(peer_id, id, rpc_response.clone());
-=======
-                            debug!(log, "Receiver Received");
                             receiver.send_response(peer_id, id, request.id, rpc_response.clone());
->>>>>>> 8cf686f5
                         }
                     }
                     _ => {} // Ignore other events
@@ -641,13 +631,8 @@
                     )) => {
                         if request.r#type == rpc_request {
                             // send the response
-<<<<<<< HEAD
                             warn!("Receiver got request");
-                            message_info = Some((peer_id, id));
-=======
-                            warn!(log, "Receiver got request");
                             message_info = Some((peer_id, id, request.id));
->>>>>>> 8cf686f5
                         }
                     }
                     futures::future::Either::Right((_, _)) => {} // The timeout hit, send messages if required
@@ -657,15 +642,9 @@
                 // if we need to send messages send them here. This will happen after a delay
                 if message_info.is_some() {
                     messages_sent += 1;
-<<<<<<< HEAD
-                    let (peer_id, stream_id) = message_info.as_ref().unwrap();
-                    receiver.send_response(*peer_id, *stream_id, rpc_response.clone());
-                    debug!("Sending message {}", messages_sent);
-=======
                     let (peer_id, stream_id, request_id) = message_info.as_ref().unwrap();
                     receiver.send_response(*peer_id, *stream_id, *request_id, rpc_response.clone());
-                    debug!(log, "Sending message {}", messages_sent);
->>>>>>> 8cf686f5
+                    debug!("Sending message {}", messages_sent);
                     if messages_sent == messages_to_send + extra_messages_to_send {
                         // stop sending messages
                         return;
@@ -922,16 +901,8 @@
                                 } else {
                                     rpc_response_bellatrix_small.clone()
                                 };
-<<<<<<< HEAD
-                                receiver.send_response(peer_id, id, rpc_response);
+                                receiver.send_response(peer_id, id, request.id, rpc_response);
                                 debug!("Sending message");
-                            }
-                            // send the stream termination
-                            receiver.send_response(peer_id, id, Response::BlocksByRange(None));
-                            debug!("Send stream term");
-=======
-                                receiver.send_response(peer_id, id, request.id, rpc_response);
-                                debug!(log, "Sending message");
                             }
                             // send the stream termination
                             receiver.send_response(
@@ -940,8 +911,7 @@
                                 request.id,
                                 Response::BlocksByRange(None),
                             );
-                            debug!(log, "Send stream term");
->>>>>>> 8cf686f5
+                            debug!("Send stream term");
                         }
                     }
                     _ => {} // Ignore other events
@@ -1069,13 +1039,8 @@
                     )) => {
                         if request.r#type == rpc_request {
                             // send the response
-<<<<<<< HEAD
                             warn!("Receiver got request");
-                            message_info = Some((peer_id, id));
-=======
-                            warn!(log, "Receiver got request");
                             message_info = Some((peer_id, id, request.id));
->>>>>>> 8cf686f5
                         }
                     }
                     futures::future::Either::Right((_, _)) => {} // The timeout hit, send messages if required
@@ -1085,15 +1050,9 @@
                 // if we need to send messages send them here. This will happen after a delay
                 if message_info.is_some() {
                     messages_sent += 1;
-<<<<<<< HEAD
-                    let (peer_id, stream_id) = message_info.as_ref().unwrap();
-                    receiver.send_response(*peer_id, *stream_id, rpc_response.clone());
-                    debug!("Sending message {}", messages_sent);
-=======
                     let (peer_id, stream_id, request_id) = message_info.as_ref().unwrap();
                     receiver.send_response(*peer_id, *stream_id, *request_id, rpc_response.clone());
-                    debug!(log, "Sending message {}", messages_sent);
->>>>>>> 8cf686f5
+                    debug!("Sending message {}", messages_sent);
                     if messages_sent == messages_to_send + extra_messages_to_send {
                         // stop sending messages
                         return;
