--- conflicted
+++ resolved
@@ -53,7 +53,6 @@
 features = ["identify", "yamux", "noise", "gossipsub", "dns", "tcp", "tokio", "plaintext", "secp256k1", "macros", "ecdsa"]
 
 [dev-dependencies]
-<<<<<<< HEAD
 slog-term = { workspace = true }
 slog-async = { workspace = true }
 tempfile = { workspace = true }
@@ -63,12 +62,3 @@
 
 [features]
 libp2p-websocket = []
-=======
-slog-term = "2.6.0"
-slog-async = "2.5.0"
-tempfile = "3.1.0"
-exit-future = "0.2.0"
-void = "1"
-quickcheck = "0.9.2"
-quickcheck_macros = "0.9.1"
->>>>>>> d386a07b
