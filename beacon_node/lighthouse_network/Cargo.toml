--- conflicted
+++ resolved
@@ -44,11 +44,8 @@
 unused_port = { path = "../../common/unused_port" }
 delay_map = "0.3.0"
 void = "1"
-<<<<<<< HEAD
 libp2p-quic= { version = "0.9.2-alpha", features=["tokio"]}
-=======
 libp2p-mplex = "0.40.0"
->>>>>>> 14924dbc
 
 [dependencies.libp2p]
 version = "0.52"
