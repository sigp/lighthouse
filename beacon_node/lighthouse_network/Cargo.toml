--- conflicted
+++ resolved
@@ -37,14 +37,9 @@
 directory = { path = "../../common/directory" }
 regex = "1.3.9"
 strum = { version = "0.21.0", features = ["derive"] }
-<<<<<<< HEAD
 superstruct = "0.4.1"
-open-metrics-client = "0.13.0"
-=======
-superstruct = "0.4.0"
 prometheus-client = "0.15.0"
 unused_port = { path = "../../common/unused_port" }
->>>>>>> c1df5d29
 
 [dependencies.libp2p]
 git = "https://github.com/sigp/rust-libp2p"
