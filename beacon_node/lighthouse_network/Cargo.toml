--- conflicted
+++ resolved
@@ -12,13 +12,9 @@
 serde = { version = "1.0.116", features = ["derive"] }
 serde_derive = "1.0.116"
 eth2_ssz = "0.4.1"
-<<<<<<< HEAD
-eth2_ssz_derive = "0.3.1"
-=======
 eth2_ssz_derive = "0.3.0"
 tree_hash = "0.4.1"
 tree_hash_derive = "0.4.0"
->>>>>>> d8a49aad
 slog = { version = "2.5.2", features = ["max_level_trace"] }
 lighthouse_version = { path = "../../common/lighthouse_version" }
 tokio = { version = "1.14.0", features = ["time", "macros"] }
