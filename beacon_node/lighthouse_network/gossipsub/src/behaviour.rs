// Copyright 2020 Sigma Prime Pty Ltd.
//
// Permission is hereby granted, free of charge, to any person obtaining a
// copy of this software and associated documentation files (the "Software"),
// to deal in the Software without restriction, including without limitation
// the rights to use, copy, modify, merge, publish, distribute, sublicense,
// and/or sell copies of the Software, and to permit persons to whom the
// Software is furnished to do so, subject to the following conditions:
//
// The above copyright notice and this permission notice shall be included in
// all copies or substantial portions of the Software.
//
// THE SOFTWARE IS PROVIDED "AS IS", WITHOUT WARRANTY OF ANY KIND, EXPRESS
// OR IMPLIED, INCLUDING BUT NOT LIMITED TO THE WARRANTIES OF MERCHANTABILITY,
// FITNESS FOR A PARTICULAR PURPOSE AND NONINFRINGEMENT. IN NO EVENT SHALL THE
// AUTHORS OR COPYRIGHT HOLDERS BE LIABLE FOR ANY CLAIM, DAMAGES OR OTHER
// LIABILITY, WHETHER IN AN ACTION OF CONTRACT, TORT OR OTHERWISE, ARISING
// FROM, OUT OF OR IN CONNECTION WITH THE SOFTWARE OR THE USE OR OTHER
// DEALINGS IN THE SOFTWARE.

use std::{
    cmp::{max, Ordering},
    collections::HashSet,
    collections::VecDeque,
    collections::{BTreeSet, HashMap},
    fmt,
    net::IpAddr,
    task::{Context, Poll},
    time::{Duration, Instant},
};

use futures::StreamExt;
use futures_ticker::Ticker;
use hashlink::LinkedHashMap;
use prometheus_client::registry::Registry;
use rand::{seq::SliceRandom, thread_rng};

use libp2p::core::{multiaddr::Protocol::Ip4, multiaddr::Protocol::Ip6, Endpoint, Multiaddr};
use libp2p::identity::Keypair;
use libp2p::identity::PeerId;
use libp2p::swarm::{
    behaviour::{AddressChange, ConnectionClosed, ConnectionEstablished, FromSwarm},
    dial_opts::DialOpts,
    ConnectionDenied, ConnectionId, NetworkBehaviour, NotifyHandler, THandler, THandlerInEvent,
    THandlerOutEvent, ToSwarm,
};
use web_time::{Instant, SystemTime};

use crate::types::IDontWant;

use super::gossip_promises::GossipPromises;
use super::handler::{Handler, HandlerEvent, HandlerIn};
use super::mcache::MessageCache;
use super::metrics::{Churn, Config as MetricsConfig, Inclusion, Metrics, Penalty};
use super::peer_score::{PeerScore, PeerScoreParams, PeerScoreThresholds, RejectReason};
use super::protocol::SIGNING_PREFIX;
use super::rpc_proto::proto;
use super::subscription_filter::{AllowAllSubscriptionFilter, TopicSubscriptionFilter};
use super::time_cache::DuplicateCache;
use super::topic::{Hasher, Topic, TopicHash};
use super::transform::{DataTransform, IdentityTransform};
use super::types::{
    ControlAction, FailedMessages, Message, MessageAcceptance, MessageId, PeerInfo, RawMessage,
    Subscription, SubscriptionAction,
};
use super::types::{Graft, IHave, IWant, PeerConnections, PeerKind, Prune};
use super::{backoff::BackoffStorage, types::RpcSender};
use super::{
    config::{Config, ValidationMode},
    types::RpcOut,
};
use super::{PublishError, SubscriptionError, TopicScoreParams, ValidationError};
use quick_protobuf::{MessageWrite, Writer};
use std::{cmp::Ordering::Equal, fmt::Debug};

#[cfg(test)]
mod tests;

/// IDONTWANT cache capacity.
const IDONTWANT_CAP: usize = 10_000;

/// IDONTWANT timeout before removal.
const IDONTWANT_TIMEOUT: Duration = Duration::new(3, 0);

/// Determines if published messages should be signed or not.
///
/// Without signing, a number of privacy preserving modes can be selected.
///
/// NOTE: The default validation settings are to require signatures. The [`ValidationMode`]
/// should be updated in the [`Config`] to allow for unsigned messages.
#[derive(Clone)]
pub enum MessageAuthenticity {
    /// Message signing is enabled. The author will be the owner of the key and the sequence number
    /// will be linearly increasing.
    Signed(Keypair),
    /// Message signing is disabled.
    ///
    /// The specified [`PeerId`] will be used as the author of all published messages. The sequence
    /// number will be randomized.
    Author(PeerId),
    /// Message signing is disabled.
    ///
    /// A random [`PeerId`] will be used when publishing each message. The sequence number will be
    /// randomized.
    RandomAuthor,
    /// Message signing is disabled.
    ///
    /// The author of the message and the sequence numbers are excluded from the message.
    ///
    /// NOTE: Excluding these fields may make these messages invalid by other nodes who
    /// enforce validation of these fields. See [`ValidationMode`] in the [`Config`]
    /// for how to customise this for rust-libp2p gossipsub.  A custom `message_id`
    /// function will need to be set to prevent all messages from a peer being filtered
    /// as duplicates.
    Anonymous,
}

impl MessageAuthenticity {
    /// Returns true if signing is enabled.
    pub fn is_signing(&self) -> bool {
        matches!(self, MessageAuthenticity::Signed(_))
    }

    pub fn is_anonymous(&self) -> bool {
        matches!(self, MessageAuthenticity::Anonymous)
    }
}

/// Event that can be emitted by the gossipsub behaviour.
#[derive(Debug)]
pub enum Event {
    /// A message has been received.
    Message {
        /// The peer that forwarded us this message.
        propagation_source: PeerId,
        /// The [`MessageId`] of the message. This should be referenced by the application when
        /// validating a message (if required).
        message_id: MessageId,
        /// The decompressed message itself.
        message: Message,
    },
    /// A remote subscribed to a topic.
    Subscribed {
        /// Remote that has subscribed.
        peer_id: PeerId,
        /// The topic it has subscribed to.
        topic: TopicHash,
    },
    /// A remote unsubscribed from a topic.
    Unsubscribed {
        /// Remote that has unsubscribed.
        peer_id: PeerId,
        /// The topic it has subscribed from.
        topic: TopicHash,
    },
    /// A peer that does not support gossipsub has connected.
    GossipsubNotSupported { peer_id: PeerId },
    /// A peer is not able to download messages in time.
    SlowPeer {
        /// The peer_id
        peer_id: PeerId,
        /// The types and amounts of failed messages that are occurring for this peer.
        failed_messages: FailedMessages,
    },
}

/// A data structure for storing configuration for publishing messages. See [`MessageAuthenticity`]
/// for further details.
#[allow(clippy::large_enum_variant)]
enum PublishConfig {
    Signing {
        keypair: Keypair,
        author: PeerId,
        inline_key: Option<Vec<u8>>,
        last_seq_no: SequenceNumber,
    },
    Author(PeerId),
    RandomAuthor,
    Anonymous,
}

/// A strictly linearly increasing sequence number.
///
/// We start from the current time as unix timestamp in milliseconds.
#[derive(Debug)]
struct SequenceNumber(u64);

impl SequenceNumber {
    fn new() -> Self {
        let unix_timestamp = SystemTime::now()
            .duration_since(SystemTime::UNIX_EPOCH)
            .expect("time to be linear")
            .as_nanos();

        Self(unix_timestamp as u64)
    }

    fn next(&mut self) -> u64 {
        self.0 = self
            .0
            .checked_add(1)
            .expect("to not exhaust u64 space for sequence numbers");

        self.0
    }
}

impl PublishConfig {
    pub(crate) fn get_own_id(&self) -> Option<&PeerId> {
        match self {
            Self::Signing { author, .. } => Some(author),
            Self::Author(author) => Some(author),
            _ => None,
        }
    }
}

impl From<MessageAuthenticity> for PublishConfig {
    fn from(authenticity: MessageAuthenticity) -> Self {
        match authenticity {
            MessageAuthenticity::Signed(keypair) => {
                let public_key = keypair.public();
                let key_enc = public_key.encode_protobuf();
                let key = if key_enc.len() <= 42 {
                    // The public key can be inlined in [`rpc_proto::proto::::Message::from`], so we don't include it
                    // specifically in the [`rpc_proto::proto::Message::key`] field.
                    None
                } else {
                    // Include the protobuf encoding of the public key in the message.
                    Some(key_enc)
                };

                PublishConfig::Signing {
                    keypair,
                    author: public_key.to_peer_id(),
                    inline_key: key,
                    last_seq_no: SequenceNumber::new(),
                }
            }
            MessageAuthenticity::Author(peer_id) => PublishConfig::Author(peer_id),
            MessageAuthenticity::RandomAuthor => PublishConfig::RandomAuthor,
            MessageAuthenticity::Anonymous => PublishConfig::Anonymous,
        }
    }
}

/// Network behaviour that handles the gossipsub protocol.
///
/// NOTE: Initialisation requires a [`MessageAuthenticity`] and [`Config`] instance. If
/// message signing is disabled, the [`ValidationMode`] in the config should be adjusted to an
/// appropriate level to accept unsigned messages.
///
/// The DataTransform trait allows applications to optionally add extra encoding/decoding
/// functionality to the underlying messages. This is intended for custom compression algorithms.
///
/// The TopicSubscriptionFilter allows applications to implement specific filters on topics to
/// prevent unwanted messages being propagated and evaluated.
pub struct Behaviour<D = IdentityTransform, F = AllowAllSubscriptionFilter> {
    /// Configuration providing gossipsub performance parameters.
    config: Config,

    /// Events that need to be yielded to the outside when polling.
    events: VecDeque<ToSwarm<Event, HandlerIn>>,

    /// Information used for publishing messages.
    publish_config: PublishConfig,

    /// An LRU Time cache for storing seen messages (based on their ID). This cache prevents
    /// duplicates from being propagated to the application and on the network.
    duplicate_cache: DuplicateCache<MessageId>,

    /// A set of connected peers, indexed by their [`PeerId`] tracking both the [`PeerKind`] and
    /// the set of [`ConnectionId`]s.
    connected_peers: HashMap<PeerId, PeerConnections>,

    /// A set of all explicit peers. These are peers that remain connected and we unconditionally
    /// forward messages to, outside of the scoring system.
    explicit_peers: HashSet<PeerId>,

    /// A list of peers that have been blacklisted by the user.
    /// Messages are not sent to and are rejected from these peers.
    blacklisted_peers: HashSet<PeerId>,

    /// Overlay network of connected peers - Maps topics to connected gossipsub peers.
    mesh: HashMap<TopicHash, BTreeSet<PeerId>>,

    /// Map of topics to list of peers that we publish to, but don't subscribe to.
    fanout: HashMap<TopicHash, BTreeSet<PeerId>>,

    /// The last publish time for fanout topics.
    fanout_last_pub: HashMap<TopicHash, Instant>,

    ///Storage for backoffs
    backoffs: BackoffStorage,

    /// Message cache for the last few heartbeats.
    mcache: MessageCache,

    /// Heartbeat interval stream.
    heartbeat: Ticker,

    /// Number of heartbeats since the beginning of time; this allows us to amortize some resource
    /// clean up -- eg backoff clean up.
    heartbeat_ticks: u64,

    /// We remember all peers we found through peer exchange, since those peers are not considered
    /// as safe as randomly discovered outbound peers. This behaviour diverges from the go
    /// implementation to avoid possible love bombing attacks in PX. When disconnecting peers will
    /// be removed from this list which may result in a true outbound rediscovery.
    px_peers: HashSet<PeerId>,

    /// Set of connected outbound peers (we only consider true outbound peers found through
    /// discovery and not by PX).
    outbound_peers: HashSet<PeerId>,

<<<<<<< HEAD
    /// Stores optional peer score data together with thresholds and decay interval.
=======
    /// Stores optional peer score data together with thresholds, decay interval and gossip
    /// promises.
>>>>>>> 8c3bb607
    peer_score: Option<(PeerScore, PeerScoreThresholds, Ticker)>,

    /// Counts the number of `IHAVE` received from each peer since the last heartbeat.
    count_received_ihave: HashMap<PeerId, usize>,

    /// Counts the number of `IWANT` that we sent the each peer since the last heartbeat.
    count_sent_iwant: HashMap<PeerId, usize>,

    /// Short term cache for published message ids. This is used for penalizing peers sending
    /// our own messages back if the messages are anonymous or use a random author.
    published_message_ids: DuplicateCache<MessageId>,

    /// The filter used to handle message subscriptions.
    subscription_filter: F,

    /// A general transformation function that can be applied to data received from the wire before
    /// calculating the message-id and sending to the application. This is designed to allow the
    /// user to implement arbitrary topic-based compression algorithms.
    data_transform: D,

    /// Keep track of a set of internal metrics relating to gossipsub.
    metrics: Option<Metrics>,

    /// Tracks the numbers of failed messages per peer-id.
    failed_messages: HashMap<PeerId, FailedMessages>,

    /// Tracks recently sent `IWANT` messages and checks if peers respond to them.
    gossip_promises: GossipPromises,
}

impl<D, F> Behaviour<D, F>
where
    D: DataTransform + Default,
    F: TopicSubscriptionFilter + Default,
{
    /// Creates a Gossipsub [`Behaviour`] struct given a set of parameters specified via a
    /// [`Config`]. This has no subscription filter and uses no compression.
    pub fn new(privacy: MessageAuthenticity, config: Config) -> Result<Self, &'static str> {
        Self::new_with_subscription_filter_and_transform(
            privacy,
            config,
            None,
            F::default(),
            D::default(),
        )
    }

    /// Creates a Gossipsub [`Behaviour`] struct given a set of parameters specified via a
    /// [`Config`]. This has no subscription filter and uses no compression.
    /// Metrics can be evaluated by passing a reference to a [`Registry`].
    pub fn new_with_metrics(
        privacy: MessageAuthenticity,
        config: Config,
        metrics_registry: &mut Registry,
        metrics_config: MetricsConfig,
    ) -> Result<Self, &'static str> {
        Self::new_with_subscription_filter_and_transform(
            privacy,
            config,
            Some((metrics_registry, metrics_config)),
            F::default(),
            D::default(),
        )
    }
}

impl<D, F> Behaviour<D, F>
where
    D: DataTransform + Default,
    F: TopicSubscriptionFilter,
{
    /// Creates a Gossipsub [`Behaviour`] struct given a set of parameters specified via a
    /// [`Config`] and a custom subscription filter.
    pub fn new_with_subscription_filter(
        privacy: MessageAuthenticity,
        config: Config,
        metrics: Option<(&mut Registry, MetricsConfig)>,
        subscription_filter: F,
    ) -> Result<Self, &'static str> {
        Self::new_with_subscription_filter_and_transform(
            privacy,
            config,
            metrics,
            subscription_filter,
            D::default(),
        )
    }
}

impl<D, F> Behaviour<D, F>
where
    D: DataTransform,
    F: TopicSubscriptionFilter + Default,
{
    /// Creates a Gossipsub [`Behaviour`] struct given a set of parameters specified via a
    /// [`Config`] and a custom data transform.
    pub fn new_with_transform(
        privacy: MessageAuthenticity,
        config: Config,
        metrics: Option<(&mut Registry, MetricsConfig)>,
        data_transform: D,
    ) -> Result<Self, &'static str> {
        Self::new_with_subscription_filter_and_transform(
            privacy,
            config,
            metrics,
            F::default(),
            data_transform,
        )
    }
}

impl<D, F> Behaviour<D, F>
where
    D: DataTransform,
    F: TopicSubscriptionFilter,
{
    /// Creates a Gossipsub [`Behaviour`] struct given a set of parameters specified via a
    /// [`Config`] and a custom subscription filter and data transform.
    pub fn new_with_subscription_filter_and_transform(
        privacy: MessageAuthenticity,
        config: Config,
        metrics: Option<(&mut Registry, MetricsConfig)>,
        subscription_filter: F,
        data_transform: D,
    ) -> Result<Self, &'static str> {
        // Set up the router given the configuration settings.

        // We do not allow configurations where a published message would also be rejected if it
        // were received locally.
        validate_config(&privacy, config.validation_mode())?;

        Ok(Behaviour {
            metrics: metrics.map(|(registry, cfg)| Metrics::new(registry, cfg)),
            events: VecDeque::new(),
            publish_config: privacy.into(),
            duplicate_cache: DuplicateCache::new(config.duplicate_cache_time()),
            explicit_peers: HashSet::new(),
            blacklisted_peers: HashSet::new(),
            mesh: HashMap::new(),
            fanout: HashMap::new(),
            fanout_last_pub: HashMap::new(),
            backoffs: BackoffStorage::new(
                &config.prune_backoff(),
                config.heartbeat_interval(),
                config.backoff_slack(),
            ),
            mcache: MessageCache::new(config.history_gossip(), config.history_length()),
            heartbeat: Ticker::new_with_next(
                config.heartbeat_interval(),
                config.heartbeat_initial_delay(),
            ),
            heartbeat_ticks: 0,
            px_peers: HashSet::new(),
            outbound_peers: HashSet::new(),
            peer_score: None,
            count_received_ihave: HashMap::new(),
            count_sent_iwant: HashMap::new(),
            connected_peers: HashMap::new(),
            published_message_ids: DuplicateCache::new(config.published_message_ids_cache_time()),
            config,
            subscription_filter,
            data_transform,
            failed_messages: Default::default(),
            gossip_promises: Default::default(),
        })
    }
}

impl<D, F> Behaviour<D, F>
where
    D: DataTransform + Send + 'static,
    F: TopicSubscriptionFilter + Send + 'static,
{
    /// Lists the hashes of the topics we are currently subscribed to.
    pub fn topics(&self) -> impl Iterator<Item = &TopicHash> {
        self.mesh.keys()
    }

    /// Lists all mesh peers for a certain topic hash.
    pub fn mesh_peers(&self, topic_hash: &TopicHash) -> impl Iterator<Item = &PeerId> {
        self.mesh.get(topic_hash).into_iter().flat_map(|x| x.iter())
    }

    pub fn all_mesh_peers(&self) -> impl Iterator<Item = &PeerId> {
        let mut res = BTreeSet::new();
        for peers in self.mesh.values() {
            res.extend(peers);
        }
        res.into_iter()
    }

    /// Lists all known peers and their associated subscribed topics.
    pub fn all_peers(&self) -> impl Iterator<Item = (&PeerId, Vec<&TopicHash>)> {
        self.connected_peers
            .iter()
            .map(|(peer_id, peer)| (peer_id, peer.topics.iter().collect()))
    }

    /// Lists all known peers and their associated protocol.
    pub fn peer_protocol(&self) -> impl Iterator<Item = (&PeerId, &PeerKind)> {
        self.connected_peers.iter().map(|(k, v)| (k, &v.kind))
    }

    /// Returns the gossipsub score for a given peer, if one exists.
    pub fn peer_score(&self, peer_id: &PeerId) -> Option<f64> {
        self.peer_score
            .as_ref()
            .map(|(score, ..)| score.score(peer_id))
    }

    /// Subscribe to a topic.
    ///
    /// Returns [`Ok(true)`] if the subscription worked. Returns [`Ok(false)`] if we were already
    /// subscribed.
    pub fn subscribe<H: Hasher>(&mut self, topic: &Topic<H>) -> Result<bool, SubscriptionError> {
        tracing::debug!(%topic, "Subscribing to topic");
        let topic_hash = topic.hash();
        if !self.subscription_filter.can_subscribe(&topic_hash) {
            return Err(SubscriptionError::NotAllowed);
        }

        if self.mesh.contains_key(&topic_hash) {
            tracing::debug!(%topic, "Topic is already in the mesh");
            return Ok(false);
        }

        // send subscription request to all peers
        for (peer_id, peer) in self.connected_peers.iter_mut() {
            tracing::debug!(%peer_id, "Sending SUBSCRIBE to peer");

            peer.sender.subscribe(topic_hash.clone());
        }

        // call JOIN(topic)
        // this will add new peers to the mesh for the topic
        self.join(&topic_hash);
        tracing::debug!(%topic, "Subscribed to topic");
        Ok(true)
    }

    /// Unsubscribes from a topic.
    ///
    /// Returns [`Ok(true)`] if we were subscribed to this topic.
    pub fn unsubscribe<H: Hasher>(&mut self, topic: &Topic<H>) -> Result<bool, PublishError> {
        tracing::debug!(%topic, "Unsubscribing from topic");
        let topic_hash = topic.hash();

        if !self.mesh.contains_key(&topic_hash) {
            tracing::debug!(topic=%topic_hash, "Already unsubscribed from topic");
            // we are not subscribed
            return Ok(false);
        }

        // announce to all peers
        for (peer_id, peer) in self.connected_peers.iter_mut() {
            tracing::debug!(%peer_id, "Sending UNSUBSCRIBE to peer");
            peer.sender.unsubscribe(topic_hash.clone());
        }

        // call LEAVE(topic)
        // this will remove the topic from the mesh
        self.leave(&topic_hash);

        tracing::debug!(topic=%topic_hash, "Unsubscribed from topic");
        Ok(true)
    }

    /// Publishes a message with multiple topics to the network.
    pub fn publish(
        &mut self,
        topic: impl Into<TopicHash>,
        data: impl Into<Vec<u8>>,
    ) -> Result<MessageId, PublishError> {
        let data = data.into();
        let topic = topic.into();

        // Transform the data before building a raw_message.
        let transformed_data = self
            .data_transform
            .outbound_transform(&topic, data.clone())?;

        let raw_message = self.build_raw_message(topic, transformed_data)?;

        // calculate the message id from the un-transformed data
        let msg_id = self.config.message_id(&Message {
            source: raw_message.source,
            data, // the uncompressed form
            sequence_number: raw_message.sequence_number,
            topic: raw_message.topic.clone(),
        });

        // check that the size doesn't exceed the max transmission size
        if raw_message.raw_protobuf_len() > self.config.max_transmit_size() {
            return Err(PublishError::MessageTooLarge);
        }

        // Check the if the message has been published before
        if self.duplicate_cache.contains(&msg_id) {
            // This message has already been seen. We don't re-publish messages that have already
            // been published on the network.
            tracing::warn!(
                message=%msg_id,
                "Not publishing a message that has already been published"
            );
            return Err(PublishError::Duplicate);
        }

        tracing::trace!(message=%msg_id, "Publishing message");

        let topic_hash = raw_message.topic.clone();

        let mut peers_on_topic = self
            .connected_peers
            .iter()
            .filter(|(_, p)| p.topics.contains(&topic_hash))
            .map(|(peer_id, _)| peer_id)
            .peekable();

        if peers_on_topic.peek().is_none() {
            return Err(PublishError::InsufficientPeers);
        }

        let mut recipient_peers = HashSet::new();

        if self.config.flood_publish() {
            // Forward to all peers above score and all explicit peers
            recipient_peers.extend(peers_on_topic.filter(|p| {
                self.explicit_peers.contains(*p)
                    || !self.score_below_threshold(p, |ts| ts.publish_threshold).0
            }));
        } else {
            match self.mesh.get(&topic_hash) {
                // Mesh peers
                Some(mesh_peers) => {
                    // We have a mesh set. We want to make sure to publish to at least `mesh_n`
                    // peers (if possible).
                    let needed_extra_peers = self.config.mesh_n().saturating_sub(mesh_peers.len());

                    if needed_extra_peers > 0 {
                        // We don't have `mesh_n` peers in our mesh, we will randomly select extras
                        // and publish to them.

                        // Get a random set of peers that are appropriate to send messages too.
                        let peer_list = get_random_peers(
                            &self.connected_peers,
                            &topic_hash,
                            needed_extra_peers,
                            |peer| {
                                !mesh_peers.contains(peer)
                                    && !self.explicit_peers.contains(peer)
                                    && !self
                                        .score_below_threshold(peer, |pst| pst.publish_threshold)
                                        .0
                            },
                        );
                        recipient_peers.extend(peer_list);
                    }

                    recipient_peers.extend(mesh_peers);
                }
                // Gossipsub peers
                None => {
                    tracing::debug!(topic=%topic_hash, "Topic not in the mesh");
                    // If we have fanout peers add them to the map.
                    if self.fanout.contains_key(&topic_hash) {
                        for peer in self.fanout.get(&topic_hash).expect("Topic must exist") {
                            recipient_peers.insert(*peer);
                        }
                    } else {
                        // We have no fanout peers, select mesh_n of them and add them to the fanout
                        let mesh_n = self.config.mesh_n();
                        let new_peers =
                            get_random_peers(&self.connected_peers, &topic_hash, mesh_n, {
                                |p| {
                                    !self.explicit_peers.contains(p)
                                        && !self
                                            .score_below_threshold(p, |pst| pst.publish_threshold)
                                            .0
                                }
                            });
                        // Add the new peers to the fanout and recipient peers
                        self.fanout.insert(topic_hash.clone(), new_peers.clone());
                        for peer in new_peers {
                            tracing::debug!(%peer, "Peer added to fanout");
                            recipient_peers.insert(peer);
                        }
                    }
                    // We are publishing to fanout peers - update the time we published
                    self.fanout_last_pub
                        .insert(topic_hash.clone(), Instant::now());
                }
            }

            // Explicit peers that are part of the topic
            recipient_peers
                .extend(peers_on_topic.filter(|peer_id| self.explicit_peers.contains(peer_id)));

            // Floodsub peers
            for (peer, connections) in &self.connected_peers {
                if connections.kind == PeerKind::Floodsub
                    && !self
                        .score_below_threshold(peer, |ts| ts.publish_threshold)
                        .0
                {
                    recipient_peers.insert(*peer);
                }
            }
        }

        // If the message isn't a duplicate and we have sent it to some peers add it to the
        // duplicate cache and memcache.
        self.duplicate_cache.insert(msg_id.clone());
        self.mcache.put(&msg_id, raw_message.clone());

        // If the message is anonymous or has a random author add it to the published message ids
        // cache.
        if let PublishConfig::RandomAuthor | PublishConfig::Anonymous = self.publish_config {
            if !self.config.allow_self_origin() {
                self.published_message_ids.insert(msg_id.clone());
            }
        }

        // Send to peers we know are subscribed to the topic.
        let mut publish_failed = true;
        for peer_id in recipient_peers.iter() {
            if let Some(peer) = self.connected_peers.get_mut(peer_id) {
                tracing::trace!(peer=%peer_id, "Sending message to peer");
                match peer.sender.publish(
                    raw_message.clone(),
                    self.config.publish_queue_duration(),
                    self.metrics.as_mut(),
                ) {
                    Ok(_) => publish_failed = false,
                    Err(_) => {
                        self.failed_messages.entry(*peer_id).or_default().priority += 1;

                        tracing::warn!(peer_id=%peer_id, "Publish queue full. Could not publish to peer");
                        // Downscore the peer due to failed message.
                        if let Some((peer_score, ..)) = &mut self.peer_score {
                            peer_score.failed_message_slow_peer(peer_id);
                        }
                    }
                }
            } else {
                tracing::error!(peer_id = %peer_id,
                "Could not PUBLISH, peer doesn't exist in connected peer list");
            }
        }

        if recipient_peers.is_empty() {
            return Err(PublishError::InsufficientPeers);
        }

        if publish_failed {
            return Err(PublishError::AllQueuesFull(recipient_peers.len()));
        }

        tracing::debug!(message=%msg_id, "Published message");

        if let Some(metrics) = self.metrics.as_mut() {
            metrics.register_published_message(&topic_hash);
        }

        Ok(msg_id)
    }

    /// This function should be called when [`Config::validate_messages()`] is `true` after
    /// the message got validated by the caller. Messages are stored in the ['Memcache'] and
    /// validation is expected to be fast enough that the messages should still exist in the cache.
    /// There are three possible validation outcomes and the outcome is given in acceptance.
    ///
    /// If acceptance = [`MessageAcceptance::Accept`] the message will get propagated to the
    /// network. The `propagation_source` parameter indicates who the message was received by and
    /// will not be forwarded back to that peer.
    ///
    /// If acceptance = [`MessageAcceptance::Reject`] the message will be deleted from the memcache
    /// and the P₄ penalty will be applied to the `propagation_source`.
    //
    /// If acceptance = [`MessageAcceptance::Ignore`] the message will be deleted from the memcache
    /// but no P₄ penalty will be applied.
    ///
    /// This function will return true if the message was found in the cache and false if was not
    /// in the cache anymore.
    ///
    /// This should only be called once per message.
    pub fn report_message_validation_result(
        &mut self,
        msg_id: &MessageId,
        propagation_source: &PeerId,
        acceptance: MessageAcceptance,
    ) -> Result<bool, PublishError> {
        let reject_reason = match acceptance {
            MessageAcceptance::Accept => {
                let (raw_message, originating_peers) = match self.mcache.validate(msg_id) {
                    Some((raw_message, originating_peers)) => {
                        (raw_message.clone(), originating_peers)
                    }
                    None => {
                        tracing::warn!(
                            message=%msg_id,
                            "Message not in cache. Ignoring forwarding"
                        );
                        if let Some(metrics) = self.metrics.as_mut() {
                            metrics.memcache_miss();
                        }
                        return Ok(false);
                    }
                };

                if let Some(metrics) = self.metrics.as_mut() {
                    metrics.register_msg_validation(&raw_message.topic, &acceptance);
                }

                self.forward_msg(
                    msg_id,
                    raw_message,
                    Some(propagation_source),
                    originating_peers,
                )?;
                return Ok(true);
            }
            MessageAcceptance::Reject => RejectReason::ValidationFailed,
            MessageAcceptance::Ignore => RejectReason::ValidationIgnored,
        };

        if let Some((raw_message, originating_peers)) = self.mcache.remove(msg_id) {
            if let Some(metrics) = self.metrics.as_mut() {
                metrics.register_msg_validation(&raw_message.topic, &acceptance);
            }

            // Tell peer_score about reject
            // Reject the original source, and any duplicates we've seen from other peers.
            if let Some((peer_score, ..)) = &mut self.peer_score {
                peer_score.reject_message(
                    propagation_source,
                    msg_id,
                    &raw_message.topic,
                    reject_reason,
                );
                for peer in originating_peers.iter() {
                    peer_score.reject_message(peer, msg_id, &raw_message.topic, reject_reason);
                }
            }
            Ok(true)
        } else {
            tracing::warn!(message=%msg_id, "Rejected message not in cache");
            Ok(false)
        }
    }

    /// Register topics to ensure metrics are recorded correctly for these topics.
    pub fn register_topics_for_metrics(&mut self, topics: Vec<TopicHash>) {
        if let Some(metrics) = &mut self.metrics {
            metrics.register_allowed_topics(topics);
        }
    }

    /// Adds a new peer to the list of explicitly connected peers.
    pub fn add_explicit_peer(&mut self, peer_id: &PeerId) {
        tracing::debug!(peer=%peer_id, "Adding explicit peer");

        self.explicit_peers.insert(*peer_id);

        self.check_explicit_peer_connection(peer_id);
    }

    /// This removes the peer from explicitly connected peers, note that this does not disconnect
    /// the peer.
    pub fn remove_explicit_peer(&mut self, peer_id: &PeerId) {
        tracing::debug!(peer=%peer_id, "Removing explicit peer");
        self.explicit_peers.remove(peer_id);
    }

    /// Blacklists a peer. All messages from this peer will be rejected and any message that was
    /// created by this peer will be rejected.
    pub fn blacklist_peer(&mut self, peer_id: &PeerId) {
        if self.blacklisted_peers.insert(*peer_id) {
            tracing::debug!(peer=%peer_id, "Peer has been blacklisted");
        }
    }

    /// Removes a peer from the blacklist if it has previously been blacklisted.
    pub fn remove_blacklisted_peer(&mut self, peer_id: &PeerId) {
        if self.blacklisted_peers.remove(peer_id) {
            tracing::debug!(peer=%peer_id, "Peer has been removed from the blacklist");
        }
    }

    /// Activates the peer scoring system with the given parameters. This will reset all scores
    /// if there was already another peer scoring system activated. Returns an error if the
    /// params are not valid or if they got already set.
    pub fn with_peer_score(
        &mut self,
        params: PeerScoreParams,
        threshold: PeerScoreThresholds,
    ) -> Result<(), String> {
        self.with_peer_score_and_message_delivery_time_callback(params, threshold, None)
    }

    /// Activates the peer scoring system with the given parameters and a message delivery time
    /// callback. Returns an error if the parameters got already set.
    pub fn with_peer_score_and_message_delivery_time_callback(
        &mut self,
        params: PeerScoreParams,
        threshold: PeerScoreThresholds,
        callback: Option<fn(&PeerId, &TopicHash, f64)>,
    ) -> Result<(), String> {
        params.validate()?;
        threshold.validate()?;

        if self.peer_score.is_some() {
            return Err("Peer score set twice".into());
        }

        let interval = Ticker::new(params.decay_interval);
        let peer_score = PeerScore::new_with_message_delivery_time_callback(params, callback);
        self.peer_score = Some((peer_score, threshold, interval));
        Ok(())
    }

    /// Sets scoring parameters for a topic.
    ///
    /// The [`Self::with_peer_score()`] must first be called to initialise peer scoring.
    pub fn set_topic_params<H: Hasher>(
        &mut self,
        topic: Topic<H>,
        params: TopicScoreParams,
    ) -> Result<(), &'static str> {
        if let Some((peer_score, ..)) = &mut self.peer_score {
            peer_score.set_topic_params(topic.hash(), params);
            Ok(())
        } else {
            Err("Peer score must be initialised with `with_peer_score()`")
        }
    }

    /// Returns a scoring parameters for a topic if existent.
    pub fn get_topic_params<H: Hasher>(&self, topic: &Topic<H>) -> Option<&TopicScoreParams> {
        self.peer_score.as_ref()?.0.get_topic_params(&topic.hash())
    }

    /// Sets the application specific score for a peer. Returns true if scoring is active and
    /// the peer is connected or if the score of the peer is not yet expired, false otherwise.
    pub fn set_application_score(&mut self, peer_id: &PeerId, new_score: f64) -> bool {
        if let Some((peer_score, ..)) = &mut self.peer_score {
            peer_score.set_application_score(peer_id, new_score)
        } else {
            false
        }
    }

    /// Gossipsub JOIN(topic) - adds topic peers to mesh and sends them GRAFT messages.
    fn join(&mut self, topic_hash: &TopicHash) {
        tracing::debug!(topic=%topic_hash, "Running JOIN for topic");

        // if we are already in the mesh, return
        if self.mesh.contains_key(topic_hash) {
            tracing::debug!(topic=%topic_hash, "JOIN: The topic is already in the mesh, ignoring JOIN");
            return;
        }

        let mut added_peers = HashSet::new();

        if let Some(m) = self.metrics.as_mut() {
            m.joined(topic_hash)
        }

        // check if we have mesh_n peers in fanout[topic] and add them to the mesh if we do,
        // removing the fanout entry.
        if let Some((_, mut peers)) = self.fanout.remove_entry(topic_hash) {
            tracing::debug!(
                topic=%topic_hash,
                "JOIN: Removing peers from the fanout for topic"
            );

            // remove explicit peers, peers with negative scores, and backoffed peers
            peers.retain(|p| {
                !self.explicit_peers.contains(p)
                    && !self.score_below_threshold(p, |_| 0.0).0
                    && !self.backoffs.is_backoff_with_slack(topic_hash, p)
            });

            // Add up to mesh_n of them them to the mesh
            // NOTE: These aren't randomly added, currently FIFO
            let add_peers = std::cmp::min(peers.len(), self.config.mesh_n());
            tracing::debug!(
                topic=%topic_hash,
                "JOIN: Adding {:?} peers from the fanout for topic",
                add_peers
            );
            added_peers.extend(peers.iter().take(add_peers));

            self.mesh.insert(
                topic_hash.clone(),
                peers.into_iter().take(add_peers).collect(),
            );

            // remove the last published time
            self.fanout_last_pub.remove(topic_hash);
        }

        let fanaout_added = added_peers.len();
        if let Some(m) = self.metrics.as_mut() {
            m.peers_included(topic_hash, Inclusion::Fanout, fanaout_added)
        }

        // check if we need to get more peers, which we randomly select
        if added_peers.len() < self.config.mesh_n() {
            // get the peers
            let new_peers = get_random_peers(
                &self.connected_peers,
                topic_hash,
                self.config.mesh_n() - added_peers.len(),
                |peer| {
                    !added_peers.contains(peer)
                        && !self.explicit_peers.contains(peer)
                        && !self.score_below_threshold(peer, |_| 0.0).0
                        && !self.backoffs.is_backoff_with_slack(topic_hash, peer)
                },
            );
            added_peers.extend(new_peers.clone());
            // add them to the mesh
            tracing::debug!(
                "JOIN: Inserting {:?} random peers into the mesh",
                new_peers.len()
            );
            let mesh_peers = self.mesh.entry(topic_hash.clone()).or_default();
            mesh_peers.extend(new_peers);
        }

        let random_added = added_peers.len() - fanaout_added;
        if let Some(m) = self.metrics.as_mut() {
            m.peers_included(topic_hash, Inclusion::Random, random_added)
        }

        for peer_id in added_peers {
            // Send a GRAFT control message
            if let Some((peer_score, ..)) = &mut self.peer_score {
                peer_score.graft(&peer_id, topic_hash.clone());
            }
            if let Some(peer) = &mut self.connected_peers.get_mut(&peer_id) {
                tracing::debug!(peer=%peer_id, "JOIN: Sending Graft message to peer");
                peer.sender.graft(Graft {
                    topic_hash: topic_hash.clone(),
                });
            } else {
                tracing::error!(peer = %peer_id,
                "Could not GRAFT, peer doesn't exist in connected peer list");
            }

            // If the peer did not previously exist in any mesh, inform the handler
            peer_added_to_mesh(
                peer_id,
                vec![topic_hash],
                &self.mesh,
                &mut self.events,
                &self.connected_peers,
            );
        }

        let mesh_peers = self.mesh_peers(topic_hash).count();
        if let Some(m) = self.metrics.as_mut() {
            m.set_mesh_peers(topic_hash, mesh_peers)
        }

        tracing::debug!(topic=%topic_hash, "Completed JOIN for topic");
    }

    /// Creates a PRUNE gossipsub action.
    fn make_prune(
        &mut self,
        topic_hash: &TopicHash,
        peer: &PeerId,
        do_px: bool,
        on_unsubscribe: bool,
    ) -> Prune {
        if let Some((peer_score, ..)) = &mut self.peer_score {
            peer_score.prune(peer, topic_hash.clone());
        }

        match self.connected_peers.get(peer).map(|v| &v.kind) {
            Some(PeerKind::Floodsub) => {
                tracing::error!("Attempted to prune a Floodsub peer");
            }
            Some(PeerKind::Gossipsub) => {
                // GossipSub v1.0 -- no peer exchange, the peer won't be able to parse it anyway
                return Prune {
                    topic_hash: topic_hash.clone(),
                    peers: Vec::new(),
                    backoff: None,
                };
            }
            None => {
                tracing::error!("Attempted to Prune an unknown peer");
            }
            _ => {} // Gossipsub 1.1 peer perform the `Prune`
        }

        // Select peers for peer exchange
        let peers = if do_px {
            get_random_peers(
                &self.connected_peers,
                topic_hash,
                self.config.prune_peers(),
                |p| p != peer && !self.score_below_threshold(p, |_| 0.0).0,
            )
            .into_iter()
            .map(|p| PeerInfo { peer_id: Some(p) })
            .collect()
        } else {
            Vec::new()
        };

        let backoff = if on_unsubscribe {
            self.config.unsubscribe_backoff()
        } else {
            self.config.prune_backoff()
        };

        // update backoff
        self.backoffs.update_backoff(topic_hash, peer, backoff);

        Prune {
            topic_hash: topic_hash.clone(),
            peers,
            backoff: Some(backoff.as_secs()),
        }
    }

    /// Gossipsub LEAVE(topic) - Notifies mesh\[topic\] peers with PRUNE messages.
    fn leave(&mut self, topic_hash: &TopicHash) {
        tracing::debug!(topic=%topic_hash, "Running LEAVE for topic");

        // If our mesh contains the topic, send prune to peers and delete it from the mesh
        if let Some((_, peers)) = self.mesh.remove_entry(topic_hash) {
            if let Some(m) = self.metrics.as_mut() {
                m.left(topic_hash)
            }
            for peer_id in peers {
                // Send a PRUNE control message
                let prune = self.make_prune(topic_hash, &peer_id, self.config.do_px(), true);
                if let Some(peer) = &mut self.connected_peers.get_mut(&peer_id) {
                    tracing::debug!(%peer_id, "LEAVE: Sending PRUNE to peer");
                    peer.sender.prune(prune);
                } else {
                    tracing::error!(peer = %peer_id,
                        "Could not PRUNE, peer doesn't exist in connected peer list");
                }

                // If the peer did not previously exist in any mesh, inform the handler
                peer_removed_from_mesh(
                    peer_id,
                    topic_hash,
                    &self.mesh,
                    &mut self.events,
                    &self.connected_peers,
                );
            }
        }
        tracing::debug!(topic=%topic_hash, "Completed LEAVE for topic");
    }

    /// Checks if the given peer is still connected and if not dials the peer again.
    fn check_explicit_peer_connection(&mut self, peer_id: &PeerId) {
        if !self.connected_peers.contains_key(peer_id) {
            // Connect to peer
            tracing::debug!(peer=%peer_id, "Connecting to explicit peer");
            self.events.push_back(ToSwarm::Dial {
                opts: DialOpts::peer_id(*peer_id).build(),
            });
        }
    }

    /// Determines if a peer's score is below a given `PeerScoreThreshold` chosen via the
    /// `threshold` parameter.
    fn score_below_threshold(
        &self,
        peer_id: &PeerId,
        threshold: impl Fn(&PeerScoreThresholds) -> f64,
    ) -> (bool, f64) {
        Self::score_below_threshold_from_scores(&self.peer_score, peer_id, threshold)
    }

    fn score_below_threshold_from_scores(
        peer_score: &Option<(PeerScore, PeerScoreThresholds, Ticker)>,
        peer_id: &PeerId,
        threshold: impl Fn(&PeerScoreThresholds) -> f64,
    ) -> (bool, f64) {
        if let Some((peer_score, thresholds, ..)) = peer_score {
            let score = peer_score.score(peer_id);
            if score < threshold(thresholds) {
                return (true, score);
            }
            (false, score)
        } else {
            (false, 0.0)
        }
    }

    /// Handles an IHAVE control message. Checks our cache of messages. If the message is unknown,
    /// requests it with an IWANT control message.
    fn handle_ihave(&mut self, peer_id: &PeerId, ihave_msgs: Vec<(TopicHash, Vec<MessageId>)>) {
        // We ignore IHAVE gossip from any peer whose score is below the gossip threshold
        if let (true, score) = self.score_below_threshold(peer_id, |pst| pst.gossip_threshold) {
            tracing::debug!(
                peer=%peer_id,
                %score,
                "IHAVE: ignoring peer with score below threshold"
            );
            return;
        }

        // IHAVE flood protection
        let peer_have = self.count_received_ihave.entry(*peer_id).or_insert(0);
        *peer_have += 1;
        if *peer_have > self.config.max_ihave_messages() {
            tracing::debug!(
                peer=%peer_id,
                "IHAVE: peer has advertised too many times ({}) within this heartbeat \
            interval; ignoring",
                *peer_have
            );
            return;
        }

        if let Some(iasked) = self.count_sent_iwant.get(peer_id) {
            if *iasked >= self.config.max_ihave_length() {
                tracing::debug!(
                    peer=%peer_id,
                    "IHAVE: peer has already advertised too many messages ({}); ignoring",
                    *iasked
                );
                return;
            }
        }

        tracing::trace!(peer=%peer_id, "Handling IHAVE for peer");

        let mut iwant_ids = HashSet::new();

        let want_message = |id: &MessageId| {
            if self.duplicate_cache.contains(id) {
                return false;
            }

            !self.gossip_promises.contains(id)
        };

        for (topic, ids) in ihave_msgs {
            // only process the message if we are subscribed
            if !self.mesh.contains_key(&topic) {
                tracing::debug!(
                    %topic,
                    "IHAVE: Ignoring IHAVE - Not subscribed to topic"
                );
                continue;
            }

            for id in ids.into_iter().filter(want_message) {
                // have not seen this message and are not currently requesting it
                if iwant_ids.insert(id) {
                    // Register the IWANT metric
                    if let Some(metrics) = self.metrics.as_mut() {
                        metrics.register_iwant(&topic);
                    }
                }
            }
        }

        if !iwant_ids.is_empty() {
            let iasked = self.count_sent_iwant.entry(*peer_id).or_insert(0);
            let mut iask = iwant_ids.len();
            if *iasked + iask > self.config.max_ihave_length() {
                iask = self.config.max_ihave_length().saturating_sub(*iasked);
            }

            // Send the list of IWANT control messages
            tracing::debug!(
                peer=%peer_id,
                "IHAVE: Asking for {} out of {} messages from peer",
                iask,
                iwant_ids.len()
            );

            // Ask in random order
            let mut iwant_ids_vec: Vec<_> = iwant_ids.into_iter().collect();
            let mut rng = thread_rng();
            iwant_ids_vec.partial_shuffle(&mut rng, iask);

            iwant_ids_vec.truncate(iask);
            *iasked += iask;

            self.gossip_promises.add_promise(
                *peer_id,
                &iwant_ids_vec,
                Instant::now() + self.config.iwant_followup_time(),
            );

            if let Some(peer) = &mut self.connected_peers.get_mut(peer_id) {
                tracing::trace!(
                    peer=%peer_id,
                    "IHAVE: Asking for the following messages from peer: {:?}",
                    iwant_ids_vec
                );

                if peer
                    .sender
                    .iwant(IWant {
                        message_ids: iwant_ids_vec,
                    })
                    .is_err()
                {
                    tracing::warn!(peer=%peer_id, "Send Queue full. Could not send IWANT");

                    if let Some((peer_score, ..)) = &mut self.peer_score {
                        peer_score.failed_message_slow_peer(peer_id);
                    }
                    // Increment failed message count
                    self.failed_messages
                        .entry(*peer_id)
                        .or_default()
                        .non_priority += 1;
                }
            } else {
                tracing::error!(peer = %peer_id,
                "Could not IWANT, peer doesn't exist in connected peer list");
            }
        }
        tracing::trace!(peer=%peer_id, "Completed IHAVE handling for peer");
    }

    /// Handles an IWANT control message. Checks our cache of messages. If the message exists it is
    /// forwarded to the requesting peer.
    fn handle_iwant(&mut self, peer_id: &PeerId, iwant_msgs: Vec<MessageId>) {
        // We ignore IWANT gossip from any peer whose score is below the gossip threshold
        if let (true, score) = self.score_below_threshold(peer_id, |pst| pst.gossip_threshold) {
            tracing::debug!(
                peer=%peer_id,
                "IWANT: ignoring peer with score below threshold [score = {}]",
                score
            );
            return;
        }

        tracing::debug!(peer=%peer_id, "Handling IWANT for peer");

        for id in iwant_msgs {
            // If we have it and the IHAVE count is not above the threshold,
            // foward the message.
            if let Some((msg, count)) = self
                .mcache
                .get_with_iwant_counts(&id, peer_id)
                .map(|(msg, count)| (msg.clone(), count))
            {
                if count > self.config.gossip_retransimission() {
                    tracing::debug!(
                        peer=%peer_id,
                        message=%id,
                        "IWANT: Peer has asked for message too many times; ignoring request"
                    );
                } else if let Some(peer) = &mut self.connected_peers.get_mut(peer_id) {
                    if peer.dont_send.get(&id).is_some() {
                        tracing::debug!(%peer_id, message=%id, "Peer already sent IDONTWANT for this message");
                        continue;
                    }

                    tracing::debug!(peer=%peer_id, "IWANT: Sending cached messages to peer");
                    if peer
                        .sender
                        .forward(
                            msg,
                            self.config.forward_queue_duration(),
                            self.metrics.as_mut(),
                        )
                        .is_err()
                    {
                        // Downscore the peer
                        if let Some((peer_score, ..)) = &mut self.peer_score {
                            peer_score.failed_message_slow_peer(peer_id);
                        }
                        // Increment the failed message count
                        self.failed_messages
                            .entry(*peer_id)
                            .or_default()
                            .non_priority += 1;
                    }
                } else {
                    tracing::error!(peer = %peer_id,
                        "Could not IWANT, peer doesn't exist in connected peer list");
                }
            }
        }
        tracing::debug!(peer=%peer_id, "Completed IWANT handling for peer");
    }

    /// Handles GRAFT control messages. If subscribed to the topic, adds the peer to mesh, if not,
    /// responds with PRUNE messages.
    fn handle_graft(&mut self, peer_id: &PeerId, topics: Vec<TopicHash>) {
        tracing::debug!(peer=%peer_id, "Handling GRAFT message for peer");

        let mut to_prune_topics = HashSet::new();

        let mut do_px = self.config.do_px();

        // For each topic, if a peer has grafted us, then we necessarily must be in their mesh
        // and they must be subscribed to the topic. Ensure we have recorded the mapping.
        for topic in &topics {
            let Some(connected_peer) = self.connected_peers.get_mut(peer_id) else {
                tracing::error!(peer_id = %peer_id, "Peer non-existent when handling graft");
                return;
            };
            if connected_peer.topics.insert(topic.clone()) {
                if let Some(m) = self.metrics.as_mut() {
                    m.inc_topic_peers(topic);
                }
            }
        }

        // we don't GRAFT to/from explicit peers; complain loudly if this happens
        if self.explicit_peers.contains(peer_id) {
            tracing::warn!(peer=%peer_id, "GRAFT: ignoring request from direct peer");
            // this is possibly a bug from non-reciprocal configuration; send a PRUNE for all topics
            to_prune_topics = topics.into_iter().collect();
            // but don't PX
            do_px = false
        } else {
            let (below_zero, score) = self.score_below_threshold(peer_id, |_| 0.0);
            let now = Instant::now();
            for topic_hash in topics {
                if let Some(peers) = self.mesh.get_mut(&topic_hash) {
                    // if the peer is already in the mesh ignore the graft
                    if peers.contains(peer_id) {
                        tracing::debug!(
                            peer=%peer_id,
                            topic=%&topic_hash,
                            "GRAFT: Received graft for peer that is already in topic"
                        );
                        continue;
                    }

                    // make sure we are not backing off that peer
                    if let Some(backoff_time) = self.backoffs.get_backoff_time(&topic_hash, peer_id)
                    {
                        if backoff_time > now {
                            tracing::warn!(
                                peer=%peer_id,
                                "[Penalty] Peer attempted graft within backoff time, penalizing"
                            );
                            // add behavioural penalty
                            if let Some((peer_score, ..)) = &mut self.peer_score {
                                if let Some(metrics) = self.metrics.as_mut() {
                                    metrics.register_score_penalty(Penalty::GraftBackoff);
                                }
                                peer_score.add_penalty(peer_id, 1);

                                // check the flood cutoff
                                // See: https://github.com/rust-lang/rust-clippy/issues/10061
                                #[allow(unknown_lints, clippy::unchecked_duration_subtraction)]
                                let flood_cutoff = (backoff_time
                                    + self.config.graft_flood_threshold())
                                    - self.config.prune_backoff();
                                if flood_cutoff > now {
                                    //extra penalty
                                    peer_score.add_penalty(peer_id, 1);
                                }
                            }
                            // no PX
                            do_px = false;

                            to_prune_topics.insert(topic_hash.clone());
                            continue;
                        }
                    }

                    // check the score
                    if below_zero {
                        // we don't GRAFT peers with negative score
                        tracing::debug!(
                            peer=%peer_id,
                            %score,
                            topic=%topic_hash,
                            "GRAFT: ignoring peer with negative score"
                        );
                        // we do send them PRUNE however, because it's a matter of protocol correctness
                        to_prune_topics.insert(topic_hash.clone());
                        // but we won't PX to them
                        do_px = false;
                        continue;
                    }

                    // check mesh upper bound and only allow graft if the upper bound is not reached or
                    // if it is an outbound peer
                    if peers.len() >= self.config.mesh_n_high()
                        && !self.outbound_peers.contains(peer_id)
                    {
                        to_prune_topics.insert(topic_hash.clone());
                        continue;
                    }

                    // add peer to the mesh
                    tracing::debug!(
                        peer=%peer_id,
                        topic=%topic_hash,
                        "GRAFT: Mesh link added for peer in topic"
                    );

                    if peers.insert(*peer_id) {
                        if let Some(m) = self.metrics.as_mut() {
                            m.peers_included(&topic_hash, Inclusion::Subscribed, 1)
                        }
                    }

                    // If the peer did not previously exist in any mesh, inform the handler
                    peer_added_to_mesh(
                        *peer_id,
                        vec![&topic_hash],
                        &self.mesh,
                        &mut self.events,
                        &self.connected_peers,
                    );

                    if let Some((peer_score, ..)) = &mut self.peer_score {
                        peer_score.graft(peer_id, topic_hash);
                    }
                } else {
                    // don't do PX when there is an unknown topic to avoid leaking our peers
                    do_px = false;
                    tracing::debug!(
                        peer=%peer_id,
                        topic=%topic_hash,
                        "GRAFT: Received graft for unknown topic from peer"
                    );
                    // spam hardening: ignore GRAFTs for unknown topics
                    continue;
                }
            }
        }

        if !to_prune_topics.is_empty() {
            // build the prune messages to send
            let on_unsubscribe = false;

            let mut sender = match self.connected_peers.get_mut(peer_id) {
                Some(connected_peer) => connected_peer.sender.clone(),
                None => {
                    tracing::error!(peer_id = %peer_id, "Peer non-existent when handling graft and obtaining a sender");
                    return;
                }
            };

            for prune in to_prune_topics
                .iter()
                .map(|t| self.make_prune(t, peer_id, do_px, on_unsubscribe))
            {
                sender.prune(prune);
            }
            // Send the prune messages to the peer
            tracing::debug!(
                peer=%peer_id,
                "GRAFT: Not subscribed to topics -  Sending PRUNE to peer"
            );
        }
        tracing::debug!(peer=%peer_id, "Completed GRAFT handling for peer");
    }

    fn remove_peer_from_mesh(
        &mut self,
        peer_id: &PeerId,
        topic_hash: &TopicHash,
        backoff: Option<u64>,
        always_update_backoff: bool,
        reason: Churn,
    ) {
        let mut update_backoff = always_update_backoff;
        if let Some(peers) = self.mesh.get_mut(topic_hash) {
            // remove the peer if it exists in the mesh
            if peers.remove(peer_id) {
                tracing::debug!(
                    peer=%peer_id,
                    topic=%topic_hash,
                    "PRUNE: Removing peer from the mesh for topic"
                );
                if let Some(m) = self.metrics.as_mut() {
                    m.peers_removed(topic_hash, reason, 1)
                }

                if let Some((peer_score, ..)) = &mut self.peer_score {
                    peer_score.prune(peer_id, topic_hash.clone());
                }

                update_backoff = true;

                // inform the handler
                peer_removed_from_mesh(
                    *peer_id,
                    topic_hash,
                    &self.mesh,
                    &mut self.events,
                    &self.connected_peers,
                );
            }
        }
        if update_backoff {
            let time = if let Some(backoff) = backoff {
                Duration::from_secs(backoff)
            } else {
                self.config.prune_backoff()
            };
            // is there a backoff specified by the peer? if so obey it.
            self.backoffs.update_backoff(topic_hash, peer_id, time);
        }
    }

    /// Handles PRUNE control messages. Removes peer from the mesh.
    fn handle_prune(
        &mut self,
        peer_id: &PeerId,
        prune_data: Vec<(TopicHash, Vec<PeerInfo>, Option<u64>)>,
    ) {
        tracing::debug!(peer=%peer_id, "Handling PRUNE message for peer");
        let (below_threshold, score) =
            self.score_below_threshold(peer_id, |pst| pst.accept_px_threshold);
        for (topic_hash, px, backoff) in prune_data {
            self.remove_peer_from_mesh(peer_id, &topic_hash, backoff, true, Churn::Prune);

            if self.mesh.contains_key(&topic_hash) {
                //connect to px peers
                if !px.is_empty() {
                    // we ignore PX from peers with insufficient score
                    if below_threshold {
                        tracing::debug!(
                            peer=%peer_id,
                            %score,
                            topic=%topic_hash,
                            "PRUNE: ignoring PX from peer with insufficient score"
                        );
                        continue;
                    }

                    // NOTE: We cannot dial any peers from PX currently as we typically will not
                    // know their multiaddr. Until SignedRecords are spec'd this
                    // remains a stub. By default `config.prune_peers()` is set to zero and
                    // this is skipped. If the user modifies this, this will only be able to
                    // dial already known peers (from an external discovery mechanism for
                    // example).
                    if self.config.prune_peers() > 0 {
                        self.px_connect(px);
                    }
                }
            }
        }
        tracing::debug!(peer=%peer_id, "Completed PRUNE handling for peer");
    }

    fn px_connect(&mut self, mut px: Vec<PeerInfo>) {
        let n = self.config.prune_peers();
        // Ignore peerInfo with no ID
        //
        //TODO: Once signed records are spec'd: Can we use peerInfo without any IDs if they have a
        // signed peer record?
        px.retain(|p| p.peer_id.is_some());
        if px.len() > n {
            // only use at most prune_peers many random peers
            let mut rng = thread_rng();
            px.partial_shuffle(&mut rng, n);
            px = px.into_iter().take(n).collect();
        }

        for p in px {
            // TODO: Once signed records are spec'd: extract signed peer record if given and handle
            // it, see https://github.com/libp2p/specs/pull/217
            if let Some(peer_id) = p.peer_id {
                // mark as px peer
                self.px_peers.insert(peer_id);

                // dial peer
                self.events.push_back(ToSwarm::Dial {
                    opts: DialOpts::peer_id(peer_id).build(),
                });
            }
        }
    }

    /// Applies some basic checks to whether this message is valid. Does not apply user validation
    /// checks.
    fn message_is_valid(
        &mut self,
        msg_id: &MessageId,
        raw_message: &mut RawMessage,
        propagation_source: &PeerId,
    ) -> bool {
        tracing::debug!(
            peer=%propagation_source,
            message=%msg_id,
            "Handling message from peer"
        );

        // Reject any message from a blacklisted peer
        if self.blacklisted_peers.contains(propagation_source) {
            tracing::debug!(
                peer=%propagation_source,
                "Rejecting message from blacklisted peer"
            );
            self.gossip_promises
                .reject_message(msg_id, &RejectReason::BlackListedPeer);
            if let Some((peer_score, ..)) = &mut self.peer_score {
                peer_score.reject_message(
                    propagation_source,
                    msg_id,
                    &raw_message.topic,
                    RejectReason::BlackListedPeer,
                );
            }
            return false;
        }

        // Also reject any message that originated from a blacklisted peer
        if let Some(source) = raw_message.source.as_ref() {
            if self.blacklisted_peers.contains(source) {
                tracing::debug!(
                    peer=%propagation_source,
                    %source,
                    "Rejecting message from peer because of blacklisted source"
                );
                self.handle_invalid_message(
                    propagation_source,
                    raw_message,
                    RejectReason::BlackListedSource,
                );
                return false;
            }
        }

        // If we are not validating messages, assume this message is validated
        // This will allow the message to be gossiped without explicitly calling
        // `validate_message`.
        if !self.config.validate_messages() {
            raw_message.validated = true;
        }

        // reject messages claiming to be from ourselves but not locally published
        let self_published = !self.config.allow_self_origin()
            && if let Some(own_id) = self.publish_config.get_own_id() {
                own_id != propagation_source
                    && raw_message.source.as_ref().map_or(false, |s| s == own_id)
            } else {
                self.published_message_ids.contains(msg_id)
            };

        if self_published {
            tracing::debug!(
                message=%msg_id,
                source=%propagation_source,
                "Dropping message claiming to be from self but forwarded from source"
            );
            self.handle_invalid_message(propagation_source, raw_message, RejectReason::SelfOrigin);
            return false;
        }

        true
    }

    /// Handles a newly received [`RawMessage`].
    ///
    /// Forwards the message to all peers in the mesh.
    fn handle_received_message(
        &mut self,
        mut raw_message: RawMessage,
        propagation_source: &PeerId,
    ) {
        // Record the received metric
        if let Some(metrics) = self.metrics.as_mut() {
            metrics.msg_recvd_unfiltered(&raw_message.topic, raw_message.raw_protobuf_len());
        }

        // Try and perform the data transform to the message. If it fails, consider it invalid.
        let message = match self.data_transform.inbound_transform(raw_message.clone()) {
            Ok(message) => message,
            Err(e) => {
                tracing::debug!("Invalid message. Transform error: {:?}", e);
                // Reject the message and return
                self.handle_invalid_message(
                    propagation_source,
                    &raw_message,
                    RejectReason::ValidationError(ValidationError::TransformFailed),
                );
                return;
            }
        };

        // Calculate the message id on the transformed data.
        let msg_id = self.config.message_id(&message);

        // Broadcast IDONTWANT messages.
        self.send_idontwant(&raw_message, &msg_id, propagation_source);

        // Check the validity of the message
        // Peers get penalized if this message is invalid. We don't add it to the duplicate cache
        // and instead continually penalize peers that repeatedly send this message.
        if !self.message_is_valid(&msg_id, &mut raw_message, propagation_source) {
            return;
        }

        if !self.duplicate_cache.insert(msg_id.clone()) {
            tracing::debug!(message=%msg_id, "Message already received, ignoring");
            if let Some((peer_score, ..)) = &mut self.peer_score {
                peer_score.duplicated_message(propagation_source, &msg_id, &message.topic);
            }
            self.mcache.observe_duplicate(&msg_id, propagation_source);
            return;
        }
        tracing::debug!(
            message=%msg_id,
            "Put message in duplicate_cache and resolve promises"
        );

        // Record the received message with the metrics
        if let Some(metrics) = self.metrics.as_mut() {
            metrics.msg_recvd(&message.topic);
        }

        // Consider the message as delivered for gossip promises.
        self.gossip_promises.message_delivered(&msg_id);

        // Tells score that message arrived (but is maybe not fully validated yet).
        if let Some((peer_score, ..)) = &mut self.peer_score {
            peer_score.validate_message(propagation_source, &msg_id, &message.topic);
        }

        // Add the message to our memcache
        self.mcache.put(&msg_id, raw_message.clone());

        // Dispatch the message to the user if we are subscribed to any of the topics
        if self.mesh.contains_key(&message.topic) {
            tracing::debug!("Sending received message to user");
            self.events
                .push_back(ToSwarm::GenerateEvent(Event::Message {
                    propagation_source: *propagation_source,
                    message_id: msg_id.clone(),
                    message,
                }));
        } else {
            tracing::debug!(
                topic=%message.topic,
                "Received message on a topic we are not subscribed to"
            );
            return;
        }

        // forward the message to mesh peers, if no validation is required
        if !self.config.validate_messages() {
            if self
                .forward_msg(
                    &msg_id,
                    raw_message,
                    Some(propagation_source),
                    HashSet::new(),
                )
                .is_err()
            {
                tracing::error!("Failed to forward message. Too large");
            }
            tracing::debug!(message=%msg_id, "Completed message handling for message");
        }
    }

    // Handles invalid messages received.
    fn handle_invalid_message(
        &mut self,
        propagation_source: &PeerId,
        raw_message: &RawMessage,
        reject_reason: RejectReason,
    ) {
        if let Some((peer_score, ..)) = &mut self.peer_score {
            if let Some(metrics) = self.metrics.as_mut() {
                metrics.register_invalid_message(&raw_message.topic);
            }

            if let Ok(message) = self.data_transform.inbound_transform(raw_message.clone()) {
                let message_id = self.config.message_id(&message);

                peer_score.reject_message(
                    propagation_source,
                    &message_id,
                    &message.topic,
                    reject_reason,
                );

                self.gossip_promises
                    .reject_message(&message_id, &reject_reason);
            } else {
                // The message is invalid, we reject it ignoring any gossip promises. If a peer is
                // advertising this message via an IHAVE and it's invalid it will be double
                // penalized, one for sending us an invalid and again for breaking a promise.
                peer_score.reject_invalid_message(propagation_source, &raw_message.topic);
            }
        }
    }

    /// Handles received subscriptions.
    fn handle_received_subscriptions(
        &mut self,
        subscriptions: &[Subscription],
        propagation_source: &PeerId,
    ) {
        tracing::debug!(
            source=%propagation_source,
            "Handling subscriptions: {:?}",
            subscriptions,
        );

        let mut unsubscribed_peers = Vec::new();

        let Some(peer) = self.connected_peers.get_mut(propagation_source) else {
            tracing::error!(
                peer=%propagation_source,
                "Subscription by unknown peer"
            );
            return;
        };

        // Collect potential graft topics for the peer.
        let mut topics_to_graft = Vec::new();

        // Notify the application about the subscription, after the grafts are sent.
        let mut application_event = Vec::new();

        let filtered_topics = match self
            .subscription_filter
            .filter_incoming_subscriptions(subscriptions, &peer.topics)
        {
            Ok(topics) => topics,
            Err(s) => {
                tracing::error!(
                    peer=%propagation_source,
                    "Subscription filter error: {}; ignoring RPC from peer",
                    s
                );
                return;
            }
        };

        for subscription in filtered_topics {
            // get the peers from the mapping, or insert empty lists if the topic doesn't exist
            let topic_hash = &subscription.topic_hash;

            match subscription.action {
                SubscriptionAction::Subscribe => {
                    // add to the peer_topics mapping
                    if peer.topics.insert(topic_hash.clone()) {
                        tracing::debug!(
                            peer=%propagation_source,
                            topic=%topic_hash,
                            "SUBSCRIPTION: Adding gossip peer to topic"
                        );

                        if let Some(m) = self.metrics.as_mut() {
                            m.inc_topic_peers(topic_hash);
                        }
                    }
                    // if the mesh needs peers add the peer to the mesh
                    if !self.explicit_peers.contains(propagation_source)
                        && peer.kind.is_gossipsub()
                        && !Self::score_below_threshold_from_scores(
                            &self.peer_score,
                            propagation_source,
                            |_| 0.0,
                        )
                        .0
                        && !self
                            .backoffs
                            .is_backoff_with_slack(topic_hash, propagation_source)
                    {
                        if let Some(peers) = self.mesh.get_mut(topic_hash) {
                            if peers.len() < self.config.mesh_n_low()
                                && peers.insert(*propagation_source)
                            {
                                tracing::debug!(
                                    peer=%propagation_source,
                                    topic=%topic_hash,
                                    "SUBSCRIPTION: Adding peer to the mesh for topic"
                                );
                                if let Some(m) = self.metrics.as_mut() {
                                    m.peers_included(topic_hash, Inclusion::Subscribed, 1)
                                }
                                // send graft to the peer
                                tracing::debug!(
                                    peer=%propagation_source,
                                    topic=%topic_hash,
                                    "Sending GRAFT to peer for topic"
                                );
                                if let Some((peer_score, ..)) = &mut self.peer_score {
                                    peer_score.graft(propagation_source, topic_hash.clone());
                                }
                                topics_to_graft.push(topic_hash.clone());
                            }
                        }
                    }
                    // generates a subscription event to be polled
                    application_event.push(ToSwarm::GenerateEvent(Event::Subscribed {
                        peer_id: *propagation_source,
                        topic: topic_hash.clone(),
                    }));
                }
                SubscriptionAction::Unsubscribe => {
                    // remove topic from the peer_topics mapping
                    if peer.topics.remove(topic_hash) {
                        tracing::debug!(
                            peer=%propagation_source,
                            topic=%topic_hash,
                            "SUBSCRIPTION: Removing gossip peer from topic"
                        );

                        if let Some(m) = self.metrics.as_mut() {
                            m.dec_topic_peers(topic_hash);
                        }
                    }

                    unsubscribed_peers.push((*propagation_source, topic_hash.clone()));
                    // generate an unsubscribe event to be polled
                    application_event.push(ToSwarm::GenerateEvent(Event::Unsubscribed {
                        peer_id: *propagation_source,
                        topic: topic_hash.clone(),
                    }));
                }
            }
        }

        // remove unsubscribed peers from the mesh if it exists
        for (peer_id, topic_hash) in unsubscribed_peers {
            self.remove_peer_from_mesh(&peer_id, &topic_hash, None, false, Churn::Unsub);
        }

        // Potentially inform the handler if we have added this peer to a mesh for the first time.
        let topics_joined = topics_to_graft.iter().collect::<Vec<_>>();
        if !topics_joined.is_empty() {
            peer_added_to_mesh(
                *propagation_source,
                topics_joined,
                &self.mesh,
                &mut self.events,
                &self.connected_peers,
            );
        }

        // If we need to send grafts to peer, do so immediately, rather than waiting for the
        // heartbeat.
        if let Some(peer) = &mut self.connected_peers.get_mut(propagation_source) {
            for topic_hash in topics_to_graft.into_iter() {
                peer.sender.graft(Graft { topic_hash });
            }
        } else {
            tracing::error!(peer = %propagation_source,
                "Could not GRAFT, peer doesn't exist in connected peer list");
        }

        // Notify the application of the subscriptions
        for event in application_event {
            self.events.push_back(event);
        }

        tracing::trace!(
            source=%propagation_source,
            "Completed handling subscriptions from source"
        );
    }

    /// Applies penalties to peers that did not respond to our IWANT requests.
    fn apply_iwant_penalties(&mut self) {
        if let Some((peer_score, ..)) = &mut self.peer_score {
            for (peer, count) in self.gossip_promises.get_broken_promises() {
                peer_score.add_penalty(&peer, count);
                if let Some(metrics) = self.metrics.as_mut() {
                    metrics.register_score_penalty(Penalty::BrokenPromise);
                }
            }
        }
    }

    /// Heartbeat function which shifts the memcache and updates the mesh.
    fn heartbeat(&mut self) {
        tracing::debug!("Starting heartbeat");
        let start = Instant::now();

        // Every heartbeat we sample the send queues to add to our metrics. We do this intentionally
        // before we add all the gossip from this heartbeat in order to gain a true measure of
        // steady-state size of the queues.
        if let Some(m) = &mut self.metrics {
            for sender_queue in self.connected_peers.values_mut().map(|v| &v.sender) {
                m.observe_priority_queue_size(sender_queue.priority_len());
                m.observe_non_priority_queue_size(sender_queue.non_priority_len());
            }
        }

        self.heartbeat_ticks += 1;

        let mut to_graft = HashMap::new();
        let mut to_prune = HashMap::new();
        let mut no_px = HashSet::new();

        // clean up expired backoffs
        self.backoffs.heartbeat();

        // clean up ihave counters
        self.count_sent_iwant.clear();
        self.count_received_ihave.clear();

        // apply iwant penalties
        self.apply_iwant_penalties();

        // check connections to explicit peers
        if self.heartbeat_ticks % self.config.check_explicit_peers_ticks() == 0 {
            for p in self.explicit_peers.clone() {
                self.check_explicit_peer_connection(&p);
            }
        }

        // Cache the scores of all connected peers, and record metrics for current penalties.
        let mut scores = HashMap::with_capacity(self.connected_peers.len());
        if let Some((peer_score, ..)) = &self.peer_score {
            for peer_id in self.connected_peers.keys() {
                scores
                    .entry(peer_id)
                    .or_insert_with(|| peer_score.metric_score(peer_id, self.metrics.as_mut()));
            }
        }

        // maintain the mesh for each topic
        for (topic_hash, peers) in self.mesh.iter_mut() {
            let explicit_peers = &self.explicit_peers;
            let backoffs = &self.backoffs;
            let outbound_peers = &self.outbound_peers;

            // drop all peers with negative score, without PX
            // if there is at some point a stable retain method for BTreeSet the following can be
            // written more efficiently with retain.
            let mut to_remove_peers = Vec::new();
            for peer_id in peers.iter() {
                let peer_score = *scores.get(peer_id).unwrap_or(&0.0);

                // Record the score per mesh
                if let Some(metrics) = self.metrics.as_mut() {
                    metrics.observe_mesh_peers_score(topic_hash, peer_score);
                }

                if peer_score < 0.0 {
                    tracing::debug!(
                        peer=%peer_id,
                        score=%peer_score,
                        topic=%topic_hash,
                        "HEARTBEAT: Prune peer with negative score"
                    );

                    let current_topic = to_prune.entry(*peer_id).or_insert_with(Vec::new);
                    current_topic.push(topic_hash.clone());
                    no_px.insert(*peer_id);
                    to_remove_peers.push(*peer_id);
                }
            }

            if let Some(m) = self.metrics.as_mut() {
                m.peers_removed(topic_hash, Churn::BadScore, to_remove_peers.len())
            }

            for peer_id in to_remove_peers {
                peers.remove(&peer_id);
            }

            // too little peers - add some
            if peers.len() < self.config.mesh_n_low() {
                tracing::debug!(
                    topic=%topic_hash,
                    "HEARTBEAT: Mesh low. Topic contains: {} needs: {}",
                    peers.len(),
                    self.config.mesh_n_low()
                );
                // not enough peers - get mesh_n - current_length more
                let desired_peers = self.config.mesh_n() - peers.len();
                let peer_list =
                    get_random_peers(&self.connected_peers, topic_hash, desired_peers, |peer| {
                        !peers.contains(peer)
                            && !explicit_peers.contains(peer)
                            && !backoffs.is_backoff_with_slack(topic_hash, peer)
                            && *scores.get(peer).unwrap_or(&0.0) >= 0.0
                    });
                for peer in &peer_list {
                    let current_topic = to_graft.entry(*peer).or_insert_with(Vec::new);
                    current_topic.push(topic_hash.clone());
                }
                // update the mesh
                tracing::debug!("Updating mesh, new mesh: {:?}", peer_list);
                if let Some(m) = self.metrics.as_mut() {
                    m.peers_included(topic_hash, Inclusion::Random, peer_list.len())
                }
                peers.extend(peer_list);
            }

            // too many peers - remove some
            if peers.len() > self.config.mesh_n_high() {
                tracing::debug!(
                    topic=%topic_hash,
                    "HEARTBEAT: Mesh high. Topic contains: {} needs: {}",
                    peers.len(),
                    self.config.mesh_n_high()
                );
                let excess_peer_no = peers.len() - self.config.mesh_n();

                // shuffle the peers and then sort by score ascending beginning with the worst
                let mut rng = thread_rng();
                let mut shuffled = peers.iter().copied().collect::<Vec<_>>();
                shuffled.shuffle(&mut rng);
                shuffled.sort_by(|p1, p2| {
                    let score_p1 = *scores.get(p1).unwrap_or(&0.0);
                    let score_p2 = *scores.get(p2).unwrap_or(&0.0);

                    score_p1.partial_cmp(&score_p2).unwrap_or(Ordering::Equal)
                });
                // shuffle everything except the last retain_scores many peers (the best ones)
                shuffled[..peers.len() - self.config.retain_scores()].shuffle(&mut rng);

                // count total number of outbound peers
                let mut outbound = {
                    let outbound_peers = &self.outbound_peers;
                    shuffled
                        .iter()
                        .filter(|p| outbound_peers.contains(*p))
                        .count()
                };

                // remove the first excess_peer_no allowed (by outbound restrictions) peers adding
                // them to to_prune
                let mut removed = 0;
                for peer in shuffled {
                    if removed == excess_peer_no {
                        break;
                    }
                    if self.outbound_peers.contains(&peer) {
                        if outbound <= self.config.mesh_outbound_min() {
                            // do not remove anymore outbound peers
                            continue;
                        }
                        // an outbound peer gets removed
                        outbound -= 1;
                    }

                    // remove the peer
                    peers.remove(&peer);
                    let current_topic = to_prune.entry(peer).or_insert_with(Vec::new);
                    current_topic.push(topic_hash.clone());
                    removed += 1;
                }

                if let Some(m) = self.metrics.as_mut() {
                    m.peers_removed(topic_hash, Churn::Excess, removed)
                }
            }

            // do we have enough outbound peers?
            if peers.len() >= self.config.mesh_n_low() {
                // count number of outbound peers we have
                let outbound = { peers.iter().filter(|p| outbound_peers.contains(*p)).count() };

                // if we have not enough outbound peers, graft to some new outbound peers
                if outbound < self.config.mesh_outbound_min() {
                    let needed = self.config.mesh_outbound_min() - outbound;
                    let peer_list =
                        get_random_peers(&self.connected_peers, topic_hash, needed, |peer| {
                            !peers.contains(peer)
                                && !explicit_peers.contains(peer)
                                && !backoffs.is_backoff_with_slack(topic_hash, peer)
                                && *scores.get(peer).unwrap_or(&0.0) >= 0.0
                                && outbound_peers.contains(peer)
                        });
                    for peer in &peer_list {
                        let current_topic = to_graft.entry(*peer).or_insert_with(Vec::new);
                        current_topic.push(topic_hash.clone());
                    }
                    // update the mesh
                    tracing::debug!("Updating mesh, new mesh: {:?}", peer_list);
                    if let Some(m) = self.metrics.as_mut() {
                        m.peers_included(topic_hash, Inclusion::Outbound, peer_list.len())
                    }
                    peers.extend(peer_list);
                }
            }

            // should we try to improve the mesh with opportunistic grafting?
            if self.heartbeat_ticks % self.config.opportunistic_graft_ticks() == 0
                && peers.len() > 1
                && self.peer_score.is_some()
            {
                if let Some((_, thresholds, _)) = &self.peer_score {
                    // Opportunistic grafting works as follows: we check the median score of peers
                    // in the mesh; if this score is below the opportunisticGraftThreshold, we
                    // select a few peers at random with score over the median.
                    // The intention is to (slowly) improve an underperforming mesh by introducing
                    // good scoring peers that may have been gossiping at us. This allows us to
                    // get out of sticky situations where we are stuck with poor peers and also
                    // recover from churn of good peers.

                    // now compute the median peer score in the mesh
                    let mut peers_by_score: Vec<_> = peers.iter().collect();
                    peers_by_score.sort_by(|p1, p2| {
                        let p1_score = *scores.get(p1).unwrap_or(&0.0);
                        let p2_score = *scores.get(p2).unwrap_or(&0.0);
                        p1_score.partial_cmp(&p2_score).unwrap_or(Equal)
                    });

                    let middle = peers_by_score.len() / 2;
                    let median = if peers_by_score.len() % 2 == 0 {
                        let sub_middle_peer = *peers_by_score
                            .get(middle - 1)
                            .expect("middle < vector length and middle > 0 since peers.len() > 0");
                        let sub_middle_score = *scores.get(sub_middle_peer).unwrap_or(&0.0);
                        let middle_peer =
                            *peers_by_score.get(middle).expect("middle < vector length");
                        let middle_score = *scores.get(middle_peer).unwrap_or(&0.0);

                        (sub_middle_score + middle_score) * 0.5
                    } else {
                        *scores
                            .get(*peers_by_score.get(middle).expect("middle < vector length"))
                            .unwrap_or(&0.0)
                    };

                    // if the median score is below the threshold, select a better peer (if any) and
                    // GRAFT
                    if median < thresholds.opportunistic_graft_threshold {
                        let peer_list = get_random_peers(
                            &self.connected_peers,
                            topic_hash,
                            self.config.opportunistic_graft_peers(),
                            |peer_id| {
                                !peers.contains(peer_id)
                                    && !explicit_peers.contains(peer_id)
                                    && !backoffs.is_backoff_with_slack(topic_hash, peer_id)
                                    && *scores.get(peer_id).unwrap_or(&0.0) > median
                            },
                        );
                        for peer in &peer_list {
                            let current_topic = to_graft.entry(*peer).or_insert_with(Vec::new);
                            current_topic.push(topic_hash.clone());
                        }
                        // update the mesh
                        tracing::debug!(
                            topic=%topic_hash,
                            "Opportunistically graft in topic with peers {:?}",
                            peer_list
                        );
                        if let Some(m) = self.metrics.as_mut() {
                            m.peers_included(topic_hash, Inclusion::Random, peer_list.len())
                        }
                        peers.extend(peer_list);
                    }
                }
            }
            // Register the final count of peers in the mesh
            if let Some(m) = self.metrics.as_mut() {
                m.set_mesh_peers(topic_hash, peers.len())
            }
        }

        // remove expired fanout topics
        {
            let fanout = &mut self.fanout; // help the borrow checker
            let fanout_ttl = self.config.fanout_ttl();
            self.fanout_last_pub.retain(|topic_hash, last_pub_time| {
                if *last_pub_time + fanout_ttl < Instant::now() {
                    tracing::debug!(
                        topic=%topic_hash,
                        "HEARTBEAT: Fanout topic removed due to timeout"
                    );
                    fanout.remove(topic_hash);
                    return false;
                }
                true
            });
        }

        // maintain fanout
        // check if our peers are still a part of the topic
        for (topic_hash, peers) in self.fanout.iter_mut() {
            let mut to_remove_peers = Vec::new();
            let publish_threshold = match &self.peer_score {
                Some((_, thresholds, _)) => thresholds.publish_threshold,
                _ => 0.0,
            };
            for peer_id in peers.iter() {
                // is the peer still subscribed to the topic?
                let peer_score = *scores.get(peer_id).unwrap_or(&0.0);
                match self.connected_peers.get(peer_id) {
                    Some(peer) => {
                        if !peer.topics.contains(topic_hash) || peer_score < publish_threshold {
                            tracing::debug!(
                                topic=%topic_hash,
                                "HEARTBEAT: Peer removed from fanout for topic"
                            );
                            to_remove_peers.push(*peer_id);
                        }
                    }
                    None => {
                        // remove if the peer has disconnected
                        to_remove_peers.push(*peer_id);
                    }
                }
            }
            for to_remove in to_remove_peers {
                peers.remove(&to_remove);
            }

            // not enough peers
            if peers.len() < self.config.mesh_n() {
                tracing::debug!(
                    "HEARTBEAT: Fanout low. Contains: {:?} needs: {:?}",
                    peers.len(),
                    self.config.mesh_n()
                );
                let needed_peers = self.config.mesh_n() - peers.len();
                let explicit_peers = &self.explicit_peers;
                let new_peers =
                    get_random_peers(&self.connected_peers, topic_hash, needed_peers, |peer_id| {
                        !peers.contains(peer_id)
                            && !explicit_peers.contains(peer_id)
                            && *scores.get(peer_id).unwrap_or(&0.0) < publish_threshold
                    });
                peers.extend(new_peers);
            }
        }

        if self.peer_score.is_some() {
            tracing::trace!("Mesh message deliveries: {:?}", {
                self.mesh
                    .iter()
                    .map(|(t, peers)| {
                        (
                            t.clone(),
                            peers
                                .iter()
                                .map(|p| {
                                    (
                                        *p,
                                        self.peer_score
                                            .as_ref()
                                            .expect("peer_score.is_some()")
                                            .0
                                            .mesh_message_deliveries(p, t)
                                            .unwrap_or(0.0),
                                    )
                                })
                                .collect::<HashMap<PeerId, f64>>(),
                        )
                    })
                    .collect::<HashMap<TopicHash, HashMap<PeerId, f64>>>()
            })
        }

        self.emit_gossip();

        // send graft/prunes
        if !to_graft.is_empty() | !to_prune.is_empty() {
            self.send_graft_prune(to_graft, to_prune, no_px);
        }

        // shift the memcache
        self.mcache.shift();

        // Report expired messages
        for (peer_id, failed_messages) in self.failed_messages.drain() {
            tracing::debug!("Peer couldn't consume messages: {:?}", failed_messages);
            self.events
                .push_back(ToSwarm::GenerateEvent(Event::SlowPeer {
                    peer_id,
                    failed_messages,
                }));
        }
        self.failed_messages.shrink_to_fit();

<<<<<<< HEAD
        // Flush stale IDONTWANTs.
=======
        // Clear stale IDONTWANTs.
>>>>>>> 8c3bb607
        for peer in self.connected_peers.values_mut() {
            while let Some((_front, instant)) = peer.dont_send.front() {
                if (*instant + IDONTWANT_TIMEOUT) >= Instant::now() {
                    break;
                } else {
                    peer.dont_send.pop_front();
                }
            }
        }

        tracing::debug!("Completed Heartbeat");
        if let Some(metrics) = self.metrics.as_mut() {
            let duration = u64::try_from(start.elapsed().as_millis()).unwrap_or(u64::MAX);
            metrics.observe_heartbeat_duration(duration);
        }
    }

    /// Emits gossip - Send IHAVE messages to a random set of gossip peers. This is applied to mesh
    /// and fanout peers
    fn emit_gossip(&mut self) {
        let mut rng = thread_rng();
        for (topic_hash, peers) in self.mesh.iter().chain(self.fanout.iter()) {
            let mut message_ids = self.mcache.get_gossip_message_ids(topic_hash);
            if message_ids.is_empty() {
                continue;
            }

            // if we are emitting more than GossipSubMaxIHaveLength message_ids, truncate the list
            if message_ids.len() > self.config.max_ihave_length() {
                // we do the truncation (with shuffling) per peer below
                tracing::debug!(
                    "too many messages for gossip; will truncate IHAVE list ({} messages)",
                    message_ids.len()
                );
            } else {
                // shuffle to emit in random order
                message_ids.shuffle(&mut rng);
            }

            // dynamic number of peers to gossip based on `gossip_factor` with minimum `gossip_lazy`
            let n_map = |m| {
                max(
                    self.config.gossip_lazy(),
                    (self.config.gossip_factor() * m as f64) as usize,
                )
            };
            // get gossip_lazy random peers
            let to_msg_peers =
                get_random_peers_dynamic(&self.connected_peers, topic_hash, n_map, |peer| {
                    !peers.contains(peer)
                        && !self.explicit_peers.contains(peer)
                        && !self.score_below_threshold(peer, |ts| ts.gossip_threshold).0
                });

            tracing::debug!("Gossiping IHAVE to {} peers", to_msg_peers.len());

            for peer_id in to_msg_peers {
                let mut peer_message_ids = message_ids.clone();

                if peer_message_ids.len() > self.config.max_ihave_length() {
                    // We do this per peer so that we emit a different set for each peer.
                    // we have enough redundancy in the system that this will significantly increase
                    // the message coverage when we do truncate.
                    peer_message_ids.partial_shuffle(&mut rng, self.config.max_ihave_length());
                    peer_message_ids.truncate(self.config.max_ihave_length());
                }

                // send an IHAVE message
                if let Some(peer) = &mut self.connected_peers.get_mut(&peer_id) {
                    if peer
                        .sender
                        .ihave(IHave {
                            topic_hash: topic_hash.clone(),
                            message_ids: peer_message_ids,
                        })
                        .is_err()
                    {
                        tracing::warn!(peer=%peer_id, "Send Queue full. Could not send IHAVE");

                        if let Some((peer_score, ..)) = &mut self.peer_score {
                            peer_score.failed_message_slow_peer(&peer_id);
                        }
                        // Increment failed message count
                        self.failed_messages
                            .entry(peer_id)
                            .or_default()
                            .non_priority += 1;
                    }
                } else {
                    tracing::error!(peer = %peer_id,
                        "Could not IHAVE, peer doesn't exist in connected peer list");
                }
            }
        }
    }

    /// Handles multiple GRAFT/PRUNE messages and coalesces them into chunked gossip control
    /// messages.
    fn send_graft_prune(
        &mut self,
        to_graft: HashMap<PeerId, Vec<TopicHash>>,
        mut to_prune: HashMap<PeerId, Vec<TopicHash>>,
        no_px: HashSet<PeerId>,
    ) {
        // handle the grafts and overlapping prunes per peer
        for (peer_id, topics) in to_graft.into_iter() {
            for topic in &topics {
                // inform scoring of graft
                if let Some((peer_score, ..)) = &mut self.peer_score {
                    peer_score.graft(&peer_id, topic.clone());
                }

                // inform the handler of the peer being added to the mesh
                // If the peer did not previously exist in any mesh, inform the handler
                peer_added_to_mesh(
                    peer_id,
                    vec![topic],
                    &self.mesh,
                    &mut self.events,
                    &self.connected_peers,
                );
            }

            // If there are prunes associated with the same peer add them.
            // NOTE: In this case a peer has been added to a topic mesh, and removed from another.
            // It therefore must be in at least one mesh and we do not need to inform the handler
            // of its removal from another.

            // send the control messages
            let mut sender = match self.connected_peers.get_mut(&peer_id) {
                Some(connected_peer) => connected_peer.sender.clone(),
                None => {
                    tracing::error!(peer_id = %peer_id, "Peer non-existent when sending graft/prune");
                    return;
                }
            };

            // The following prunes are not due to unsubscribing.
            let prunes = to_prune
                .remove(&peer_id)
                .into_iter()
                .flatten()
                .map(|topic_hash| {
                    self.make_prune(
                        &topic_hash,
                        &peer_id,
                        self.config.do_px() && !no_px.contains(&peer_id),
                        false,
                    )
                });

            for topic_hash in topics {
                sender.graft(Graft {
                    topic_hash: topic_hash.clone(),
                });
            }

            for prune in prunes {
                sender.prune(prune);
            }
        }

        // handle the remaining prunes
        // The following prunes are not due to unsubscribing.
        for (peer_id, topics) in to_prune.iter() {
            for topic_hash in topics {
                let prune = self.make_prune(
                    topic_hash,
                    peer_id,
                    self.config.do_px() && !no_px.contains(peer_id),
                    false,
                );
                if let Some(peer) = self.connected_peers.get_mut(peer_id) {
                    peer.sender.prune(prune);
                } else {
                    tracing::error!(peer = %peer_id,
                        "Could not PRUNE, peer doesn't exist in connected peer list");
                }

                // inform the handler
                peer_removed_from_mesh(
                    *peer_id,
                    topic_hash,
                    &self.mesh,
                    &mut self.events,
                    &self.connected_peers,
                );
            }
        }
    }

    /// Helper function which sends an IDONTWANT message to mesh\[topic\] peers.
    fn send_idontwant(
        &mut self,
        message: &RawMessage,
        msg_id: &MessageId,
        propagation_source: &PeerId,
    ) {
        let Some(mesh_peers) = self.mesh.get(&message.topic) else {
            return;
        };

        let iwant_peers = self.gossip_promises.peers_for_message(msg_id);

        let recipient_peers = mesh_peers
            .iter()
            .chain(iwant_peers.iter())
            .filter(|peer_id| {
                *peer_id != propagation_source && Some(*peer_id) != message.source.as_ref()
            });

        for peer_id in recipient_peers {
            let Some(peer) = self.connected_peers.get_mut(peer_id) else {
                tracing::error!(peer = %peer_id,
                    "Could not IDONTWANT, peer doesn't exist in connected peer list");
                continue;
            };

            // Only gossipsub 1.2 peers support IDONTWANT.
            if peer.kind != PeerKind::Gossipsubv1_2_beta {
                continue;
            }

            if peer
                .sender
                .idontwant(IDontWant {
                    message_ids: vec![msg_id.clone()],
                })
                .is_err()
            {
                tracing::warn!(peer=%peer_id, "Send Queue full. Could not send IDONTWANT");

                if let Some((peer_score, ..)) = &mut self.peer_score {
                    peer_score.failed_message_slow_peer(peer_id);
                }
                // Increment failed message count
                self.failed_messages
                    .entry(*peer_id)
                    .or_default()
                    .non_priority += 1;
            }
        }
    }

    /// Helper function which forwards a message to mesh\[topic\] peers.
    ///
    /// Returns true if at least one peer was messaged.
    fn forward_msg(
        &mut self,
        msg_id: &MessageId,
        message: RawMessage,
        propagation_source: Option<&PeerId>,
        originating_peers: HashSet<PeerId>,
    ) -> Result<bool, PublishError> {
        // message is fully validated inform peer_score
        if let Some((peer_score, ..)) = &mut self.peer_score {
            if let Some(peer) = propagation_source {
                peer_score.deliver_message(peer, msg_id, &message.topic);
            }
        }

        tracing::debug!(message=%msg_id, "Forwarding message");
        let mut recipient_peers = HashSet::new();

        // Populate the recipient peers mapping

        // Add explicit peers
        for peer_id in &self.explicit_peers {
            if let Some(peer) = self.connected_peers.get(peer_id) {
                if Some(peer_id) != propagation_source
                    && !originating_peers.contains(peer_id)
                    && Some(peer_id) != message.source.as_ref()
                    && peer.topics.contains(&message.topic)
                {
                    recipient_peers.insert(*peer_id);
                }
            }
        }

        // add mesh peers
        let topic = &message.topic;
        // mesh
        if let Some(mesh_peers) = self.mesh.get(topic) {
            for peer_id in mesh_peers {
                if Some(peer_id) != propagation_source
                    && !originating_peers.contains(peer_id)
                    && Some(peer_id) != message.source.as_ref()
                {
                    recipient_peers.insert(*peer_id);
                }
            }
        }

        // forward the message to peers
        if !recipient_peers.is_empty() {
            for peer_id in recipient_peers.iter() {
                if let Some(peer) = self.connected_peers.get_mut(peer_id) {
                    if peer.dont_send.get(msg_id).is_some() {
                        tracing::debug!(%peer_id, message=%msg_id, "Peer doesn't want message");
                        continue;
                    }

                    tracing::debug!(%peer_id, message=%msg_id, "Sending message to peer");
                    if peer
                        .sender
                        .forward(
                            message.clone(),
                            self.config.forward_queue_duration(),
                            self.metrics.as_mut(),
                        )
                        .is_err()
                    {
                        // Downscore the peer
                        if let Some((peer_score, ..)) = &mut self.peer_score {
                            peer_score.failed_message_slow_peer(peer_id);
                        }
                        // Increment the failed message count
                        self.failed_messages
                            .entry(*peer_id)
                            .or_default()
                            .non_priority += 1;
                    }
                } else {
                    tracing::error!(peer = %peer_id,
                        "Could not FORWARD, peer doesn't exist in connected peer list");
                }
            }
            tracing::debug!("Completed forwarding message");
            Ok(true)
        } else {
            Ok(false)
        }
    }

    /// Constructs a [`RawMessage`] performing message signing if required.
    pub(crate) fn build_raw_message(
        &mut self,
        topic: TopicHash,
        data: Vec<u8>,
    ) -> Result<RawMessage, PublishError> {
        match &mut self.publish_config {
            PublishConfig::Signing {
                ref keypair,
                author,
                inline_key,
                last_seq_no,
            } => {
                let sequence_number = last_seq_no.next();

                let signature = {
                    let message = proto::Message {
                        from: Some(author.to_bytes()),
                        data: Some(data.clone()),
                        seqno: Some(sequence_number.to_be_bytes().to_vec()),
                        topic: topic.clone().into_string(),
                        signature: None,
                        key: None,
                    };

                    let mut buf = Vec::with_capacity(message.get_size());
                    let mut writer = Writer::new(&mut buf);

                    message
                        .write_message(&mut writer)
                        .expect("Encoding to succeed");

                    // the signature is over the bytes "libp2p-pubsub:<protobuf-message>"
                    let mut signature_bytes = SIGNING_PREFIX.to_vec();
                    signature_bytes.extend_from_slice(&buf);
                    Some(keypair.sign(&signature_bytes)?)
                };

                Ok(RawMessage {
                    source: Some(*author),
                    data,
                    // To be interoperable with the go-implementation this is treated as a 64-bit
                    // big-endian uint.
                    sequence_number: Some(sequence_number),
                    topic,
                    signature,
                    key: inline_key.clone(),
                    validated: true, // all published messages are valid
                })
            }
            PublishConfig::Author(peer_id) => {
                Ok(RawMessage {
                    source: Some(*peer_id),
                    data,
                    // To be interoperable with the go-implementation this is treated as a 64-bit
                    // big-endian uint.
                    sequence_number: Some(rand::random()),
                    topic,
                    signature: None,
                    key: None,
                    validated: true, // all published messages are valid
                })
            }
            PublishConfig::RandomAuthor => {
                Ok(RawMessage {
                    source: Some(PeerId::random()),
                    data,
                    // To be interoperable with the go-implementation this is treated as a 64-bit
                    // big-endian uint.
                    sequence_number: Some(rand::random()),
                    topic,
                    signature: None,
                    key: None,
                    validated: true, // all published messages are valid
                })
            }
            PublishConfig::Anonymous => {
                Ok(RawMessage {
                    source: None,
                    data,
                    // To be interoperable with the go-implementation this is treated as a 64-bit
                    // big-endian uint.
                    sequence_number: None,
                    topic,
                    signature: None,
                    key: None,
                    validated: true, // all published messages are valid
                })
            }
        }
    }

    fn on_connection_established(
        &mut self,
        ConnectionEstablished {
            peer_id,
            endpoint,
            other_established,
            ..
        }: ConnectionEstablished,
    ) {
        // Diverging from the go implementation we only want to consider a peer as outbound peer
        // if its first connection is outbound.

        if endpoint.is_dialer() && other_established == 0 && !self.px_peers.contains(&peer_id) {
            // The first connection is outbound and it is not a peer from peer exchange => mark
            // it as outbound peer
            self.outbound_peers.insert(peer_id);
        }

        // Add the IP to the peer scoring system
        if let Some((peer_score, ..)) = &mut self.peer_score {
            if let Some(ip) = get_ip_addr(endpoint.get_remote_address()) {
                peer_score.add_ip(&peer_id, ip);
            } else {
                tracing::trace!(
                    peer=%peer_id,
                    "Couldn't extract ip from endpoint of peer with endpoint {:?}",
                    endpoint
                )
            }
        }

        if other_established > 0 {
            return; // Not our first connection to this peer, hence nothing to do.
        }

        if let Some((peer_score, ..)) = &mut self.peer_score {
            peer_score.add_peer(peer_id);
        }

        // Ignore connections from blacklisted peers.
        if self.blacklisted_peers.contains(&peer_id) {
            tracing::debug!(peer=%peer_id, "Ignoring connection from blacklisted peer");
            return;
        }

        tracing::debug!(peer=%peer_id, "New peer connected");
        // We need to send our subscriptions to the newly-connected node.
        if let Some(peer) = self.connected_peers.get_mut(&peer_id) {
            for topic_hash in self.mesh.clone().into_keys() {
                peer.sender.subscribe(topic_hash);
            }
        } else {
            tracing::error!(peer = %peer_id,
                "Could not SUBSCRIBE, peer doesn't exist in connected peer list");
        }
    }

    fn on_connection_closed(
        &mut self,
        ConnectionClosed {
            peer_id,
            connection_id,
            endpoint,
            remaining_established,
            ..
        }: ConnectionClosed,
    ) {
        // Remove IP from peer scoring system
        if let Some((peer_score, ..)) = &mut self.peer_score {
            if let Some(ip) = get_ip_addr(endpoint.get_remote_address()) {
                peer_score.remove_ip(&peer_id, &ip);
            } else {
                tracing::trace!(
                    peer=%peer_id,
                    "Couldn't extract ip from endpoint of peer with endpoint {:?}",
                    endpoint
                )
            }
        }

        if remaining_established != 0 {
            // Remove the connection from the list
            if let Some(peer) = self.connected_peers.get_mut(&peer_id) {
                let index = peer
                    .connections
                    .iter()
                    .position(|v| v == &connection_id)
                    .expect("Previously established connection to peer must be present");
                peer.connections.remove(index);

                // If there are more connections and this peer is in a mesh, inform the first connection
                // handler.
                if !peer.connections.is_empty() {
                    for topic in &peer.topics {
                        if let Some(mesh_peers) = self.mesh.get(topic) {
                            if mesh_peers.contains(&peer_id) {
                                self.events.push_back(ToSwarm::NotifyHandler {
                                    peer_id,
                                    event: HandlerIn::JoinedMesh,
                                    handler: NotifyHandler::One(peer.connections[0]),
                                });
                                break;
                            }
                        }
                    }
                }
            }
        } else {
            // remove from mesh, topic_peers, peer_topic and the fanout
            tracing::debug!(peer=%peer_id, "Peer disconnected");

            let Some(connected_peer) = self.connected_peers.get(&peer_id) else {
                tracing::error!(peer_id = %peer_id, "Peer non-existent when handling disconnection");
                return;
            };

            // remove peer from all mappings
            for topic in &connected_peer.topics {
                // check the mesh for the topic
                if let Some(mesh_peers) = self.mesh.get_mut(topic) {
                    // check if the peer is in the mesh and remove it
                    if mesh_peers.remove(&peer_id) {
                        if let Some(m) = self.metrics.as_mut() {
                            m.peers_removed(topic, Churn::Dc, 1);
                            m.set_mesh_peers(topic, mesh_peers.len());
                        }
                    };
                }

                if let Some(m) = self.metrics.as_mut() {
                    m.dec_topic_peers(topic);
                }

                // remove from fanout
                self.fanout
                    .get_mut(topic)
                    .map(|peers| peers.remove(&peer_id));
            }

            // Forget px and outbound status for this peer
            self.px_peers.remove(&peer_id);
            self.outbound_peers.remove(&peer_id);

            // If metrics are enabled, register the disconnection of a peer based on its protocol.
            if let Some(metrics) = self.metrics.as_mut() {
                metrics.peer_protocol_disconnected(connected_peer.kind.clone());
            }

            self.connected_peers.remove(&peer_id);

            if let Some((peer_score, ..)) = &mut self.peer_score {
                peer_score.remove_peer(&peer_id);
            }
        }
    }

    fn on_address_change(
        &mut self,
        AddressChange {
            peer_id,
            old: endpoint_old,
            new: endpoint_new,
            ..
        }: AddressChange,
    ) {
        // Exchange IP in peer scoring system
        if let Some((peer_score, ..)) = &mut self.peer_score {
            if let Some(ip) = get_ip_addr(endpoint_old.get_remote_address()) {
                peer_score.remove_ip(&peer_id, &ip);
            } else {
                tracing::trace!(
                    peer=%&peer_id,
                    "Couldn't extract ip from endpoint of peer with endpoint {:?}",
                    endpoint_old
                )
            }
            if let Some(ip) = get_ip_addr(endpoint_new.get_remote_address()) {
                peer_score.add_ip(&peer_id, ip);
            } else {
                tracing::trace!(
                    peer=%peer_id,
                    "Couldn't extract ip from endpoint of peer with endpoint {:?}",
                    endpoint_new
                )
            }
        }
    }
}

fn get_ip_addr(addr: &Multiaddr) -> Option<IpAddr> {
    addr.iter().find_map(|p| match p {
        Ip4(addr) => Some(IpAddr::V4(addr)),
        Ip6(addr) => Some(IpAddr::V6(addr)),
        _ => None,
    })
}

impl<C, F> NetworkBehaviour for Behaviour<C, F>
where
    C: Send + 'static + DataTransform,
    F: Send + 'static + TopicSubscriptionFilter,
{
    type ConnectionHandler = Handler;
    type ToSwarm = Event;

    fn handle_established_inbound_connection(
        &mut self,
        connection_id: ConnectionId,
        peer_id: PeerId,
        _: &Multiaddr,
        _: &Multiaddr,
    ) -> Result<THandler<Self>, ConnectionDenied> {
        // By default we assume a peer is only a floodsub peer.
        //
        // The protocol negotiation occurs once a message is sent/received. Once this happens we
        // update the type of peer that this is in order to determine which kind of routing should
        // occur.
        let connected_peer = self
            .connected_peers
            .entry(peer_id)
            .or_insert(PeerConnections {
                kind: PeerKind::Floodsub,
                connections: vec![],
                sender: RpcSender::new(self.config.connection_handler_queue_len()),
                topics: Default::default(),
                dont_send: LinkedHashMap::new(),
            });
        // Add the new connection
        connected_peer.connections.push(connection_id);

        Ok(Handler::new(
            self.config.protocol_config(),
            connected_peer.sender.new_receiver(),
        ))
    }

    fn handle_established_outbound_connection(
        &mut self,
        connection_id: ConnectionId,
        peer_id: PeerId,
        _: &Multiaddr,
        _: Endpoint,
    ) -> Result<THandler<Self>, ConnectionDenied> {
        // By default we assume a peer is only a floodsub peer.
        //
        // The protocol negotiation occurs once a message is sent/received. Once this happens we
        // update the type of peer that this is in order to determine which kind of routing should
        // occur.
        let connected_peer = self
            .connected_peers
            .entry(peer_id)
            .or_insert(PeerConnections {
                kind: PeerKind::Floodsub,
                connections: vec![],
                sender: RpcSender::new(self.config.connection_handler_queue_len()),
                topics: Default::default(),
                dont_send: LinkedHashMap::new(),
            });
        // Add the new connection
        connected_peer.connections.push(connection_id);

        Ok(Handler::new(
            self.config.protocol_config(),
            connected_peer.sender.new_receiver(),
        ))
    }

    fn on_connection_handler_event(
        &mut self,
        propagation_source: PeerId,
        _connection_id: ConnectionId,
        handler_event: THandlerOutEvent<Self>,
    ) {
        match handler_event {
            HandlerEvent::PeerKind(kind) => {
                // We have identified the protocol this peer is using

                if let Some(metrics) = self.metrics.as_mut() {
                    metrics.peer_protocol_connected(kind.clone());
                }

                if let PeerKind::NotSupported = kind {
                    tracing::debug!(
                        peer=%propagation_source,
                        "Peer does not support gossipsub protocols"
                    );
                    self.events
                        .push_back(ToSwarm::GenerateEvent(Event::GossipsubNotSupported {
                            peer_id: propagation_source,
                        }));
                } else if let Some(conn) = self.connected_peers.get_mut(&propagation_source) {
                    // Only change the value if the old value is Floodsub (the default set in
                    // `NetworkBehaviour::on_event` with FromSwarm::ConnectionEstablished).
                    // All other PeerKind changes are ignored.
                    tracing::debug!(
                        peer=%propagation_source,
                        peer_type=%kind,
                        "New peer type found for peer"
                    );
                    if let PeerKind::Floodsub = conn.kind {
                        conn.kind = kind;
                    }
                }
            }
            HandlerEvent::MessageDropped(rpc) => {
                // Account for this in the scoring logic
                if let Some((peer_score, _, _)) = &mut self.peer_score {
                    peer_score.failed_message_slow_peer(&propagation_source);
                }

                // Keep track of expired messages for the application layer.
                match rpc {
                    RpcOut::Publish { .. } => {
                        self.failed_messages
                            .entry(propagation_source)
                            .or_default()
                            .publish += 1;
                    }
                    RpcOut::Forward { .. } => {
                        self.failed_messages
                            .entry(propagation_source)
                            .or_default()
                            .forward += 1;
                    }
                    _ => {} //
                }

                // Record metrics on the failure.
                if let Some(metrics) = self.metrics.as_mut() {
                    match rpc {
                        RpcOut::Publish { message, .. } => {
                            metrics.publish_msg_dropped(&message.topic);
                        }
                        RpcOut::Forward { message, .. } => {
                            metrics.forward_msg_dropped(&message.topic);
                        }
                        _ => {}
                    }
                }
            }
            HandlerEvent::Message {
                rpc,
                invalid_messages,
            } => {
                // Handle the gossipsub RPC

                // Handle subscriptions
                // Update connected peers topics
                if !rpc.subscriptions.is_empty() {
                    self.handle_received_subscriptions(&rpc.subscriptions, &propagation_source);
                }

                // Check if peer is graylisted in which case we ignore the event
                if let (true, _) =
                    self.score_below_threshold(&propagation_source, |pst| pst.graylist_threshold)
                {
                    tracing::debug!(peer=%propagation_source, "RPC Dropped from greylisted peer");
                    return;
                }

                // Handle any invalid messages from this peer
                if self.peer_score.is_some() {
                    for (raw_message, validation_error) in invalid_messages {
                        self.handle_invalid_message(
                            &propagation_source,
                            &raw_message,
                            RejectReason::ValidationError(validation_error),
                        )
                    }
                } else {
                    // log the invalid messages
                    for (message, validation_error) in invalid_messages {
                        tracing::warn!(
                            peer=%propagation_source,
                            source=?message.source,
                            "Invalid message from peer. Reason: {:?}",
                            validation_error,
                        );
                    }
                }

                // Handle messages
                for (count, raw_message) in rpc.messages.into_iter().enumerate() {
                    // Only process the amount of messages the configuration allows.
                    if self.config.max_messages_per_rpc().is_some()
                        && Some(count) >= self.config.max_messages_per_rpc()
                    {
                        tracing::warn!("Received more messages than permitted. Ignoring further messages. Processed: {}", count);
                        break;
                    }
                    self.handle_received_message(raw_message, &propagation_source);
                }

                // Handle control messages
                // group some control messages, this minimises SendEvents (code is simplified to handle each event at a time however)
                let mut ihave_msgs = vec![];
                let mut graft_msgs = vec![];
                let mut prune_msgs = vec![];
                for control_msg in rpc.control_msgs {
                    match control_msg {
                        ControlAction::IHave(IHave {
                            topic_hash,
                            message_ids,
                        }) => {
                            ihave_msgs.push((topic_hash, message_ids));
                        }
                        ControlAction::IWant(IWant { message_ids }) => {
                            self.handle_iwant(&propagation_source, message_ids)
                        }
                        ControlAction::Graft(Graft { topic_hash }) => graft_msgs.push(topic_hash),
                        ControlAction::Prune(Prune {
                            topic_hash,
                            peers,
                            backoff,
                        }) => prune_msgs.push((topic_hash, peers, backoff)),
                        ControlAction::IDontWant(IDontWant { message_ids }) => {
                            let Some(peer) = self.connected_peers.get_mut(&propagation_source)
                            else {
                                tracing::error!(peer = %propagation_source,
                                    "Could not handle IDONTWANT, peer doesn't exist in connected peer list");
                                continue;
                            };
                            if let Some(metrics) = self.metrics.as_mut() {
                                metrics.register_idontwant(message_ids.len());
                            }
                            for message_id in message_ids {
                                peer.dont_send.insert(message_id, Instant::now());
                                // Don't exceed capacity.
                                if peer.dont_send.len() > IDONTWANT_CAP {
                                    peer.dont_send.pop_front();
                                }
                            }
                        }
                    }
                }
                if !ihave_msgs.is_empty() {
                    self.handle_ihave(&propagation_source, ihave_msgs);
                }
                if !graft_msgs.is_empty() {
                    self.handle_graft(&propagation_source, graft_msgs);
                }
                if !prune_msgs.is_empty() {
                    self.handle_prune(&propagation_source, prune_msgs);
                }
            }
        }
    }

    #[tracing::instrument(level = "trace", name = "NetworkBehaviour::poll", skip(self, cx))]
    fn poll(
        &mut self,
        cx: &mut Context<'_>,
    ) -> Poll<ToSwarm<Self::ToSwarm, THandlerInEvent<Self>>> {
        if let Some(event) = self.events.pop_front() {
            return Poll::Ready(event);
        }

        // update scores
        if let Some((peer_score, _, interval)) = &mut self.peer_score {
            while let Poll::Ready(Some(_)) = interval.poll_next_unpin(cx) {
                peer_score.refresh_scores();
            }
        }

        while let Poll::Ready(Some(_)) = self.heartbeat.poll_next_unpin(cx) {
            self.heartbeat();
        }

        Poll::Pending
    }

    fn on_swarm_event(&mut self, event: FromSwarm) {
        match event {
            FromSwarm::ConnectionEstablished(connection_established) => {
                self.on_connection_established(connection_established)
            }
            FromSwarm::ConnectionClosed(connection_closed) => {
                self.on_connection_closed(connection_closed)
            }
            FromSwarm::AddressChange(address_change) => self.on_address_change(address_change),
            _ => {}
        }
    }
}

/// This is called when peers are added to any mesh. It checks if the peer existed
/// in any other mesh. If this is the first mesh they have joined, it queues a message to notify
/// the appropriate connection handler to maintain a connection.
fn peer_added_to_mesh(
    peer_id: PeerId,
    new_topics: Vec<&TopicHash>,
    mesh: &HashMap<TopicHash, BTreeSet<PeerId>>,
    events: &mut VecDeque<ToSwarm<Event, HandlerIn>>,
    connections: &HashMap<PeerId, PeerConnections>,
) {
    // Ensure there is an active connection
    let connection_id = match connections.get(&peer_id) {
        Some(p) => p
            .connections
            .first()
            .expect("There should be at least one connection to a peer."),
        None => {
            tracing::error!(peer_id=%peer_id, "Peer not existent when added to the mesh");
            return;
        }
    };

    if let Some(peer) = connections.get(&peer_id) {
        for topic in &peer.topics {
            if !new_topics.contains(&topic) {
                if let Some(mesh_peers) = mesh.get(topic) {
                    if mesh_peers.contains(&peer_id) {
                        // the peer is already in a mesh for another topic
                        return;
                    }
                }
            }
        }
    }
    // This is the first mesh the peer has joined, inform the handler
    events.push_back(ToSwarm::NotifyHandler {
        peer_id,
        event: HandlerIn::JoinedMesh,
        handler: NotifyHandler::One(*connection_id),
    });
}

/// This is called when peers are removed from a mesh. It checks if the peer exists
/// in any other mesh. If this is the last mesh they have joined, we return true, in order to
/// notify the handler to no longer maintain a connection.
fn peer_removed_from_mesh(
    peer_id: PeerId,
    old_topic: &TopicHash,
    mesh: &HashMap<TopicHash, BTreeSet<PeerId>>,
    events: &mut VecDeque<ToSwarm<Event, HandlerIn>>,
    connections: &HashMap<PeerId, PeerConnections>,
) {
    // Ensure there is an active connection
    let connection_id = match connections.get(&peer_id) {
        Some(p) => p
            .connections
            .first()
            .expect("There should be at least one connection to a peer."),
        None => {
            tracing::error!(peer_id=%peer_id, "Peer not existent when removed from mesh");
            return;
        }
    };

    if let Some(peer) = connections.get(&peer_id) {
        for topic in &peer.topics {
            if topic != old_topic {
                if let Some(mesh_peers) = mesh.get(topic) {
                    if mesh_peers.contains(&peer_id) {
                        // the peer exists in another mesh still
                        return;
                    }
                }
            }
        }
    }
    // The peer is not in any other mesh, inform the handler
    events.push_back(ToSwarm::NotifyHandler {
        peer_id,
        event: HandlerIn::LeftMesh,
        handler: NotifyHandler::One(*connection_id),
    });
}

/// Helper function to get a subset of random gossipsub peers for a `topic_hash`
/// filtered by the function `f`. The number of peers to get equals the output of `n_map`
/// that gets as input the number of filtered peers.
fn get_random_peers_dynamic(
    connected_peers: &HashMap<PeerId, PeerConnections>,
    topic_hash: &TopicHash,
    // maps the number of total peers to the number of selected peers
    n_map: impl Fn(usize) -> usize,
    mut f: impl FnMut(&PeerId) -> bool,
) -> BTreeSet<PeerId> {
    let mut gossip_peers = connected_peers
        .iter()
        .filter(|(_, p)| p.topics.contains(topic_hash))
        .filter(|(peer_id, _)| f(peer_id))
        .filter(|(_, p)| p.kind.is_gossipsub())
        .map(|(peer_id, _)| *peer_id)
        .collect::<Vec<PeerId>>();

    // if we have less than needed, return them
    let n = n_map(gossip_peers.len());
    if gossip_peers.len() <= n {
        tracing::debug!("RANDOM PEERS: Got {:?} peers", gossip_peers.len());
        return gossip_peers.into_iter().collect();
    }

    // we have more peers than needed, shuffle them and return n of them
    let mut rng = thread_rng();
    gossip_peers.partial_shuffle(&mut rng, n);

    tracing::debug!("RANDOM PEERS: Got {:?} peers", n);

    gossip_peers.into_iter().take(n).collect()
}

/// Helper function to get a set of `n` random gossipsub peers for a `topic_hash`
/// filtered by the function `f`.
fn get_random_peers(
    connected_peers: &HashMap<PeerId, PeerConnections>,
    topic_hash: &TopicHash,
    n: usize,
    f: impl FnMut(&PeerId) -> bool,
) -> BTreeSet<PeerId> {
    get_random_peers_dynamic(connected_peers, topic_hash, |_| n, f)
}

/// Validates the combination of signing, privacy and message validation to ensure the
/// configuration will not reject published messages.
fn validate_config(
    authenticity: &MessageAuthenticity,
    validation_mode: &ValidationMode,
) -> Result<(), &'static str> {
    match validation_mode {
        ValidationMode::Anonymous => {
            if authenticity.is_signing() {
                return Err("Cannot enable message signing with an Anonymous validation mode. Consider changing either the ValidationMode or MessageAuthenticity");
            }

            if !authenticity.is_anonymous() {
                return Err("Published messages contain an author but incoming messages with an author will be rejected. Consider adjusting the validation or privacy settings in the config");
            }
        }
        ValidationMode::Strict => {
            if !authenticity.is_signing() {
                return Err(
                    "Messages will be
                published unsigned and incoming unsigned messages will be rejected. Consider adjusting
                the validation or privacy settings in the config"
                );
            }
        }
        _ => {}
    }
    Ok(())
}

impl<C: DataTransform, F: TopicSubscriptionFilter> fmt::Debug for Behaviour<C, F> {
    fn fmt(&self, f: &mut fmt::Formatter<'_>) -> fmt::Result {
        f.debug_struct("Behaviour")
            .field("config", &self.config)
            .field("events", &self.events.len())
            .field("publish_config", &self.publish_config)
            .field("mesh", &self.mesh)
            .field("fanout", &self.fanout)
            .field("fanout_last_pub", &self.fanout_last_pub)
            .field("mcache", &self.mcache)
            .field("heartbeat", &self.heartbeat)
            .finish()
    }
}

impl fmt::Debug for PublishConfig {
    fn fmt(&self, f: &mut fmt::Formatter<'_>) -> fmt::Result {
        match self {
            PublishConfig::Signing { author, .. } => {
                f.write_fmt(format_args!("PublishConfig::Signing({author})"))
            }
            PublishConfig::Author(author) => {
                f.write_fmt(format_args!("PublishConfig::Author({author})"))
            }
            PublishConfig::RandomAuthor => f.write_fmt(format_args!("PublishConfig::RandomAuthor")),
            PublishConfig::Anonymous => f.write_fmt(format_args!("PublishConfig::Anonymous")),
        }
    }
}<|MERGE_RESOLUTION|>--- conflicted
+++ resolved
@@ -26,7 +26,7 @@
     fmt,
     net::IpAddr,
     task::{Context, Poll},
-    time::{Duration, Instant},
+    time::Duration,
 };
 
 use futures::StreamExt;
@@ -313,12 +313,7 @@
     /// discovery and not by PX).
     outbound_peers: HashSet<PeerId>,
 
-<<<<<<< HEAD
     /// Stores optional peer score data together with thresholds and decay interval.
-=======
-    /// Stores optional peer score data together with thresholds, decay interval and gossip
-    /// promises.
->>>>>>> 8c3bb607
     peer_score: Option<(PeerScore, PeerScoreThresholds, Ticker)>,
 
     /// Counts the number of `IHAVE` received from each peer since the last heartbeat.
@@ -2497,11 +2492,7 @@
         }
         self.failed_messages.shrink_to_fit();
 
-<<<<<<< HEAD
         // Flush stale IDONTWANTs.
-=======
-        // Clear stale IDONTWANTs.
->>>>>>> 8c3bb607
         for peer in self.connected_peers.values_mut() {
             while let Some((_front, instant)) = peer.dont_send.front() {
                 if (*instant + IDONTWANT_TIMEOUT) >= Instant::now() {
