//! A collection of variables that are accessible outside of the network thread itself.
use crate::peer_manager::peerdb::PeerDB;
use crate::rpc::{MetaData, MetaDataV3};
use crate::types::{BackFillState, SyncState};
use crate::{Client, Enr, EnrExt, GossipTopic, Multiaddr, NetworkConfig, PeerId};
use itertools::Itertools;
use parking_lot::RwLock;
use std::collections::HashSet;
use std::sync::Arc;
use types::{ChainSpec, ColumnIndex, DataColumnSubnetId, EthSpec};

pub struct NetworkGlobals<E: EthSpec> {
    /// The current local ENR.
    pub local_enr: RwLock<Enr>,
    /// The local peer_id.
    pub peer_id: RwLock<PeerId>,
    /// Listening multiaddrs.
    pub listen_multiaddrs: RwLock<Vec<Multiaddr>>,
    /// The collection of known peers.
    pub peers: RwLock<PeerDB<E>>,
    // The local meta data of our node.
    pub local_metadata: RwLock<MetaData<E>>,
    /// The current gossipsub topic subscriptions.
    pub gossipsub_subscriptions: RwLock<HashSet<GossipTopic>>,
    /// The current sync status of the node.
    pub sync_state: RwLock<SyncState>,
    /// The current state of the backfill sync.
    pub backfill_state: RwLock<BackFillState>,
<<<<<<< HEAD
    /// The computed sampling subnets and columns is stored to avoid re-computing.
    pub sampling_subnets: Vec<DataColumnSubnetId>,
    pub sampling_columns: Vec<ColumnIndex>,
    pub spec: ChainSpec,
=======
    /// The computed custody subnets and columns is stored to avoid re-computing.
    pub custody_subnets: Vec<DataColumnSubnetId>,
    pub custody_columns: Vec<ColumnIndex>,
    /// Network-related configuration. Immutable after initialization.
    pub config: Arc<NetworkConfig>,
    /// Ethereum chain configuration. Immutable after initialization.
    pub spec: Arc<ChainSpec>,
>>>>>>> 50d8375d
}

impl<E: EthSpec> NetworkGlobals<E> {
    pub fn new(
        enr: Enr,
        local_metadata: MetaData<E>,
        trusted_peers: Vec<PeerId>,
        disable_peer_scoring: bool,
        log: &slog::Logger,
        config: Arc<NetworkConfig>,
        spec: Arc<ChainSpec>,
    ) -> Self {
        let (sampling_subnets, sampling_columns) = if spec.is_peer_das_scheduled() {
            let node_id = enr.node_id().raw();

            let custody_subnet_count = local_metadata
                .custody_subnet_count()
                .copied()
                .expect("custody subnet count must be set if PeerDAS is scheduled");

            let subnet_sampling_size = std::cmp::max(custody_subnet_count, spec.samples_per_slot);

            let sampling_subnets = DataColumnSubnetId::compute_custody_subnets::<E>(
                node_id,
                subnet_sampling_size,
                &spec,
            )
            .expect("sampling subnet count must be valid")
            .collect::<Vec<_>>();

            let sampling_columns = sampling_subnets
                .iter()
                .flat_map(|subnet| subnet.columns::<E>(&spec))
                .sorted()
                .collect();

            (sampling_subnets, sampling_columns)
        } else {
            (vec![], vec![])
        };

        NetworkGlobals {
            local_enr: RwLock::new(enr.clone()),
            peer_id: RwLock::new(enr.peer_id()),
            listen_multiaddrs: RwLock::new(Vec::new()),
            local_metadata: RwLock::new(local_metadata),
            peers: RwLock::new(PeerDB::new(trusted_peers, disable_peer_scoring, log)),
            gossipsub_subscriptions: RwLock::new(HashSet::new()),
            sync_state: RwLock::new(SyncState::Stalled),
            backfill_state: RwLock::new(BackFillState::NotRequired),
<<<<<<< HEAD
            sampling_subnets,
            sampling_columns,
=======
            custody_subnets,
            custody_columns,
            config,
>>>>>>> 50d8375d
            spec,
        }
    }

    /// Returns the local ENR from the underlying Discv5 behaviour that external peers may connect
    /// to.
    pub fn local_enr(&self) -> Enr {
        self.local_enr.read().clone()
    }

    /// Returns the local libp2p PeerID.
    pub fn local_peer_id(&self) -> PeerId {
        *self.peer_id.read()
    }

    /// Returns the list of `Multiaddr` that the underlying libp2p instance is listening on.
    pub fn listen_multiaddrs(&self) -> Vec<Multiaddr> {
        self.listen_multiaddrs.read().clone()
    }

    /// Returns the number of libp2p connected peers.
    pub fn connected_peers(&self) -> usize {
        self.peers.read().connected_peer_ids().count()
    }

    /// Returns the number of libp2p connected peers with outbound-only connections.
    pub fn connected_outbound_only_peers(&self) -> usize {
        self.peers.read().connected_outbound_only_peers().count()
    }

    /// Returns the number of libp2p peers that are either connected or being dialed.
    pub fn connected_or_dialing_peers(&self) -> usize {
        self.peers.read().connected_or_dialing_peers().count()
    }

    /// Returns in the node is syncing.
    pub fn is_syncing(&self) -> bool {
        self.sync_state.read().is_syncing()
    }

    /// Returns the current sync state of the peer.
    pub fn sync_state(&self) -> SyncState {
        self.sync_state.read().clone()
    }

    /// Returns the current backfill state.
    pub fn backfill_state(&self) -> BackFillState {
        self.backfill_state.read().clone()
    }

    /// Returns a `Client` type if one is known for the `PeerId`.
    pub fn client(&self, peer_id: &PeerId) -> Client {
        self.peers
            .read()
            .peer_info(peer_id)
            .map(|info| info.client().clone())
            .unwrap_or_default()
    }

    /// Updates the syncing state of the node.
    ///
    /// The old state is returned
    pub fn set_sync_state(&self, new_state: SyncState) -> SyncState {
        std::mem::replace(&mut *self.sync_state.write(), new_state)
    }

    /// Returns a connected peer that:
    /// 1. is connected
    /// 2. assigned to custody the column based on it's `custody_subnet_count` from ENR or metadata
    /// 3. has a good score
    pub fn custody_peers_for_column(&self, column_index: ColumnIndex) -> Vec<PeerId> {
        self.peers
            .read()
            .good_custody_subnet_peer(DataColumnSubnetId::from_column_index::<E>(
                column_index as usize,
                &self.spec,
            ))
            .cloned()
            .collect::<Vec<_>>()
    }

    /// TESTING ONLY. Build a dummy NetworkGlobals instance.
    pub fn new_test_globals(
        trusted_peers: Vec<PeerId>,
        log: &slog::Logger,
        config: Arc<NetworkConfig>,
        spec: Arc<ChainSpec>,
    ) -> NetworkGlobals<E> {
        let metadata = MetaData::V3(MetaDataV3 {
            seq_number: 0,
            attnets: Default::default(),
            syncnets: Default::default(),
            custody_subnet_count: spec.custody_requirement,
        });
        Self::new_test_globals_with_metadata(trusted_peers, metadata, log, config, spec)
    }

    pub(crate) fn new_test_globals_with_metadata(
        trusted_peers: Vec<PeerId>,
        metadata: MetaData<E>,
        log: &slog::Logger,
        config: Arc<NetworkConfig>,
        spec: Arc<ChainSpec>,
    ) -> NetworkGlobals<E> {
        use crate::CombinedKeyExt;
        let keypair = libp2p::identity::secp256k1::Keypair::generate();
        let enr_key: discv5::enr::CombinedKey = discv5::enr::CombinedKey::from_secp256k1(&keypair);
        let enr = discv5::enr::Enr::builder().build(&enr_key).unwrap();
        NetworkGlobals::new(enr, metadata, trusted_peers, false, log, config, spec)
    }
}

#[cfg(test)]
mod test {
    use super::*;
    use types::{Epoch, EthSpec, MainnetEthSpec as E};

    #[test]
    fn test_sampling_subnets() {
        let log = logging::test_logger();
        let mut spec = E::default_spec();
        spec.eip7594_fork_epoch = Some(Epoch::new(0));

        let custody_subnet_count = spec.data_column_sidecar_subnet_count / 2;
        let subnet_sampling_size = std::cmp::max(custody_subnet_count, spec.samples_per_slot);
        let metadata = get_metadata(custody_subnet_count);
<<<<<<< HEAD

        let globals =
            NetworkGlobals::<E>::new_test_globals_with_metadata(vec![], metadata, &log, spec);
        assert_eq!(
            globals.sampling_subnets.len(),
            subnet_sampling_size as usize
        );
=======
        let config = Arc::new(NetworkConfig::default());

        let globals = NetworkGlobals::<E>::new_test_globals_with_metadata(
            vec![],
            metadata,
            &log,
            config,
            Arc::new(spec),
        );
        assert_eq!(globals.custody_subnets.len(), custody_subnet_count as usize);
>>>>>>> 50d8375d
    }

    #[test]
    fn test_sampling_columns() {
        let log = logging::test_logger();
        let mut spec = E::default_spec();
        spec.eip7594_fork_epoch = Some(Epoch::new(0));

        let custody_subnet_count = spec.data_column_sidecar_subnet_count / 2;
        let subnet_sampling_size = std::cmp::max(custody_subnet_count, spec.samples_per_slot);
        let metadata = get_metadata(custody_subnet_count);
<<<<<<< HEAD

        let globals =
            NetworkGlobals::<E>::new_test_globals_with_metadata(vec![], metadata, &log, spec);
        assert_eq!(
            globals.sampling_columns.len(),
            subnet_sampling_size as usize
        );
=======
        let config = Arc::new(NetworkConfig::default());

        let globals = NetworkGlobals::<E>::new_test_globals_with_metadata(
            vec![],
            metadata,
            &log,
            config,
            Arc::new(spec),
        );
        assert_eq!(globals.custody_columns.len(), custody_columns_count);
>>>>>>> 50d8375d
    }

    fn get_metadata(custody_subnet_count: u64) -> MetaData<E> {
        MetaData::V3(MetaDataV3 {
            seq_number: 0,
            attnets: Default::default(),
            syncnets: Default::default(),
            custody_subnet_count,
        })
    }
}<|MERGE_RESOLUTION|>--- conflicted
+++ resolved
@@ -26,20 +26,13 @@
     pub sync_state: RwLock<SyncState>,
     /// The current state of the backfill sync.
     pub backfill_state: RwLock<BackFillState>,
-<<<<<<< HEAD
     /// The computed sampling subnets and columns is stored to avoid re-computing.
     pub sampling_subnets: Vec<DataColumnSubnetId>,
     pub sampling_columns: Vec<ColumnIndex>,
-    pub spec: ChainSpec,
-=======
-    /// The computed custody subnets and columns is stored to avoid re-computing.
-    pub custody_subnets: Vec<DataColumnSubnetId>,
-    pub custody_columns: Vec<ColumnIndex>,
     /// Network-related configuration. Immutable after initialization.
     pub config: Arc<NetworkConfig>,
     /// Ethereum chain configuration. Immutable after initialization.
     pub spec: Arc<ChainSpec>,
->>>>>>> 50d8375d
 }
 
 impl<E: EthSpec> NetworkGlobals<E> {
@@ -90,14 +83,9 @@
             gossipsub_subscriptions: RwLock::new(HashSet::new()),
             sync_state: RwLock::new(SyncState::Stalled),
             backfill_state: RwLock::new(BackFillState::NotRequired),
-<<<<<<< HEAD
             sampling_subnets,
             sampling_columns,
-=======
-            custody_subnets,
-            custody_columns,
             config,
->>>>>>> 50d8375d
             spec,
         }
     }
@@ -224,15 +212,6 @@
         let custody_subnet_count = spec.data_column_sidecar_subnet_count / 2;
         let subnet_sampling_size = std::cmp::max(custody_subnet_count, spec.samples_per_slot);
         let metadata = get_metadata(custody_subnet_count);
-<<<<<<< HEAD
-
-        let globals =
-            NetworkGlobals::<E>::new_test_globals_with_metadata(vec![], metadata, &log, spec);
-        assert_eq!(
-            globals.sampling_subnets.len(),
-            subnet_sampling_size as usize
-        );
-=======
         let config = Arc::new(NetworkConfig::default());
 
         let globals = NetworkGlobals::<E>::new_test_globals_with_metadata(
@@ -242,8 +221,10 @@
             config,
             Arc::new(spec),
         );
-        assert_eq!(globals.custody_subnets.len(), custody_subnet_count as usize);
->>>>>>> 50d8375d
+        assert_eq!(
+            globals.sampling_subnets.len(),
+            subnet_sampling_size as usize
+        );
     }
 
     #[test]
@@ -255,15 +236,6 @@
         let custody_subnet_count = spec.data_column_sidecar_subnet_count / 2;
         let subnet_sampling_size = std::cmp::max(custody_subnet_count, spec.samples_per_slot);
         let metadata = get_metadata(custody_subnet_count);
-<<<<<<< HEAD
-
-        let globals =
-            NetworkGlobals::<E>::new_test_globals_with_metadata(vec![], metadata, &log, spec);
-        assert_eq!(
-            globals.sampling_columns.len(),
-            subnet_sampling_size as usize
-        );
-=======
         let config = Arc::new(NetworkConfig::default());
 
         let globals = NetworkGlobals::<E>::new_test_globals_with_metadata(
@@ -273,8 +245,10 @@
             config,
             Arc::new(spec),
         );
-        assert_eq!(globals.custody_columns.len(), custody_columns_count);
->>>>>>> 50d8375d
+        assert_eq!(
+            globals.sampling_columns.len(),
+            subnet_sampling_size as usize
+        );
     }
 
     fn get_metadata(custody_subnet_count: u64) -> MetaData<E> {
