--- conflicted
+++ resolved
@@ -99,14 +99,8 @@
         limiter: &mut RateLimiter,
         peer_id: PeerId,
         request_id: Id,
-<<<<<<< HEAD
-        req: RequestType<E>,
-    ) -> Result<BehaviourAction<Id, E>, (QueuedRequest<Id, E>, Duration)> {
-=======
         req: RequestType,
-        log: &Logger,
     ) -> Result<BehaviourAction<Id, E>, (QueuedRequest<Id>, Duration)> {
->>>>>>> 7091c789
         match limiter.allows(&peer_id, &req) {
             Ok(()) => Ok(BehaviourAction::NotifyHandler {
                 peer_id,
