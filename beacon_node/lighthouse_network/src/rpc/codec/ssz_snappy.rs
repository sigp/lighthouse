--- conflicted
+++ resolved
@@ -17,14 +17,9 @@
 use tokio_util::codec::{Decoder, Encoder};
 use types::light_client_bootstrap::LightClientBootstrap;
 use types::{
-<<<<<<< HEAD
-    BlobsSidecar, EthSpec, ForkContext, ForkName, SignedBeaconBlock, SignedBeaconBlockAltair,
-    SignedBeaconBlockAndBlobsSidecar, SignedBeaconBlockBase, SignedBeaconBlockCapella,
-=======
     BlobsSidecar, EthSpec, ForkContext, ForkName, Hash256, SignedBeaconBlock,
-    SignedBeaconBlockAltair, SignedBeaconBlockBase, SignedBeaconBlockCapella,
->>>>>>> 6c9de4a5
-    SignedBeaconBlockEip4844, SignedBeaconBlockMerge,
+    SignedBeaconBlockAltair, SignedBeaconBlockAndBlobsSidecar, SignedBeaconBlockBase,
+    SignedBeaconBlockCapella, SignedBeaconBlockEip4844, SignedBeaconBlockMerge,
 };
 use unsigned_varint::codec::Uvi;
 
@@ -78,11 +73,8 @@
                 RPCResponse::BlocksByRange(res) => res.as_ssz_bytes(),
                 RPCResponse::BlocksByRoot(res) => res.as_ssz_bytes(),
                 RPCResponse::BlobsByRange(res) => res.as_ssz_bytes(),
-<<<<<<< HEAD
                 RPCResponse::BlobsByRoot(res) => res.as_ssz_bytes(),
-=======
                 RPCResponse::LightClientBootstrap(res) => res.as_ssz_bytes(),
->>>>>>> 6c9de4a5
                 RPCResponse::Pong(res) => res.data.as_ssz_bytes(),
                 RPCResponse::MetaData(res) =>
                 // Encode the correct version of the MetaData response based on the negotiated version.
