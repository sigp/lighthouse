use crate::rpc::methods::*;
use crate::rpc::{
    codec::base::OutboundCodec,
    protocol::{Encoding, ProtocolId, RPCError, SupportedProtocol, ERROR_TYPE_MAX, ERROR_TYPE_MIN},
};
use crate::rpc::{InboundRequest, OutboundRequest};
use libp2p::bytes::BytesMut;
use snap::read::FrameDecoder;
use snap::write::FrameEncoder;
use ssz::{Decode, Encode};
use ssz_types::VariableList;
use std::io::Cursor;
use std::io::ErrorKind;
use std::io::{Read, Write};
use std::marker::PhantomData;
use std::sync::Arc;
use tokio_util::codec::{Decoder, Encoder};
use types::ChainSpec;
use types::{
    BlobSidecar, EthSpec, ForkContext, ForkName, Hash256, RuntimeVariableList, SignedBeaconBlock,
    SignedBeaconBlockAltair, SignedBeaconBlockBase, SignedBeaconBlockCapella,
    SignedBeaconBlockDeneb, SignedBeaconBlockMerge,
};
use unsigned_varint::codec::Uvi;

const CONTEXT_BYTES_LEN: usize = 4;

/* Inbound Codec */

pub struct SSZSnappyInboundCodec<TSpec: EthSpec> {
    protocol: ProtocolId,
    inner: Uvi<usize>,
    len: Option<usize>,
    /// Maximum bytes that can be sent in one req/resp chunked responses.
    max_packet_size: usize,
    fork_context: Arc<ForkContext>,
    phantom: PhantomData<TSpec>,
}

impl<T: EthSpec> SSZSnappyInboundCodec<T> {
    pub fn new(
        protocol: ProtocolId,
        max_packet_size: usize,
        fork_context: Arc<ForkContext>,
    ) -> Self {
        let uvi_codec = Uvi::default();
        // this encoding only applies to ssz_snappy.
        debug_assert_eq!(protocol.encoding, Encoding::SSZSnappy);

        SSZSnappyInboundCodec {
            inner: uvi_codec,
            protocol,
            len: None,
            phantom: PhantomData,
            fork_context,
            max_packet_size,
        }
    }
}

// Encoder for inbound streams: Encodes RPC Responses sent to peers.
impl<TSpec: EthSpec> Encoder<RPCCodedResponse<TSpec>> for SSZSnappyInboundCodec<TSpec> {
    type Error = RPCError;

    fn encode(
        &mut self,
        item: RPCCodedResponse<TSpec>,
        dst: &mut BytesMut,
    ) -> Result<(), Self::Error> {
        let bytes = match &item {
            RPCCodedResponse::Success(resp) => match &resp {
                RPCResponse::Status(res) => res.as_ssz_bytes(),
                RPCResponse::BlocksByRange(res) => res.as_ssz_bytes(),
                RPCResponse::BlocksByRoot(res) => res.as_ssz_bytes(),
                RPCResponse::BlobsByRange(res) => res.as_ssz_bytes(),
                RPCResponse::BlobsByRoot(res) => res.as_ssz_bytes(),
                RPCResponse::LightClientBootstrap(res) => res.as_ssz_bytes(),
                RPCResponse::LightClientOptimisticUpdate(res) => res.as_ssz_bytes(),
                RPCResponse::LightClientFinalityUpdate(res) => res.as_ssz_bytes(),
                RPCResponse::Pong(res) => res.data.as_ssz_bytes(),
                RPCResponse::MetaData(res) =>
                // Encode the correct version of the MetaData response based on the negotiated version.
                {
                    match self.protocol.versioned_protocol {
                        SupportedProtocol::MetaDataV1 => res.metadata_v1().as_ssz_bytes(),
                        // We always send V2 metadata responses from the behaviour
                        // No change required.
                        SupportedProtocol::MetaDataV2 => res.metadata_v2().as_ssz_bytes(),
                        _ => unreachable!(
                            "We only send metadata responses on negotiating metadata requests"
                        ),
                    }
                }
            },
            RPCCodedResponse::Error(_, err) => err.as_ssz_bytes(),
            RPCCodedResponse::StreamTermination(_) => {
                unreachable!("Code error - attempting to encode a stream termination")
            }
        };
        // SSZ encoded bytes should be within `max_packet_size`
        if bytes.len() > self.max_packet_size {
            return Err(RPCError::InternalError(
                "attempting to encode data > max_packet_size",
            ));
        }

        // Add context bytes if required
        if let Some(ref context_bytes) = context_bytes(&self.protocol, &self.fork_context, &item) {
            dst.extend_from_slice(context_bytes);
        }

        // Inserts the length prefix of the uncompressed bytes into dst
        // encoded as a unsigned varint
        self.inner
            .encode(bytes.len(), dst)
            .map_err(RPCError::from)?;

        let mut writer = FrameEncoder::new(Vec::new());
        writer.write_all(&bytes).map_err(RPCError::from)?;
        writer.flush().map_err(RPCError::from)?;

        // Write compressed bytes to `dst`
        dst.extend_from_slice(writer.get_ref());
        Ok(())
    }
}

// Decoder for inbound streams: Decodes RPC requests from peers
impl<TSpec: EthSpec> Decoder for SSZSnappyInboundCodec<TSpec> {
    type Item = InboundRequest<TSpec>;
    type Error = RPCError;

    fn decode(&mut self, src: &mut BytesMut) -> Result<Option<Self::Item>, Self::Error> {
        if self.protocol.versioned_protocol == SupportedProtocol::MetaDataV1 {
            return Ok(Some(InboundRequest::MetaData(MetadataRequest::new_v1())));
        }
        if self.protocol.versioned_protocol == SupportedProtocol::MetaDataV2 {
            return Ok(Some(InboundRequest::MetaData(MetadataRequest::new_v2())));
        }
        let Some(length) = handle_length(&mut self.inner, &mut self.len, src)? else {
            return Ok(None);
        };

        // Should not attempt to decode rpc chunks with `length > max_packet_size` or not within bounds of
        // packet size for ssz container corresponding to `self.protocol`.
        let ssz_limits = self.protocol.rpc_request_limits(&self.fork_context.spec);
        if ssz_limits.is_out_of_bounds(length, self.max_packet_size) {
            return Err(RPCError::InvalidData(format!(
                "RPC request length for protocol {:?} is out of bounds, length {}",
                self.protocol.versioned_protocol, length
            )));
        }
        // Calculate worst case compression length for given uncompressed length
        let max_compressed_len = snap::raw::max_compress_len(length) as u64;

        // Create a limit reader as a wrapper that reads only upto `max_compressed_len` from `src`.
        let limit_reader = Cursor::new(src.as_ref()).take(max_compressed_len);
        let mut reader = FrameDecoder::new(limit_reader);
        let mut decoded_buffer = vec![0; length];

        match reader.read_exact(&mut decoded_buffer) {
            Ok(()) => {
                // `n` is how many bytes the reader read in the compressed stream
                let n = reader.get_ref().get_ref().position();
                self.len = None;
                let _read_bytes = src.split_to(n as usize);
                handle_rpc_request(
                    self.protocol.versioned_protocol,
                    &decoded_buffer,
                    &self.fork_context.spec,
                )
            }
            Err(e) => handle_error(e, reader.get_ref().get_ref().position(), max_compressed_len),
        }
    }
}

/* Outbound Codec: Codec for initiating RPC requests */
pub struct SSZSnappyOutboundCodec<TSpec: EthSpec> {
    inner: Uvi<usize>,
    len: Option<usize>,
    protocol: ProtocolId,
    /// Maximum bytes that can be sent in one req/resp chunked responses.
    max_packet_size: usize,
    /// The fork name corresponding to the received context bytes.
    fork_name: Option<ForkName>,
    fork_context: Arc<ForkContext>,
    phantom: PhantomData<TSpec>,
}

impl<TSpec: EthSpec> SSZSnappyOutboundCodec<TSpec> {
    pub fn new(
        protocol: ProtocolId,
        max_packet_size: usize,
        fork_context: Arc<ForkContext>,
    ) -> Self {
        let uvi_codec = Uvi::default();
        // this encoding only applies to ssz_snappy.
        debug_assert_eq!(protocol.encoding, Encoding::SSZSnappy);

        SSZSnappyOutboundCodec {
            inner: uvi_codec,
            protocol,
            max_packet_size,
            len: None,
            fork_name: None,
            fork_context,
            phantom: PhantomData,
        }
    }
}

// Encoder for outbound streams: Encodes RPC Requests to peers
impl<TSpec: EthSpec> Encoder<OutboundRequest<TSpec>> for SSZSnappyOutboundCodec<TSpec> {
    type Error = RPCError;

    fn encode(
        &mut self,
        item: OutboundRequest<TSpec>,
        dst: &mut BytesMut,
    ) -> Result<(), Self::Error> {
        let bytes = match item {
            OutboundRequest::Status(req) => req.as_ssz_bytes(),
            OutboundRequest::Goodbye(req) => req.as_ssz_bytes(),
            OutboundRequest::BlocksByRange(r) => match r {
                OldBlocksByRangeRequest::V1(req) => req.as_ssz_bytes(),
                OldBlocksByRangeRequest::V2(req) => req.as_ssz_bytes(),
            },
            OutboundRequest::BlocksByRoot(r) => match r {
                BlocksByRootRequest::V1(req) => req.block_roots.as_ssz_bytes(),
                BlocksByRootRequest::V2(req) => req.block_roots.as_ssz_bytes(),
            },
            OutboundRequest::BlobsByRange(req) => req.as_ssz_bytes(),
            OutboundRequest::BlobsByRoot(req) => req.blob_ids.as_ssz_bytes(),
            OutboundRequest::Ping(req) => req.as_ssz_bytes(),
            OutboundRequest::MetaData(_) => return Ok(()), // no metadata to encode
        };
        // SSZ encoded bytes should be within `max_packet_size`
        if bytes.len() > self.max_packet_size {
            return Err(RPCError::InternalError(
                "attempting to encode data > max_packet_size",
            ));
        }

        // Inserts the length prefix of the uncompressed bytes into dst
        // encoded as a unsigned varint
        self.inner
            .encode(bytes.len(), dst)
            .map_err(RPCError::from)?;

        let mut writer = FrameEncoder::new(Vec::new());
        writer.write_all(&bytes).map_err(RPCError::from)?;
        writer.flush().map_err(RPCError::from)?;

        // Write compressed bytes to `dst`
        dst.extend_from_slice(writer.get_ref());
        Ok(())
    }
}

// Decoder for outbound streams: Decodes RPC responses from peers.
//
// The majority of the decoding has now been pushed upstream due to the changing specification.
// We prefer to decode blocks and attestations with extra knowledge about the chain to perform
// faster verification checks before decoding entire blocks/attestations.
impl<TSpec: EthSpec> Decoder for SSZSnappyOutboundCodec<TSpec> {
    type Item = RPCResponse<TSpec>;
    type Error = RPCError;

    fn decode(&mut self, src: &mut BytesMut) -> Result<Option<Self::Item>, Self::Error> {
        // Read the context bytes if required
        if self.protocol.has_context_bytes() && self.fork_name.is_none() {
            if src.len() >= CONTEXT_BYTES_LEN {
                let context_bytes = src.split_to(CONTEXT_BYTES_LEN);
                let mut result = [0; CONTEXT_BYTES_LEN];
                result.copy_from_slice(context_bytes.as_ref());
                self.fork_name = Some(context_bytes_to_fork_name(
                    result,
                    self.fork_context.clone(),
                )?);
            } else {
                return Ok(None);
            }
        }
        let Some(length) = handle_length(&mut self.inner, &mut self.len, src)? else {
            return Ok(None);
        };

        // Should not attempt to decode rpc chunks with `length > max_packet_size` or not within bounds of
        // packet size for ssz container corresponding to `self.protocol`.
        let ssz_limits = self
            .protocol
            .rpc_response_limits::<TSpec>(&self.fork_context);
        if ssz_limits.is_out_of_bounds(length, self.max_packet_size) {
            return Err(RPCError::InvalidData(format!(
                "RPC response length is out of bounds, length {}, max {}, min {}",
                length, ssz_limits.max, ssz_limits.min
            )));
        }
        // Calculate worst case compression length for given uncompressed length
        let max_compressed_len = snap::raw::max_compress_len(length) as u64;
        // Create a limit reader as a wrapper that reads only upto `max_compressed_len` from `src`.
        let limit_reader = Cursor::new(src.as_ref()).take(max_compressed_len);
        let mut reader = FrameDecoder::new(limit_reader);

        let mut decoded_buffer = vec![0; length];

        match reader.read_exact(&mut decoded_buffer) {
            Ok(()) => {
                // `n` is how many bytes the reader read in the compressed stream
                let n = reader.get_ref().get_ref().position();
                self.len = None;
                let _read_bytes = src.split_to(n as usize);
                // Safe to `take` from `self.fork_name` as we have all the bytes we need to
                // decode an ssz object at this point.
                let fork_name = self.fork_name.take();
                handle_rpc_response(self.protocol.versioned_protocol, &decoded_buffer, fork_name)
            }
            Err(e) => handle_error(e, reader.get_ref().get_ref().position(), max_compressed_len),
        }
    }
}

impl<TSpec: EthSpec> OutboundCodec<OutboundRequest<TSpec>> for SSZSnappyOutboundCodec<TSpec> {
    type CodecErrorType = ErrorType;

    fn decode_error(
        &mut self,
        src: &mut BytesMut,
    ) -> Result<Option<Self::CodecErrorType>, RPCError> {
        let Some(length) = handle_length(&mut self.inner, &mut self.len, src)? else {
            return Ok(None);
        };

        // Should not attempt to decode rpc chunks with `length > max_packet_size` or not within bounds of
        // packet size for ssz container corresponding to `ErrorType`.
        if length > self.max_packet_size || length > *ERROR_TYPE_MAX || length < *ERROR_TYPE_MIN {
            return Err(RPCError::InvalidData(format!(
                "RPC Error length is out of bounds, length {}",
                length
            )));
        }

        // Calculate worst case compression length for given uncompressed length
        let max_compressed_len = snap::raw::max_compress_len(length) as u64;
        // Create a limit reader as a wrapper that reads only upto `max_compressed_len` from `src`.
        let limit_reader = Cursor::new(src.as_ref()).take(max_compressed_len);
        let mut reader = FrameDecoder::new(limit_reader);
        let mut decoded_buffer = vec![0; length];
        match reader.read_exact(&mut decoded_buffer) {
            Ok(()) => {
                // `n` is how many bytes the reader read in the compressed stream
                let n = reader.get_ref().get_ref().position();
                self.len = None;
                let _read_bytes = src.split_to(n as usize);
                Ok(Some(ErrorType(VariableList::from_ssz_bytes(
                    &decoded_buffer,
                )?)))
            }
            Err(e) => handle_error(e, reader.get_ref().get_ref().position(), max_compressed_len),
        }
    }
}

/// Handle errors that we get from decoding an RPC message from the stream.
/// `num_bytes_read` is the number of bytes the snappy decoder has read from the underlying stream.
/// `max_compressed_len` is the maximum compressed size for a given uncompressed size.
fn handle_error<T>(
    err: std::io::Error,
    num_bytes: u64,
    max_compressed_len: u64,
) -> Result<Option<T>, RPCError> {
    match err.kind() {
        ErrorKind::UnexpectedEof => {
            // If snappy has read `max_compressed_len` from underlying stream and still can't fill buffer, we have a malicious message.
            // Report as `InvalidData` so that malicious peer gets banned.
            if num_bytes >= max_compressed_len {
                Err(RPCError::InvalidData(format!(
                    "Received malicious snappy message, num_bytes {}, max_compressed_len {}",
                    num_bytes, max_compressed_len
                )))
            } else {
                // Haven't received enough bytes to decode yet, wait for more
                Ok(None)
            }
        }
        _ => Err(RPCError::from(err)),
    }
}

/// Returns `Some(context_bytes)` for encoding RPC responses that require context bytes.
/// Returns `None` when context bytes are not required.
fn context_bytes<T: EthSpec>(
    protocol: &ProtocolId,
    fork_context: &ForkContext,
    resp: &RPCCodedResponse<T>,
) -> Option<[u8; CONTEXT_BYTES_LEN]> {
    // Add the context bytes if required
    if protocol.has_context_bytes() {
        if let RPCCodedResponse::Success(rpc_variant) = resp {
            match rpc_variant {
                RPCResponse::BlocksByRange(ref_box_block)
                | RPCResponse::BlocksByRoot(ref_box_block) => {
                    return match **ref_box_block {
                        // NOTE: If you are adding another fork type here, be sure to modify the
                        //       `fork_context.to_context_bytes()` function to support it as well!
                        SignedBeaconBlock::Deneb { .. } => {
                            fork_context.to_context_bytes(ForkName::Deneb)
                        }
                        SignedBeaconBlock::Capella { .. } => {
                            fork_context.to_context_bytes(ForkName::Capella)
                        }
                        SignedBeaconBlock::Merge { .. } => {
                            fork_context.to_context_bytes(ForkName::Merge)
                        }
                        SignedBeaconBlock::Altair { .. } => {
                            fork_context.to_context_bytes(ForkName::Altair)
                        }
                        SignedBeaconBlock::Base { .. } => {
                            Some(fork_context.genesis_context_bytes())
                        }
                    };
                }
                RPCResponse::BlobsByRange(_) | RPCResponse::BlobsByRoot(_) => {
                    return fork_context.to_context_bytes(ForkName::Deneb);
                }
                RPCResponse::LightClientBootstrap(_)
                | RPCResponse::LightClientOptimisticUpdate(_)
                | RPCResponse::LightClientFinalityUpdate(_) => {
                    return fork_context.to_context_bytes(fork_context.current_fork());
                }
                // These will not pass the has_context_bytes() check
                RPCResponse::Status(_) | RPCResponse::Pong(_) | RPCResponse::MetaData(_) => {
                    return None;
                }
            }
        }
    }
    None
}

/// Decodes the length-prefix from the bytes as an unsigned protobuf varint.
///
/// Returns `Ok(Some(length))` by decoding the bytes if required.
/// Returns `Ok(None)` if more bytes are needed to decode the length-prefix.
/// Returns an `RPCError` for a decoding error.
fn handle_length(
    uvi_codec: &mut Uvi<usize>,
    len: &mut Option<usize>,
    bytes: &mut BytesMut,
) -> Result<Option<usize>, RPCError> {
    if let Some(length) = len {
        Ok(Some(*length))
    } else {
        // Decode the length of the uncompressed bytes from an unsigned varint
        // Note: length-prefix of > 10 bytes(uint64) would be a decoding error
        match uvi_codec.decode(bytes).map_err(RPCError::from)? {
            Some(length) => {
                *len = Some(length);
                Ok(Some(length))
            }
            None => Ok(None), // need more bytes to decode length
        }
    }
}

/// Decodes an `InboundRequest` from the byte stream.
/// `decoded_buffer` should be an ssz-encoded bytestream with
// length = length-prefix received in the beginning of the stream.
fn handle_rpc_request<T: EthSpec>(
    versioned_protocol: SupportedProtocol,
    decoded_buffer: &[u8],
    spec: &ChainSpec,
) -> Result<Option<InboundRequest<T>>, RPCError> {
    match versioned_protocol {
        SupportedProtocol::StatusV1 => Ok(Some(InboundRequest::Status(
            StatusMessage::from_ssz_bytes(decoded_buffer)?,
        ))),
        SupportedProtocol::GoodbyeV1 => Ok(Some(InboundRequest::Goodbye(
            GoodbyeReason::from_ssz_bytes(decoded_buffer)?,
        ))),
        SupportedProtocol::BlocksByRangeV2 => Ok(Some(InboundRequest::BlocksByRange(
            OldBlocksByRangeRequest::V2(OldBlocksByRangeRequestV2::from_ssz_bytes(decoded_buffer)?),
        ))),
        SupportedProtocol::BlocksByRangeV1 => Ok(Some(InboundRequest::BlocksByRange(
            OldBlocksByRangeRequest::V1(OldBlocksByRangeRequestV1::from_ssz_bytes(decoded_buffer)?),
        ))),
        SupportedProtocol::BlocksByRootV2 => Ok(Some(InboundRequest::BlocksByRoot(
            BlocksByRootRequest::V2(BlocksByRootRequestV2 {
                block_roots: RuntimeVariableList::from_ssz_bytes(
                    decoded_buffer,
                    spec.max_request_blocks as usize,
                )?,
            }),
        ))),
        SupportedProtocol::BlocksByRootV1 => Ok(Some(InboundRequest::BlocksByRoot(
            BlocksByRootRequest::V1(BlocksByRootRequestV1 {
                block_roots: RuntimeVariableList::from_ssz_bytes(
                    decoded_buffer,
                    spec.max_request_blocks as usize,
                )?,
            }),
        ))),
        SupportedProtocol::BlobsByRangeV1 => Ok(Some(InboundRequest::BlobsByRange(
            BlobsByRangeRequest::from_ssz_bytes(decoded_buffer)?,
        ))),
        SupportedProtocol::BlobsByRootV1 => {
            Ok(Some(InboundRequest::BlobsByRoot(BlobsByRootRequest {
                blob_ids: RuntimeVariableList::from_ssz_bytes(
                    decoded_buffer,
                    spec.max_request_blob_sidecars as usize,
                )?,
            })))
        }
        SupportedProtocol::PingV1 => Ok(Some(InboundRequest::Ping(Ping {
            data: u64::from_ssz_bytes(decoded_buffer)?,
        }))),
        SupportedProtocol::LightClientBootstrapV1 => Ok(Some(
            InboundRequest::LightClientBootstrap(LightClientBootstrapRequest {
                root: Hash256::from_ssz_bytes(decoded_buffer)?,
            }),
        )),
        SupportedProtocol::LightClientOptimisticUpdateV1 => {
            Ok(Some(InboundRequest::LightClientOptimisticUpdate))
        }
        SupportedProtocol::LightClientFinalityUpdateV1 => {
            Ok(Some(InboundRequest::LightClientFinalityUpdate))
        }
        // MetaData requests return early from InboundUpgrade and do not reach the decoder.
        // Handle this case just for completeness.
        SupportedProtocol::MetaDataV2 => {
            if !decoded_buffer.is_empty() {
                Err(RPCError::InternalError(
                    "Metadata requests shouldn't reach decoder",
                ))
            } else {
                Ok(Some(InboundRequest::MetaData(MetadataRequest::new_v2())))
            }
        }
        SupportedProtocol::MetaDataV1 => {
            if !decoded_buffer.is_empty() {
                Err(RPCError::InvalidData("Metadata request".to_string()))
            } else {
                Ok(Some(InboundRequest::MetaData(MetadataRequest::new_v1())))
            }
        }
    }
}

/// Decodes a `RPCResponse` from the byte stream.
/// `decoded_buffer` should be an ssz-encoded bytestream with
/// length = length-prefix received in the beginning of the stream.
///
/// For BlocksByRange/BlocksByRoot reponses, decodes the appropriate response
/// according to the received `ForkName`.
fn handle_rpc_response<T: EthSpec>(
    versioned_protocol: SupportedProtocol,
    decoded_buffer: &[u8],
    fork_name: Option<ForkName>,
) -> Result<Option<RPCResponse<T>>, RPCError> {
    match versioned_protocol {
        SupportedProtocol::StatusV1 => Ok(Some(RPCResponse::Status(
            StatusMessage::from_ssz_bytes(decoded_buffer)?,
        ))),
        // This case should be unreachable as `Goodbye` has no response.
        SupportedProtocol::GoodbyeV1 => Err(RPCError::InvalidData(
            "Goodbye RPC message has no valid response".to_string(),
        )),
        SupportedProtocol::BlocksByRangeV1 => Ok(Some(RPCResponse::BlocksByRange(Arc::new(
            SignedBeaconBlock::Base(SignedBeaconBlockBase::from_ssz_bytes(decoded_buffer)?),
        )))),
        SupportedProtocol::BlocksByRootV1 => Ok(Some(RPCResponse::BlocksByRoot(Arc::new(
            SignedBeaconBlock::Base(SignedBeaconBlockBase::from_ssz_bytes(decoded_buffer)?),
        )))),
        SupportedProtocol::BlobsByRangeV1 => match fork_name {
            Some(ForkName::Deneb) => Ok(Some(RPCResponse::BlobsByRange(Arc::new(
                BlobSidecar::from_ssz_bytes(decoded_buffer)?,
            )))),
            Some(_) => Err(RPCError::ErrorResponse(
                RPCResponseErrorCode::InvalidRequest,
                "Invalid fork name for blobs by range".to_string(),
            )),
            None => Err(RPCError::ErrorResponse(
                RPCResponseErrorCode::InvalidRequest,
                format!(
                    "No context bytes provided for {:?} response",
                    versioned_protocol
                ),
            )),
        },
        SupportedProtocol::BlobsByRootV1 => match fork_name {
            Some(ForkName::Deneb) => Ok(Some(RPCResponse::BlobsByRoot(Arc::new(
                BlobSidecar::from_ssz_bytes(decoded_buffer)?,
            )))),
            Some(_) => Err(RPCError::ErrorResponse(
                RPCResponseErrorCode::InvalidRequest,
                "Invalid fork name for blobs by root".to_string(),
            )),
            None => Err(RPCError::ErrorResponse(
                RPCResponseErrorCode::InvalidRequest,
                format!(
                    "No context bytes provided for {:?} response",
                    versioned_protocol
                ),
            )),
        },
        SupportedProtocol::PingV1 => Ok(Some(RPCResponse::Pong(Ping {
            data: u64::from_ssz_bytes(decoded_buffer)?,
        }))),
        SupportedProtocol::MetaDataV1 => Ok(Some(RPCResponse::MetaData(MetaData::V1(
            MetaDataV1::from_ssz_bytes(decoded_buffer)?,
        )))),
<<<<<<< HEAD
        // These light client cases should be unreachable as we never make any light client related
        // rpc requests.
        SupportedProtocol::LightClientBootstrapV1 => Err(RPCError::InvalidData(
            "Unexpected light client bootstrap response".to_string(),
        )),
        SupportedProtocol::LightClientOptimisticUpdateV1 => Err(RPCError::InvalidData(
            "Unexpected light client optimistic update response".to_string(),
        )),
        SupportedProtocol::LightClientFinalityUpdateV1 => Err(RPCError::InvalidData(
            "Unexpected light client finality update response".to_string(),
        )),
=======
        SupportedProtocol::LightClientBootstrapV1 => match fork_name {
            Some(fork_name) => Ok(Some(RPCResponse::LightClientBootstrap(Arc::new(
                LightClientBootstrap::from_ssz_bytes(decoded_buffer, fork_name)?,
            )))),
            None => Err(RPCError::ErrorResponse(
                RPCResponseErrorCode::InvalidRequest,
                format!(
                    "No context bytes provided for {:?} response",
                    versioned_protocol
                ),
            )),
        },
>>>>>>> e4d4e439
        // MetaData V2 responses have no context bytes, so behave similarly to V1 responses
        SupportedProtocol::MetaDataV2 => Ok(Some(RPCResponse::MetaData(MetaData::V2(
            MetaDataV2::from_ssz_bytes(decoded_buffer)?,
        )))),
        SupportedProtocol::BlocksByRangeV2 => match fork_name {
            Some(ForkName::Altair) => Ok(Some(RPCResponse::BlocksByRange(Arc::new(
                SignedBeaconBlock::Altair(SignedBeaconBlockAltair::from_ssz_bytes(decoded_buffer)?),
            )))),

            Some(ForkName::Base) => Ok(Some(RPCResponse::BlocksByRange(Arc::new(
                SignedBeaconBlock::Base(SignedBeaconBlockBase::from_ssz_bytes(decoded_buffer)?),
            )))),
            Some(ForkName::Merge) => Ok(Some(RPCResponse::BlocksByRange(Arc::new(
                SignedBeaconBlock::Merge(SignedBeaconBlockMerge::from_ssz_bytes(decoded_buffer)?),
            )))),
            Some(ForkName::Capella) => Ok(Some(RPCResponse::BlocksByRange(Arc::new(
                SignedBeaconBlock::Capella(SignedBeaconBlockCapella::from_ssz_bytes(
                    decoded_buffer,
                )?),
            )))),
            Some(ForkName::Deneb) => Ok(Some(RPCResponse::BlocksByRange(Arc::new(
                SignedBeaconBlock::Deneb(SignedBeaconBlockDeneb::from_ssz_bytes(decoded_buffer)?),
            )))),
            None => Err(RPCError::ErrorResponse(
                RPCResponseErrorCode::InvalidRequest,
                format!(
                    "No context bytes provided for {:?} response",
                    versioned_protocol
                ),
            )),
        },
        SupportedProtocol::BlocksByRootV2 => match fork_name {
            Some(ForkName::Altair) => Ok(Some(RPCResponse::BlocksByRoot(Arc::new(
                SignedBeaconBlock::Altair(SignedBeaconBlockAltair::from_ssz_bytes(decoded_buffer)?),
            )))),
            Some(ForkName::Base) => Ok(Some(RPCResponse::BlocksByRoot(Arc::new(
                SignedBeaconBlock::Base(SignedBeaconBlockBase::from_ssz_bytes(decoded_buffer)?),
            )))),
            Some(ForkName::Merge) => Ok(Some(RPCResponse::BlocksByRoot(Arc::new(
                SignedBeaconBlock::Merge(SignedBeaconBlockMerge::from_ssz_bytes(decoded_buffer)?),
            )))),
            Some(ForkName::Capella) => Ok(Some(RPCResponse::BlocksByRoot(Arc::new(
                SignedBeaconBlock::Capella(SignedBeaconBlockCapella::from_ssz_bytes(
                    decoded_buffer,
                )?),
            )))),
            Some(ForkName::Deneb) => Ok(Some(RPCResponse::BlocksByRoot(Arc::new(
                SignedBeaconBlock::Deneb(SignedBeaconBlockDeneb::from_ssz_bytes(decoded_buffer)?),
            )))),
            None => Err(RPCError::ErrorResponse(
                RPCResponseErrorCode::InvalidRequest,
                format!(
                    "No context bytes provided for {:?} response",
                    versioned_protocol
                ),
            )),
        },
    }
}

/// Takes the context bytes and a fork_context and returns the corresponding fork_name.
fn context_bytes_to_fork_name(
    context_bytes: [u8; CONTEXT_BYTES_LEN],
    fork_context: Arc<ForkContext>,
) -> Result<ForkName, RPCError> {
    fork_context
        .from_context_bytes(context_bytes)
        .cloned()
        .ok_or_else(|| {
            let encoded = hex::encode(context_bytes);
            RPCError::ErrorResponse(
                RPCResponseErrorCode::InvalidRequest,
                format!(
                    "Context bytes {} do not correspond to a valid fork",
                    encoded
                ),
            )
        })
}
#[cfg(test)]
mod tests {

    use super::*;
    use crate::rpc::protocol::*;
    use crate::types::{EnrAttestationBitfield, EnrSyncCommitteeBitfield};
    use types::{
        blob_sidecar::BlobIdentifier, BeaconBlock, BeaconBlockAltair, BeaconBlockBase,
        BeaconBlockMerge, EmptyBlock, Epoch, FullPayload, Signature, Slot,
    };

    type Spec = types::MainnetEthSpec;

    fn fork_context(fork_name: ForkName) -> ForkContext {
        let mut chain_spec = Spec::default_spec();
        let altair_fork_epoch = Epoch::new(1);
        let merge_fork_epoch = Epoch::new(2);
        let capella_fork_epoch = Epoch::new(3);
        let deneb_fork_epoch = Epoch::new(4);

        chain_spec.altair_fork_epoch = Some(altair_fork_epoch);
        chain_spec.bellatrix_fork_epoch = Some(merge_fork_epoch);
        chain_spec.capella_fork_epoch = Some(capella_fork_epoch);
        chain_spec.deneb_fork_epoch = Some(deneb_fork_epoch);

        let current_slot = match fork_name {
            ForkName::Base => Slot::new(0),
            ForkName::Altair => altair_fork_epoch.start_slot(Spec::slots_per_epoch()),
            ForkName::Merge => merge_fork_epoch.start_slot(Spec::slots_per_epoch()),
            ForkName::Capella => capella_fork_epoch.start_slot(Spec::slots_per_epoch()),
            ForkName::Deneb => deneb_fork_epoch.start_slot(Spec::slots_per_epoch()),
        };
        ForkContext::new::<Spec>(current_slot, Hash256::zero(), &chain_spec)
    }

    /// Smallest sized block across all current forks. Useful for testing
    /// min length check conditions.
    fn empty_base_block() -> SignedBeaconBlock<Spec> {
        let empty_block = BeaconBlock::Base(BeaconBlockBase::<Spec>::empty(&Spec::default_spec()));
        SignedBeaconBlock::from_block(empty_block, Signature::empty())
    }

    fn altair_block() -> SignedBeaconBlock<Spec> {
        let full_block =
            BeaconBlock::Altair(BeaconBlockAltair::<Spec>::full(&Spec::default_spec()));
        SignedBeaconBlock::from_block(full_block, Signature::empty())
    }

    fn empty_blob_sidecar() -> Arc<BlobSidecar<Spec>> {
        Arc::new(BlobSidecar::empty())
    }

    /// Merge block with length < max_rpc_size.
    fn merge_block_small(fork_context: &ForkContext, spec: &ChainSpec) -> SignedBeaconBlock<Spec> {
        let mut block: BeaconBlockMerge<_, FullPayload<Spec>> =
            BeaconBlockMerge::empty(&Spec::default_spec());
        let tx = VariableList::from(vec![0; 1024]);
        let txs = VariableList::from(std::iter::repeat(tx).take(5000).collect::<Vec<_>>());

        block.body.execution_payload.execution_payload.transactions = txs;

        let block = BeaconBlock::Merge(block);
        assert!(block.ssz_bytes_len() <= max_rpc_size(fork_context, spec.max_chunk_size as usize));
        SignedBeaconBlock::from_block(block, Signature::empty())
    }

    /// Merge block with length > MAX_RPC_SIZE.
    /// The max limit for a merge block is in the order of ~16GiB which wouldn't fit in memory.
    /// Hence, we generate a merge block just greater than `MAX_RPC_SIZE` to test rejection on the rpc layer.
    fn merge_block_large(fork_context: &ForkContext, spec: &ChainSpec) -> SignedBeaconBlock<Spec> {
        let mut block: BeaconBlockMerge<_, FullPayload<Spec>> =
            BeaconBlockMerge::empty(&Spec::default_spec());
        let tx = VariableList::from(vec![0; 1024]);
        let txs = VariableList::from(std::iter::repeat(tx).take(100000).collect::<Vec<_>>());

        block.body.execution_payload.execution_payload.transactions = txs;

        let block = BeaconBlock::Merge(block);
        assert!(block.ssz_bytes_len() > max_rpc_size(fork_context, spec.max_chunk_size as usize));
        SignedBeaconBlock::from_block(block, Signature::empty())
    }

    fn status_message() -> StatusMessage {
        StatusMessage {
            fork_digest: [0; 4],
            finalized_root: Hash256::from_low_u64_be(0),
            finalized_epoch: Epoch::new(1),
            head_root: Hash256::from_low_u64_be(0),
            head_slot: Slot::new(1),
        }
    }

    fn bbrange_request_v1() -> OldBlocksByRangeRequest {
        OldBlocksByRangeRequest::new_v1(0, 10, 1)
    }

    fn bbrange_request_v2() -> OldBlocksByRangeRequest {
        OldBlocksByRangeRequest::new(0, 10, 1)
    }

    fn blbrange_request() -> BlobsByRangeRequest {
        BlobsByRangeRequest {
            start_slot: 0,
            count: 10,
        }
    }

    fn bbroot_request_v1(spec: &ChainSpec) -> BlocksByRootRequest {
        BlocksByRootRequest::new_v1(vec![Hash256::zero()], spec)
    }

    fn bbroot_request_v2(spec: &ChainSpec) -> BlocksByRootRequest {
        BlocksByRootRequest::new(vec![Hash256::zero()], spec)
    }

    fn blbroot_request(spec: &ChainSpec) -> BlobsByRootRequest {
        BlobsByRootRequest::new(
            vec![BlobIdentifier {
                block_root: Hash256::zero(),
                index: 0,
            }],
            spec,
        )
    }

    fn ping_message() -> Ping {
        Ping { data: 1 }
    }

    fn metadata() -> MetaData<Spec> {
        MetaData::V1(MetaDataV1 {
            seq_number: 1,
            attnets: EnrAttestationBitfield::<Spec>::default(),
        })
    }

    fn metadata_v2() -> MetaData<Spec> {
        MetaData::V2(MetaDataV2 {
            seq_number: 1,
            attnets: EnrAttestationBitfield::<Spec>::default(),
            syncnets: EnrSyncCommitteeBitfield::<Spec>::default(),
        })
    }

    /// Encodes the given protocol response as bytes.
    fn encode_response(
        protocol: SupportedProtocol,
        message: RPCCodedResponse<Spec>,
        fork_name: ForkName,
        spec: &ChainSpec,
    ) -> Result<BytesMut, RPCError> {
        let snappy_protocol_id = ProtocolId::new(protocol, Encoding::SSZSnappy);
        let fork_context = Arc::new(fork_context(fork_name));
        let max_packet_size = max_rpc_size(&fork_context, spec.max_chunk_size as usize);

        let mut buf = BytesMut::new();
        let mut snappy_inbound_codec =
            SSZSnappyInboundCodec::<Spec>::new(snappy_protocol_id, max_packet_size, fork_context);

        snappy_inbound_codec.encode(message, &mut buf)?;
        Ok(buf)
    }

    fn encode_without_length_checks(
        bytes: Vec<u8>,
        fork_name: ForkName,
    ) -> Result<BytesMut, RPCError> {
        let fork_context = fork_context(fork_name);
        let mut dst = BytesMut::new();

        // Add context bytes if required
        dst.extend_from_slice(&fork_context.to_context_bytes(fork_name).unwrap());

        let mut uvi_codec: Uvi<usize> = Uvi::default();

        // Inserts the length prefix of the uncompressed bytes into dst
        // encoded as a unsigned varint
        uvi_codec
            .encode(bytes.len(), &mut dst)
            .map_err(RPCError::from)?;

        let mut writer = FrameEncoder::new(Vec::new());
        writer.write_all(&bytes).map_err(RPCError::from)?;
        writer.flush().map_err(RPCError::from)?;

        // Write compressed bytes to `dst`
        dst.extend_from_slice(writer.get_ref());

        Ok(dst)
    }

    /// Attempts to decode the given protocol bytes as an rpc response
    fn decode_response(
        protocol: SupportedProtocol,
        message: &mut BytesMut,
        fork_name: ForkName,
        spec: &ChainSpec,
    ) -> Result<Option<RPCResponse<Spec>>, RPCError> {
        let snappy_protocol_id = ProtocolId::new(protocol, Encoding::SSZSnappy);
        let fork_context = Arc::new(fork_context(fork_name));
        let max_packet_size = max_rpc_size(&fork_context, spec.max_chunk_size as usize);
        let mut snappy_outbound_codec =
            SSZSnappyOutboundCodec::<Spec>::new(snappy_protocol_id, max_packet_size, fork_context);
        // decode message just as snappy message
        snappy_outbound_codec.decode(message)
    }

    /// Encodes the provided protocol message as bytes and tries to decode the encoding bytes.
    fn encode_then_decode_response(
        protocol: SupportedProtocol,
        message: RPCCodedResponse<Spec>,
        fork_name: ForkName,
        spec: &ChainSpec,
    ) -> Result<Option<RPCResponse<Spec>>, RPCError> {
        let mut encoded = encode_response(protocol, message, fork_name, spec)?;
        decode_response(protocol, &mut encoded, fork_name, spec)
    }

    /// Verifies that requests we send are encoded in a way that we would correctly decode too.
    fn encode_then_decode_request(
        req: OutboundRequest<Spec>,
        fork_name: ForkName,
        spec: &ChainSpec,
    ) {
        let fork_context = Arc::new(fork_context(fork_name));
        let max_packet_size = max_rpc_size(&fork_context, spec.max_chunk_size as usize);
        let protocol = ProtocolId::new(req.versioned_protocol(), Encoding::SSZSnappy);
        // Encode a request we send
        let mut buf = BytesMut::new();
        let mut outbound_codec = SSZSnappyOutboundCodec::<Spec>::new(
            protocol.clone(),
            max_packet_size,
            fork_context.clone(),
        );
        outbound_codec.encode(req.clone(), &mut buf).unwrap();

        let mut inbound_codec =
            SSZSnappyInboundCodec::<Spec>::new(protocol.clone(), max_packet_size, fork_context);

        let decoded = inbound_codec.decode(&mut buf).unwrap().unwrap_or_else(|| {
            panic!(
                "Should correctly decode the request {} over protocol {:?} and fork {}",
                req, protocol, fork_name
            )
        });
        match req {
            OutboundRequest::Status(status) => {
                assert_eq!(decoded, InboundRequest::Status(status))
            }
            OutboundRequest::Goodbye(goodbye) => {
                assert_eq!(decoded, InboundRequest::Goodbye(goodbye))
            }
            OutboundRequest::BlocksByRange(bbrange) => {
                assert_eq!(decoded, InboundRequest::BlocksByRange(bbrange))
            }
            OutboundRequest::BlocksByRoot(bbroot) => {
                assert_eq!(decoded, InboundRequest::BlocksByRoot(bbroot))
            }
            OutboundRequest::BlobsByRange(blbrange) => {
                assert_eq!(decoded, InboundRequest::BlobsByRange(blbrange))
            }
            OutboundRequest::BlobsByRoot(bbroot) => {
                assert_eq!(decoded, InboundRequest::BlobsByRoot(bbroot))
            }
            OutboundRequest::Ping(ping) => {
                assert_eq!(decoded, InboundRequest::Ping(ping))
            }
            OutboundRequest::MetaData(metadata) => {
                assert_eq!(decoded, InboundRequest::MetaData(metadata))
            }
        }
    }

    // Test RPCResponse encoding/decoding for V1 messages
    #[test]
    fn test_encode_then_decode_v1() {
        let chain_spec = Spec::default_spec();

        assert_eq!(
            encode_then_decode_response(
                SupportedProtocol::StatusV1,
                RPCCodedResponse::Success(RPCResponse::Status(status_message())),
                ForkName::Base,
                &chain_spec,
            ),
            Ok(Some(RPCResponse::Status(status_message())))
        );

        assert_eq!(
            encode_then_decode_response(
                SupportedProtocol::PingV1,
                RPCCodedResponse::Success(RPCResponse::Pong(ping_message())),
                ForkName::Base,
                &chain_spec,
            ),
            Ok(Some(RPCResponse::Pong(ping_message())))
        );

        assert_eq!(
            encode_then_decode_response(
                SupportedProtocol::BlocksByRangeV1,
                RPCCodedResponse::Success(RPCResponse::BlocksByRange(Arc::new(empty_base_block()))),
                ForkName::Base,
                &chain_spec,
            ),
            Ok(Some(RPCResponse::BlocksByRange(Arc::new(
                empty_base_block()
            ))))
        );

        assert!(
            matches!(
                encode_then_decode_response(
                    SupportedProtocol::BlocksByRangeV1,
                    RPCCodedResponse::Success(RPCResponse::BlocksByRange(Arc::new(altair_block()))),
                    ForkName::Altair,
                    &chain_spec,
                )
                .unwrap_err(),
                RPCError::SSZDecodeError(_)
            ),
            "altair block cannot be decoded with blocks by range V1 version"
        );

        assert_eq!(
            encode_then_decode_response(
                SupportedProtocol::BlocksByRootV1,
                RPCCodedResponse::Success(RPCResponse::BlocksByRoot(Arc::new(empty_base_block()))),
                ForkName::Base,
                &chain_spec,
            ),
            Ok(Some(RPCResponse::BlocksByRoot(
                Arc::new(empty_base_block())
            )))
        );

        assert!(
            matches!(
                encode_then_decode_response(
                    SupportedProtocol::BlocksByRootV1,
                    RPCCodedResponse::Success(RPCResponse::BlocksByRoot(Arc::new(altair_block()))),
                    ForkName::Altair,
                    &chain_spec,
                )
                .unwrap_err(),
                RPCError::SSZDecodeError(_)
            ),
            "altair block cannot be decoded with blocks by range V1 version"
        );

        assert_eq!(
            encode_then_decode_response(
                SupportedProtocol::MetaDataV1,
                RPCCodedResponse::Success(RPCResponse::MetaData(metadata())),
                ForkName::Base,
                &chain_spec,
            ),
            Ok(Some(RPCResponse::MetaData(metadata()))),
        );

        // A MetaDataV2 still encodes as a MetaDataV1 since version is Version::V1
        assert_eq!(
            encode_then_decode_response(
                SupportedProtocol::MetaDataV1,
                RPCCodedResponse::Success(RPCResponse::MetaData(metadata_v2())),
                ForkName::Base,
                &chain_spec,
            ),
            Ok(Some(RPCResponse::MetaData(metadata()))),
        );

        assert_eq!(
            encode_then_decode_response(
                SupportedProtocol::BlobsByRangeV1,
                RPCCodedResponse::Success(RPCResponse::BlobsByRange(empty_blob_sidecar())),
                ForkName::Deneb,
                &chain_spec
            ),
            Ok(Some(RPCResponse::BlobsByRange(empty_blob_sidecar()))),
        );

        assert_eq!(
            encode_then_decode_response(
                SupportedProtocol::BlobsByRootV1,
                RPCCodedResponse::Success(RPCResponse::BlobsByRoot(empty_blob_sidecar())),
                ForkName::Deneb,
                &chain_spec
            ),
            Ok(Some(RPCResponse::BlobsByRoot(empty_blob_sidecar()))),
        );
    }

    // Test RPCResponse encoding/decoding for V1 messages
    #[test]
    fn test_encode_then_decode_v2() {
        let chain_spec = Spec::default_spec();

        assert_eq!(
            encode_then_decode_response(
                SupportedProtocol::BlocksByRangeV2,
                RPCCodedResponse::Success(RPCResponse::BlocksByRange(Arc::new(empty_base_block()))),
                ForkName::Base,
                &chain_spec,
            ),
            Ok(Some(RPCResponse::BlocksByRange(Arc::new(
                empty_base_block()
            ))))
        );

        // Decode the smallest possible base block when current fork is altair
        // This is useful for checking that we allow for blocks smaller than
        // the current_fork's rpc limit
        assert_eq!(
            encode_then_decode_response(
                SupportedProtocol::BlocksByRangeV2,
                RPCCodedResponse::Success(RPCResponse::BlocksByRange(Arc::new(empty_base_block()))),
                ForkName::Altair,
                &chain_spec,
            ),
            Ok(Some(RPCResponse::BlocksByRange(Arc::new(
                empty_base_block()
            ))))
        );

        assert_eq!(
            encode_then_decode_response(
                SupportedProtocol::BlocksByRangeV2,
                RPCCodedResponse::Success(RPCResponse::BlocksByRange(Arc::new(altair_block()))),
                ForkName::Altair,
                &chain_spec,
            ),
            Ok(Some(RPCResponse::BlocksByRange(Arc::new(altair_block()))))
        );

        let merge_block_small = merge_block_small(&fork_context(ForkName::Merge), &chain_spec);
        let merge_block_large = merge_block_large(&fork_context(ForkName::Merge), &chain_spec);

        assert_eq!(
            encode_then_decode_response(
                SupportedProtocol::BlocksByRangeV2,
                RPCCodedResponse::Success(RPCResponse::BlocksByRange(Arc::new(
                    merge_block_small.clone()
                ))),
                ForkName::Merge,
                &chain_spec,
            ),
            Ok(Some(RPCResponse::BlocksByRange(Arc::new(
                merge_block_small.clone()
            ))))
        );

        let mut encoded =
            encode_without_length_checks(merge_block_large.as_ssz_bytes(), ForkName::Merge)
                .unwrap();

        assert!(
            matches!(
                decode_response(
                    SupportedProtocol::BlocksByRangeV2,
                    &mut encoded,
                    ForkName::Merge,
                    &chain_spec,
                )
                .unwrap_err(),
                RPCError::InvalidData(_)
            ),
            "Decoding a block larger than max_rpc_size should fail"
        );

        assert_eq!(
            encode_then_decode_response(
                SupportedProtocol::BlocksByRootV2,
                RPCCodedResponse::Success(RPCResponse::BlocksByRoot(Arc::new(empty_base_block()))),
                ForkName::Base,
                &chain_spec,
            ),
            Ok(Some(RPCResponse::BlocksByRoot(
                Arc::new(empty_base_block())
            ))),
        );

        // Decode the smallest possible base block when current fork is altair
        // This is useful for checking that we allow for blocks smaller than
        // the current_fork's rpc limit
        assert_eq!(
            encode_then_decode_response(
                SupportedProtocol::BlocksByRootV2,
                RPCCodedResponse::Success(RPCResponse::BlocksByRoot(Arc::new(empty_base_block()))),
                ForkName::Altair,
                &chain_spec,
            ),
            Ok(Some(RPCResponse::BlocksByRoot(
                Arc::new(empty_base_block())
            )))
        );

        assert_eq!(
            encode_then_decode_response(
                SupportedProtocol::BlocksByRootV2,
                RPCCodedResponse::Success(RPCResponse::BlocksByRoot(Arc::new(altair_block()))),
                ForkName::Altair,
                &chain_spec,
            ),
            Ok(Some(RPCResponse::BlocksByRoot(Arc::new(altair_block()))))
        );

        assert_eq!(
            encode_then_decode_response(
                SupportedProtocol::BlocksByRootV2,
                RPCCodedResponse::Success(RPCResponse::BlocksByRoot(Arc::new(
                    merge_block_small.clone()
                ))),
                ForkName::Merge,
                &chain_spec,
            ),
            Ok(Some(RPCResponse::BlocksByRoot(Arc::new(merge_block_small))))
        );

        let mut encoded =
            encode_without_length_checks(merge_block_large.as_ssz_bytes(), ForkName::Merge)
                .unwrap();

        assert!(
            matches!(
                decode_response(
                    SupportedProtocol::BlocksByRootV2,
                    &mut encoded,
                    ForkName::Merge,
                    &chain_spec,
                )
                .unwrap_err(),
                RPCError::InvalidData(_)
            ),
            "Decoding a block larger than max_rpc_size should fail"
        );

        // A MetaDataV1 still encodes as a MetaDataV2 since version is Version::V2
        assert_eq!(
            encode_then_decode_response(
                SupportedProtocol::MetaDataV2,
                RPCCodedResponse::Success(RPCResponse::MetaData(metadata())),
                ForkName::Base,
                &chain_spec,
            ),
            Ok(Some(RPCResponse::MetaData(metadata_v2())))
        );

        assert_eq!(
            encode_then_decode_response(
                SupportedProtocol::MetaDataV2,
                RPCCodedResponse::Success(RPCResponse::MetaData(metadata_v2())),
                ForkName::Altair,
                &chain_spec,
            ),
            Ok(Some(RPCResponse::MetaData(metadata_v2())))
        );
    }

    // Test RPCResponse encoding/decoding for V2 messages
    #[test]
    fn test_context_bytes_v2() {
        let fork_context = fork_context(ForkName::Altair);

        let chain_spec = Spec::default_spec();

        // Removing context bytes for v2 messages should error
        let mut encoded_bytes = encode_response(
            SupportedProtocol::BlocksByRangeV2,
            RPCCodedResponse::Success(RPCResponse::BlocksByRange(Arc::new(empty_base_block()))),
            ForkName::Base,
            &chain_spec,
        )
        .unwrap();

        let _ = encoded_bytes.split_to(4);

        assert!(matches!(
            decode_response(
                SupportedProtocol::BlocksByRangeV2,
                &mut encoded_bytes,
                ForkName::Base,
                &chain_spec,
            )
            .unwrap_err(),
            RPCError::ErrorResponse(RPCResponseErrorCode::InvalidRequest, _),
        ));

        let mut encoded_bytes = encode_response(
            SupportedProtocol::BlocksByRootV2,
            RPCCodedResponse::Success(RPCResponse::BlocksByRoot(Arc::new(empty_base_block()))),
            ForkName::Base,
            &chain_spec,
        )
        .unwrap();

        let _ = encoded_bytes.split_to(4);

        assert!(matches!(
            decode_response(
                SupportedProtocol::BlocksByRangeV2,
                &mut encoded_bytes,
                ForkName::Base,
                &chain_spec,
            )
            .unwrap_err(),
            RPCError::ErrorResponse(RPCResponseErrorCode::InvalidRequest, _),
        ));

        // Trying to decode a base block with altair context bytes should give ssz decoding error
        let mut encoded_bytes = encode_response(
            SupportedProtocol::BlocksByRangeV2,
            RPCCodedResponse::Success(RPCResponse::BlocksByRange(Arc::new(empty_base_block()))),
            ForkName::Altair,
            &chain_spec,
        )
        .unwrap();

        let mut wrong_fork_bytes = BytesMut::new();
        wrong_fork_bytes
            .extend_from_slice(&fork_context.to_context_bytes(ForkName::Altair).unwrap());
        wrong_fork_bytes.extend_from_slice(&encoded_bytes.split_off(4));

        assert!(matches!(
            decode_response(
                SupportedProtocol::BlocksByRangeV2,
                &mut wrong_fork_bytes,
                ForkName::Altair,
                &chain_spec,
            )
            .unwrap_err(),
            RPCError::SSZDecodeError(_),
        ));

        // Trying to decode an altair block with base context bytes should give ssz decoding error
        let mut encoded_bytes = encode_response(
            SupportedProtocol::BlocksByRootV2,
            RPCCodedResponse::Success(RPCResponse::BlocksByRoot(Arc::new(altair_block()))),
            ForkName::Altair,
            &chain_spec,
        )
        .unwrap();

        let mut wrong_fork_bytes = BytesMut::new();
        wrong_fork_bytes.extend_from_slice(&fork_context.to_context_bytes(ForkName::Base).unwrap());
        wrong_fork_bytes.extend_from_slice(&encoded_bytes.split_off(4));

        assert!(matches!(
            decode_response(
                SupportedProtocol::BlocksByRangeV2,
                &mut wrong_fork_bytes,
                ForkName::Altair,
                &chain_spec,
            )
            .unwrap_err(),
            RPCError::SSZDecodeError(_),
        ));

        // Adding context bytes to Protocols that don't require it should return an error
        let mut encoded_bytes = BytesMut::new();
        encoded_bytes.extend_from_slice(&fork_context.to_context_bytes(ForkName::Altair).unwrap());
        encoded_bytes.extend_from_slice(
            &encode_response(
                SupportedProtocol::MetaDataV2,
                RPCCodedResponse::Success(RPCResponse::MetaData(metadata())),
                ForkName::Altair,
                &chain_spec,
            )
            .unwrap(),
        );

        assert!(decode_response(
            SupportedProtocol::MetaDataV2,
            &mut encoded_bytes,
            ForkName::Altair,
            &chain_spec,
        )
        .is_err());

        // Sending context bytes which do not correspond to any fork should return an error
        let mut encoded_bytes = encode_response(
            SupportedProtocol::BlocksByRootV2,
            RPCCodedResponse::Success(RPCResponse::BlocksByRoot(Arc::new(empty_base_block()))),
            ForkName::Altair,
            &chain_spec,
        )
        .unwrap();

        let mut wrong_fork_bytes = BytesMut::new();
        wrong_fork_bytes.extend_from_slice(&[42, 42, 42, 42]);
        wrong_fork_bytes.extend_from_slice(&encoded_bytes.split_off(4));

        assert!(matches!(
            decode_response(
                SupportedProtocol::BlocksByRangeV2,
                &mut wrong_fork_bytes,
                ForkName::Altair,
                &chain_spec,
            )
            .unwrap_err(),
            RPCError::ErrorResponse(RPCResponseErrorCode::InvalidRequest, _),
        ));

        // Sending bytes less than context bytes length should wait for more bytes by returning `Ok(None)`
        let mut encoded_bytes = encode_response(
            SupportedProtocol::BlocksByRootV2,
            RPCCodedResponse::Success(RPCResponse::BlocksByRoot(Arc::new(empty_base_block()))),
            ForkName::Altair,
            &chain_spec,
        )
        .unwrap();

        let mut part = encoded_bytes.split_to(3);

        assert_eq!(
            decode_response(
                SupportedProtocol::BlocksByRangeV2,
                &mut part,
                ForkName::Altair,
                &chain_spec,
            ),
            Ok(None)
        )
    }

    #[test]
    fn test_encode_then_decode_request() {
        let chain_spec = Spec::default_spec();

        let requests: &[OutboundRequest<Spec>] = &[
            OutboundRequest::Ping(ping_message()),
            OutboundRequest::Status(status_message()),
            OutboundRequest::Goodbye(GoodbyeReason::Fault),
            OutboundRequest::BlocksByRange(bbrange_request_v1()),
            OutboundRequest::BlocksByRange(bbrange_request_v2()),
            OutboundRequest::BlocksByRoot(bbroot_request_v1(&chain_spec)),
            OutboundRequest::BlocksByRoot(bbroot_request_v2(&chain_spec)),
            OutboundRequest::MetaData(MetadataRequest::new_v1()),
            OutboundRequest::BlobsByRange(blbrange_request()),
            OutboundRequest::BlobsByRoot(blbroot_request(&chain_spec)),
            OutboundRequest::MetaData(MetadataRequest::new_v2()),
        ];

        for req in requests.iter() {
            for fork_name in ForkName::list_all() {
                encode_then_decode_request(req.clone(), fork_name, &chain_spec);
            }
        }
    }

    /// Test a malicious snappy encoding for a V1 `Status` message where the attacker
    /// sends a valid message filled with a stream of useless padding before the actual message.
    #[test]
    fn test_decode_malicious_v1_message() {
        // 10 byte snappy stream identifier
        let stream_identifier: &'static [u8] = b"\xFF\x06\x00\x00sNaPpY";

        assert_eq!(stream_identifier.len(), 10);

        // byte 0(0xFE) is padding chunk type identifier for snappy messages
        // byte 1,2,3 are chunk length (little endian)
        let malicious_padding: &'static [u8] = b"\xFE\x00\x00\x00";

        // Status message is 84 bytes uncompressed. `max_compressed_len` is 32 + 84 + 84/6 = 130.
        let status_message_bytes = StatusMessage {
            fork_digest: [0; 4],
            finalized_root: Hash256::from_low_u64_be(0),
            finalized_epoch: Epoch::new(1),
            head_root: Hash256::from_low_u64_be(0),
            head_slot: Slot::new(1),
        }
        .as_ssz_bytes();

        assert_eq!(status_message_bytes.len(), 84);
        assert_eq!(snap::raw::max_compress_len(status_message_bytes.len()), 130);

        let mut uvi_codec: Uvi<usize> = Uvi::default();
        let mut dst = BytesMut::with_capacity(1024);

        // Insert length-prefix
        uvi_codec
            .encode(status_message_bytes.len(), &mut dst)
            .unwrap();

        // Insert snappy stream identifier
        dst.extend_from_slice(stream_identifier);

        // Insert malicious padding of 80 bytes.
        for _ in 0..20 {
            dst.extend_from_slice(malicious_padding);
        }

        // Insert payload (42 bytes compressed)
        let mut writer = FrameEncoder::new(Vec::new());
        writer.write_all(&status_message_bytes).unwrap();
        writer.flush().unwrap();
        assert_eq!(writer.get_ref().len(), 42);
        dst.extend_from_slice(writer.get_ref());

        let chain_spec = Spec::default_spec();
        // 10 (for stream identifier) + 80 + 42 = 132 > `max_compressed_len`. Hence, decoding should fail with `InvalidData`.
        assert!(matches!(
            decode_response(
                SupportedProtocol::StatusV1,
                &mut dst,
                ForkName::Base,
                &chain_spec
            )
            .unwrap_err(),
            RPCError::InvalidData(_)
        ));
    }

    /// Test a malicious snappy encoding for a V2 `BlocksByRange` message where the attacker
    /// sends a valid message filled with a stream of useless padding before the actual message.
    #[test]
    fn test_decode_malicious_v2_message() {
        let fork_context = Arc::new(fork_context(ForkName::Altair));

        // 10 byte snappy stream identifier
        let stream_identifier: &'static [u8] = b"\xFF\x06\x00\x00sNaPpY";

        assert_eq!(stream_identifier.len(), 10);

        // byte 0(0xFE) is padding chunk type identifier for snappy messages
        // byte 1,2,3 are chunk length (little endian)
        let malicious_padding: &'static [u8] = b"\xFE\x00\x00\x00";

        // Full altair block is 157916 bytes uncompressed. `max_compressed_len` is 32 + 157916 + 157916/6 = 184267.
        let block_message_bytes = altair_block().as_ssz_bytes();

        assert_eq!(block_message_bytes.len(), 157916);
        assert_eq!(
            snap::raw::max_compress_len(block_message_bytes.len()),
            184267
        );

        let mut uvi_codec: Uvi<usize> = Uvi::default();
        let mut dst = BytesMut::with_capacity(1024);

        // Insert context bytes
        dst.extend_from_slice(&fork_context.to_context_bytes(ForkName::Altair).unwrap());

        // Insert length-prefix
        uvi_codec
            .encode(block_message_bytes.len(), &mut dst)
            .unwrap();

        // Insert snappy stream identifier
        dst.extend_from_slice(stream_identifier);

        // Insert malicious padding of 176156 bytes.
        for _ in 0..44039 {
            dst.extend_from_slice(malicious_padding);
        }

        // Insert payload (8103 bytes compressed)
        let mut writer = FrameEncoder::new(Vec::new());
        writer.write_all(&block_message_bytes).unwrap();
        writer.flush().unwrap();
        assert_eq!(writer.get_ref().len(), 8103);
        dst.extend_from_slice(writer.get_ref());

        let chain_spec = Spec::default_spec();

        // 10 (for stream identifier) + 176156 + 8103 = 184269 > `max_compressed_len`. Hence, decoding should fail with `InvalidData`.
        assert!(matches!(
            decode_response(
                SupportedProtocol::BlocksByRangeV2,
                &mut dst,
                ForkName::Altair,
                &chain_spec,
            )
            .unwrap_err(),
            RPCError::InvalidData(_)
        ));
    }

    /// Test sending a message with encoded length prefix > max_rpc_size.
    #[test]
    fn test_decode_invalid_length() {
        // 10 byte snappy stream identifier
        let stream_identifier: &'static [u8] = b"\xFF\x06\x00\x00sNaPpY";

        assert_eq!(stream_identifier.len(), 10);

        // Status message is 84 bytes uncompressed. `max_compressed_len` is 32 + 84 + 84/6 = 130.
        let status_message_bytes = StatusMessage {
            fork_digest: [0; 4],
            finalized_root: Hash256::from_low_u64_be(0),
            finalized_epoch: Epoch::new(1),
            head_root: Hash256::from_low_u64_be(0),
            head_slot: Slot::new(1),
        }
        .as_ssz_bytes();

        let mut uvi_codec: Uvi<usize> = Uvi::default();
        let mut dst = BytesMut::with_capacity(1024);

        let chain_spec = Spec::default_spec();

        // Insert length-prefix
        uvi_codec
            .encode(chain_spec.max_chunk_size as usize + 1, &mut dst)
            .unwrap();

        // Insert snappy stream identifier
        dst.extend_from_slice(stream_identifier);

        // Insert payload
        let mut writer = FrameEncoder::new(Vec::new());
        writer.write_all(&status_message_bytes).unwrap();
        writer.flush().unwrap();
        dst.extend_from_slice(writer.get_ref());

        assert!(matches!(
            decode_response(
                SupportedProtocol::StatusV1,
                &mut dst,
                ForkName::Base,
                &chain_spec
            )
            .unwrap_err(),
            RPCError::InvalidData(_)
        ));
    }
}<|MERGE_RESOLUTION|>--- conflicted
+++ resolved
@@ -15,11 +15,13 @@
 use std::marker::PhantomData;
 use std::sync::Arc;
 use tokio_util::codec::{Decoder, Encoder};
-use types::ChainSpec;
 use types::{
     BlobSidecar, EthSpec, ForkContext, ForkName, Hash256, RuntimeVariableList, SignedBeaconBlock,
     SignedBeaconBlockAltair, SignedBeaconBlockBase, SignedBeaconBlockCapella,
     SignedBeaconBlockDeneb, SignedBeaconBlockMerge,
+};
+use types::{
+    ChainSpec, LightClientBootstrap, LightClientFinalityUpdate, LightClientOptimisticUpdate,
 };
 use unsigned_varint::codec::Uvi;
 
@@ -610,19 +612,6 @@
         SupportedProtocol::MetaDataV1 => Ok(Some(RPCResponse::MetaData(MetaData::V1(
             MetaDataV1::from_ssz_bytes(decoded_buffer)?,
         )))),
-<<<<<<< HEAD
-        // These light client cases should be unreachable as we never make any light client related
-        // rpc requests.
-        SupportedProtocol::LightClientBootstrapV1 => Err(RPCError::InvalidData(
-            "Unexpected light client bootstrap response".to_string(),
-        )),
-        SupportedProtocol::LightClientOptimisticUpdateV1 => Err(RPCError::InvalidData(
-            "Unexpected light client optimistic update response".to_string(),
-        )),
-        SupportedProtocol::LightClientFinalityUpdateV1 => Err(RPCError::InvalidData(
-            "Unexpected light client finality update response".to_string(),
-        )),
-=======
         SupportedProtocol::LightClientBootstrapV1 => match fork_name {
             Some(fork_name) => Ok(Some(RPCResponse::LightClientBootstrap(Arc::new(
                 LightClientBootstrap::from_ssz_bytes(decoded_buffer, fork_name)?,
@@ -635,7 +624,30 @@
                 ),
             )),
         },
->>>>>>> e4d4e439
+        SupportedProtocol::LightClientOptimisticUpdateV1 => match fork_name {
+            Some(fork_name) => Ok(Some(RPCResponse::LightClientOptimisticUpdate(Arc::new(
+                LightClientOptimisticUpdate::from_ssz_bytes(decoded_buffer, fork_name)?,
+            )))),
+            None => Err(RPCError::ErrorResponse(
+                RPCResponseErrorCode::InvalidRequest,
+                format!(
+                    "No context bytes provided for {:?} response",
+                    versioned_protocol
+                ),
+            )),
+        },
+        SupportedProtocol::LightClientFinalityUpdateV1 => match fork_name {
+            Some(fork_name) => Ok(Some(RPCResponse::LightClientFinalityUpdate(Arc::new(
+                LightClientFinalityUpdate::from_ssz_bytes(decoded_buffer, fork_name)?,
+            )))),
+            None => Err(RPCError::ErrorResponse(
+                RPCResponseErrorCode::InvalidRequest,
+                format!(
+                    "No context bytes provided for {:?} response",
+                    versioned_protocol
+                ),
+            )),
+        },
         // MetaData V2 responses have no context bytes, so behave similarly to V1 responses
         SupportedProtocol::MetaDataV2 => Ok(Some(RPCResponse::MetaData(MetaData::V2(
             MetaDataV2::from_ssz_bytes(decoded_buffer)?,
