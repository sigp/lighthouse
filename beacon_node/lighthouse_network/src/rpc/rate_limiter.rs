use super::config::RateLimiterConfig;
use crate::rpc::Protocol;
use fnv::FnvHashMap;
use libp2p::PeerId;
use serde::{Deserialize, Serialize};
use std::future::Future;
use std::hash::Hash;
use std::pin::Pin;
use std::task::{Context, Poll};
use std::time::{Duration, Instant};
use tokio::time::Interval;
use types::EthSpec;

/// Nanoseconds since a given time.
// Maintained as u64 to reduce footprint
// NOTE: this also implies that the rate limiter will manage checking if a batch is allowed for at
//       most <init time> + u64::MAX nanosecs, ~500 years. So it is realistic to assume this is fine.
type Nanosecs = u64;

/// User-friendly rate limiting parameters of the GCRA.
///
/// A quota of `max_tokens` tokens every `replenish_all_every` units of time means that:
/// 1. One token is replenished every `replenish_all_every`/`max_tokens` units of time.
/// 2. Instantaneous bursts (batches) of up to `max_tokens` tokens are allowed.
///
/// The above implies that if `max_tokens` is greater than 1, the perceived rate may be higher (but
/// bounded) than the defined rate when instantaneous bursts occur. For instance, for a rate of
/// 4T/2s a first burst of 4T is allowed with subsequent requests of 1T every 0.5s forever,
/// producing a perceived rate over the window of the first 2s of 8T. However, subsequent sliding
/// windows of 2s keep the limit.
///
/// In this scenario using the same rate as above, the sender is always maxing out their tokens,
/// except at seconds 1.5, 3, 3.5 and 4
///
/// ```ignore
///            x
///      used  x
///    tokens  x           x           x
///      at a  x  x  x     x  x        x
///     given  +--+--+--o--+--+--o--o--o--> seconds
///      time  |  |  |  |  |  |  |  |  |
///            0     1     2     3     4
///
///            4  1  1  1  2  1  1  2  3 <= available tokens when the batch is received
/// ```
///
/// For a sender to request a batch of `n`T, they would need to wait at least
/// n*`replenish_all_every`/`max_tokens` units of time since their last request.
///
/// To produce hard limits, set `max_tokens` to 1.
#[derive(Clone, Debug, PartialEq, Eq, Serialize, Deserialize)]
pub struct Quota {
    /// How often are `max_tokens` fully replenished.
    pub(super) replenish_all_every: Duration,
    /// Token limit. This translates on how large can an instantaneous batch of
    /// tokens be.
    pub(super) max_tokens: u64,
}

impl Quota {
    /// A hard limit of one token every `seconds`.
    pub const fn one_every(seconds: u64) -> Self {
        Quota {
            replenish_all_every: Duration::from_secs(seconds),
            max_tokens: 1,
        }
    }

    /// Allow `n` tokens to be use used every `seconds`.
    pub const fn n_every(n: u64, seconds: u64) -> Self {
        Quota {
            replenish_all_every: Duration::from_secs(seconds),
            max_tokens: n,
        }
    }
}

/// Manages rate limiting of requests per peer, with differentiated rates per protocol.
pub struct RPCRateLimiter {
    /// Interval to prune peers for which their timer ran out.
    prune_interval: Interval,
    /// Creation time of the rate limiter.
    init_time: Instant,
    /// Goodbye rate limiter.
    goodbye_rl: Limiter<PeerId>,
    /// Ping rate limiter.
    ping_rl: Limiter<PeerId>,
    /// MetaData rate limiter.
    metadata_rl: Limiter<PeerId>,
    /// Status rate limiter.
    status_rl: Limiter<PeerId>,
    /// BlocksByRange rate limiter.
    bbrange_rl: Limiter<PeerId>,
    /// BlocksByRoot rate limiter.
    bbroots_rl: Limiter<PeerId>,
    /// BlobsByRange rate limiter.
    blbrange_rl: Limiter<PeerId>,
    /// BlobsByRoot rate limiter.
    blbroot_rl: Limiter<PeerId>,
    /// DataColumnssByRoot rate limiter.
    dcbroot_rl: Limiter<PeerId>,
    /// DataColumnsByRange rate limiter.
    dcbrange_rl: Limiter<PeerId>,
    /// LightClientBootstrap rate limiter.
    lc_bootstrap_rl: Limiter<PeerId>,
    /// LightClientOptimisticUpdate rate limiter.
    lc_optimistic_update_rl: Limiter<PeerId>,
    /// LightClientFinalityUpdate rate limiter.
    lc_finality_update_rl: Limiter<PeerId>,
}

/// Error type for non conformant requests
#[derive(Debug)]
pub enum RateLimitedErr {
    /// Required tokens for this request exceed the maximum
    TooLarge,
    /// Request does not fit in the quota. Gives the earliest time the request could be accepted.
    TooSoon(Duration),
}

/// User-friendly builder of a `RPCRateLimiter`
#[derive(Default, Clone)]
pub struct RPCRateLimiterBuilder {
    /// Quota for the Goodbye protocol.
    goodbye_quota: Option<Quota>,
    /// Quota for the Ping protocol.
    ping_quota: Option<Quota>,
    /// Quota for the MetaData protocol.
    metadata_quota: Option<Quota>,
    /// Quota for the Status protocol.
    status_quota: Option<Quota>,
    /// Quota for the BlocksByRange protocol.
    bbrange_quota: Option<Quota>,
    /// Quota for the BlocksByRoot protocol.
    bbroots_quota: Option<Quota>,
    /// Quota for the BlobsByRange protocol.
    blbrange_quota: Option<Quota>,
    /// Quota for the BlobsByRoot protocol.
    blbroot_quota: Option<Quota>,
    /// Quota for the DataColumnsByRoot protocol.
    dcbroot_quota: Option<Quota>,
    /// Quota for the DataColumnsByRange protocol.
    dcbrange_quota: Option<Quota>,
    /// Quota for the LightClientBootstrap protocol.
    lcbootstrap_quota: Option<Quota>,
    /// Quota for the LightClientOptimisticUpdate protocol.
    lc_optimistic_update_quota: Option<Quota>,
    /// Quota for the LightClientFinalityUpdate protocol.
    lc_finality_update_quota: Option<Quota>,
}

impl RPCRateLimiterBuilder {
    /// Set a quota for a protocol.
    pub fn set_quota(mut self, protocol: Protocol, quota: Quota) -> Self {
        let q = Some(quota);
        match protocol {
            Protocol::Ping => self.ping_quota = q,
            Protocol::Status => self.status_quota = q,
            Protocol::MetaData => self.metadata_quota = q,
            Protocol::Goodbye => self.goodbye_quota = q,
            Protocol::BlocksByRange => self.bbrange_quota = q,
            Protocol::BlocksByRoot => self.bbroots_quota = q,
            Protocol::BlobsByRange => self.blbrange_quota = q,
            Protocol::BlobsByRoot => self.blbroot_quota = q,
            Protocol::DataColumnsByRoot => self.dcbroot_quota = q,
            Protocol::DataColumnsByRange => self.dcbrange_quota = q,
            Protocol::LightClientBootstrap => self.lcbootstrap_quota = q,
            Protocol::LightClientOptimisticUpdate => self.lc_optimistic_update_quota = q,
            Protocol::LightClientFinalityUpdate => self.lc_finality_update_quota = q,
        }
        self
    }

    pub fn build(self) -> Result<RPCRateLimiter, &'static str> {
        // get our quotas
        let ping_quota = self.ping_quota.ok_or("Ping quota not specified")?;
        let metadata_quota = self.metadata_quota.ok_or("MetaData quota not specified")?;
        let status_quota = self.status_quota.ok_or("Status quota not specified")?;
        let goodbye_quota = self.goodbye_quota.ok_or("Goodbye quota not specified")?;
        let bbroots_quota = self
            .bbroots_quota
            .ok_or("BlocksByRoot quota not specified")?;
        let bbrange_quota = self
            .bbrange_quota
            .ok_or("BlocksByRange quota not specified")?;
        let lc_bootstrap_quota = self
            .lcbootstrap_quota
            .ok_or("LightClientBootstrap quota not specified")?;
        let lc_optimistic_update_quota = self
            .lc_optimistic_update_quota
            .ok_or("LightClientOptimisticUpdate quota not specified")?;
        let lc_finality_update_quota = self
            .lc_finality_update_quota
            .ok_or("LightClientFinalityUpdate quota not specified")?;

        let blbrange_quota = self
            .blbrange_quota
            .ok_or("BlobsByRange quota not specified")?;
        let blbroots_quota = self
            .blbroot_quota
            .ok_or("BlobsByRoot quota not specified")?;

        let dcbroot_quota = self
            .dcbroot_quota
            .ok_or("DataColumnsByRoot quota not specified")?;

        let dcbrange_quota = self
            .dcbrange_quota
            .ok_or("DataColumnsByRange quota not specified")?;

        // create the rate limiters
        let ping_rl = Limiter::from_quota(ping_quota)?;
        let metadata_rl = Limiter::from_quota(metadata_quota)?;
        let status_rl = Limiter::from_quota(status_quota)?;
        let goodbye_rl = Limiter::from_quota(goodbye_quota)?;
        let bbroots_rl = Limiter::from_quota(bbroots_quota)?;
        let bbrange_rl = Limiter::from_quota(bbrange_quota)?;
        let blbrange_rl = Limiter::from_quota(blbrange_quota)?;
        let blbroot_rl = Limiter::from_quota(blbroots_quota)?;
        let dcbroot_rl = Limiter::from_quota(dcbroot_quota)?;
        let dcbrange_rl = Limiter::from_quota(dcbrange_quota)?;
        let lc_bootstrap_rl = Limiter::from_quota(lc_bootstrap_quota)?;
        let lc_optimistic_update_rl = Limiter::from_quota(lc_optimistic_update_quota)?;
        let lc_finality_update_rl = Limiter::from_quota(lc_finality_update_quota)?;

        // check for peers to prune every 30 seconds, starting in 30 seconds
        let prune_every = tokio::time::Duration::from_secs(30);
        let prune_start = tokio::time::Instant::now() + prune_every;
        let prune_interval = tokio::time::interval_at(prune_start, prune_every);
        Ok(RPCRateLimiter {
            prune_interval,
            ping_rl,
            metadata_rl,
            status_rl,
            goodbye_rl,
            bbroots_rl,
            bbrange_rl,
            blbrange_rl,
            blbroot_rl,
            dcbroot_rl,
            dcbrange_rl,
            lc_bootstrap_rl,
            lc_optimistic_update_rl,
            lc_finality_update_rl,
            init_time: Instant::now(),
        })
    }
}

pub trait RateLimiterItem {
    fn protocol(&self) -> Protocol;
    fn max_responses(&self) -> u64;
}

impl<E: EthSpec> RateLimiterItem for super::RequestType<E> {
    fn protocol(&self) -> Protocol {
        self.versioned_protocol().protocol()
    }

    fn max_responses(&self) -> u64 {
        self.max_responses()
    }
}

<<<<<<< HEAD
impl<E: EthSpec> RateLimiterItem for super::OutboundRequest<E> {
    fn protocol(&self) -> Protocol {
        self.versioned_protocol().protocol()
    }

    fn max_responses(&self) -> u64 {
        self.max_responses()
    }
}

impl<E: EthSpec> RateLimiterItem for (super::RPCCodedResponse<E>, Protocol) {
    fn protocol(&self) -> Protocol {
        self.1
    }

    fn max_responses(&self) -> u64 {
        // A response chunk consumes one token of the rate limiter.
        1
    }
}

=======
>>>>>>> dd08ebb2
impl RPCRateLimiter {
    pub fn new_with_config(config: RateLimiterConfig) -> Result<Self, &'static str> {
        // Destructure to make sure every configuration value is used.
        let RateLimiterConfig {
            ping_quota,
            meta_data_quota,
            status_quota,
            goodbye_quota,
            blocks_by_range_quota,
            blocks_by_root_quota,
            blobs_by_range_quota,
            blobs_by_root_quota,
            data_columns_by_root_quota,
            data_columns_by_range_quota,
            light_client_bootstrap_quota,
            light_client_optimistic_update_quota,
            light_client_finality_update_quota,
        } = config;

        Self::builder()
            .set_quota(Protocol::Ping, ping_quota)
            .set_quota(Protocol::MetaData, meta_data_quota)
            .set_quota(Protocol::Status, status_quota)
            .set_quota(Protocol::Goodbye, goodbye_quota)
            .set_quota(Protocol::BlocksByRange, blocks_by_range_quota)
            .set_quota(Protocol::BlocksByRoot, blocks_by_root_quota)
            .set_quota(Protocol::BlobsByRange, blobs_by_range_quota)
            .set_quota(Protocol::BlobsByRoot, blobs_by_root_quota)
            .set_quota(Protocol::DataColumnsByRoot, data_columns_by_root_quota)
            .set_quota(Protocol::DataColumnsByRange, data_columns_by_range_quota)
            .set_quota(Protocol::LightClientBootstrap, light_client_bootstrap_quota)
            .set_quota(
                Protocol::LightClientOptimisticUpdate,
                light_client_optimistic_update_quota,
            )
            .set_quota(
                Protocol::LightClientFinalityUpdate,
                light_client_finality_update_quota,
            )
            .build()
    }

    /// Get a builder instance.
    pub fn builder() -> RPCRateLimiterBuilder {
        RPCRateLimiterBuilder::default()
    }

    pub fn allows<Item: RateLimiterItem>(
        &mut self,
        peer_id: &PeerId,
        request: &Item,
    ) -> Result<(), RateLimitedErr> {
        let time_since_start = self.init_time.elapsed();
        let tokens = request.max_responses().max(1);

        let check =
            |limiter: &mut Limiter<PeerId>| limiter.allows(time_since_start, peer_id, tokens);
        let limiter = match request.protocol() {
            Protocol::Ping => &mut self.ping_rl,
            Protocol::Status => &mut self.status_rl,
            Protocol::MetaData => &mut self.metadata_rl,
            Protocol::Goodbye => &mut self.goodbye_rl,
            Protocol::BlocksByRange => &mut self.bbrange_rl,
            Protocol::BlocksByRoot => &mut self.bbroots_rl,
            Protocol::BlobsByRange => &mut self.blbrange_rl,
            Protocol::BlobsByRoot => &mut self.blbroot_rl,
            Protocol::DataColumnsByRoot => &mut self.dcbroot_rl,
            Protocol::DataColumnsByRange => &mut self.dcbrange_rl,
            Protocol::LightClientBootstrap => &mut self.lc_bootstrap_rl,
            Protocol::LightClientOptimisticUpdate => &mut self.lc_optimistic_update_rl,
            Protocol::LightClientFinalityUpdate => &mut self.lc_finality_update_rl,
        };
        check(limiter)
    }

    pub fn prune(&mut self) {
        let time_since_start = self.init_time.elapsed();
        self.ping_rl.prune(time_since_start);
        self.status_rl.prune(time_since_start);
        self.metadata_rl.prune(time_since_start);
        self.goodbye_rl.prune(time_since_start);
        self.bbrange_rl.prune(time_since_start);
        self.bbroots_rl.prune(time_since_start);
        self.blbrange_rl.prune(time_since_start);
        self.blbroot_rl.prune(time_since_start);
        self.dcbrange_rl.prune(time_since_start);
        self.dcbroot_rl.prune(time_since_start);
    }
}

impl Future for RPCRateLimiter {
    type Output = ();

    fn poll(mut self: Pin<&mut Self>, cx: &mut Context) -> Poll<Self::Output> {
        while self.prune_interval.poll_tick(cx).is_ready() {
            self.prune();
        }

        Poll::Pending
    }
}

/// Per key rate limiter using the token bucket / leaky bucket as a meter rate limiting algorithm,
/// with the GCRA implementation.
pub struct Limiter<Key: Hash + Eq + Clone> {
    /// After how long is the bucket considered full via replenishing 1T every `t`.
    tau: Nanosecs,
    /// How often is 1T replenished.
    t: Nanosecs,
    /// Time when the bucket will be full for each peer. TAT (theoretical arrival time) from GCRA.
    tat_per_key: FnvHashMap<Key, Nanosecs>,
}

impl<Key: Hash + Eq + Clone> Limiter<Key> {
    pub fn from_quota(quota: Quota) -> Result<Self, &'static str> {
        if quota.max_tokens == 0 {
            return Err("Max number of tokens should be positive");
        }
        let tau = quota.replenish_all_every.as_nanos();
        if tau == 0 {
            return Err("Replenish time must be positive");
        }
        let t = (tau / quota.max_tokens as u128)
            .try_into()
            .map_err(|_| "total replenish time is too long")?;
        let tau = tau
            .try_into()
            .map_err(|_| "total replenish time is too long")?;
        Ok(Limiter {
            tau,
            t,
            tat_per_key: FnvHashMap::default(),
        })
    }

    pub fn allows(
        &mut self,
        time_since_start: Duration,
        key: &Key,
        tokens: u64,
    ) -> Result<(), RateLimitedErr> {
        let time_since_start = time_since_start.as_nanos() as u64;
        let tau = self.tau;
        let t = self.t;
        // how long does it take to replenish these tokens
        let additional_time = t * tokens;
        if additional_time > tau {
            // the time required to process this amount of tokens is longer than the time that
            // makes the bucket full. So, this batch can _never_ be processed
            return Err(RateLimitedErr::TooLarge);
        }
        // If the key is new, we consider their bucket full (which means, their request will be
        // allowed)
        let tat = self
            .tat_per_key
            .entry(key.clone())
            .or_insert(time_since_start);
        // check how soon could the request be made
        let earliest_time = (*tat + additional_time).saturating_sub(tau);
        // earliest_time is in the future
        if time_since_start < earliest_time {
            Err(RateLimitedErr::TooSoon(Duration::from_nanos(
                /* time they need to wait, i.e. how soon were they */
                earliest_time - time_since_start,
            )))
        } else {
            // calculate the new TAT
            *tat = time_since_start.max(*tat) + additional_time;
            Ok(())
        }
    }

    /// Removes keys for which their bucket is full by `time_limit`
    pub fn prune(&mut self, time_limit: Duration) {
        let lim = &mut (time_limit.as_nanos() as u64);
        // remove those for which tat < lim
        self.tat_per_key.retain(|_k, tat| tat >= lim)
    }
}

#[cfg(test)]
mod tests {
    use crate::rpc::rate_limiter::{Limiter, Quota};
    use std::time::Duration;

    #[test]
    fn it_works_a() {
        let mut limiter = Limiter::from_quota(Quota {
            replenish_all_every: Duration::from_secs(2),
            max_tokens: 4,
        })
        .unwrap();
        let key = 10;
        //        x
        //  used  x
        // tokens x           x
        //        x  x  x     x
        //        +--+--+--+--+----> seconds
        //        |  |  |  |  |
        //        0     1     2

        assert!(limiter
            .allows(Duration::from_secs_f32(0.0), &key, 4)
            .is_ok());
        limiter.prune(Duration::from_secs_f32(0.1));
        assert!(limiter
            .allows(Duration::from_secs_f32(0.1), &key, 1)
            .is_err());
        assert!(limiter
            .allows(Duration::from_secs_f32(0.5), &key, 1)
            .is_ok());
        assert!(limiter
            .allows(Duration::from_secs_f32(1.0), &key, 1)
            .is_ok());
        assert!(limiter
            .allows(Duration::from_secs_f32(1.4), &key, 1)
            .is_err());
        assert!(limiter
            .allows(Duration::from_secs_f32(2.0), &key, 2)
            .is_ok());
    }

    #[test]
    fn it_works_b() {
        let mut limiter = Limiter::from_quota(Quota {
            replenish_all_every: Duration::from_secs(2),
            max_tokens: 4,
        })
        .unwrap();
        let key = 10;
        // if we limit to 4T per 2s, check that 4 requests worth 1 token can be sent before the
        // first half second, when one token will be available again. Check also that before
        // regaining a token, another request is rejected

        assert!(limiter
            .allows(Duration::from_secs_f32(0.0), &key, 1)
            .is_ok());
        assert!(limiter
            .allows(Duration::from_secs_f32(0.1), &key, 1)
            .is_ok());
        assert!(limiter
            .allows(Duration::from_secs_f32(0.2), &key, 1)
            .is_ok());
        assert!(limiter
            .allows(Duration::from_secs_f32(0.3), &key, 1)
            .is_ok());
        assert!(limiter
            .allows(Duration::from_secs_f32(0.4), &key, 1)
            .is_err());
    }
}<|MERGE_RESOLUTION|>--- conflicted
+++ resolved
@@ -262,18 +262,7 @@
     }
 }
 
-<<<<<<< HEAD
-impl<E: EthSpec> RateLimiterItem for super::OutboundRequest<E> {
-    fn protocol(&self) -> Protocol {
-        self.versioned_protocol().protocol()
-    }
-
-    fn max_responses(&self) -> u64 {
-        self.max_responses()
-    }
-}
-
-impl<E: EthSpec> RateLimiterItem for (super::RPCCodedResponse<E>, Protocol) {
+impl<E: EthSpec> RateLimiterItem for (super::RpcResponse<E>, Protocol) {
     fn protocol(&self) -> Protocol {
         self.1
     }
@@ -284,8 +273,6 @@
     }
 }
 
-=======
->>>>>>> dd08ebb2
 impl RPCRateLimiter {
     pub fn new_with_config(config: RateLimiterConfig) -> Result<Self, &'static str> {
         // Destructure to make sure every configuration value is used.
