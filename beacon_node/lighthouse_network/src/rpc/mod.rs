--- conflicted
+++ resolved
@@ -247,7 +247,7 @@
                     }
                     Err(RateLimitedErr::TooLarge) => {
                         // we set the batch sizes, so this is a coding/config err for most protocols
-                        let protocol = req.protocol();
+                        let protocol = req.protocol().protocol();
                         if matches!(protocol, Protocol::BlocksByRange) {
                             debug!(self.log, "Blocks by range request will never be processed"; "request" => %req);
                         } else {
@@ -257,26 +257,12 @@
                         // the handler upon receiving the error code will send it back to the behaviour
                         self.send_response(
                             peer_id,
-<<<<<<< HEAD
-                            conn_id,
-                            event,
-                        }))
-                }
-                Err(RateLimitedErr::TooLarge) => {
-                    // we set the batch sizes, so this is a coding/config err for most protocols
-                    let protocol = req.protocol().protocol();
-                    if matches!(protocol, Protocol::BlocksByRange) {
-                        debug!(self.log, "Blocks by range request will never be processed"; "request" => %req);
-                    } else {
-                        crit!(self.log, "Request size too large to ever be processed"; "protocol" => %protocol);
-=======
                             (conn_id, *id),
                             RPCCodedResponse::Error(
                                 RPCResponseErrorCode::RateLimited,
                                 "Rate limited. Request too large".into(),
                             ),
                         );
->>>>>>> d07c78bc
                     }
                     Err(RateLimitedErr::TooSoon(wait_time)) => {
                         debug!(self.log, "Request exceeds the rate limit";
