--- conflicted
+++ resolved
@@ -219,29 +219,6 @@
     Id: ReqId,
 {
     type ConnectionHandler = RPCHandler<Id, TSpec>;
-<<<<<<< HEAD
-    type OutEvent = RPCMessage<Id, TSpec>;
-
-    fn new_handler(&mut self) -> Self::ConnectionHandler {
-        RPCHandler::new(
-            SubstreamProtocol::new(
-                RPCProtocol {
-                    fork_context: self.fork_context.clone(),
-                    max_rpc_size: max_rpc_size(
-                        &self.fork_context,
-                        self.network_params.max_chunk_size,
-                    ),
-                    enable_light_client_server: self.enable_light_client_server,
-                    phantom: PhantomData,
-                    ttfb_timeout: self.network_params.ttfb_timeout,
-                },
-                (),
-            ),
-            self.fork_context.clone(),
-            &self.log,
-            self.network_params.resp_timeout,
-        )
-=======
     type ToSwarm = RPCMessage<Id, TSpec>;
 
     fn handle_established_inbound_connection(
@@ -254,16 +231,17 @@
         let protocol = SubstreamProtocol::new(
             RPCProtocol {
                 fork_context: self.fork_context.clone(),
-                max_rpc_size: max_rpc_size(&self.fork_context),
+                max_rpc_size: max_rpc_size(&self.fork_context, self.network_params.max_chunk_size),
                 enable_light_client_server: self.enable_light_client_server,
                 phantom: PhantomData,
+                ttfb_timeout: self.network_params.ttfb_timeout,
             },
             (),
         );
         // NOTE: this is needed because PeerIds have interior mutability.
         let peer_repr = peer_id.to_string();
         let log = self.log.new(slog::o!("peer_id" => peer_repr));
-        let handler = RPCHandler::new(protocol, self.fork_context.clone(), log);
+        let handler = RPCHandler::new(protocol, self.fork_context.clone(), &log, self.network_params.resp_timeout);
 
         Ok(handler)
     }
@@ -278,9 +256,10 @@
         let protocol = SubstreamProtocol::new(
             RPCProtocol {
                 fork_context: self.fork_context.clone(),
-                max_rpc_size: max_rpc_size(&self.fork_context),
+                max_rpc_size: max_rpc_size(&self.fork_context, self.network_params.max_chunk_size),
                 enable_light_client_server: self.enable_light_client_server,
                 phantom: PhantomData,
+                ttfb_timeout: self.network_params.ttfb_timeout,
             },
             (),
         );
@@ -288,7 +267,7 @@
         // NOTE: this is needed because PeerIds have interior mutability.
         let peer_repr = peer_id.to_string();
         let log = self.log.new(slog::o!("peer_id" => peer_repr));
-        let handler = RPCHandler::new(protocol, self.fork_context.clone(), log);
+        let handler = RPCHandler::new(protocol, self.fork_context.clone(), &log, self.network_params.resp_timeout);
 
         Ok(handler)
     }
@@ -312,7 +291,6 @@
                 // statement to ensure future events are dealt with appropriately.
             }
         }
->>>>>>> ff9b09d9
     }
 
     fn on_connection_handler_event(
