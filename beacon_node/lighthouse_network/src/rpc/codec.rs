--- conflicted
+++ resolved
@@ -1,4 +1,3 @@
-use crate::metrics;
 use crate::rpc::methods::*;
 use crate::rpc::protocol::{
     Encoding, ProtocolId, RPCError, SupportedProtocol, ERROR_TYPE_MAX, ERROR_TYPE_MIN,
@@ -326,19 +325,11 @@
 impl<E: EthSpec> Encoder<RequestType<E>> for SSZSnappyOutboundCodec<E> {
     type Error = RPCError;
 
-<<<<<<< HEAD
-    fn encode(&mut self, item: OutboundRequest<E>, dst: &mut BytesMut) -> Result<(), Self::Error> {
+    fn encode(&mut self, item: RequestType<E>, dst: &mut BytesMut) -> Result<(), Self::Error> {
         let bytes = match &item {
-            OutboundRequest::Status(req) => req.as_ssz_bytes(),
-            OutboundRequest::Goodbye(req) => req.as_ssz_bytes(),
-            OutboundRequest::BlocksByRange(r) => match r {
-=======
-    fn encode(&mut self, item: RequestType<E>, dst: &mut BytesMut) -> Result<(), Self::Error> {
-        let bytes = match item {
             RequestType::Status(req) => req.as_ssz_bytes(),
             RequestType::Goodbye(req) => req.as_ssz_bytes(),
             RequestType::BlocksByRange(r) => match r {
->>>>>>> b88cb8ce
                 OldBlocksByRangeRequest::V1(req) => req.as_ssz_bytes(),
                 OldBlocksByRangeRequest::V2(req) => req.as_ssz_bytes(),
             },
@@ -569,18 +560,17 @@
     spec: &ChainSpec,
 ) -> Result<Option<RequestType<E>>, RPCError> {
     match versioned_protocol {
-<<<<<<< HEAD
         SupportedProtocol::StatusV1 => {
             metrics::inc_counter_vec_by(
                 &metrics::TOTAL_RPC_REQUESTS_BYTES_RECEIVED,
                 &["status"],
                 decoded_buffer.len() as u64,
             );
-            Ok(Some(InboundRequest::Status(StatusMessage::from_ssz_bytes(
-                decoded_buffer,
-            )?)))
-        }
-        SupportedProtocol::GoodbyeV1 => Ok(Some(InboundRequest::Goodbye(
+            Ok(Some(RequestType::Status(
+            StatusMessage::from_ssz_bytes(decoded_buffer)?,
+            )?))
+        }
+        SupportedProtocol::GoodbyeV1 => Ok(Some(RequestType::Goodbye(
             GoodbyeReason::from_ssz_bytes(decoded_buffer)?,
         ))),
         SupportedProtocol::BlocksByRangeV2 => {
@@ -589,11 +579,10 @@
                 &["blocks_by_range"],
                 decoded_buffer.len() as u64,
             );
-            Ok(Some(InboundRequest::BlocksByRange(
-                OldBlocksByRangeRequest::V2(OldBlocksByRangeRequestV2::from_ssz_bytes(
-                    decoded_buffer,
-                )?),
-            )))
+            Ok(Some(RequestType::BlocksByRange(
+            OldBlocksByRangeRequest::V2(OldBlocksByRangeRequestV2::from_ssz_bytes(decoded_buffer)?),
+            )?),
+            )
         }
         SupportedProtocol::BlocksByRangeV1 => {
             metrics::inc_counter_vec_by(
@@ -601,11 +590,10 @@
                 &["blocks_by_range"],
                 decoded_buffer.len() as u64,
             );
-            Ok(Some(InboundRequest::BlocksByRange(
-                OldBlocksByRangeRequest::V1(OldBlocksByRangeRequestV1::from_ssz_bytes(
-                    decoded_buffer,
-                )?),
-            )))
+            Ok(Some(RequestType::BlocksByRange(
+            OldBlocksByRangeRequest::V1(OldBlocksByRangeRequestV1::from_ssz_bytes(decoded_buffer)?),
+            )?),
+            )
         }
         SupportedProtocol::BlocksByRootV2 => {
             metrics::inc_counter_vec_by(
@@ -613,28 +601,27 @@
                 &["blocks_by_root"],
                 decoded_buffer.len() as u64,
             );
-            Ok(Some(InboundRequest::BlocksByRoot(BlocksByRootRequest::V2(
-                BlocksByRootRequestV2 {
-                    block_roots: RuntimeVariableList::from_ssz_bytes(
-                        decoded_buffer,
-                        spec.max_request_blocks as usize,
-                    )?,
-                },
-            ))))
-        }
+            Ok(Some(RequestType::BlocksByRoot(
+            BlocksByRootRequest::V2(BlocksByRootRequestV2 {
+                block_roots: RuntimeVariableList::from_ssz_bytes(
+                    decoded_buffer,
+                    spec.max_request_blocks as usize,
+                )?,
+            }))))
+            }
         SupportedProtocol::BlocksByRootV1 => {
             metrics::inc_counter_vec_by(
                 &metrics::TOTAL_RPC_REQUESTS_BYTES_RECEIVED,
                 &["blocks_by_root"],
                 decoded_buffer.len() as u64,
             );
-            Ok(Some(InboundRequest::BlocksByRoot(BlocksByRootRequest::V1(
-                BlocksByRootRequestV1 {
-                    block_roots: RuntimeVariableList::from_ssz_bytes(
-                        decoded_buffer,
-                        spec.max_request_blocks as usize,
-                    )?,
-                },
+            Ok(Some(RequestType::BlocksByRoot(
+            BlocksByRootRequest::V1(BlocksByRootRequestV1 {
+                block_roots: RuntimeVariableList::from_ssz_bytes(
+                    decoded_buffer,
+                    spec.max_request_blocks as usize,
+                )?,
+            },
             ))))
         }
         SupportedProtocol::BlobsByRangeV1 => {
@@ -643,8 +630,8 @@
                 &["blobs_by_range"],
                 decoded_buffer.len() as u64,
             );
-            Ok(Some(InboundRequest::BlobsByRange(
-                BlobsByRangeRequest::from_ssz_bytes(decoded_buffer)?,
+            Ok(Some(RequestType::BlobsByRange(
+            BlobsByRangeRequest::from_ssz_bytes(decoded_buffer)?,
             )))
         }
         SupportedProtocol::BlobsByRootV1 => {
@@ -653,58 +640,22 @@
                 &["blobs_by_root"],
                 decoded_buffer.len() as u64,
             );
-            Ok(Some(InboundRequest::BlobsByRoot(BlobsByRootRequest {
-=======
-        SupportedProtocol::StatusV1 => Ok(Some(RequestType::Status(
-            StatusMessage::from_ssz_bytes(decoded_buffer)?,
-        ))),
-        SupportedProtocol::GoodbyeV1 => Ok(Some(RequestType::Goodbye(
-            GoodbyeReason::from_ssz_bytes(decoded_buffer)?,
-        ))),
-        SupportedProtocol::BlocksByRangeV2 => Ok(Some(RequestType::BlocksByRange(
-            OldBlocksByRangeRequest::V2(OldBlocksByRangeRequestV2::from_ssz_bytes(decoded_buffer)?),
-        ))),
-        SupportedProtocol::BlocksByRangeV1 => Ok(Some(RequestType::BlocksByRange(
-            OldBlocksByRangeRequest::V1(OldBlocksByRangeRequestV1::from_ssz_bytes(decoded_buffer)?),
-        ))),
-        SupportedProtocol::BlocksByRootV2 => Ok(Some(RequestType::BlocksByRoot(
-            BlocksByRootRequest::V2(BlocksByRootRequestV2 {
-                block_roots: RuntimeVariableList::from_ssz_bytes(
-                    decoded_buffer,
-                    spec.max_request_blocks as usize,
-                )?,
-            }),
-        ))),
-        SupportedProtocol::BlocksByRootV1 => Ok(Some(RequestType::BlocksByRoot(
-            BlocksByRootRequest::V1(BlocksByRootRequestV1 {
-                block_roots: RuntimeVariableList::from_ssz_bytes(
-                    decoded_buffer,
-                    spec.max_request_blocks as usize,
-                )?,
-            }),
-        ))),
-        SupportedProtocol::BlobsByRangeV1 => Ok(Some(RequestType::BlobsByRange(
-            BlobsByRangeRequest::from_ssz_bytes(decoded_buffer)?,
-        ))),
-        SupportedProtocol::BlobsByRootV1 => {
             Ok(Some(RequestType::BlobsByRoot(BlobsByRootRequest {
->>>>>>> b88cb8ce
                 blob_ids: RuntimeVariableList::from_ssz_bytes(
                     decoded_buffer,
                     spec.max_request_blob_sidecars as usize,
                 )?,
             })))
         }
-<<<<<<< HEAD
         SupportedProtocol::DataColumnsByRangeV1 => {
             metrics::inc_counter_vec_by(
                 &metrics::TOTAL_RPC_REQUESTS_BYTES_RECEIVED,
                 &["data_columns_by_range"],
                 decoded_buffer.len() as u64,
             );
-            Ok(Some(InboundRequest::DataColumnsByRange(
-                DataColumnsByRangeRequest::from_ssz_bytes(decoded_buffer)?,
-            )))
+            Ok(Some(RequestType::DataColumnsByRange(
+            DataColumnsByRangeRequest::from_ssz_bytes(decoded_buffer)?,
+        ))))
         }
         SupportedProtocol::DataColumnsByRootV1 => {
             metrics::inc_counter_vec_by(
@@ -712,16 +663,16 @@
                 &["data_columns_by_root"],
                 decoded_buffer.len() as u64,
             );
-            Ok(Some(InboundRequest::DataColumnsByRoot(
-                DataColumnsByRootRequest {
-                    data_column_ids: RuntimeVariableList::from_ssz_bytes(
-                        decoded_buffer,
-                        spec.max_request_data_column_sidecars as usize,
-                    )?,
-                },
+            Ok(Some(RequestType::DataColumnsByRoot(
+            DataColumnsByRootRequest {
+                data_column_ids: RuntimeVariableList::from_ssz_bytes(
+                    decoded_buffer,
+                    spec.max_request_data_column_sidecars as usize,
+                )?,
+            },
             )))
         }
-        SupportedProtocol::PingV1 => Ok(Some(InboundRequest::Ping(Ping {
+        SupportedProtocol::PingV1 => Ok(Some(RequestType::Ping(Ping {
             data: u64::from_ssz_bytes(decoded_buffer)?,
         }))),
         SupportedProtocol::LightClientBootstrapV1 => {
@@ -730,10 +681,10 @@
                 &["light_client_bootstrap"],
                 decoded_buffer.len() as u64,
             );
-            Ok(Some(InboundRequest::LightClientBootstrap(
-                LightClientBootstrapRequest {
-                    root: Hash256::from_ssz_bytes(decoded_buffer)?,
-                },
+            Ok(Some(RequestType::LightClientBootstrap(
+            LightClientBootstrapRequest {
+                root: Hash256::from_ssz_bytes(decoded_buffer)?,
+            },
             )))
         }
         SupportedProtocol::LightClientOptimisticUpdateV1 => {
@@ -742,7 +693,7 @@
                 &["light_client_optimistic_update"],
                 decoded_buffer.len() as u64,
             );
-            Ok(Some(InboundRequest::LightClientOptimisticUpdate))
+            Ok(Some(RequestType::LightClientOptimisticUpdate))
         }
         SupportedProtocol::LightClientFinalityUpdateV1 => {
             metrics::inc_counter_vec_by(
@@ -750,38 +701,12 @@
                 &["light_client_finality_update"],
                 decoded_buffer.len() as u64,
             );
-            Ok(Some(InboundRequest::LightClientFinalityUpdate))
-=======
-        SupportedProtocol::DataColumnsByRangeV1 => Ok(Some(RequestType::DataColumnsByRange(
-            DataColumnsByRangeRequest::from_ssz_bytes(decoded_buffer)?,
-        ))),
-        SupportedProtocol::DataColumnsByRootV1 => Ok(Some(RequestType::DataColumnsByRoot(
-            DataColumnsByRootRequest {
-                data_column_ids: RuntimeVariableList::from_ssz_bytes(
-                    decoded_buffer,
-                    spec.max_request_data_column_sidecars as usize,
-                )?,
-            },
-        ))),
-        SupportedProtocol::PingV1 => Ok(Some(RequestType::Ping(Ping {
-            data: u64::from_ssz_bytes(decoded_buffer)?,
-        }))),
-        SupportedProtocol::LightClientBootstrapV1 => Ok(Some(RequestType::LightClientBootstrap(
-            LightClientBootstrapRequest {
-                root: Hash256::from_ssz_bytes(decoded_buffer)?,
-            },
-        ))),
-        SupportedProtocol::LightClientOptimisticUpdateV1 => {
-            Ok(Some(RequestType::LightClientOptimisticUpdate))
-        }
-        SupportedProtocol::LightClientFinalityUpdateV1 => {
             Ok(Some(RequestType::LightClientFinalityUpdate))
         }
         SupportedProtocol::LightClientUpdatesByRangeV1 => {
             Ok(Some(RequestType::LightClientUpdatesByRange(
                 LightClientUpdatesByRangeRequest::from_ssz_bytes(decoded_buffer)?,
             )))
->>>>>>> b88cb8ce
         }
         // MetaData requests return early from InboundUpgrade and do not reach the decoder.
         // Handle this case just for completeness.
