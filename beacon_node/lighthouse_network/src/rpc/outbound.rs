use super::methods::*;
use super::protocol::ProtocolId;
use super::protocol::SupportedProtocol;
use super::RPCError;
use crate::rpc::protocol::Encoding;
use crate::rpc::{
    codec::{base::BaseOutboundCodec, ssz_snappy::SSZSnappyOutboundCodec, OutboundCodec},
    methods::ResponseTermination,
};
use futures::future::BoxFuture;
use futures::prelude::{AsyncRead, AsyncWrite};
use futures::{FutureExt, SinkExt};
use libp2p::core::{OutboundUpgrade, UpgradeInfo};
use std::sync::Arc;
use tokio_util::{
    codec::Framed,
    compat::{Compat, FuturesAsyncReadCompatExt},
};
use types::{EthSpec, ForkContext};
/* Outbound request */

// Combines all the RPC requests into a single enum to implement `UpgradeInfo` and
// `OutboundUpgrade`

#[derive(Debug, Clone)]
pub struct OutboundRequestContainer<TSpec: EthSpec> {
    pub req: OutboundRequest<TSpec>,
    pub fork_context: Arc<ForkContext>,
    pub max_rpc_size: usize,
}

#[derive(Debug, Clone, PartialEq)]
pub enum OutboundRequest<TSpec: EthSpec> {
    Status(StatusMessage),
    Goodbye(GoodbyeReason),
    BlocksByRange(OldBlocksByRangeRequest),
    BlocksByRoot(BlocksByRootRequest),
<<<<<<< HEAD
    LightClientBootstrap(LightClientBootstrapRequest),
    LightClientOptimisticUpdate,
    LightClientFinalityUpdate,
=======
    BlobsByRange(BlobsByRangeRequest),
    BlobsByRoot(BlobsByRootRequest),
>>>>>>> 36d88498
    Ping(Ping),
    MetaData(MetadataRequest<TSpec>),
}

impl<TSpec: EthSpec> UpgradeInfo for OutboundRequestContainer<TSpec> {
    type Info = ProtocolId;
    type InfoIter = Vec<Self::Info>;

    // add further protocols as we support more encodings/versions
    fn protocol_info(&self) -> Self::InfoIter {
        self.req.supported_protocols()
    }
}

/// Implements the encoding per supported protocol for `RPCRequest`.
impl<TSpec: EthSpec> OutboundRequest<TSpec> {
    pub fn supported_protocols(&self) -> Vec<ProtocolId> {
        match self {
            // add more protocols when versions/encodings are supported
            OutboundRequest::Status(_) => vec![ProtocolId::new(
                SupportedProtocol::StatusV1,
                Encoding::SSZSnappy,
            )],
            OutboundRequest::Goodbye(_) => vec![ProtocolId::new(
                SupportedProtocol::GoodbyeV1,
                Encoding::SSZSnappy,
            )],
            OutboundRequest::BlocksByRange(_) => vec![
                ProtocolId::new(SupportedProtocol::BlocksByRangeV2, Encoding::SSZSnappy),
                ProtocolId::new(SupportedProtocol::BlocksByRangeV1, Encoding::SSZSnappy),
            ],
            OutboundRequest::BlocksByRoot(_) => vec![
                ProtocolId::new(SupportedProtocol::BlocksByRootV2, Encoding::SSZSnappy),
                ProtocolId::new(SupportedProtocol::BlocksByRootV1, Encoding::SSZSnappy),
            ],
            OutboundRequest::BlobsByRange(_) => vec![ProtocolId::new(
                SupportedProtocol::BlobsByRangeV1,
                Encoding::SSZSnappy,
            )],
            OutboundRequest::BlobsByRoot(_) => vec![ProtocolId::new(
                SupportedProtocol::BlobsByRootV1,
                Encoding::SSZSnappy,
            )],
            OutboundRequest::Ping(_) => vec![ProtocolId::new(
                SupportedProtocol::PingV1,
                Encoding::SSZSnappy,
            )],
            OutboundRequest::MetaData(_) => vec![
                ProtocolId::new(SupportedProtocol::MetaDataV2, Encoding::SSZSnappy),
                ProtocolId::new(SupportedProtocol::MetaDataV1, Encoding::SSZSnappy),
            ],
<<<<<<< HEAD
            // Note: This match arm is technically unreachable as we only respond to light client requests
            // that we generate from the beacon state.
            // We do not make light client rpc requests from the beacon node
            OutboundRequest::LightClientBootstrap(_)
            | OutboundRequest::LightClientOptimisticUpdate
            | OutboundRequest::LightClientFinalityUpdate => vec![],
=======
>>>>>>> 36d88498
        }
    }
    /* These functions are used in the handler for stream management */

    /// Number of responses expected for this request.
    pub fn expected_responses(&self) -> u64 {
        match self {
            OutboundRequest::Status(_) => 1,
            OutboundRequest::Goodbye(_) => 0,
            OutboundRequest::BlocksByRange(req) => *req.count(),
            OutboundRequest::BlocksByRoot(req) => req.block_roots().len() as u64,
            OutboundRequest::BlobsByRange(req) => req.max_blobs_requested::<TSpec>(),
            OutboundRequest::BlobsByRoot(req) => req.blob_ids.len() as u64,
            OutboundRequest::Ping(_) => 1,
            OutboundRequest::MetaData(_) => 1,
<<<<<<< HEAD
            OutboundRequest::LightClientBootstrap(_) => 1,
            OutboundRequest::LightClientOptimisticUpdate => 1,
            OutboundRequest::LightClientFinalityUpdate => 1,
=======
>>>>>>> 36d88498
        }
    }

    /// Gives the corresponding `SupportedProtocol` to this request.
    pub fn versioned_protocol(&self) -> SupportedProtocol {
        match self {
<<<<<<< HEAD
            OutboundRequest::Status(_) => Protocol::Status,
            OutboundRequest::Goodbye(_) => Protocol::Goodbye,
            OutboundRequest::BlocksByRange(_) => Protocol::BlocksByRange,
            OutboundRequest::BlocksByRoot(_) => Protocol::BlocksByRoot,
            OutboundRequest::Ping(_) => Protocol::Ping,
            OutboundRequest::MetaData(_) => Protocol::MetaData,
            OutboundRequest::LightClientBootstrap(_) => Protocol::LightClientBootstrap,
            OutboundRequest::LightClientOptimisticUpdate => Protocol::LightClientOptimisticUpdate,
            OutboundRequest::LightClientFinalityUpdate => Protocol::LightClientFinalityUpdate,
=======
            OutboundRequest::Status(_) => SupportedProtocol::StatusV1,
            OutboundRequest::Goodbye(_) => SupportedProtocol::GoodbyeV1,
            OutboundRequest::BlocksByRange(req) => match req {
                OldBlocksByRangeRequest::V1(_) => SupportedProtocol::BlocksByRangeV1,
                OldBlocksByRangeRequest::V2(_) => SupportedProtocol::BlocksByRangeV2,
            },
            OutboundRequest::BlocksByRoot(req) => match req {
                BlocksByRootRequest::V1(_) => SupportedProtocol::BlocksByRootV1,
                BlocksByRootRequest::V2(_) => SupportedProtocol::BlocksByRootV2,
            },
            OutboundRequest::BlobsByRange(_) => SupportedProtocol::BlobsByRangeV1,
            OutboundRequest::BlobsByRoot(_) => SupportedProtocol::BlobsByRootV1,
            OutboundRequest::Ping(_) => SupportedProtocol::PingV1,
            OutboundRequest::MetaData(req) => match req {
                MetadataRequest::V1(_) => SupportedProtocol::MetaDataV1,
                MetadataRequest::V2(_) => SupportedProtocol::MetaDataV2,
            },
>>>>>>> 36d88498
        }
    }

    /// Returns the `ResponseTermination` type associated with the request if a stream gets
    /// terminated.
    pub fn stream_termination(&self) -> ResponseTermination {
        match self {
            // this only gets called after `multiple_responses()` returns true. Therefore, only
            // variants that have `multiple_responses()` can have values.
            OutboundRequest::BlocksByRange(_) => ResponseTermination::BlocksByRange,
            OutboundRequest::BlocksByRoot(_) => ResponseTermination::BlocksByRoot,
<<<<<<< HEAD
            OutboundRequest::LightClientBootstrap(_)
            | OutboundRequest::LightClientOptimisticUpdate
            | OutboundRequest::LightClientFinalityUpdate => unreachable!(),
=======
            OutboundRequest::BlobsByRange(_) => ResponseTermination::BlobsByRange,
            OutboundRequest::BlobsByRoot(_) => ResponseTermination::BlobsByRoot,
>>>>>>> 36d88498
            OutboundRequest::Status(_) => unreachable!(),
            OutboundRequest::Goodbye(_) => unreachable!(),
            OutboundRequest::Ping(_) => unreachable!(),
            OutboundRequest::MetaData(_) => unreachable!(),
        }
    }
}

/* RPC Response type - used for outbound upgrades */

/* Outbound upgrades */

pub type OutboundFramed<TSocket, TSpec> = Framed<Compat<TSocket>, OutboundCodec<TSpec>>;

impl<TSocket, TSpec> OutboundUpgrade<TSocket> for OutboundRequestContainer<TSpec>
where
    TSpec: EthSpec + Send + 'static,
    TSocket: AsyncRead + AsyncWrite + Unpin + Send + 'static,
{
    type Output = OutboundFramed<TSocket, TSpec>;
    type Error = RPCError;
    type Future = BoxFuture<'static, Result<Self::Output, Self::Error>>;

    fn upgrade_outbound(self, socket: TSocket, protocol: Self::Info) -> Self::Future {
        // convert to a tokio compatible socket
        let socket = socket.compat();
        let codec = match protocol.encoding {
            Encoding::SSZSnappy => {
                let ssz_snappy_codec = BaseOutboundCodec::new(SSZSnappyOutboundCodec::new(
                    protocol,
                    self.max_rpc_size,
                    self.fork_context.clone(),
                ));
                OutboundCodec::SSZSnappy(ssz_snappy_codec)
            }
        };

        let mut socket = Framed::new(socket, codec);

        async {
            socket.send(self.req).await?;
            socket.close().await?;
            Ok(socket)
        }
        .boxed()
    }
}

impl<TSpec: EthSpec> std::fmt::Display for OutboundRequest<TSpec> {
    fn fmt(&self, f: &mut std::fmt::Formatter<'_>) -> std::fmt::Result {
        match self {
            OutboundRequest::Status(status) => write!(f, "Status Message: {}", status),
            OutboundRequest::Goodbye(reason) => write!(f, "Goodbye: {}", reason),
            OutboundRequest::BlocksByRange(req) => write!(f, "Blocks by range: {}", req),
            OutboundRequest::BlocksByRoot(req) => write!(f, "Blocks by root: {:?}", req),
            OutboundRequest::BlobsByRange(req) => write!(f, "Blobs by range: {:?}", req),
            OutboundRequest::BlobsByRoot(req) => write!(f, "Blobs by root: {:?}", req),
            OutboundRequest::Ping(ping) => write!(f, "Ping: {}", ping.data),
            OutboundRequest::MetaData(_) => write!(f, "MetaData request"),
<<<<<<< HEAD
            OutboundRequest::LightClientBootstrap(bootstrap) => {
                write!(f, "Lightclient Bootstrap: {}", bootstrap.root)
            }
            OutboundRequest::LightClientOptimisticUpdate => {
                write!(f, "Light client optimistic update request")
            }
            OutboundRequest::LightClientFinalityUpdate => {
                write!(f, "Light client finality update request")
            }
=======
>>>>>>> 36d88498
        }
    }
}<|MERGE_RESOLUTION|>--- conflicted
+++ resolved
@@ -35,14 +35,8 @@
     Goodbye(GoodbyeReason),
     BlocksByRange(OldBlocksByRangeRequest),
     BlocksByRoot(BlocksByRootRequest),
-<<<<<<< HEAD
-    LightClientBootstrap(LightClientBootstrapRequest),
-    LightClientOptimisticUpdate,
-    LightClientFinalityUpdate,
-=======
     BlobsByRange(BlobsByRangeRequest),
     BlobsByRoot(BlobsByRootRequest),
->>>>>>> 36d88498
     Ping(Ping),
     MetaData(MetadataRequest<TSpec>),
 }
@@ -94,15 +88,6 @@
                 ProtocolId::new(SupportedProtocol::MetaDataV2, Encoding::SSZSnappy),
                 ProtocolId::new(SupportedProtocol::MetaDataV1, Encoding::SSZSnappy),
             ],
-<<<<<<< HEAD
-            // Note: This match arm is technically unreachable as we only respond to light client requests
-            // that we generate from the beacon state.
-            // We do not make light client rpc requests from the beacon node
-            OutboundRequest::LightClientBootstrap(_)
-            | OutboundRequest::LightClientOptimisticUpdate
-            | OutboundRequest::LightClientFinalityUpdate => vec![],
-=======
->>>>>>> 36d88498
         }
     }
     /* These functions are used in the handler for stream management */
@@ -118,29 +103,12 @@
             OutboundRequest::BlobsByRoot(req) => req.blob_ids.len() as u64,
             OutboundRequest::Ping(_) => 1,
             OutboundRequest::MetaData(_) => 1,
-<<<<<<< HEAD
-            OutboundRequest::LightClientBootstrap(_) => 1,
-            OutboundRequest::LightClientOptimisticUpdate => 1,
-            OutboundRequest::LightClientFinalityUpdate => 1,
-=======
->>>>>>> 36d88498
         }
     }
 
     /// Gives the corresponding `SupportedProtocol` to this request.
     pub fn versioned_protocol(&self) -> SupportedProtocol {
         match self {
-<<<<<<< HEAD
-            OutboundRequest::Status(_) => Protocol::Status,
-            OutboundRequest::Goodbye(_) => Protocol::Goodbye,
-            OutboundRequest::BlocksByRange(_) => Protocol::BlocksByRange,
-            OutboundRequest::BlocksByRoot(_) => Protocol::BlocksByRoot,
-            OutboundRequest::Ping(_) => Protocol::Ping,
-            OutboundRequest::MetaData(_) => Protocol::MetaData,
-            OutboundRequest::LightClientBootstrap(_) => Protocol::LightClientBootstrap,
-            OutboundRequest::LightClientOptimisticUpdate => Protocol::LightClientOptimisticUpdate,
-            OutboundRequest::LightClientFinalityUpdate => Protocol::LightClientFinalityUpdate,
-=======
             OutboundRequest::Status(_) => SupportedProtocol::StatusV1,
             OutboundRequest::Goodbye(_) => SupportedProtocol::GoodbyeV1,
             OutboundRequest::BlocksByRange(req) => match req {
@@ -158,7 +126,6 @@
                 MetadataRequest::V1(_) => SupportedProtocol::MetaDataV1,
                 MetadataRequest::V2(_) => SupportedProtocol::MetaDataV2,
             },
->>>>>>> 36d88498
         }
     }
 
@@ -170,14 +137,8 @@
             // variants that have `multiple_responses()` can have values.
             OutboundRequest::BlocksByRange(_) => ResponseTermination::BlocksByRange,
             OutboundRequest::BlocksByRoot(_) => ResponseTermination::BlocksByRoot,
-<<<<<<< HEAD
-            OutboundRequest::LightClientBootstrap(_)
-            | OutboundRequest::LightClientOptimisticUpdate
-            | OutboundRequest::LightClientFinalityUpdate => unreachable!(),
-=======
             OutboundRequest::BlobsByRange(_) => ResponseTermination::BlobsByRange,
             OutboundRequest::BlobsByRoot(_) => ResponseTermination::BlobsByRoot,
->>>>>>> 36d88498
             OutboundRequest::Status(_) => unreachable!(),
             OutboundRequest::Goodbye(_) => unreachable!(),
             OutboundRequest::Ping(_) => unreachable!(),
@@ -237,18 +198,6 @@
             OutboundRequest::BlobsByRoot(req) => write!(f, "Blobs by root: {:?}", req),
             OutboundRequest::Ping(ping) => write!(f, "Ping: {}", ping.data),
             OutboundRequest::MetaData(_) => write!(f, "MetaData request"),
-<<<<<<< HEAD
-            OutboundRequest::LightClientBootstrap(bootstrap) => {
-                write!(f, "Lightclient Bootstrap: {}", bootstrap.root)
-            }
-            OutboundRequest::LightClientOptimisticUpdate => {
-                write!(f, "Light client optimistic update request")
-            }
-            OutboundRequest::LightClientFinalityUpdate => {
-                write!(f, "Light client finality update request")
-            }
-=======
->>>>>>> 36d88498
         }
     }
 }