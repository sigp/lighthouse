use super::protocol::ProtocolId;
use super::RPCError;
use super::RequestType;
use crate::rpc::codec::SSZSnappyOutboundCodec;
use crate::rpc::protocol::Encoding;
use futures::future::BoxFuture;
use futures::prelude::{AsyncRead, AsyncWrite};
use futures::{FutureExt, SinkExt};
use libp2p::core::{OutboundUpgrade, UpgradeInfo};
use std::sync::Arc;
use strum::IntoStaticStr;
use tokio_util::{
    codec::Framed,
    compat::{Compat, FuturesAsyncReadCompatExt},
};
use types::{EthSpec, ForkContext};
/* Outbound request */

// Combines all the RPC requests into a single enum to implement `UpgradeInfo` and
// `OutboundUpgrade`

#[derive(Debug, Clone)]
pub struct OutboundRequestContainer<E: EthSpec> {
    pub req: RequestType<E>,
    pub fork_context: Arc<ForkContext>,
    pub max_rpc_size: usize,
}

<<<<<<< HEAD
#[derive(Debug, Clone, PartialEq, IntoStaticStr)]
pub enum OutboundRequest<E: EthSpec> {
    Status(StatusMessage),
    Goodbye(GoodbyeReason),
    BlocksByRange(OldBlocksByRangeRequest),
    BlocksByRoot(BlocksByRootRequest),
    BlobsByRange(BlobsByRangeRequest),
    BlobsByRoot(BlobsByRootRequest),
    DataColumnsByRoot(DataColumnsByRootRequest),
    DataColumnsByRange(DataColumnsByRangeRequest),
    Ping(Ping),
    MetaData(MetadataRequest<E>),
}

=======
>>>>>>> b88cb8ce
impl<E: EthSpec> UpgradeInfo for OutboundRequestContainer<E> {
    type Info = ProtocolId;
    type InfoIter = Vec<Self::Info>;

    // add further protocols as we support more encodings/versions
    fn protocol_info(&self) -> Self::InfoIter {
        self.req.supported_protocols()
    }
}

/* RPC Response type - used for outbound upgrades */

/* Outbound upgrades */

pub type OutboundFramed<TSocket, E> = Framed<Compat<TSocket>, SSZSnappyOutboundCodec<E>>;

impl<TSocket, E> OutboundUpgrade<TSocket> for OutboundRequestContainer<E>
where
    E: EthSpec + Send + 'static,
    TSocket: AsyncRead + AsyncWrite + Unpin + Send + 'static,
{
    type Output = OutboundFramed<TSocket, E>;
    type Error = RPCError;
    type Future = BoxFuture<'static, Result<Self::Output, Self::Error>>;

    fn upgrade_outbound(self, socket: TSocket, protocol: Self::Info) -> Self::Future {
        // convert to a tokio compatible socket
        let socket = socket.compat();
        let codec = match protocol.encoding {
            Encoding::SSZSnappy => {
                SSZSnappyOutboundCodec::new(protocol, self.max_rpc_size, self.fork_context.clone())
            }
        };

        let mut socket = Framed::new(socket, codec);

        async {
            socket.send(self.req).await?;
            socket.close().await?;
            Ok(socket)
        }
        .boxed()
    }
}<|MERGE_RESOLUTION|>--- conflicted
+++ resolved
@@ -26,7 +26,6 @@
     pub max_rpc_size: usize,
 }
 
-<<<<<<< HEAD
 #[derive(Debug, Clone, PartialEq, IntoStaticStr)]
 pub enum OutboundRequest<E: EthSpec> {
     Status(StatusMessage),
@@ -41,8 +40,6 @@
     MetaData(MetadataRequest<E>),
 }
 
-=======
->>>>>>> b88cb8ce
 impl<E: EthSpec> UpgradeInfo for OutboundRequestContainer<E> {
     type Info = ProtocolId;
     type InfoIter = Vec<Self::Info>;
