//! Available RPC methods types and ids.

use crate::types::{EnrAttestationBitfield, EnrSyncCommitteeBitfield};
use regex::bytes::Regex;
use serde::Serialize;
use ssz::Encode;
use ssz_derive::{Decode, Encode};
use ssz_types::{typenum::U256, VariableList};
use std::marker::PhantomData;
use std::ops::Deref;
use std::sync::Arc;
use strum::IntoStaticStr;
use superstruct::superstruct;
use types::blob_sidecar::BlobIdentifier;
use types::{
    blob_sidecar::BlobSidecar, ChainSpec, Epoch, EthSpec, Hash256, LightClientBootstrap,
    RuntimeVariableList, SignedBeaconBlock, Slot,
};

/// Maximum length of error message.
pub type MaxErrorLen = U256;
pub const MAX_ERROR_LEN: u64 = 256;

/// Wrapper over SSZ List to represent error message in rpc responses.
#[derive(Debug, Clone)]
pub struct ErrorType(pub VariableList<u8, MaxErrorLen>);

impl From<String> for ErrorType {
    fn from(s: String) -> Self {
        Self(VariableList::from(s.as_bytes().to_vec()))
    }
}

impl From<&str> for ErrorType {
    fn from(s: &str) -> Self {
        Self(VariableList::from(s.as_bytes().to_vec()))
    }
}

impl Deref for ErrorType {
    type Target = VariableList<u8, MaxErrorLen>;
    fn deref(&self) -> &Self::Target {
        &self.0
    }
}

impl ToString for ErrorType {
    fn to_string(&self) -> String {
        #[allow(clippy::invalid_regex)]
        let re = Regex::new("\\p{C}").expect("Regex is valid");
        String::from_utf8_lossy(&re.replace_all(self.0.deref(), &b""[..])).to_string()
    }
}

/* Request/Response data structures for RPC methods */

/* Requests */

/// The STATUS request/response handshake message.
#[derive(Encode, Decode, Clone, Debug, PartialEq)]
pub struct StatusMessage {
    /// The fork version of the chain we are broadcasting.
    pub fork_digest: [u8; 4],

    /// Latest finalized root.
    pub finalized_root: Hash256,

    /// Latest finalized epoch.
    pub finalized_epoch: Epoch,

    /// The latest block root.
    pub head_root: Hash256,

    /// The slot associated with the latest block root.
    pub head_slot: Slot,
}

/// The PING request/response message.
#[derive(Encode, Decode, Clone, Debug, PartialEq)]
pub struct Ping {
    /// The metadata sequence number.
    pub data: u64,
}

/// The METADATA request structure.
#[superstruct(
    variants(V1, V2),
    variant_attributes(derive(Clone, Debug, PartialEq, Serialize),)
)]
#[derive(Clone, Debug, PartialEq)]
pub struct MetadataRequest<T: EthSpec> {
    _phantom_data: PhantomData<T>,
}

impl<T: EthSpec> MetadataRequest<T> {
    pub fn new_v1() -> Self {
        Self::V1(MetadataRequestV1 {
            _phantom_data: PhantomData,
        })
    }

    pub fn new_v2() -> Self {
        Self::V2(MetadataRequestV2 {
            _phantom_data: PhantomData,
        })
    }
}

/// The METADATA response structure.
#[superstruct(
    variants(V1, V2),
    variant_attributes(
        derive(Encode, Decode, Clone, Debug, PartialEq, Serialize),
        serde(bound = "T: EthSpec", deny_unknown_fields),
    )
)]
#[derive(Clone, Debug, PartialEq, Serialize)]
#[serde(bound = "T: EthSpec")]
pub struct MetaData<T: EthSpec> {
    /// A sequential counter indicating when data gets modified.
    pub seq_number: u64,
    /// The persistent attestation subnet bitfield.
    pub attnets: EnrAttestationBitfield<T>,
    /// The persistent sync committee bitfield.
    #[superstruct(only(V2))]
    pub syncnets: EnrSyncCommitteeBitfield<T>,
}

impl<T: EthSpec> MetaData<T> {
    /// Returns a V1 MetaData response from self.
    pub fn metadata_v1(&self) -> Self {
        match self {
            md @ MetaData::V1(_) => md.clone(),
            MetaData::V2(metadata) => MetaData::V1(MetaDataV1 {
                seq_number: metadata.seq_number,
                attnets: metadata.attnets.clone(),
            }),
        }
    }

    /// Returns a V2 MetaData response from self by filling unavailable fields with default.
    pub fn metadata_v2(&self) -> Self {
        match self {
            MetaData::V1(metadata) => MetaData::V2(MetaDataV2 {
                seq_number: metadata.seq_number,
                attnets: metadata.attnets.clone(),
                syncnets: Default::default(),
            }),
            md @ MetaData::V2(_) => md.clone(),
        }
    }

    pub fn as_ssz_bytes(&self) -> Vec<u8> {
        match self {
            MetaData::V1(md) => md.as_ssz_bytes(),
            MetaData::V2(md) => md.as_ssz_bytes(),
        }
    }
}

/// The reason given for a `Goodbye` message.
///
/// Note: any unknown `u64::into(n)` will resolve to `Goodbye::Unknown` for any unknown `n`,
/// however `GoodbyeReason::Unknown.into()` will go into `0_u64`. Therefore de-serializing then
/// re-serializing may not return the same bytes.
#[derive(Debug, Clone, PartialEq)]
pub enum GoodbyeReason {
    /// This node has shutdown.
    ClientShutdown = 1,

    /// Incompatible networks.
    IrrelevantNetwork = 2,

    /// Error/fault in the RPC.
    Fault = 3,

    /// Teku uses this code for not being able to verify a network.
    UnableToVerifyNetwork = 128,

    /// The node has too many connected peers.
    TooManyPeers = 129,

    /// Scored poorly.
    BadScore = 250,

    /// The peer is banned
    Banned = 251,

    /// The IP address the peer is using is banned.
    BannedIP = 252,

    /// Unknown reason.
    Unknown = 0,
}

impl From<u64> for GoodbyeReason {
    fn from(id: u64) -> GoodbyeReason {
        match id {
            1 => GoodbyeReason::ClientShutdown,
            2 => GoodbyeReason::IrrelevantNetwork,
            3 => GoodbyeReason::Fault,
            128 => GoodbyeReason::UnableToVerifyNetwork,
            129 => GoodbyeReason::TooManyPeers,
            250 => GoodbyeReason::BadScore,
            251 => GoodbyeReason::Banned,
            252 => GoodbyeReason::BannedIP,
            _ => GoodbyeReason::Unknown,
        }
    }
}

impl From<GoodbyeReason> for u64 {
    fn from(reason: GoodbyeReason) -> u64 {
        reason as u64
    }
}

impl ssz::Encode for GoodbyeReason {
    fn is_ssz_fixed_len() -> bool {
        <u64 as ssz::Encode>::is_ssz_fixed_len()
    }

    fn ssz_fixed_len() -> usize {
        <u64 as ssz::Encode>::ssz_fixed_len()
    }

    fn ssz_bytes_len(&self) -> usize {
        0_u64.ssz_bytes_len()
    }

    fn ssz_append(&self, buf: &mut Vec<u8>) {
        let conv: u64 = self.clone().into();
        conv.ssz_append(buf)
    }
}

impl ssz::Decode for GoodbyeReason {
    fn is_ssz_fixed_len() -> bool {
        <u64 as ssz::Decode>::is_ssz_fixed_len()
    }

    fn ssz_fixed_len() -> usize {
        <u64 as ssz::Decode>::ssz_fixed_len()
    }

    fn from_ssz_bytes(bytes: &[u8]) -> Result<Self, ssz::DecodeError> {
        u64::from_ssz_bytes(bytes).map(|n| n.into())
    }
}

/// Request a number of beacon block roots from a peer.
#[superstruct(
    variants(V1, V2),
    variant_attributes(derive(Encode, Decode, Clone, Debug, PartialEq))
)]
#[derive(Clone, Debug, PartialEq)]
pub struct BlocksByRangeRequest {
    /// The starting slot to request blocks.
    pub start_slot: u64,

    /// The number of blocks from the start slot.
    pub count: u64,
}

impl BlocksByRangeRequest {
    /// The default request is V2
    pub fn new(start_slot: u64, count: u64) -> Self {
        Self::V2(BlocksByRangeRequestV2 { start_slot, count })
    }

    pub fn new_v1(start_slot: u64, count: u64) -> Self {
        Self::V1(BlocksByRangeRequestV1 { start_slot, count })
    }
}

/// Request a number of beacon blobs from a peer.
#[derive(Encode, Decode, Clone, Debug, PartialEq)]
pub struct BlobsByRangeRequest {
    /// The starting slot to request blobs.
    pub start_slot: u64,

    /// The number of slots from the start slot.
    pub count: u64,
}

impl BlobsByRangeRequest {
    pub fn max_blobs_requested<E: EthSpec>(&self) -> u64 {
        self.count.saturating_mul(E::max_blobs_per_block() as u64)
    }
}

/// Request a number of beacon block roots from a peer.
#[superstruct(
    variants(V1, V2),
    variant_attributes(derive(Encode, Decode, Clone, Debug, PartialEq))
)]
#[derive(Clone, Debug, PartialEq)]
pub struct OldBlocksByRangeRequest {
    /// The starting slot to request blocks.
    pub start_slot: u64,

    /// The number of blocks from the start slot.
    pub count: u64,

    /// The step increment to receive blocks.
    ///
    /// A value of 1 returns every block.
    /// A value of 2 returns every second block.
    /// A value of 3 returns every third block and so on.
    pub step: u64,
}

impl OldBlocksByRangeRequest {
    /// The default request is V2
    pub fn new(start_slot: u64, count: u64, step: u64) -> Self {
        Self::V2(OldBlocksByRangeRequestV2 {
            start_slot,
            count,
            step,
        })
    }

    pub fn new_v1(start_slot: u64, count: u64, step: u64) -> Self {
        Self::V1(OldBlocksByRangeRequestV1 {
            start_slot,
            count,
            step,
        })
    }
}

/// Request a number of beacon block bodies from a peer.
#[superstruct(variants(V1, V2), variant_attributes(derive(Clone, Debug, PartialEq)))]
#[derive(Clone, Debug, PartialEq)]
pub struct BlocksByRootRequest {
    /// The list of beacon block bodies being requested.
    pub block_roots: RuntimeVariableList<Hash256>,
}

impl BlocksByRootRequest {
    pub fn new(block_roots: Vec<Hash256>, spec: &ChainSpec) -> Self {
        let block_roots =
            RuntimeVariableList::from_vec(block_roots, spec.max_request_blocks as usize);
        Self::V2(BlocksByRootRequestV2 { block_roots })
    }

    pub fn new_v1(block_roots: Vec<Hash256>, spec: &ChainSpec) -> Self {
        let block_roots =
            RuntimeVariableList::from_vec(block_roots, spec.max_request_blocks as usize);
        Self::V1(BlocksByRootRequestV1 { block_roots })
    }
}

/// Request a number of beacon blocks and blobs from a peer.
#[derive(Clone, Debug, PartialEq)]
pub struct BlobsByRootRequest {
    /// The list of beacon block roots being requested.
    pub blob_ids: RuntimeVariableList<BlobIdentifier>,
}

impl BlobsByRootRequest {
    pub fn new(blob_ids: Vec<BlobIdentifier>, spec: &ChainSpec) -> Self {
        let blob_ids =
            RuntimeVariableList::from_vec(blob_ids, spec.max_request_blob_sidecars as usize);
        Self { blob_ids }
    }
}

/* RPC Handling and Grouping */
// Collection of enums and structs used by the Codecs to encode/decode RPC messages

#[derive(Debug, Clone, PartialEq)]
pub enum RPCResponse<T: EthSpec> {
    /// A HELLO message.
    Status(StatusMessage),

    /// A response to a get BLOCKS_BY_RANGE request. A None response signifies the end of the
    /// batch.
    BlocksByRange(Arc<SignedBeaconBlock<T>>),

    /// A response to a get BLOCKS_BY_ROOT request.
    BlocksByRoot(Arc<SignedBeaconBlock<T>>),

    /// A response to a get BLOBS_BY_RANGE request
    BlobsByRange(Arc<BlobSidecar<T>>),

<<<<<<< HEAD
    /// A response to a get LIGHTCLIENT_BOOTSTRAP request.
    LightClientBootstrap(Arc<LightClientBootstrap<T>>),
=======
    /// A response to a get LIGHT_CLIENT_BOOTSTRAP request.
    LightClientBootstrap(LightClientBootstrap<T>),
>>>>>>> a257a121

    /// A response to a get BLOBS_BY_ROOT request.
    BlobsByRoot(Arc<BlobSidecar<T>>),

    /// A PONG response to a PING request.
    Pong(Ping),

    /// A response to a META_DATA request.
    MetaData(MetaData<T>),
}

/// Indicates which response is being terminated by a stream termination response.
#[derive(Debug, Clone)]
pub enum ResponseTermination {
    /// Blocks by range stream termination.
    BlocksByRange,

    /// Blocks by root stream termination.
    BlocksByRoot,

    /// Blobs by range stream termination.
    BlobsByRange,

    /// Blobs by root stream termination.
    BlobsByRoot,
}

/// The structured response containing a result/code indicating success or failure
/// and the contents of the response
#[derive(Debug, Clone)]
pub enum RPCCodedResponse<T: EthSpec> {
    /// The response is a successful.
    Success(RPCResponse<T>),

    Error(RPCResponseErrorCode, ErrorType),

    /// Received a stream termination indicating which response is being terminated.
    StreamTermination(ResponseTermination),
}

/// Request a light_client_bootstrap for light_clients peers.
#[derive(Encode, Decode, Clone, Debug, PartialEq)]
pub struct LightClientBootstrapRequest {
    pub root: Hash256,
}

/// The code assigned to an erroneous `RPCResponse`.
#[derive(Debug, Clone, Copy, PartialEq, IntoStaticStr)]
#[strum(serialize_all = "snake_case")]
pub enum RPCResponseErrorCode {
    RateLimited,
    BlobsNotFoundForBlock,
    InvalidRequest,
    ServerError,
    /// Error spec'd to indicate that a peer does not have blocks on a requested range.
    ResourceUnavailable,
    Unknown,
}

impl<T: EthSpec> RPCCodedResponse<T> {
    /// Used to encode the response in the codec.
    pub fn as_u8(&self) -> Option<u8> {
        match self {
            RPCCodedResponse::Success(_) => Some(0),
            RPCCodedResponse::Error(code, _) => Some(code.as_u8()),
            RPCCodedResponse::StreamTermination(_) => None,
        }
    }

    /// Tells the codec whether to decode as an RPCResponse or an error.
    pub fn is_response(response_code: u8) -> bool {
        matches!(response_code, 0)
    }

    /// Builds an RPCCodedResponse from a response code and an ErrorMessage
    pub fn from_error(response_code: u8, err: ErrorType) -> Self {
        let code = match response_code {
            1 => RPCResponseErrorCode::InvalidRequest,
            2 => RPCResponseErrorCode::ServerError,
            3 => RPCResponseErrorCode::ResourceUnavailable,
            139 => RPCResponseErrorCode::RateLimited,
            140 => RPCResponseErrorCode::BlobsNotFoundForBlock,
            _ => RPCResponseErrorCode::Unknown,
        };
        RPCCodedResponse::Error(code, err)
    }

    /// Specifies which response allows for multiple chunks for the stream handler.
    pub fn multiple_responses(&self) -> bool {
        match self {
            RPCCodedResponse::Success(resp) => match resp {
                RPCResponse::Status(_) => false,
                RPCResponse::BlocksByRange(_) => true,
                RPCResponse::BlocksByRoot(_) => true,
                RPCResponse::BlobsByRange(_) => true,
                RPCResponse::BlobsByRoot(_) => true,
                RPCResponse::Pong(_) => false,
                RPCResponse::MetaData(_) => false,
                RPCResponse::LightClientBootstrap(_) => false,
            },
            RPCCodedResponse::Error(_, _) => true,
            // Stream terminations are part of responses that have chunks
            RPCCodedResponse::StreamTermination(_) => true,
        }
    }

    /// Returns true if this response always terminates the stream.
    pub fn close_after(&self) -> bool {
        !matches!(self, RPCCodedResponse::Success(_))
    }
}

impl RPCResponseErrorCode {
    fn as_u8(&self) -> u8 {
        match self {
            RPCResponseErrorCode::InvalidRequest => 1,
            RPCResponseErrorCode::ServerError => 2,
            RPCResponseErrorCode::ResourceUnavailable => 3,
            RPCResponseErrorCode::Unknown => 255,
            RPCResponseErrorCode::RateLimited => 139,
            RPCResponseErrorCode::BlobsNotFoundForBlock => 140,
        }
    }
}

use super::Protocol;
impl<T: EthSpec> RPCResponse<T> {
    pub fn protocol(&self) -> Protocol {
        match self {
            RPCResponse::Status(_) => Protocol::Status,
            RPCResponse::BlocksByRange(_) => Protocol::BlocksByRange,
            RPCResponse::BlocksByRoot(_) => Protocol::BlocksByRoot,
            RPCResponse::BlobsByRange(_) => Protocol::BlobsByRange,
            RPCResponse::BlobsByRoot(_) => Protocol::BlobsByRoot,
            RPCResponse::Pong(_) => Protocol::Ping,
            RPCResponse::MetaData(_) => Protocol::MetaData,
            RPCResponse::LightClientBootstrap(_) => Protocol::LightClientBootstrap,
        }
    }
}

impl std::fmt::Display for RPCResponseErrorCode {
    fn fmt(&self, f: &mut std::fmt::Formatter<'_>) -> std::fmt::Result {
        let repr = match self {
            RPCResponseErrorCode::InvalidRequest => "The request was invalid",
            RPCResponseErrorCode::ResourceUnavailable => "Resource unavailable",
            RPCResponseErrorCode::ServerError => "Server error occurred",
            RPCResponseErrorCode::Unknown => "Unknown error occurred",
            RPCResponseErrorCode::RateLimited => "Rate limited",
            RPCResponseErrorCode::BlobsNotFoundForBlock => "No blobs for the given root",
        };
        f.write_str(repr)
    }
}

impl std::fmt::Display for StatusMessage {
    fn fmt(&self, f: &mut std::fmt::Formatter<'_>) -> std::fmt::Result {
        write!(f, "Status Message: Fork Digest: {:?}, Finalized Root: {}, Finalized Epoch: {}, Head Root: {}, Head Slot: {}", self.fork_digest, self.finalized_root, self.finalized_epoch, self.head_root, self.head_slot)
    }
}

impl<T: EthSpec> std::fmt::Display for RPCResponse<T> {
    fn fmt(&self, f: &mut std::fmt::Formatter<'_>) -> std::fmt::Result {
        match self {
            RPCResponse::Status(status) => write!(f, "{}", status),
            RPCResponse::BlocksByRange(block) => {
                write!(f, "BlocksByRange: Block slot: {}", block.slot())
            }
            RPCResponse::BlocksByRoot(block) => {
                write!(f, "BlocksByRoot: Block slot: {}", block.slot())
            }
            RPCResponse::BlobsByRange(blob) => {
                write!(f, "BlobsByRange: Blob slot: {}", blob.slot())
            }
            RPCResponse::BlobsByRoot(sidecar) => {
                write!(f, "BlobsByRoot: Blob slot: {}", sidecar.slot())
            }
            RPCResponse::Pong(ping) => write!(f, "Pong: {}", ping.data),
            RPCResponse::MetaData(metadata) => write!(f, "Metadata: {}", metadata.seq_number()),
            RPCResponse::LightClientBootstrap(bootstrap) => {
                write!(
                    f,
                    "LightClientBootstrap Slot: {}",
                    bootstrap.header.beacon().slot
                )
            }
        }
    }
}

impl<T: EthSpec> std::fmt::Display for RPCCodedResponse<T> {
    fn fmt(&self, f: &mut std::fmt::Formatter<'_>) -> std::fmt::Result {
        match self {
            RPCCodedResponse::Success(res) => write!(f, "{}", res),
            RPCCodedResponse::Error(code, err) => write!(f, "{}: {}", code, err.to_string()),
            RPCCodedResponse::StreamTermination(_) => write!(f, "Stream Termination"),
        }
    }
}

impl std::fmt::Display for GoodbyeReason {
    fn fmt(&self, f: &mut std::fmt::Formatter<'_>) -> std::fmt::Result {
        match self {
            GoodbyeReason::ClientShutdown => write!(f, "Client Shutdown"),
            GoodbyeReason::IrrelevantNetwork => write!(f, "Irrelevant Network"),
            GoodbyeReason::Fault => write!(f, "Fault"),
            GoodbyeReason::UnableToVerifyNetwork => write!(f, "Unable to verify network"),
            GoodbyeReason::TooManyPeers => write!(f, "Too many peers"),
            GoodbyeReason::BadScore => write!(f, "Bad Score"),
            GoodbyeReason::Banned => write!(f, "Banned"),
            GoodbyeReason::BannedIP => write!(f, "BannedIP"),
            GoodbyeReason::Unknown => write!(f, "Unknown Reason"),
        }
    }
}

impl std::fmt::Display for BlocksByRangeRequest {
    fn fmt(&self, f: &mut std::fmt::Formatter<'_>) -> std::fmt::Result {
        write!(
            f,
            "Start Slot: {}, Count: {}",
            self.start_slot(),
            self.count()
        )
    }
}

impl std::fmt::Display for OldBlocksByRangeRequest {
    fn fmt(&self, f: &mut std::fmt::Formatter<'_>) -> std::fmt::Result {
        write!(
            f,
            "Start Slot: {}, Count: {}, Step: {}",
            self.start_slot(),
            self.count(),
            self.step()
        )
    }
}

impl std::fmt::Display for BlobsByRootRequest {
    fn fmt(&self, f: &mut std::fmt::Formatter<'_>) -> std::fmt::Result {
        write!(
            f,
            "Request: BlobsByRoot: Number of Requested Roots: {}",
            self.blob_ids.len()
        )
    }
}

impl std::fmt::Display for BlobsByRangeRequest {
    fn fmt(&self, f: &mut std::fmt::Formatter<'_>) -> std::fmt::Result {
        write!(
            f,
            "Request: BlobsByRange: Start Slot: {}, Count: {}",
            self.start_slot, self.count
        )
    }
}

impl slog::KV for StatusMessage {
    fn serialize(
        &self,
        record: &slog::Record,
        serializer: &mut dyn slog::Serializer,
    ) -> slog::Result {
        use slog::Value;
        serializer.emit_arguments("fork_digest", &format_args!("{:?}", self.fork_digest))?;
        Value::serialize(&self.finalized_epoch, record, "finalized_epoch", serializer)?;
        serializer.emit_arguments("finalized_root", &format_args!("{}", self.finalized_root))?;
        Value::serialize(&self.head_slot, record, "head_slot", serializer)?;
        serializer.emit_arguments("head_root", &format_args!("{}", self.head_root))?;
        slog::Result::Ok(())
    }
}<|MERGE_RESOLUTION|>--- conflicted
+++ resolved
@@ -384,13 +384,8 @@
     /// A response to a get BLOBS_BY_RANGE request
     BlobsByRange(Arc<BlobSidecar<T>>),
 
-<<<<<<< HEAD
     /// A response to a get LIGHTCLIENT_BOOTSTRAP request.
     LightClientBootstrap(Arc<LightClientBootstrap<T>>),
-=======
-    /// A response to a get LIGHT_CLIENT_BOOTSTRAP request.
-    LightClientBootstrap(LightClientBootstrap<T>),
->>>>>>> a257a121
 
     /// A response to a get BLOBS_BY_ROOT request.
     BlobsByRoot(Arc<BlobSidecar<T>>),
