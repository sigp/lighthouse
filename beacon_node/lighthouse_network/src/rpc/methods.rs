//! Available RPC methods types and ids.

use crate::types::{EnrAttestationBitfield, EnrSyncCommitteeBitfield};
use regex::bytes::Regex;
use serde::Serialize;
use ssz::Encode;
use ssz_derive::{Decode, Encode};
use ssz_types::{typenum::U256, VariableList};
use std::marker::PhantomData;
use std::ops::Deref;
use std::sync::Arc;
use strum::IntoStaticStr;
use superstruct::superstruct;
use types::blob_sidecar::BlobIdentifier;
use types::{
<<<<<<< HEAD
    blob_sidecar::BlobSidecar, Epoch, EthSpec, Hash256, LightClientBootstrap,
    LightClientFinalityUpdate, LightClientOptimisticUpdate, SignedBeaconBlock, Slot,
=======
    blob_sidecar::BlobSidecar, ChainSpec, Epoch, EthSpec, Hash256, LightClientBootstrap,
    RuntimeVariableList, SignedBeaconBlock, Slot,
>>>>>>> dada5750
};

/// Maximum length of error message.
pub type MaxErrorLen = U256;
pub const MAX_ERROR_LEN: u64 = 256;

/// Wrapper over SSZ List to represent error message in rpc responses.
#[derive(Debug, Clone)]
pub struct ErrorType(pub VariableList<u8, MaxErrorLen>);

impl From<String> for ErrorType {
    fn from(s: String) -> Self {
        Self(VariableList::from(s.as_bytes().to_vec()))
    }
}

impl From<&str> for ErrorType {
    fn from(s: &str) -> Self {
        Self(VariableList::from(s.as_bytes().to_vec()))
    }
}

impl Deref for ErrorType {
    type Target = VariableList<u8, MaxErrorLen>;
    fn deref(&self) -> &Self::Target {
        &self.0
    }
}

impl ToString for ErrorType {
    fn to_string(&self) -> String {
        #[allow(clippy::invalid_regex)]
        let re = Regex::new("\\p{C}").expect("Regex is valid");
        String::from_utf8_lossy(&re.replace_all(self.0.deref(), &b""[..])).to_string()
    }
}

/* Request/Response data structures for RPC methods */

/* Requests */

/// The STATUS request/response handshake message.
#[derive(Encode, Decode, Clone, Debug, PartialEq)]
pub struct StatusMessage {
    /// The fork version of the chain we are broadcasting.
    pub fork_digest: [u8; 4],

    /// Latest finalized root.
    pub finalized_root: Hash256,

    /// Latest finalized epoch.
    pub finalized_epoch: Epoch,

    /// The latest block root.
    pub head_root: Hash256,

    /// The slot associated with the latest block root.
    pub head_slot: Slot,
}

/// The PING request/response message.
#[derive(Encode, Decode, Clone, Debug, PartialEq)]
pub struct Ping {
    /// The metadata sequence number.
    pub data: u64,
}

/// The METADATA request structure.
#[superstruct(
    variants(V1, V2),
    variant_attributes(derive(Clone, Debug, PartialEq, Serialize),)
)]
#[derive(Clone, Debug, PartialEq)]
pub struct MetadataRequest<T: EthSpec> {
    _phantom_data: PhantomData<T>,
}

impl<T: EthSpec> MetadataRequest<T> {
    pub fn new_v1() -> Self {
        Self::V1(MetadataRequestV1 {
            _phantom_data: PhantomData,
        })
    }

    pub fn new_v2() -> Self {
        Self::V2(MetadataRequestV2 {
            _phantom_data: PhantomData,
        })
    }
}

/// The METADATA response structure.
#[superstruct(
    variants(V1, V2),
    variant_attributes(
        derive(Encode, Decode, Clone, Debug, PartialEq, Serialize),
        serde(bound = "T: EthSpec", deny_unknown_fields),
    )
)]
#[derive(Clone, Debug, PartialEq, Serialize)]
#[serde(bound = "T: EthSpec")]
pub struct MetaData<T: EthSpec> {
    /// A sequential counter indicating when data gets modified.
    pub seq_number: u64,
    /// The persistent attestation subnet bitfield.
    pub attnets: EnrAttestationBitfield<T>,
    /// The persistent sync committee bitfield.
    #[superstruct(only(V2))]
    pub syncnets: EnrSyncCommitteeBitfield<T>,
}

impl<T: EthSpec> MetaData<T> {
    /// Returns a V1 MetaData response from self.
    pub fn metadata_v1(&self) -> Self {
        match self {
            md @ MetaData::V1(_) => md.clone(),
            MetaData::V2(metadata) => MetaData::V1(MetaDataV1 {
                seq_number: metadata.seq_number,
                attnets: metadata.attnets.clone(),
            }),
        }
    }

    /// Returns a V2 MetaData response from self by filling unavailable fields with default.
    pub fn metadata_v2(&self) -> Self {
        match self {
            MetaData::V1(metadata) => MetaData::V2(MetaDataV2 {
                seq_number: metadata.seq_number,
                attnets: metadata.attnets.clone(),
                syncnets: Default::default(),
            }),
            md @ MetaData::V2(_) => md.clone(),
        }
    }

    pub fn as_ssz_bytes(&self) -> Vec<u8> {
        match self {
            MetaData::V1(md) => md.as_ssz_bytes(),
            MetaData::V2(md) => md.as_ssz_bytes(),
        }
    }
}

/// The reason given for a `Goodbye` message.
///
/// Note: any unknown `u64::into(n)` will resolve to `Goodbye::Unknown` for any unknown `n`,
/// however `GoodbyeReason::Unknown.into()` will go into `0_u64`. Therefore de-serializing then
/// re-serializing may not return the same bytes.
#[derive(Debug, Clone, PartialEq)]
pub enum GoodbyeReason {
    /// This node has shutdown.
    ClientShutdown = 1,

    /// Incompatible networks.
    IrrelevantNetwork = 2,

    /// Error/fault in the RPC.
    Fault = 3,

    /// Teku uses this code for not being able to verify a network.
    UnableToVerifyNetwork = 128,

    /// The node has too many connected peers.
    TooManyPeers = 129,

    /// Scored poorly.
    BadScore = 250,

    /// The peer is banned
    Banned = 251,

    /// The IP address the peer is using is banned.
    BannedIP = 252,

    /// Unknown reason.
    Unknown = 0,
}

impl From<u64> for GoodbyeReason {
    fn from(id: u64) -> GoodbyeReason {
        match id {
            1 => GoodbyeReason::ClientShutdown,
            2 => GoodbyeReason::IrrelevantNetwork,
            3 => GoodbyeReason::Fault,
            128 => GoodbyeReason::UnableToVerifyNetwork,
            129 => GoodbyeReason::TooManyPeers,
            250 => GoodbyeReason::BadScore,
            251 => GoodbyeReason::Banned,
            252 => GoodbyeReason::BannedIP,
            _ => GoodbyeReason::Unknown,
        }
    }
}

impl From<GoodbyeReason> for u64 {
    fn from(reason: GoodbyeReason) -> u64 {
        reason as u64
    }
}

impl ssz::Encode for GoodbyeReason {
    fn is_ssz_fixed_len() -> bool {
        <u64 as ssz::Encode>::is_ssz_fixed_len()
    }

    fn ssz_fixed_len() -> usize {
        <u64 as ssz::Encode>::ssz_fixed_len()
    }

    fn ssz_bytes_len(&self) -> usize {
        0_u64.ssz_bytes_len()
    }

    fn ssz_append(&self, buf: &mut Vec<u8>) {
        let conv: u64 = self.clone().into();
        conv.ssz_append(buf)
    }
}

impl ssz::Decode for GoodbyeReason {
    fn is_ssz_fixed_len() -> bool {
        <u64 as ssz::Decode>::is_ssz_fixed_len()
    }

    fn ssz_fixed_len() -> usize {
        <u64 as ssz::Decode>::ssz_fixed_len()
    }

    fn from_ssz_bytes(bytes: &[u8]) -> Result<Self, ssz::DecodeError> {
        u64::from_ssz_bytes(bytes).map(|n| n.into())
    }
}

/// Request a number of beacon block roots from a peer.
#[superstruct(
    variants(V1, V2),
    variant_attributes(derive(Encode, Decode, Clone, Debug, PartialEq))
)]
#[derive(Clone, Debug, PartialEq)]
pub struct BlocksByRangeRequest {
    /// The starting slot to request blocks.
    pub start_slot: u64,

    /// The number of blocks from the start slot.
    pub count: u64,
}

impl BlocksByRangeRequest {
    /// The default request is V2
    pub fn new(start_slot: u64, count: u64) -> Self {
        Self::V2(BlocksByRangeRequestV2 { start_slot, count })
    }

    pub fn new_v1(start_slot: u64, count: u64) -> Self {
        Self::V1(BlocksByRangeRequestV1 { start_slot, count })
    }
}

/// Request a number of beacon blobs from a peer.
#[derive(Encode, Decode, Clone, Debug, PartialEq)]
pub struct BlobsByRangeRequest {
    /// The starting slot to request blobs.
    pub start_slot: u64,

    /// The number of slots from the start slot.
    pub count: u64,
}

impl BlobsByRangeRequest {
    pub fn max_blobs_requested<E: EthSpec>(&self) -> u64 {
        self.count.saturating_mul(E::max_blobs_per_block() as u64)
    }
}

/// Request a number of beacon block roots from a peer.
#[superstruct(
    variants(V1, V2),
    variant_attributes(derive(Encode, Decode, Clone, Debug, PartialEq))
)]
#[derive(Clone, Debug, PartialEq)]
pub struct OldBlocksByRangeRequest {
    /// The starting slot to request blocks.
    pub start_slot: u64,

    /// The number of blocks from the start slot.
    pub count: u64,

    /// The step increment to receive blocks.
    ///
    /// A value of 1 returns every block.
    /// A value of 2 returns every second block.
    /// A value of 3 returns every third block and so on.
    pub step: u64,
}

impl OldBlocksByRangeRequest {
    /// The default request is V2
    pub fn new(start_slot: u64, count: u64, step: u64) -> Self {
        Self::V2(OldBlocksByRangeRequestV2 {
            start_slot,
            count,
            step,
        })
    }

    pub fn new_v1(start_slot: u64, count: u64, step: u64) -> Self {
        Self::V1(OldBlocksByRangeRequestV1 {
            start_slot,
            count,
            step,
        })
    }
}

/// Request a number of beacon block bodies from a peer.
#[superstruct(variants(V1, V2), variant_attributes(derive(Clone, Debug, PartialEq)))]
#[derive(Clone, Debug, PartialEq)]
pub struct BlocksByRootRequest {
    /// The list of beacon block bodies being requested.
    pub block_roots: RuntimeVariableList<Hash256>,
}

impl BlocksByRootRequest {
    pub fn new(block_roots: Vec<Hash256>, spec: &ChainSpec) -> Self {
        let block_roots =
            RuntimeVariableList::from_vec(block_roots, spec.max_request_blocks as usize);
        Self::V2(BlocksByRootRequestV2 { block_roots })
    }

    pub fn new_v1(block_roots: Vec<Hash256>, spec: &ChainSpec) -> Self {
        let block_roots =
            RuntimeVariableList::from_vec(block_roots, spec.max_request_blocks as usize);
        Self::V1(BlocksByRootRequestV1 { block_roots })
    }
}

/// Request a number of beacon blocks and blobs from a peer.
#[derive(Clone, Debug, PartialEq)]
pub struct BlobsByRootRequest {
    /// The list of beacon block roots being requested.
    pub blob_ids: RuntimeVariableList<BlobIdentifier>,
}

impl BlobsByRootRequest {
    pub fn new(blob_ids: Vec<BlobIdentifier>, spec: &ChainSpec) -> Self {
        let blob_ids =
            RuntimeVariableList::from_vec(blob_ids, spec.max_request_blob_sidecars as usize);
        Self { blob_ids }
    }
}

/* RPC Handling and Grouping */
// Collection of enums and structs used by the Codecs to encode/decode RPC messages

#[derive(Debug, Clone, PartialEq)]
pub enum RPCResponse<T: EthSpec> {
    /// A HELLO message.
    Status(StatusMessage),

    /// A response to a get BLOCKS_BY_RANGE request. A None response signifies the end of the
    /// batch.
    BlocksByRange(Arc<SignedBeaconBlock<T>>),

    /// A response to a get BLOCKS_BY_ROOT request.
    BlocksByRoot(Arc<SignedBeaconBlock<T>>),

    /// A response to a get BLOBS_BY_RANGE request
    BlobsByRange(Arc<BlobSidecar<T>>),

    /// A response to a get LIGHT_CLIENT_BOOTSTRAP request.
    LightClientBootstrap(LightClientBootstrap<T>),

    /// A response to a get LightClientOptimisticUpdate request.
    LightClientOptimisticUpdate(Arc<LightClientOptimisticUpdate<T>>),

    /// A response to a get LightClientFinalityUpdate request.
    LightClientFinalityUpdate(Arc<LightClientFinalityUpdate<T>>),

    /// A response to a get BLOBS_BY_ROOT request.
    BlobsByRoot(Arc<BlobSidecar<T>>),

    /// A PONG response to a PING request.
    Pong(Ping),

    /// A response to a META_DATA request.
    MetaData(MetaData<T>),
}

/// Indicates which response is being terminated by a stream termination response.
#[derive(Debug, Clone)]
pub enum ResponseTermination {
    /// Blocks by range stream termination.
    BlocksByRange,

    /// Blocks by root stream termination.
    BlocksByRoot,

    /// Blobs by range stream termination.
    BlobsByRange,

    /// Blobs by root stream termination.
    BlobsByRoot,
}

/// The structured response containing a result/code indicating success or failure
/// and the contents of the response
#[derive(Debug, Clone)]
pub enum RPCCodedResponse<T: EthSpec> {
    /// The response is a successful.
    Success(RPCResponse<T>),

    Error(RPCResponseErrorCode, ErrorType),

    /// Received a stream termination indicating which response is being terminated.
    StreamTermination(ResponseTermination),
}

<<<<<<< HEAD
/// Request a light_client_bootstrap for light client peers.
=======
/// Request a light_client_bootstrap for light_clients peers.
>>>>>>> dada5750
#[derive(Encode, Decode, Clone, Debug, PartialEq)]
pub struct LightClientBootstrapRequest {
    pub root: Hash256,
}

/// The code assigned to an erroneous `RPCResponse`.
#[derive(Debug, Clone, Copy, PartialEq, IntoStaticStr)]
#[strum(serialize_all = "snake_case")]
pub enum RPCResponseErrorCode {
    RateLimited,
    BlobsNotFoundForBlock,
    InvalidRequest,
    ServerError,
    /// Error spec'd to indicate that a peer does not have blocks on a requested range.
    ResourceUnavailable,
    Unknown,
}

impl<T: EthSpec> RPCCodedResponse<T> {
    /// Used to encode the response in the codec.
    pub fn as_u8(&self) -> Option<u8> {
        match self {
            RPCCodedResponse::Success(_) => Some(0),
            RPCCodedResponse::Error(code, _) => Some(code.as_u8()),
            RPCCodedResponse::StreamTermination(_) => None,
        }
    }

    /// Tells the codec whether to decode as an RPCResponse or an error.
    pub fn is_response(response_code: u8) -> bool {
        matches!(response_code, 0)
    }

    /// Builds an RPCCodedResponse from a response code and an ErrorMessage
    pub fn from_error(response_code: u8, err: ErrorType) -> Self {
        let code = match response_code {
            1 => RPCResponseErrorCode::InvalidRequest,
            2 => RPCResponseErrorCode::ServerError,
            3 => RPCResponseErrorCode::ResourceUnavailable,
            139 => RPCResponseErrorCode::RateLimited,
            140 => RPCResponseErrorCode::BlobsNotFoundForBlock,
            _ => RPCResponseErrorCode::Unknown,
        };
        RPCCodedResponse::Error(code, err)
    }

    /// Specifies which response allows for multiple chunks for the stream handler.
    pub fn multiple_responses(&self) -> bool {
        match self {
            RPCCodedResponse::Success(resp) => match resp {
                RPCResponse::Status(_) => false,
                RPCResponse::BlocksByRange(_) => true,
                RPCResponse::BlocksByRoot(_) => true,
                RPCResponse::BlobsByRange(_) => true,
                RPCResponse::BlobsByRoot(_) => true,
                RPCResponse::Pong(_) => false,
                RPCResponse::MetaData(_) => false,
                RPCResponse::LightClientBootstrap(_) => false,
                RPCResponse::LightClientOptimisticUpdate(_) => false,
                RPCResponse::LightClientFinalityUpdate(_) => false,
            },
            RPCCodedResponse::Error(_, _) => true,
            // Stream terminations are part of responses that have chunks
            RPCCodedResponse::StreamTermination(_) => true,
        }
    }

    /// Returns true if this response always terminates the stream.
    pub fn close_after(&self) -> bool {
        !matches!(self, RPCCodedResponse::Success(_))
    }
}

impl RPCResponseErrorCode {
    fn as_u8(&self) -> u8 {
        match self {
            RPCResponseErrorCode::InvalidRequest => 1,
            RPCResponseErrorCode::ServerError => 2,
            RPCResponseErrorCode::ResourceUnavailable => 3,
            RPCResponseErrorCode::Unknown => 255,
            RPCResponseErrorCode::RateLimited => 139,
            RPCResponseErrorCode::BlobsNotFoundForBlock => 140,
        }
    }
}

use super::Protocol;
impl<T: EthSpec> RPCResponse<T> {
    pub fn protocol(&self) -> Protocol {
        match self {
            RPCResponse::Status(_) => Protocol::Status,
            RPCResponse::BlocksByRange(_) => Protocol::BlocksByRange,
            RPCResponse::BlocksByRoot(_) => Protocol::BlocksByRoot,
            RPCResponse::BlobsByRange(_) => Protocol::BlobsByRange,
            RPCResponse::BlobsByRoot(_) => Protocol::BlobsByRoot,
            RPCResponse::Pong(_) => Protocol::Ping,
            RPCResponse::MetaData(_) => Protocol::MetaData,
            RPCResponse::LightClientBootstrap(_) => Protocol::LightClientBootstrap,
            RPCResponse::LightClientOptimisticUpdate(_) => Protocol::LightClientOptimisticUpdate,
            RPCResponse::LightClientFinalityUpdate(_) => Protocol::LightClientFinalityUpdate,
        }
    }
}

impl std::fmt::Display for RPCResponseErrorCode {
    fn fmt(&self, f: &mut std::fmt::Formatter<'_>) -> std::fmt::Result {
        let repr = match self {
            RPCResponseErrorCode::InvalidRequest => "The request was invalid",
            RPCResponseErrorCode::ResourceUnavailable => "Resource unavailable",
            RPCResponseErrorCode::ServerError => "Server error occurred",
            RPCResponseErrorCode::Unknown => "Unknown error occurred",
            RPCResponseErrorCode::RateLimited => "Rate limited",
            RPCResponseErrorCode::BlobsNotFoundForBlock => "No blobs for the given root",
        };
        f.write_str(repr)
    }
}

impl std::fmt::Display for StatusMessage {
    fn fmt(&self, f: &mut std::fmt::Formatter<'_>) -> std::fmt::Result {
        write!(f, "Status Message: Fork Digest: {:?}, Finalized Root: {}, Finalized Epoch: {}, Head Root: {}, Head Slot: {}", self.fork_digest, self.finalized_root, self.finalized_epoch, self.head_root, self.head_slot)
    }
}

impl<T: EthSpec> std::fmt::Display for RPCResponse<T> {
    fn fmt(&self, f: &mut std::fmt::Formatter<'_>) -> std::fmt::Result {
        match self {
            RPCResponse::Status(status) => write!(f, "{}", status),
            RPCResponse::BlocksByRange(block) => {
                write!(f, "BlocksByRange: Block slot: {}", block.slot())
            }
            RPCResponse::BlocksByRoot(block) => {
                write!(f, "BlocksByRoot: Block slot: {}", block.slot())
            }
            RPCResponse::BlobsByRange(blob) => {
                write!(f, "BlobsByRange: Blob slot: {}", blob.slot())
            }
            RPCResponse::BlobsByRoot(sidecar) => {
                write!(f, "BlobsByRoot: Blob slot: {}", sidecar.slot())
            }
            RPCResponse::Pong(ping) => write!(f, "Pong: {}", ping.data),
            RPCResponse::MetaData(metadata) => write!(f, "Metadata: {}", metadata.seq_number()),
            RPCResponse::LightClientBootstrap(bootstrap) => {
                write!(
                    f,
                    "LightClientBootstrap Slot: {}",
                    bootstrap.header.beacon.slot
                )
            }
            RPCResponse::LightClientOptimisticUpdate(update) => {
                write!(
                    f,
                    "LightClientOptimisticUpdate Slot: {}",
                    update.signature_slot
                )
            }
            RPCResponse::LightClientFinalityUpdate(update) => {
                write!(
                    f,
                    "LightClientFinalityUpdate Slot: {}",
                    update.signature_slot
                )
            }
        }
    }
}

impl<T: EthSpec> std::fmt::Display for RPCCodedResponse<T> {
    fn fmt(&self, f: &mut std::fmt::Formatter<'_>) -> std::fmt::Result {
        match self {
            RPCCodedResponse::Success(res) => write!(f, "{}", res),
            RPCCodedResponse::Error(code, err) => write!(f, "{}: {}", code, err.to_string()),
            RPCCodedResponse::StreamTermination(_) => write!(f, "Stream Termination"),
        }
    }
}

impl std::fmt::Display for GoodbyeReason {
    fn fmt(&self, f: &mut std::fmt::Formatter<'_>) -> std::fmt::Result {
        match self {
            GoodbyeReason::ClientShutdown => write!(f, "Client Shutdown"),
            GoodbyeReason::IrrelevantNetwork => write!(f, "Irrelevant Network"),
            GoodbyeReason::Fault => write!(f, "Fault"),
            GoodbyeReason::UnableToVerifyNetwork => write!(f, "Unable to verify network"),
            GoodbyeReason::TooManyPeers => write!(f, "Too many peers"),
            GoodbyeReason::BadScore => write!(f, "Bad Score"),
            GoodbyeReason::Banned => write!(f, "Banned"),
            GoodbyeReason::BannedIP => write!(f, "BannedIP"),
            GoodbyeReason::Unknown => write!(f, "Unknown Reason"),
        }
    }
}

impl std::fmt::Display for BlocksByRangeRequest {
    fn fmt(&self, f: &mut std::fmt::Formatter<'_>) -> std::fmt::Result {
        write!(
            f,
            "Start Slot: {}, Count: {}",
            self.start_slot(),
            self.count()
        )
    }
}

impl std::fmt::Display for OldBlocksByRangeRequest {
    fn fmt(&self, f: &mut std::fmt::Formatter<'_>) -> std::fmt::Result {
        write!(
            f,
            "Start Slot: {}, Count: {}, Step: {}",
            self.start_slot(),
            self.count(),
            self.step()
        )
    }
}

impl std::fmt::Display for BlobsByRootRequest {
    fn fmt(&self, f: &mut std::fmt::Formatter<'_>) -> std::fmt::Result {
        write!(
            f,
            "Request: BlobsByRoot: Number of Requested Roots: {}",
            self.blob_ids.len()
        )
    }
}

impl std::fmt::Display for BlobsByRangeRequest {
    fn fmt(&self, f: &mut std::fmt::Formatter<'_>) -> std::fmt::Result {
        write!(
            f,
            "Request: BlobsByRange: Start Slot: {}, Count: {}",
            self.start_slot, self.count
        )
    }
}

impl slog::KV for StatusMessage {
    fn serialize(
        &self,
        record: &slog::Record,
        serializer: &mut dyn slog::Serializer,
    ) -> slog::Result {
        use slog::Value;
        serializer.emit_arguments("fork_digest", &format_args!("{:?}", self.fork_digest))?;
        Value::serialize(&self.finalized_epoch, record, "finalized_epoch", serializer)?;
        serializer.emit_arguments("finalized_root", &format_args!("{}", self.finalized_root))?;
        Value::serialize(&self.head_slot, record, "head_slot", serializer)?;
        serializer.emit_arguments("head_root", &format_args!("{}", self.head_root))?;
        slog::Result::Ok(())
    }
}<|MERGE_RESOLUTION|>--- conflicted
+++ resolved
@@ -13,13 +13,9 @@
 use superstruct::superstruct;
 use types::blob_sidecar::BlobIdentifier;
 use types::{
-<<<<<<< HEAD
-    blob_sidecar::BlobSidecar, Epoch, EthSpec, Hash256, LightClientBootstrap,
-    LightClientFinalityUpdate, LightClientOptimisticUpdate, SignedBeaconBlock, Slot,
-=======
     blob_sidecar::BlobSidecar, ChainSpec, Epoch, EthSpec, Hash256, LightClientBootstrap,
-    RuntimeVariableList, SignedBeaconBlock, Slot,
->>>>>>> dada5750
+    LightClientFinalityUpdate, LightClientOptimisticUpdate, RuntimeVariableList, SignedBeaconBlock,
+    Slot,
 };
 
 /// Maximum length of error message.
@@ -437,11 +433,7 @@
     StreamTermination(ResponseTermination),
 }
 
-<<<<<<< HEAD
-/// Request a light_client_bootstrap for light client peers.
-=======
 /// Request a light_client_bootstrap for light_clients peers.
->>>>>>> dada5750
 #[derive(Encode, Decode, Clone, Debug, PartialEq)]
 pub struct LightClientBootstrapRequest {
     pub root: Hash256,
