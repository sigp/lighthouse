#![allow(clippy::type_complexity)]
#![allow(clippy::cognitive_complexity)]

use super::methods::{GoodbyeReason, RPCCodedResponse, RPCResponseErrorCode, ResponseTermination};
use super::outbound::OutboundRequestContainer;
use super::protocol::{max_rpc_size, InboundRequest, Protocol, RPCError, RPCProtocol};
use super::{RPCReceived, RPCSend, ReqId};
use crate::rpc::outbound::{OutboundFramed, OutboundRequest};
use crate::rpc::protocol::InboundFramed;
use fnv::FnvHashMap;
use futures::prelude::*;
use futures::{Sink, SinkExt};
use libp2p::core::upgrade::{
    InboundUpgrade, NegotiationError, OutboundUpgrade, ProtocolError, UpgradeError,
};
use libp2p::swarm::handler::{
    ConnectionHandler, ConnectionHandlerEvent, ConnectionHandlerUpgrErr, KeepAlive,
    SubstreamProtocol,
};
use libp2p::swarm::NegotiatedSubstream;
use slog::{crit, debug, trace, warn};
use smallvec::SmallVec;
use std::{
    collections::{hash_map::Entry, VecDeque},
    pin::Pin,
    sync::Arc,
    task::{Context, Poll},
    time::{Duration, Instant},
};
use tokio::time::{sleep_until, Instant as TInstant, Sleep};
use tokio_util::time::{delay_queue, DelayQueue};
use types::{EthSpec, ForkContext};

/// The time (in seconds) before a substream that is awaiting a response from the user times out.
pub const RESPONSE_TIMEOUT: u64 = 10;

/// The number of times to retry an outbound upgrade in the case of IO errors.
const IO_ERROR_RETRIES: u8 = 3;

/// Maximum time given to the handler to perform shutdown operations.
const SHUTDOWN_TIMEOUT_SECS: u8 = 15;

/// Identifier of inbound and outbound substreams from the handler's perspective.
#[derive(Debug, Clone, Copy, Hash, Eq, PartialEq)]
pub struct SubstreamId(usize);

type InboundSubstream<TSpec> = InboundFramed<NegotiatedSubstream, TSpec>;

/// Events the handler emits to the behaviour.
pub type HandlerEvent<Id, T> = Result<RPCReceived<Id, T>, HandlerErr<Id>>;

/// An error encountered by the handler.
#[derive(Debug)]
pub enum HandlerErr<Id> {
    /// An error occurred for this peer's request. This can occur during protocol negotiation,
    /// message passing, or if the handler identifies that we are sending an error response to the peer.
    Inbound {
        /// Id of the peer's request for which an error occurred.
        id: SubstreamId,
        /// Information of the negotiated protocol.
        proto: Protocol,
        /// The error that occurred.
        error: RPCError,
    },
    /// An error occurred for this request. Such error can occur during protocol negotiation,
    /// message passing, or if we successfully received a response from the peer, but this response
    /// indicates an error.
    Outbound {
        /// Application-given Id of the request for which an error occurred.
        id: Id,
        /// Information of the protocol.
        proto: Protocol,
        /// The error that occurred.
        error: RPCError,
    },
}

<<<<<<< HEAD
/// Implementation of `ProtocolsHandler` for the RPC protocol.
=======
/// Implementation of `ConnectionHandler` for the RPC protocol.
>>>>>>> aea43b62
pub struct RPCHandler<Id, TSpec>
where
    TSpec: EthSpec,
{
    /// The upgrade for inbound substreams.
    listen_protocol: SubstreamProtocol<RPCProtocol<TSpec>, ()>,

    /// Queue of events to produce in `poll()`.
    events_out: SmallVec<[HandlerEvent<Id, TSpec>; 4]>,

    /// Queue of outbound substreams to open.
    dial_queue: SmallVec<[(Id, OutboundRequest<TSpec>); 4]>,

    /// Current number of concurrent outbound substreams being opened.
    dial_negotiated: u32,

    /// Current inbound substreams awaiting processing.
    inbound_substreams: FnvHashMap<SubstreamId, InboundInfo<TSpec>>,

    /// Inbound substream `DelayQueue` which keeps track of when an inbound substream will timeout.
    inbound_substreams_delay: DelayQueue<SubstreamId>,

    /// Map of outbound substreams that need to be driven to completion.
    outbound_substreams: FnvHashMap<SubstreamId, OutboundInfo<Id, TSpec>>,

    /// Inbound substream `DelayQueue` which keeps track of when an inbound substream will timeout.
    outbound_substreams_delay: DelayQueue<SubstreamId>,

    /// Sequential ID for waiting substreams. For inbound substreams, this is also the inbound request ID.
    current_inbound_substream_id: SubstreamId,

    /// Sequential ID for outbound substreams.
    current_outbound_substream_id: SubstreamId,

    /// Maximum number of concurrent outbound substreams being opened. Value is never modified.
    max_dial_negotiated: u32,

    /// State of the handler.
    state: HandlerState,

    /// Try to negotiate the outbound upgrade a few times if there is an IO error before reporting the request as failed.
    /// This keeps track of the number of attempts.
    outbound_io_error_retries: u8,

    /// Fork specific info.
    fork_context: Arc<ForkContext>,

    /// Waker, to be sure the handler gets polled when needed.
    waker: Option<std::task::Waker>,

    /// Logger for handling RPC streams
    log: slog::Logger,
}

enum HandlerState {
    /// The handler is active. All messages are sent and received.
    Active,
    /// The handler is shutting_down.
    ///
    /// While in this state the handler rejects new requests but tries to finish existing ones.
    /// Once the timer expires, all messages are killed.
    ShuttingDown(Box<Sleep>),
    /// The handler is deactivated. A goodbye has been sent and no more messages are sent or
    /// received.
    Deactivated,
}

/// Contains the information the handler keeps on established inbound substreams.
struct InboundInfo<TSpec: EthSpec> {
    /// State of the substream.
    state: InboundState<TSpec>,
    /// Responses queued for sending.
    pending_items: VecDeque<RPCCodedResponse<TSpec>>,
    /// Protocol of the original request we received from the peer.
    protocol: Protocol,
    /// Responses that the peer is still expecting from us.
    remaining_chunks: u64,
    /// Useful to timing how long each request took to process. Currently only used by
    /// BlocksByRange.
    request_start_time: Instant,
    /// Key to keep track of the substream's timeout via `self.inbound_substreams_delay`.
    delay_key: Option<delay_queue::Key>,
}

/// Contains the information the handler keeps on established outbound substreams.
struct OutboundInfo<Id, TSpec: EthSpec> {
    /// State of the substream.
    state: OutboundSubstreamState<TSpec>,
    /// Key to keep track of the substream's timeout via `self.outbound_substreams_delay`.
    delay_key: delay_queue::Key,
    /// Info over the protocol this substream is handling.
    proto: Protocol,
    /// Number of chunks to be seen from the peer's response.
    remaining_chunks: Option<u64>,
    /// `Id` as given by the application that sent the request.
    req_id: Id,
}

/// State of an inbound substream connection.
enum InboundState<TSpec: EthSpec> {
    /// The underlying substream is not being used.
    Idle(InboundSubstream<TSpec>),
    /// The underlying substream is processing responses.
    /// The return value of the future is (substream, stream_was_closed). The stream_was_closed boolean
    /// indicates if the stream was closed due to an error or successfully completing a response.
    Busy(Pin<Box<dyn Future<Output = Result<(InboundSubstream<TSpec>, bool), RPCError>> + Send>>),
    /// Temporary state during processing
    Poisoned,
}

/// State of an outbound substream. Either waiting for a response, or in the process of sending.
pub enum OutboundSubstreamState<TSpec: EthSpec> {
    /// A request has been sent, and we are awaiting a response. This future is driven in the
    /// handler because GOODBYE requests can be handled and responses dropped instantly.
    RequestPendingResponse {
        /// The framed negotiated substream.
        substream: Box<OutboundFramed<NegotiatedSubstream, TSpec>>,
        /// Keeps track of the actual request sent.
        request: OutboundRequest<TSpec>,
    },
    /// Closing an outbound substream>
    Closing(Box<OutboundFramed<NegotiatedSubstream, TSpec>>),
    /// Temporary state during processing
    Poisoned,
}

impl<Id, TSpec> RPCHandler<Id, TSpec>
where
    TSpec: EthSpec,
{
    pub fn new(
        listen_protocol: SubstreamProtocol<RPCProtocol<TSpec>, ()>,
        fork_context: Arc<ForkContext>,
        log: &slog::Logger,
    ) -> Self {
        RPCHandler {
            listen_protocol,
            events_out: SmallVec::new(),
            dial_queue: SmallVec::new(),
            dial_negotiated: 0,
            inbound_substreams: FnvHashMap::default(),
            outbound_substreams: FnvHashMap::default(),
            inbound_substreams_delay: DelayQueue::new(),
            outbound_substreams_delay: DelayQueue::new(),
            current_inbound_substream_id: SubstreamId(0),
            current_outbound_substream_id: SubstreamId(0),
            state: HandlerState::Active,
            max_dial_negotiated: 8,
            outbound_io_error_retries: 0,
            fork_context,
            waker: None,
            log: log.clone(),
        }
    }

    /// Initiates the handler's shutdown process, sending an optional Goodbye message to the
    /// peer.
    fn shutdown(&mut self, goodbye_reason: Option<(Id, GoodbyeReason)>) {
        if matches!(self.state, HandlerState::Active) {
            if !self.dial_queue.is_empty() {
                debug!(self.log, "Starting handler shutdown"; "unsent_queued_requests" => self.dial_queue.len());
            }
            // We now drive to completion communications already dialed/established
            while let Some((id, req)) = self.dial_queue.pop() {
                self.events_out.push(Err(HandlerErr::Outbound {
                    error: RPCError::HandlerRejected,
                    proto: req.protocol(),
                    id,
                }));
            }

            // Queue our goodbye message.
            if let Some((id, reason)) = goodbye_reason {
                self.dial_queue.push((id, OutboundRequest::Goodbye(reason)));
            }

            self.state = HandlerState::ShuttingDown(Box::new(sleep_until(
                TInstant::now() + Duration::from_secs(SHUTDOWN_TIMEOUT_SECS as u64),
            )));
        }
    }

    /// Opens an outbound substream with a request.
    fn send_request(&mut self, id: Id, req: OutboundRequest<TSpec>) {
        match self.state {
            HandlerState::Active => {
                self.dial_queue.push((id, req));
            }
            _ => self.events_out.push(Err(HandlerErr::Outbound {
                error: RPCError::HandlerRejected,
                proto: req.protocol(),
                id,
            })),
        }
    }

    /// Sends a response to a peer's request.
    // NOTE: If the substream has closed due to inactivity, or the substream is in the
    // wrong state a response will fail silently.
    fn send_response(&mut self, inbound_id: SubstreamId, response: RPCCodedResponse<TSpec>) {
        // check if the stream matching the response still exists
        let inbound_info = if let Some(info) = self.inbound_substreams.get_mut(&inbound_id) {
            info
        } else {
            if !matches!(response, RPCCodedResponse::StreamTermination(..)) {
                // the stream is closed after sending the expected number of responses
                trace!(self.log, "Inbound stream has expired, response not sent";
                    "response" => %response, "id" => inbound_id);
            }
            return;
        };

        // If the response we are sending is an error, report back for handling
        if let RPCCodedResponse::Error(ref code, ref reason) = response {
            self.events_out.push(Err(HandlerErr::Inbound {
                error: RPCError::ErrorResponse(*code, reason.to_string()),
                proto: inbound_info.protocol,
                id: inbound_id,
            }));
        }

        if matches!(self.state, HandlerState::Deactivated) {
            // we no longer send responses after the handler is deactivated
            debug!(self.log, "Response not sent. Deactivated handler";
                "response" => %response, "id" => inbound_id);
            return;
        }
        inbound_info.pending_items.push_back(response);
    }
}

<<<<<<< HEAD
impl<Id, TSpec> ProtocolsHandler for RPCHandler<Id, TSpec>
=======
impl<Id, TSpec> ConnectionHandler for RPCHandler<Id, TSpec>
>>>>>>> aea43b62
where
    TSpec: EthSpec,
    Id: ReqId,
{
    type InEvent = RPCSend<Id, TSpec>;
    type OutEvent = HandlerEvent<Id, TSpec>;
    type Error = RPCError;
    type InboundProtocol = RPCProtocol<TSpec>;
    type OutboundProtocol = OutboundRequestContainer<TSpec>;
    type OutboundOpenInfo = (Id, OutboundRequest<TSpec>); // Keep track of the id and the request
    type InboundOpenInfo = ();

    fn listen_protocol(&self) -> SubstreamProtocol<Self::InboundProtocol, ()> {
        self.listen_protocol.clone()
    }

    fn inject_fully_negotiated_inbound(
        &mut self,
        substream: <Self::InboundProtocol as InboundUpgrade<NegotiatedSubstream>>::Output,
        _info: Self::InboundOpenInfo,
    ) {
        // only accept new peer requests when active
        if !matches!(self.state, HandlerState::Active) {
            return;
        }

        let (req, substream) = substream;
        let expected_responses = req.expected_responses();

        // store requests that expect responses
        if expected_responses > 0 {
            // Store the stream and tag the output.
            let delay_key = self.inbound_substreams_delay.insert(
                self.current_inbound_substream_id,
                Duration::from_secs(RESPONSE_TIMEOUT),
            );
            let awaiting_stream = InboundState::Idle(substream);
            self.inbound_substreams.insert(
                self.current_inbound_substream_id,
                InboundInfo {
                    state: awaiting_stream,
                    pending_items: VecDeque::with_capacity(expected_responses as usize),
                    delay_key: Some(delay_key),
                    protocol: req.protocol(),
                    request_start_time: Instant::now(),
                    remaining_chunks: expected_responses,
                },
            );
        }

        // If we received a goodbye, shutdown the connection.
        if let InboundRequest::Goodbye(_) = req {
            self.shutdown(None);
        }

        self.events_out.push(Ok(RPCReceived::Request(
            self.current_inbound_substream_id,
            req,
        )));
        self.current_inbound_substream_id.0 += 1;
    }

    fn inject_fully_negotiated_outbound(
        &mut self,
        out: <Self::OutboundProtocol as OutboundUpgrade<NegotiatedSubstream>>::Output,
        request_info: Self::OutboundOpenInfo,
    ) {
        self.dial_negotiated -= 1;
        let (id, request) = request_info;
        let proto = request.protocol();

        // accept outbound connections only if the handler is not deactivated
        if matches!(self.state, HandlerState::Deactivated) {
            self.events_out.push(Err(HandlerErr::Outbound {
                error: RPCError::HandlerRejected,
                proto,
                id,
            }));
        }

        // add the stream to substreams if we expect a response, otherwise drop the stream.
        let expected_responses = request.expected_responses();
        if expected_responses > 0 {
            // new outbound request. Store the stream and tag the output.
            let delay_key = self.outbound_substreams_delay.insert(
                self.current_outbound_substream_id,
                Duration::from_secs(RESPONSE_TIMEOUT),
            );
            let awaiting_stream = OutboundSubstreamState::RequestPendingResponse {
                substream: Box::new(out),
                request,
            };
            let expected_responses = if expected_responses > 1 {
                // Currently enforced only for multiple responses
                Some(expected_responses)
            } else {
                None
            };
            if self
                .outbound_substreams
                .insert(
                    self.current_outbound_substream_id,
                    OutboundInfo {
                        state: awaiting_stream,
                        delay_key,
                        proto,
                        remaining_chunks: expected_responses,
                        req_id: id,
                    },
                )
                .is_some()
            {
                crit!(self.log, "Duplicate outbound substream id"; "id" => self.current_outbound_substream_id);
            }
            self.current_outbound_substream_id.0 += 1;
        }
    }

    fn inject_event(&mut self, rpc_event: Self::InEvent) {
        match rpc_event {
            RPCSend::Request(id, req) => self.send_request(id, req),
            RPCSend::Response(inbound_id, response) => self.send_response(inbound_id, response),
            RPCSend::Shutdown(id, reason) => self.shutdown(Some((id, reason))),
        }
        // In any case, we need the handler to process the event.
        if let Some(waker) = &self.waker {
            waker.wake_by_ref();
        }
    }

    fn inject_dial_upgrade_error(
        &mut self,
        request_info: Self::OutboundOpenInfo,
        error: ConnectionHandlerUpgrErr<
            <Self::OutboundProtocol as OutboundUpgrade<NegotiatedSubstream>>::Error,
        >,
    ) {
        let (id, req) = request_info;
        if let ConnectionHandlerUpgrErr::Upgrade(UpgradeError::Apply(RPCError::IoError(_))) = error
        {
            self.outbound_io_error_retries += 1;
            if self.outbound_io_error_retries < IO_ERROR_RETRIES {
                self.send_request(id, req);
                return;
            }
        }

        // This dialing is now considered failed
        self.dial_negotiated -= 1;

        self.outbound_io_error_retries = 0;
        // map the error
        let error = match error {
            ConnectionHandlerUpgrErr::Timer => RPCError::InternalError("Timer failed"),
            ConnectionHandlerUpgrErr::Timeout => RPCError::NegotiationTimeout,
            ConnectionHandlerUpgrErr::Upgrade(UpgradeError::Apply(e)) => e,
            ConnectionHandlerUpgrErr::Upgrade(UpgradeError::Select(NegotiationError::Failed)) => {
                RPCError::UnsupportedProtocol
            }
            ConnectionHandlerUpgrErr::Upgrade(UpgradeError::Select(
                NegotiationError::ProtocolError(e),
            )) => match e {
                ProtocolError::IoError(io_err) => RPCError::IoError(io_err.to_string()),
                ProtocolError::InvalidProtocol => {
                    RPCError::InternalError("Protocol was deemed invalid")
                }
                ProtocolError::InvalidMessage | ProtocolError::TooManyProtocols => {
                    // Peer is sending invalid data during the negotiation phase, not
                    // participating in the protocol
                    RPCError::InvalidData
                }
            },
        };
        self.events_out.push(Err(HandlerErr::Outbound {
            error,
            proto: req.protocol(),
            id,
        }));
    }

    fn connection_keep_alive(&self) -> KeepAlive {
        // Check that we don't have outbound items pending for dialing, nor dialing, nor
        // established. Also check that there are no established inbound substreams.
        // Errors and events need to be reported back, so check those too.
        let should_shutdown = match self.state {
            HandlerState::ShuttingDown(_) => {
                self.dial_queue.is_empty()
                    && self.outbound_substreams.is_empty()
                    && self.inbound_substreams.is_empty()
                    && self.events_out.is_empty()
                    && self.dial_negotiated == 0
            }
            HandlerState::Deactivated => {
                // Regardless of events, the timeout has expired. Force the disconnect.
                true
            }
            _ => false,
        };
        if should_shutdown {
            KeepAlive::No
        } else {
            KeepAlive::Yes
        }
    }

    fn poll(
        &mut self,
        cx: &mut Context<'_>,
    ) -> Poll<
        ConnectionHandlerEvent<
            Self::OutboundProtocol,
            Self::OutboundOpenInfo,
            Self::OutEvent,
            Self::Error,
        >,
    > {
        if let Some(waker) = &self.waker {
            if waker.will_wake(cx.waker()) {
                self.waker = Some(cx.waker().clone());
            }
        } else {
            self.waker = Some(cx.waker().clone());
        }
        // return any events that need to be reported
        if !self.events_out.is_empty() {
            return Poll::Ready(ConnectionHandlerEvent::Custom(self.events_out.remove(0)));
        } else {
            self.events_out.shrink_to_fit();
        }

        // Check if we are shutting down, and if the timer ran out
        if let HandlerState::ShuttingDown(delay) = &self.state {
            if delay.is_elapsed() {
                self.state = HandlerState::Deactivated;
                debug!(self.log, "Handler deactivated");
                return Poll::Ready(ConnectionHandlerEvent::Close(RPCError::InternalError(
                    "Shutdown timeout",
                )));
            }
        }

        // purge expired inbound substreams and send an error
        loop {
            match self.inbound_substreams_delay.poll_expired(cx) {
                Poll::Ready(Some(Ok(inbound_id))) => {
                    // handle a stream timeout for various states
                    if let Some(info) = self.inbound_substreams.get_mut(inbound_id.get_ref()) {
                        // the delay has been removed
                        info.delay_key = None;
                        self.events_out.push(Err(HandlerErr::Inbound {
                            error: RPCError::StreamTimeout,
                            proto: info.protocol,
                            id: *inbound_id.get_ref(),
                        }));

                        if info.pending_items.back().map(|l| l.close_after()) == Some(false) {
                            // if the last chunk does not close the stream, append an error
                            info.pending_items.push_back(RPCCodedResponse::Error(
                                RPCResponseErrorCode::ServerError,
                                "Request timed out".into(),
                            ));
                        }
                    }
                }
                Poll::Ready(Some(Err(e))) => {
                    warn!(self.log, "Inbound substream poll failed"; "error" => ?e);
                    // drops the peer if we cannot read the delay queue
                    return Poll::Ready(ConnectionHandlerEvent::Close(RPCError::InternalError(
                        "Could not poll inbound stream timer",
                    )));
                }
                Poll::Pending | Poll::Ready(None) => break,
            }
        }

        // purge expired outbound substreams
        loop {
            match self.outbound_substreams_delay.poll_expired(cx) {
                Poll::Ready(Some(Ok(outbound_id))) => {
                    if let Some(OutboundInfo { proto, req_id, .. }) =
                        self.outbound_substreams.remove(outbound_id.get_ref())
                    {
                        let outbound_err = HandlerErr::Outbound {
                            id: req_id,
                            proto,
                            error: RPCError::StreamTimeout,
                        };
                        // notify the user
                        return Poll::Ready(ConnectionHandlerEvent::Custom(Err(outbound_err)));
                    } else {
                        crit!(self.log, "timed out substream not in the books"; "stream_id" => outbound_id.get_ref());
                    }
                }
                Poll::Ready(Some(Err(e))) => {
                    warn!(self.log, "Outbound substream poll failed"; "error" => ?e);
                    return Poll::Ready(ConnectionHandlerEvent::Close(RPCError::InternalError(
                        "Could not poll outbound stream timer",
                    )));
                }
                Poll::Pending | Poll::Ready(None) => break,
            }
        }

        // when deactivated, close all streams
        let deactivated = matches!(self.state, HandlerState::Deactivated);

        // drive inbound streams that need to be processed
        let mut substreams_to_remove = Vec::new(); // Closed substreams that need to be removed
        for (id, info) in self.inbound_substreams.iter_mut() {
            loop {
                match std::mem::replace(&mut info.state, InboundState::Poisoned) {
                    // This state indicates that we are not currently sending any messages to the
                    // peer. We need to check if there are messages to send, if so, start the
                    // sending process.
                    InboundState::Idle(substream) if !deactivated => {
                        // Process one more message if one exists.
                        if let Some(message) = info.pending_items.pop_front() {
                            // If this is the last chunk, terminate the stream.
                            let last_chunk = info.remaining_chunks <= 1;
                            let fut =
                                send_message_to_inbound_substream(substream, message, last_chunk)
                                    .boxed();
                            // Update the state and try to process this further.
                            info.state = InboundState::Busy(Box::pin(fut));
                        } else {
                            // There is nothing left to process. Set the stream to idle and
                            // move on to the next one.
                            info.state = InboundState::Idle(substream);
                            break;
                        }
                    }
                    // This state indicates we are not sending at the moment, and the handler is in
                    // the process of closing the connection to the peer.
                    InboundState::Idle(mut substream) => {
                        // Handler is deactivated, close the stream and mark it for removal
                        match substream.close().poll_unpin(cx) {
                            // if we can't close right now, put the substream back and try again
                            // immediately, continue to do this until we close the substream.
                            Poll::Pending => info.state = InboundState::Idle(substream),
                            Poll::Ready(res) => {
                                // The substream closed, we remove it from the mapping and remove
                                // the timeout
                                substreams_to_remove.push(*id);
                                if let Some(ref delay_key) = info.delay_key {
                                    self.inbound_substreams_delay.remove(delay_key);
                                }
                                // If there was an error in shutting down the substream report the
                                // error
                                if let Err(error) = res {
                                    self.events_out.push(Err(HandlerErr::Inbound {
                                        error,
                                        proto: info.protocol,
                                        id: *id,
                                    }));
                                }
                                // If there are still requests to send, report that we are in the
                                // process of closing a connection to the peer and that we are not
                                // processing these excess requests.
                                if info.pending_items.back().map(|l| l.close_after()) == Some(false)
                                {
                                    // if the request was still active, report back to cancel it
                                    self.events_out.push(Err(HandlerErr::Inbound {
                                        error: RPCError::HandlerRejected,
                                        proto: info.protocol,
                                        id: *id,
                                    }));
                                }
                            }
                        }
                        break;
                    }
                    // This state indicates that there are messages to send back to the peer.
                    // The future here is built by the `process_inbound_substream` function. The
                    // output returns a substream and whether it was closed in this operation.
                    InboundState::Busy(mut fut) => {
                        // Check if the future has completed (i.e we have completed sending all our
                        // pending items)
                        match fut.poll_unpin(cx) {
                            // The pending messages have been sent successfully
                            Poll::Ready(Ok((substream, substream_was_closed)))
                                if !substream_was_closed =>
                            {
                                // The substream is still active, decrement the remaining
                                // chunks expected.
                                info.remaining_chunks = info.remaining_chunks.saturating_sub(1);

                                // If this substream has not ended, we reset the timer.
                                // Each chunk is allowed RESPONSE_TIMEOUT to be sent.
                                if let Some(ref delay_key) = info.delay_key {
                                    self.inbound_substreams_delay
                                        .reset(delay_key, Duration::from_secs(RESPONSE_TIMEOUT));
                                }

                                // The stream may be currently idle. Attempt to process more
                                // elements
                                if !deactivated && !info.pending_items.is_empty() {
                                    // Process one more message if one exists.
                                    if let Some(message) = info.pending_items.pop_front() {
                                        // If this is the last chunk, terminate the stream.
                                        let last_chunk = info.remaining_chunks <= 1;
                                        let fut = send_message_to_inbound_substream(
                                            substream, message, last_chunk,
                                        )
                                        .boxed();
                                        // Update the state and try to process this further.
                                        info.state = InboundState::Busy(Box::pin(fut));
                                    }
                                } else {
                                    // There is nothing left to process. Set the stream to idle and
                                    // move on to the next one.
                                    info.state = InboundState::Idle(substream);
                                    break;
                                }
                            }
                            // The pending messages have been sent successfully and the stream has
                            // terminated
                            Poll::Ready(Ok((_substream, _substream_was_closed))) => {
                                // The substream has closed. Remove the timeout related to the
                                // substream.
                                substreams_to_remove.push(*id);
                                if let Some(ref delay_key) = info.delay_key {
                                    self.inbound_substreams_delay.remove(delay_key);
                                }

                                // BlocksByRange is the one that typically consumes the most time.
                                // Its useful to log when the request was completed.
                                if matches!(info.protocol, Protocol::BlocksByRange) {
                                    debug!(self.log, "BlocksByRange Response sent"; "duration" => Instant::now().duration_since(info.request_start_time).as_secs());
                                }

                                // There is nothing more to process on this substream as it has
                                // been closed. Move on to the next one.
                                break;
                            }
                            // An error occurred when trying to send a response.
                            // This means we terminate the substream.
                            Poll::Ready(Err(error)) => {
                                // Remove the stream timeout from the mapping
                                substreams_to_remove.push(*id);
                                if let Some(ref delay_key) = info.delay_key {
                                    self.inbound_substreams_delay.remove(delay_key);
                                }
                                // Report the error that occurred during the send process
                                self.events_out.push(Err(HandlerErr::Inbound {
                                    error,
                                    proto: info.protocol,
                                    id: *id,
                                }));

                                if matches!(info.protocol, Protocol::BlocksByRange) {
                                    debug!(self.log, "BlocksByRange Response failed"; "duration" => info.request_start_time.elapsed().as_secs());
                                }
                                break;
                            }
                            // The sending future has not completed. Leave the state as busy and
                            // try to progress later.
                            Poll::Pending => {
                                info.state = InboundState::Busy(fut);
                                break;
                            }
                        };
                    }
                    InboundState::Poisoned => unreachable!("Poisoned inbound substream"),
                }
            }
        }

        // Remove closed substreams
        for inbound_id in substreams_to_remove {
            self.inbound_substreams.remove(&inbound_id);
        }

        // drive outbound streams that need to be processed
        for outbound_id in self.outbound_substreams.keys().copied().collect::<Vec<_>>() {
            // get the state and mark it as poisoned
            let (mut entry, state) = match self.outbound_substreams.entry(outbound_id) {
                Entry::Occupied(mut entry) => {
                    let state = std::mem::replace(
                        &mut entry.get_mut().state,
                        OutboundSubstreamState::Poisoned,
                    );
                    (entry, state)
                }
                Entry::Vacant(_) => unreachable!(),
            };

            match state {
                OutboundSubstreamState::RequestPendingResponse {
                    substream,
                    request: _,
                } if deactivated => {
                    // the handler is deactivated. Close the stream
                    entry.get_mut().state = OutboundSubstreamState::Closing(substream);
                    self.events_out.push(Err(HandlerErr::Outbound {
                        error: RPCError::HandlerRejected,
                        proto: entry.get().proto,
                        id: entry.get().req_id,
                    }))
                }
                OutboundSubstreamState::RequestPendingResponse {
                    mut substream,
                    request,
                } => match substream.poll_next_unpin(cx) {
                    Poll::Ready(Some(Ok(response))) => {
                        if request.expected_responses() > 1 && !response.close_after() {
                            let substream_entry = entry.get_mut();
                            let delay_key = &substream_entry.delay_key;
                            // chunks left after this one
                            let remaining_chunks = substream_entry
                                .remaining_chunks
                                .map(|count| count.saturating_sub(1))
                                .unwrap_or_else(|| 0);
                            if remaining_chunks == 0 {
                                // this is the last expected message, close the stream as all expected chunks have been received
                                substream_entry.state = OutboundSubstreamState::Closing(substream);
                            } else {
                                // If the response chunk was expected update the remaining number of chunks expected and reset the Timeout
                                substream_entry.state =
                                    OutboundSubstreamState::RequestPendingResponse {
                                        substream,
                                        request,
                                    };
                                substream_entry.remaining_chunks = Some(remaining_chunks);
                                self.outbound_substreams_delay
                                    .reset(delay_key, Duration::from_secs(RESPONSE_TIMEOUT));
                            }
                        } else {
                            // either this is a single response request or this response closes the
                            // stream
                            entry.get_mut().state = OutboundSubstreamState::Closing(substream);
                        }

                        // Check what type of response we got and report it accordingly
                        let id = entry.get().req_id;
                        let proto = entry.get().proto;

                        let received = match response {
                            RPCCodedResponse::StreamTermination(t) => {
                                Ok(RPCReceived::EndOfStream(id, t))
                            }
                            RPCCodedResponse::Success(resp) => Ok(RPCReceived::Response(id, resp)),
                            RPCCodedResponse::Error(ref code, ref r) => Err(HandlerErr::Outbound {
                                id,
                                proto,
                                error: RPCError::ErrorResponse(*code, r.to_string()),
                            }),
                        };

                        return Poll::Ready(ConnectionHandlerEvent::Custom(received));
                    }
                    Poll::Ready(None) => {
                        // stream closed
                        // if we expected multiple streams send a stream termination,
                        // else report the stream terminating only.
                        //trace!(self.log, "RPC Response - stream closed by remote");
                        // drop the stream
                        let delay_key = &entry.get().delay_key;
                        let request_id = entry.get().req_id;
                        self.outbound_substreams_delay.remove(delay_key);
                        entry.remove_entry();
                        // notify the application error
                        if request.expected_responses() > 1 {
                            // return an end of stream result
                            return Poll::Ready(ConnectionHandlerEvent::Custom(Ok(
                                RPCReceived::EndOfStream(request_id, request.stream_termination()),
                            )));
                        }

                        // else we return an error, stream should not have closed early.
                        let outbound_err = HandlerErr::Outbound {
                            id: request_id,
                            proto: request.protocol(),
                            error: RPCError::IncompleteStream,
                        };
                        return Poll::Ready(ConnectionHandlerEvent::Custom(Err(outbound_err)));
                    }
                    Poll::Pending => {
                        entry.get_mut().state =
                            OutboundSubstreamState::RequestPendingResponse { substream, request }
                    }
                    Poll::Ready(Some(Err(e))) => {
                        // drop the stream
                        let delay_key = &entry.get().delay_key;
                        self.outbound_substreams_delay.remove(delay_key);
                        let outbound_err = HandlerErr::Outbound {
                            id: entry.get().req_id,
                            proto: entry.get().proto,
                            error: e,
                        };
                        entry.remove_entry();
                        return Poll::Ready(ConnectionHandlerEvent::Custom(Err(outbound_err)));
                    }
                },
                OutboundSubstreamState::Closing(mut substream) => {
                    match Sink::poll_close(Pin::new(&mut substream), cx) {
                        Poll::Ready(_) => {
                            // drop the stream and its corresponding timeout
                            let delay_key = &entry.get().delay_key;
                            let protocol = entry.get().proto;
                            let request_id = entry.get().req_id;
                            self.outbound_substreams_delay.remove(delay_key);
                            entry.remove_entry();

                            // report the stream termination to the user
                            //
                            // Streams can be terminated here if a responder tries to
                            // continue sending responses beyond what we would expect. Here
                            // we simply terminate the stream and report a stream
                            // termination to the application
                            let termination = match protocol {
                                Protocol::BlocksByRange => Some(ResponseTermination::BlocksByRange),
                                Protocol::BlocksByRoot => Some(ResponseTermination::BlocksByRoot),
                                _ => None, // all other protocols are do not have multiple responses and we do not inform the user, we simply drop the stream.
                            };

                            if let Some(termination) = termination {
                                return Poll::Ready(ConnectionHandlerEvent::Custom(Ok(
                                    RPCReceived::EndOfStream(request_id, termination),
                                )));
                            }
                        }
                        Poll::Pending => {
                            entry.get_mut().state = OutboundSubstreamState::Closing(substream);
                        }
                    }
                }
                OutboundSubstreamState::Poisoned => {
                    crit!(self.log, "Poisoned outbound substream");
                    unreachable!("Coding Error: Outbound substream is poisoned")
                }
            }
        }

        // establish outbound substreams
        if !self.dial_queue.is_empty() && self.dial_negotiated < self.max_dial_negotiated {
            self.dial_negotiated += 1;
            let (id, req) = self.dial_queue.remove(0);
            self.dial_queue.shrink_to_fit();
            return Poll::Ready(ConnectionHandlerEvent::OutboundSubstreamRequest {
                protocol: SubstreamProtocol::new(
                    OutboundRequestContainer {
                        req: req.clone(),
                        fork_context: self.fork_context.clone(),
                        max_rpc_size: max_rpc_size(&self.fork_context),
                    },
                    (),
                )
                .map_info(|()| (id, req)),
            });
        }

        // Check if we have completed sending a goodbye, disconnect.
        if let HandlerState::ShuttingDown(_) = self.state {
            if self.dial_queue.is_empty()
                && self.outbound_substreams.is_empty()
                && self.inbound_substreams.is_empty()
                && self.events_out.is_empty()
                && self.dial_negotiated == 0
            {
                return Poll::Ready(ConnectionHandlerEvent::Close(RPCError::Disconnected));
            }
        }

        Poll::Pending
    }
}

impl slog::Value for SubstreamId {
    fn serialize(
        &self,
        record: &slog::Record,
        key: slog::Key,
        serializer: &mut dyn slog::Serializer,
    ) -> slog::Result {
        slog::Value::serialize(&self.0, record, key, serializer)
    }
}

/// Creates a future that can be polled that will send any queued message to the peer.
///
/// This function returns the given substream, along with whether it has been closed or not. Any
/// error that occurred with sending a message is reported also.
async fn send_message_to_inbound_substream<TSpec: EthSpec>(
    mut substream: InboundSubstream<TSpec>,
    message: RPCCodedResponse<TSpec>,
    last_chunk: bool,
) -> Result<(InboundSubstream<TSpec>, bool), RPCError> {
    if matches!(message, RPCCodedResponse::StreamTermination(_)) {
        substream.close().await.map(|_| (substream, true))
    } else {
        // chunks that are not stream terminations get sent, and the stream is closed if
        // the response is an error
        let is_error = matches!(message, RPCCodedResponse::Error(..));

        let send_result = substream.send(message).await;

        // If we need to close the substream, do so and return the result.
        if last_chunk || is_error || send_result.is_err() {
            let close_result = substream.close().await.map(|_| (substream, true));
            // If there was an error in sending, return this error, otherwise, return the
            // result of closing the substream.
            if let Err(e) = send_result {
                return Err(e);
            } else {
                return close_result;
            }
        }
        // Everything worked as expected return the result.
        send_result.map(|_| (substream, false))
    }
}<|MERGE_RESOLUTION|>--- conflicted
+++ resolved
@@ -75,11 +75,7 @@
     },
 }
 
-<<<<<<< HEAD
-/// Implementation of `ProtocolsHandler` for the RPC protocol.
-=======
 /// Implementation of `ConnectionHandler` for the RPC protocol.
->>>>>>> aea43b62
 pub struct RPCHandler<Id, TSpec>
 where
     TSpec: EthSpec,
@@ -311,11 +307,7 @@
     }
 }
 
-<<<<<<< HEAD
-impl<Id, TSpec> ProtocolsHandler for RPCHandler<Id, TSpec>
-=======
 impl<Id, TSpec> ConnectionHandler for RPCHandler<Id, TSpec>
->>>>>>> aea43b62
 where
     TSpec: EthSpec,
     Id: ReqId,
