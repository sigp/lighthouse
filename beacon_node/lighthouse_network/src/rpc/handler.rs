--- conflicted
+++ resolved
@@ -16,13 +16,9 @@
     FullyNegotiatedInbound, FullyNegotiatedOutbound, StreamUpgradeError, SubstreamProtocol,
 };
 use libp2p::swarm::Stream;
-<<<<<<< HEAD
 use libp2p::PeerId;
 use parking_lot::Mutex;
-use slog::{crit, debug, trace, warn, Logger};
-=======
 use slog::{crit, debug, trace};
->>>>>>> f69ccc3b
 use smallvec::SmallVec;
 use std::{
     collections::{hash_map::Entry, VecDeque},
