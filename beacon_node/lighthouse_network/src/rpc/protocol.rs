use super::methods::*;
use crate::rpc::{
    codec::{base::BaseInboundCodec, ssz_snappy::SSZSnappyInboundCodec, InboundCodec},
    methods::{MaxErrorLen, ResponseTermination, MAX_ERROR_LEN},
    MaxRequestBlocks, MAX_REQUEST_BLOCKS,
};
use futures::future::BoxFuture;
use futures::prelude::{AsyncRead, AsyncWrite};
use futures::{FutureExt, StreamExt};
use libp2p::core::{InboundUpgrade, UpgradeInfo};
use ssz::Encode;
use ssz_types::VariableList;
use std::io;
use std::marker::PhantomData;
use std::sync::Arc;
use std::time::Duration;
use strum::{AsRefStr, Display, EnumString, IntoStaticStr};
use tokio_io_timeout::TimeoutStream;
use tokio_util::{
    codec::Framed,
    compat::{Compat, FuturesAsyncReadCompatExt},
};
use types::{
    BeaconBlock, BeaconBlockAltair, BeaconBlockBase, BeaconBlockCapella, BeaconBlockMerge,
<<<<<<< HEAD
    EmptyBlock, EthSpec, ForkContext, ForkName, Hash256, LightClientBootstrap,
    LightClientFinalityUpdate, LightClientOptimisticUpdate, MainnetEthSpec, Signature,
=======
    BlobSidecar, EmptyBlock, EthSpec, ForkContext, ForkName, Hash256, MainnetEthSpec, Signature,
>>>>>>> 36d88498
    SignedBeaconBlock,
};

lazy_static! {
    // Note: Hardcoding the `EthSpec` type for `SignedBeaconBlock` as min/max values is
    // same across different `EthSpec` implementations.
    pub static ref SIGNED_BEACON_BLOCK_BASE_MIN: usize = SignedBeaconBlock::<MainnetEthSpec>::from_block(
        BeaconBlock::Base(BeaconBlockBase::<MainnetEthSpec>::empty(&MainnetEthSpec::default_spec())),
        Signature::empty(),
    )
    .as_ssz_bytes()
    .len();
    pub static ref SIGNED_BEACON_BLOCK_BASE_MAX: usize = SignedBeaconBlock::<MainnetEthSpec>::from_block(
        BeaconBlock::Base(BeaconBlockBase::full(&MainnetEthSpec::default_spec())),
        Signature::empty(),
    )
    .as_ssz_bytes()
    .len();

    pub static ref SIGNED_BEACON_BLOCK_ALTAIR_MIN: usize = SignedBeaconBlock::<MainnetEthSpec>::from_block(
        BeaconBlock::Altair(BeaconBlockAltair::<MainnetEthSpec>::empty(&MainnetEthSpec::default_spec())),
        Signature::empty(),
    )
    .as_ssz_bytes()
    .len();
    pub static ref SIGNED_BEACON_BLOCK_ALTAIR_MAX: usize = SignedBeaconBlock::<MainnetEthSpec>::from_block(
        BeaconBlock::Altair(BeaconBlockAltair::full(&MainnetEthSpec::default_spec())),
        Signature::empty(),
    )
    .as_ssz_bytes()
    .len();

    pub static ref SIGNED_BEACON_BLOCK_MERGE_MIN: usize = SignedBeaconBlock::<MainnetEthSpec>::from_block(
        BeaconBlock::Merge(BeaconBlockMerge::<MainnetEthSpec>::empty(&MainnetEthSpec::default_spec())),
        Signature::empty(),
    )
    .as_ssz_bytes()
    .len();

    pub static ref SIGNED_BEACON_BLOCK_CAPELLA_MAX_WITHOUT_PAYLOAD: usize = SignedBeaconBlock::<MainnetEthSpec>::from_block(
        BeaconBlock::Capella(BeaconBlockCapella::full(&MainnetEthSpec::default_spec())),
        Signature::empty(),
    )
    .as_ssz_bytes()
    .len();

    /// The `BeaconBlockMerge` block has an `ExecutionPayload` field which has a max size ~16 GiB for future proofing.
    /// We calculate the value from its fields instead of constructing the block and checking the length.
    /// Note: This is only the theoretical upper bound. We further bound the max size we receive over the network
    /// with `max_chunk_size`.
    pub static ref SIGNED_BEACON_BLOCK_MERGE_MAX: usize =
    // Size of a full altair block
    *SIGNED_BEACON_BLOCK_ALTAIR_MAX
    + types::ExecutionPayload::<MainnetEthSpec>::max_execution_payload_merge_size() // adding max size of execution payload (~16gb)
    + ssz::BYTES_PER_LENGTH_OFFSET; // Adding the additional ssz offset for the `ExecutionPayload` field

    pub static ref SIGNED_BEACON_BLOCK_CAPELLA_MAX: usize = *SIGNED_BEACON_BLOCK_CAPELLA_MAX_WITHOUT_PAYLOAD
    + types::ExecutionPayload::<MainnetEthSpec>::max_execution_payload_capella_size() // adding max size of execution payload (~16gb)
    + ssz::BYTES_PER_LENGTH_OFFSET; // Adding the additional ssz offset for the `ExecutionPayload` field

    pub static ref SIGNED_BEACON_BLOCK_DENEB_MAX: usize = *SIGNED_BEACON_BLOCK_CAPELLA_MAX_WITHOUT_PAYLOAD
    + types::ExecutionPayload::<MainnetEthSpec>::max_execution_payload_deneb_size() // adding max size of execution payload (~16gb)
    + ssz::BYTES_PER_LENGTH_OFFSET // Adding the additional offsets for the `ExecutionPayload`
    + (<types::KzgCommitment as Encode>::ssz_fixed_len() * <MainnetEthSpec>::max_blobs_per_block())
    + ssz::BYTES_PER_LENGTH_OFFSET; // Length offset for the blob commitments field.

    pub static ref BLOCKS_BY_ROOT_REQUEST_MIN: usize =
        VariableList::<Hash256, MaxRequestBlocks>::from(Vec::<Hash256>::new())
    .as_ssz_bytes()
    .len();
    pub static ref BLOCKS_BY_ROOT_REQUEST_MAX: usize =
        VariableList::<Hash256, MaxRequestBlocks>::from(vec![
            Hash256::zero();
            MAX_REQUEST_BLOCKS
                as usize
        ])
    .as_ssz_bytes()
    .len();

    pub static ref BLOBS_BY_ROOT_REQUEST_MIN: usize =
        VariableList::<Hash256, MaxRequestBlobSidecars>::from(Vec::<Hash256>::new())
    .as_ssz_bytes()
    .len();
    pub static ref BLOBS_BY_ROOT_REQUEST_MAX: usize =
        VariableList::<Hash256, MaxRequestBlobSidecars>::from(vec![
            Hash256::zero();
            MAX_REQUEST_BLOB_SIDECARS
                as usize
        ])
    .as_ssz_bytes()
    .len();

    pub static ref ERROR_TYPE_MIN: usize =
        VariableList::<u8, MaxErrorLen>::from(Vec::<u8>::new())
    .as_ssz_bytes()
    .len();
    pub static ref ERROR_TYPE_MAX: usize =
        VariableList::<u8, MaxErrorLen>::from(vec![
            0u8;
            MAX_ERROR_LEN
                as usize
        ])
    .as_ssz_bytes()
    .len();
}

/// The protocol prefix the RPC protocol id.
const PROTOCOL_PREFIX: &str = "/eth2/beacon_chain/req";
/// The number of seconds to wait for the first bytes of a request once a protocol has been
/// established before the stream is terminated.
const REQUEST_TIMEOUT: u64 = 15;

/// Returns the maximum bytes that can be sent across the RPC.
pub fn max_rpc_size(fork_context: &ForkContext, max_chunk_size: usize) -> usize {
    match fork_context.current_fork() {
        ForkName::Altair | ForkName::Base => max_chunk_size / 10,
        ForkName::Merge => max_chunk_size,
        ForkName::Capella => max_chunk_size,
        ForkName::Deneb => max_chunk_size,
    }
}

/// Returns the rpc limits for beacon_block_by_range and beacon_block_by_root responses.
///
/// Note: This function should take care to return the min/max limits accounting for all
/// previous valid forks when adding a new fork variant.
pub fn rpc_block_limits_by_fork(current_fork: ForkName) -> RpcLimits {
    match &current_fork {
        ForkName::Base => {
            RpcLimits::new(*SIGNED_BEACON_BLOCK_BASE_MIN, *SIGNED_BEACON_BLOCK_BASE_MAX)
        }
        ForkName::Altair => RpcLimits::new(
            *SIGNED_BEACON_BLOCK_BASE_MIN, // Base block is smaller than altair blocks
            *SIGNED_BEACON_BLOCK_ALTAIR_MAX, // Altair block is larger than base blocks
        ),
        ForkName::Merge => RpcLimits::new(
            *SIGNED_BEACON_BLOCK_BASE_MIN, // Base block is smaller than altair and merge blocks
            *SIGNED_BEACON_BLOCK_MERGE_MAX, // Merge block is larger than base and altair blocks
        ),
        ForkName::Capella => RpcLimits::new(
            *SIGNED_BEACON_BLOCK_BASE_MIN, // Base block is smaller than altair and merge blocks
            *SIGNED_BEACON_BLOCK_CAPELLA_MAX, // Capella block is larger than base, altair and merge blocks
        ),
        ForkName::Deneb => RpcLimits::new(
            *SIGNED_BEACON_BLOCK_BASE_MIN, // Base block is smaller than altair and merge blocks
            *SIGNED_BEACON_BLOCK_DENEB_MAX, // EIP 4844 block is larger than all prior fork blocks
        ),
    }
}

/// Protocol names to be used.
#[derive(Debug, Clone, Copy, PartialEq, Eq, Hash, EnumString, AsRefStr, Display)]
#[strum(serialize_all = "snake_case")]
pub enum Protocol {
    /// The Status protocol name.
    Status,
    /// The Goodbye protocol name.
    Goodbye,
    /// The `BlocksByRange` protocol name.
    #[strum(serialize = "beacon_blocks_by_range")]
    BlocksByRange,
    /// The `BlocksByRoot` protocol name.
    #[strum(serialize = "beacon_blocks_by_root")]
    BlocksByRoot,
    /// The `BlobsByRange` protocol name.
    #[strum(serialize = "blob_sidecars_by_range")]
    BlobsByRange,
    /// The `BlobsByRoot` protocol name.
    #[strum(serialize = "blob_sidecars_by_root")]
    BlobsByRoot,
    /// The `Ping` protocol name.
    Ping,
    /// The `MetaData` protocol name.
    #[strum(serialize = "metadata")]
    MetaData,
    /// The `LightClientBootstrap` protocol name.
    #[strum(serialize = "light_client_bootstrap")]
    LightClientBootstrap,
    /// The `LightClientOptimisticUpdate` protocol name.
    #[strum(serialize = "light_client_optimistic_update")]
    LightClientOptimisticUpdate,
    /// The `LightClientFinalityUpdate` protocol name.
    #[strum(serialize = "light_client_finality_update")]
    LightClientFinalityUpdate,
}

impl Protocol {
    pub(crate) fn terminator(self) -> Option<ResponseTermination> {
        match self {
            Protocol::Status => None,
            Protocol::Goodbye => None,
            Protocol::BlocksByRange => Some(ResponseTermination::BlocksByRange),
            Protocol::BlocksByRoot => Some(ResponseTermination::BlocksByRoot),
            Protocol::BlobsByRange => Some(ResponseTermination::BlobsByRange),
            Protocol::BlobsByRoot => Some(ResponseTermination::BlobsByRoot),
            Protocol::Ping => None,
            Protocol::MetaData => None,
            Protocol::LightClientBootstrap => None,
        }
    }
}

/// RPC Encondings supported.
#[derive(Debug, Clone, PartialEq, Eq)]
pub enum Encoding {
    SSZSnappy,
}

/// All valid protocol name and version combinations.
#[derive(Debug, Clone, Copy, PartialEq)]
pub enum SupportedProtocol {
    StatusV1,
    GoodbyeV1,
    BlocksByRangeV1,
    BlocksByRangeV2,
    BlocksByRootV1,
    BlocksByRootV2,
    BlobsByRangeV1,
    BlobsByRootV1,
    PingV1,
    MetaDataV1,
    MetaDataV2,
    LightClientBootstrapV1,
}

impl SupportedProtocol {
    pub fn version_string(&self) -> &'static str {
        match self {
            SupportedProtocol::StatusV1 => "1",
            SupportedProtocol::GoodbyeV1 => "1",
            SupportedProtocol::BlocksByRangeV1 => "1",
            SupportedProtocol::BlocksByRangeV2 => "2",
            SupportedProtocol::BlocksByRootV1 => "1",
            SupportedProtocol::BlocksByRootV2 => "2",
            SupportedProtocol::BlobsByRangeV1 => "1",
            SupportedProtocol::BlobsByRootV1 => "1",
            SupportedProtocol::PingV1 => "1",
            SupportedProtocol::MetaDataV1 => "1",
            SupportedProtocol::MetaDataV2 => "2",
            SupportedProtocol::LightClientBootstrapV1 => "1",
        }
    }

    pub fn protocol(&self) -> Protocol {
        match self {
            SupportedProtocol::StatusV1 => Protocol::Status,
            SupportedProtocol::GoodbyeV1 => Protocol::Goodbye,
            SupportedProtocol::BlocksByRangeV1 => Protocol::BlocksByRange,
            SupportedProtocol::BlocksByRangeV2 => Protocol::BlocksByRange,
            SupportedProtocol::BlocksByRootV1 => Protocol::BlocksByRoot,
            SupportedProtocol::BlocksByRootV2 => Protocol::BlocksByRoot,
            SupportedProtocol::BlobsByRangeV1 => Protocol::BlobsByRange,
            SupportedProtocol::BlobsByRootV1 => Protocol::BlobsByRoot,
            SupportedProtocol::PingV1 => Protocol::Ping,
            SupportedProtocol::MetaDataV1 => Protocol::MetaData,
            SupportedProtocol::MetaDataV2 => Protocol::MetaData,
            SupportedProtocol::LightClientBootstrapV1 => Protocol::LightClientBootstrap,
        }
    }

    fn currently_supported(fork_context: &ForkContext) -> Vec<ProtocolId> {
        let mut supported = vec![
            ProtocolId::new(Self::StatusV1, Encoding::SSZSnappy),
            ProtocolId::new(Self::GoodbyeV1, Encoding::SSZSnappy),
            // V2 variants have higher preference then V1
            ProtocolId::new(Self::BlocksByRangeV2, Encoding::SSZSnappy),
            ProtocolId::new(Self::BlocksByRangeV1, Encoding::SSZSnappy),
            ProtocolId::new(Self::BlocksByRootV2, Encoding::SSZSnappy),
            ProtocolId::new(Self::BlocksByRootV1, Encoding::SSZSnappy),
            ProtocolId::new(Self::PingV1, Encoding::SSZSnappy),
            ProtocolId::new(Self::MetaDataV2, Encoding::SSZSnappy),
            ProtocolId::new(Self::MetaDataV1, Encoding::SSZSnappy),
        ];
        if fork_context.fork_exists(ForkName::Deneb) {
            supported.extend_from_slice(&[
                ProtocolId::new(SupportedProtocol::BlobsByRootV1, Encoding::SSZSnappy),
                ProtocolId::new(SupportedProtocol::BlobsByRangeV1, Encoding::SSZSnappy),
            ]);
        }
        supported
    }
}

impl std::fmt::Display for Encoding {
    fn fmt(&self, f: &mut std::fmt::Formatter<'_>) -> std::fmt::Result {
        let repr = match self {
            Encoding::SSZSnappy => "ssz_snappy",
        };
        f.write_str(repr)
    }
}

#[derive(Debug, Clone)]
pub struct RPCProtocol<TSpec: EthSpec> {
    pub fork_context: Arc<ForkContext>,
    pub max_rpc_size: usize,
    pub enable_light_client_server: bool,
    pub phantom: PhantomData<TSpec>,
    pub ttfb_timeout: Duration,
}

impl<TSpec: EthSpec> UpgradeInfo for RPCProtocol<TSpec> {
    type Info = ProtocolId;
    type InfoIter = Vec<Self::Info>;

    /// The list of supported RPC protocols for Lighthouse.
    fn protocol_info(&self) -> Self::InfoIter {
        let mut supported_protocols = SupportedProtocol::currently_supported(&self.fork_context);
        if self.enable_light_client_server {
            supported_protocols.push(ProtocolId::new(
                SupportedProtocol::LightClientBootstrapV1,
                Encoding::SSZSnappy,
            ));
            supported_protocols.push(ProtocolId::new(
                Protocol::LightClientOptimisticUpdate,
                Version::V1,
                Encoding::SSZSnappy,
            ));
            supported_protocols.push(ProtocolId::new(
                Protocol::LightClientFinalityUpdate,
                Version::V1,
                Encoding::SSZSnappy,
            ));
        }
        supported_protocols
    }
}

/// Represents the ssz length bounds for RPC messages.
#[derive(Debug, PartialEq)]
pub struct RpcLimits {
    pub min: usize,
    pub max: usize,
}

impl RpcLimits {
    pub fn new(min: usize, max: usize) -> Self {
        Self { min, max }
    }

    /// Returns true if the given length is greater than `max_rpc_size` or out of
    /// bounds for the given ssz type, returns false otherwise.
    pub fn is_out_of_bounds(&self, length: usize, max_rpc_size: usize) -> bool {
        length > std::cmp::min(self.max, max_rpc_size) || length < self.min
    }
}

/// Tracks the types in a protocol id.
#[derive(Clone, Debug)]
pub struct ProtocolId {
    /// The protocol name and version
    pub versioned_protocol: SupportedProtocol,

    /// The encoding of the RPC.
    pub encoding: Encoding,

    /// The protocol id that is formed from the above fields.
    protocol_id: String,
}

impl AsRef<str> for ProtocolId {
    fn as_ref(&self) -> &str {
        self.protocol_id.as_ref()
    }
}

impl ProtocolId {
    /// Returns min and max size for messages of given protocol id requests.
    pub fn rpc_request_limits(&self) -> RpcLimits {
        match self.versioned_protocol.protocol() {
            Protocol::Status => RpcLimits::new(
                <StatusMessage as Encode>::ssz_fixed_len(),
                <StatusMessage as Encode>::ssz_fixed_len(),
            ),
            Protocol::Goodbye => RpcLimits::new(
                <GoodbyeReason as Encode>::ssz_fixed_len(),
                <GoodbyeReason as Encode>::ssz_fixed_len(),
            ),
            // V1 and V2 requests are the same
            Protocol::BlocksByRange => RpcLimits::new(
                <OldBlocksByRangeRequestV2 as Encode>::ssz_fixed_len(),
                <OldBlocksByRangeRequestV2 as Encode>::ssz_fixed_len(),
            ),
            Protocol::BlocksByRoot => {
                RpcLimits::new(*BLOCKS_BY_ROOT_REQUEST_MIN, *BLOCKS_BY_ROOT_REQUEST_MAX)
            }
            Protocol::BlobsByRange => RpcLimits::new(
                <BlobsByRangeRequest as Encode>::ssz_fixed_len(),
                <BlobsByRangeRequest as Encode>::ssz_fixed_len(),
            ),
            Protocol::BlobsByRoot => {
                RpcLimits::new(*BLOBS_BY_ROOT_REQUEST_MIN, *BLOBS_BY_ROOT_REQUEST_MAX)
            }
            Protocol::Ping => RpcLimits::new(
                <Ping as Encode>::ssz_fixed_len(),
                <Ping as Encode>::ssz_fixed_len(),
            ),
            Protocol::LightClientBootstrap => RpcLimits::new(
                <LightClientBootstrapRequest as Encode>::ssz_fixed_len(),
                <LightClientBootstrapRequest as Encode>::ssz_fixed_len(),
            ),
            Protocol::LightClientOptimisticUpdate => RpcLimits::new(0, 0),
            Protocol::LightClientFinalityUpdate => RpcLimits::new(0, 0),
            Protocol::MetaData => RpcLimits::new(0, 0), // Metadata requests are empty
        }
    }

    /// Returns min and max size for messages of given protocol id responses.
    pub fn rpc_response_limits<T: EthSpec>(&self, fork_context: &ForkContext) -> RpcLimits {
        match self.versioned_protocol.protocol() {
            Protocol::Status => RpcLimits::new(
                <StatusMessage as Encode>::ssz_fixed_len(),
                <StatusMessage as Encode>::ssz_fixed_len(),
            ),
            Protocol::Goodbye => RpcLimits::new(0, 0), // Goodbye request has no response
            Protocol::BlocksByRange => rpc_block_limits_by_fork(fork_context.current_fork()),
            Protocol::BlocksByRoot => rpc_block_limits_by_fork(fork_context.current_fork()),
            Protocol::BlobsByRange => rpc_blob_limits::<T>(),
            Protocol::BlobsByRoot => rpc_blob_limits::<T>(),
            Protocol::Ping => RpcLimits::new(
                <Ping as Encode>::ssz_fixed_len(),
                <Ping as Encode>::ssz_fixed_len(),
            ),
            Protocol::MetaData => RpcLimits::new(
                <MetaDataV1<T> as Encode>::ssz_fixed_len(),
                <MetaDataV2<T> as Encode>::ssz_fixed_len(),
            ),
            Protocol::LightClientBootstrap => RpcLimits::new(
                <LightClientBootstrap<T> as Encode>::ssz_fixed_len(),
                <LightClientBootstrap<T> as Encode>::ssz_fixed_len(),
            ),
            Protocol::LightClientOptimisticUpdate => RpcLimits::new(
                <LightClientOptimisticUpdate<T> as Encode>::ssz_fixed_len(),
                <LightClientOptimisticUpdate<T> as Encode>::ssz_fixed_len(),
            ),
            Protocol::LightClientFinalityUpdate => RpcLimits::new(
                <LightClientFinalityUpdate<T> as Encode>::ssz_fixed_len(),
                <LightClientFinalityUpdate<T> as Encode>::ssz_fixed_len(),
            ),
        }
    }

    /// Returns `true` if the given `ProtocolId` should expect `context_bytes` in the
    /// beginning of the stream, else returns `false`.
    pub fn has_context_bytes(&self) -> bool {
<<<<<<< HEAD
        match self.message_name {
            Protocol::BlocksByRange | Protocol::BlocksByRoot => match self.version {
                Version::V2 => true,
                Version::V1 => false,
            },
            Protocol::LightClientBootstrap => match self.version {
                Version::V2 | Version::V1 => true,
            },
            Protocol::LightClientOptimisticUpdate => match self.version {
                Version::V2 | Version::V1 => true,
            },
            Protocol::LightClientFinalityUpdate => match self.version {
                Version::V2 | Version::V1 => true,
            },
            Protocol::Goodbye | Protocol::Ping | Protocol::Status | Protocol::MetaData => false,
=======
        match self.versioned_protocol {
            SupportedProtocol::BlocksByRangeV2
            | SupportedProtocol::BlocksByRootV2
            | SupportedProtocol::BlobsByRangeV1
            | SupportedProtocol::BlobsByRootV1
            | SupportedProtocol::LightClientBootstrapV1 => true,
            SupportedProtocol::StatusV1
            | SupportedProtocol::BlocksByRootV1
            | SupportedProtocol::BlocksByRangeV1
            | SupportedProtocol::PingV1
            | SupportedProtocol::MetaDataV1
            | SupportedProtocol::MetaDataV2
            | SupportedProtocol::GoodbyeV1 => false,
>>>>>>> 36d88498
        }
    }
}

/// An RPC protocol ID.
impl ProtocolId {
    pub fn new(versioned_protocol: SupportedProtocol, encoding: Encoding) -> Self {
        let protocol_id = format!(
            "{}/{}/{}/{}",
            PROTOCOL_PREFIX,
            versioned_protocol.protocol(),
            versioned_protocol.version_string(),
            encoding
        );

        ProtocolId {
            versioned_protocol,
            encoding,
            protocol_id,
        }
    }
}

pub fn rpc_blob_limits<T: EthSpec>() -> RpcLimits {
    RpcLimits::new(
        BlobSidecar::<T>::empty().as_ssz_bytes().len(),
        BlobSidecar::<T>::max_size(),
    )
}

/* Inbound upgrade */

// The inbound protocol reads the request, decodes it and returns the stream to the protocol
// handler to respond to once ready.

pub type InboundOutput<TSocket, TSpec> = (InboundRequest<TSpec>, InboundFramed<TSocket, TSpec>);
pub type InboundFramed<TSocket, TSpec> =
    Framed<std::pin::Pin<Box<TimeoutStream<Compat<TSocket>>>>, InboundCodec<TSpec>>;

impl<TSocket, TSpec> InboundUpgrade<TSocket> for RPCProtocol<TSpec>
where
    TSocket: AsyncRead + AsyncWrite + Unpin + Send + 'static,
    TSpec: EthSpec,
{
    type Output = InboundOutput<TSocket, TSpec>;
    type Error = RPCError;
    type Future = BoxFuture<'static, Result<Self::Output, Self::Error>>;

    fn upgrade_inbound(self, socket: TSocket, protocol: ProtocolId) -> Self::Future {
        async move {
            let versioned_protocol = protocol.versioned_protocol;
            // convert the socket to tokio compatible socket
            let socket = socket.compat();
            let codec = match protocol.encoding {
                Encoding::SSZSnappy => {
                    let ssz_snappy_codec = BaseInboundCodec::new(SSZSnappyInboundCodec::new(
                        protocol,
                        self.max_rpc_size,
                        self.fork_context.clone(),
                    ));
                    InboundCodec::SSZSnappy(ssz_snappy_codec)
                }
            };
            let mut timed_socket = TimeoutStream::new(socket);
            timed_socket.set_read_timeout(Some(self.ttfb_timeout));

            let socket = Framed::new(Box::pin(timed_socket), codec);

            // MetaData requests should be empty, return the stream
<<<<<<< HEAD
            match protocol_name {
                Protocol::MetaData => Ok((InboundRequest::MetaData(PhantomData), socket)),
                Protocol::LightClientOptimisticUpdate => {
                    Ok((InboundRequest::LightClientOptimisticUpdate, socket))
                }
                Protocol::LightClientFinalityUpdate => {
                    Ok((InboundRequest::LightClientFinalityUpdate, socket))
=======
            match versioned_protocol {
                SupportedProtocol::MetaDataV1 => {
                    Ok((InboundRequest::MetaData(MetadataRequest::new_v1()), socket))
                }
                SupportedProtocol::MetaDataV2 => {
                    Ok((InboundRequest::MetaData(MetadataRequest::new_v2()), socket))
>>>>>>> 36d88498
                }
                _ => {
                    match tokio::time::timeout(
                        Duration::from_secs(REQUEST_TIMEOUT),
                        socket.into_future(),
                    )
                    .await
                    {
                        Err(e) => Err(RPCError::from(e)),
                        Ok((Some(Ok(request)), stream)) => Ok((request, stream)),
                        Ok((Some(Err(e)), _)) => Err(e),
                        Ok((None, _)) => Err(RPCError::IncompleteStream),
                    }
                }
            }
        }
        .boxed()
    }
}

#[derive(Debug, Clone, PartialEq)]
pub enum InboundRequest<TSpec: EthSpec> {
    Status(StatusMessage),
    Goodbye(GoodbyeReason),
    BlocksByRange(OldBlocksByRangeRequest),
    BlocksByRoot(BlocksByRootRequest),
    BlobsByRange(BlobsByRangeRequest),
    BlobsByRoot(BlobsByRootRequest),
    LightClientBootstrap(LightClientBootstrapRequest),
    LightClientOptimisticUpdate,
    LightClientFinalityUpdate,
    Ping(Ping),
    MetaData(MetadataRequest<TSpec>),
}

/// Implements the encoding per supported protocol for `RPCRequest`.
impl<TSpec: EthSpec> InboundRequest<TSpec> {
    /* These functions are used in the handler for stream management */

    /// Number of responses expected for this request.
    pub fn expected_responses(&self) -> u64 {
        match self {
            InboundRequest::Status(_) => 1,
            InboundRequest::Goodbye(_) => 0,
            InboundRequest::BlocksByRange(req) => *req.count(),
            InboundRequest::BlocksByRoot(req) => req.block_roots().len() as u64,
            InboundRequest::BlobsByRange(req) => req.max_blobs_requested::<TSpec>(),
            InboundRequest::BlobsByRoot(req) => req.blob_ids.len() as u64,
            InboundRequest::Ping(_) => 1,
            InboundRequest::MetaData(_) => 1,
            InboundRequest::LightClientBootstrap(_) => 1,
            InboundRequest::LightClientOptimisticUpdate => 1,
            InboundRequest::LightClientFinalityUpdate => 1,
        }
    }

    /// Gives the corresponding `SupportedProtocol` to this request.
    pub fn versioned_protocol(&self) -> SupportedProtocol {
        match self {
<<<<<<< HEAD
            InboundRequest::Status(_) => Protocol::Status,
            InboundRequest::Goodbye(_) => Protocol::Goodbye,
            InboundRequest::BlocksByRange(_) => Protocol::BlocksByRange,
            InboundRequest::BlocksByRoot(_) => Protocol::BlocksByRoot,
            InboundRequest::Ping(_) => Protocol::Ping,
            InboundRequest::MetaData(_) => Protocol::MetaData,
            InboundRequest::LightClientBootstrap(_) => Protocol::LightClientBootstrap,
            InboundRequest::LightClientOptimisticUpdate => Protocol::LightClientOptimisticUpdate,
            InboundRequest::LightClientFinalityUpdate => Protocol::LightClientFinalityUpdate,
=======
            InboundRequest::Status(_) => SupportedProtocol::StatusV1,
            InboundRequest::Goodbye(_) => SupportedProtocol::GoodbyeV1,
            InboundRequest::BlocksByRange(req) => match req {
                OldBlocksByRangeRequest::V1(_) => SupportedProtocol::BlocksByRangeV1,
                OldBlocksByRangeRequest::V2(_) => SupportedProtocol::BlocksByRangeV2,
            },
            InboundRequest::BlocksByRoot(req) => match req {
                BlocksByRootRequest::V1(_) => SupportedProtocol::BlocksByRootV1,
                BlocksByRootRequest::V2(_) => SupportedProtocol::BlocksByRootV2,
            },
            InboundRequest::BlobsByRange(_) => SupportedProtocol::BlobsByRangeV1,
            InboundRequest::BlobsByRoot(_) => SupportedProtocol::BlobsByRootV1,
            InboundRequest::Ping(_) => SupportedProtocol::PingV1,
            InboundRequest::MetaData(req) => match req {
                MetadataRequest::V1(_) => SupportedProtocol::MetaDataV1,
                MetadataRequest::V2(_) => SupportedProtocol::MetaDataV2,
            },
            InboundRequest::LightClientBootstrap(_) => SupportedProtocol::LightClientBootstrapV1,
>>>>>>> 36d88498
        }
    }

    /// Returns the `ResponseTermination` type associated with the request if a stream gets
    /// terminated.
    pub fn stream_termination(&self) -> ResponseTermination {
        match self {
            // this only gets called after `multiple_responses()` returns true. Therefore, only
            // variants that have `multiple_responses()` can have values.
            InboundRequest::BlocksByRange(_) => ResponseTermination::BlocksByRange,
            InboundRequest::BlocksByRoot(_) => ResponseTermination::BlocksByRoot,
            InboundRequest::BlobsByRange(_) => ResponseTermination::BlobsByRange,
            InboundRequest::BlobsByRoot(_) => ResponseTermination::BlobsByRoot,
            InboundRequest::Status(_) => unreachable!(),
            InboundRequest::Goodbye(_) => unreachable!(),
            InboundRequest::Ping(_) => unreachable!(),
            InboundRequest::MetaData(_) => unreachable!(),
            InboundRequest::LightClientBootstrap(_) => unreachable!(),
            InboundRequest::LightClientFinalityUpdate => unreachable!(),
            InboundRequest::LightClientOptimisticUpdate => unreachable!(),
        }
    }
}

/// Error in RPC Encoding/Decoding.
#[derive(Debug, Clone, PartialEq, IntoStaticStr)]
#[strum(serialize_all = "snake_case")]
pub enum RPCError {
    /// Error when decoding the raw buffer from ssz.
    // NOTE: in the future a ssz::DecodeError should map to an InvalidData error
    #[strum(serialize = "decode_error")]
    SSZDecodeError(ssz::DecodeError),
    /// IO Error.
    IoError(String),
    /// The peer returned a valid response but the response indicated an error.
    ErrorResponse(RPCResponseErrorCode, String),
    /// Timed out waiting for a response.
    StreamTimeout,
    /// Peer does not support the protocol.
    UnsupportedProtocol,
    /// Stream ended unexpectedly.
    IncompleteStream,
    /// Peer sent invalid data.
    InvalidData(String),
    /// An error occurred due to internal reasons. Ex: timer failure.
    InternalError(&'static str),
    /// Negotiation with this peer timed out.
    NegotiationTimeout,
    /// Handler rejected this request.
    HandlerRejected,
    /// We have intentionally disconnected.
    Disconnected,
}

impl From<ssz::DecodeError> for RPCError {
    #[inline]
    fn from(err: ssz::DecodeError) -> Self {
        RPCError::SSZDecodeError(err)
    }
}
impl From<tokio::time::error::Elapsed> for RPCError {
    fn from(_: tokio::time::error::Elapsed) -> Self {
        RPCError::StreamTimeout
    }
}

impl From<io::Error> for RPCError {
    fn from(err: io::Error) -> Self {
        RPCError::IoError(err.to_string())
    }
}

// Error trait is required for `ProtocolsHandler`
impl std::fmt::Display for RPCError {
    fn fmt(&self, f: &mut std::fmt::Formatter<'_>) -> std::fmt::Result {
        match *self {
            RPCError::SSZDecodeError(ref err) => write!(f, "Error while decoding ssz: {:?}", err),
            RPCError::InvalidData(ref err) => write!(f, "Peer sent unexpected data: {}", err),
            RPCError::IoError(ref err) => write!(f, "IO Error: {}", err),
            RPCError::ErrorResponse(ref code, ref reason) => write!(
                f,
                "RPC response was an error: {} with reason: {}",
                code, reason
            ),
            RPCError::StreamTimeout => write!(f, "Stream Timeout"),
            RPCError::UnsupportedProtocol => write!(f, "Peer does not support the protocol"),
            RPCError::IncompleteStream => write!(f, "Stream ended unexpectedly"),
            RPCError::InternalError(ref err) => write!(f, "Internal error: {}", err),
            RPCError::NegotiationTimeout => write!(f, "Negotiation timeout"),
            RPCError::HandlerRejected => write!(f, "Handler rejected the request"),
            RPCError::Disconnected => write!(f, "Gracefully Disconnected"),
        }
    }
}

impl std::error::Error for RPCError {
    fn source(&self) -> Option<&(dyn std::error::Error + 'static)> {
        match *self {
            // NOTE: this does have a source
            RPCError::SSZDecodeError(_) => None,
            RPCError::IoError(_) => None,
            RPCError::StreamTimeout => None,
            RPCError::UnsupportedProtocol => None,
            RPCError::IncompleteStream => None,
            RPCError::InvalidData(_) => None,
            RPCError::InternalError(_) => None,
            RPCError::ErrorResponse(_, _) => None,
            RPCError::NegotiationTimeout => None,
            RPCError::HandlerRejected => None,
            RPCError::Disconnected => None,
        }
    }
}

impl<TSpec: EthSpec> std::fmt::Display for InboundRequest<TSpec> {
    fn fmt(&self, f: &mut std::fmt::Formatter<'_>) -> std::fmt::Result {
        match self {
            InboundRequest::Status(status) => write!(f, "Status Message: {}", status),
            InboundRequest::Goodbye(reason) => write!(f, "Goodbye: {}", reason),
            InboundRequest::BlocksByRange(req) => write!(f, "Blocks by range: {}", req),
            InboundRequest::BlocksByRoot(req) => write!(f, "Blocks by root: {:?}", req),
            InboundRequest::BlobsByRange(req) => write!(f, "Blobs by range: {:?}", req),
            InboundRequest::BlobsByRoot(req) => write!(f, "Blobs by root: {:?}", req),
            InboundRequest::Ping(ping) => write!(f, "Ping: {}", ping.data),
            InboundRequest::MetaData(_) => write!(f, "MetaData request"),
            InboundRequest::LightClientBootstrap(bootstrap) => {
                write!(f, "LightClientBootstrap: {}", bootstrap.root)
            }
            InboundRequest::LightClientOptimisticUpdate => {
                write!(f, "Light client optimistic update request")
            }
            InboundRequest::LightClientFinalityUpdate => {
                write!(f, "Light client finality update request")
            }
        }
    }
}

impl RPCError {
    /// Get a `str` representation of the error.
    /// Used for metrics.
    pub fn as_static_str(&self) -> &'static str {
        match self {
            RPCError::ErrorResponse(ref code, ..) => code.into(),
            e => e.into(),
        }
    }
}<|MERGE_RESOLUTION|>--- conflicted
+++ resolved
@@ -22,12 +22,8 @@
 };
 use types::{
     BeaconBlock, BeaconBlockAltair, BeaconBlockBase, BeaconBlockCapella, BeaconBlockMerge,
-<<<<<<< HEAD
-    EmptyBlock, EthSpec, ForkContext, ForkName, Hash256, LightClientBootstrap,
+    BlobSidecar, EmptyBlock, EthSpec, ForkContext, ForkName, Hash256, LightClientBootstrap,
     LightClientFinalityUpdate, LightClientOptimisticUpdate, MainnetEthSpec, Signature,
-=======
-    BlobSidecar, EmptyBlock, EthSpec, ForkContext, ForkName, Hash256, MainnetEthSpec, Signature,
->>>>>>> 36d88498
     SignedBeaconBlock,
 };
 
@@ -226,6 +222,8 @@
             Protocol::Ping => None,
             Protocol::MetaData => None,
             Protocol::LightClientBootstrap => None,
+            Protocol::LightClientOptimisticUpdate => None,
+            Protocol::LightClientFinalityUpdate => None,
         }
     }
 }
@@ -251,6 +249,8 @@
     MetaDataV1,
     MetaDataV2,
     LightClientBootstrapV1,
+    LightClientOptimisticUpdateV1,
+    LightClientFinalityUpdateV1,
 }
 
 impl SupportedProtocol {
@@ -268,6 +268,8 @@
             SupportedProtocol::MetaDataV1 => "1",
             SupportedProtocol::MetaDataV2 => "2",
             SupportedProtocol::LightClientBootstrapV1 => "1",
+            SupportedProtocol::LightClientOptimisticUpdateV1 => "1",
+            SupportedProtocol::LightClientFinalityUpdateV1 => "1",
         }
     }
 
@@ -285,6 +287,10 @@
             SupportedProtocol::MetaDataV1 => Protocol::MetaData,
             SupportedProtocol::MetaDataV2 => Protocol::MetaData,
             SupportedProtocol::LightClientBootstrapV1 => Protocol::LightClientBootstrap,
+            SupportedProtocol::LightClientOptimisticUpdateV1 => {
+                Protocol::LightClientOptimisticUpdate
+            }
+            SupportedProtocol::LightClientFinalityUpdateV1 => Protocol::LightClientFinalityUpdate,
         }
     }
 
@@ -342,13 +348,11 @@
                 Encoding::SSZSnappy,
             ));
             supported_protocols.push(ProtocolId::new(
-                Protocol::LightClientOptimisticUpdate,
-                Version::V1,
+                SupportedProtocol::LightClientOptimisticUpdateV1,
                 Encoding::SSZSnappy,
             ));
             supported_protocols.push(ProtocolId::new(
-                Protocol::LightClientFinalityUpdate,
-                Version::V1,
+                SupportedProtocol::LightClientFinalityUpdateV1,
                 Encoding::SSZSnappy,
             ));
         }
@@ -473,29 +477,14 @@
     /// Returns `true` if the given `ProtocolId` should expect `context_bytes` in the
     /// beginning of the stream, else returns `false`.
     pub fn has_context_bytes(&self) -> bool {
-<<<<<<< HEAD
-        match self.message_name {
-            Protocol::BlocksByRange | Protocol::BlocksByRoot => match self.version {
-                Version::V2 => true,
-                Version::V1 => false,
-            },
-            Protocol::LightClientBootstrap => match self.version {
-                Version::V2 | Version::V1 => true,
-            },
-            Protocol::LightClientOptimisticUpdate => match self.version {
-                Version::V2 | Version::V1 => true,
-            },
-            Protocol::LightClientFinalityUpdate => match self.version {
-                Version::V2 | Version::V1 => true,
-            },
-            Protocol::Goodbye | Protocol::Ping | Protocol::Status | Protocol::MetaData => false,
-=======
         match self.versioned_protocol {
             SupportedProtocol::BlocksByRangeV2
             | SupportedProtocol::BlocksByRootV2
             | SupportedProtocol::BlobsByRangeV1
             | SupportedProtocol::BlobsByRootV1
-            | SupportedProtocol::LightClientBootstrapV1 => true,
+            | SupportedProtocol::LightClientBootstrapV1
+            | SupportedProtocol::LightClientOptimisticUpdateV1
+            | SupportedProtocol::LightClientFinalityUpdateV1 => true,
             SupportedProtocol::StatusV1
             | SupportedProtocol::BlocksByRootV1
             | SupportedProtocol::BlocksByRangeV1
@@ -503,7 +492,6 @@
             | SupportedProtocol::MetaDataV1
             | SupportedProtocol::MetaDataV2
             | SupportedProtocol::GoodbyeV1 => false,
->>>>>>> 36d88498
         }
     }
 }
@@ -573,22 +561,18 @@
             let socket = Framed::new(Box::pin(timed_socket), codec);
 
             // MetaData requests should be empty, return the stream
-<<<<<<< HEAD
-            match protocol_name {
-                Protocol::MetaData => Ok((InboundRequest::MetaData(PhantomData), socket)),
-                Protocol::LightClientOptimisticUpdate => {
-                    Ok((InboundRequest::LightClientOptimisticUpdate, socket))
-                }
-                Protocol::LightClientFinalityUpdate => {
-                    Ok((InboundRequest::LightClientFinalityUpdate, socket))
-=======
             match versioned_protocol {
                 SupportedProtocol::MetaDataV1 => {
                     Ok((InboundRequest::MetaData(MetadataRequest::new_v1()), socket))
                 }
                 SupportedProtocol::MetaDataV2 => {
                     Ok((InboundRequest::MetaData(MetadataRequest::new_v2()), socket))
->>>>>>> 36d88498
+                }
+                SupportedProtocol::LightClientOptimisticUpdateV1 => {
+                    Ok((InboundRequest::LightClientOptimisticUpdate, socket))
+                }
+                SupportedProtocol::LightClientFinalityUpdateV1 => {
+                    Ok((InboundRequest::LightClientFinalityUpdate, socket))
                 }
                 _ => {
                     match tokio::time::timeout(
@@ -648,17 +632,6 @@
     /// Gives the corresponding `SupportedProtocol` to this request.
     pub fn versioned_protocol(&self) -> SupportedProtocol {
         match self {
-<<<<<<< HEAD
-            InboundRequest::Status(_) => Protocol::Status,
-            InboundRequest::Goodbye(_) => Protocol::Goodbye,
-            InboundRequest::BlocksByRange(_) => Protocol::BlocksByRange,
-            InboundRequest::BlocksByRoot(_) => Protocol::BlocksByRoot,
-            InboundRequest::Ping(_) => Protocol::Ping,
-            InboundRequest::MetaData(_) => Protocol::MetaData,
-            InboundRequest::LightClientBootstrap(_) => Protocol::LightClientBootstrap,
-            InboundRequest::LightClientOptimisticUpdate => Protocol::LightClientOptimisticUpdate,
-            InboundRequest::LightClientFinalityUpdate => Protocol::LightClientFinalityUpdate,
-=======
             InboundRequest::Status(_) => SupportedProtocol::StatusV1,
             InboundRequest::Goodbye(_) => SupportedProtocol::GoodbyeV1,
             InboundRequest::BlocksByRange(req) => match req {
@@ -677,7 +650,12 @@
                 MetadataRequest::V2(_) => SupportedProtocol::MetaDataV2,
             },
             InboundRequest::LightClientBootstrap(_) => SupportedProtocol::LightClientBootstrapV1,
->>>>>>> 36d88498
+            InboundRequest::LightClientOptimisticUpdate => {
+                SupportedProtocol::LightClientOptimisticUpdateV1
+            }
+            InboundRequest::LightClientFinalityUpdate => {
+                SupportedProtocol::LightClientFinalityUpdateV1
+            }
         }
     }
 
