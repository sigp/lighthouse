--- conflicted
+++ resolved
@@ -325,12 +325,7 @@
             enr_udp6_port: None,
             enr_quic6_port: None,
             enr_tcp6_port: None,
-<<<<<<< HEAD
-            target_peers: 50,
-=======
             target_peers: 100,
-            gs_config,
->>>>>>> c0177687
             discv5_config,
             boot_nodes_enr: vec![],
             boot_nodes_multiaddr: vec![],
