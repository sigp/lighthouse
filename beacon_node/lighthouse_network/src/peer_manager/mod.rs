//! Implementation of Lighthouse's peer management system.

use crate::discovery::enr_ext::EnrExt;
use crate::discovery::peer_id_to_node_id;
use crate::rpc::{GoodbyeReason, MetaData, Protocol, RPCError, RpcErrorResponse};
use crate::service::TARGET_SUBNET_PEERS;
use crate::{error, metrics, Gossipsub, NetworkGlobals, PeerId, Subnet, SubnetDiscovery};
use delay_map::HashSetDelay;
use discv5::Enr;
use libp2p::identify::Info as IdentifyInfo;
use lru_cache::LRUTimeCache;
use peerdb::{BanOperation, BanResult, ScoreUpdateResult};
use rand::seq::SliceRandom;
use smallvec::SmallVec;
use std::{
    sync::Arc,
    time::{Duration, Instant},
};
use tracing::{debug, error, trace, warn};
use types::{DataColumnSubnetId, EthSpec, SyncSubnetId};

pub use libp2p::core::Multiaddr;
pub use libp2p::identity::Keypair;

pub mod peerdb;

use crate::peer_manager::peerdb::client::ClientKind;
use libp2p::multiaddr;
pub use peerdb::peer_info::{
    ConnectionDirection, PeerConnectionStatus, PeerConnectionStatus::*, PeerInfo,
};
use peerdb::score::{PeerAction, ReportSource};
pub use peerdb::sync_status::{SyncInfo, SyncStatus};
use std::collections::{hash_map::Entry, HashMap, HashSet};
use std::net::IpAddr;
use strum::IntoEnumIterator;

pub mod config;
mod network_behaviour;

/// The heartbeat performs regular updates such as updating reputations and performing discovery
/// requests. This defines the interval in seconds.
const HEARTBEAT_INTERVAL: u64 = 30;

/// The minimum amount of time we allow peers to reconnect to us after a disconnect when we are
/// saturated with peers. This effectively looks like a swarm BAN for this amount of time.
pub const PEER_RECONNECTION_TIMEOUT: Duration = Duration::from_secs(600);
/// This is used in the pruning logic. We avoid pruning peers on sync-committees if doing so would
/// lower our peer count below this number. Instead we favour a non-uniform distribution of subnet
/// peers.
pub const MIN_SYNC_COMMITTEE_PEERS: u64 = 2;
/// A fraction of `PeerManager::target_peers` that we allow to connect to us in excess of
/// `PeerManager::target_peers`. For clarity, if `PeerManager::target_peers` is 50 and
/// PEER_EXCESS_FACTOR = 0.1 we allow 10% more nodes, i.e 55.
pub const PEER_EXCESS_FACTOR: f32 = 0.1;
/// A fraction of `PeerManager::target_peers` that we want to be outbound-only connections.
pub const TARGET_OUTBOUND_ONLY_FACTOR: f32 = 0.3;
/// A fraction of `PeerManager::target_peers` that if we get below, we start a discovery query to
/// reach our target. MIN_OUTBOUND_ONLY_FACTOR must be < TARGET_OUTBOUND_ONLY_FACTOR.
pub const MIN_OUTBOUND_ONLY_FACTOR: f32 = 0.2;
/// The fraction of extra peers beyond the PEER_EXCESS_FACTOR that we allow us to dial for when
/// requiring subnet peers. More specifically, if our target peer limit is 50, and our excess peer
/// limit is 55, and we are at 55 peers, the following parameter provisions a few more slots of
/// dialing priority peers we need for validator duties.
pub const PRIORITY_PEER_EXCESS: f32 = 0.2;

/// The main struct that handles peer's reputation and connection status.
pub struct PeerManager<E: EthSpec> {
    /// Storage of network globals to access the `PeerDB`.
    network_globals: Arc<NetworkGlobals<E>>,
    /// A queue of events that the `PeerManager` is waiting to produce.
    events: SmallVec<[PeerManagerEvent; 16]>,
    /// A collection of inbound-connected peers awaiting to be Ping'd.
    inbound_ping_peers: HashSetDelay<PeerId>,
    /// A collection of outbound-connected peers awaiting to be Ping'd.
    outbound_ping_peers: HashSetDelay<PeerId>,
    /// A collection of peers awaiting to be Status'd.
    status_peers: HashSetDelay<PeerId>,
    /// The target number of peers we would like to connect to.
    target_peers: usize,
    /// Peers queued to be dialed.
    peers_to_dial: Vec<Enr>,
    /// The number of temporarily banned peers. This is used to prevent instantaneous
    /// reconnection.
    // NOTE: This just prevents re-connections. The state of the peer is otherwise unaffected. A
    // peer can be in a disconnected state and new connections will be refused and logged as if the
    // peer is banned without it being reflected in the peer's state.
    // Also the banned state can out-last the peer's reference in the peer db. So peers that are
    // unknown to us can still be temporarily banned. This is fundamentally a relationship with
    // the swarm. Regardless of our knowledge of the peer in the db, it will be temporarily banned
    // at the swarm layer.
    // NOTE: An LRUTimeCache is used compared to a structure that needs to be polled to avoid very
    // frequent polling to unban peers. Instead, this cache piggy-backs the PeerManager heartbeat
    // to update and clear the cache. Therefore the PEER_RECONNECTION_TIMEOUT only has a resolution
    // of the HEARTBEAT_INTERVAL.
    temporary_banned_peers: LRUTimeCache<PeerId>,
    /// A collection of sync committee subnets that we need to stay subscribed to.
    /// Sync committee subnets are longer term (256 epochs). Hence, we need to re-run
    /// discovery queries for subnet peers if we disconnect from existing sync
    /// committee subnet peers.
    sync_committee_subnets: HashMap<SyncSubnetId, Instant>,
    /// The heartbeat interval to perform routine maintenance.
    heartbeat: tokio::time::Interval,
    /// Keeps track of whether the discovery service is enabled or not.
    discovery_enabled: bool,
    /// Keeps track if the current instance is reporting metrics or not.
    metrics_enabled: bool,
    /// Keeps track of whether the QUIC protocol is enabled or not.
    quic_enabled: bool,
}

/// The events that the `PeerManager` outputs (requests).
#[derive(Debug)]
pub enum PeerManagerEvent {
    /// A peer has dialed us.
    PeerConnectedIncoming(PeerId),
    /// A peer has been dialed.
    PeerConnectedOutgoing(PeerId),
    /// A peer has disconnected.
    PeerDisconnected(PeerId),
    /// Sends a STATUS to a peer.
    Status(PeerId),
    /// Sends a PING to a peer.
    Ping(PeerId),
    /// Request METADATA from a peer.
    MetaData(PeerId),
    /// The peer should be disconnected.
    DisconnectPeer(PeerId, GoodbyeReason),
    /// Inform the behaviour to ban this peer and associated ip addresses.
    Banned(PeerId, Vec<IpAddr>),
    /// The peer should be unbanned with the associated ip addresses.
    UnBanned(PeerId, Vec<IpAddr>),
    /// Request the behaviour to discover more peers and the amount of peers to discover.
    DiscoverPeers(usize),
    /// Request the behaviour to discover peers on subnets.
    DiscoverSubnetPeers(Vec<SubnetDiscovery>),
}

impl<E: EthSpec> PeerManager<E> {
    // NOTE: Must be run inside a tokio executor.
    pub fn new(
        cfg: config::Config,
        network_globals: Arc<NetworkGlobals<E>>,
    ) -> error::Result<Self> {
        let config::Config {
            discovery_enabled,
            metrics_enabled,
            target_peer_count,
            status_interval,
            ping_interval_inbound,
            ping_interval_outbound,
            quic_enabled,
        } = cfg;

        // Set up the peer manager heartbeat interval
        let heartbeat = tokio::time::interval(tokio::time::Duration::from_secs(HEARTBEAT_INTERVAL));

        Ok(PeerManager {
            network_globals,
            events: SmallVec::new(),
            peers_to_dial: Default::default(),
            inbound_ping_peers: HashSetDelay::new(Duration::from_secs(ping_interval_inbound)),
            outbound_ping_peers: HashSetDelay::new(Duration::from_secs(ping_interval_outbound)),
            status_peers: HashSetDelay::new(Duration::from_secs(status_interval)),
            target_peers: target_peer_count,
            temporary_banned_peers: LRUTimeCache::new(PEER_RECONNECTION_TIMEOUT),
            sync_committee_subnets: Default::default(),
            heartbeat,
            discovery_enabled,
            metrics_enabled,
            quic_enabled,
        })
    }

    /* Public accessible functions */

    /// The application layer wants to disconnect from a peer for a particular reason.
    ///
    /// All instant disconnections are fatal and we ban the associated peer.
    ///
    /// This will send a goodbye and disconnect the peer if it is connected or dialing.
    pub fn goodbye_peer(&mut self, peer_id: &PeerId, reason: GoodbyeReason, source: ReportSource) {
        // Update the sync status if required
        if let Some(info) = self.network_globals.peers.write().peer_info_mut(peer_id) {
            debug!(%peer_id, %reason, score= %info.score(), "Sending goodbye to peer");
            if matches!(reason, GoodbyeReason::IrrelevantNetwork) {
                info.update_sync_status(SyncStatus::IrrelevantPeer);
            }
        }

        self.report_peer(
            peer_id,
            PeerAction::Fatal,
            source,
            Some(reason),
            "goodbye_peer",
        );
    }

    /// Reports a peer for some action.
    ///
    /// If the peer doesn't exist, log a warning and insert defaults.
    pub fn report_peer(
        &mut self,
        peer_id: &PeerId,
        action: PeerAction,
        source: ReportSource,
        reason: Option<GoodbyeReason>,
        msg: &'static str,
    ) {
        let action = self
            .network_globals
            .peers
            .write()
            .report_peer(peer_id, action, source, msg);
        self.handle_score_action(peer_id, action, reason);
    }

    /// Upon adjusting a Peer's score, there are times the peer manager must pass messages up to
    /// libp2p. This function handles the conditional logic associated with each score update
    /// result.
    fn handle_score_action(
        &mut self,
        peer_id: &PeerId,
        action: ScoreUpdateResult,
        reason: Option<GoodbyeReason>,
    ) {
        match action {
            ScoreUpdateResult::Ban(ban_operation) => {
                // The peer has been banned and we need to handle the banning operation
                // NOTE: When we ban a peer, its IP address can be banned. We do not recursively search
                // through all our connected peers banning all other peers that are using this IP address.
                // If these peers are behaving fine, we permit their current connections. However, if any new
                // nodes or current nodes try to reconnect on a banned IP, they will be instantly banned
                // and disconnected.
                self.handle_ban_operation(peer_id, ban_operation, reason);
            }
            ScoreUpdateResult::Disconnect => {
                // The peer has transitioned to a disconnect state and has been marked as such in
                // the peer db. We must inform libp2p to disconnect this peer.
                self.inbound_ping_peers.remove(peer_id);
                self.outbound_ping_peers.remove(peer_id);
                self.events.push(PeerManagerEvent::DisconnectPeer(
                    *peer_id,
                    GoodbyeReason::BadScore,
                ));
            }
            ScoreUpdateResult::NoAction => {
                // The report had no effect on the peer and there is nothing to do.
            }
            ScoreUpdateResult::Unbanned(unbanned_ips) => {
                // Inform the Swarm to unban the peer
                self.events
                    .push(PeerManagerEvent::UnBanned(*peer_id, unbanned_ips));
            }
        }
    }

    /// If a peer is being banned, this handles the banning operation.
    fn handle_ban_operation(
        &mut self,
        peer_id: &PeerId,
        ban_operation: BanOperation,
        reason: Option<GoodbyeReason>,
    ) {
        match ban_operation {
            BanOperation::TemporaryBan => {
                // The peer could be temporarily banned. We only do this in the case that
                // we have currently reached our peer target limit.
                if self.network_globals.connected_peers() >= self.target_peers {
                    // We have enough peers, prevent this reconnection.
                    self.temporary_banned_peers.raw_insert(*peer_id);
                    self.events.push(PeerManagerEvent::Banned(*peer_id, vec![]));
                }
            }
            BanOperation::DisconnectThePeer => {
                // The peer was currently connected, so we start a disconnection.
                // Once the peer has disconnected, its connection state will transition to a
                // banned state.
                self.events.push(PeerManagerEvent::DisconnectPeer(
                    *peer_id,
                    reason.unwrap_or(GoodbyeReason::BadScore),
                ));
            }
            BanOperation::PeerDisconnecting => {
                // The peer is currently being disconnected and will be banned once the
                // disconnection completes.
            }
            BanOperation::ReadyToBan(banned_ips) => {
                // The peer is not currently connected, we can safely ban it at the swarm
                // level.

                // If a peer is being banned, this trumps any temporary ban the peer might be
                // under. We no longer track it in the temporary ban list.
                if !self.temporary_banned_peers.raw_remove(peer_id) {
                    // If the peer is not already banned, inform the Swarm to ban the peer
                    self.events
                        .push(PeerManagerEvent::Banned(*peer_id, banned_ips));
                    // If the peer was in the process of being un-banned, remove it (a rare race
                    // condition)
                    self.events.retain(|event| {
                        if let PeerManagerEvent::UnBanned(unbanned_peer_id, _) = event {
                            unbanned_peer_id != peer_id // Remove matching peer ids
                        } else {
                            true
                        }
                    });
                }
            }
        }
    }

    /// Peers that have been returned by discovery requests that are suitable for dialing are
    /// returned here.
    ///
    /// This function decides whether or not to dial these peers.
    pub fn peers_discovered(&mut self, results: HashMap<Enr, Option<Instant>>) {
        let mut to_dial_peers = 0;
        let results_count = results.len();
        let connected_or_dialing = self.network_globals.connected_or_dialing_peers();
        for (enr, min_ttl) in results {
            // There are two conditions in deciding whether to dial this peer.
            // 1. If we are less than our max connections. Discovery queries are executed to reach
            //    our target peers, so its fine to dial up to our max peers (which will get pruned
            //    in the next heartbeat down to our target).
            // 2. If the peer is one our validators require for a specific subnet, then it is
            //    considered a priority. We have pre-allocated some extra priority slots for these
            //    peers as specified by PRIORITY_PEER_EXCESS. Therefore we dial these peers, even
            //    if we are already at our max_peer limit.
            if !self.peers_to_dial.contains(&enr)
                && ((min_ttl.is_some()
                    && connected_or_dialing + to_dial_peers < self.max_priority_peers())
                    || connected_or_dialing + to_dial_peers < self.max_peers())
            {
                // This should be updated with the peer dialing. In fact created once the peer is
                // dialed
                let peer_id = enr.peer_id();
                if let Some(min_ttl) = min_ttl {
                    self.network_globals
                        .peers
                        .write()
                        .update_min_ttl(&peer_id, min_ttl);
                }
                if self.dial_peer(enr) {
<<<<<<< HEAD
                    debug!(%peer_id, "Dialing discovered peer");
=======
                    debug!(self.log, "Added discovered ENR peer to dial queue"; "peer_id" => %peer_id);
>>>>>>> 17711b72
                    to_dial_peers += 1;
                }
            }
        }

        // The heartbeat will attempt new discovery queries every N seconds if the node needs more
        // peers. As an optimization, this function can recursively trigger new discovery queries
        // immediatelly if we don't fulfill our peers needs after completing a query. This
        // recursiveness results in an infinite loop in networks where there not enough peers to
        // reach out target. To prevent the infinite loop, if a query returns no useful peers, we
        // will cancel the recursiveness and wait for the heartbeat to trigger another query latter.
        if results_count > 0 && to_dial_peers == 0 {
            debug!(
                results = results_count,
                "Skipping recursive discovery query after finding no useful results"
            );
            metrics::inc_counter(&metrics::DISCOVERY_NO_USEFUL_ENRS);
        } else {
            // Queue another discovery if we need to
            self.maintain_peer_count(to_dial_peers);
        }
    }

    /// A STATUS message has been received from a peer. This resets the status timer.
    pub fn peer_statusd(&mut self, peer_id: &PeerId) {
        self.status_peers.insert(*peer_id);
    }

    /// Insert the sync subnet into list of long lived sync committee subnets that we need to
    /// maintain adequate number of peers for.
    pub fn add_sync_subnet(&mut self, subnet_id: SyncSubnetId, min_ttl: Instant) {
        match self.sync_committee_subnets.entry(subnet_id) {
            Entry::Vacant(_) => {
                self.sync_committee_subnets.insert(subnet_id, min_ttl);
            }
            Entry::Occupied(old) => {
                if *old.get() < min_ttl {
                    self.sync_committee_subnets.insert(subnet_id, min_ttl);
                }
            }
        }
    }

    /// The maximum number of peers we allow to connect to us. This is `target_peers` * (1 +
    /// PEER_EXCESS_FACTOR)
    fn max_peers(&self) -> usize {
        (self.target_peers as f32 * (1.0 + PEER_EXCESS_FACTOR)).ceil() as usize
    }

    /// The maximum number of peers we allow when dialing a priority peer (i.e a peer that is
    /// subscribed to subnets that our validator requires. This is `target_peers` * (1 +
    /// PEER_EXCESS_FACTOR + PRIORITY_PEER_EXCESS)
    fn max_priority_peers(&self) -> usize {
        (self.target_peers as f32 * (1.0 + PEER_EXCESS_FACTOR + PRIORITY_PEER_EXCESS)).ceil()
            as usize
    }

    /// The minimum number of outbound peers that we reach before we start another discovery query.
    fn min_outbound_only_peers(&self) -> usize {
        (self.target_peers as f32 * MIN_OUTBOUND_ONLY_FACTOR).ceil() as usize
    }

    /// The minimum number of outbound peers that we reach before we start another discovery query.
    fn target_outbound_peers(&self) -> usize {
        (self.target_peers as f32 * TARGET_OUTBOUND_ONLY_FACTOR).ceil() as usize
    }

    /// The maximum number of peers that are connected or dialing before we refuse to do another
    /// discovery search for more outbound peers. We can use up to half the priority peer excess allocation.
    fn max_outbound_dialing_peers(&self) -> usize {
        (self.target_peers as f32 * (1.0 + PEER_EXCESS_FACTOR + PRIORITY_PEER_EXCESS / 2.0)).ceil()
            as usize
    }

    /* Notifications from the Swarm */

    /// A peer is being dialed.
    /// Returns true, if this peer will be dialed.
    pub fn dial_peer(&mut self, peer: Enr) -> bool {
        if self
            .network_globals
            .peers
            .read()
            .should_dial(&peer.peer_id())
        {
            self.peers_to_dial.push(peer);
            true
        } else {
            false
        }
    }

    /// Reports if a peer is banned or not.
    ///
    /// This is used to determine if we should accept incoming connections.
    pub fn ban_status(&self, peer_id: &PeerId) -> Option<BanResult> {
        self.network_globals.peers.read().ban_status(peer_id)
    }

    pub fn is_connected(&self, peer_id: &PeerId) -> bool {
        self.network_globals.peers.read().is_connected(peer_id)
    }

    /// Updates `PeerInfo` with `identify` information.
    pub fn identify(&mut self, peer_id: &PeerId, info: &IdentifyInfo) {
        if let Some(peer_info) = self.network_globals.peers.write().peer_info_mut(peer_id) {
            let previous_kind = peer_info.client().kind;
            let previous_listening_addresses =
                peer_info.set_listening_addresses(info.listen_addrs.clone());
            peer_info.set_client(peerdb::client::Client::from_identify_info(info));

            if previous_kind != peer_info.client().kind
                || *peer_info.listening_addresses() != previous_listening_addresses
            {
                debug!(
                    %peer_id,
                    protocol_version = &info.protocol_version,
                    agent_version = &info.agent_version,
                    listening_addresses = ?info.listen_addrs,
                    observed_address = ?info.observed_addr,
                    protocols = ?info.protocols,
                    "Identified Peer"
                );
            }
        } else {
            error!(
                peer_id = peer_id.to_string(),
                "Received an Identify response from an unknown peer"
            );
        }
    }

    /// An error has occurred in the RPC.
    ///
    /// This adjusts a peer's score based on the error.
    pub fn handle_rpc_error(
        &mut self,
        peer_id: &PeerId,
        protocol: Protocol,
        err: &RPCError,
        direction: ConnectionDirection,
    ) {
        let client = self.network_globals.client(peer_id);
        let score = self.network_globals.peers.read().score(peer_id);
        debug!( %protocol, %err, %client,%peer_id, %score, ?direction, "RPC Error");
        metrics::inc_counter_vec(
            &metrics::TOTAL_RPC_ERRORS_PER_CLIENT,
            &[
                client.kind.as_ref(),
                err.as_static_str(),
                direction.as_ref(),
            ],
        );

        // Map this error to a `PeerAction` (if any)
        let peer_action = match err {
            RPCError::IncompleteStream => {
                // They closed early, this could mean poor connection
                PeerAction::MidToleranceError
            }
            RPCError::InternalError(e) => {
                debug!(error = %e, %peer_id, "Internal RPC Error");
                return;
            }
            RPCError::HandlerRejected => PeerAction::Fatal,
            RPCError::InvalidData(_) => {
                // Peer is not complying with the protocol. This is considered a malicious action
                PeerAction::Fatal
            }
            RPCError::IoError(_e) => {
                // this could their fault or ours, so we tolerate this
                PeerAction::HighToleranceError
            }
            RPCError::ErrorResponse(code, _) => match code {
                RpcErrorResponse::Unknown => PeerAction::HighToleranceError,
                RpcErrorResponse::ResourceUnavailable => {
                    // Don't ban on this because we want to retry with a block by root request.
                    if matches!(
                        protocol,
                        Protocol::BlobsByRoot | Protocol::DataColumnsByRoot
                    ) {
                        return;
                    }

                    // NOTE: This error only makes sense for the `BlocksByRange` and `BlocksByRoot`
                    // protocols.
                    //
                    // If we are syncing, there is no point keeping these peers around and
                    // continually failing to request blocks. We instantly ban them and hope that
                    // by the time the ban lifts, the peers will have completed their backfill
                    // sync.
                    //
                    // TODO: Potentially a more graceful way of handling such peers, would be to
                    // implement a new sync type which tracks these peers and prevents the sync
                    // algorithms from requesting blocks from them (at least for a set period of
                    // time, multiple failures would then lead to a ban).

                    match direction {
                        // If the blocks request was initiated by us, then we have no use of this
                        // peer and so we ban it.
                        ConnectionDirection::Outgoing => PeerAction::Fatal,
                        // If the blocks request was initiated by the peer, then we let the peer decide if
                        // it wants to continue talking to us, we do not ban the peer.
                        ConnectionDirection::Incoming => return,
                    }
                }
                RpcErrorResponse::ServerError => PeerAction::MidToleranceError,
                RpcErrorResponse::InvalidRequest => PeerAction::LowToleranceError,
                RpcErrorResponse::RateLimited => match protocol {
                    Protocol::Ping => PeerAction::MidToleranceError,
                    Protocol::BlocksByRange => PeerAction::MidToleranceError,
                    Protocol::BlocksByRoot => PeerAction::MidToleranceError,
                    Protocol::BlobsByRange => PeerAction::MidToleranceError,
                    // Lighthouse does not currently make light client requests; therefore, this
                    // is an unexpected scenario. We do not ban the peer for rate limiting.
                    Protocol::LightClientBootstrap => return,
                    Protocol::LightClientOptimisticUpdate => return,
                    Protocol::LightClientFinalityUpdate => return,
                    Protocol::BlobsByRoot => PeerAction::MidToleranceError,
                    Protocol::DataColumnsByRoot => PeerAction::MidToleranceError,
                    Protocol::DataColumnsByRange => PeerAction::MidToleranceError,
                    Protocol::Goodbye => PeerAction::LowToleranceError,
                    Protocol::MetaData => PeerAction::LowToleranceError,
                    Protocol::Status => PeerAction::LowToleranceError,
                },
                RpcErrorResponse::BlobsNotFoundForBlock => PeerAction::LowToleranceError,
            },
            RPCError::SSZDecodeError(_) => PeerAction::Fatal,
            RPCError::UnsupportedProtocol => {
                // Not supporting a protocol shouldn't be considered a malicious action, but
                // it is an action that in some cases will make the peer unfit to continue
                // communicating.

                match protocol {
                    Protocol::Ping => PeerAction::Fatal,
                    Protocol::BlocksByRange => return,
                    Protocol::BlocksByRoot => return,
                    Protocol::BlobsByRange => return,
                    Protocol::BlobsByRoot => return,
                    Protocol::DataColumnsByRoot => return,
                    Protocol::DataColumnsByRange => return,
                    Protocol::Goodbye => return,
                    Protocol::LightClientBootstrap => return,
                    Protocol::LightClientOptimisticUpdate => return,
                    Protocol::LightClientFinalityUpdate => return,
                    Protocol::MetaData => PeerAction::Fatal,
                    Protocol::Status => PeerAction::Fatal,
                }
            }
            RPCError::StreamTimeout => match direction {
                ConnectionDirection::Incoming => {
                    // There was a timeout responding to a peer.
                    debug!(%peer_id, "Timed out responding to RPC Request");
                    return;
                }
                ConnectionDirection::Outgoing => match protocol {
                    Protocol::Ping => PeerAction::LowToleranceError,
                    Protocol::BlocksByRange => PeerAction::MidToleranceError,
                    Protocol::BlocksByRoot => PeerAction::MidToleranceError,
                    Protocol::BlobsByRange => PeerAction::MidToleranceError,
                    Protocol::BlobsByRoot => PeerAction::MidToleranceError,
                    Protocol::DataColumnsByRoot => PeerAction::MidToleranceError,
                    Protocol::DataColumnsByRange => PeerAction::MidToleranceError,
                    Protocol::LightClientBootstrap => return,
                    Protocol::LightClientOptimisticUpdate => return,
                    Protocol::LightClientFinalityUpdate => return,
                    Protocol::Goodbye => return,
                    Protocol::MetaData => return,
                    Protocol::Status => return,
                },
            },
            RPCError::NegotiationTimeout => PeerAction::LowToleranceError,
            RPCError::Disconnected => return, // No penalty for a graceful disconnection
        };

        self.report_peer(
            peer_id,
            peer_action,
            ReportSource::RPC,
            None,
            "handle_rpc_error",
        );
    }

    /// A ping request has been received.
    // NOTE: The behaviour responds with a PONG automatically
    pub fn ping_request(&mut self, peer_id: &PeerId, seq: u64) {
        if let Some(peer_info) = self.network_globals.peers.read().peer_info(peer_id) {
            // received a ping
            // reset the to-ping timer for this peer
            trace!(%peer_id, seq_no = seq, "Received a ping request");
            match peer_info.connection_direction() {
                Some(ConnectionDirection::Incoming) => {
                    self.inbound_ping_peers.insert(*peer_id);
                }
                Some(ConnectionDirection::Outgoing) => {
                    self.outbound_ping_peers.insert(*peer_id);
                }
                None => {
                    warn!(%peer_id, "Received a ping from a peer with an unknown connection direction");
                }
            }

            // if the sequence number is unknown send an update the meta data of the peer.
            if let Some(meta_data) = &peer_info.meta_data() {
                if *meta_data.seq_number() < seq {
                    trace!(%peer_id, known_seq_no = meta_data.seq_number(), ping_seq_no = seq, "Requesting new metadata from peer");
                    self.events.push(PeerManagerEvent::MetaData(*peer_id));
                }
            } else {
                // if we don't know the meta-data, request it
                debug!(%peer_id,"Requesting first metadata from peer");
                self.events.push(PeerManagerEvent::MetaData(*peer_id));
            }
        } else {
            error!(%peer_id, "Received a PING from an unknown peer");
        }
    }

    /// A PONG has been returned from a peer.
    pub fn pong_response(&mut self, peer_id: &PeerId, seq: u64) {
        if let Some(peer_info) = self.network_globals.peers.read().peer_info(peer_id) {
            // received a pong

            // if the sequence number is unknown send update the meta data of the peer.
            if let Some(meta_data) = &peer_info.meta_data() {
                if *meta_data.seq_number() < seq {
                    trace!(%peer_id, known_seq_no = meta_data.seq_number(), pong_seq_no = seq, "Requesting new metadata from peer");
                    self.events.push(PeerManagerEvent::MetaData(*peer_id));
                }
            } else {
                // if we don't know the meta-data, request it
                trace!(%peer_id, "Requesting first metadata from peer");
                self.events.push(PeerManagerEvent::MetaData(*peer_id));
            }
        } else {
            error!(%peer_id, "Received a PONG from an unknown peer");
        }
    }

    /// Received a metadata response from a peer.
    pub fn meta_data_response(&mut self, peer_id: &PeerId, meta_data: MetaData<E>) {
        let mut invalid_meta_data = false;

        if let Some(peer_info) = self.network_globals.peers.write().peer_info_mut(peer_id) {
            if let Some(known_meta_data) = &peer_info.meta_data() {
                if *known_meta_data.seq_number() < *meta_data.seq_number() {
                    trace!(%peer_id, known_seq_no = known_meta_data.seq_number(), new_seq_no = meta_data.seq_number(), "Updating peer's metadata");
                } else {
                    trace!(%peer_id, known_seq_no = known_meta_data.seq_number(), new_seq_no = meta_data.seq_number(), "Received old metadata");
                    // Updating metadata even in this case to prevent storing
                    // incorrect  `attnets/syncnets` for a peer
                }
            } else {
                // we have no meta-data for this peer, update
                debug!(%peer_id, new_seq_no = meta_data.seq_number(), "Obtained peer's metadata");
            }

            let custody_subnet_count_opt = meta_data.custody_subnet_count().copied().ok();
            peer_info.set_meta_data(meta_data);

            if self.network_globals.spec.is_peer_das_scheduled() {
                // Gracefully ignore metadata/v2 peers. Potentially downscore after PeerDAS to
                // prioritize PeerDAS peers.
                if let Some(custody_subnet_count) = custody_subnet_count_opt {
                    match self.compute_peer_custody_subnets(peer_id, custody_subnet_count) {
                        Ok(custody_subnets) => {
                            peer_info.set_custody_subnets(custody_subnets);
                        }
                        Err(err) => {
                            debug!(
                                info = "Sending goodbye to peer",
                                peer_id = %peer_id,
                                custody_subnet_count,
                                error = ?err,
                                "Unable to compute peer custody subnets from metadata"
                            );
                            invalid_meta_data = true;
                        }
                    };
                }
            }
        } else {
            error!(%peer_id, "Received METADATA from an unknown peer");
        }

        // Disconnect peers with invalid metadata and find other peers instead.
        if invalid_meta_data {
            self.goodbye_peer(peer_id, GoodbyeReason::Fault, ReportSource::PeerManager)
        }
    }

    /// Updates the gossipsub scores for all known peers in gossipsub.
    pub(crate) fn update_gossipsub_scores(&mut self, gossipsub: &Gossipsub) {
        let actions = self
            .network_globals
            .peers
            .write()
            .update_gossipsub_scores(self.target_peers, gossipsub);

        for (peer_id, score_action) in actions {
            self.handle_score_action(&peer_id, score_action, None);
        }
    }

    /* Internal functions */

    /// Sets a peer as connected as long as their reputation allows it
    /// Informs if the peer was accepted
    fn inject_connect_ingoing(
        &mut self,
        peer_id: &PeerId,
        multiaddr: Multiaddr,
        enr: Option<Enr>,
    ) -> bool {
        self.inject_peer_connection(peer_id, ConnectingType::IngoingConnected { multiaddr }, enr)
    }

    /// Sets a peer as connected as long as their reputation allows it
    /// Informs if the peer was accepted
    fn inject_connect_outgoing(
        &mut self,
        peer_id: &PeerId,
        multiaddr: Multiaddr,
        enr: Option<Enr>,
    ) -> bool {
        self.inject_peer_connection(
            peer_id,
            ConnectingType::OutgoingConnected { multiaddr },
            enr,
        )
    }

    /// Updates the state of the peer as disconnected.
    ///
    /// This is also called when dialing a peer fails.
    fn inject_disconnect(&mut self, peer_id: &PeerId) {
        let (ban_operation, purged_peers) = self
            .network_globals
            .peers
            .write()
            .inject_disconnect(peer_id);

        if let Some(ban_operation) = ban_operation {
            // The peer was awaiting a ban, continue to ban the peer.
            self.handle_ban_operation(peer_id, ban_operation, None);
        }

        // Remove the ping and status timer for the peer
        self.inbound_ping_peers.remove(peer_id);
        self.outbound_ping_peers.remove(peer_id);
        self.status_peers.remove(peer_id);
        self.events.extend(
            purged_peers
                .into_iter()
                .map(|(peer_id, unbanned_ips)| PeerManagerEvent::UnBanned(peer_id, unbanned_ips)),
        );
    }

    /// Registers a peer as connected. The `ingoing` parameter determines if the peer is being
    /// dialed or connecting to us.
    ///
    /// This is called by `connect_ingoing` and `connect_outgoing`.
    ///
    /// Informs if the peer was accepted in to the db or not.
    fn inject_peer_connection(
        &mut self,
        peer_id: &PeerId,
        connection: ConnectingType,
        enr: Option<Enr>,
    ) -> bool {
        {
            let mut peerdb = self.network_globals.peers.write();
            if peerdb.ban_status(peer_id).is_some() {
                // don't connect if the peer is banned
                error!(%peer_id, "Connection has been allowed to a banned peer");
            }

            match connection {
                ConnectingType::Dialing => {
                    peerdb.dialing_peer(peer_id, enr);
                    return true;
                }
                ConnectingType::IngoingConnected { multiaddr } => {
                    peerdb.connect_ingoing(peer_id, multiaddr, enr);
                    // start a timer to ping inbound peers.
                    self.inbound_ping_peers.insert(*peer_id);
                }
                ConnectingType::OutgoingConnected { multiaddr } => {
                    peerdb.connect_outgoing(peer_id, multiaddr, enr);
                    // start a timer for to ping outbound peers.
                    self.outbound_ping_peers.insert(*peer_id);
                }
            }
        }

        // start a ping and status timer for the peer
        self.status_peers.insert(*peer_id);

        true
    }

    // Gracefully disconnects a peer without banning them.
    fn disconnect_peer(&mut self, peer_id: PeerId, reason: GoodbyeReason) {
        self.events
            .push(PeerManagerEvent::DisconnectPeer(peer_id, reason));
        self.network_globals
            .peers
            .write()
            .notify_disconnecting(&peer_id, false);
    }

    /// Run discovery query for additional sync committee peers if we fall below `TARGET_PEERS`.
    fn maintain_sync_committee_peers(&mut self) {
        // Remove expired entries
        self.sync_committee_subnets
            .retain(|_, v| *v > Instant::now());

        let subnets_to_discover: Vec<SubnetDiscovery> = self
            .sync_committee_subnets
            .iter()
            .filter_map(|(k, v)| {
                if self
                    .network_globals
                    .peers
                    .read()
                    .good_peers_on_subnet(Subnet::SyncCommittee(*k))
                    .count()
                    < TARGET_SUBNET_PEERS
                {
                    Some(SubnetDiscovery {
                        subnet: Subnet::SyncCommittee(*k),
                        min_ttl: Some(*v),
                    })
                } else {
                    None
                }
            })
            .collect();

        // request the subnet query from discovery
        if !subnets_to_discover.is_empty() {
            debug!(
                subnets = ?subnets_to_discover.iter().map(|s| s.subnet).collect::<Vec<_>>(),
                "Making subnet queries for maintaining sync committee peers"
            );
            self.events
                .push(PeerManagerEvent::DiscoverSubnetPeers(subnets_to_discover));
        }
    }

    /// This function checks the status of our current peers and optionally requests a discovery
    /// query if we need to find more peers to maintain the current number of peers
    fn maintain_peer_count(&mut self, dialing_peers: usize) {
        // Check if we need to do a discovery lookup
        if self.discovery_enabled {
            let peer_count = self.network_globals.connected_or_dialing_peers();
            let outbound_only_peer_count = self.network_globals.connected_outbound_only_peers();
            let wanted_peers = if peer_count < self.target_peers.saturating_sub(dialing_peers) {
                // We need more peers in general.
                self.max_peers().saturating_sub(dialing_peers) - peer_count
            } else if outbound_only_peer_count < self.min_outbound_only_peers()
                && peer_count < self.max_outbound_dialing_peers()
            {
                self.max_outbound_dialing_peers()
                    .saturating_sub(dialing_peers)
                    .saturating_sub(peer_count)
            } else {
                0
            };

            if wanted_peers != 0 {
                // We need more peers, re-queue a discovery lookup.
                debug!(
                    connected = peer_count,
                    target = self.target_peers,
                    outbound = outbound_only_peer_count,
                    wanted = wanted_peers,
                    "Starting a new peer discovery query"
                );
                self.events
                    .push(PeerManagerEvent::DiscoverPeers(wanted_peers));
            }
        }
    }

    /// Remove excess peers back down to our target values.
    /// This prioritises peers with a good score and uniform distribution of peers across
    /// subnets.
    ///
    /// The logic for the peer pruning is as follows:
    ///
    /// Global rules:
    /// - Always maintain peers we need for a validator duty.
    /// - Do not prune outbound peers to exceed our outbound target.
    /// - Do not prune more peers than our target peer count.
    /// - If we have an option to remove a number of peers, remove ones that have the least
    ///     long-lived subnets.
    /// - When pruning peers based on subnet count. If multiple peers can be chosen, choose a peer
    ///     that is not subscribed to a long-lived sync committee subnet.
    /// - When pruning peers based on subnet count, do not prune a peer that would lower us below the
    ///     MIN_SYNC_COMMITTEE_PEERS peer count. To keep it simple, we favour a minimum number of sync-committee-peers over
    ///     uniformity subnet peers. NOTE: We could apply more sophisticated logic, but the code is
    ///     simpler and easier to maintain if we take this approach. If we are pruning subnet peers
    ///     below the MIN_SYNC_COMMITTEE_PEERS and maintaining the sync committee peers, this should be
    ///     fine as subnet peers are more likely to be found than sync-committee-peers. Also, we're
    ///     in a bit of trouble anyway if we have so few peers on subnets. The
    ///     MIN_SYNC_COMMITTEE_PEERS
    ///     number should be set low as an absolute lower bound to maintain peers on the sync
    ///     committees.
    /// - Do not prune trusted peers. NOTE: This means if a user has more trusted peers than the
    ///     excess peer limit, all of the following logic is subverted as we will not prune any peers.
    ///     Also, the more trusted peers a user has, the less room Lighthouse has to efficiently manage
    ///     its peers across the subnets.
    ///
    /// Prune peers in the following order:
    /// 1. Remove worst scoring peers
    /// 2. Remove peers that are not subscribed to a subnet (they have less value)
    /// 3. Remove peers that we have many on any particular subnet
    /// 4. Randomly remove peers if all the above are satisfied
    ///
    fn prune_excess_peers(&mut self) {
        // The current number of connected peers.
        let connected_peer_count = self.network_globals.connected_peers();
        if connected_peer_count <= self.target_peers {
            // No need to prune peers
            return;
        }

        // Keep a list of peers we are pruning.
        let mut peers_to_prune = std::collections::HashSet::new();
        let connected_outbound_peer_count = self.network_globals.connected_outbound_only_peers();

        // Keep track of the number of outbound peers we are pruning.
        let mut outbound_peers_pruned = 0;

        macro_rules! prune_peers {
            ($filter: expr) => {
                let filter = $filter;
                for (peer_id, info) in self
                    .network_globals
                    .peers
                    .read()
                    .worst_connected_peers()
                    .iter()
                    .filter(|(_, info)| {
                        !info.has_future_duty() && !info.is_trusted() && filter(*info)
                    })
                {
                    if peers_to_prune.len()
                        >= connected_peer_count.saturating_sub(self.target_peers)
                    {
                        // We have found all the peers we need to drop, end.
                        break;
                    }
                    if peers_to_prune.contains(*peer_id) {
                        continue;
                    }
                    // Only remove up to the target outbound peer count.
                    if info.is_outbound_only() {
                        if self.target_outbound_peers() + outbound_peers_pruned
                            < connected_outbound_peer_count
                        {
                            outbound_peers_pruned += 1;
                        } else {
                            continue;
                        }
                    }
                    peers_to_prune.insert(**peer_id);
                }
            };
        }

        // 1. Look through peers that have the worst score (ignoring non-penalized scored peers).
        prune_peers!(|info: &PeerInfo<E>| { info.score().score() < 0.0 });

        // 2. Attempt to remove peers that are not subscribed to a subnet, if we still need to
        //    prune more.
        if peers_to_prune.len() < connected_peer_count.saturating_sub(self.target_peers) {
            prune_peers!(|info: &PeerInfo<E>| { !info.has_long_lived_subnet() });
        }

        // 3. and 4. Remove peers that are too grouped on any given subnet. If all subnets are
        //    uniformly distributed, remove random peers.
        if peers_to_prune.len() < connected_peer_count.saturating_sub(self.target_peers) {
            // Of our connected peers, build a map from subnet_id -> Vec<(PeerId, PeerInfo)>
            let mut subnet_to_peer: HashMap<Subnet, Vec<(PeerId, PeerInfo<E>)>> = HashMap::new();
            // These variables are used to track if a peer is in a long-lived sync-committee as we
            // may wish to retain this peer over others when pruning.
            let mut sync_committee_peer_count: HashMap<SyncSubnetId, u64> = HashMap::new();
            let mut peer_to_sync_committee: HashMap<
                PeerId,
                std::collections::HashSet<SyncSubnetId>,
            > = HashMap::new();

            for (peer_id, info) in self.network_globals.peers.read().connected_peers() {
                // Ignore peers we trust or that we are already pruning
                if info.is_trusted() || peers_to_prune.contains(peer_id) {
                    continue;
                }

                // Count based on long-lived subnets not short-lived subnets
                // NOTE: There are only 4 sync committees. These are likely to be denser than the
                // subnets, so our priority here to make the subnet peer count uniform, ignoring
                // the dense sync committees.
                for subnet in info.long_lived_subnets() {
                    match subnet {
                        Subnet::Attestation(_) => {
                            subnet_to_peer
                                .entry(subnet)
                                .or_default()
                                .push((*peer_id, info.clone()));
                        }
                        Subnet::SyncCommittee(id) => {
                            *sync_committee_peer_count.entry(id).or_default() += 1;
                            peer_to_sync_committee
                                .entry(*peer_id)
                                .or_default()
                                .insert(id);
                        }
                        // TODO(das) to be implemented. We're not pruning data column peers yet
                        // because data column topics are subscribed as core topics until we
                        // implement recomputing data column subnets.
                        Subnet::DataColumn(_) => {}
                    }
                }
            }

            // Add to the peers to prune mapping
            while peers_to_prune.len() < connected_peer_count.saturating_sub(self.target_peers) {
                if let Some((_, peers_on_subnet)) = subnet_to_peer
                    .iter_mut()
                    .max_by_key(|(_, peers)| peers.len())
                {
                    // and the subnet still contains peers
                    if !peers_on_subnet.is_empty() {
                        // Order the peers by the number of subnets they are long-lived
                        // subscribed too, shuffle equal peers.
                        peers_on_subnet.shuffle(&mut rand::thread_rng());
                        peers_on_subnet.sort_by_key(|(_, info)| info.long_lived_subnet_count());

                        // Try and find a candidate peer to remove from the subnet.
                        // We ignore peers that would put us below our target outbound peers
                        // and we currently ignore peers that would put us below our
                        // sync-committee threshold, if we can avoid it.

                        let mut removed_peer_index = None;
                        for (index, (candidate_peer, info)) in peers_on_subnet.iter().enumerate() {
                            // Ensure we don't remove too many outbound peers
                            if info.is_outbound_only()
                                && self.target_outbound_peers()
                                    >= connected_outbound_peer_count
                                        .saturating_sub(outbound_peers_pruned)
                            {
                                // Restart the main loop with the outbound peer removed from
                                // the list. This will lower the peers per subnet count and
                                // potentially a new subnet may be chosen to remove peers. This
                                // can occur recursively until we have no peers left to choose
                                // from.
                                continue;
                            }

                            // Check the sync committee
                            if let Some(subnets) = peer_to_sync_committee.get(candidate_peer) {
                                // The peer is subscribed to some long-lived sync-committees
                                // Of all the subnets this peer is subscribed too, the minimum
                                // peer count of all of them is min_subnet_count
                                if let Some(min_subnet_count) = subnets
                                    .iter()
                                    .filter_map(|v| sync_committee_peer_count.get(v).copied())
                                    .min()
                                {
                                    // If the minimum count is our target or lower, we
                                    // shouldn't remove this peer, because it drops us lower
                                    // than our target
                                    if min_subnet_count <= MIN_SYNC_COMMITTEE_PEERS {
                                        // Do not drop this peer in this pruning interval
                                        continue;
                                    }
                                }
                            }

                            if info.is_outbound_only() {
                                outbound_peers_pruned += 1;
                            }
                            // This peer is suitable to be pruned
                            removed_peer_index = Some(index);
                            break;
                        }

                        // If we have successfully found a candidate peer to prune, prune it,
                        // otherwise all peers on this subnet should not be removed due to our
                        // outbound limit or min_subnet_count. In this case, we remove all
                        // peers from the pruning logic and try another subnet.
                        if let Some(index) = removed_peer_index {
                            let (candidate_peer, _) = peers_on_subnet.remove(index);
                            // Remove pruned peers from other subnet counts
                            for subnet_peers in subnet_to_peer.values_mut() {
                                subnet_peers.retain(|(peer_id, _)| peer_id != &candidate_peer);
                            }
                            // Remove pruned peers from all sync-committee counts
                            if let Some(known_sync_committes) =
                                peer_to_sync_committee.get(&candidate_peer)
                            {
                                for sync_committee in known_sync_committes {
                                    if let Some(sync_committee_count) =
                                        sync_committee_peer_count.get_mut(sync_committee)
                                    {
                                        *sync_committee_count =
                                            sync_committee_count.saturating_sub(1);
                                    }
                                }
                            }
                            peers_to_prune.insert(candidate_peer);
                        } else {
                            peers_on_subnet.clear();
                        }
                        continue;
                    }
                }
                // If there are no peers left to prune exit.
                break;
            }
        }

        // Disconnect the pruned peers.
        for peer_id in peers_to_prune {
            self.disconnect_peer(peer_id, GoodbyeReason::TooManyPeers);
        }
    }

    /// Unbans any temporarily banned peers that have served their timeout.
    fn unban_temporary_banned_peers(&mut self) {
        for peer_id in self.temporary_banned_peers.remove_expired() {
            self.events
                .push(PeerManagerEvent::UnBanned(peer_id, Vec::new()));
        }
    }

    /// The Peer manager's heartbeat maintains the peer count and maintains peer reputations.
    ///
    /// It will request discovery queries if the peer count has not reached the desired number of
    /// overall peers, as well as the desired number of outbound-only peers.
    ///
    /// NOTE: Discovery will only add a new query if one isn't already queued.
    fn heartbeat(&mut self) {
        // Optionally run a discovery query if we need more peers.
        self.maintain_peer_count(0);

        // Cleans up the connection state of dialing peers.
        // Libp2p dials peer-ids, but sometimes the response is from another peer-id or libp2p
        // returns dial errors without a peer-id attached. This function reverts peers that have a
        // dialing status long than DIAL_TIMEOUT seconds to a disconnected status. This is important because
        // we count the number of dialing peers in our inbound connections.
        self.network_globals.peers.write().cleanup_dialing_peers();

        // Updates peer's scores and unban any peers if required.
        let actions = self.network_globals.peers.write().update_scores();
        for (peer_id, action) in actions {
            self.handle_score_action(&peer_id, action, None);
        }

        // Update peer score metrics;
        self.update_peer_score_metrics();

        // Maintain minimum count for sync committee peers.
        self.maintain_sync_committee_peers();

        // Prune any excess peers back to our target in such a way that incentivises good scores and
        // a uniform distribution of subnets.
        self.prune_excess_peers();

        // Unban any peers that have served their temporary ban timeout
        self.unban_temporary_banned_peers();

        // Maintains memory by shrinking mappings
        self.shrink_mappings();
    }

    // Reduce memory footprint by routinely shrinking associating mappings.
    fn shrink_mappings(&mut self) {
        self.inbound_ping_peers.shrink_to(5);
        self.outbound_ping_peers.shrink_to(5);
        self.status_peers.shrink_to(5);
        self.temporary_banned_peers.shrink_to_fit();
        self.sync_committee_subnets.shrink_to_fit();
    }

    // Update metrics related to peer scoring.
    fn update_peer_score_metrics(&self) {
        if !self.metrics_enabled {
            return;
        }
        // reset the gauges
        let _ = metrics::PEER_SCORE_DISTRIBUTION
            .as_ref()
            .map(|gauge| gauge.reset());
        let _ = metrics::PEER_SCORE_PER_CLIENT
            .as_ref()
            .map(|gauge| gauge.reset());

        let mut avg_score_per_client: HashMap<String, (f64, usize)> = HashMap::with_capacity(5);
        {
            let peers_db_read_lock = self.network_globals.peers.read();
            let connected_peers = peers_db_read_lock.best_peers_by_status(PeerInfo::is_connected);
            let total_peers = connected_peers.len();
            for (id, (_peer, peer_info)) in connected_peers.into_iter().enumerate() {
                // First quartile
                if id == 0 {
                    metrics::set_gauge_vec(
                        &metrics::PEER_SCORE_DISTRIBUTION,
                        &["1st"],
                        peer_info.score().score() as i64,
                    );
                } else if id == (total_peers * 3 / 4).saturating_sub(1) {
                    metrics::set_gauge_vec(
                        &metrics::PEER_SCORE_DISTRIBUTION,
                        &["3/4"],
                        peer_info.score().score() as i64,
                    );
                } else if id == (total_peers / 2).saturating_sub(1) {
                    metrics::set_gauge_vec(
                        &metrics::PEER_SCORE_DISTRIBUTION,
                        &["1/2"],
                        peer_info.score().score() as i64,
                    );
                } else if id == (total_peers / 4).saturating_sub(1) {
                    metrics::set_gauge_vec(
                        &metrics::PEER_SCORE_DISTRIBUTION,
                        &["1/4"],
                        peer_info.score().score() as i64,
                    );
                } else if id == total_peers.saturating_sub(1) {
                    metrics::set_gauge_vec(
                        &metrics::PEER_SCORE_DISTRIBUTION,
                        &["last"],
                        peer_info.score().score() as i64,
                    );
                }

                let score_peers: &mut (f64, usize) = avg_score_per_client
                    .entry(peer_info.client().kind.to_string())
                    .or_default();
                score_peers.0 += peer_info.score().score();
                score_peers.1 += 1;
            }
        } // read lock ended

        for (client, (score, peers)) in avg_score_per_client {
            metrics::set_float_gauge_vec(
                &metrics::PEER_SCORE_PER_CLIENT,
                &[&client.to_string()],
                score / (peers as f64),
            );
        }
    }

    // Update peer count related metrics.
    fn update_peer_count_metrics(&self) {
        let mut peers_connected = 0;
        let mut clients_per_peer = HashMap::new();
        let mut peers_connected_mutli: HashMap<(&str, &str), i32> = HashMap::new();
        let mut peers_per_custody_subnet_count: HashMap<u64, i64> = HashMap::new();

        for (_, peer_info) in self.network_globals.peers.read().connected_peers() {
            peers_connected += 1;

            *clients_per_peer
                .entry(peer_info.client().kind.to_string())
                .or_default() += 1;

            let direction = match peer_info.connection_direction() {
                Some(ConnectionDirection::Incoming) => "inbound",
                Some(ConnectionDirection::Outgoing) => "outbound",
                None => "none",
            };
            // Note: the `transport` is set to `unknown` if the `listening_addresses` list is empty.
            // This situation occurs when the peer is initially registered in PeerDB, but the peer
            // info has not yet been updated at `PeerManager::identify`.
            let transport = peer_info
                .listening_addresses()
                .iter()
                .find_map(|addr| {
                    addr.iter().find_map(|proto| match proto {
                        multiaddr::Protocol::QuicV1 => Some("quic"),
                        multiaddr::Protocol::Tcp(_) => Some("tcp"),
                        _ => None,
                    })
                })
                .unwrap_or("unknown");
            *peers_connected_mutli
                .entry((direction, transport))
                .or_default() += 1;

            if let Some(MetaData::V3(meta_data)) = peer_info.meta_data() {
                *peers_per_custody_subnet_count
                    .entry(meta_data.custody_subnet_count)
                    .or_default() += 1;
            }
        }

        // PEERS_CONNECTED
        metrics::set_gauge(&metrics::PEERS_CONNECTED, peers_connected);

        // CUSTODY_SUBNET_COUNT
        for (custody_subnet_count, peer_count) in peers_per_custody_subnet_count.into_iter() {
            metrics::set_gauge_vec(
                &metrics::PEERS_PER_CUSTODY_SUBNET_COUNT,
                &[&custody_subnet_count.to_string()],
                peer_count,
            )
        }

        // PEERS_PER_CLIENT
        for client_kind in ClientKind::iter() {
            let value = clients_per_peer.get(&client_kind.to_string()).unwrap_or(&0);
            metrics::set_gauge_vec(
                &metrics::PEERS_PER_CLIENT,
                &[client_kind.as_ref()],
                *value as i64,
            );
        }

        // PEERS_CONNECTED_MULTI
        for direction in ["inbound", "outbound", "none"] {
            for transport in ["quic", "tcp", "unknown"] {
                metrics::set_gauge_vec(
                    &metrics::PEERS_CONNECTED_MULTI,
                    &[direction, transport],
                    *peers_connected_mutli
                        .get(&(direction, transport))
                        .unwrap_or(&0) as i64,
                );
            }
        }
    }

    fn compute_peer_custody_subnets(
        &self,
        peer_id: &PeerId,
        custody_subnet_count: u64,
    ) -> Result<HashSet<DataColumnSubnetId>, String> {
        // If we don't have a node id, we cannot compute the custody duties anyway
        let node_id = peer_id_to_node_id(peer_id)?;
        let spec = &self.network_globals.spec;

        if !(spec.custody_requirement..=spec.data_column_sidecar_subnet_count)
            .contains(&custody_subnet_count)
        {
            return Err("Invalid custody subnet count in metadata: out of range".to_string());
        }

        let custody_subnets = DataColumnSubnetId::compute_custody_subnets::<E>(
            node_id.raw(),
            custody_subnet_count,
            spec,
        )
        .map(|subnets| subnets.collect())
        .unwrap_or_else(|e| {
            // This is an unreachable scenario unless there's a bug, as we've validated the csc
            // just above.
            error!(
                info = "Falling back to default custody requirement subnets",
                peer_id = %peer_id,
                custody_subnet_count,
                error = ?e,
                "Computing peer custody subnets failed unexpectedly"
            );
            DataColumnSubnetId::compute_custody_requirement_subnets::<E>(node_id.raw(), spec)
                .collect()
        });

        Ok(custody_subnets)
    }
}

enum ConnectingType {
    /// We are in the process of dialing this peer.
    Dialing,
    /// A peer has dialed us.
    IngoingConnected {
        // The multiaddr the peer connected to us on.
        multiaddr: Multiaddr,
    },
    /// We have successfully dialed a peer.
    OutgoingConnected {
        /// The multiaddr we dialed to reach the peer.
        multiaddr: Multiaddr,
    },
}

#[cfg(test)]
mod tests {
    use super::*;
    use crate::NetworkConfig;
    use slog::{o, Drain};
    use types::MainnetEthSpec as E;

    pub fn build_log(level: slog::Level, enabled: bool) -> slog::Logger {
        let decorator = slog_term::TermDecorator::new().build();
        let drain = slog_term::FullFormat::new(decorator).build().fuse();
        let drain = slog_async::Async::new(drain).build().fuse();

        if enabled {
            slog::Logger::root(drain.filter_level(level).fuse(), o!())
        } else {
            slog::Logger::root(drain.filter(|_| false).fuse(), o!())
        }
    }

    async fn build_peer_manager(target_peer_count: usize) -> PeerManager<E> {
        build_peer_manager_with_trusted_peers(vec![], target_peer_count).await
    }

    async fn build_peer_manager_with_trusted_peers(
        trusted_peers: Vec<PeerId>,
        target_peer_count: usize,
    ) -> PeerManager<E> {
        let config = config::Config {
            target_peer_count,
            discovery_enabled: false,
            ..Default::default()
        };
        let network_config = Arc::new(NetworkConfig {
            target_peers: target_peer_count,
            ..Default::default()
        });
        let log = build_log(slog::Level::Debug, false);
        let spec = Arc::new(E::default_spec());
        let globals = NetworkGlobals::new_test_globals(trusted_peers, &log, network_config, spec);
        PeerManager::new(config, Arc::new(globals), &log).unwrap()
    }

    #[tokio::test]
    async fn test_peer_manager_disconnects_correctly_during_heartbeat() {
        // Create 6 peers to connect to with a target of 3.
        // 2 will be outbound-only, and have the lowest score.
        // 1 will be a trusted peer.
        // The other 3 will be ingoing peers.

        // We expect this test to disconnect from 3 peers. 1 from the outbound peer (the other must
        // remain due to the outbound peer limit) and 2 from the ingoing peers (the trusted peer
        // should remain connected).
        let peer0 = PeerId::random();
        let peer1 = PeerId::random();
        let peer2 = PeerId::random();
        let outbound_only_peer1 = PeerId::random();
        let outbound_only_peer2 = PeerId::random();
        let trusted_peer = PeerId::random();

        let mut peer_manager = build_peer_manager_with_trusted_peers(vec![trusted_peer], 3).await;

        peer_manager.inject_connect_ingoing(&peer0, "/ip4/0.0.0.0".parse().unwrap(), None);
        peer_manager.inject_connect_ingoing(&peer1, "/ip4/0.0.0.0".parse().unwrap(), None);
        peer_manager.inject_connect_ingoing(&peer2, "/ip4/0.0.0.0".parse().unwrap(), None);
        peer_manager.inject_connect_ingoing(&trusted_peer, "/ip4/0.0.0.0".parse().unwrap(), None);
        peer_manager.inject_connect_outgoing(
            &outbound_only_peer1,
            "/ip4/0.0.0.0".parse().unwrap(),
            None,
        );
        peer_manager.inject_connect_outgoing(
            &outbound_only_peer2,
            "/ip4/0.0.0.0".parse().unwrap(),
            None,
        );

        // Set the outbound-only peers to have the lowest score.
        peer_manager
            .network_globals
            .peers
            .write()
            .peer_info_mut(&outbound_only_peer1)
            .unwrap()
            .add_to_score(-1.0);

        peer_manager
            .network_globals
            .peers
            .write()
            .peer_info_mut(&outbound_only_peer2)
            .unwrap()
            .add_to_score(-2.0);

        // Check initial connected peers.
        assert_eq!(peer_manager.network_globals.connected_or_dialing_peers(), 6);

        peer_manager.heartbeat();

        // Check that we disconnected from two peers.
        // Check that one outbound-only peer was removed because it had the worst score
        // and that we did not disconnect the other outbound peer due to the minimum outbound quota.
        assert_eq!(peer_manager.network_globals.connected_or_dialing_peers(), 3);
        assert!(peer_manager
            .network_globals
            .peers
            .read()
            .is_connected(&outbound_only_peer1));
        assert!(!peer_manager
            .network_globals
            .peers
            .read()
            .is_connected(&outbound_only_peer2));

        // The trusted peer remains connected
        assert!(peer_manager
            .network_globals
            .peers
            .read()
            .is_connected(&trusted_peer));

        peer_manager.heartbeat();

        // The trusted peer remains connected, even after subsequent heartbeats.
        assert!(peer_manager
            .network_globals
            .peers
            .read()
            .is_connected(&trusted_peer));

        // Check that if we are at target number of peers, we do not disconnect any.
        assert_eq!(peer_manager.network_globals.connected_or_dialing_peers(), 3);
    }

    #[tokio::test]
    async fn test_peer_manager_not_enough_outbound_peers_no_panic_during_heartbeat() {
        let mut peer_manager = build_peer_manager(20).await;

        // Connect to 20 ingoing-only peers.
        for _i in 0..19 {
            let peer = PeerId::random();
            peer_manager.inject_connect_ingoing(&peer, "/ip4/0.0.0.0".parse().unwrap(), None);
        }

        // Connect an outbound-only peer.
        // Give it the lowest score so that it is evaluated first in the disconnect list iterator.
        let outbound_only_peer = PeerId::random();
        peer_manager.inject_connect_ingoing(
            &outbound_only_peer,
            "/ip4/0.0.0.0".parse().unwrap(),
            None,
        );
        peer_manager
            .network_globals
            .peers
            .write()
            .peer_info_mut(&(outbound_only_peer))
            .unwrap()
            .add_to_score(-1.0);
        // After heartbeat, we will have removed one peer.
        // Having less outbound-only peers than minimum won't cause panic when the outbound-only peer is being considered for disconnection.
        peer_manager.heartbeat();
        assert_eq!(
            peer_manager.network_globals.connected_or_dialing_peers(),
            20
        );
    }

    #[tokio::test]
    async fn test_peer_manager_remove_unhealthy_peers_brings_peers_below_target() {
        let mut peer_manager = build_peer_manager(3).await;

        // Create 4 peers to connect to.
        // One pair will be unhealthy inbound only and outbound only peers.
        let peer0 = PeerId::random();
        let peer1 = PeerId::random();
        let inbound_only_peer1 = PeerId::random();
        let outbound_only_peer1 = PeerId::random();

        peer_manager.inject_connect_ingoing(&peer0, "/ip4/0.0.0.0/tcp/8000".parse().unwrap(), None);
        peer_manager.inject_connect_ingoing(&peer1, "/ip4/0.0.0.0/tcp/8000".parse().unwrap(), None);

        // Connect to two peers that are on the threshold of being disconnected.
        peer_manager.inject_connect_ingoing(
            &inbound_only_peer1,
            "/ip4/0.0.0.0/tcp/8000".parse().unwrap(),
            None,
        );
        peer_manager.inject_connect_outgoing(
            &outbound_only_peer1,
            "/ip4/0.0.0.0/tcp/8000".parse().unwrap(),
            None,
        );
        peer_manager
            .network_globals
            .peers
            .write()
            .peer_info_mut(&(inbound_only_peer1))
            .unwrap()
            .add_to_score(-19.8);
        peer_manager
            .network_globals
            .peers
            .write()
            .peer_info_mut(&(outbound_only_peer1))
            .unwrap()
            .add_to_score(-19.8);
        peer_manager
            .network_globals
            .peers
            .write()
            .peer_info_mut(&(inbound_only_peer1))
            .unwrap()
            .set_gossipsub_score(-85.0);
        peer_manager
            .network_globals
            .peers
            .write()
            .peer_info_mut(&(outbound_only_peer1))
            .unwrap()
            .set_gossipsub_score(-85.0);
        peer_manager.heartbeat();
        // Tests that when we are over the target peer limit, after disconnecting one unhealthy peer,
        // the loop to check for disconnecting peers will stop because we have removed enough peers (only needed to remove 1 to reach target).
        assert_eq!(peer_manager.network_globals.connected_or_dialing_peers(), 3);
    }

    #[tokio::test]
    async fn test_peer_manager_removes_enough_peers_when_one_is_unhealthy() {
        let mut peer_manager = build_peer_manager(3).await;

        // Create 5 peers to connect to.
        // One will be unhealthy inbound only and outbound only peers.
        let peer0 = PeerId::random();
        let peer1 = PeerId::random();
        let peer2 = PeerId::random();
        let inbound_only_peer1 = PeerId::random();
        let outbound_only_peer1 = PeerId::random();

        peer_manager.inject_connect_ingoing(&peer0, "/ip4/0.0.0.0".parse().unwrap(), None);
        peer_manager.inject_connect_ingoing(&peer1, "/ip4/0.0.0.0".parse().unwrap(), None);
        peer_manager.inject_connect_ingoing(&peer2, "/ip4/0.0.0.0".parse().unwrap(), None);
        peer_manager.inject_connect_outgoing(
            &outbound_only_peer1,
            "/ip4/0.0.0.0".parse().unwrap(),
            None,
        );
        // Have one peer be on the verge of disconnection.
        peer_manager.inject_connect_ingoing(
            &inbound_only_peer1,
            "/ip4/0.0.0.0".parse().unwrap(),
            None,
        );
        peer_manager
            .network_globals
            .peers
            .write()
            .peer_info_mut(&(inbound_only_peer1))
            .unwrap()
            .add_to_score(-19.9);
        peer_manager
            .network_globals
            .peers
            .write()
            .peer_info_mut(&(inbound_only_peer1))
            .unwrap()
            .set_gossipsub_score(-85.0);

        peer_manager.heartbeat();
        // Tests that when we are over the target peer limit, after disconnecting an unhealthy peer,
        // the number of connected peers updates and we will not remove too many peers.
        assert_eq!(peer_manager.network_globals.connected_or_dialing_peers(), 3);
    }

    #[tokio::test]
    /// We want to test that the peer manager removes peers that are not subscribed to a subnet as
    /// a priority over all else.
    async fn test_peer_manager_remove_non_subnet_peers_when_all_healthy() {
        let mut peer_manager = build_peer_manager(3).await;

        // Create 5 peers to connect to.
        let peer0 = PeerId::random();
        let peer1 = PeerId::random();
        let peer2 = PeerId::random();
        let peer3 = PeerId::random();
        let peer4 = PeerId::random();

        println!("{}", peer0);
        println!("{}", peer1);
        println!("{}", peer2);
        println!("{}", peer3);
        println!("{}", peer4);

        peer_manager.inject_connect_ingoing(&peer0, "/ip4/0.0.0.0".parse().unwrap(), None);
        peer_manager.inject_connect_ingoing(&peer1, "/ip4/0.0.0.0".parse().unwrap(), None);
        peer_manager.inject_connect_ingoing(&peer2, "/ip4/0.0.0.0".parse().unwrap(), None);
        peer_manager.inject_connect_ingoing(&peer3, "/ip4/0.0.0.0".parse().unwrap(), None);
        peer_manager.inject_connect_ingoing(&peer4, "/ip4/0.0.0.0".parse().unwrap(), None);

        // Have some of the peers be on a long-lived subnet
        let mut attnets = crate::types::EnrAttestationBitfield::<E>::new();
        attnets.set(1, true).unwrap();
        let metadata = crate::rpc::MetaDataV2 {
            seq_number: 0,
            attnets,
            syncnets: Default::default(),
        };
        peer_manager
            .network_globals
            .peers
            .write()
            .peer_info_mut(&peer0)
            .unwrap()
            .set_meta_data(MetaData::V2(metadata));
        peer_manager
            .network_globals
            .peers
            .write()
            .add_subscription(&peer0, Subnet::Attestation(1.into()));

        let mut attnets = crate::types::EnrAttestationBitfield::<E>::new();
        attnets.set(10, true).unwrap();
        let metadata = crate::rpc::MetaDataV2 {
            seq_number: 0,
            attnets,
            syncnets: Default::default(),
        };
        peer_manager
            .network_globals
            .peers
            .write()
            .peer_info_mut(&peer2)
            .unwrap()
            .set_meta_data(MetaData::V2(metadata));
        peer_manager
            .network_globals
            .peers
            .write()
            .add_subscription(&peer2, Subnet::Attestation(10.into()));

        let mut syncnets = crate::types::EnrSyncCommitteeBitfield::<E>::new();
        syncnets.set(3, true).unwrap();
        let metadata = crate::rpc::MetaDataV2 {
            seq_number: 0,
            attnets: Default::default(),
            syncnets,
        };
        peer_manager
            .network_globals
            .peers
            .write()
            .peer_info_mut(&peer4)
            .unwrap()
            .set_meta_data(MetaData::V2(metadata));
        peer_manager
            .network_globals
            .peers
            .write()
            .add_subscription(&peer4, Subnet::SyncCommittee(3.into()));

        // Perform the heartbeat.
        peer_manager.heartbeat();
        // Tests that when we are over the target peer limit, after disconnecting an unhealthy peer,
        // the number of connected peers updates and we will not remove too many peers.
        assert_eq!(peer_manager.network_globals.connected_or_dialing_peers(), 3);

        // Check that we removed the peers that were not subscribed to any subnet
        let mut peers_should_have_removed = std::collections::HashSet::new();
        peers_should_have_removed.insert(peer1);
        peers_should_have_removed.insert(peer3);
        for (peer, _) in peer_manager
            .network_globals
            .peers
            .read()
            .peers()
            .filter(|(_, info)| {
                matches!(
                    info.connection_status(),
                    PeerConnectionStatus::Disconnecting { .. }
                )
            })
        {
            println!("{}", peer);
            assert!(peers_should_have_removed.remove(peer));
        }
        // Ensure we removed all the peers
        assert!(peers_should_have_removed.is_empty());
    }

    #[tokio::test]
    /// Test the pruning logic to remove grouped subnet peers
    async fn test_peer_manager_prune_grouped_subnet_peers() {
        let target = 9;
        let mut peer_manager = build_peer_manager(target).await;

        // Create 5 peers to connect to.
        let mut peers = Vec::new();
        for x in 0..20 {
            // Make 20 peers and group peers as:
            // id mod % 4
            // except for the last 5 peers which all go on their own subnets
            // So subnets 0-2 should have 4 peers subnet 3 should have 3 and 15-19 should have 1
            let subnet: u64 = {
                if x < 15 {
                    x % 4
                } else {
                    x
                }
            };

            let peer = PeerId::random();
            peer_manager.inject_connect_ingoing(&peer, "/ip4/0.0.0.0".parse().unwrap(), None);

            // Have some of the peers be on a long-lived subnet
            let mut attnets = crate::types::EnrAttestationBitfield::<E>::new();
            attnets.set(subnet as usize, true).unwrap();
            let metadata = crate::rpc::MetaDataV2 {
                seq_number: 0,
                attnets,
                syncnets: Default::default(),
            };
            peer_manager
                .network_globals
                .peers
                .write()
                .peer_info_mut(&peer)
                .unwrap()
                .set_meta_data(MetaData::V2(metadata));
            peer_manager
                .network_globals
                .peers
                .write()
                .add_subscription(&peer, Subnet::Attestation(subnet.into()));
            println!("{},{},{}", x, subnet, peer);
            peers.push(peer);
        }

        // Perform the heartbeat.
        peer_manager.heartbeat();

        // Tests that when we are over the target peer limit, after disconnecting an unhealthy peer,
        // the number of connected peers updates and we will not remove too many peers.
        assert_eq!(
            peer_manager.network_globals.connected_or_dialing_peers(),
            target
        );

        // Check that we removed the peers that were not subscribed to any subnet
        // Should remove peers from subnet 0-2 first. Removing 3 peers subnets 0-3 now have 3
        // peers.
        // Should then remove 8 peers each from subnets 1-4. New total: 11 peers.
        // Therefore the remaining peer set should be each on their own subnet.
        // Lets check this:

        let connected_peers: std::collections::HashSet<_> = peer_manager
            .network_globals
            .peers
            .read()
            .connected_or_dialing_peers()
            .cloned()
            .collect();

        for peer in connected_peers.iter() {
            let position = peers.iter().position(|peer_id| peer_id == peer).unwrap();
            println!("{},{}", position, peer);
        }

        println!();

        for peer in connected_peers.iter() {
            let position = peers.iter().position(|peer_id| peer_id == peer).unwrap();
            println!("{},{}", position, peer);

            if position < 15 {
                let y = position % 4;
                for x in 0..4 {
                    let alternative_index = y + 4 * x;
                    if alternative_index != position && alternative_index < 15 {
                        // Make sure a peer on the same subnet has been removed
                        println!(
                            "Check against: {}, {}",
                            alternative_index, &peers[alternative_index]
                        );
                        assert!(!connected_peers.contains(&peers[alternative_index]));
                    }
                }
            }
        }
    }

    /// Test the pruning logic to prioritise peers with the most subnets
    ///
    /// Create 6 peers.
    /// Peer0: None
    /// Peer1 : Subnet 1,2,3
    /// Peer2 : Subnet 1,2
    /// Peer3 : Subnet 3
    /// Peer4 : Subnet 1
    /// Peer5 : Subnet 2
    ///
    /// Prune 3 peers: Should be Peer0, Peer 4 and Peer 5 because (4 and 5) are both on the subnet with the
    /// most peers and have the least subscribed long-lived subnets. And peer 0 because it has no
    /// long-lived subnet.
    #[tokio::test]
    async fn test_peer_manager_prune_subnet_peers_most_subscribed() {
        let target = 3;
        let mut peer_manager = build_peer_manager(target).await;

        // Create 6 peers to connect to.
        let mut peers = Vec::new();
        for x in 0..6 {
            let peer = PeerId::random();
            peer_manager.inject_connect_ingoing(&peer, "/ip4/0.0.0.0".parse().unwrap(), None);

            // Have some of the peers be on a long-lived subnet
            let mut attnets = crate::types::EnrAttestationBitfield::<E>::new();

            match x {
                0 => {}
                1 => {
                    attnets.set(1, true).unwrap();
                    attnets.set(2, true).unwrap();
                    attnets.set(3, true).unwrap();
                }
                2 => {
                    attnets.set(1, true).unwrap();
                    attnets.set(2, true).unwrap();
                }
                3 => {
                    attnets.set(3, true).unwrap();
                }
                4 => {
                    attnets.set(1, true).unwrap();
                }
                5 => {
                    attnets.set(2, true).unwrap();
                }
                _ => unreachable!(),
            }

            let metadata = crate::rpc::MetaDataV2 {
                seq_number: 0,
                attnets,
                syncnets: Default::default(),
            };
            peer_manager
                .network_globals
                .peers
                .write()
                .peer_info_mut(&peer)
                .unwrap()
                .set_meta_data(MetaData::V2(metadata));
            let long_lived_subnets = peer_manager
                .network_globals
                .peers
                .read()
                .peer_info(&peer)
                .unwrap()
                .long_lived_subnets();
            for subnet in long_lived_subnets {
                println!("Subnet: {:?}", subnet);
                peer_manager
                    .network_globals
                    .peers
                    .write()
                    .add_subscription(&peer, subnet);
            }
            println!("{},{}", x, peer);
            peers.push(peer);
        }

        // Perform the heartbeat.
        peer_manager.heartbeat();

        // Tests that when we are over the target peer limit, after disconnecting an unhealthy peer,
        // the number of connected peers updates and we will not remove too many peers.
        assert_eq!(
            peer_manager.network_globals.connected_or_dialing_peers(),
            target
        );

        // Check that we removed peers 4 and 5
        let connected_peers: std::collections::HashSet<_> = peer_manager
            .network_globals
            .peers
            .read()
            .connected_or_dialing_peers()
            .cloned()
            .collect();

        assert!(!connected_peers.contains(&peers[0]));
        assert!(!connected_peers.contains(&peers[4]));
        assert!(!connected_peers.contains(&peers[5]));
    }

    /// Test the pruning logic to prioritise peers with the most subnets, but not at the expense of
    /// removing our few sync-committee subnets.
    ///
    /// Create 6 peers.
    /// Peer0: None
    /// Peer1 : Subnet 1,2,3,
    /// Peer2 : Subnet 1,2,
    /// Peer3 : Subnet 3
    /// Peer4 : Subnet 1,2,  Sync-committee-1
    /// Peer5 : Subnet 1,2,  Sync-committee-2
    ///
    /// Prune 3 peers: Should be Peer0, Peer1 and Peer2 because (4 and 5 are on a sync-committee)
    #[tokio::test]
    async fn test_peer_manager_prune_subnet_peers_sync_committee() {
        let target = 3;
        let mut peer_manager = build_peer_manager(target).await;

        // Create 6 peers to connect to.
        let mut peers = Vec::new();
        for x in 0..6 {
            let peer = PeerId::random();
            peer_manager.inject_connect_ingoing(&peer, "/ip4/0.0.0.0".parse().unwrap(), None);

            // Have some of the peers be on a long-lived subnet
            let mut attnets = crate::types::EnrAttestationBitfield::<E>::new();
            let mut syncnets = crate::types::EnrSyncCommitteeBitfield::<E>::new();

            match x {
                0 => {}
                1 => {
                    attnets.set(1, true).unwrap();
                    attnets.set(2, true).unwrap();
                    attnets.set(3, true).unwrap();
                }
                2 => {
                    attnets.set(1, true).unwrap();
                    attnets.set(2, true).unwrap();
                }
                3 => {
                    attnets.set(3, true).unwrap();
                }
                4 => {
                    attnets.set(1, true).unwrap();
                    attnets.set(2, true).unwrap();
                    syncnets.set(1, true).unwrap();
                }
                5 => {
                    attnets.set(1, true).unwrap();
                    attnets.set(2, true).unwrap();
                    syncnets.set(2, true).unwrap();
                }
                _ => unreachable!(),
            }

            let metadata = crate::rpc::MetaDataV2 {
                seq_number: 0,
                attnets,
                syncnets,
            };
            peer_manager
                .network_globals
                .peers
                .write()
                .peer_info_mut(&peer)
                .unwrap()
                .set_meta_data(MetaData::V2(metadata));
            let long_lived_subnets = peer_manager
                .network_globals
                .peers
                .read()
                .peer_info(&peer)
                .unwrap()
                .long_lived_subnets();
            println!("{},{}", x, peer);
            for subnet in long_lived_subnets {
                println!("Subnet: {:?}", subnet);
                peer_manager
                    .network_globals
                    .peers
                    .write()
                    .add_subscription(&peer, subnet);
            }
            peers.push(peer);
        }

        // Perform the heartbeat.
        peer_manager.heartbeat();

        // Tests that when we are over the target peer limit, after disconnecting an unhealthy peer,
        // the number of connected peers updates and we will not remove too many peers.
        assert_eq!(
            peer_manager.network_globals.connected_or_dialing_peers(),
            target
        );

        // Check that we removed peers 4 and 5
        let connected_peers: std::collections::HashSet<_> = peer_manager
            .network_globals
            .peers
            .read()
            .connected_or_dialing_peers()
            .cloned()
            .collect();

        assert!(!connected_peers.contains(&peers[0]));
        assert!(!connected_peers.contains(&peers[1]));
        assert!(!connected_peers.contains(&peers[2]));
    }

    /// This test is for reproducing the issue:
    /// https://github.com/sigp/lighthouse/pull/3236#issue-1256432659
    ///
    /// Whether the issue happens depends on `subnet_to_peer` (HashMap), since HashMap doesn't
    /// guarantee a particular order of iteration. So we repeat the test case to try to reproduce
    /// the issue.
    #[tokio::test]
    async fn test_peer_manager_prune_based_on_subnet_count_repeat() {
        for _ in 0..100 {
            test_peer_manager_prune_based_on_subnet_count().await;
        }
    }

    /// Test the pruning logic to prioritize peers with the most subnets. This test specifies
    /// the connection direction for the peers.
    /// Either Peer 4 or 5 is expected to be removed in this test case.
    ///
    /// Create 8 peers.
    /// Peer0 (out) : Subnet 1, Sync-committee-1
    /// Peer1 (out) : Subnet 1, Sync-committee-1
    /// Peer2 (out) : Subnet 2, Sync-committee-2
    /// Peer3 (out) : Subnet 2, Sync-committee-2
    /// Peer4 (out) : Subnet 3
    /// Peer5 (out) : Subnet 3
    /// Peer6 (in) : Subnet 4
    /// Peer7 (in) : Subnet 5
    async fn test_peer_manager_prune_based_on_subnet_count() {
        let target = 7;
        let mut peer_manager = build_peer_manager(target).await;

        // Create 8 peers to connect to.
        let mut peers = Vec::new();
        for x in 0..8 {
            let peer = PeerId::random();

            // Have some of the peers be on a long-lived subnet
            let mut attnets = crate::types::EnrAttestationBitfield::<E>::new();
            let mut syncnets = crate::types::EnrSyncCommitteeBitfield::<E>::new();

            match x {
                0 => {
                    peer_manager.inject_connect_outgoing(
                        &peer,
                        "/ip4/0.0.0.0".parse().unwrap(),
                        None,
                    );
                    attnets.set(1, true).unwrap();
                    syncnets.set(1, true).unwrap();
                }
                1 => {
                    peer_manager.inject_connect_outgoing(
                        &peer,
                        "/ip4/0.0.0.0".parse().unwrap(),
                        None,
                    );
                    attnets.set(1, true).unwrap();
                    syncnets.set(1, true).unwrap();
                }
                2 => {
                    peer_manager.inject_connect_outgoing(
                        &peer,
                        "/ip4/0.0.0.0".parse().unwrap(),
                        None,
                    );
                    attnets.set(2, true).unwrap();
                    syncnets.set(2, true).unwrap();
                }
                3 => {
                    peer_manager.inject_connect_outgoing(
                        &peer,
                        "/ip4/0.0.0.0".parse().unwrap(),
                        None,
                    );
                    attnets.set(2, true).unwrap();
                    syncnets.set(2, true).unwrap();
                }
                4 => {
                    peer_manager.inject_connect_outgoing(
                        &peer,
                        "/ip4/0.0.0.0".parse().unwrap(),
                        None,
                    );
                    attnets.set(3, true).unwrap();
                }
                5 => {
                    peer_manager.inject_connect_outgoing(
                        &peer,
                        "/ip4/0.0.0.0".parse().unwrap(),
                        None,
                    );
                    attnets.set(3, true).unwrap();
                }
                6 => {
                    peer_manager.inject_connect_ingoing(
                        &peer,
                        "/ip4/0.0.0.0".parse().unwrap(),
                        None,
                    );
                    attnets.set(4, true).unwrap();
                }
                7 => {
                    peer_manager.inject_connect_ingoing(
                        &peer,
                        "/ip4/0.0.0.0".parse().unwrap(),
                        None,
                    );
                    attnets.set(5, true).unwrap();
                }
                _ => unreachable!(),
            }

            let metadata = crate::rpc::MetaDataV2 {
                seq_number: 0,
                attnets,
                syncnets,
            };
            peer_manager
                .network_globals
                .peers
                .write()
                .peer_info_mut(&peer)
                .unwrap()
                .set_meta_data(MetaData::V2(metadata));
            let long_lived_subnets = peer_manager
                .network_globals
                .peers
                .read()
                .peer_info(&peer)
                .unwrap()
                .long_lived_subnets();
            println!("{},{}", x, peer);
            for subnet in long_lived_subnets {
                println!("Subnet: {:?}", subnet);
                peer_manager
                    .network_globals
                    .peers
                    .write()
                    .add_subscription(&peer, subnet);
            }
            peers.push(peer);
        }

        // Perform the heartbeat.
        peer_manager.heartbeat();

        // Tests that when we are over the target peer limit, after disconnecting an unhealthy peer,
        // the number of connected peers updates and we will not remove too many peers.
        assert_eq!(
            peer_manager.network_globals.connected_or_dialing_peers(),
            target
        );

        let connected_peers: std::collections::HashSet<_> = peer_manager
            .network_globals
            .peers
            .read()
            .connected_or_dialing_peers()
            .cloned()
            .collect();

        // Either peer 4 or 5 should be removed.
        // Check that we keep 6 and 7 peers, which we have few on a particular subnet.
        assert!(connected_peers.contains(&peers[6]));
        assert!(connected_peers.contains(&peers[7]));
    }

    // Test properties PeerManager should have using randomly generated input.
    #[cfg(test)]
    mod property_based_tests {
        use crate::peer_manager::config::DEFAULT_TARGET_PEERS;
        use crate::peer_manager::tests::build_peer_manager_with_trusted_peers;
        use crate::rpc::MetaData;
        use libp2p::PeerId;
        use quickcheck::{Arbitrary, Gen, TestResult};
        use quickcheck_macros::quickcheck;
        use tokio::runtime::Runtime;
        use types::Unsigned;
        use types::{EthSpec, MainnetEthSpec as E};

        #[derive(Clone, Debug)]
        struct PeerCondition {
            peer_id: PeerId,
            outgoing: bool,
            attestation_net_bitfield: Vec<bool>,
            sync_committee_net_bitfield: Vec<bool>,
            score: f64,
            trusted: bool,
            gossipsub_score: f64,
        }

        impl Arbitrary for PeerCondition {
            fn arbitrary(g: &mut Gen) -> Self {
                let attestation_net_bitfield = {
                    let len = <E as EthSpec>::SubnetBitfieldLength::to_usize();
                    let mut bitfield = Vec::with_capacity(len);
                    for _ in 0..len {
                        bitfield.push(bool::arbitrary(g));
                    }
                    bitfield
                };

                let sync_committee_net_bitfield = {
                    let len = <E as EthSpec>::SyncCommitteeSubnetCount::to_usize();
                    let mut bitfield = Vec::with_capacity(len);
                    for _ in 0..len {
                        bitfield.push(bool::arbitrary(g));
                    }
                    bitfield
                };

                PeerCondition {
                    peer_id: PeerId::random(),
                    outgoing: bool::arbitrary(g),
                    attestation_net_bitfield,
                    sync_committee_net_bitfield,
                    score: f64::arbitrary(g),
                    trusted: bool::arbitrary(g),
                    gossipsub_score: f64::arbitrary(g),
                }
            }
        }

        #[quickcheck]
        fn prune_excess_peers(peer_conditions: Vec<PeerCondition>) -> TestResult {
            let target_peer_count = DEFAULT_TARGET_PEERS;
            if peer_conditions.len() < target_peer_count {
                return TestResult::discard();
            }
            let trusted_peers: Vec<_> = peer_conditions
                .iter()
                .filter_map(|p| if p.trusted { Some(p.peer_id) } else { None })
                .collect();
            // If we have a high percentage of trusted peers, it is very difficult to reason about
            // the expected results of the pruning.
            if trusted_peers.len() > peer_conditions.len() / 3_usize {
                return TestResult::discard();
            }
            let rt = Runtime::new().unwrap();

            rt.block_on(async move {
                // Collect all the trusted peers
                let mut peer_manager =
                    build_peer_manager_with_trusted_peers(trusted_peers, target_peer_count).await;

                // Create peers based on the randomly generated conditions.
                for condition in &peer_conditions {
                    let mut attnets = crate::types::EnrAttestationBitfield::<E>::new();
                    let mut syncnets = crate::types::EnrSyncCommitteeBitfield::<E>::new();

                    if condition.outgoing {
                        peer_manager.inject_connect_outgoing(
                            &condition.peer_id,
                            "/ip4/0.0.0.0".parse().unwrap(),
                            None,
                        );
                    } else {
                        peer_manager.inject_connect_ingoing(
                            &condition.peer_id,
                            "/ip4/0.0.0.0".parse().unwrap(),
                            None,
                        );
                    }

                    for (i, value) in condition.attestation_net_bitfield.iter().enumerate() {
                        attnets.set(i, *value).unwrap();
                    }

                    for (i, value) in condition.sync_committee_net_bitfield.iter().enumerate() {
                        syncnets.set(i, *value).unwrap();
                    }

                    let metadata = crate::rpc::MetaDataV2 {
                        seq_number: 0,
                        attnets,
                        syncnets,
                    };

                    let mut peer_db = peer_manager.network_globals.peers.write();
                    let peer_info = peer_db.peer_info_mut(&condition.peer_id).unwrap();
                    peer_info.set_meta_data(MetaData::V2(metadata));
                    peer_info.set_gossipsub_score(condition.gossipsub_score);
                    peer_info.add_to_score(condition.score);

                    for subnet in peer_info.long_lived_subnets() {
                        peer_db.add_subscription(&condition.peer_id, subnet);
                    }
                }

                // Perform the heartbeat.
                peer_manager.heartbeat();

                // The minimum number of connected peers cannot be less than the target peer count
                // or submitted peers.

                let expected_peer_count = target_peer_count.min(peer_conditions.len());
                // Trusted peers could make this larger however.
                let no_of_trusted_peers = peer_conditions
                    .iter()
                    .filter(|condition| condition.trusted)
                    .count();
                let expected_peer_count = expected_peer_count.max(no_of_trusted_peers);

                let target_peer_condition =
                    peer_manager.network_globals.connected_or_dialing_peers()
                        == expected_peer_count;

                // It could be that we reach our target outbound limit and are unable to prune any
                // extra, which violates the target_peer_condition.
                let outbound_peers = peer_manager.network_globals.connected_outbound_only_peers();
                let hit_outbound_limit = outbound_peers == peer_manager.target_outbound_peers();

                // No trusted peers should be disconnected
                let trusted_peer_disconnected = peer_conditions.iter().any(|condition| {
                    condition.trusted
                        && !peer_manager
                            .network_globals
                            .peers
                            .read()
                            .is_connected(&condition.peer_id)
                });

                TestResult::from_bool(
                    (target_peer_condition || hit_outbound_limit) && !trusted_peer_disconnected,
                )
            })
        }
    }
}<|MERGE_RESOLUTION|>--- conflicted
+++ resolved
@@ -342,11 +342,7 @@
                         .update_min_ttl(&peer_id, min_ttl);
                 }
                 if self.dial_peer(enr) {
-<<<<<<< HEAD
-                    debug!(%peer_id, "Dialing discovered peer");
-=======
-                    debug!(self.log, "Added discovered ENR peer to dial queue"; "peer_id" => %peer_id);
->>>>>>> 17711b72
+                    debug!(%peer_id, "Added discovered ENR peer to dial queue");
                     to_dial_peers += 1;
                 }
             }
