--- conflicted
+++ resolved
@@ -335,147 +335,6 @@
         self.inject_peer_connection(peer_id, ConnectingType::Dialing, enr);
     }
 
-<<<<<<< HEAD
-    pub fn inject_connection_established(
-        &mut self,
-        peer_id: PeerId,
-        endpoint: ConnectedPoint,
-        num_established: std::num::NonZeroU32,
-        enr: Option<Enr>,
-    ) {
-        // Log the connection
-        match &endpoint {
-            ConnectedPoint::Listener { .. } => {
-                debug!(self.log, "Connection established"; "peer_id" => %peer_id, "connection" => "Incoming", "connections" => %num_established);
-            }
-            ConnectedPoint::Dialer { .. } => {
-                debug!(self.log, "Connection established"; "peer_id" => %peer_id, "connection" => "Outgoing", "connections" => %num_established);
-            }
-        }
-
-        // Check to make sure the peer is not supposed to be banned
-        match self.ban_status(&peer_id) {
-            BanResult::BadScore => {
-                // This is a faulty state
-                error!(self.log, "Connected to a banned peer, re-banning"; "peer_id" => %peer_id);
-                // Reban the peer
-                self.goodbye_peer(&peer_id, GoodbyeReason::Banned, ReportSource::PeerManager);
-                return;
-            }
-            BanResult::BannedIp(ip_addr) => {
-                // A good peer has connected to us via a banned IP address. We ban the peer and
-                // prevent future connections.
-                debug!(self.log, "Peer connected via banned IP. Banning"; "peer_id" => %peer_id, "banned_ip" => %ip_addr);
-                self.goodbye_peer(&peer_id, GoodbyeReason::BannedIP, ReportSource::PeerManager);
-                return;
-            }
-            BanResult::NotBanned => {}
-        }
-
-        // Check the connection limits
-        if self.peer_limit_reached()
-            && self
-                .network_globals
-                .peers()
-                .peer_info(&peer_id)
-                .map_or(true, |peer| !peer.has_future_duty())
-        {
-            // Gracefully disconnect the peer.
-            self.disconnect_peer(peer_id, GoodbyeReason::TooManyPeers);
-            return;
-        }
-
-        // Register the newly connected peer (regardless if we are about to disconnect them).
-        // NOTE: We don't register peers that we are disconnecting immediately. The network service
-        // does not need to know about these peers.
-        match endpoint {
-            ConnectedPoint::Listener { send_back_addr, .. } => {
-                self.inject_connect_ingoing(&peer_id, send_back_addr, enr);
-                if num_established == std::num::NonZeroU32::new(1).expect("valid") {
-                    self.events
-                        .push(PeerManagerEvent::PeerConnectedIncoming(peer_id));
-                }
-            }
-            ConnectedPoint::Dialer { address } => {
-                self.inject_connect_outgoing(&peer_id, address, enr);
-                if num_established == std::num::NonZeroU32::new(1).expect("valid") {
-                    self.events
-                        .push(PeerManagerEvent::PeerConnectedOutgoing(peer_id));
-                }
-            }
-        }
-
-        let connected_peers = self.network_globals.connected_peers() as i64;
-
-        // increment prometheus metrics
-        metrics::inc_counter(&metrics::PEER_CONNECT_EVENT_COUNT);
-        metrics::set_gauge(&metrics::PEERS_CONNECTED, connected_peers);
-        metrics::set_gauge(&metrics::PEERS_CONNECTED_INTEROP, connected_peers);
-    }
-
-    pub fn inject_connection_closed(
-        &mut self,
-        peer_id: PeerId,
-        _endpoint: ConnectedPoint,
-        num_established: u32,
-    ) {
-        if num_established == 0 {
-            // There are no more connections
-            if self
-                .network_globals
-                .peers()
-                .is_connected_or_disconnecting(&peer_id)
-            {
-                // We are disconnecting the peer or the peer has already been connected.
-                // Both these cases, the peer has been previously registered by the peer manager and
-                // potentially the application layer.
-                // Inform the application.
-                self.events
-                    .push(PeerManagerEvent::PeerDisconnected(peer_id));
-                debug!(self.log, "Peer disconnected"; "peer_id" => %peer_id);
-
-                // Decrement the PEERS_PER_CLIENT metric
-                if let Some(kind) = self
-                    .network_globals
-                    .peers()
-                    .peer_info(&peer_id)
-                    .map(|info| info.client().kind.clone())
-                {
-                    if let Some(v) =
-                        metrics::get_int_gauge(&metrics::PEERS_PER_CLIENT, &[&kind.to_string()])
-                    {
-                        v.dec()
-                    };
-                }
-            }
-
-            // NOTE: It may be the case that a rejected node, due to too many peers is disconnected
-            // here and the peer manager has no knowledge of its connection. We insert it here for
-            // reference so that peer manager can track this peer.
-            self.inject_disconnect(&peer_id);
-
-            let connected_peers = self.network_globals.connected_peers() as i64;
-
-            // Update the prometheus metrics
-            metrics::inc_counter(&metrics::PEER_DISCONNECT_EVENT_COUNT);
-            metrics::set_gauge(&metrics::PEERS_CONNECTED, connected_peers);
-            metrics::set_gauge(&metrics::PEERS_CONNECTED_INTEROP, connected_peers);
-        }
-    }
-
-    /// A dial attempt has failed.
-    ///
-    /// NOTE: It can be the case that we are dialing a peer and during the dialing process the peer
-    /// connects and the dial attempt later fails. To handle this, we only update the peer_db if
-    /// the peer is not already connected.
-    pub fn inject_dial_failure(&mut self, peer_id: &PeerId) {
-        if !self.network_globals.peers().is_connected(peer_id) {
-            self.inject_disconnect(peer_id);
-        }
-    }
-
-=======
->>>>>>> 58b04acf
     /// Reports if a peer is banned or not.
     ///
     /// This is used to determine if we should accept incoming connections.
