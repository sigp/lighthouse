//! Implementation of [`NetworkBehaviour`] for the [`PeerManager`].

use std::net::IpAddr;
use std::task::{Context, Poll};

use futures::StreamExt;
use libp2p::core::transport::PortUse;
use libp2p::core::ConnectedPoint;
use libp2p::identity::PeerId;
use libp2p::swarm::behaviour::{ConnectionClosed, ConnectionEstablished, DialFailure, FromSwarm};
use libp2p::swarm::dial_opts::{DialOpts, PeerCondition};
use libp2p::swarm::dummy::ConnectionHandler;
use libp2p::swarm::{ConnectionDenied, ConnectionId, NetworkBehaviour, ToSwarm};
use tracing::{debug, error, trace};
use types::EthSpec;

use crate::discovery::enr_ext::EnrExt;
use crate::types::SyncState;
use crate::{metrics, ClearDialError};

use super::{ConnectingType, PeerManager, PeerManagerEvent};

impl<E: EthSpec> NetworkBehaviour for PeerManager<E> {
    type ConnectionHandler = ConnectionHandler;
    type ToSwarm = PeerManagerEvent;

    /* Required trait members */

    fn on_connection_handler_event(
        &mut self,
        _peer_id: PeerId,
        _connection_id: ConnectionId,
        _event: libp2p::swarm::THandlerOutEvent<Self>,
    ) {
        // no events from the dummy handler
    }

    fn poll(&mut self, cx: &mut Context<'_>) -> Poll<ToSwarm<Self::ToSwarm, void::Void>> {
        // perform the heartbeat when necessary
        while self.heartbeat.poll_tick(cx).is_ready() {
            self.heartbeat();
        }

        // poll the timeouts for pings and status'
        loop {
            match self.inbound_ping_peers.poll_next_unpin(cx) {
                Poll::Ready(Some(Ok(peer_id))) => {
                    self.inbound_ping_peers.insert(peer_id);
                    self.events.push(PeerManagerEvent::Ping(peer_id));
                }
                Poll::Ready(Some(Err(e))) => {
                    error!(
                        error = e.to_string(),
                        "Failed to check for inbound peers to ping"
                    )
                }
                Poll::Ready(None) | Poll::Pending => break,
            }
        }

        loop {
            match self.outbound_ping_peers.poll_next_unpin(cx) {
                Poll::Ready(Some(Ok(peer_id))) => {
                    self.outbound_ping_peers.insert(peer_id);
                    self.events.push(PeerManagerEvent::Ping(peer_id));
                }
                Poll::Ready(Some(Err(e))) => {
                    error!(
                        error = e.to_string(),
                        "Failed to check for outbound peers to ping"
                    )
                }
                Poll::Ready(None) | Poll::Pending => break,
            }
        }

        if !matches!(
            self.network_globals.sync_state(),
            SyncState::SyncingFinalized { .. } | SyncState::SyncingHead { .. }
        ) {
            loop {
                match self.status_peers.poll_next_unpin(cx) {
                    Poll::Ready(Some(Ok(peer_id))) => {
                        self.status_peers.insert(peer_id);
                        self.events.push(PeerManagerEvent::Status(peer_id))
                    }
                    Poll::Ready(Some(Err(e))) => {
                        error!(error = e.to_string(), "Failed to check for peers to ping")
                    }
                    Poll::Ready(None) | Poll::Pending => break,
                }
            }
        }

        if !self.events.is_empty() {
            return Poll::Ready(ToSwarm::GenerateEvent(self.events.remove(0)));
        } else {
            self.events.shrink_to_fit();
        }

        if let Some(enr) = self.peers_to_dial.pop() {
<<<<<<< HEAD
            let peer_id = enr.peer_id();
            self.inject_peer_connection(&peer_id, ConnectingType::Dialing, Some(enr.clone()));

            let quic_multiaddrs = if self.quic_enabled {
                let quic_multiaddrs = enr.multiaddr_quic();
                if !quic_multiaddrs.is_empty() {
                    debug!(%peer_id, ?quic_multiaddrs,"Dialing QUIC supported peer");
                }
                quic_multiaddrs
            } else {
                Vec::new()
            };
=======
            self.inject_peer_connection(&enr.peer_id(), ConnectingType::Dialing, Some(enr.clone()));
>>>>>>> 17711b72

            // Prioritize Quic connections over Tcp ones.
            let multiaddrs = [
                self.quic_enabled
                    .then_some(enr.multiaddr_quic())
                    .unwrap_or_default(),
                enr.multiaddr_tcp(),
            ]
            .concat();

            debug!(self.log, "Dialing peer"; "peer_id"=> %enr.peer_id(), "multiaddrs" => ?multiaddrs);
            return Poll::Ready(ToSwarm::Dial {
                opts: DialOpts::peer_id(enr.peer_id())
                    .condition(PeerCondition::Disconnected)
                    .addresses(multiaddrs)
                    .build(),
            });
        }

        Poll::Pending
    }

    fn on_swarm_event(&mut self, event: FromSwarm) {
        match event {
            FromSwarm::ConnectionEstablished(ConnectionEstablished {
                peer_id,
                endpoint,
                other_established,
                ..
            }) => self.on_connection_established(peer_id, endpoint, other_established),
            FromSwarm::ConnectionClosed(ConnectionClosed {
                peer_id,
                endpoint,

                remaining_established,
                ..
            }) => self.on_connection_closed(peer_id, endpoint, remaining_established),
            FromSwarm::DialFailure(DialFailure {
                peer_id,
                error,
                connection_id: _,
            }) => {
                debug!(?peer_id, error = %ClearDialError(error),"Failed to dial peer");
                self.on_dial_failure(peer_id);
            }
            FromSwarm::ExternalAddrConfirmed(_) => {
                // We have an external address confirmed, means we are able to do NAT traversal.
                metrics::set_gauge_vec(&metrics::NAT_OPEN, &["libp2p"], 1);
            }
            _ => {
                // NOTE: FromSwarm is a non exhaustive enum so updates should be based on release
                // notes more than compiler feedback
                // The rest of the events we ignore since they are handled in their associated
                // `SwarmEvent`
            }
        }
    }

    fn handle_pending_inbound_connection(
        &mut self,
        _connection_id: ConnectionId,
        _local_addr: &libp2p::Multiaddr,
        remote_addr: &libp2p::Multiaddr,
    ) -> Result<(), ConnectionDenied> {
        // get the IP address to verify it's not banned.
        let ip = match remote_addr.iter().next() {
            Some(libp2p::multiaddr::Protocol::Ip6(ip)) => IpAddr::V6(ip),
            Some(libp2p::multiaddr::Protocol::Ip4(ip)) => IpAddr::V4(ip),
            _ => {
                return Err(ConnectionDenied::new(format!(
                    "Connection to peer rejected: invalid multiaddr: {remote_addr}"
                )))
            }
        };

        if self.network_globals.peers.read().is_ip_banned(&ip) {
            return Err(ConnectionDenied::new(format!(
                "Connection to peer rejected: peer {ip} is banned"
            )));
        }

        Ok(())
    }

    fn handle_established_inbound_connection(
        &mut self,
        _connection_id: ConnectionId,
        peer_id: PeerId,
        _local_addr: &libp2p::Multiaddr,
        remote_addr: &libp2p::Multiaddr,
    ) -> Result<libp2p::swarm::THandler<Self>, ConnectionDenied> {
        trace!(%peer_id, multiaddr = %remote_addr, "Inbound connection");
        // We already checked if the peer was banned on `handle_pending_inbound_connection`.
        if self.ban_status(&peer_id).is_some() {
            return Err(ConnectionDenied::new(
                "Connection to peer rejected: peer has a bad score",
            ));
        }

        // Check the connection limits
        if self.network_globals.connected_or_dialing_peers() >= self.max_peers()
            && self
                .network_globals
                .peers
                .read()
                .peer_info(&peer_id)
                .map_or(true, |peer| !peer.has_future_duty())
        {
            return Err(ConnectionDenied::new(
                "Connection to peer rejected: too many connections",
            ));
        }

        Ok(ConnectionHandler)
    }

    fn handle_established_outbound_connection(
        &mut self,
        _connection_id: ConnectionId,
        peer_id: PeerId,
        addr: &libp2p::Multiaddr,
        _role_override: libp2p::core::Endpoint,
        _port_use: PortUse,
    ) -> Result<libp2p::swarm::THandler<Self>, libp2p::swarm::ConnectionDenied> {
<<<<<<< HEAD
        trace!(%peer_id, multiaddr = %addr,"Outbound connection");
        match self.ban_status(&peer_id) {
            Some(cause) => {
                error!(%peer_id, "Connected a banned peer. Rejecting connection");
                Err(ConnectionDenied::new(cause))
            }
            None => Ok(ConnectionHandler),
=======
        trace!(self.log, "Outbound connection"; "peer_id" => %peer_id, "multiaddr" => %addr);
        if let Some(cause) = self.ban_status(&peer_id) {
            error!(self.log, "Connected a banned peer. Rejecting connection"; "peer_id" => %peer_id);
            return Err(ConnectionDenied::new(cause));
>>>>>>> 17711b72
        }

        // Check the connection limits
        if self.network_globals.connected_peers() >= self.max_outbound_dialing_peers()
            && self
                .network_globals
                .peers
                .read()
                .peer_info(&peer_id)
                .map_or(true, |peer| !peer.has_future_duty())
        {
            return Err(ConnectionDenied::new(
                "Connection to peer rejected: too many connections",
            ));
        }

        Ok(ConnectionHandler)
    }
}

impl<E: EthSpec> PeerManager<E> {
    fn on_connection_established(
        &mut self,
        peer_id: PeerId,
        endpoint: &ConnectedPoint,
        _other_established: usize,
    ) {
        debug!(
            multiaddr = %endpoint.get_remote_address(),
            connection = ?endpoint.to_endpoint(),
            %peer_id,
            "Connection established"
        );

        // Update the prometheus metrics
        if self.metrics_enabled {
            metrics::inc_counter(&metrics::PEER_CONNECT_EVENT_COUNT);

            self.update_peer_count_metrics();
        }

        // NOTE: We don't register peers that we are disconnecting immediately. The network service
        // does not need to know about these peers.
        match endpoint {
            ConnectedPoint::Listener { send_back_addr, .. } => {
                self.inject_connect_ingoing(&peer_id, send_back_addr.clone(), None);
                self.events
                    .push(PeerManagerEvent::PeerConnectedIncoming(peer_id));
            }
            ConnectedPoint::Dialer { address, .. } => {
                self.inject_connect_outgoing(&peer_id, address.clone(), None);
                self.events
                    .push(PeerManagerEvent::PeerConnectedOutgoing(peer_id));
            }
        };
    }

    fn on_connection_closed(
        &mut self,
        peer_id: PeerId,
        _endpoint: &ConnectedPoint,
        remaining_established: usize,
    ) {
        if remaining_established > 0 {
            return;
        }

        // There are no more connections
        if self
            .network_globals
            .peers
            .read()
            .is_connected_or_disconnecting(&peer_id)
        {
            // We are disconnecting the peer or the peer has already been connected.
            // Both these cases, the peer has been previously registered by the peer manager and
            // potentially the application layer.
            // Inform the application.
            self.events
                .push(PeerManagerEvent::PeerDisconnected(peer_id));
            debug!(%peer_id,"Peer disconnected");
        }

        // NOTE: It may be the case that a rejected node, due to too many peers is disconnected
        // here and the peer manager has no knowledge of its connection. We insert it here for
        // reference so that peer manager can track this peer.
        self.inject_disconnect(&peer_id);

        // Update the prometheus metrics
        if self.metrics_enabled {
            // Legacy standard metrics.
            metrics::inc_counter(&metrics::PEER_DISCONNECT_EVENT_COUNT);

            self.update_peer_count_metrics();
        }
    }

    /// A dial attempt has failed.
    ///
    /// NOTE: It can be the case that we are dialing a peer and during the dialing process the peer
    /// connects and the dial attempt later fails. To handle this, we only update the peer_db if
    /// the peer is not already connected.
    fn on_dial_failure(&mut self, peer_id: Option<PeerId>) {
        if let Some(peer_id) = peer_id {
            if !self.network_globals.peers.read().is_connected(&peer_id) {
                self.inject_disconnect(&peer_id);
            }
        }
    }
}<|MERGE_RESOLUTION|>--- conflicted
+++ resolved
@@ -99,22 +99,7 @@
         }
 
         if let Some(enr) = self.peers_to_dial.pop() {
-<<<<<<< HEAD
-            let peer_id = enr.peer_id();
-            self.inject_peer_connection(&peer_id, ConnectingType::Dialing, Some(enr.clone()));
-
-            let quic_multiaddrs = if self.quic_enabled {
-                let quic_multiaddrs = enr.multiaddr_quic();
-                if !quic_multiaddrs.is_empty() {
-                    debug!(%peer_id, ?quic_multiaddrs,"Dialing QUIC supported peer");
-                }
-                quic_multiaddrs
-            } else {
-                Vec::new()
-            };
-=======
             self.inject_peer_connection(&enr.peer_id(), ConnectingType::Dialing, Some(enr.clone()));
->>>>>>> 17711b72
 
             // Prioritize Quic connections over Tcp ones.
             let multiaddrs = [
@@ -125,7 +110,7 @@
             ]
             .concat();
 
-            debug!(self.log, "Dialing peer"; "peer_id"=> %enr.peer_id(), "multiaddrs" => ?multiaddrs);
+            debug!(peer_id=%enr.peer_id(), ?multiaddrs, "Dialing peer");
             return Poll::Ready(ToSwarm::Dial {
                 opts: DialOpts::peer_id(enr.peer_id())
                     .condition(PeerCondition::Disconnected)
@@ -239,20 +224,10 @@
         _role_override: libp2p::core::Endpoint,
         _port_use: PortUse,
     ) -> Result<libp2p::swarm::THandler<Self>, libp2p::swarm::ConnectionDenied> {
-<<<<<<< HEAD
         trace!(%peer_id, multiaddr = %addr,"Outbound connection");
-        match self.ban_status(&peer_id) {
-            Some(cause) => {
-                error!(%peer_id, "Connected a banned peer. Rejecting connection");
-                Err(ConnectionDenied::new(cause))
-            }
-            None => Ok(ConnectionHandler),
-=======
-        trace!(self.log, "Outbound connection"; "peer_id" => %peer_id, "multiaddr" => %addr);
         if let Some(cause) = self.ban_status(&peer_id) {
-            error!(self.log, "Connected a banned peer. Rejecting connection"; "peer_id" => %peer_id);
+            error!(%peer_id, "Connected a banned peer. Rejecting connection");
             return Err(ConnectionDenied::new(cause));
->>>>>>> 17711b72
         }
 
         // Check the connection limits
