--- conflicted
+++ resolved
@@ -111,30 +111,11 @@
         endpoint: &ConnectedPoint,
         _failed_addresses: Option<&Vec<Multiaddr>>,
     ) {
-        // Log the connection
-<<<<<<< HEAD
-        match &endpoint {
-            ConnectedPoint::Listener { .. } => {
-                debug!(self.log, "Connection established"; "peer_id" => %peer_id, "connection" => "Incoming");
-
-                // Update metrics
-                // Update the NAT status if there is a port in the ENR
-                if self.network_globals.local_enr.read().udp().is_some() {
-                    metrics::check_nat();
-                }
-            }
-            ConnectedPoint::Dialer { .. } => {
-                debug!(self.log, "Connection established"; "peer_id" => %peer_id, "connection" => "Outgoing");
-                // Update metrics
-                // Update the NAT status if there is a port in the ENR
-                if self.network_globals.local_enr.read().udp().is_some() {
-                    metrics::check_nat();
-                }
-            }
-        }
-=======
         debug!(self.log, "Connection established"; "peer_id" => %peer_id, "connection" => ?endpoint.to_endpoint());
->>>>>>> 60d917d9
+        // Check NAT if metrics are enabled
+        if self.network_globals.local_enr.read().udp().is_some() {
+            metrics::check_nat();
+        }
 
         // Check to make sure the peer is not supposed to be banned
         match self.ban_status(peer_id) {
