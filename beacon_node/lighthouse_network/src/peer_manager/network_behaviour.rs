--- conflicted
+++ resolved
@@ -231,8 +231,6 @@
             metrics::check_nat();
         }
 
-<<<<<<< HEAD
-=======
         // increment prometheus metrics
         if self.metrics_enabled {
             let remote_addr = match endpoint {
@@ -261,29 +259,6 @@
             metrics::inc_counter(&metrics::PEER_CONNECT_EVENT_COUNT);
         }
 
-        // Check to make sure the peer is not supposed to be banned
-        match self.ban_status(&peer_id) {
-            // TODO: directly emit the ban event?
-            BanResult::BadScore => {
-                // This is a faulty state
-                error!(self.log, "Connected to a banned peer. Re-banning"; "peer_id" => %peer_id);
-                // Disconnect the peer.
-                self.goodbye_peer(&peer_id, GoodbyeReason::Banned, ReportSource::PeerManager);
-                // Re-ban the peer to prevent repeated errors.
-                self.events.push(PeerManagerEvent::Banned(peer_id, vec![]));
-                return;
-            }
-            BanResult::BannedIp(ip_addr) => {
-                // A good peer has connected to us via a banned IP address. We ban the peer and
-                // prevent future connections.
-                debug!(self.log, "Peer connected via banned IP. Banning"; "peer_id" => %peer_id, "banned_ip" => %ip_addr);
-                self.goodbye_peer(&peer_id, GoodbyeReason::BannedIP, ReportSource::PeerManager);
-                return;
-            }
-            BanResult::NotBanned => {}
-        }
-
->>>>>>> d386a07b
         // Count dialing peers in the limit if the peer dialed us.
         let count_dialing = endpoint.is_listener();
         // Check the connection limits
