--- conflicted
+++ resolved
@@ -247,7 +247,7 @@
         &mut self,
         peer_id: PeerId,
         endpoint: &ConnectedPoint,
-        other_established: usize,
+        _other_established: usize,
     ) {
         debug!(self.log, "Connection established"; "peer_id" => %peer_id,
             "multiaddr" => %endpoint.get_remote_address(),
@@ -261,29 +261,6 @@
             self.update_peer_count_metrics();
         }
 
-<<<<<<< HEAD
-=======
-        // Count dialing peers in the limit if the peer dialed us.
-        let count_dialing = endpoint.is_listener();
-        // Check the connection limits
-        if self.peer_limit_reached(count_dialing)
-            && self
-                .network_globals
-                .peers
-                .read()
-                .peer_info(&peer_id)
-                .map_or(true, |peer| !peer.has_future_duty())
-        {
-            // Gracefully disconnect the peer.
-            self.disconnect_peer(peer_id, GoodbyeReason::TooManyPeers);
-            return;
-        }
-
-        if other_established == 0 {
-            self.events.push(PeerManagerEvent::MetaData(peer_id));
-        }
-
->>>>>>> da290e8e
         // NOTE: We don't register peers that we are disconnecting immediately. The network service
         // does not need to know about these peers.
         match endpoint {
