--- conflicted
+++ resolved
@@ -2,15 +2,8 @@
 
 use crate::{Enr, Multiaddr, PeerId};
 use discv5::enr::{CombinedKey, CombinedPublicKey};
-<<<<<<< HEAD
 use libp2p::core::multiaddr::Protocol;
 use libp2p::identity::{ed25519, secp256k1, KeyType, Keypair, PublicKey};
-=======
-use libp2p::{
-    core::{identity::Keypair, identity::PublicKey, multiaddr::Protocol},
-    identity::secp256k1,
-};
->>>>>>> fc7f1ba6
 use tiny_keccak::{Hasher, Keccak};
 
 /// Extend ENR for libp2p types.
@@ -44,13 +37,10 @@
 /// Extend ENR CombinedKey for conversion to libp2p keys.
 pub trait CombinedKeyExt {
     /// Converts a libp2p key into an ENR combined key.
-<<<<<<< HEAD
     fn from_libp2p(key: Keypair) -> Result<CombinedKey, &'static str>;
-=======
-    fn from_libp2p(key: &libp2p::core::identity::Keypair) -> Result<CombinedKey, &'static str>;
+
     /// Converts a [`secp256k1::Keypair`] into and Enr [`CombinedKey`].
     fn from_secp256k1(key: &secp256k1::Keypair) -> CombinedKey;
->>>>>>> fc7f1ba6
 }
 
 impl EnrExt for Enr {
@@ -231,7 +221,6 @@
 }
 
 impl CombinedKeyExt for CombinedKey {
-<<<<<<< HEAD
     fn from_libp2p(key: Keypair) -> Result<CombinedKey, &'static str> {
         match key.key_type() {
             KeyType::Secp256k1 => {
@@ -243,12 +232,6 @@
             }
             KeyType::Ed25519 => {
                 let key = key.try_into_ed25519().expect("right key type");
-=======
-    fn from_libp2p(key: &libp2p::core::identity::Keypair) -> Result<CombinedKey, &'static str> {
-        match key {
-            Keypair::Secp256k1(key) => Ok(CombinedKey::from_secp256k1(key)),
-            Keypair::Ed25519(key) => {
->>>>>>> fc7f1ba6
                 let ed_keypair = discv5::enr::ed25519_dalek::SigningKey::from_bytes(
                     &(key.to_bytes()[..32])
                         .try_into()
