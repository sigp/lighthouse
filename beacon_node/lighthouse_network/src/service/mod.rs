--- conflicted
+++ resolved
@@ -1223,11 +1223,7 @@
             self.discovery_mut().remove_cached_enr(&enr.peer_id());
             let peer_id = enr.peer_id();
             if self.peer_manager_mut().dial_peer(enr) {
-<<<<<<< HEAD
-                debug!(%peer_id, "Dialing cached ENR peer");
-=======
-                debug!(self.log, "Added cached ENR peer to dial queue"; "peer_id" => %peer_id);
->>>>>>> 17711b72
+                debug!(%peer_id, "Added cached ENR peer to dial queue");
             }
         }
     }
