--- conflicted
+++ resolved
@@ -188,7 +188,10 @@
             config.network_load,
             ctx.fork_context.clone(),
             gossipsub_config_params,
+            ctx.chain_spec.seconds_per_slot,
+            E::slots_per_epoch(),
         );
+
         let score_settings = PeerScoreSettings::new(ctx.chain_spec, gs_config.mesh_n());
 
         let gossip_cache = {
@@ -257,21 +260,6 @@
                 max_subscriptions_per_request: max_topics * 2,
             };
 
-<<<<<<< HEAD
-=======
-            let gossipsub_config_params = GossipsubConfigParams {
-                message_domain_valid_snappy: ctx.chain_spec.message_domain_valid_snappy,
-                gossip_max_size: ctx.chain_spec.gossip_max_size as usize,
-            };
-            config.gs_config = gossipsub_config(
-                config.network_load,
-                ctx.fork_context.clone(),
-                gossipsub_config_params,
-                ctx.chain_spec.seconds_per_slot,
-                E::slots_per_epoch(),
-            );
-
->>>>>>> c0177687
             // If metrics are enabled for libp2p build the configuration
             let gossipsub_metrics = ctx.libp2p_registry.as_mut().map(|registry| {
                 (
