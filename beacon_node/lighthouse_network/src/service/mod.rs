use self::behaviour::Behaviour;
use self::gossip_cache::GossipCache;
use crate::config::{gossipsub_config, GossipsubConfigParams, NetworkLoad};
use crate::discovery::{
    subnet_predicate, DiscoveredPeers, Discovery, FIND_NODE_QUERY_CLOSEST_PEERS,
};
use crate::gossipsub::{
    self, IdentTopic as Topic, MessageAcceptance, MessageAuthenticity, MessageId, PublishError,
    TopicScoreParams,
};
use crate::peer_manager::{
    config::Config as PeerManagerCfg, peerdb::score::PeerAction, peerdb::score::ReportSource,
    ConnectionDirection, PeerManager, PeerManagerEvent,
};
use crate::peer_manager::{MIN_OUTBOUND_ONLY_FACTOR, PEER_EXCESS_FACTOR, PRIORITY_PEER_EXCESS};
use crate::rpc::methods::MetadataRequest;
use crate::rpc::*;
use crate::service::behaviour::BehaviourEvent;
pub use crate::service::behaviour::Gossipsub;
use crate::types::{
    attestation_sync_committee_topics, fork_core_topics, subnet_from_topic_hash, GossipEncoding,
    GossipKind, GossipTopic, SnappyTransform, Subnet, SubnetDiscovery, ALTAIR_CORE_TOPICS,
    BASE_CORE_TOPICS, CAPELLA_CORE_TOPICS, DENEB_CORE_TOPICS, LIGHT_CLIENT_GOSSIP_TOPICS,
};
use crate::EnrExt;
use crate::Eth2Enr;
use crate::{error, metrics, Enr, NetworkGlobals, PubsubMessage, TopicHash};
use api_types::{PeerRequestId, Request, RequestId, Response};
use futures::stream::StreamExt;
use gossipsub_scoring_parameters::{lighthouse_gossip_thresholds, PeerScoreSettings};
use libp2p::multiaddr::{self, Multiaddr, Protocol as MProtocol};
use libp2p::swarm::{Swarm, SwarmEvent};
use libp2p::{identify, PeerId, SwarmBuilder};
use slog::{crit, debug, info, o, trace, warn};
use std::path::PathBuf;
use std::pin::Pin;
use std::{
    sync::Arc,
    task::{Context, Poll},
};
use types::ForkName;
use types::{
    consts::altair::SYNC_COMMITTEE_SUBNET_COUNT, EnrForkId, EthSpec, ForkContext, Slot, SubnetId,
};
use utils::{build_transport, strip_peer_id, Context as ServiceContext, MAX_CONNECTIONS_PER_PEER};

pub mod api_types;
mod behaviour;
mod gossip_cache;
pub mod gossipsub_scoring_parameters;
pub mod utils;
/// The number of peers we target per subnet for discovery queries.
pub const TARGET_SUBNET_PEERS: usize = 3;

const MAX_IDENTIFY_ADDRESSES: usize = 10;

/// The types of events than can be obtained from polling the behaviour.
#[derive(Debug)]
pub enum NetworkEvent<AppReqId: ReqId, TSpec: EthSpec> {
    /// We have successfully dialed and connected to a peer.
    PeerConnectedOutgoing(PeerId),
    /// A peer has successfully dialed and connected to us.
    PeerConnectedIncoming(PeerId),
    /// A peer has disconnected.
    PeerDisconnected(PeerId),
    /// An RPC Request that was sent failed.
    RPCFailed {
        /// The id of the failed request.
        id: AppReqId,
        /// The peer to which this request was sent.
        peer_id: PeerId,
        /// The error of the failed request.
        error: RPCError,
    },
    RequestReceived {
        /// The peer that sent the request.
        peer_id: PeerId,
        /// Identifier of the request. All responses to this request must use this id.
        id: PeerRequestId,
        /// Request the peer sent.
        request: Request,
    },
    ResponseReceived {
        /// Peer that sent the response.
        peer_id: PeerId,
        /// Id of the request to which the peer is responding.
        id: AppReqId,
        /// Response the peer sent.
        response: Response<TSpec>,
    },
    PubsubMessage {
        /// The gossipsub message id. Used when propagating blocks after validation.
        id: MessageId,
        /// The peer from which we received this message, not the peer that published it.
        source: PeerId,
        /// The topic that this message was sent on.
        topic: TopicHash,
        /// The message itself.
        message: PubsubMessage<TSpec>,
    },
    /// Inform the network to send a Status to this peer.
    StatusPeer(PeerId),
    NewListenAddr(Multiaddr),
    ZeroListeners,
}

/// Builds the network behaviour that manages the core protocols of eth2.
/// This core behaviour is managed by `Behaviour` which adds peer management to all core
/// behaviours.
pub struct Network<AppReqId: ReqId, TSpec: EthSpec> {
    swarm: libp2p::swarm::Swarm<Behaviour<AppReqId, TSpec>>,
    /* Auxiliary Fields */
    /// A collections of variables accessible outside the network service.
    network_globals: Arc<NetworkGlobals<TSpec>>,
    /// Keeps track of the current EnrForkId for upgrading gossipsub topics.
    // NOTE: This can be accessed via the network_globals ENR. However we keep it here for quick
    // lookups for every gossipsub message send.
    enr_fork_id: EnrForkId,
    /// Directory where metadata is stored.
    network_dir: PathBuf,
    fork_context: Arc<ForkContext>,
    /// Gossipsub score parameters.
    score_settings: PeerScoreSettings<TSpec>,
    /// The interval for updating gossipsub scores
    update_gossipsub_scores: tokio::time::Interval,
    gossip_cache: GossipCache,
    /// This node's PeerId.
    pub local_peer_id: PeerId,
    /// Logger for behaviour actions.
    log: slog::Logger,
}

/// Implements the combined behaviour for the libp2p service.
impl<AppReqId: ReqId, TSpec: EthSpec> Network<AppReqId, TSpec> {
    pub async fn new(
        executor: task_executor::TaskExecutor,
        mut ctx: ServiceContext<'_>,
        log: &slog::Logger,
    ) -> error::Result<(Self, Arc<NetworkGlobals<TSpec>>)> {
        let log = log.new(o!("service"=> "libp2p"));

        let mut config = ctx.config.clone();
        trace!(log, "Libp2p Service starting");
        // initialise the node's ID
        let local_keypair = utils::load_private_key(&config, &log);

        // Trusted peers will also be marked as explicit in GossipSub.
        // Cfr. https://github.com/libp2p/specs/blob/master/pubsub/gossipsub/gossipsub-v1.1.md#explicit-peering-agreements
        let trusted_peers: Vec<PeerId> = config
            .trusted_peers
            .iter()
            .map(|x| PeerId::from(x.clone()))
            .collect();

        // set up a collection of variables accessible outside of the network crate
        let network_globals = {
            // Create an ENR or load from disk if appropriate
            let enr = crate::discovery::enr::build_or_load_enr::<TSpec>(
                local_keypair.clone(),
                &config,
                &ctx.enr_fork_id,
                &log,
            )?;
            // Construct the metadata
            let meta_data = utils::load_or_build_metadata(&config.network_dir, &log);
            let globals = NetworkGlobals::new(
                enr,
                meta_data,
                trusted_peers,
                config.disable_peer_scoring,
                &log,
            );
            Arc::new(globals)
        };

        // Grab our local ENR FORK ID
        let enr_fork_id = network_globals
            .local_enr()
            .eth2()
            .expect("Local ENR must have a fork id");

        let score_settings = PeerScoreSettings::new(ctx.chain_spec, &config.gs_config);

        let gossip_cache = {
            let slot_duration = std::time::Duration::from_secs(ctx.chain_spec.seconds_per_slot);
            let half_epoch = std::time::Duration::from_secs(
                ctx.chain_spec.seconds_per_slot * TSpec::slots_per_epoch() / 2,
            );

            GossipCache::builder()
                .beacon_block_timeout(slot_duration)
                .aggregates_timeout(half_epoch)
                .attestation_timeout(half_epoch)
                .voluntary_exit_timeout(half_epoch * 2)
                .proposer_slashing_timeout(half_epoch * 2)
                .attester_slashing_timeout(half_epoch * 2)
                // .signed_contribution_and_proof_timeout(timeout) // Do not retry
                // .sync_committee_message_timeout(timeout) // Do not retry
                .bls_to_execution_change_timeout(half_epoch * 2)
                .build()
        };

        let local_peer_id = network_globals.local_peer_id();

        let (gossipsub, update_gossipsub_scores) = {
            let thresholds = lighthouse_gossip_thresholds();

            // Prepare scoring parameters
            let params = {
                // Construct a set of gossipsub peer scoring parameters
                // We don't know the number of active validators and the current slot yet
                let active_validators = TSpec::minimum_validator_count();
                let current_slot = Slot::new(0);
                score_settings.get_peer_score_params(
                    active_validators,
                    &thresholds,
                    &enr_fork_id,
                    current_slot,
                )?
            };

            trace!(log, "Using peer score params"; "params" => ?params);

            // Set up a scoring update interval
            let update_gossipsub_scores = tokio::time::interval(params.decay_interval);

            let max_topics = ctx.chain_spec.attestation_subnet_count as usize
                + SYNC_COMMITTEE_SUBNET_COUNT as usize
                + ctx.chain_spec.blob_sidecar_subnet_count as usize
                + BASE_CORE_TOPICS.len()
                + ALTAIR_CORE_TOPICS.len()
                + CAPELLA_CORE_TOPICS.len()
                + DENEB_CORE_TOPICS.len()
                + LIGHT_CLIENT_GOSSIP_TOPICS.len();

            let possible_fork_digests = ctx.fork_context.all_fork_digests();
            let filter = gossipsub::MaxCountSubscriptionFilter {
                filter: utils::create_whitelist_filter(
                    possible_fork_digests,
                    ctx.chain_spec.attestation_subnet_count,
                    SYNC_COMMITTEE_SUBNET_COUNT,
                    ctx.chain_spec.blob_sidecar_subnet_count,
                ),
                // during a fork we subscribe to both the old and new topics
                max_subscribed_topics: max_topics * 4,
                // 162 in theory = (64 attestation + 4 sync committee + 7 core topics + 6 blob topics) * 2
                max_subscriptions_per_request: max_topics * 2,
            };

            let gossipsub_config_params = GossipsubConfigParams {
                message_domain_valid_snappy: ctx.chain_spec.message_domain_valid_snappy,
                gossip_max_size: ctx.chain_spec.gossip_max_size as usize,
            };
            config.gs_config = gossipsub_config(
                config.network_load,
                ctx.fork_context.clone(),
                gossipsub_config_params,
            );

            // If metrics are enabled for libp2p build the configuration
            let gossipsub_metrics = ctx.libp2p_registry.as_mut().map(|registry| {
                (
                    registry.sub_registry_with_prefix("gossipsub"),
                    Default::default(),
                )
            });

            let snappy_transform = SnappyTransform::new(config.gs_config.max_transmit_size());
            let mut gossipsub = Gossipsub::new_with_subscription_filter_and_transform(
                MessageAuthenticity::Anonymous,
                config.gs_config.clone(),
                gossipsub_metrics,
                filter,
                snappy_transform,
            )
            .map_err(|e| format!("Could not construct gossipsub: {:?}", e))?;

            gossipsub
                .with_peer_score(params, thresholds)
                .expect("Valid score params and thresholds");

<<<<<<< HEAD
            // Mark trusted peers as explicit.
            for explicit_peer in config.trusted_peers.iter() {
                gossipsub.add_explicit_peer(&PeerId::from(explicit_peer.clone()));
=======
            // If we are using metrics, then register which topics we want to make sure to keep
            // track of
            if ctx.libp2p_registry.is_some() {
                let topics_to_keep_metrics_for = attestation_sync_committee_topics::<TSpec>()
                    .map(|gossip_kind| {
                        Topic::from(GossipTopic::new(
                            gossip_kind,
                            GossipEncoding::default(),
                            enr_fork_id.fork_digest,
                        ))
                        .into()
                    })
                    .collect::<Vec<TopicHash>>();
                gossipsub.register_topics_for_metrics(topics_to_keep_metrics_for);
>>>>>>> de91c77c
            }

            (gossipsub, update_gossipsub_scores)
        };

        let network_params = NetworkParams {
            max_chunk_size: ctx.chain_spec.max_chunk_size as usize,
            ttfb_timeout: ctx.chain_spec.ttfb_timeout(),
            resp_timeout: ctx.chain_spec.resp_timeout(),
        };
        let eth2_rpc = RPC::new(
            ctx.fork_context.clone(),
            config.enable_light_client_server,
            config.inbound_rate_limiter_config.clone(),
            config.outbound_rate_limiter_config.clone(),
            log.clone(),
            network_params,
        );

        let discovery = {
            // Build and start the discovery sub-behaviour
            let mut discovery = Discovery::new(
                local_keypair.clone(),
                &config,
                network_globals.clone(),
                &log,
            )
            .await?;
            // start searching for peers
            discovery.discover_peers(FIND_NODE_QUERY_CLOSEST_PEERS);
            discovery
        };

        let identify = {
            let local_public_key = local_keypair.public();
            let identify_config = if config.private {
                identify::Config::new(
                    "".into(),
                    local_public_key, // Still send legitimate public key
                )
                .with_cache_size(0)
            } else {
                identify::Config::new("eth2/1.0.0".into(), local_public_key)
                    .with_agent_version(lighthouse_version::version_with_platform())
                    .with_cache_size(0)
            };
            identify::Behaviour::new(identify_config)
        };

        let peer_manager = {
            let peer_manager_cfg = PeerManagerCfg {
                discovery_enabled: !config.disable_discovery,
                quic_enabled: !config.disable_quic_support,
                metrics_enabled: config.metrics_enabled,
                target_peer_count: config.target_peers,
                ..Default::default()
            };
            PeerManager::new(peer_manager_cfg, network_globals.clone(), &log)?
        };

        let connection_limits = {
            let limits = libp2p::connection_limits::ConnectionLimits::default()
                .with_max_pending_incoming(Some(5))
                .with_max_pending_outgoing(Some(16))
                .with_max_established_incoming(Some(
                    (config.target_peers as f32
                        * (1.0 + PEER_EXCESS_FACTOR - MIN_OUTBOUND_ONLY_FACTOR))
                        .ceil() as u32,
                ))
                .with_max_established_outgoing(Some(
                    (config.target_peers as f32 * (1.0 + PEER_EXCESS_FACTOR)).ceil() as u32,
                ))
                .with_max_established(Some(
                    (config.target_peers as f32 * (1.0 + PEER_EXCESS_FACTOR + PRIORITY_PEER_EXCESS))
                        .ceil() as u32,
                ))
                .with_max_established_per_peer(Some(MAX_CONNECTIONS_PER_PEER));

            libp2p::connection_limits::Behaviour::new(limits)
        };

        let behaviour = {
            Behaviour {
                gossipsub,
                eth2_rpc,
                discovery,
                identify,
                peer_manager,
                connection_limits,
                upnp: Default::default(),
            }
        };

        // Set up the transport - tcp/quic with noise and mplex
        let transport = build_transport(local_keypair.clone(), !config.disable_quic_support)
            .map_err(|e| format!("Failed to build transport: {:?}", e))?;

        // use the executor for libp2p
        struct Executor(task_executor::TaskExecutor);
        impl libp2p::swarm::Executor for Executor {
            fn exec(&self, f: Pin<Box<dyn futures::Future<Output = ()> + Send>>) {
                self.0.spawn(f, "libp2p");
            }
        }

        // sets up the libp2p swarm.

        let swarm = {
            let builder = SwarmBuilder::with_existing_identity(local_keypair)
                .with_tokio()
                .with_other_transport(|_key| transport)
                .expect("infalible");

            // NOTE: adding bandwidth metrics changes the generics of the swarm, so types diverge
            if let Some(libp2p_registry) = ctx.libp2p_registry {
                builder
                    .with_bandwidth_metrics(libp2p_registry)
                    .with_behaviour(|_| behaviour)
                    .expect("infalible")
                    .with_swarm_config(|_| {
                        libp2p::swarm::Config::with_executor(Executor(executor))
                            .with_notify_handler_buffer_size(
                                std::num::NonZeroUsize::new(7).expect("Not zero"),
                            )
                            .with_per_connection_event_buffer_size(4)
                    })
                    .build()
            } else {
                builder
                    .with_behaviour(|_| behaviour)
                    .expect("infalible")
                    .with_swarm_config(|_| {
                        libp2p::swarm::Config::with_executor(Executor(executor))
                            .with_notify_handler_buffer_size(
                                std::num::NonZeroUsize::new(7).expect("Not zero"),
                            )
                            .with_per_connection_event_buffer_size(4)
                    })
                    .build()
            }
        };

        let mut network = Network {
            swarm,
            network_globals,
            enr_fork_id,
            network_dir: config.network_dir.clone(),
            fork_context: ctx.fork_context,
            score_settings,
            update_gossipsub_scores,
            gossip_cache,
            local_peer_id,
            log,
        };

        network.start(&config).await?;

        let network_globals = network.network_globals.clone();

        Ok((network, network_globals))
    }

    /// Starts the network:
    ///
    /// - Starts listening in the given ports.
    /// - Dials boot-nodes and libp2p peers.
    /// - Subscribes to starting gossipsub topics.
    async fn start(&mut self, config: &crate::NetworkConfig) -> error::Result<()> {
        let enr = self.network_globals.local_enr();
        info!(self.log, "Libp2p Starting"; "peer_id" => %enr.peer_id(), "bandwidth_config" => format!("{}-{}", config.network_load, NetworkLoad::from(config.network_load).name));
        debug!(self.log, "Attempting to open listening ports"; config.listen_addrs(), "discovery_enabled" => !config.disable_discovery, "quic_enabled" => !config.disable_quic_support);

        for listen_multiaddr in config.listen_addrs().libp2p_addresses() {
            // If QUIC is disabled, ignore listening on QUIC ports
            if config.disable_quic_support
                && listen_multiaddr.iter().any(|v| v == MProtocol::QuicV1)
            {
                continue;
            }

            match self.swarm.listen_on(listen_multiaddr.clone()) {
                Ok(_) => {
                    let mut log_address = listen_multiaddr;
                    log_address.push(MProtocol::P2p(enr.peer_id()));
                    info!(self.log, "Listening established"; "address" => %log_address);
                }
                Err(err) => {
                    crit!(
                        self.log,
                        "Unable to listen on libp2p address";
                        "error" => ?err,
                        "listen_multiaddr" => %listen_multiaddr,
                    );
                    return Err("Libp2p was unable to listen on the given listen address.".into());
                }
            };
        }

        // helper closure for dialing peers
        let mut dial = |mut multiaddr: Multiaddr| {
            // strip the p2p protocol if it exists
            strip_peer_id(&mut multiaddr);
            match self.swarm.dial(multiaddr.clone()) {
                Ok(()) => debug!(self.log, "Dialing libp2p peer"; "address" => %multiaddr),
                Err(err) => {
                    debug!(self.log, "Could not connect to peer"; "address" => %multiaddr, "error" => ?err)
                }
            };
        };

        // attempt to connect to user-input libp2p nodes
        for multiaddr in &config.libp2p_nodes {
            dial(multiaddr.clone());
        }

        // attempt to connect to any specified boot-nodes
        let mut boot_nodes = config.boot_nodes_enr.clone();
        boot_nodes.dedup();

        for bootnode_enr in boot_nodes {
            // If QUIC is enabled, attempt QUIC connections first
            if !config.disable_quic_support {
                for quic_multiaddr in &bootnode_enr.multiaddr_quic() {
                    if !self
                        .network_globals
                        .peers
                        .read()
                        .is_connected_or_dialing(&bootnode_enr.peer_id())
                    {
                        dial(quic_multiaddr.clone());
                    }
                }
            }

            for multiaddr in &bootnode_enr.multiaddr() {
                // ignore udp multiaddr if it exists
                let components = multiaddr.iter().collect::<Vec<_>>();
                if let MProtocol::Udp(_) = components[1] {
                    continue;
                }

                if !self
                    .network_globals
                    .peers
                    .read()
                    .is_connected_or_dialing(&bootnode_enr.peer_id())
                {
                    dial(multiaddr.clone());
                }
            }
        }

        for multiaddr in &config.boot_nodes_multiaddr {
            // check TCP support for dialing
            if multiaddr
                .iter()
                .any(|proto| matches!(proto, MProtocol::Tcp(_)))
            {
                dial(multiaddr.clone());
            }
        }

        let mut subscribed_topics: Vec<GossipKind> = vec![];

        for topic_kind in &config.topics {
            if self.subscribe_kind(topic_kind.clone()) {
                subscribed_topics.push(topic_kind.clone());
            } else {
                warn!(self.log, "Could not subscribe to topic"; "topic" => %topic_kind);
            }
        }

        if !subscribed_topics.is_empty() {
            info!(self.log, "Subscribed to topics"; "topics" => ?subscribed_topics);
        }

        Ok(())
    }

    /* Public Accessible Functions to interact with the behaviour */

    /// The routing pub-sub mechanism for eth2.
    pub fn gossipsub_mut(&mut self) -> &mut Gossipsub {
        &mut self.swarm.behaviour_mut().gossipsub
    }
    /// The Eth2 RPC specified in the wire-0 protocol.
    pub fn eth2_rpc_mut(&mut self) -> &mut RPC<RequestId<AppReqId>, TSpec> {
        &mut self.swarm.behaviour_mut().eth2_rpc
    }
    /// Discv5 Discovery protocol.
    pub fn discovery_mut(&mut self) -> &mut Discovery<TSpec> {
        &mut self.swarm.behaviour_mut().discovery
    }
    /// Provides IP addresses and peer information.
    pub fn identify_mut(&mut self) -> &mut identify::Behaviour {
        &mut self.swarm.behaviour_mut().identify
    }
    /// The peer manager that keeps track of peer's reputation and status.
    pub fn peer_manager_mut(&mut self) -> &mut PeerManager<TSpec> {
        &mut self.swarm.behaviour_mut().peer_manager
    }

    /// The routing pub-sub mechanism for eth2.
    pub fn gossipsub(&self) -> &Gossipsub {
        &self.swarm.behaviour().gossipsub
    }
    /// The Eth2 RPC specified in the wire-0 protocol.
    pub fn eth2_rpc(&self) -> &RPC<RequestId<AppReqId>, TSpec> {
        &self.swarm.behaviour().eth2_rpc
    }
    /// Discv5 Discovery protocol.
    pub fn discovery(&self) -> &Discovery<TSpec> {
        &self.swarm.behaviour().discovery
    }
    /// Provides IP addresses and peer information.
    pub fn identify(&self) -> &identify::Behaviour {
        &self.swarm.behaviour().identify
    }
    /// The peer manager that keeps track of peer's reputation and status.
    pub fn peer_manager(&self) -> &PeerManager<TSpec> {
        &self.swarm.behaviour().peer_manager
    }

    /// Returns the local ENR of the node.
    pub fn local_enr(&self) -> Enr {
        self.network_globals.local_enr()
    }

    /* Pubsub behaviour functions */

    /// Subscribes to a gossipsub topic kind, letting the network service determine the
    /// encoding and fork version.
    pub fn subscribe_kind(&mut self, kind: GossipKind) -> bool {
        let gossip_topic = GossipTopic::new(
            kind,
            GossipEncoding::default(),
            self.enr_fork_id.fork_digest,
        );

        self.subscribe(gossip_topic)
    }

    /// Unsubscribes from a gossipsub topic kind, letting the network service determine the
    /// encoding and fork version.
    pub fn unsubscribe_kind(&mut self, kind: GossipKind) -> bool {
        let gossip_topic = GossipTopic::new(
            kind,
            GossipEncoding::default(),
            self.enr_fork_id.fork_digest,
        );
        self.unsubscribe(gossip_topic)
    }

    /// Subscribe to all required topics for the `new_fork` with the given `new_fork_digest`.
    pub fn subscribe_new_fork_topics(&mut self, new_fork: ForkName, new_fork_digest: [u8; 4]) {
        // Subscribe to existing topics with new fork digest
        let subscriptions = self.network_globals.gossipsub_subscriptions.read().clone();
        for mut topic in subscriptions.into_iter() {
            topic.fork_digest = new_fork_digest;
            self.subscribe(topic);
        }

        // Subscribe to core topics for the new fork
        for kind in fork_core_topics::<TSpec>(&new_fork, &self.fork_context.spec) {
            let topic = GossipTopic::new(kind, GossipEncoding::default(), new_fork_digest);
            self.subscribe(topic);
        }

        // Register the new topics for metrics
        let topics_to_keep_metrics_for = attestation_sync_committee_topics::<TSpec>()
            .map(|gossip_kind| {
                Topic::from(GossipTopic::new(
                    gossip_kind,
                    GossipEncoding::default(),
                    new_fork_digest,
                ))
                .into()
            })
            .collect::<Vec<TopicHash>>();
        self.gossipsub_mut()
            .register_topics_for_metrics(topics_to_keep_metrics_for);
    }

    /// Unsubscribe from all topics that doesn't have the given fork_digest
    pub fn unsubscribe_from_fork_topics_except(&mut self, except: [u8; 4]) {
        let subscriptions = self.network_globals.gossipsub_subscriptions.read().clone();
        for topic in subscriptions
            .iter()
            .filter(|topic| topic.fork_digest != except)
            .cloned()
        {
            self.unsubscribe(topic);
        }
    }

    /// Remove topic weight from all topics that don't have the given fork digest.
    pub fn remove_topic_weight_except(&mut self, except: [u8; 4]) {
        let new_param = TopicScoreParams {
            topic_weight: 0.0,
            ..Default::default()
        };
        let subscriptions = self.network_globals.gossipsub_subscriptions.read().clone();
        for topic in subscriptions
            .iter()
            .filter(|topic| topic.fork_digest != except)
        {
            let libp2p_topic: Topic = topic.clone().into();
            match self
                .gossipsub_mut()
                .set_topic_params(libp2p_topic, new_param.clone())
            {
                Ok(_) => debug!(self.log, "Removed topic weight"; "topic" => %topic),
                Err(e) => {
                    warn!(self.log, "Failed to remove topic weight"; "topic" => %topic, "error" => e)
                }
            }
        }
    }

    /// Returns the scoring parameters for a topic if set.
    pub fn get_topic_params(&self, topic: GossipTopic) -> Option<&TopicScoreParams> {
        self.swarm
            .behaviour()
            .gossipsub
            .get_topic_params(&topic.into())
    }

    /// Subscribes to a gossipsub topic.
    ///
    /// Returns `true` if the subscription was successful and `false` otherwise.
    pub fn subscribe(&mut self, topic: GossipTopic) -> bool {
        // update the network globals
        self.network_globals
            .gossipsub_subscriptions
            .write()
            .insert(topic.clone());

        let topic: Topic = topic.into();

        match self.gossipsub_mut().subscribe(&topic) {
            Err(e) => {
                warn!(self.log, "Failed to subscribe to topic"; "topic" => %topic, "error" => ?e);
                false
            }
            Ok(_) => {
                debug!(self.log, "Subscribed to topic"; "topic" => %topic);
                true
            }
        }
    }

    /// Unsubscribe from a gossipsub topic.
    pub fn unsubscribe(&mut self, topic: GossipTopic) -> bool {
        // update the network globals
        self.network_globals
            .gossipsub_subscriptions
            .write()
            .remove(&topic);

        // unsubscribe from the topic
        let libp2p_topic: Topic = topic.clone().into();

        match self.gossipsub_mut().unsubscribe(&libp2p_topic) {
            Err(_) => {
                warn!(self.log, "Failed to unsubscribe from topic"; "topic" => %libp2p_topic);
                false
            }
            Ok(v) => {
                // Inform the network
                debug!(self.log, "Unsubscribed to topic"; "topic" => %topic);
                v
            }
        }
    }

    /// Publishes a list of messages on the pubsub (gossipsub) behaviour, choosing the encoding.
    pub fn publish(&mut self, messages: Vec<PubsubMessage<TSpec>>) {
        for message in messages {
            for topic in message.topics(GossipEncoding::default(), self.enr_fork_id.fork_digest) {
                let message_data = message.encode(GossipEncoding::default());
                if let Err(e) = self
                    .gossipsub_mut()
                    .publish(Topic::from(topic.clone()), message_data.clone())
                {
                    match e {
                        PublishError::Duplicate => {
                            debug!(
                                self.log,
                                "Attempted to publish duplicate message";
                                "kind" => %topic.kind(),
                            );
                        }
                        ref e => {
                            warn!(
                                self.log,
                                "Could not publish message";
                                "error" => ?e,
                                "kind" => %topic.kind(),
                            );
                        }
                    }

                    // add to metrics
                    match topic.kind() {
                        GossipKind::Attestation(subnet_id) => {
                            if let Some(v) = metrics::get_int_gauge(
                                &metrics::FAILED_ATTESTATION_PUBLISHES_PER_SUBNET,
                                &[subnet_id.as_ref()],
                            ) {
                                v.inc()
                            };
                        }
                        kind => {
                            if let Some(v) = metrics::get_int_gauge(
                                &metrics::FAILED_PUBLISHES_PER_MAIN_TOPIC,
                                &[&format!("{:?}", kind)],
                            ) {
                                v.inc()
                            };
                        }
                    }

                    if let PublishError::InsufficientPeers = e {
                        self.gossip_cache.insert(topic, message_data);
                    }
                }
            }
        }
    }

    /// Informs the gossipsub about the result of a message validation.
    /// If the message is valid it will get propagated by gossipsub.
    pub fn report_message_validation_result(
        &mut self,
        propagation_source: &PeerId,
        message_id: MessageId,
        validation_result: MessageAcceptance,
    ) {
        if let Some(result) = match validation_result {
            MessageAcceptance::Accept => None,
            MessageAcceptance::Ignore => Some("ignore"),
            MessageAcceptance::Reject => Some("reject"),
        } {
            if let Some(client) = self
                .network_globals
                .peers
                .read()
                .peer_info(propagation_source)
                .map(|info| info.client().kind.as_ref())
            {
                metrics::inc_counter_vec(
                    &metrics::GOSSIP_UNACCEPTED_MESSAGES_PER_CLIENT,
                    &[client, result],
                )
            }
        }

        if let Err(e) = self.gossipsub_mut().report_message_validation_result(
            &message_id,
            propagation_source,
            validation_result,
        ) {
            warn!(self.log, "Failed to report message validation"; "message_id" => %message_id, "peer_id" => %propagation_source, "error" => ?e);
        }
    }

    /// Updates the current gossipsub scoring parameters based on the validator count and current
    /// slot.
    pub fn update_gossipsub_parameters(
        &mut self,
        active_validators: usize,
        current_slot: Slot,
    ) -> error::Result<()> {
        let (beacon_block_params, beacon_aggregate_proof_params, beacon_attestation_subnet_params) =
            self.score_settings
                .get_dynamic_topic_params(active_validators, current_slot)?;

        let fork_digest = self.enr_fork_id.fork_digest;
        let get_topic = |kind: GossipKind| -> Topic {
            GossipTopic::new(kind, GossipEncoding::default(), fork_digest).into()
        };

        debug!(self.log, "Updating gossipsub score parameters";
            "active_validators" => active_validators);
        trace!(self.log, "Updated gossipsub score parameters";
            "beacon_block_params" => ?beacon_block_params,
            "beacon_aggregate_proof_params" => ?beacon_aggregate_proof_params,
            "beacon_attestation_subnet_params" => ?beacon_attestation_subnet_params,
        );

        self.gossipsub_mut()
            .set_topic_params(get_topic(GossipKind::BeaconBlock), beacon_block_params)?;

        self.gossipsub_mut().set_topic_params(
            get_topic(GossipKind::BeaconAggregateAndProof),
            beacon_aggregate_proof_params,
        )?;

        for i in 0..self.score_settings.attestation_subnet_count() {
            self.gossipsub_mut().set_topic_params(
                get_topic(GossipKind::Attestation(SubnetId::new(i))),
                beacon_attestation_subnet_params.clone(),
            )?;
        }

        Ok(())
    }

    /* Eth2 RPC behaviour functions */

    /// Send a request to a peer over RPC.
    pub fn send_request(&mut self, peer_id: PeerId, request_id: AppReqId, request: Request) {
        self.eth2_rpc_mut().send_request(
            peer_id,
            RequestId::Application(request_id),
            request.into(),
        )
    }

    /// Send a successful response to a peer over RPC.
    pub fn send_response(&mut self, peer_id: PeerId, id: PeerRequestId, response: Response<TSpec>) {
        self.eth2_rpc_mut()
            .send_response(peer_id, id, response.into())
    }

    /// Inform the peer that their request produced an error.
    pub fn send_error_response(
        &mut self,
        peer_id: PeerId,
        id: PeerRequestId,
        error: RPCResponseErrorCode,
        reason: String,
    ) {
        self.eth2_rpc_mut().send_response(
            peer_id,
            id,
            RPCCodedResponse::Error(error, reason.into()),
        )
    }

    /* Peer management functions */

    pub fn testing_dial(&mut self, addr: Multiaddr) -> Result<(), libp2p::swarm::DialError> {
        self.swarm.dial(addr)
    }

    pub fn report_peer(
        &mut self,
        peer_id: &PeerId,
        action: PeerAction,
        source: ReportSource,
        msg: &'static str,
    ) {
        self.peer_manager_mut()
            .report_peer(peer_id, action, source, None, msg);
    }

    /// Disconnects from a peer providing a reason.
    ///
    /// This will send a goodbye, disconnect and then ban the peer.
    /// This is fatal for a peer, and should be used in unrecoverable circumstances.
    pub fn goodbye_peer(&mut self, peer_id: &PeerId, reason: GoodbyeReason, source: ReportSource) {
        self.peer_manager_mut()
            .goodbye_peer(peer_id, reason, source);
    }

    /// Returns an iterator over all enr entries in the DHT.
    pub fn enr_entries(&self) -> Vec<Enr> {
        self.discovery().table_entries_enr()
    }

    /// Add an ENR to the routing table of the discovery mechanism.
    pub fn add_enr(&mut self, enr: Enr) {
        self.discovery_mut().add_enr(enr);
    }

    /// Updates a subnet value to the ENR attnets/syncnets bitfield.
    ///
    /// The `value` is `true` if a subnet is being added and false otherwise.
    pub fn update_enr_subnet(&mut self, subnet_id: Subnet, value: bool) {
        if let Err(e) = self.discovery_mut().update_enr_bitfield(subnet_id, value) {
            crit!(self.log, "Could not update ENR bitfield"; "error" => e);
        }
        // update the local meta data which informs our peers of the update during PINGS
        self.update_metadata_bitfields();
    }

    /// Attempts to discover new peers for a given subnet. The `min_ttl` gives the time at which we
    /// would like to retain the peers for.
    pub fn discover_subnet_peers(&mut self, subnets_to_discover: Vec<SubnetDiscovery>) {
        // If discovery is not started or disabled, ignore the request
        if !self.discovery().started {
            return;
        }

        let filtered: Vec<SubnetDiscovery> = subnets_to_discover
            .into_iter()
            .filter(|s| {
                // Extend min_ttl of connected peers on required subnets
                if let Some(min_ttl) = s.min_ttl {
                    self.network_globals
                        .peers
                        .write()
                        .extend_peers_on_subnet(&s.subnet, min_ttl);
                    if let Subnet::SyncCommittee(sync_subnet) = s.subnet {
                        self.peer_manager_mut()
                            .add_sync_subnet(sync_subnet, min_ttl);
                    }
                }
                // Already have target number of peers, no need for subnet discovery
                let peers_on_subnet = self
                    .network_globals
                    .peers
                    .read()
                    .good_peers_on_subnet(s.subnet)
                    .count();
                if peers_on_subnet >= TARGET_SUBNET_PEERS {
                    trace!(
                        self.log,
                        "Discovery query ignored";
                        "subnet" => ?s.subnet,
                        "reason" => "Already connected to desired peers",
                        "connected_peers_on_subnet" => peers_on_subnet,
                        "target_subnet_peers" => TARGET_SUBNET_PEERS,
                    );
                    false
                // Queue an outgoing connection request to the cached peers that are on `s.subnet_id`.
                // If we connect to the cached peers before the discovery query starts, then we potentially
                // save a costly discovery query.
                } else {
                    self.dial_cached_enrs_in_subnet(s.subnet);
                    true
                }
            })
            .collect();

        // request the subnet query from discovery
        if !filtered.is_empty() {
            self.discovery_mut().discover_subnet_peers(filtered);
        }
    }

    /// Updates the local ENR's "eth2" field with the latest EnrForkId.
    pub fn update_fork_version(&mut self, enr_fork_id: EnrForkId) {
        self.discovery_mut().update_eth2_enr(enr_fork_id.clone());

        // update the local reference
        self.enr_fork_id = enr_fork_id;
    }

    /* Private internal functions */

    /// Updates the current meta data of the node to match the local ENR.
    fn update_metadata_bitfields(&mut self) {
        let local_attnets = self
            .discovery_mut()
            .local_enr()
            .attestation_bitfield::<TSpec>()
            .expect("Local discovery must have attestation bitfield");

        let local_syncnets = self
            .discovery_mut()
            .local_enr()
            .sync_committee_bitfield::<TSpec>()
            .expect("Local discovery must have sync committee bitfield");

        {
            // write lock scope
            let mut meta_data = self.network_globals.local_metadata.write();

            *meta_data.seq_number_mut() += 1;
            *meta_data.attnets_mut() = local_attnets;
            if let Ok(syncnets) = meta_data.syncnets_mut() {
                *syncnets = local_syncnets;
            }
        }
        // Save the updated metadata to disk
        utils::save_metadata_to_disk(
            &self.network_dir,
            self.network_globals.local_metadata.read().clone(),
            &self.log,
        );
    }

    /// Sends a Ping request to the peer.
    fn ping(&mut self, peer_id: PeerId) {
        let ping = crate::rpc::Ping {
            data: *self.network_globals.local_metadata.read().seq_number(),
        };
        trace!(self.log, "Sending Ping"; "peer_id" => %peer_id);
        let id = RequestId::Internal;
        self.eth2_rpc_mut()
            .send_request(peer_id, id, OutboundRequest::Ping(ping));
    }

    /// Sends a Pong response to the peer.
    fn pong(&mut self, id: PeerRequestId, peer_id: PeerId) {
        let ping = crate::rpc::Ping {
            data: *self.network_globals.local_metadata.read().seq_number(),
        };
        trace!(self.log, "Sending Pong"; "request_id" => id.1, "peer_id" => %peer_id);
        let event = RPCCodedResponse::Success(RPCResponse::Pong(ping));
        self.eth2_rpc_mut().send_response(peer_id, id, event);
    }

    /// Sends a METADATA request to a peer.
    fn send_meta_data_request(&mut self, peer_id: PeerId) {
        // We always prefer sending V2 requests
        let event = OutboundRequest::MetaData(MetadataRequest::new_v2());
        self.eth2_rpc_mut()
            .send_request(peer_id, RequestId::Internal, event);
    }

    /// Sends a METADATA response to a peer.
    fn send_meta_data_response(
        &mut self,
        req: MetadataRequest<TSpec>,
        id: PeerRequestId,
        peer_id: PeerId,
    ) {
        let metadata = self.network_globals.local_metadata.read().clone();
        let metadata = match req {
            MetadataRequest::V1(_) => metadata.metadata_v1(),
            MetadataRequest::V2(_) => metadata,
        };
        let event = RPCCodedResponse::Success(RPCResponse::MetaData(metadata));
        self.eth2_rpc_mut().send_response(peer_id, id, event);
    }

    // RPC Propagation methods
    /// Queues the response to be sent upwards as long at it was requested outside the Behaviour.
    #[must_use = "return the response"]
    fn build_response(
        &mut self,
        id: RequestId<AppReqId>,
        peer_id: PeerId,
        response: Response<TSpec>,
    ) -> Option<NetworkEvent<AppReqId, TSpec>> {
        match id {
            RequestId::Application(id) => Some(NetworkEvent::ResponseReceived {
                peer_id,
                id,
                response,
            }),
            RequestId::Internal => None,
        }
    }

    /// Convenience function to propagate a request.
    #[must_use = "actually return the event"]
    fn build_request(
        &mut self,
        id: PeerRequestId,
        peer_id: PeerId,
        request: Request,
    ) -> NetworkEvent<AppReqId, TSpec> {
        // Increment metrics
        match &request {
            Request::Status(_) => {
                metrics::inc_counter_vec(&metrics::TOTAL_RPC_REQUESTS, &["status"])
            }
            Request::LightClientBootstrap(_) => {
                metrics::inc_counter_vec(&metrics::TOTAL_RPC_REQUESTS, &["light_client_bootstrap"])
            }
            Request::BlocksByRange { .. } => {
                metrics::inc_counter_vec(&metrics::TOTAL_RPC_REQUESTS, &["blocks_by_range"])
            }
            Request::BlocksByRoot { .. } => {
                metrics::inc_counter_vec(&metrics::TOTAL_RPC_REQUESTS, &["blocks_by_root"])
            }
            Request::BlobsByRange { .. } => {
                metrics::inc_counter_vec(&metrics::TOTAL_RPC_REQUESTS, &["blobs_by_range"])
            }
            Request::BlobsByRoot { .. } => {
                metrics::inc_counter_vec(&metrics::TOTAL_RPC_REQUESTS, &["blobs_by_root"])
            }
        }
        NetworkEvent::RequestReceived {
            peer_id,
            id,
            request,
        }
    }

    /// Dial cached Enrs in discovery service that are in the given `subnet_id` and aren't
    /// in Connected, Dialing or Banned state.
    fn dial_cached_enrs_in_subnet(&mut self, subnet: Subnet) {
        let predicate = subnet_predicate::<TSpec>(vec![subnet], &self.log);
        let peers_to_dial: Vec<Enr> = self
            .discovery()
            .cached_enrs()
            .filter_map(|(_peer_id, enr)| {
                if predicate(enr) {
                    Some(enr.clone())
                } else {
                    None
                }
            })
            .collect();

        // Remove the ENR from the cache to prevent continual re-dialing on disconnects
        for enr in peers_to_dial {
            self.discovery_mut().remove_cached_enr(&enr.peer_id());
            let peer_id = enr.peer_id();
            if self.peer_manager_mut().dial_peer(enr) {
                debug!(self.log, "Dialing cached ENR peer"; "peer_id" => %peer_id);
            }
        }
    }

    /* Sub-behaviour event handling functions */

    /// Handle a gossipsub event.
    fn inject_gs_event(
        &mut self,
        event: gossipsub::Event,
    ) -> Option<NetworkEvent<AppReqId, TSpec>> {
        match event {
            gossipsub::Event::Message {
                propagation_source,
                message_id: id,
                message: gs_msg,
            } => {
                // Note: We are keeping track here of the peer that sent us the message, not the
                // peer that originally published the message.
                match PubsubMessage::decode(&gs_msg.topic, &gs_msg.data, &self.fork_context) {
                    Err(e) => {
                        debug!(self.log, "Could not decode gossipsub message"; "topic" => ?gs_msg.topic,"error" => e);
                        //reject the message
                        if let Err(e) = self.gossipsub_mut().report_message_validation_result(
                            &id,
                            &propagation_source,
                            MessageAcceptance::Reject,
                        ) {
                            warn!(self.log, "Failed to report message validation"; "message_id" => %id, "peer_id" => %propagation_source, "error" => ?e);
                        }
                    }
                    Ok(msg) => {
                        // Notify the network
                        return Some(NetworkEvent::PubsubMessage {
                            id,
                            source: propagation_source,
                            topic: gs_msg.topic,
                            message: msg,
                        });
                    }
                }
            }
            gossipsub::Event::Subscribed { peer_id, topic } => {
                if let Ok(topic) = GossipTopic::decode(topic.as_str()) {
                    if let Some(subnet_id) = topic.subnet_id() {
                        self.network_globals
                            .peers
                            .write()
                            .add_subscription(&peer_id, subnet_id);
                    }
                    // Try to send the cached messages for this topic
                    if let Some(msgs) = self.gossip_cache.retrieve(&topic) {
                        for data in msgs {
                            let topic_str: &str = topic.kind().as_ref();
                            match self
                                .swarm
                                .behaviour_mut()
                                .gossipsub
                                .publish(Topic::from(topic.clone()), data)
                            {
                                Ok(_) => {
                                    debug!(
                                        self.log,
                                        "Gossip message published on retry";
                                        "topic" => topic_str
                                    );
                                    metrics::inc_counter_vec(
                                        &metrics::GOSSIP_LATE_PUBLISH_PER_TOPIC_KIND,
                                        &[topic_str],
                                    );
                                }
                                Err(PublishError::Duplicate) => {
                                    debug!(
                                        self.log,
                                        "Gossip message publish ignored on retry";
                                        "reason" => "duplicate",
                                        "topic" => topic_str
                                    );
                                    metrics::inc_counter_vec(
                                        &metrics::GOSSIP_FAILED_LATE_PUBLISH_PER_TOPIC_KIND,
                                        &[topic_str],
                                    );
                                }
                                Err(e) => {
                                    warn!(
                                        self.log,
                                        "Gossip message publish failed on retry";
                                        "topic" => topic_str,
                                        "error" => %e
                                    );
                                    metrics::inc_counter_vec(
                                        &metrics::GOSSIP_FAILED_LATE_PUBLISH_PER_TOPIC_KIND,
                                        &[topic_str],
                                    );
                                }
                            }
                        }
                    }
                }
            }
            gossipsub::Event::Unsubscribed { peer_id, topic } => {
                if let Some(subnet_id) = subnet_from_topic_hash(&topic) {
                    self.network_globals
                        .peers
                        .write()
                        .remove_subscription(&peer_id, &subnet_id);
                }
            }
            gossipsub::Event::GossipsubNotSupported { peer_id } => {
                debug!(self.log, "Peer does not support gossipsub"; "peer_id" => %peer_id);
                self.peer_manager_mut().report_peer(
                    &peer_id,
                    PeerAction::Fatal,
                    ReportSource::Gossipsub,
                    Some(GoodbyeReason::Unknown),
                    "does_not_support_gossipsub",
                );
            }
            gossipsub::Event::SlowPeer {
                peer_id,
                failed_messages,
            } => {
                debug!(self.log, "Slow gossipsub peer"; "peer_id" => %peer_id, "publish" => failed_messages.publish, "forward" => failed_messages.forward, "priority" => failed_messages.priority, "non_priority" => failed_messages.non_priority);
                // Punish the peer if it cannot handle priority messages
                if failed_messages.total_timeout() > 10 {
                    debug!(self.log, "Slow gossipsub peer penalized for priority failure"; "peer_id" => %peer_id);
                    self.peer_manager_mut().report_peer(
                        &peer_id,
                        PeerAction::HighToleranceError,
                        ReportSource::Gossipsub,
                        None,
                        "publish_timeout_penalty",
                    );
                } else if failed_messages.total_queue_full() > 10 {
                    debug!(self.log, "Slow gossipsub peer penalized for send queue full"; "peer_id" => %peer_id);
                    self.peer_manager_mut().report_peer(
                        &peer_id,
                        PeerAction::HighToleranceError,
                        ReportSource::Gossipsub,
                        None,
                        "queue_full_penalty",
                    );
                }
            }
        }
        None
    }

    /// Handle an RPC event.
    fn inject_rpc_event(
        &mut self,
        event: RPCMessage<RequestId<AppReqId>, TSpec>,
    ) -> Option<NetworkEvent<AppReqId, TSpec>> {
        let peer_id = event.peer_id;

        if !self.peer_manager().is_connected(&peer_id) {
            debug!(
                self.log,
                "Ignoring rpc message of disconnecting peer";
                event
            );
            return None;
        }

        let handler_id = event.conn_id;
        // The METADATA and PING RPC responses are handled within the behaviour and not propagated
        match event.event {
            HandlerEvent::Err(handler_err) => {
                match handler_err {
                    HandlerErr::Inbound {
                        id: _,
                        proto,
                        error,
                    } => {
                        // Inform the peer manager of the error.
                        // An inbound error here means we sent an error to the peer, or the stream
                        // timed out.
                        self.peer_manager_mut().handle_rpc_error(
                            &peer_id,
                            proto,
                            &error,
                            ConnectionDirection::Incoming,
                        );
                        None
                    }
                    HandlerErr::Outbound { id, proto, error } => {
                        // Inform the peer manager that a request we sent to the peer failed
                        self.peer_manager_mut().handle_rpc_error(
                            &peer_id,
                            proto,
                            &error,
                            ConnectionDirection::Outgoing,
                        );
                        // inform failures of requests coming outside the behaviour
                        if let RequestId::Application(id) = id {
                            Some(NetworkEvent::RPCFailed { peer_id, id, error })
                        } else {
                            None
                        }
                    }
                }
            }
            HandlerEvent::Ok(RPCReceived::Request(id, request)) => {
                let peer_request_id = (handler_id, id);
                match request {
                    /* Behaviour managed protocols: Ping and Metadata */
                    InboundRequest::Ping(ping) => {
                        // inform the peer manager and send the response
                        self.peer_manager_mut().ping_request(&peer_id, ping.data);
                        // send a ping response
                        self.pong(peer_request_id, peer_id);
                        None
                    }
                    InboundRequest::MetaData(req) => {
                        // send the requested meta-data
                        self.send_meta_data_response(req, (handler_id, id), peer_id);
                        None
                    }
                    InboundRequest::Goodbye(reason) => {
                        // queue for disconnection without a goodbye message
                        debug!(
                            self.log, "Peer sent Goodbye";
                            "peer_id" => %peer_id,
                            "reason" => %reason,
                            "client" => %self.network_globals.client(&peer_id),
                        );
                        // NOTE: We currently do not inform the application that we are
                        // disconnecting here. The RPC handler will automatically
                        // disconnect for us.
                        // The actual disconnection event will be relayed to the application.
                        None
                    }
                    /* Protocols propagated to the Network */
                    InboundRequest::Status(msg) => {
                        // inform the peer manager that we have received a status from a peer
                        self.peer_manager_mut().peer_statusd(&peer_id);
                        // propagate the STATUS message upwards
                        let event =
                            self.build_request(peer_request_id, peer_id, Request::Status(msg));
                        Some(event)
                    }
                    InboundRequest::BlocksByRange(req) => {
                        // Still disconnect the peer if the request is naughty.
                        let mut count = *req.count();
                        if *req.step() == 0 {
                            self.peer_manager_mut().handle_rpc_error(
                                &peer_id,
                                Protocol::BlocksByRange,
                                &RPCError::InvalidData(
                                    "Blocks by range with 0 step parameter".into(),
                                ),
                                ConnectionDirection::Incoming,
                            );
                            return None;
                        }
                        // return just one block in case the step parameter is used. https://github.com/ethereum/consensus-specs/pull/2856
                        if *req.step() > 1 {
                            count = 1;
                        }
                        let request = match req {
                            methods::OldBlocksByRangeRequest::V1(req) => Request::BlocksByRange(
                                BlocksByRangeRequest::new_v1(req.start_slot, count),
                            ),
                            methods::OldBlocksByRangeRequest::V2(req) => Request::BlocksByRange(
                                BlocksByRangeRequest::new(req.start_slot, count),
                            ),
                        };
                        let event = self.build_request(peer_request_id, peer_id, request);
                        Some(event)
                    }
                    InboundRequest::BlocksByRoot(req) => {
                        let event = self.build_request(
                            peer_request_id,
                            peer_id,
                            Request::BlocksByRoot(req),
                        );
                        Some(event)
                    }
                    InboundRequest::BlobsByRange(req) => {
                        let event = self.build_request(
                            peer_request_id,
                            peer_id,
                            Request::BlobsByRange(req),
                        );
                        Some(event)
                    }
                    InboundRequest::BlobsByRoot(req) => {
                        let event =
                            self.build_request(peer_request_id, peer_id, Request::BlobsByRoot(req));
                        Some(event)
                    }
                    InboundRequest::LightClientBootstrap(req) => {
                        let event = self.build_request(
                            peer_request_id,
                            peer_id,
                            Request::LightClientBootstrap(req),
                        );
                        Some(event)
                    }
                }
            }
            HandlerEvent::Ok(RPCReceived::Response(id, resp)) => {
                match resp {
                    /* Behaviour managed protocols */
                    RPCResponse::Pong(ping) => {
                        self.peer_manager_mut().pong_response(&peer_id, ping.data);
                        None
                    }
                    RPCResponse::MetaData(meta_data) => {
                        self.peer_manager_mut()
                            .meta_data_response(&peer_id, meta_data);
                        None
                    }
                    /* Network propagated protocols */
                    RPCResponse::Status(msg) => {
                        // inform the peer manager that we have received a status from a peer
                        self.peer_manager_mut().peer_statusd(&peer_id);
                        // propagate the STATUS message upwards
                        self.build_response(id, peer_id, Response::Status(msg))
                    }
                    RPCResponse::BlocksByRange(resp) => {
                        self.build_response(id, peer_id, Response::BlocksByRange(Some(resp)))
                    }
                    RPCResponse::BlobsByRange(resp) => {
                        self.build_response(id, peer_id, Response::BlobsByRange(Some(resp)))
                    }
                    RPCResponse::BlocksByRoot(resp) => {
                        self.build_response(id, peer_id, Response::BlocksByRoot(Some(resp)))
                    }
                    RPCResponse::BlobsByRoot(resp) => {
                        self.build_response(id, peer_id, Response::BlobsByRoot(Some(resp)))
                    }
                    // Should never be reached
                    RPCResponse::LightClientBootstrap(bootstrap) => {
                        self.build_response(id, peer_id, Response::LightClientBootstrap(bootstrap))
                    }
                }
            }
            HandlerEvent::Ok(RPCReceived::EndOfStream(id, termination)) => {
                let response = match termination {
                    ResponseTermination::BlocksByRange => Response::BlocksByRange(None),
                    ResponseTermination::BlocksByRoot => Response::BlocksByRoot(None),
                    ResponseTermination::BlobsByRange => Response::BlobsByRange(None),
                    ResponseTermination::BlobsByRoot => Response::BlobsByRoot(None),
                };
                self.build_response(id, peer_id, response)
            }
            HandlerEvent::Close(_) => {
                // NOTE: This is handled in the RPC behaviour.
                None
            }
        }
    }

    /// Handle an identify event.
    fn inject_identify_event(
        &mut self,
        event: identify::Event,
    ) -> Option<NetworkEvent<AppReqId, TSpec>> {
        match event {
            identify::Event::Received { peer_id, mut info } => {
                if info.listen_addrs.len() > MAX_IDENTIFY_ADDRESSES {
                    debug!(
                        self.log,
                        "More than 10 addresses have been identified, truncating"
                    );
                    info.listen_addrs.truncate(MAX_IDENTIFY_ADDRESSES);
                }
                // send peer info to the peer manager.
                self.peer_manager_mut().identify(&peer_id, &info);
            }
            identify::Event::Sent { .. } => {}
            identify::Event::Error { .. } => {}
            identify::Event::Pushed { .. } => {}
        }
        None
    }

    /// Handle a peer manager event.
    fn inject_pm_event(
        &mut self,
        event: PeerManagerEvent,
    ) -> Option<NetworkEvent<AppReqId, TSpec>> {
        match event {
            PeerManagerEvent::PeerConnectedIncoming(peer_id) => {
                Some(NetworkEvent::PeerConnectedIncoming(peer_id))
            }
            PeerManagerEvent::PeerConnectedOutgoing(peer_id) => {
                Some(NetworkEvent::PeerConnectedOutgoing(peer_id))
            }
            PeerManagerEvent::PeerDisconnected(peer_id) => {
                Some(NetworkEvent::PeerDisconnected(peer_id))
            }
            PeerManagerEvent::Banned(peer_id, associated_ips) => {
                self.discovery_mut().ban_peer(&peer_id, associated_ips);
                None
            }
            PeerManagerEvent::UnBanned(peer_id, associated_ips) => {
                self.discovery_mut().unban_peer(&peer_id, associated_ips);
                None
            }
            PeerManagerEvent::Status(peer_id) => {
                // it's time to status. We don't keep a beacon chain reference here, so we inform
                // the network to send a status to this peer
                Some(NetworkEvent::StatusPeer(peer_id))
            }
            PeerManagerEvent::DiscoverPeers(peers_to_find) => {
                // Peer manager has requested a discovery query for more peers.
                self.discovery_mut().discover_peers(peers_to_find);
                None
            }
            PeerManagerEvent::DiscoverSubnetPeers(subnets_to_discover) => {
                // Peer manager has requested a subnet discovery query for more peers.
                self.discover_subnet_peers(subnets_to_discover);
                None
            }
            PeerManagerEvent::Ping(peer_id) => {
                // send a ping request to this peer
                self.ping(peer_id);
                None
            }
            PeerManagerEvent::MetaData(peer_id) => {
                self.send_meta_data_request(peer_id);
                None
            }
            PeerManagerEvent::DisconnectPeer(peer_id, reason) => {
                debug!(self.log, "Peer Manager disconnecting peer";
                       "peer_id" => %peer_id, "reason" => %reason);
                // send one goodbye
                self.eth2_rpc_mut()
                    .shutdown(peer_id, RequestId::Internal, reason);
                None
            }
        }
    }

    fn inject_upnp_event(&mut self, event: libp2p::upnp::Event) {
        match event {
            libp2p::upnp::Event::NewExternalAddr(addr) => {
                info!(self.log, "UPnP route established"; "addr" => %addr);
                let mut iter = addr.iter();
                // Skip Ip address.
                iter.next();
                match iter.next() {
                    Some(multiaddr::Protocol::Udp(udp_port)) => match iter.next() {
                        Some(multiaddr::Protocol::QuicV1) => {
                            if let Err(e) = self.discovery_mut().update_enr_quic_port(udp_port) {
                                warn!(self.log, "Failed to update ENR"; "error" => e);
                            }
                        }
                        _ => {
                            trace!(self.log, "UPnP address mapped multiaddr from unknown transport"; "addr" => %addr)
                        }
                    },
                    Some(multiaddr::Protocol::Tcp(tcp_port)) => {
                        if let Err(e) = self.discovery_mut().update_enr_tcp_port(tcp_port) {
                            warn!(self.log, "Failed to update ENR"; "error" => e);
                        }
                    }
                    _ => {
                        trace!(self.log, "UPnP address mapped multiaddr from unknown transport"; "addr" => %addr);
                    }
                }
            }
            libp2p::upnp::Event::ExpiredExternalAddr(_) => {}
            libp2p::upnp::Event::GatewayNotFound => {
                info!(self.log, "UPnP not available");
            }
            libp2p::upnp::Event::NonRoutableGateway => {
                info!(
                    self.log,
                    "UPnP is available but gateway is not exposed to public network"
                );
            }
        }
    }

    /* Networking polling */

    /// Poll the p2p networking stack.
    ///
    /// This will poll the swarm and do maintenance routines.
    pub fn poll_network(&mut self, cx: &mut Context) -> Poll<NetworkEvent<AppReqId, TSpec>> {
        while let Poll::Ready(Some(swarm_event)) = self.swarm.poll_next_unpin(cx) {
            let maybe_event = match swarm_event {
                SwarmEvent::Behaviour(behaviour_event) => match behaviour_event {
                    // Handle sub-behaviour events.
                    BehaviourEvent::Gossipsub(ge) => self.inject_gs_event(ge),
                    BehaviourEvent::Eth2Rpc(re) => self.inject_rpc_event(re),
                    // Inform the peer manager about discovered peers.
                    //
                    // The peer manager will subsequently decide which peers need to be dialed and then dial
                    // them.
                    BehaviourEvent::Discovery(DiscoveredPeers { peers }) => {
                        self.peer_manager_mut().peers_discovered(peers);
                        None
                    }
                    BehaviourEvent::Identify(ie) => self.inject_identify_event(ie),
                    BehaviourEvent::PeerManager(pe) => self.inject_pm_event(pe),
                    BehaviourEvent::Upnp(e) => {
                        self.inject_upnp_event(e);
                        None
                    }
                    BehaviourEvent::ConnectionLimits(le) => void::unreachable(le),
                },
                SwarmEvent::ConnectionEstablished { .. } => None,
                SwarmEvent::ConnectionClosed { .. } => None,
                SwarmEvent::IncomingConnection {
                    local_addr,
                    send_back_addr,
                    connection_id: _,
                } => {
                    trace!(self.log, "Incoming connection"; "our_addr" => %local_addr, "from" => %send_back_addr);
                    None
                }
                SwarmEvent::IncomingConnectionError {
                    local_addr,
                    send_back_addr,
                    error,
                    connection_id: _,
                } => {
                    let error_repr = match error {
                        libp2p::swarm::ListenError::Aborted => {
                            "Incoming connection aborted".to_string()
                        }
                        libp2p::swarm::ListenError::WrongPeerId { obtained, endpoint } => {
                            format!("Wrong peer id, obtained {obtained}, endpoint {endpoint:?}")
                        }
                        libp2p::swarm::ListenError::LocalPeerId { endpoint } => {
                            format!("Dialing local peer id {endpoint:?}")
                        }
                        libp2p::swarm::ListenError::Denied { cause } => {
                            format!("Connection was denied with cause: {cause:?}")
                        }
                        libp2p::swarm::ListenError::Transport(t) => match t {
                            libp2p::TransportError::MultiaddrNotSupported(m) => {
                                format!("Transport error: Multiaddr not supported: {m}")
                            }
                            libp2p::TransportError::Other(e) => {
                                format!("Transport error: other: {e}")
                            }
                        },
                    };
                    debug!(self.log, "Failed incoming connection"; "our_addr" => %local_addr, "from" => %send_back_addr, "error" => error_repr);
                    None
                }
                SwarmEvent::OutgoingConnectionError {
                    peer_id: _,
                    error: _,
                    connection_id: _,
                } => {
                    // The Behaviour event is more general than the swarm event here. It includes
                    // connection failures. So we use that log for now, in the peer manager
                    // behaviour implementation.
                    None
                }
                SwarmEvent::NewListenAddr { address, .. } => {
                    Some(NetworkEvent::NewListenAddr(address))
                }
                SwarmEvent::ExpiredListenAddr { address, .. } => {
                    debug!(self.log, "Listen address expired"; "address" => %address);
                    None
                }
                SwarmEvent::ListenerClosed {
                    addresses, reason, ..
                } => {
                    match reason {
                        Ok(_) => {
                            debug!(self.log, "Listener gracefully closed"; "addresses" => ?addresses)
                        }
                        Err(reason) => {
                            crit!(self.log, "Listener abruptly closed"; "addresses" => ?addresses, "reason" => ?reason)
                        }
                    };
                    if Swarm::listeners(&self.swarm).count() == 0 {
                        Some(NetworkEvent::ZeroListeners)
                    } else {
                        None
                    }
                }
                SwarmEvent::ListenerError { error, .. } => {
                    // this is non fatal, but we still check
                    warn!(self.log, "Listener error"; "error" => ?error);
                    if Swarm::listeners(&self.swarm).count() == 0 {
                        Some(NetworkEvent::ZeroListeners)
                    } else {
                        None
                    }
                }
                _ => {
                    // NOTE: SwarmEvent is a non exhaustive enum so updates should be based on
                    // release notes more than compiler feedback
                    None
                }
            };

            if let Some(ev) = maybe_event {
                return Poll::Ready(ev);
            }
        }

        // perform gossipsub score updates when necessary
        while self.update_gossipsub_scores.poll_tick(cx).is_ready() {
            let this = self.swarm.behaviour_mut();
            this.peer_manager.update_gossipsub_scores(&this.gossipsub);
        }

        // poll the gossipsub cache to clear expired messages
        while let Poll::Ready(Some(result)) = self.gossip_cache.poll_next_unpin(cx) {
            match result {
                Err(e) => warn!(self.log, "Gossip cache error"; "error" => e),
                Ok(expired_topic) => {
                    if let Some(v) = metrics::get_int_counter(
                        &metrics::GOSSIP_EXPIRED_LATE_PUBLISH_PER_TOPIC_KIND,
                        &[expired_topic.kind().as_ref()],
                    ) {
                        v.inc()
                    };
                }
            }
        }
        Poll::Pending
    }

    pub async fn next_event(&mut self) -> NetworkEvent<AppReqId, TSpec> {
        futures::future::poll_fn(|cx| self.poll_network(cx)).await
    }
}<|MERGE_RESOLUTION|>--- conflicted
+++ resolved
@@ -279,11 +279,11 @@
                 .with_peer_score(params, thresholds)
                 .expect("Valid score params and thresholds");
 
-<<<<<<< HEAD
             // Mark trusted peers as explicit.
             for explicit_peer in config.trusted_peers.iter() {
                 gossipsub.add_explicit_peer(&PeerId::from(explicit_peer.clone()));
-=======
+            }
+
             // If we are using metrics, then register which topics we want to make sure to keep
             // track of
             if ctx.libp2p_registry.is_some() {
@@ -298,7 +298,6 @@
                     })
                     .collect::<Vec<TopicHash>>();
                 gossipsub.register_topics_for_metrics(topics_to_keep_metrics_for);
->>>>>>> de91c77c
             }
 
             (gossipsub, update_gossipsub_scores)
