--- conflicted
+++ resolved
@@ -29,18 +29,10 @@
     self, IdentTopic as Topic, MessageAcceptance, MessageAuthenticity, MessageId, PublishError,
     TopicScoreParams,
 };
-<<<<<<< HEAD
-use libp2p::identify;
 use libp2p::multiaddr::{self, Multiaddr, Protocol as MProtocol};
-use libp2p::swarm::{Swarm, SwarmBuilder, SwarmEvent};
-use libp2p::PeerId;
+use libp2p::swarm::{Swarm, SwarmEvent};
+use libp2p::{identify, PeerId, SwarmBuilder};
 use libp2p_upnp;
-=======
-use libp2p::multiaddr::{Multiaddr, Protocol as MProtocol};
-use libp2p::swarm::{Swarm, SwarmEvent};
-use libp2p::PeerId;
-use libp2p::{identify, SwarmBuilder};
->>>>>>> 90f78d14
 use slog::{crit, debug, info, o, trace, warn};
 use std::path::PathBuf;
 use std::pin::Pin;
