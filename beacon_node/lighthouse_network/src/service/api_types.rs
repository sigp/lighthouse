use std::sync::Arc;

<<<<<<< HEAD
use libp2p::core::connection::ConnectionId;
use types::{
    EthSpec, LightClientBootstrap, LightClientFinalityUpdate, LightClientOptimisticUpdate,
    SignedBeaconBlock,
};
=======
use libp2p::swarm::ConnectionId;
use types::light_client_bootstrap::LightClientBootstrap;
use types::{BlobSidecar, EthSpec, SignedBeaconBlock};
>>>>>>> 36d88498

use crate::rpc::methods::{BlobsByRangeRequest, BlobsByRootRequest};
use crate::rpc::{
    methods::{
        BlocksByRangeRequest, BlocksByRootRequest, LightClientBootstrapRequest,
        OldBlocksByRangeRequest, OldBlocksByRangeRequestV1, OldBlocksByRangeRequestV2,
        RPCCodedResponse, RPCResponse, ResponseTermination, StatusMessage,
    },
    OutboundRequest, SubstreamId,
};

/// Identifier of requests sent by a peer.
pub type PeerRequestId = (ConnectionId, SubstreamId);

/// Identifier of a request.
#[derive(Debug, Clone, Copy, PartialEq, Eq)]
pub enum RequestId<AppReqId> {
    Application(AppReqId),
    Internal,
}

/// The type of RPC requests the Behaviour informs it has received and allows for sending.
///
// NOTE: This is an application-level wrapper over the lower network level requests that can be
//       sent. The main difference is the absence of the Ping, Metadata and Goodbye protocols, which don't
//       leave the Behaviour. For all protocols managed by RPC see `RPCRequest`.
#[derive(Debug, Clone, PartialEq)]
pub enum Request {
    /// A Status message.
    Status(StatusMessage),
    /// A blocks by range request.
    BlocksByRange(BlocksByRangeRequest),
    /// A blobs by range request.
    BlobsByRange(BlobsByRangeRequest),
    /// A request blocks root request.
    BlocksByRoot(BlocksByRootRequest),
    // light client bootstrap request
    LightClientBootstrap(LightClientBootstrapRequest),
<<<<<<< HEAD
    // light client optimistic update request
    LightClientOptimisticUpdate,
    // light client finality update request
    LightClientFinalityUpdate,
=======
    /// A request blobs root request.
    BlobsByRoot(BlobsByRootRequest),
>>>>>>> 36d88498
}

impl<TSpec: EthSpec> std::convert::From<Request> for OutboundRequest<TSpec> {
    fn from(req: Request) -> OutboundRequest<TSpec> {
        match req {
            Request::BlocksByRoot(r) => OutboundRequest::BlocksByRoot(r),
            Request::BlocksByRange(r) => match r {
                BlocksByRangeRequest::V1(req) => OutboundRequest::BlocksByRange(
                    OldBlocksByRangeRequest::V1(OldBlocksByRangeRequestV1 {
                        start_slot: req.start_slot,
                        count: req.count,
                        step: 1,
                    }),
                ),
                BlocksByRangeRequest::V2(req) => OutboundRequest::BlocksByRange(
                    OldBlocksByRangeRequest::V2(OldBlocksByRangeRequestV2 {
                        start_slot: req.start_slot,
                        count: req.count,
                        step: 1,
                    }),
                ),
            },
            Request::LightClientBootstrap(_) => {
                unreachable!("Lighthouse never makes an outbound light client request")
            }
<<<<<<< HEAD
            Request::LightClientBootstrap(b) => OutboundRequest::LightClientBootstrap(b),
            Request::LightClientOptimisticUpdate => OutboundRequest::LightClientOptimisticUpdate,
            Request::LightClientFinalityUpdate => OutboundRequest::LightClientFinalityUpdate,
=======
            Request::BlobsByRange(r) => OutboundRequest::BlobsByRange(r),
            Request::BlobsByRoot(r) => OutboundRequest::BlobsByRoot(r),
>>>>>>> 36d88498
            Request::Status(s) => OutboundRequest::Status(s),
        }
    }
}

/// The type of RPC responses the Behaviour informs it has received, and allows for sending.
///
// NOTE: This is an application-level wrapper over the lower network level responses that can be
//       sent. The main difference is the absense of Pong and Metadata, which don't leave the
//       Behaviour. For all protocol reponses managed by RPC see `RPCResponse` and
//       `RPCCodedResponse`.
#[derive(Debug, Clone, PartialEq)]
pub enum Response<TSpec: EthSpec> {
    /// A Status message.
    Status(StatusMessage),
    /// A response to a get BLOCKS_BY_RANGE request. A None response signals the end of the batch.
    BlocksByRange(Option<Arc<SignedBeaconBlock<TSpec>>>),
    /// A response to a get BLOBS_BY_RANGE request. A None response signals the end of the batch.
    BlobsByRange(Option<Arc<BlobSidecar<TSpec>>>),
    /// A response to a get BLOCKS_BY_ROOT request.
    BlocksByRoot(Option<Arc<SignedBeaconBlock<TSpec>>>),
    /// A response to a get BLOBS_BY_ROOT request.
    BlobsByRoot(Option<Arc<BlobSidecar<TSpec>>>),
    /// A response to a LightClientUpdate request.
    LightClientBootstrap(LightClientBootstrap<TSpec>),
    /// A response to a LightClientOptimisticUpdate request.
    LightClientOptimisticUpdate(Arc<LightClientOptimisticUpdate<TSpec>>),
    /// A response to a LightClientFinalityUpdate request.
    LightClientFinalityUpdate(Arc<LightClientFinalityUpdate<TSpec>>),
}

impl<TSpec: EthSpec> std::convert::From<Response<TSpec>> for RPCCodedResponse<TSpec> {
    fn from(resp: Response<TSpec>) -> RPCCodedResponse<TSpec> {
        match resp {
            Response::BlocksByRoot(r) => match r {
                Some(b) => RPCCodedResponse::Success(RPCResponse::BlocksByRoot(b)),
                None => RPCCodedResponse::StreamTermination(ResponseTermination::BlocksByRoot),
            },
            Response::BlocksByRange(r) => match r {
                Some(b) => RPCCodedResponse::Success(RPCResponse::BlocksByRange(b)),
                None => RPCCodedResponse::StreamTermination(ResponseTermination::BlocksByRange),
            },
            Response::BlobsByRoot(r) => match r {
                Some(b) => RPCCodedResponse::Success(RPCResponse::BlobsByRoot(b)),
                None => RPCCodedResponse::StreamTermination(ResponseTermination::BlobsByRoot),
            },
            Response::BlobsByRange(r) => match r {
                Some(b) => RPCCodedResponse::Success(RPCResponse::BlobsByRange(b)),
                None => RPCCodedResponse::StreamTermination(ResponseTermination::BlobsByRange),
            },
            Response::Status(s) => RPCCodedResponse::Success(RPCResponse::Status(s)),
            Response::LightClientBootstrap(b) => {
                RPCCodedResponse::Success(RPCResponse::LightClientBootstrap(b))
            }
            Response::LightClientOptimisticUpdate(b) => {
                RPCCodedResponse::Success(RPCResponse::LightClientOptimisticUpdate(b))
            }
            Response::LightClientFinalityUpdate(b) => {
                RPCCodedResponse::Success(RPCResponse::LightClientFinalityUpdate(b))
            }
        }
    }
}

impl<AppReqId: std::fmt::Debug> slog::Value for RequestId<AppReqId> {
    fn serialize(
        &self,
        record: &slog::Record,
        key: slog::Key,
        serializer: &mut dyn slog::Serializer,
    ) -> slog::Result {
        match self {
            RequestId::Internal => slog::Value::serialize("Behaviour", record, key, serializer),
            RequestId::Application(ref id) => {
                slog::Value::serialize(&format_args!("{:?}", id), record, key, serializer)
            }
        }
    }
}<|MERGE_RESOLUTION|>--- conflicted
+++ resolved
@@ -1,16 +1,10 @@
 use std::sync::Arc;
 
-<<<<<<< HEAD
-use libp2p::core::connection::ConnectionId;
+use libp2p::swarm::ConnectionId;
 use types::{
-    EthSpec, LightClientBootstrap, LightClientFinalityUpdate, LightClientOptimisticUpdate,
-    SignedBeaconBlock,
+    BlobSidecar, EthSpec, LightClientBootstrap, LightClientFinalityUpdate,
+    LightClientOptimisticUpdate, SignedBeaconBlock,
 };
-=======
-use libp2p::swarm::ConnectionId;
-use types::light_client_bootstrap::LightClientBootstrap;
-use types::{BlobSidecar, EthSpec, SignedBeaconBlock};
->>>>>>> 36d88498
 
 use crate::rpc::methods::{BlobsByRangeRequest, BlobsByRootRequest};
 use crate::rpc::{
@@ -49,15 +43,12 @@
     BlocksByRoot(BlocksByRootRequest),
     // light client bootstrap request
     LightClientBootstrap(LightClientBootstrapRequest),
-<<<<<<< HEAD
     // light client optimistic update request
     LightClientOptimisticUpdate,
     // light client finality update request
     LightClientFinalityUpdate,
-=======
     /// A request blobs root request.
     BlobsByRoot(BlobsByRootRequest),
->>>>>>> 36d88498
 }
 
 impl<TSpec: EthSpec> std::convert::From<Request> for OutboundRequest<TSpec> {
@@ -80,17 +71,13 @@
                     }),
                 ),
             },
-            Request::LightClientBootstrap(_) => {
+            Request::LightClientBootstrap(_)
+            | Request::LightClientOptimisticUpdate
+            | Request::LightClientFinalityUpdate => {
                 unreachable!("Lighthouse never makes an outbound light client request")
             }
-<<<<<<< HEAD
-            Request::LightClientBootstrap(b) => OutboundRequest::LightClientBootstrap(b),
-            Request::LightClientOptimisticUpdate => OutboundRequest::LightClientOptimisticUpdate,
-            Request::LightClientFinalityUpdate => OutboundRequest::LightClientFinalityUpdate,
-=======
             Request::BlobsByRange(r) => OutboundRequest::BlobsByRange(r),
             Request::BlobsByRoot(r) => OutboundRequest::BlobsByRoot(r),
->>>>>>> 36d88498
             Request::Status(s) => OutboundRequest::Status(s),
         }
     }
