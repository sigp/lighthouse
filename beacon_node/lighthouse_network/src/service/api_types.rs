--- conflicted
+++ resolved
@@ -90,7 +90,6 @@
     Internal,
 }
 
-<<<<<<< HEAD
 /// The type of RPC requests the Behaviour informs it has received and allows for sending.
 ///
 // NOTE: This is an application-level wrapper over the lower network level requests that can be
@@ -154,8 +153,6 @@
     }
 }
 
-=======
->>>>>>> b88cb8ce
 /// The type of RPC responses the Behaviour informs it has received, and allows for sending.
 ///
 // NOTE: This is an application-level wrapper over the lower network level responses that can be
