use std::sync::Arc;

use libp2p::swarm::ConnectionId;
use types::{BlobSidecar, EthSpec, LightClientBootstrap, SignedBeaconBlock};

use crate::rpc::methods::{BlobsByRangeRequest, BlobsByRootRequest};
use crate::rpc::{
    methods::{
        BlocksByRangeRequest, BlocksByRootRequest, LightClientBootstrapRequest,
        OldBlocksByRangeRequest, OldBlocksByRangeRequestV1, OldBlocksByRangeRequestV2,
        RPCCodedResponse, RPCResponse, ResponseTermination, StatusMessage,
    },
    OutboundRequest, SubstreamId,
};

/// Identifier of requests sent by a peer.
pub type PeerRequestId = (ConnectionId, SubstreamId);

/// Identifier of a request.
#[derive(Debug, Clone, Copy, PartialEq, Eq)]
pub enum RequestId<AppReqId> {
    Application(AppReqId),
    Internal,
}

/// The type of RPC requests the Behaviour informs it has received and allows for sending.
///
// NOTE: This is an application-level wrapper over the lower network level requests that can be
//       sent. The main difference is the absence of the Ping, Metadata and Goodbye protocols, which don't
//       leave the Behaviour. For all protocols managed by RPC see `RPCRequest`.
#[derive(Debug, Clone, PartialEq)]
pub enum Request {
    /// A Status message.
    Status(StatusMessage),
    /// A blocks by range request.
    BlocksByRange(BlocksByRangeRequest),
    /// A blobs by range request.
    BlobsByRange(BlobsByRangeRequest),
    /// A request blocks root request.
    BlocksByRoot(BlocksByRootRequest),
    // light client bootstrap request
    LightClientBootstrap(LightClientBootstrapRequest),
    /// A request blobs root request.
    BlobsByRoot(BlobsByRootRequest),
}

impl<E: EthSpec> std::convert::From<Request> for OutboundRequest<E> {
    fn from(req: Request) -> OutboundRequest<E> {
        match req {
            Request::BlocksByRoot(r) => OutboundRequest::BlocksByRoot(r),
            Request::BlocksByRange(r) => match r {
                BlocksByRangeRequest::V1(req) => OutboundRequest::BlocksByRange(
                    OldBlocksByRangeRequest::V1(OldBlocksByRangeRequestV1 {
                        start_slot: req.start_slot,
                        count: req.count,
                        step: 1,
                    }),
                ),
                BlocksByRangeRequest::V2(req) => OutboundRequest::BlocksByRange(
                    OldBlocksByRangeRequest::V2(OldBlocksByRangeRequestV2 {
                        start_slot: req.start_slot,
                        count: req.count,
                        step: 1,
                    }),
                ),
            },
            Request::LightClientBootstrap(_) => {
                unreachable!("Lighthouse never makes an outbound light client request")
            }
            Request::BlobsByRange(r) => OutboundRequest::BlobsByRange(r),
            Request::BlobsByRoot(r) => OutboundRequest::BlobsByRoot(r),
            Request::Status(s) => OutboundRequest::Status(s),
        }
    }
}

/// The type of RPC responses the Behaviour informs it has received, and allows for sending.
///
// NOTE: This is an application-level wrapper over the lower network level responses that can be
//       sent. The main difference is the absense of Pong and Metadata, which don't leave the
//       Behaviour. For all protocol reponses managed by RPC see `RPCResponse` and
//       `RPCCodedResponse`.
#[derive(Debug, Clone, PartialEq)]
pub enum Response<E: EthSpec> {
    /// A Status message.
    Status(StatusMessage),
    /// A response to a get BLOCKS_BY_RANGE request. A None response signals the end of the batch.
    BlocksByRange(Option<Arc<SignedBeaconBlock<E>>>),
    /// A response to a get BLOBS_BY_RANGE request. A None response signals the end of the batch.
    BlobsByRange(Option<Arc<BlobSidecar<E>>>),
    /// A response to a get BLOCKS_BY_ROOT request.
    BlocksByRoot(Option<Arc<SignedBeaconBlock<E>>>),
    /// A response to a get BLOBS_BY_ROOT request.
    BlobsByRoot(Option<Arc<BlobSidecar<E>>>),
    /// A response to a LightClientUpdate request.
<<<<<<< HEAD
    LightClientBootstrap(LightClientBootstrap<E>),
=======
    LightClientBootstrap(Arc<LightClientBootstrap<TSpec>>),
>>>>>>> 3058b96f
}

impl<E: EthSpec> std::convert::From<Response<E>> for RPCCodedResponse<E> {
    fn from(resp: Response<E>) -> RPCCodedResponse<E> {
        match resp {
            Response::BlocksByRoot(r) => match r {
                Some(b) => RPCCodedResponse::Success(RPCResponse::BlocksByRoot(b)),
                None => RPCCodedResponse::StreamTermination(ResponseTermination::BlocksByRoot),
            },
            Response::BlocksByRange(r) => match r {
                Some(b) => RPCCodedResponse::Success(RPCResponse::BlocksByRange(b)),
                None => RPCCodedResponse::StreamTermination(ResponseTermination::BlocksByRange),
            },
            Response::BlobsByRoot(r) => match r {
                Some(b) => RPCCodedResponse::Success(RPCResponse::BlobsByRoot(b)),
                None => RPCCodedResponse::StreamTermination(ResponseTermination::BlobsByRoot),
            },
            Response::BlobsByRange(r) => match r {
                Some(b) => RPCCodedResponse::Success(RPCResponse::BlobsByRange(b)),
                None => RPCCodedResponse::StreamTermination(ResponseTermination::BlobsByRange),
            },
            Response::Status(s) => RPCCodedResponse::Success(RPCResponse::Status(s)),
            Response::LightClientBootstrap(b) => {
                RPCCodedResponse::Success(RPCResponse::LightClientBootstrap(b))
            }
        }
    }
}

impl<AppReqId: std::fmt::Debug> slog::Value for RequestId<AppReqId> {
    fn serialize(
        &self,
        record: &slog::Record,
        key: slog::Key,
        serializer: &mut dyn slog::Serializer,
    ) -> slog::Result {
        match self {
            RequestId::Internal => slog::Value::serialize("Behaviour", record, key, serializer),
            RequestId::Application(ref id) => {
                slog::Value::serialize(&format_args!("{:?}", id), record, key, serializer)
            }
        }
    }
}<|MERGE_RESOLUTION|>--- conflicted
+++ resolved
@@ -93,11 +93,7 @@
     /// A response to a get BLOBS_BY_ROOT request.
     BlobsByRoot(Option<Arc<BlobSidecar<E>>>),
     /// A response to a LightClientUpdate request.
-<<<<<<< HEAD
-    LightClientBootstrap(LightClientBootstrap<E>),
-=======
-    LightClientBootstrap(Arc<LightClientBootstrap<TSpec>>),
->>>>>>> 3058b96f
+    LightClientBootstrap(Arc<LightClientBootstrap<E>>),
 }
 
 impl<E: EthSpec> std::convert::From<Response<E>> for RPCCodedResponse<E> {
