use crate::types::{GossipEncoding, GossipKind, GossipTopic};
use crate::{error, TopicHash};
<<<<<<< HEAD
use libp2p::gossipsub::{
    IdentTopic as Topic, PeerScoreParams, PeerScoreThresholds, TopicScoreParams,
=======
use gossipsub::{
    Config as GossipsubConfig, IdentTopic as Topic, PeerScoreParams, PeerScoreThresholds,
    TopicScoreParams,
>>>>>>> c0177687
};
use std::cmp::max;
use std::collections::HashMap;
use std::marker::PhantomData;
use std::time::Duration;
use types::{ChainSpec, EnrForkId, EthSpec, Slot, SubnetId};

const MAX_IN_MESH_SCORE: f64 = 10.0;
const MAX_FIRST_MESSAGE_DELIVERIES_SCORE: f64 = 40.0;
const BEACON_BLOCK_WEIGHT: f64 = 0.5;
const BEACON_AGGREGATE_PROOF_WEIGHT: f64 = 0.5;
const VOLUNTARY_EXIT_WEIGHT: f64 = 0.05;
const PROPOSER_SLASHING_WEIGHT: f64 = 0.05;
const ATTESTER_SLASHING_WEIGHT: f64 = 0.05;

/// The time window (seconds) that we expect messages to be forwarded to us in the mesh.
const MESH_MESSAGE_DELIVERIES_WINDOW: u64 = 2;

// Const as this is used in the peer manager to prevent gossip from disconnecting peers.
pub const GREYLIST_THRESHOLD: f64 = -16000.0;

/// Builds the peer score thresholds.
pub fn lighthouse_gossip_thresholds() -> PeerScoreThresholds {
    PeerScoreThresholds {
        gossip_threshold: -4000.0,
        publish_threshold: -8000.0,
        graylist_threshold: GREYLIST_THRESHOLD,
        accept_px_threshold: 100.0,
        opportunistic_graft_threshold: 5.0,
    }
}

pub struct PeerScoreSettings<E: EthSpec> {
    slot: Duration,
    epoch: Duration,

    beacon_attestation_subnet_weight: f64,
    max_positive_score: f64,

    decay_interval: Duration,
    decay_to_zero: f64,

    mesh_n: usize,
    max_committees_per_slot: usize,
    target_committee_size: usize,
    target_aggregators_per_committee: usize,
    attestation_subnet_count: u64,
    phantom: PhantomData<E>,
}

<<<<<<< HEAD
impl<TSpec: EthSpec> PeerScoreSettings<TSpec> {
    pub fn new(chain_spec: &ChainSpec, mesh_n: usize) -> PeerScoreSettings<TSpec> {
=======
impl<E: EthSpec> PeerScoreSettings<E> {
    pub fn new(chain_spec: &ChainSpec, gs_config: &GossipsubConfig) -> PeerScoreSettings<E> {
>>>>>>> c0177687
        let slot = Duration::from_secs(chain_spec.seconds_per_slot);
        let beacon_attestation_subnet_weight = 1.0 / chain_spec.attestation_subnet_count as f64;
        let max_positive_score = (MAX_IN_MESH_SCORE + MAX_FIRST_MESSAGE_DELIVERIES_SCORE)
            * (BEACON_BLOCK_WEIGHT
                + BEACON_AGGREGATE_PROOF_WEIGHT
                + beacon_attestation_subnet_weight * chain_spec.attestation_subnet_count as f64
                + VOLUNTARY_EXIT_WEIGHT
                + PROPOSER_SLASHING_WEIGHT
                + ATTESTER_SLASHING_WEIGHT);

        PeerScoreSettings {
            slot,
            epoch: slot * E::slots_per_epoch() as u32,
            beacon_attestation_subnet_weight,
            max_positive_score,
            decay_interval: max(Duration::from_secs(1), slot),
            decay_to_zero: 0.01,
            mesh_n,
            max_committees_per_slot: chain_spec.max_committees_per_slot,
            target_committee_size: chain_spec.target_committee_size,
            target_aggregators_per_committee: chain_spec.target_aggregators_per_committee as usize,
            attestation_subnet_count: chain_spec.attestation_subnet_count,
            phantom: PhantomData,
        }
    }

    pub fn get_peer_score_params(
        &self,
        active_validators: usize,
        thresholds: &PeerScoreThresholds,
        enr_fork_id: &EnrForkId,
        current_slot: Slot,
    ) -> error::Result<PeerScoreParams> {
        let mut params = PeerScoreParams {
            decay_interval: self.decay_interval,
            decay_to_zero: self.decay_to_zero,
            retain_score: self.epoch * 100,
            app_specific_weight: 1.0,
            ip_colocation_factor_threshold: 8.0, // Allow up to 8 nodes per IP
            behaviour_penalty_threshold: 6.0,
            behaviour_penalty_decay: self.score_parameter_decay(self.epoch * 10),
            slow_peer_decay: 0.1,
            slow_peer_weight: -10.0,
            slow_peer_threshold: 0.0,
            ..Default::default()
        };

        let target_value = Self::decay_convergence(
            params.behaviour_penalty_decay,
            10.0 / E::slots_per_epoch() as f64,
        ) - params.behaviour_penalty_threshold;
        params.behaviour_penalty_weight = thresholds.gossip_threshold / target_value.powi(2);

        params.topic_score_cap = self.max_positive_score * 0.5;
        params.ip_colocation_factor_weight = -params.topic_score_cap;

        params.topics = HashMap::new();

        let get_hash = |kind: GossipKind| -> TopicHash {
            let topic: Topic =
                GossipTopic::new(kind, GossipEncoding::default(), enr_fork_id.fork_digest).into();
            topic.hash()
        };

        //first all fixed topics
        params.topics.insert(
            get_hash(GossipKind::VoluntaryExit),
            Self::get_topic_params(
                self,
                VOLUNTARY_EXIT_WEIGHT,
                4.0 / E::slots_per_epoch() as f64,
                self.epoch * 100,
                None,
            ),
        );
        params.topics.insert(
            get_hash(GossipKind::AttesterSlashing),
            Self::get_topic_params(
                self,
                ATTESTER_SLASHING_WEIGHT,
                1.0 / 5.0 / E::slots_per_epoch() as f64,
                self.epoch * 100,
                None,
            ),
        );
        params.topics.insert(
            get_hash(GossipKind::ProposerSlashing),
            Self::get_topic_params(
                self,
                PROPOSER_SLASHING_WEIGHT,
                1.0 / 5.0 / E::slots_per_epoch() as f64,
                self.epoch * 100,
                None,
            ),
        );

        //dynamic topics
        let (beacon_block_params, beacon_aggregate_proof_params, beacon_attestation_subnet_params) =
            self.get_dynamic_topic_params(active_validators, current_slot)?;

        params
            .topics
            .insert(get_hash(GossipKind::BeaconBlock), beacon_block_params);

        params.topics.insert(
            get_hash(GossipKind::BeaconAggregateAndProof),
            beacon_aggregate_proof_params,
        );

        for i in 0..self.attestation_subnet_count {
            params.topics.insert(
                get_hash(GossipKind::Attestation(SubnetId::new(i))),
                beacon_attestation_subnet_params.clone(),
            );
        }

        Ok(params)
    }

    pub fn get_dynamic_topic_params(
        &self,
        active_validators: usize,
        current_slot: Slot,
    ) -> error::Result<(TopicScoreParams, TopicScoreParams, TopicScoreParams)> {
        let (aggregators_per_slot, committees_per_slot) =
            self.expected_aggregator_count_per_slot(active_validators)?;
        let multiple_bursts_per_subnet_per_epoch =
            committees_per_slot as u64 >= 2 * self.attestation_subnet_count / E::slots_per_epoch();

        let beacon_block_params = Self::get_topic_params(
            self,
            BEACON_BLOCK_WEIGHT,
            1.0,
            self.epoch * 20,
            Some((E::slots_per_epoch() * 5, 3.0, self.epoch, current_slot)),
        );

        let beacon_aggregate_proof_params = Self::get_topic_params(
            self,
            BEACON_AGGREGATE_PROOF_WEIGHT,
            aggregators_per_slot,
            self.epoch,
            Some((E::slots_per_epoch() * 2, 4.0, self.epoch, current_slot)),
        );
        let beacon_attestation_subnet_params = Self::get_topic_params(
            self,
            self.beacon_attestation_subnet_weight,
            active_validators as f64
                / self.attestation_subnet_count as f64
                / E::slots_per_epoch() as f64,
            self.epoch
                * (if multiple_bursts_per_subnet_per_epoch {
                    1
                } else {
                    4
                }),
            Some((
                E::slots_per_epoch()
                    * (if multiple_bursts_per_subnet_per_epoch {
                        4
                    } else {
                        16
                    }),
                16.0,
                if multiple_bursts_per_subnet_per_epoch {
                    self.slot * (E::slots_per_epoch() as u32 / 2 + 1)
                } else {
                    self.epoch * 3
                },
                current_slot,
            )),
        );

        Ok((
            beacon_block_params,
            beacon_aggregate_proof_params,
            beacon_attestation_subnet_params,
        ))
    }

    pub fn attestation_subnet_count(&self) -> u64 {
        self.attestation_subnet_count
    }

    fn score_parameter_decay_with_base(
        decay_time: Duration,
        decay_interval: Duration,
        decay_to_zero: f64,
    ) -> f64 {
        let ticks = decay_time.as_secs_f64() / decay_interval.as_secs_f64();
        decay_to_zero.powf(1.0 / ticks)
    }

    fn decay_convergence(decay: f64, rate: f64) -> f64 {
        rate / (1.0 - decay)
    }

    fn threshold(decay: f64, rate: f64) -> f64 {
        Self::decay_convergence(decay, rate) * decay
    }

    fn expected_aggregator_count_per_slot(
        &self,
        active_validators: usize,
    ) -> error::Result<(f64, usize)> {
        let committees_per_slot = E::get_committee_count_per_slot_with(
            active_validators,
            self.max_committees_per_slot,
            self.target_committee_size,
        )
        .map_err(|e| format!("Could not get committee count from spec: {:?}", e))?;

        let committees = committees_per_slot * E::slots_per_epoch() as usize;

        let smaller_committee_size = active_validators / committees;
        let num_larger_committees = active_validators - smaller_committee_size * committees;

        let modulo_smaller = max(
            1,
            smaller_committee_size / self.target_aggregators_per_committee,
        );
        let modulo_larger = max(
            1,
            (smaller_committee_size + 1) / self.target_aggregators_per_committee,
        );

        Ok((
            (((committees - num_larger_committees) * smaller_committee_size) as f64
                / modulo_smaller as f64
                + (num_larger_committees * (smaller_committee_size + 1)) as f64
                    / modulo_larger as f64)
                / E::slots_per_epoch() as f64,
            committees_per_slot,
        ))
    }

    fn score_parameter_decay(&self, decay_time: Duration) -> f64 {
        Self::score_parameter_decay_with_base(decay_time, self.decay_interval, self.decay_to_zero)
    }

    fn get_topic_params(
        &self,
        topic_weight: f64,
        expected_message_rate: f64,
        first_message_decay_time: Duration,
        // decay slots (decay time in slots), cap factor, activation window, current slot
        mesh_message_info: Option<(u64, f64, Duration, Slot)>,
    ) -> TopicScoreParams {
        let mut t_params = TopicScoreParams::default();

        t_params.topic_weight = topic_weight;

        t_params.time_in_mesh_quantum = self.slot;
        t_params.time_in_mesh_cap = 3600.0 / t_params.time_in_mesh_quantum.as_secs_f64();
        t_params.time_in_mesh_weight = 10.0 / t_params.time_in_mesh_cap;

        t_params.first_message_deliveries_decay =
            self.score_parameter_decay(first_message_decay_time);
        t_params.first_message_deliveries_cap = Self::decay_convergence(
            t_params.first_message_deliveries_decay,
            2.0 * expected_message_rate / self.mesh_n as f64,
        );
        t_params.first_message_deliveries_weight = 40.0 / t_params.first_message_deliveries_cap;

        if let Some((decay_slots, cap_factor, activation_window, current_slot)) = mesh_message_info
        {
            let decay_time = self.slot * decay_slots as u32;
            t_params.mesh_message_deliveries_decay = self.score_parameter_decay(decay_time);
            t_params.mesh_message_deliveries_threshold = Self::threshold(
                t_params.mesh_message_deliveries_decay,
                expected_message_rate / 50.0,
            );
            t_params.mesh_message_deliveries_cap =
                if cap_factor * t_params.mesh_message_deliveries_threshold < 2.0 {
                    2.0
                } else {
                    cap_factor * t_params.mesh_message_deliveries_threshold
                };
            t_params.mesh_message_deliveries_activation = activation_window;
            t_params.mesh_message_deliveries_window =
                Duration::from_secs(MESH_MESSAGE_DELIVERIES_WINDOW);
            t_params.mesh_failure_penalty_decay = t_params.mesh_message_deliveries_decay;
            t_params.mesh_message_deliveries_weight = -t_params.topic_weight;
            t_params.mesh_failure_penalty_weight = t_params.mesh_message_deliveries_weight;
            if decay_slots >= current_slot.as_u64() {
                t_params.mesh_message_deliveries_threshold = 0.0;
                t_params.mesh_message_deliveries_weight = 0.0;
            }
        } else {
            t_params.mesh_message_deliveries_weight = 0.0;
            t_params.mesh_message_deliveries_threshold = 0.0;
            t_params.mesh_message_deliveries_decay = 0.0;
            t_params.mesh_message_deliveries_cap = 0.0;
            t_params.mesh_message_deliveries_window = Duration::from_secs(0);
            t_params.mesh_message_deliveries_activation = Duration::from_secs(0);
            t_params.mesh_failure_penalty_decay = 0.0;
            t_params.mesh_failure_penalty_weight = 0.0;
        }

        t_params.invalid_message_deliveries_weight =
            -self.max_positive_score / t_params.topic_weight;
        t_params.invalid_message_deliveries_decay = self.score_parameter_decay(self.epoch * 50);

        t_params
    }
}<|MERGE_RESOLUTION|>--- conflicted
+++ resolved
@@ -1,14 +1,6 @@
 use crate::types::{GossipEncoding, GossipKind, GossipTopic};
 use crate::{error, TopicHash};
-<<<<<<< HEAD
-use libp2p::gossipsub::{
-    IdentTopic as Topic, PeerScoreParams, PeerScoreThresholds, TopicScoreParams,
-=======
-use gossipsub::{
-    Config as GossipsubConfig, IdentTopic as Topic, PeerScoreParams, PeerScoreThresholds,
-    TopicScoreParams,
->>>>>>> c0177687
-};
+use gossipsub::{IdentTopic as Topic, PeerScoreParams, PeerScoreThresholds, TopicScoreParams};
 use std::cmp::max;
 use std::collections::HashMap;
 use std::marker::PhantomData;
@@ -58,13 +50,8 @@
     phantom: PhantomData<E>,
 }
 
-<<<<<<< HEAD
-impl<TSpec: EthSpec> PeerScoreSettings<TSpec> {
-    pub fn new(chain_spec: &ChainSpec, mesh_n: usize) -> PeerScoreSettings<TSpec> {
-=======
 impl<E: EthSpec> PeerScoreSettings<E> {
-    pub fn new(chain_spec: &ChainSpec, gs_config: &GossipsubConfig) -> PeerScoreSettings<E> {
->>>>>>> c0177687
+    pub fn new(chain_spec: &ChainSpec, mesh_n: usize) -> PeerScoreSettings<E> {
         let slot = Duration::from_secs(chain_spec.seconds_per_slot);
         let beacon_attestation_subnet_weight = 1.0 / chain_spec.attestation_subnet_count as f64;
         let max_positive_score = (MAX_IN_MESH_SCORE + MAX_FIRST_MESSAGE_DELIVERIES_SCORE)
