--- conflicted
+++ resolved
@@ -68,16 +68,11 @@
     let (transport, bandwidth) = if quic_support {
         // Enables Quic
         // The default quic configuration suits us for now.
-<<<<<<< HEAD
         let quic_config = libp2p::quic::Config::new(&local_private_key);
-        tcp.or_transport(libp2p::quic::tokio::Transport::new(quic_config))
-=======
-        let quic_config = libp2p_quic::Config::new(&local_private_key);
         let (quic, quic_bandwidth) =
-            libp2p_quic::tokio::Transport::new(quic_config).with_bandwidth_logging();
+            libp2p::quic::tokio::Transport::new(quic_config).with_bandwidth_logging();
         let transport = tcp
             .or_transport(quic)
->>>>>>> 8c28d175
             .map(|either_output, _| match either_output {
                 Either::Left((peer_id, muxer)) => (peer_id, StreamMuxerBox::new(muxer)),
                 Either::Right((peer_id, muxer)) => (peer_id, StreamMuxerBox::new(muxer)),
