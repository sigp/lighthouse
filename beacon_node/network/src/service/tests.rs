#[cfg(not(debug_assertions))]
#[cfg(test)]
mod tests {
    use crate::persisted_dht::load_dht;
    use crate::{NetworkConfig, NetworkService};
    use beacon_chain::test_utils::BeaconChainHarness;
<<<<<<< HEAD
    use futures::StreamExt;
    use lighthouse_network::types::{GossipEncoding, GossipKind};
    use lighthouse_network::{Enr, GossipTopic};
=======
    use beacon_processor::{
        BeaconProcessorSend, MAX_SCHEDULED_WORK_QUEUE_LEN, MAX_WORK_EVENT_QUEUE_LEN,
    };
    use lighthouse_network::Enr;
>>>>>>> fc7f1ba6
    use slog::{o, Drain, Level, Logger};
    use sloggers::file::FileLoggerBuilder;
    use sloggers::types::Severity;
    use sloggers::{null::NullLoggerBuilder, Build};
    use std::io::Read;
    use std::str::FromStr;
    use std::sync::Arc;
<<<<<<< HEAD
    use tempfile::NamedTempFile;
    use tokio::runtime::Runtime;
    use types::{Epoch, EthSpec, ForkName, MinimalEthSpec, SubnetId};
=======
    use tokio::{runtime::Runtime, sync::mpsc};
    use types::MinimalEthSpec;
>>>>>>> fc7f1ba6

    fn get_logger(actual_log: bool) -> Logger {
        if actual_log {
            let drain = {
                let decorator = slog_term::TermDecorator::new().build();
                let decorator =
                    logging::AlignedTermDecorator::new(decorator, logging::MAX_MESSAGE_WIDTH);
                let drain = slog_term::FullFormat::new(decorator).build().fuse();
                let drain = slog_async::Async::new(drain).chan_size(2048).build();
                drain.filter_level(Level::Debug)
            };

            Logger::root(drain.fuse(), o!())
        } else {
            let builder = NullLoggerBuilder;
            builder.build().expect("should build logger")
        }
    }

    #[test]
    fn test_dht_persistence() {
        let log = get_logger(false);

        let beacon_chain = BeaconChainHarness::builder(MinimalEthSpec)
            .default_spec()
            .deterministic_keypairs(8)
            .fresh_ephemeral_store()
            .build()
            .chain;

        let store = beacon_chain.store.clone();

        let enr1 = Enr::from_str("enr:-IS4QHCYrYZbAKWCBRlAy5zzaDZXJBGkcnh4MHcBFZntXNFrdvJjX04jRzjzCBOonrkTfj499SZuOh8R33Ls8RRcy5wBgmlkgnY0gmlwhH8AAAGJc2VjcDI1NmsxoQPKY0yuDUmstAHYpMa2_oxVtw0RW_QAdpzBQA8yWM0xOIN1ZHCCdl8").unwrap();
        let enr2 = Enr::from_str("enr:-IS4QJ2d11eu6dC7E7LoXeLMgMP3kom1u3SE8esFSWvaHoo0dP1jg8O3-nx9ht-EO3CmG7L6OkHcMmoIh00IYWB92QABgmlkgnY0gmlwhH8AAAGJc2VjcDI1NmsxoQIB_c-jQMOXsbjWkbN-Oj99H57gfId5pfb4wa1qxwV4CIN1ZHCCIyk").unwrap();
        let enrs = vec![enr1, enr2];

        let runtime = Arc::new(Runtime::new().unwrap());

        let (signal, exit) = exit_future::signal();
        let (shutdown_tx, _) = futures::channel::mpsc::channel(1);
        let executor = task_executor::TaskExecutor::new(
            Arc::downgrade(&runtime),
            exit,
            log.clone(),
            shutdown_tx,
        );

        let mut config = NetworkConfig::default();
        config.set_ipv4_listening_address(std::net::Ipv4Addr::UNSPECIFIED, 21212, 21212);
        config.discv5_config.table_filter = |_| true; // Do not ignore local IPs
        config.upnp_enabled = false;
        config.boot_nodes_enr = enrs.clone();
        runtime.block_on(async move {
            // Create a new network service which implicitly gets dropped at the
            // end of the block.

            let (beacon_processor_send, _beacon_processor_receive) =
                mpsc::channel(MAX_WORK_EVENT_QUEUE_LEN);
            let (beacon_processor_reprocess_tx, _beacon_processor_reprocess_rx) =
                mpsc::channel(MAX_SCHEDULED_WORK_QUEUE_LEN);
            let _network_service = NetworkService::start(
                beacon_chain.clone(),
                &config,
                executor,
                None,
                BeaconProcessorSend(beacon_processor_send),
                beacon_processor_reprocess_tx,
            )
            .await
            .unwrap();
            drop(signal);
        });

        let raw_runtime = Arc::try_unwrap(runtime).unwrap();
        raw_runtime.shutdown_timeout(tokio::time::Duration::from_secs(300));

        // Load the persisted dht from the store
        let persisted_enrs = load_dht(store);
        assert!(
            persisted_enrs.contains(&enrs[0]),
            "should have persisted the first ENR to store"
        );
        assert!(
            persisted_enrs.contains(&enrs[1]),
            "should have persisted the second ENR to store"
        );
    }

    // Test removing topic weight on old topics when a fork happens.
    #[test]
    fn test_removing_topic_weight_on_old_topics() {
        let runtime = Arc::new(Runtime::new().unwrap());
        let mut logfile = NamedTempFile::new().unwrap();

        // Capella spec
        let mut spec = MinimalEthSpec::default_spec();
        spec.altair_fork_epoch = Some(Epoch::new(0));
        spec.bellatrix_fork_epoch = Some(Epoch::new(0));
        spec.capella_fork_epoch = Some(Epoch::new(1));

        // Build beacon chain.
        let beacon_chain = BeaconChainHarness::builder(MinimalEthSpec)
            .spec(spec)
            .deterministic_keypairs(8)
            .fresh_ephemeral_store()
            .mock_execution_layer()
            .build()
            .chain;

        let old_fork_digest = beacon_chain.enr_fork_id().fork_digest;
        let (next_fork_name, _) = beacon_chain.duration_to_next_fork().expect("next fork");
        assert_eq!(next_fork_name, ForkName::Capella);

        // Build network service.
        let (mut network_service, network_globals, _network_senders) = runtime.block_on(async {
            let logger = FileLoggerBuilder::new(logfile.path().clone())
                .level(Severity::Debug)
                .build()
                .expect("should build logger");
            let (_, exit) = exit_future::signal();
            let (shutdown_tx, _) = futures::channel::mpsc::channel(1);
            let executor = task_executor::TaskExecutor::new(
                Arc::downgrade(&runtime),
                exit,
                logger.clone(),
                shutdown_tx,
            );

            let mut config = NetworkConfig::default();
            config.set_ipv4_listening_address(std::net::Ipv4Addr::UNSPECIFIED, 21212, 21212);
            config.discv5_config.table_filter = |_| true; // Do not ignore local IPs
            config.upnp_enabled = false;

            NetworkService::build(beacon_chain.clone(), &config, executor.clone(), None)
                .await
                .unwrap()
        });

        // Subscribe to the topics.
        // Topics the service should be subscribed to during the current epoch (before the fork) are:
        // - /eth2/(old_fork_digest)/beacon_attestation_1/ssz_snappy
        // - /eth2/(old_fork_digest)/beacon_attestation_2/ssz_snappy
        runtime.block_on(async {
            while network_globals.gossipsub_subscriptions.read().len() < 2 {
                if let Some(msg) = network_service.attestation_service.next().await {
                    network_service.on_attestation_service_msg(msg);
                }
            }
        });
        let subscriptions = network_globals.gossipsub_subscriptions.read().clone();
        assert_eq!(2, subscriptions.len());
        assert!(subscriptions.contains(&GossipTopic::new(
            GossipKind::Attestation(SubnetId::new(1)),
            GossipEncoding::SSZSnappy,
            old_fork_digest
        )));
        assert!(subscriptions.contains(&GossipTopic::new(
            GossipKind::Attestation(SubnetId::new(2)),
            GossipEncoding::SSZSnappy,
            old_fork_digest
        )));

        // Advance slot to the next fork
        for _ in 0..MinimalEthSpec::slots_per_epoch() {
            beacon_chain.slot_clock.advance_slot();
        }

        // Run `NetworkService::update_next_fork()`.
        runtime.block_on(async {
            network_service.update_next_fork();
        });

        // Ideally we should check TopicScoreParams::topic_weight on the old topics to be zero,
        // however there's no way to get TopicScoreParams since libp2p doesn't provide a getter to
        // do so.
        // As a workaround, checking logs.
        let mut buf = vec![];
        logfile.read_to_end(&mut buf).unwrap();
        let logs = String::from_utf8(buf).unwrap();

        // Ensure that the fork has happened.
        assert!(logs.contains("Transitioned to new fork, new_fork: Capella"));

        // Test that the topic weight has been removed.
        assert!(logs.contains(
            format!(
                "Removed topic weight, topic: /eth2/{}/beacon_attestation_1/ssz_snappy",
                hex::encode(old_fork_digest)
            )
            .as_str()
        ));
        assert!(logs.contains(
            format!(
                "Removed topic weight, topic: /eth2/{}/beacon_attestation_2/ssz_snappy",
                hex::encode(old_fork_digest)
            )
            .as_str()
        ));
    }
}<|MERGE_RESOLUTION|>--- conflicted
+++ resolved
@@ -4,16 +4,12 @@
     use crate::persisted_dht::load_dht;
     use crate::{NetworkConfig, NetworkService};
     use beacon_chain::test_utils::BeaconChainHarness;
-<<<<<<< HEAD
+    use beacon_processor::{
+        BeaconProcessorSend, MAX_SCHEDULED_WORK_QUEUE_LEN, MAX_WORK_EVENT_QUEUE_LEN,
+    };
     use futures::StreamExt;
     use lighthouse_network::types::{GossipEncoding, GossipKind};
     use lighthouse_network::{Enr, GossipTopic};
-=======
-    use beacon_processor::{
-        BeaconProcessorSend, MAX_SCHEDULED_WORK_QUEUE_LEN, MAX_WORK_EVENT_QUEUE_LEN,
-    };
-    use lighthouse_network::Enr;
->>>>>>> fc7f1ba6
     use slog::{o, Drain, Level, Logger};
     use sloggers::file::FileLoggerBuilder;
     use sloggers::types::Severity;
@@ -21,14 +17,9 @@
     use std::io::Read;
     use std::str::FromStr;
     use std::sync::Arc;
-<<<<<<< HEAD
     use tempfile::NamedTempFile;
-    use tokio::runtime::Runtime;
+    use tokio::{runtime::Runtime, sync::mpsc};
     use types::{Epoch, EthSpec, ForkName, MinimalEthSpec, SubnetId};
-=======
-    use tokio::{runtime::Runtime, sync::mpsc};
-    use types::MinimalEthSpec;
->>>>>>> fc7f1ba6
 
     fn get_logger(actual_log: bool) -> Logger {
         if actual_log {
@@ -162,9 +153,21 @@
             config.discv5_config.table_filter = |_| true; // Do not ignore local IPs
             config.upnp_enabled = false;
 
-            NetworkService::build(beacon_chain.clone(), &config, executor.clone(), None)
-                .await
-                .unwrap()
+            let (beacon_processor_send, _beacon_processor_receive) =
+                mpsc::channel(MAX_WORK_EVENT_QUEUE_LEN);
+            let (beacon_processor_reprocess_tx, _beacon_processor_reprocess_rx) =
+                mpsc::channel(MAX_SCHEDULED_WORK_QUEUE_LEN);
+
+            NetworkService::build(
+                beacon_chain.clone(),
+                &config,
+                executor.clone(),
+                None,
+                BeaconProcessorSend(beacon_processor_send),
+                beacon_processor_reprocess_tx,
+            )
+            .await
+            .unwrap()
         });
 
         // Subscribe to the topics.
