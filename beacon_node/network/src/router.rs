--- conflicted
+++ resolved
@@ -555,16 +555,8 @@
     ) {
         let request_id = match request_id {
             RequestId::Sync(sync_id) => match sync_id {
-<<<<<<< HEAD
-                id @ (SyncId::SingleBlock { .. } | SyncId::ParentLookup { .. }) => id,
+                id @ SyncId::SingleBlock { .. } => id,
                 SyncId::RangeBlockAndBlobs { .. } => {
-=======
-                id @ SyncId::SingleBlock { .. } => id,
-                SyncId::BackFillBlocks { .. }
-                | SyncId::RangeBlocks { .. }
-                | SyncId::RangeBlockAndBlobs { .. }
-                | SyncId::BackFillBlockAndBlobs { .. } => {
->>>>>>> d30ba976
                     crit!(self.log, "Batch syncing do not request BBRoot requests"; "peer_id" => %peer_id);
                     return;
                 }
