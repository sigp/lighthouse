//! This module handles incoming network messages.
//!
//! It routes the messages to appropriate services.
//! It handles requests at the application layer in its associated processor and directs
//! syncing-related responses to the Sync manager.
#![allow(clippy::unit_arg)]

use crate::error;
use crate::network_beacon_processor::{InvalidBlockStorage, NetworkBeaconProcessor};
use crate::service::NetworkMessage;
use crate::status::status_message;
use crate::sync::SyncMessage;
use beacon_chain::{BeaconChain, BeaconChainTypes};
use beacon_processor::{
    work_reprocessing_queue::ReprocessQueueMessage, BeaconProcessorSend, DuplicateCache,
};
use futures::prelude::*;
use lighthouse_network::discovery::ConnectionId;
use lighthouse_network::rpc::*;
use lighthouse_network::{
    rpc,
    service::api_types::{AppRequestId, SyncRequestId},
    MessageId, NetworkGlobals, PeerId, PeerRequestId, PubsubMessage, Response,
};
use logging::crit;
use logging::TimeLatch;
use slog::o;
use std::sync::Arc;
use std::time::{Duration, SystemTime, UNIX_EPOCH};
use tokio::sync::mpsc;
use tokio_stream::wrappers::UnboundedReceiverStream;
use tracing::{debug, error, trace, warn};
use types::{BlobSidecar, DataColumnSidecar, EthSpec, SignedBeaconBlock};

/// Handles messages from the network and routes them to the appropriate service to be handled.
pub struct Router<T: BeaconChainTypes> {
    /// Access to the peer db and network information.
    network_globals: Arc<NetworkGlobals<T::EthSpec>>,
    /// A reference to the underlying beacon chain.
    chain: Arc<BeaconChain<T>>,
    /// A channel to the syncing thread.
    sync_send: mpsc::UnboundedSender<SyncMessage<T::EthSpec>>,
    /// A network context to return and handle RPC requests.
    network: HandlerNetworkContext<T::EthSpec>,
    /// A multi-threaded, non-blocking processor for applying messages to the beacon chain.
    network_beacon_processor: Arc<NetworkBeaconProcessor<T>>,
    /// The `Router` logger.
    log: slog::Logger,
    /// Provides de-bounce functionality for logging.
    logger_debounce: TimeLatch,
}

/// Types of messages the router can receive.
#[derive(Debug)]
pub enum RouterMessage<E: EthSpec> {
    /// Peer has disconnected.
    PeerDisconnected(PeerId),
    /// An RPC request has been received.
    RPCRequestReceived {
        peer_id: PeerId,
        id: PeerRequestId,
        request: rpc::Request<E>,
    },
    /// An RPC response has been received.
    RPCResponseReceived {
        peer_id: PeerId,
        request_id: AppRequestId,
        response: Response<E>,
    },
    /// An RPC request failed
    RPCFailed {
        peer_id: PeerId,
        request_id: AppRequestId,
        error: RPCError,
    },
    /// A gossip message has been received. The fields are: message id, the peer that sent us this
    /// message, the message itself and a bool which indicates if the message should be processed
    /// by the beacon chain after successful verification.
    PubsubMessage(MessageId, PeerId, PubsubMessage<E>, bool),
    /// The peer manager has requested we re-status a peer.
    StatusPeer(PeerId),
}

impl<T: BeaconChainTypes> Router<T> {
    /// Initializes and runs the Router.
    #[allow(clippy::too_many_arguments)]
    pub fn spawn(
        beacon_chain: Arc<BeaconChain<T>>,
        network_globals: Arc<NetworkGlobals<T::EthSpec>>,
        network_send: mpsc::UnboundedSender<NetworkMessage<T::EthSpec>>,
        executor: task_executor::TaskExecutor,
        invalid_block_storage: InvalidBlockStorage,
        beacon_processor_send: BeaconProcessorSend<T::EthSpec>,
        beacon_processor_reprocess_tx: mpsc::Sender<ReprocessQueueMessage>,
        log: slog::Logger,
    ) -> error::Result<mpsc::UnboundedSender<RouterMessage<T::EthSpec>>> {
        let message_handler_log = log.new(o!("service"=> "router"));
        trace!(?message_handler_log, "Service starting");

        let (handler_send, handler_recv) = mpsc::unbounded_channel();

        let sync_logger = log.new(o!("service"=> "sync"));
        // generate the message channel
        let (sync_send, sync_recv) = mpsc::unbounded_channel::<SyncMessage<T::EthSpec>>();

        let network_beacon_processor = NetworkBeaconProcessor {
            beacon_processor_send,
            duplicate_cache: DuplicateCache::default(),
            chain: beacon_chain.clone(),
            network_tx: network_send.clone(),
            sync_tx: sync_send.clone(),
            reprocess_tx: beacon_processor_reprocess_tx,
            network_globals: network_globals.clone(),
            invalid_block_storage,
            executor: executor.clone(),
            log: log.clone(),
        };
        let network_beacon_processor = Arc::new(network_beacon_processor);

        // spawn the sync thread
        crate::sync::manager::spawn(
            executor.clone(),
            beacon_chain.clone(),
            network_send.clone(),
            network_beacon_processor.clone(),
            sync_recv,
            sync_logger,
        );

        // generate the Message handler
        let mut handler = Router {
            network_globals,
            chain: beacon_chain,
            sync_send,
            network: HandlerNetworkContext::new(network_send, log.clone()),
            network_beacon_processor,
            log: message_handler_log,
            logger_debounce: TimeLatch::default(),
        };

        // spawn handler task and move the message handler instance into the spawned thread
        executor.spawn(
            async move {
                debug!("Network message router started");
                UnboundedReceiverStream::new(handler_recv)
                    .for_each(move |msg| future::ready(handler.handle_message(msg)))
                    .await;
            },
            "router",
        );

        Ok(handler_send)
    }

    /// Handle all messages incoming from the network service.
    fn handle_message(&mut self, message: RouterMessage<T::EthSpec>) {
        match message {
            // we have initiated a connection to a peer or the peer manager has requested a
            // re-status
            RouterMessage::StatusPeer(peer_id) => {
                self.send_status(peer_id);
            }
            // A peer has disconnected
            RouterMessage::PeerDisconnected(peer_id) => {
                self.send_to_sync(SyncMessage::Disconnect(peer_id));
            }
            RouterMessage::RPCRequestReceived {
                peer_id,
                id,
                request,
            } => {
                self.handle_rpc_request(peer_id, id, request);
            }
            RouterMessage::RPCResponseReceived {
                peer_id,
                request_id,
                response,
            } => {
                self.handle_rpc_response(peer_id, request_id, response);
            }
            RouterMessage::RPCFailed {
                peer_id,
                request_id,
                error,
            } => {
                self.on_rpc_error(peer_id, request_id, error);
            }
            RouterMessage::PubsubMessage(id, peer_id, gossip, should_process) => {
                self.handle_gossip(id, peer_id, gossip, should_process);
            }
        }
    }

    /* RPC - Related functionality */

    /// A new RPC request has been received from the network.
    fn handle_rpc_request<E: EthSpec>(
        &mut self,
        peer_id: PeerId,
        request_id: PeerRequestId,
        rpc_request: rpc::Request<E>,
    ) {
        if !self.network_globals.peers.read().is_connected(&peer_id) {
<<<<<<< HEAD
            debug!( %peer_id, request = ?request, "Dropping request of disconnected peer");
=======
            debug!(self.log, "Dropping request of disconnected peer"; "peer_id" => %peer_id, "request" => ?rpc_request);
>>>>>>> 8cf686f5
            return;
        }
        match rpc_request.r#type {
            RequestType::Status(status_message) => self.on_status_request(
                peer_id,
                request_id.0,
                request_id.1,
                rpc_request.id,
                status_message,
            ),
            RequestType::BlocksByRange(request) => {
                // return just one block in case the step parameter is used. https://github.com/ethereum/consensus-specs/pull/2856
                let mut count = *request.count();
                if *request.step() > 1 {
                    count = 1;
                }
                let blocks_request = match request {
                    methods::OldBlocksByRangeRequest::V1(req) => {
                        BlocksByRangeRequest::new_v1(req.start_slot, count)
                    }
                    methods::OldBlocksByRangeRequest::V2(req) => {
                        BlocksByRangeRequest::new(req.start_slot, count)
                    }
                };

                self.handle_beacon_processor_send_result(
                    self.network_beacon_processor.send_blocks_by_range_request(
                        peer_id,
                        request_id.0,
                        request_id.1,
                        rpc_request.id,
                        blocks_request,
                    ),
                )
            }
            RequestType::BlocksByRoot(request) => self.handle_beacon_processor_send_result(
                self.network_beacon_processor.send_blocks_by_roots_request(
                    peer_id,
                    request_id.0,
                    request_id.1,
                    rpc_request.id,
                    request,
                ),
            ),
            RequestType::BlobsByRange(request) => self.handle_beacon_processor_send_result(
                self.network_beacon_processor.send_blobs_by_range_request(
                    peer_id,
                    request_id.0,
                    request_id.1,
                    rpc_request.id,
                    request,
                ),
            ),
            RequestType::BlobsByRoot(request) => self.handle_beacon_processor_send_result(
                self.network_beacon_processor.send_blobs_by_roots_request(
                    peer_id,
                    request_id.0,
                    request_id.1,
                    rpc_request.id,
                    request,
                ),
            ),
            RequestType::DataColumnsByRoot(request) => self.handle_beacon_processor_send_result(
                self.network_beacon_processor
                    .send_data_columns_by_roots_request(
                        peer_id,
                        request_id.0,
                        request_id.1,
                        rpc_request.id,
                        request,
                    ),
            ),
            RequestType::DataColumnsByRange(request) => self.handle_beacon_processor_send_result(
                self.network_beacon_processor
                    .send_data_columns_by_range_request(
                        peer_id,
                        request_id.0,
                        request_id.1,
                        rpc_request.id,
                        request,
                    ),
            ),
            RequestType::LightClientBootstrap(request) => self.handle_beacon_processor_send_result(
                self.network_beacon_processor
                    .send_light_client_bootstrap_request(
                        peer_id,
                        request_id.0,
                        request_id.1,
                        rpc_request.id,
                        request,
                    ),
            ),
            RequestType::LightClientOptimisticUpdate => self.handle_beacon_processor_send_result(
                self.network_beacon_processor
                    .send_light_client_optimistic_update_request(
                        peer_id,
                        request_id.0,
                        request_id.1,
                        rpc_request.id,
                    ),
            ),
            RequestType::LightClientFinalityUpdate => self.handle_beacon_processor_send_result(
                self.network_beacon_processor
                    .send_light_client_finality_update_request(
                        peer_id,
                        request_id.0,
                        request_id.1,
                        rpc_request.id,
                    ),
            ),
            _ => {}
        }
    }

    /// An RPC response has been received from the network.
    fn handle_rpc_response(
        &mut self,
        peer_id: PeerId,
        request_id: AppRequestId,
        response: Response<T::EthSpec>,
    ) {
        match response {
            Response::Status(status_message) => {
                debug!(%peer_id, ?status_message,"Received Status Response");
                self.handle_beacon_processor_send_result(
                    self.network_beacon_processor
                        .send_status_message(peer_id, status_message),
                )
            }
            Response::BlocksByRange(beacon_block) => {
                self.on_blocks_by_range_response(peer_id, request_id, beacon_block);
            }
            Response::BlocksByRoot(beacon_block) => {
                self.on_blocks_by_root_response(peer_id, request_id, beacon_block);
            }
            Response::BlobsByRange(blob) => {
                self.on_blobs_by_range_response(peer_id, request_id, blob);
            }
            Response::BlobsByRoot(blob) => {
                self.on_blobs_by_root_response(peer_id, request_id, blob);
            }
            Response::DataColumnsByRoot(data_column) => {
                self.on_data_columns_by_root_response(peer_id, request_id, data_column);
            }
            Response::DataColumnsByRange(data_column) => {
                self.on_data_columns_by_range_response(peer_id, request_id, data_column);
            }
            // Light client responses should not be received
            Response::LightClientBootstrap(_)
            | Response::LightClientOptimisticUpdate(_)
            | Response::LightClientFinalityUpdate(_) => unreachable!(),
        }
    }

    /// Handle RPC messages.
    /// Note: `should_process` is currently only useful for the `Attestation` variant.
    /// if `should_process` is `false`, we only propagate the message on successful verification,
    /// else, we propagate **and** import into the beacon chain.
    fn handle_gossip(
        &mut self,
        message_id: MessageId,
        peer_id: PeerId,
        gossip_message: PubsubMessage<T::EthSpec>,
        should_process: bool,
    ) {
        match gossip_message {
            PubsubMessage::AggregateAndProofAttestation(aggregate_and_proof) => self
                .handle_beacon_processor_send_result(
                    self.network_beacon_processor.send_aggregated_attestation(
                        message_id,
                        peer_id,
                        *aggregate_and_proof,
                        timestamp_now(),
                    ),
                ),
            PubsubMessage::Attestation(subnet_attestation) => self
                .handle_beacon_processor_send_result(
                    self.network_beacon_processor.send_unaggregated_attestation(
                        message_id,
                        peer_id,
                        subnet_attestation.1,
                        subnet_attestation.0,
                        should_process,
                        timestamp_now(),
                    ),
                ),
            PubsubMessage::BeaconBlock(block) => self.handle_beacon_processor_send_result(
                self.network_beacon_processor.send_gossip_beacon_block(
                    message_id,
                    peer_id,
                    self.network_globals.client(&peer_id),
                    block,
                    timestamp_now(),
                ),
            ),
            PubsubMessage::BlobSidecar(data) => {
                let (blob_index, blob_sidecar) = *data;
                self.handle_beacon_processor_send_result(
                    self.network_beacon_processor.send_gossip_blob_sidecar(
                        message_id,
                        peer_id,
                        self.network_globals.client(&peer_id),
                        blob_index,
                        blob_sidecar,
                        timestamp_now(),
                    ),
                )
            }
            PubsubMessage::DataColumnSidecar(data) => {
                let (subnet_id, column_sidecar) = *data;
                self.handle_beacon_processor_send_result(
                    self.network_beacon_processor
                        .send_gossip_data_column_sidecar(
                            message_id,
                            peer_id,
                            self.network_globals.client(&peer_id),
                            subnet_id,
                            column_sidecar,
                            timestamp_now(),
                        ),
                )
            }
            PubsubMessage::VoluntaryExit(exit) => {
                debug!(%peer_id, "Received a voluntary exit");
                self.handle_beacon_processor_send_result(
                    self.network_beacon_processor
                        .send_gossip_voluntary_exit(message_id, peer_id, exit),
                )
            }
            PubsubMessage::ProposerSlashing(proposer_slashing) => {
                debug!(
                    %peer_id,
                    "Received a proposer slashing"
                );
                self.handle_beacon_processor_send_result(
                    self.network_beacon_processor.send_gossip_proposer_slashing(
                        message_id,
                        peer_id,
                        proposer_slashing,
                    ),
                )
            }
            PubsubMessage::AttesterSlashing(attester_slashing) => {
                debug!(
                    %peer_id,
                    "Received a attester slashing"
                );
                self.handle_beacon_processor_send_result(
                    self.network_beacon_processor.send_gossip_attester_slashing(
                        message_id,
                        peer_id,
                        attester_slashing,
                    ),
                )
            }
            PubsubMessage::SignedContributionAndProof(contribution_and_proof) => {
                trace!(
                    %peer_id,
                    "Received sync committee aggregate"
                );
                self.handle_beacon_processor_send_result(
                    self.network_beacon_processor.send_gossip_sync_contribution(
                        message_id,
                        peer_id,
                        *contribution_and_proof,
                        timestamp_now(),
                    ),
                )
            }
            PubsubMessage::SyncCommitteeMessage(sync_committtee_msg) => {
                trace!(
                    %peer_id,
                    "Received sync committee signature"
                );
                self.handle_beacon_processor_send_result(
                    self.network_beacon_processor.send_gossip_sync_signature(
                        message_id,
                        peer_id,
                        sync_committtee_msg.1,
                        sync_committtee_msg.0,
                        timestamp_now(),
                    ),
                )
            }
            PubsubMessage::LightClientFinalityUpdate(light_client_finality_update) => {
                trace!(
                    %peer_id,
                    "Received light client finality update"
                );
                self.handle_beacon_processor_send_result(
                    self.network_beacon_processor
                        .send_gossip_light_client_finality_update(
                            message_id,
                            peer_id,
                            *light_client_finality_update,
                            timestamp_now(),
                        ),
                )
            }
            PubsubMessage::LightClientOptimisticUpdate(light_client_optimistic_update) => {
                trace!(
                    %peer_id,
                    "Received light client optimistic update"

                );
                self.handle_beacon_processor_send_result(
                    self.network_beacon_processor
                        .send_gossip_light_client_optimistic_update(
                            message_id,
                            peer_id,
                            *light_client_optimistic_update,
                            timestamp_now(),
                        ),
                )
            }
            PubsubMessage::BlsToExecutionChange(bls_to_execution_change) => self
                .handle_beacon_processor_send_result(
                    self.network_beacon_processor
                        .send_gossip_bls_to_execution_change(
                            message_id,
                            peer_id,
                            bls_to_execution_change,
                        ),
                ),
        }
    }

    fn send_status(&mut self, peer_id: PeerId) {
        let status_message = status_message(&self.chain);
        debug!(%peer_id, ?status_message, "Sending Status Request");
        self.network
            .send_processor_request(peer_id, RequestType::Status(status_message));
    }

    fn send_to_sync(&mut self, message: SyncMessage<T::EthSpec>) {
        self.sync_send.send(message).unwrap_or_else(|e| {
            warn!(
                error = %e,
                "Could not send message to the sync service"
            )
        });
    }

    /// An error occurred during an RPC request. The state is maintained by the sync manager, so
    /// this function notifies the sync manager of the error.
    pub fn on_rpc_error(&mut self, peer_id: PeerId, request_id: AppRequestId, error: RPCError) {
        // Check if the failed RPC belongs to sync
        if let AppRequestId::Sync(request_id) = request_id {
            self.send_to_sync(SyncMessage::RpcError {
                peer_id,
                request_id,
                error,
            });
        }
    }

    /// Handle a `Status` request.
    ///
    /// Processes the `Status` from the remote peer and sends back our `Status`.
    pub fn on_status_request(
        &mut self,
        peer_id: PeerId,
        connection_id: ConnectionId,
        substream_id: SubstreamId,
        request_id: RequestId,
        status: StatusMessage,
    ) {
        debug!( %peer_id, ?status, "Received Status Request");

        // Say status back.
        self.network.send_response(
            peer_id,
            Response::Status(status_message(&self.chain)),
            (connection_id, substream_id),
            request_id,
        );

        self.handle_beacon_processor_send_result(
            self.network_beacon_processor
                .send_status_message(peer_id, status),
        )
    }

    /// Handle a `BlocksByRange` response from the peer.
    /// A `beacon_block` behaves as a stream which is terminated on a `None` response.
    pub fn on_blocks_by_range_response(
        &mut self,
        peer_id: PeerId,
        request_id: AppRequestId,
        beacon_block: Option<Arc<SignedBeaconBlock<T::EthSpec>>>,
    ) {
        let request_id = match request_id {
            AppRequestId::Sync(sync_id) => match sync_id {
                id @ SyncRequestId::RangeBlockAndBlobs { .. } => id,
                other => {
                    crit!(request = ?other , "BlocksByRange response on incorrect request" );
                    return;
                }
            },
            AppRequestId::Router => {
                crit!( %peer_id, "All BBRange requests belong to sync");
                return;
            }
        };

        trace!(
            %peer_id,
            "Received BlocksByRange Response"

        );

        self.send_to_sync(SyncMessage::RpcBlock {
            peer_id,
            request_id,
            beacon_block,
            seen_timestamp: timestamp_now(),
        });
    }

    pub fn on_blobs_by_range_response(
        &mut self,
        peer_id: PeerId,
        request_id: AppRequestId,
        blob_sidecar: Option<Arc<BlobSidecar<T::EthSpec>>>,
    ) {
        trace!(
            %peer_id,
            "Received BlobsByRange Response"
        );

        if let AppRequestId::Sync(id) = request_id {
            self.send_to_sync(SyncMessage::RpcBlob {
                peer_id,
                request_id: id,
                blob_sidecar,
                seen_timestamp: timestamp_now(),
            });
        } else {
            crit!("All blobs by range responses should belong to sync");
        }
    }

    /// Handle a `BlocksByRoot` response from the peer.
    pub fn on_blocks_by_root_response(
        &mut self,
        peer_id: PeerId,
        request_id: AppRequestId,
        beacon_block: Option<Arc<SignedBeaconBlock<T::EthSpec>>>,
    ) {
        let request_id = match request_id {
            AppRequestId::Sync(sync_id) => match sync_id {
                id @ SyncRequestId::SingleBlock { .. } => id,
                other => {
                    crit!( request = ?other, "BlocksByRoot response on incorrect request");
                    return;
                }
            },
            AppRequestId::Router => {
                crit!( %peer_id, "All BBRoot requests belong to sync");
                return;
            }
        };

        trace!(
            %peer_id,
            "Received BlocksByRoot Response"
        );
        self.send_to_sync(SyncMessage::RpcBlock {
            peer_id,
            request_id,
            beacon_block,
            seen_timestamp: timestamp_now(),
        });
    }

    /// Handle a `BlobsByRoot` response from the peer.
    pub fn on_blobs_by_root_response(
        &mut self,
        peer_id: PeerId,
        request_id: AppRequestId,
        blob_sidecar: Option<Arc<BlobSidecar<T::EthSpec>>>,
    ) {
        let request_id = match request_id {
            AppRequestId::Sync(sync_id) => match sync_id {
                id @ SyncRequestId::SingleBlob { .. } => id,
                other => {
                    crit!( request = ?other, "BlobsByRoot response on incorrect request");
                    return;
                }
            },
            AppRequestId::Router => {
                crit!( %peer_id, "All BlobsByRoot requests belong to sync");
                return;
            }
        };

        trace!(
            %peer_id,
            "Received BlobsByRoot Response"
        );
        self.send_to_sync(SyncMessage::RpcBlob {
            request_id,
            peer_id,
            blob_sidecar,
            seen_timestamp: timestamp_now(),
        });
    }

    /// Handle a `DataColumnsByRoot` response from the peer.
    pub fn on_data_columns_by_root_response(
        &mut self,
        peer_id: PeerId,
        request_id: AppRequestId,
        data_column: Option<Arc<DataColumnSidecar<T::EthSpec>>>,
    ) {
        let request_id = match request_id {
            AppRequestId::Sync(sync_id) => match sync_id {
                id @ SyncRequestId::DataColumnsByRoot { .. } => id,
                other => {
                    crit!( request = ?other, "DataColumnsByRoot response on incorrect request");
                    return;
                }
            },
            AppRequestId::Router => {
                crit!( %peer_id, "All DataColumnsByRoot requests belong to sync");
                return;
            }
        };

        trace!(
            %peer_id,
            "Received DataColumnsByRoot Response"
        );
        self.send_to_sync(SyncMessage::RpcDataColumn {
            request_id,
            peer_id,
            data_column,
            seen_timestamp: timestamp_now(),
        });
    }

    pub fn on_data_columns_by_range_response(
        &mut self,
        peer_id: PeerId,
        request_id: AppRequestId,
        data_column: Option<Arc<DataColumnSidecar<T::EthSpec>>>,
    ) {
        trace!(
            %peer_id,
            "Received DataColumnsByRange Response"
        );

        if let AppRequestId::Sync(id) = request_id {
            self.send_to_sync(SyncMessage::RpcDataColumn {
                peer_id,
                request_id: id,
                data_column,
                seen_timestamp: timestamp_now(),
            });
        } else {
            crit!("All data columns by range responses should belong to sync");
        }
    }

    fn handle_beacon_processor_send_result(
        &mut self,
        result: Result<(), crate::network_beacon_processor::Error<T::EthSpec>>,
    ) {
        if let Err(e) = result {
            let work_type = match &e {
                mpsc::error::TrySendError::Closed(work) | mpsc::error::TrySendError::Full(work) => {
                    work.work_type_str()
                }
            };

            if self.logger_debounce.elapsed() {
                error!(error = %e, r#type = work_type, "Unable to send message to the beacon processor")
            }
        }
    }
}

/// Wraps a Network Channel to employ various RPC related network functionality for the
/// processor.
#[derive(Clone)]
pub struct HandlerNetworkContext<E: EthSpec> {
    /// The network channel to relay messages to the Network service.
    network_send: mpsc::UnboundedSender<NetworkMessage<E>>,
    /// Logger for the `NetworkContext`.
    log: slog::Logger,
}

impl<E: EthSpec> HandlerNetworkContext<E> {
    pub fn new(network_send: mpsc::UnboundedSender<NetworkMessage<E>>, log: slog::Logger) -> Self {
        Self { network_send, log }
    }

    /// Sends a message to the network task.
    fn inform_network(&mut self, msg: NetworkMessage<E>) {
        self.network_send
            .send(msg)
            .unwrap_or_else(|e| warn!( error = %e,"Could not send message to the network service"))
    }

    /// Sends a request to the network task.
    pub fn send_processor_request(&mut self, peer_id: PeerId, request: RequestType<E>) {
        self.inform_network(NetworkMessage::SendRequest {
            peer_id,
            request_id: AppRequestId::Router,
            request,
        })
    }

    /// Sends a response to the network task.
    pub fn send_response(
        &mut self,
        peer_id: PeerId,
        response: Response<E>,
        id: PeerRequestId,
        request_id: RequestId,
    ) {
        self.inform_network(NetworkMessage::SendResponse {
            request_id,
            peer_id,
            id,
            response,
        })
    }
}

fn timestamp_now() -> Duration {
    SystemTime::now()
        .duration_since(UNIX_EPOCH)
        .unwrap_or_else(|_| Duration::from_secs(0))
}<|MERGE_RESOLUTION|>--- conflicted
+++ resolved
@@ -201,11 +201,7 @@
         rpc_request: rpc::Request<E>,
     ) {
         if !self.network_globals.peers.read().is_connected(&peer_id) {
-<<<<<<< HEAD
-            debug!( %peer_id, request = ?request, "Dropping request of disconnected peer");
-=======
-            debug!(self.log, "Dropping request of disconnected peer"; "peer_id" => %peer_id, "request" => ?rpc_request);
->>>>>>> 8cf686f5
+            debug!( %peer_id, request = ?rpc_request, "Dropping request of disconnected peer");
             return;
         }
         match rpc_request.r#type {
