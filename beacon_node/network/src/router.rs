//! This module handles incoming network messages.
//!
//! It routes the messages to appropriate services.
//! It handles requests at the application layer in its associated processor and directs
//! syncing-related responses to the Sync manager.
#![allow(clippy::unit_arg)]

<<<<<<< HEAD
=======
use crate::beacon_processor::{
    BeaconProcessor, BeaconProcessorSend, InvalidBlockStorage, WorkEvent as BeaconWorkEvent,
    MAX_WORK_EVENT_QUEUE_LEN,
};
>>>>>>> 46be05f7
use crate::error;
use crate::network_beacon_processor::{
    DuplicateCache, InvalidBlockStorage, NetworkBeaconProcessor,
};
use crate::service::{NetworkMessage, RequestId};
use crate::status::status_message;
use crate::sync::manager::RequestId as SyncId;
use crate::sync::SyncMessage;
use beacon_chain::{BeaconChain, BeaconChainTypes};
use beacon_processor::work_reprocessing_queue::ReprocessQueueMessage;
use beacon_processor::WorkEvent as BeaconWorkEvent;
use futures::prelude::*;
use lighthouse_network::rpc::*;
use lighthouse_network::{
    MessageId, NetworkGlobals, PeerId, PeerRequestId, PubsubMessage, Request, Response,
};
use logging::TimeLatch;
use slog::{debug, o, trace};
use slog::{error, warn};
use std::sync::Arc;
use std::time::{Duration, SystemTime, UNIX_EPOCH};
use tokio::sync::mpsc;
use tokio_stream::wrappers::UnboundedReceiverStream;
use types::{EthSpec, SignedBeaconBlock};

/// Handles messages from the network and routes them to the appropriate service to be handled.
pub struct Router<T: BeaconChainTypes> {
    /// Access to the peer db and network information.
    network_globals: Arc<NetworkGlobals<T::EthSpec>>,
    /// A reference to the underlying beacon chain.
    chain: Arc<BeaconChain<T>>,
    /// A channel to the syncing thread.
    sync_send: mpsc::UnboundedSender<SyncMessage<T::EthSpec>>,
    /// A network context to return and handle RPC requests.
    network: HandlerNetworkContext<T::EthSpec>,
    /// A multi-threaded, non-blocking processor for applying messages to the beacon chain.
<<<<<<< HEAD
    network_beacon_processor: Arc<NetworkBeaconProcessor<T>>,
=======
    beacon_processor_send: BeaconProcessorSend<T>,
>>>>>>> 46be05f7
    /// The `Router` logger.
    log: slog::Logger,
    /// Provides de-bounce functionality for logging.
    logger_debounce: TimeLatch,
}

/// Types of messages the router can receive.
#[derive(Debug)]
pub enum RouterMessage<T: EthSpec> {
    /// Peer has disconnected.
    PeerDisconnected(PeerId),
    /// An RPC request has been received.
    RPCRequestReceived {
        peer_id: PeerId,
        id: PeerRequestId,
        request: Request,
    },
    /// An RPC response has been received.
    RPCResponseReceived {
        peer_id: PeerId,
        request_id: RequestId,
        response: Response<T>,
    },
    /// An RPC request failed
    RPCFailed {
        peer_id: PeerId,
        request_id: RequestId,
    },
    /// A gossip message has been received. The fields are: message id, the peer that sent us this
    /// message, the message itself and a bool which indicates if the message should be processed
    /// by the beacon chain after successful verification.
    PubsubMessage(MessageId, PeerId, PubsubMessage<T>, bool),
    /// The peer manager has requested we re-status a peer.
    StatusPeer(PeerId),
}

impl<T: BeaconChainTypes> Router<T> {
    /// Initializes and runs the Router.
    #[allow(clippy::too_many_arguments)]
    pub fn spawn(
        beacon_chain: Arc<BeaconChain<T>>,
        network_globals: Arc<NetworkGlobals<T::EthSpec>>,
        network_send: mpsc::UnboundedSender<NetworkMessage<T::EthSpec>>,
        executor: task_executor::TaskExecutor,
        invalid_block_storage: InvalidBlockStorage,
        beacon_processor_send: mpsc::Sender<BeaconWorkEvent<T::EthSpec>>,
        beacon_processor_reprocess_tx: mpsc::Sender<ReprocessQueueMessage>,
        log: slog::Logger,
    ) -> error::Result<mpsc::UnboundedSender<RouterMessage<T::EthSpec>>> {
        let message_handler_log = log.new(o!("service"=> "router"));
        trace!(message_handler_log, "Service starting");

        let (handler_send, handler_recv) = mpsc::unbounded_channel();

        let sync_logger = log.new(o!("service"=> "sync"));
        // generate the message channel
        let (sync_send, sync_recv) = mpsc::unbounded_channel::<SyncMessage<T::EthSpec>>();

        let network_beacon_processor = NetworkBeaconProcessor {
            beacon_processor_send,
            duplicate_cache: DuplicateCache::default(),
            chain: beacon_chain.clone(),
            network_tx: network_send.clone(),
            sync_tx: sync_send.clone(),
            reprocess_tx: beacon_processor_reprocess_tx,
            network_globals: network_globals.clone(),
            invalid_block_storage,
            executor: executor.clone(),
            log: log.clone(),
        };
        let network_beacon_processor = Arc::new(network_beacon_processor);

        // spawn the sync thread
        crate::sync::manager::spawn(
            executor.clone(),
            beacon_chain.clone(),
            network_globals.clone(),
            network_send.clone(),
<<<<<<< HEAD
            network_beacon_processor.clone(),
            sync_recv,
=======
            BeaconProcessorSend(beacon_processor_send.clone()),
>>>>>>> 46be05f7
            sync_logger,
        );

        // generate the Message handler
        let mut handler = Router {
            network_globals,
            chain: beacon_chain,
            sync_send,
            network: HandlerNetworkContext::new(network_send, log.clone()),
<<<<<<< HEAD
            network_beacon_processor,
=======
            beacon_processor_send: BeaconProcessorSend(beacon_processor_send),
>>>>>>> 46be05f7
            log: message_handler_log,
            logger_debounce: TimeLatch::default(),
        };

        // spawn handler task and move the message handler instance into the spawned thread
        executor.spawn(
            async move {
                debug!(log, "Network message router started");
                UnboundedReceiverStream::new(handler_recv)
                    .for_each(move |msg| future::ready(handler.handle_message(msg)))
                    .await;
            },
            "router",
        );

        Ok(handler_send)
    }

    /// Handle all messages incoming from the network service.
    fn handle_message(&mut self, message: RouterMessage<T::EthSpec>) {
        match message {
            // we have initiated a connection to a peer or the peer manager has requested a
            // re-status
            RouterMessage::StatusPeer(peer_id) => {
                self.send_status(peer_id);
            }
            // A peer has disconnected
            RouterMessage::PeerDisconnected(peer_id) => {
                self.send_to_sync(SyncMessage::Disconnect(peer_id));
            }
            RouterMessage::RPCRequestReceived {
                peer_id,
                id,
                request,
            } => {
                self.handle_rpc_request(peer_id, id, request);
            }
            RouterMessage::RPCResponseReceived {
                peer_id,
                request_id,
                response,
            } => {
                self.handle_rpc_response(peer_id, request_id, response);
            }
            RouterMessage::RPCFailed {
                peer_id,
                request_id,
            } => {
                self.on_rpc_error(peer_id, request_id);
            }
            RouterMessage::PubsubMessage(id, peer_id, gossip, should_process) => {
                self.handle_gossip(id, peer_id, gossip, should_process);
            }
        }
    }

    /* RPC - Related functionality */

    /// A new RPC request has been received from the network.
    fn handle_rpc_request(&mut self, peer_id: PeerId, request_id: PeerRequestId, request: Request) {
        if !self.network_globals.peers.read().is_connected(&peer_id) {
            debug!(self.log, "Dropping request of disconnected peer"; "peer_id" => %peer_id, "request" => ?request);
            return;
        }
        match request {
            Request::Status(status_message) => {
                self.on_status_request(peer_id, request_id, status_message)
            }
            Request::BlocksByRange(request) => self.handle_beacon_processor_send_result(
                self.network_beacon_processor
                    .send_blocks_by_range_request(peer_id, request_id, request),
            ),
            Request::BlocksByRoot(request) => self.handle_beacon_processor_send_result(
                self.network_beacon_processor
                    .send_blocks_by_roots_request(peer_id, request_id, request),
            ),
            Request::LightClientBootstrap(request) => self.handle_beacon_processor_send_result(
                self.network_beacon_processor
                    .send_lightclient_bootstrap_request(peer_id, request_id, request),
            ),
        }
    }

    /// An RPC response has been received from the network.
    fn handle_rpc_response(
        &mut self,
        peer_id: PeerId,
        request_id: RequestId,
        response: Response<T::EthSpec>,
    ) {
        match response {
            Response::Status(status_message) => {
                debug!(self.log, "Received Status Response"; "peer_id" => %peer_id, &status_message);
                self.handle_beacon_processor_send_result(
                    self.network_beacon_processor
                        .send_status_message(peer_id, status_message),
                )
            }
            Response::BlocksByRange(beacon_block) => {
                self.on_blocks_by_range_response(peer_id, request_id, beacon_block);
            }
            Response::BlocksByRoot(beacon_block) => {
                self.on_blocks_by_root_response(peer_id, request_id, beacon_block);
            }
            Response::LightClientBootstrap(_) => unreachable!(),
        }
    }

    /// Handle RPC messages.
    /// Note: `should_process` is currently only useful for the `Attestation` variant.
    /// if `should_process` is `false`, we only propagate the message on successful verification,
    /// else, we propagate **and** import into the beacon chain.
    fn handle_gossip(
        &mut self,
        message_id: MessageId,
        peer_id: PeerId,
        gossip_message: PubsubMessage<T::EthSpec>,
        should_process: bool,
    ) {
        match gossip_message {
            PubsubMessage::AggregateAndProofAttestation(aggregate_and_proof) => self
                .handle_beacon_processor_send_result(
                    self.network_beacon_processor.send_aggregated_attestation(
                        message_id,
                        peer_id,
                        *aggregate_and_proof,
                        timestamp_now(),
                    ),
                ),
            PubsubMessage::Attestation(subnet_attestation) => self
                .handle_beacon_processor_send_result(
                    self.network_beacon_processor.send_unaggregated_attestation(
                        message_id,
                        peer_id,
                        subnet_attestation.1,
                        subnet_attestation.0,
                        should_process,
                        timestamp_now(),
                    ),
                ),
            PubsubMessage::BeaconBlock(block) => self.handle_beacon_processor_send_result(
                self.network_beacon_processor.send_gossip_beacon_block(
                    message_id,
                    peer_id,
                    self.network_globals.client(&peer_id),
                    block,
                    timestamp_now(),
                ),
            ),
            PubsubMessage::VoluntaryExit(exit) => {
                debug!(self.log, "Received a voluntary exit"; "peer_id" => %peer_id);
                self.handle_beacon_processor_send_result(
                    self.network_beacon_processor
                        .send_gossip_voluntary_exit(message_id, peer_id, exit),
                )
            }
            PubsubMessage::ProposerSlashing(proposer_slashing) => {
                debug!(
                    self.log,
                    "Received a proposer slashing";
                    "peer_id" => %peer_id
                );
                self.handle_beacon_processor_send_result(
                    self.network_beacon_processor.send_gossip_proposer_slashing(
                        message_id,
                        peer_id,
                        proposer_slashing,
                    ),
                )
            }
            PubsubMessage::AttesterSlashing(attester_slashing) => {
                debug!(
                    self.log,
                    "Received a attester slashing";
                    "peer_id" => %peer_id
                );
                self.handle_beacon_processor_send_result(
                    self.network_beacon_processor.send_gossip_attester_slashing(
                        message_id,
                        peer_id,
                        attester_slashing,
                    ),
                )
            }
            PubsubMessage::SignedContributionAndProof(contribution_and_proof) => {
                trace!(
                    self.log,
                    "Received sync committee aggregate";
                    "peer_id" => %peer_id
                );
                self.handle_beacon_processor_send_result(
                    self.network_beacon_processor.send_gossip_sync_contribution(
                        message_id,
                        peer_id,
                        *contribution_and_proof,
                        timestamp_now(),
                    ),
                )
            }
            PubsubMessage::SyncCommitteeMessage(sync_committtee_msg) => {
                trace!(
                    self.log,
                    "Received sync committee signature";
                    "peer_id" => %peer_id
                );
                self.handle_beacon_processor_send_result(
                    self.network_beacon_processor.send_gossip_sync_signature(
                        message_id,
                        peer_id,
                        sync_committtee_msg.1,
                        sync_committtee_msg.0,
                        timestamp_now(),
                    ),
                )
            }
            PubsubMessage::LightClientFinalityUpdate(light_client_finality_update) => {
                trace!(
                    self.log,
                    "Received light client finality update";
                    "peer_id" => %peer_id
                );
                self.handle_beacon_processor_send_result(
                    self.network_beacon_processor
                        .send_gossip_light_client_finality_update(
                            message_id,
                            peer_id,
                            *light_client_finality_update,
                            timestamp_now(),
                        ),
                )
            }
            PubsubMessage::LightClientOptimisticUpdate(light_client_optimistic_update) => {
                trace!(
                    self.log,
                    "Received light client optimistic update";
                    "peer_id" => %peer_id
                );
                self.handle_beacon_processor_send_result(
                    self.network_beacon_processor
                        .send_gossip_light_client_optimistic_update(
                            message_id,
                            peer_id,
                            *light_client_optimistic_update,
                            timestamp_now(),
                        ),
                )
            }
            PubsubMessage::BlsToExecutionChange(bls_to_execution_change) => self
                .handle_beacon_processor_send_result(
                    self.network_beacon_processor
                        .send_gossip_bls_to_execution_change(
                            message_id,
                            peer_id,
                            bls_to_execution_change,
                        ),
                ),
        }
    }

    fn send_status(&mut self, peer_id: PeerId) {
        let status_message = status_message(&self.chain);
        debug!(self.log, "Sending Status Request"; "peer" => %peer_id, &status_message);
        self.network
            .send_processor_request(peer_id, Request::Status(status_message));
    }

    fn send_to_sync(&mut self, message: SyncMessage<T::EthSpec>) {
        self.sync_send.send(message).unwrap_or_else(|e| {
            warn!(
                self.log,
                "Could not send message to the sync service";
                "error" => %e,
            )
        });
    }

    /// An error occurred during an RPC request. The state is maintained by the sync manager, so
    /// this function notifies the sync manager of the error.
    pub fn on_rpc_error(&mut self, peer_id: PeerId, request_id: RequestId) {
        // Check if the failed RPC belongs to sync
        if let RequestId::Sync(request_id) = request_id {
            self.send_to_sync(SyncMessage::RpcError {
                peer_id,
                request_id,
            });
        }
    }

    /// Handle a `Status` request.
    ///
    /// Processes the `Status` from the remote peer and sends back our `Status`.
    pub fn on_status_request(
        &mut self,
        peer_id: PeerId,
        request_id: PeerRequestId,
        status: StatusMessage,
    ) {
        debug!(self.log, "Received Status Request"; "peer_id" => %peer_id, &status);

        // Say status back.
        self.network.send_response(
            peer_id,
            Response::Status(status_message(&self.chain)),
            request_id,
        );

        self.handle_beacon_processor_send_result(
            self.network_beacon_processor
                .send_status_message(peer_id, status),
        )
    }

    /// Handle a `BlocksByRange` response from the peer.
    /// A `beacon_block` behaves as a stream which is terminated on a `None` response.
    pub fn on_blocks_by_range_response(
        &mut self,
        peer_id: PeerId,
        request_id: RequestId,
        beacon_block: Option<Arc<SignedBeaconBlock<T::EthSpec>>>,
    ) {
        let request_id = match request_id {
            RequestId::Sync(sync_id) => match sync_id {
                SyncId::SingleBlock { .. } | SyncId::ParentLookup { .. } => {
                    unreachable!("Block lookups do not request BBRange requests")
                }
                id @ (SyncId::BackFillSync { .. } | SyncId::RangeSync { .. }) => id,
            },
            RequestId::Router => unreachable!("All BBRange requests belong to sync"),
        };

        trace!(
            self.log,
            "Received BlocksByRange Response";
            "peer" => %peer_id,
        );

        self.send_to_sync(SyncMessage::RpcBlock {
            peer_id,
            request_id,
            beacon_block,
            seen_timestamp: timestamp_now(),
        });
    }

    /// Handle a `BlocksByRoot` response from the peer.
    pub fn on_blocks_by_root_response(
        &mut self,
        peer_id: PeerId,
        request_id: RequestId,
        beacon_block: Option<Arc<SignedBeaconBlock<T::EthSpec>>>,
    ) {
        let request_id = match request_id {
            RequestId::Sync(sync_id) => match sync_id {
                id @ (SyncId::SingleBlock { .. } | SyncId::ParentLookup { .. }) => id,
                SyncId::BackFillSync { .. } | SyncId::RangeSync { .. } => {
                    unreachable!("Batch syncing do not request BBRoot requests")
                }
            },
            RequestId::Router => unreachable!("All BBRoot requests belong to sync"),
        };

        trace!(
            self.log,
            "Received BlocksByRoot Response";
            "peer" => %peer_id,
        );
        self.send_to_sync(SyncMessage::RpcBlock {
            peer_id,
            request_id,
            beacon_block,
            seen_timestamp: timestamp_now(),
        });
    }

<<<<<<< HEAD
    fn handle_beacon_processor_send_result(
        &mut self,
        result: Result<(), crate::network_beacon_processor::Error<T::EthSpec>>,
    ) {
        if let Err(e) = result {
            let work_type = match &e {
                mpsc::error::TrySendError::Closed(work) | mpsc::error::TrySendError::Full(work) => {
                    work.work_type()
                }
            };
            error!(&self.log, "Unable to send message to the beacon processor";
                    "error" => %e, "type" => work_type)
        }
=======
    fn send_beacon_processor_work(&mut self, work: BeaconWorkEvent<T>) {
        self.beacon_processor_send
            .try_send(work)
            .unwrap_or_else(|e| {
                let work_type = match &*e {
                    mpsc::error::TrySendError::Closed(work)
                    | mpsc::error::TrySendError::Full(work) => work.work_type(),
                };

                if self.logger_debounce.elapsed() {
                    error!(&self.log, "Unable to send message to the beacon processor";
                        "error" => %e, "type" => work_type)
                }
            })
>>>>>>> 46be05f7
    }
}

/// Wraps a Network Channel to employ various RPC related network functionality for the
/// processor.
#[derive(Clone)]
pub struct HandlerNetworkContext<T: EthSpec> {
    /// The network channel to relay messages to the Network service.
    network_send: mpsc::UnboundedSender<NetworkMessage<T>>,
    /// Logger for the `NetworkContext`.
    log: slog::Logger,
}

impl<T: EthSpec> HandlerNetworkContext<T> {
    pub fn new(network_send: mpsc::UnboundedSender<NetworkMessage<T>>, log: slog::Logger) -> Self {
        Self { network_send, log }
    }

    /// Sends a message to the network task.
    fn inform_network(&mut self, msg: NetworkMessage<T>) {
        self.network_send.send(msg).unwrap_or_else(
            |e| warn!(self.log, "Could not send message to the network service"; "error" => %e),
        )
    }

    /// Sends a request to the network task.
    pub fn send_processor_request(&mut self, peer_id: PeerId, request: Request) {
        self.inform_network(NetworkMessage::SendRequest {
            peer_id,
            request_id: RequestId::Router,
            request,
        })
    }

    /// Sends a response to the network task.
    pub fn send_response(&mut self, peer_id: PeerId, response: Response<T>, id: PeerRequestId) {
        self.inform_network(NetworkMessage::SendResponse {
            peer_id,
            id,
            response,
        })
    }
}

fn timestamp_now() -> Duration {
    SystemTime::now()
        .duration_since(UNIX_EPOCH)
        .unwrap_or_else(|_| Duration::from_secs(0))
}<|MERGE_RESOLUTION|>--- conflicted
+++ resolved
@@ -5,13 +5,6 @@
 //! syncing-related responses to the Sync manager.
 #![allow(clippy::unit_arg)]
 
-<<<<<<< HEAD
-=======
-use crate::beacon_processor::{
-    BeaconProcessor, BeaconProcessorSend, InvalidBlockStorage, WorkEvent as BeaconWorkEvent,
-    MAX_WORK_EVENT_QUEUE_LEN,
-};
->>>>>>> 46be05f7
 use crate::error;
 use crate::network_beacon_processor::{
     DuplicateCache, InvalidBlockStorage, NetworkBeaconProcessor,
@@ -48,11 +41,7 @@
     /// A network context to return and handle RPC requests.
     network: HandlerNetworkContext<T::EthSpec>,
     /// A multi-threaded, non-blocking processor for applying messages to the beacon chain.
-<<<<<<< HEAD
     network_beacon_processor: Arc<NetworkBeaconProcessor<T>>,
-=======
-    beacon_processor_send: BeaconProcessorSend<T>,
->>>>>>> 46be05f7
     /// The `Router` logger.
     log: slog::Logger,
     /// Provides de-bounce functionality for logging.
@@ -131,12 +120,8 @@
             beacon_chain.clone(),
             network_globals.clone(),
             network_send.clone(),
-<<<<<<< HEAD
             network_beacon_processor.clone(),
             sync_recv,
-=======
-            BeaconProcessorSend(beacon_processor_send.clone()),
->>>>>>> 46be05f7
             sync_logger,
         );
 
@@ -146,11 +131,7 @@
             chain: beacon_chain,
             sync_send,
             network: HandlerNetworkContext::new(network_send, log.clone()),
-<<<<<<< HEAD
             network_beacon_processor,
-=======
-            beacon_processor_send: BeaconProcessorSend(beacon_processor_send),
->>>>>>> 46be05f7
             log: message_handler_log,
             logger_debounce: TimeLatch::default(),
         };
@@ -525,7 +506,6 @@
         });
     }
 
-<<<<<<< HEAD
     fn handle_beacon_processor_send_result(
         &mut self,
         result: Result<(), crate::network_beacon_processor::Error<T::EthSpec>>,
@@ -536,25 +516,12 @@
                     work.work_type()
                 }
             };
-            error!(&self.log, "Unable to send message to the beacon processor";
+
+            if self.logger_debounce.elapsed() {
+                error!(&self.log, "Unable to send message to the beacon processor";
                     "error" => %e, "type" => work_type)
-        }
-=======
-    fn send_beacon_processor_work(&mut self, work: BeaconWorkEvent<T>) {
-        self.beacon_processor_send
-            .try_send(work)
-            .unwrap_or_else(|e| {
-                let work_type = match &*e {
-                    mpsc::error::TrySendError::Closed(work)
-                    | mpsc::error::TrySendError::Full(work) => work.work_type(),
-                };
-
-                if self.logger_debounce.elapsed() {
-                    error!(&self.log, "Unable to send message to the beacon processor";
-                        "error" => %e, "type" => work_type)
-                }
-            })
->>>>>>> 46be05f7
+            }
+        }
     }
 }
 
