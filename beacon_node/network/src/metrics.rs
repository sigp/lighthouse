--- conflicted
+++ resolved
@@ -678,17 +678,6 @@
         .map(|v| v.set(0));
     }
 
-    // Update basic gossipsub stats
-    {
-        let metrics = gossipsub.metrics();
-        set_gauge(&GOSSIP_CACHE_MISSES, metrics.memcache_misses as i64);
-        set_gauge(&GOSSIP_BROKEN_PROMISES, metrics.broken_promises as i64);
-        set_gauge(
-            &GOSSIP_INVALID_MESSAGES_BY_TOPIC,
-            metrics.messages_received_on_invalid_topic as i64,
-        );
-    }
-
     // Obtain mapping for peers to a client.
     let mut peer_to_client = HashMap::new();
     let mut scores_per_client: HashMap<&'static str, Vec<f64>> = HashMap::new();
@@ -697,7 +686,7 @@
         for (peer_id, _) in gossipsub.all_peers() {
             let client = peers
                 .peer_info(peer_id)
-                .map(|peer_info| peer_info.client.kind.as_static())
+                .map(|peer_info| peer_info.client().kind.as_static())
                 .unwrap_or_else(|| "Unknown");
 
             peer_to_client.insert(peer_id, client);
@@ -781,10 +770,6 @@
                     }
                 }
             }
-
-            // Mesh slot metrics update
-            update_mesh_slot_metrics(gossipsub, &topic);
-            update_gossipsub_topic_metrics(gossipsub, &topic);
         }
     }
 
@@ -895,8 +880,6 @@
         };
     }
 
-<<<<<<< HEAD
-=======
     let mut peer_to_client = HashMap::new();
     let mut scores_per_client: HashMap<&'static str, Vec<f64>> = HashMap::new();
     {
@@ -945,7 +928,6 @@
         }
     }
 
->>>>>>> origin/unstable
     for (client, scores) in scores_per_client.into_iter() {
         let c = &[client];
         let len = scores.len();
@@ -1018,53 +1000,6 @@
     }
 }
 
-/// For a given topic, updates the mesh slot metrics.
-pub fn update_mesh_slot_metrics(gossipsub: &Gossipsub, topic: &GossipTopic) {
-    let kind = match topic.kind() {
-        GossipKind::Attestation(subnet_id) => format!(
-            "beacon_attestation_{:02}",
-            <&types::SubnetId as Into<u64>>::into(subnet_id)
-        ),
-        other => other.to_string(),
-    };
-    let fork = format!("0x{}", &hex::encode(topic.fork_digest));
-    let ident_topic: eth2_libp2p::IdentTopic = topic.clone().into();
-    if let Some(metrics_iter) = gossipsub
-        .metrics()
-        .slot_metrics_for_topic(&ident_topic.hash())
-    {
-        for (slot, slot_metrics) in metrics_iter.enumerate() {
-            let slot_format = match slot {
-                0 => "non-mesh".to_string(),
-                _ => format!("Slot {:02}", slot),
-            };
-            for (metric_name, value) in slot_metrics.with_names() {
-                if let Some(v) = get_gauge(
-                    &GOSSIPSUB_MESH_METRICS_BY_TOPIC,
-                    &[
-                        fork.as_str(),
-                        kind.as_str(),
-                        metric_name,
-                        slot_format.as_str(),
-                    ],
-                ) {
-                    v.set(value as i64)
-                }
-            }
-        }
-    }
-}
-
-/// Updates the topic metrics for a specific topic.
-pub fn update_gossipsub_topic_metrics(gossipsub: &Gossipsub, topic: &GossipTopic) {
-    let ident_topic: eth2_libp2p::IdentTopic = topic.clone().into();
-    if let Some(topic_metrics) = gossipsub.metrics().topic_metrics.get(&ident_topic.hash()) {
-        if let Some(v) = get_gauge(&GOSSIP_IWANT_REQUESTS, &[&topic.kind().to_string()]) {
-            v.set(topic_metrics.iwant_requests as i64)
-        }
-    }
-}
-
 pub fn update_sync_metrics<T: EthSpec>(network_globals: &Arc<NetworkGlobals<T>>) {
     // reset the counts
     if PEERS_PER_SYNC_TYPE
