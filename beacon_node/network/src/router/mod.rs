//! This module handles incoming network messages.
//!
//! It routes the messages to appropriate services.
//! It handles requests at the application layer in its associated processor and directs
//! syncing-related responses to the Sync manager.
#![allow(clippy::unit_arg)]

mod processor;

use crate::error;
use crate::service::NetworkMessage;
use beacon_chain::{BeaconChain, BeaconChainTypes};
use eth2_libp2p::{
    rpc::RequestId, MessageId, NetworkGlobals, PeerId, PeerRequestId, PubsubMessage, Request,
    Response,
};
use futures::prelude::*;
use processor::Processor;
use slog::{debug, o, trace};
use std::sync::Arc;
use tokio::sync::mpsc;
use tokio_stream::wrappers::UnboundedReceiverStream;
use types::EthSpec;

/// Handles messages received from the network and client and organises syncing. This
/// functionality of this struct is to validate an decode messages from the network before
/// passing them to the internal message processor. The message processor spawns a syncing thread
/// which manages which blocks need to be requested and processed.
pub struct Router<T: BeaconChainTypes> {
    /// Access to the peer db.
    network_globals: Arc<NetworkGlobals<T::EthSpec>>,
    /// Processes validated and decoded messages from the network. Has direct access to the
    /// sync manager.
    processor: Processor<T>,
    /// The `Router` logger.
    log: slog::Logger,
}

/// Types of messages the handler can receive.
#[derive(Debug)]
pub enum RouterMessage<T: EthSpec> {
    /// We have initiated a connection to a new peer.
    PeerDialed(PeerId),
    /// Peer has disconnected,
    PeerDisconnected(PeerId),
    /// An RPC request has been received.
    RPCRequestReceived {
        peer_id: PeerId,
        id: PeerRequestId,
        request: Request,
    },
    /// An RPC response has been received.
    RPCResponseReceived {
        peer_id: PeerId,
        request_id: RequestId,
        response: Response<T>,
    },
    /// An RPC request failed
    RPCFailed {
        peer_id: PeerId,
        request_id: RequestId,
    },
    /// A gossip message has been received. The fields are: message id, the peer that sent us this
    /// message, the message itself and a bool which indicates if the message should be processed
    /// by the beacon chain after successful verification.
    PubsubMessage(MessageId, PeerId, PubsubMessage<T>, bool),
    /// The peer manager has requested we re-status a peer.
    StatusPeer(PeerId),
}

impl<T: BeaconChainTypes> Router<T> {
    /// Initializes and runs the Router.
    pub fn spawn(
        beacon_chain: Arc<BeaconChain<T>>,
        network_globals: Arc<NetworkGlobals<T::EthSpec>>,
        network_send: mpsc::UnboundedSender<NetworkMessage<T::EthSpec>>,
        executor: task_executor::TaskExecutor,
        log: slog::Logger,
    ) -> error::Result<mpsc::UnboundedSender<RouterMessage<T::EthSpec>>> {
        let message_handler_log = log.new(o!("service"=> "router"));
        trace!(message_handler_log, "Service starting");

        let (handler_send, handler_recv) = mpsc::unbounded_channel();

        // Initialise a message instance, which itself spawns the syncing thread.
        let processor = Processor::new(
            executor.clone(),
            beacon_chain,
            network_globals.clone(),
            network_send,
            &log,
        );

        // generate the Message handler
        let mut handler = Router {
            network_globals,
            processor,
            log: message_handler_log,
        };

        // spawn handler task and move the message handler instance into the spawned thread
        executor.spawn(
            async move {
                debug!(log, "Network message router started");
                UnboundedReceiverStream::new(handler_recv)
                    .for_each(move |msg| future::ready(handler.handle_message(msg)))
                    .await;
            },
            "router",
        );

        Ok(handler_send)
    }

    /// Handle all messages incoming from the network service.
    fn handle_message(&mut self, message: RouterMessage<T::EthSpec>) {
        match message {
            // we have initiated a connection to a peer or the peer manager has requested a
            // re-status
            RouterMessage::PeerDialed(peer_id) | RouterMessage::StatusPeer(peer_id) => {
                self.processor.send_status(peer_id);
            }
            // A peer has disconnected
            RouterMessage::PeerDisconnected(peer_id) => {
                self.processor.on_disconnect(peer_id);
            }
            RouterMessage::RPCRequestReceived {
                peer_id,
                id,
                request,
            } => {
                self.handle_rpc_request(peer_id, id, request);
            }
            RouterMessage::RPCResponseReceived {
                peer_id,
                request_id,
                response,
            } => {
                self.handle_rpc_response(peer_id, request_id, response);
            }
            RouterMessage::RPCFailed {
                peer_id,
                request_id,
            } => {
                self.processor.on_rpc_error(peer_id, request_id);
            }
            RouterMessage::PubsubMessage(id, peer_id, gossip, should_process) => {
                self.handle_gossip(id, peer_id, gossip, should_process);
            }
        }
    }

    /* RPC - Related functionality */

    /// A new RPC request has been received from the network.
    fn handle_rpc_request(&mut self, peer_id: PeerId, id: PeerRequestId, request: Request) {
        if !self.network_globals.peers.read().is_connected(&peer_id) {
            debug!(self.log, "Dropping request of disconnected peer"; "peer_id" => %peer_id, "request" => ?request);
            return;
        }
        match request {
            Request::Status(status_message) => {
                self.processor
                    .on_status_request(peer_id, id, status_message)
            }
            Request::BlocksByRange(request) => self
                .processor
                .on_blocks_by_range_request(peer_id, id, request),
            Request::BlocksByRoot(request) => self
                .processor
                .on_blocks_by_root_request(peer_id, id, request),
        }
    }

    /// An RPC response has been received from the network.
    // we match on id and ignore responses past the timeout.
    fn handle_rpc_response(
        &mut self,
        peer_id: PeerId,
        request_id: RequestId,
        response: Response<T::EthSpec>,
    ) {
        // an error could have occurred.
        match response {
            Response::Status(status_message) => {
                self.processor.on_status_response(peer_id, status_message);
            }
            Response::BlocksByRange(beacon_block) => {
                self.processor
                    .on_blocks_by_range_response(peer_id, request_id, beacon_block);
            }
            Response::BlocksByRoot(beacon_block) => {
                self.processor
                    .on_blocks_by_root_response(peer_id, request_id, beacon_block);
            }
        }
    }

    /// Handle RPC messages.
    /// Note: `should_process` is currently only useful for the `Attestation` variant.
    /// if `should_process` is `false`, we only propagate the message on successful verification,
    /// else, we propagate **and** import into the beacon chain.
    fn handle_gossip(
        &mut self,
        id: MessageId,
        peer_id: PeerId,
        gossip_message: PubsubMessage<T::EthSpec>,
        should_process: bool,
    ) {
        match gossip_message {
            // Attestations should never reach the router.
            PubsubMessage::AggregateAndProofAttestation(aggregate_and_proof) => {
                self.processor
                    .on_aggregated_attestation_gossip(id, peer_id, *aggregate_and_proof);
            }
            PubsubMessage::Attestation(subnet_attestation) => {
                self.processor.on_unaggregated_attestation_gossip(
                    id,
                    peer_id,
                    subnet_attestation.1.clone(),
                    subnet_attestation.0,
                    should_process,
                );
            }
            PubsubMessage::BeaconBlock(block) => {
                self.processor.on_block_gossip(id, peer_id, block);
            }
            PubsubMessage::VoluntaryExit(exit) => {
                debug!(self.log, "Received a voluntary exit"; "peer_id" => %peer_id);
                self.processor.on_voluntary_exit_gossip(id, peer_id, exit);
            }
            PubsubMessage::ProposerSlashing(proposer_slashing) => {
                debug!(
                    self.log,
                    "Received a proposer slashing";
                    "peer_id" => %peer_id
                );
                self.processor
                    .on_proposer_slashing_gossip(id, peer_id, proposer_slashing);
            }
            PubsubMessage::AttesterSlashing(attester_slashing) => {
                debug!(
                    self.log,
                    "Received a attester slashing";
                    "peer_id" => %peer_id
                );
                self.processor
                    .on_attester_slashing_gossip(id, peer_id, attester_slashing);
            }
            PubsubMessage::SignedContributionAndProof(contribution_and_proof) => {
                debug!(
                    self.log,
                    "Received sync committee aggregate";
                    "peer_id" => %peer_id
                );
                self.processor.on_sync_committee_contribution_gossip(
                    id,
                    peer_id,
                    *contribution_and_proof,
                );
            }
<<<<<<< HEAD
            PubsubMessage::SyncCommitteeSignature(sync_committtee_msg) => {
=======
            PubsubMessage::SyncCommitteeMessage(sync_committtee_msg) => {
>>>>>>> 8b458233
                debug!(
                    self.log,
                    "Received sync committee signature";
                    "peer_id" => %peer_id
                );
                self.processor.on_sync_committee_signature_gossip(
                    id,
                    peer_id,
                    sync_committtee_msg.1,
                    sync_committtee_msg.0,
                );
            }
        }
    }
}<|MERGE_RESOLUTION|>--- conflicted
+++ resolved
@@ -259,11 +259,7 @@
                     *contribution_and_proof,
                 );
             }
-<<<<<<< HEAD
-            PubsubMessage::SyncCommitteeSignature(sync_committtee_msg) => {
-=======
             PubsubMessage::SyncCommitteeMessage(sync_committtee_msg) => {
->>>>>>> 8b458233
                 debug!(
                     self.log,
                     "Received sync committee signature";
