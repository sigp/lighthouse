use crate::service::NetworkMessage;
use crate::sync::{PeerSyncInfo, SyncMessage};
use beacon_chain::{
    attestation_verification::{
        Error as AttnError, SignatureVerifiedAttestation, VerifiedAggregatedAttestation,
        VerifiedUnaggregatedAttestation,
    },
    observed_operations::ObservationOutcome,
    BeaconChain, BeaconChainError, BeaconChainTypes, BlockError, BlockProcessingOutcome,
    ForkChoiceError, GossipVerifiedBlock,
};
use eth2_libp2p::rpc::*;
use eth2_libp2p::{NetworkGlobals, PeerId, Request, Response};
use itertools::process_results;
use slog::{debug, error, o, trace, warn};
use ssz::Encode;
use state_processing::SigVerifiedOp;
use std::sync::Arc;
use tokio::sync::mpsc;
use types::{
<<<<<<< HEAD
    Attestation, AttesterSlashing, ChainSpec, Epoch, EthSpec, Hash256, ProposerSlashing,
    SignedAggregateAndProof, SignedBeaconBlock, SignedVoluntaryExit, Slot,
=======
    Attestation, ChainSpec, Epoch, EthSpec, Hash256, SignedAggregateAndProof, SignedBeaconBlock,
    Slot, SubnetId,
>>>>>>> 3199b1a6
};

//TODO: Rate limit requests

/// If a block is more than `FUTURE_SLOT_TOLERANCE` slots ahead of our slot clock, we drop it.
/// Otherwise we queue it.
pub(crate) const FUTURE_SLOT_TOLERANCE: u64 = 1;

/// Processes validated messages from the network. It relays necessary data to the syncing thread
/// and processes blocks from the pubsub network.
pub struct Processor<T: BeaconChainTypes> {
    /// A reference to the underlying beacon chain.
    chain: Arc<BeaconChain<T>>,
    /// A channel to the syncing thread.
    sync_send: mpsc::UnboundedSender<SyncMessage<T::EthSpec>>,
    /// A network context to return and handle RPC requests.
    network: HandlerNetworkContext<T::EthSpec>,
    /// The `RPCHandler` logger.
    log: slog::Logger,
}

impl<T: BeaconChainTypes> Processor<T> {
    /// Instantiate a `Processor` instance
    pub fn new(
        executor: environment::TaskExecutor,
        beacon_chain: Arc<BeaconChain<T>>,
        network_globals: Arc<NetworkGlobals<T::EthSpec>>,
        network_send: mpsc::UnboundedSender<NetworkMessage<T::EthSpec>>,
        log: &slog::Logger,
    ) -> Self {
        let sync_logger = log.new(o!("service"=> "sync"));

        // spawn the sync thread
        let sync_send = crate::sync::manager::spawn(
            executor,
            beacon_chain.clone(),
            network_globals,
            network_send.clone(),
            sync_logger,
        );

        Processor {
            chain: beacon_chain,
            sync_send,
            network: HandlerNetworkContext::new(network_send, log.clone()),
            log: log.clone(),
        }
    }

    fn send_to_sync(&mut self, message: SyncMessage<T::EthSpec>) {
        self.sync_send.send(message).unwrap_or_else(|_| {
            warn!(
                self.log,
                "Could not send message to the sync service";
            )
        });
    }

    /// Handle a peer disconnect.
    ///
    /// Removes the peer from the manager.
    pub fn on_disconnect(&mut self, peer_id: PeerId) {
        self.send_to_sync(SyncMessage::Disconnect(peer_id));
    }

    /// An error occurred during an RPC request. The state is maintained by the sync manager, so
    /// this function notifies the sync manager of the error.
    pub fn on_rpc_error(&mut self, peer_id: PeerId, request_id: RequestId) {
        // Check if the failed RPC belongs to sync
        if let RequestId::Sync(id) = request_id {
            self.send_to_sync(SyncMessage::RPCError(peer_id, id));
        }
    }

    /// Sends a `Status` message to the peer.
    ///
    /// Called when we first connect to a peer, or when the PeerManager determines we need to
    /// re-status.
    pub fn send_status(&mut self, peer_id: PeerId) {
        if let Some(status_message) = status_message(&self.chain) {
            debug!(
                self.log,
                "Sending Status Request";
                "peer" => format!("{:?}", peer_id),
                "fork_digest" => format!("{:?}", status_message.fork_digest),
                "finalized_root" => format!("{:?}", status_message.finalized_root),
                "finalized_epoch" => format!("{:?}", status_message.finalized_epoch),
                "head_root" => format!("{}", status_message.head_root),
                "head_slot" => format!("{}", status_message.head_slot),
            );
            self.network
                .send_processor_request(peer_id, Request::Status(status_message));
        }
    }

    /// Handle a `Status` request.
    ///
    /// Processes the `Status` from the remote peer and sends back our `Status`.
    pub fn on_status_request(
        &mut self,
        peer_id: PeerId,
        request_id: SubstreamId,
        status: StatusMessage,
    ) {
        debug!(
            self.log,
            "Received Status Request";
            "peer" => format!("{:?}", peer_id),
            "fork_digest" => format!("{:?}", status.fork_digest),
            "finalized_root" => format!("{:?}", status.finalized_root),
            "finalized_epoch" => format!("{:?}", status.finalized_epoch),
            "head_root" => format!("{}", status.head_root),
            "head_slot" => format!("{}", status.head_slot),
        );

        // ignore status responses if we are shutting down
        if let Some(status_message) = status_message(&self.chain) {
            // Say status back.
            self.network.send_response(
                peer_id.clone(),
                Response::Status(status_message),
                request_id,
            );
        }

        self.process_status(peer_id, status);
    }

    /// Process a `Status` response from a peer.
    pub fn on_status_response(&mut self, peer_id: PeerId, status: StatusMessage) {
        debug!(
            self.log,
            "Received Status Response";
            "peer_id" => peer_id.to_string(),
            "fork_digest" => format!("{:?}", status.fork_digest),
            "finalized_root" => format!("{:?}", status.finalized_root),
            "finalized_epoch" => format!("{:?}", status.finalized_epoch),
            "head_root" => format!("{}", status.head_root),
            "head_slot" => format!("{}", status.head_slot),
        );

        // Process the status message, without sending back another status.
        self.process_status(peer_id, status);
    }

    /// Process a `Status` message, requesting new blocks if appropriate.
    ///
    /// Disconnects the peer if required.
    fn process_status(&mut self, peer_id: PeerId, status: StatusMessage) {
        let remote = PeerSyncInfo::from(status);
        let local = match PeerSyncInfo::from_chain(&self.chain) {
            Some(local) => local,
            None => {
                return error!(
                    self.log,
                    "Failed to get peer sync info";
                    "msg" => "likely due to head lock contention"
                )
            }
        };

        let start_slot = |epoch: Epoch| epoch.start_slot(T::EthSpec::slots_per_epoch());

        if local.fork_digest != remote.fork_digest {
            // The node is on a different network/fork, disconnect them.
            debug!(
                self.log, "Handshake Failure";
                "peer_id" => peer_id.to_string(),
                "reason" => "incompatible forks",
                "our_fork" => hex::encode(local.fork_digest),
                "their_fork" => hex::encode(remote.fork_digest)
            );

            self.network
                .disconnect(peer_id, GoodbyeReason::IrrelevantNetwork);
        } else if remote.head_slot
            > self.chain.slot().unwrap_or_else(|_| Slot::from(0u64)) + FUTURE_SLOT_TOLERANCE
        {
            // Note: If the slot_clock cannot be read, this will not error. Other system
            // components will deal with an invalid slot clock error.

            // The remotes head is on a slot that is significantly ahead of ours. This could be
            // because they are using a different genesis time, or that theirs or our system
            // clock is incorrect.
            debug!(
            self.log, "Handshake Failure";
            "peer" => format!("{:?}", peer_id),
            "reason" => "different system clocks or genesis time"
            );
            self.network
                .disconnect(peer_id, GoodbyeReason::IrrelevantNetwork);
        } else if remote.finalized_epoch <= local.finalized_epoch
            && remote.finalized_root != Hash256::zero()
            && local.finalized_root != Hash256::zero()
            && self
                .chain
                .root_at_slot(start_slot(remote.finalized_epoch))
                .map(|root_opt| root_opt != Some(remote.finalized_root))
                .unwrap_or_else(|_| false)
        {
            // The remotes finalized epoch is less than or greater than ours, but the block root is
            // different to the one in our chain.
            //
            // Therefore, the node is on a different chain and we should not communicate with them.
            debug!(
                self.log, "Handshake Failure";
                "peer" => format!("{:?}", peer_id),
                "reason" => "different finalized chain"
            );
            self.network
                .disconnect(peer_id, GoodbyeReason::IrrelevantNetwork);
        } else if remote.finalized_epoch < local.finalized_epoch {
            // The node has a lower finalized epoch, their chain is not useful to us. There are two
            // cases where a node can have a lower finalized epoch:
            //
            // ## The node is on the same chain
            //
            // If a node is on the same chain but has a lower finalized epoch, their head must be
            // lower than ours. Therefore, we have nothing to request from them.
            //
            // ## The node is on a fork
            //
            // If a node is on a fork that has a lower finalized epoch, switching to that fork would
            // cause us to revert a finalized block. This is not permitted, therefore we have no
            // interest in their blocks.
            debug!(
                self.log,
                "NaivePeer";
                "peer" => format!("{:?}", peer_id),
                "reason" => "lower finalized epoch"
            );
        } else if self
            .chain
            .store
            .item_exists::<SignedBeaconBlock<T::EthSpec>>(&remote.head_root)
            .unwrap_or_else(|_| false)
        {
            debug!(
                self.log, "Peer with known chain found";
                "peer" => format!("{:?}", peer_id),
                "remote_head_slot" => remote.head_slot,
                "remote_latest_finalized_epoch" => remote.finalized_epoch,
            );

            // If the node's best-block is already known to us and they are close to our current
            // head, treat them as a fully sync'd peer.
            self.send_to_sync(SyncMessage::AddPeer(peer_id, remote));
        } else {
            // The remote node has an equal or great finalized epoch and we don't know it's head.
            //
            // Therefore, there are some blocks between the local finalized epoch and the remote
            // head that are worth downloading.
            debug!(
                self.log, "UsefulPeer";
                "peer" => format!("{:?}", peer_id),
                "local_finalized_epoch" => local.finalized_epoch,
                "remote_latest_finalized_epoch" => remote.finalized_epoch,
            );
            self.send_to_sync(SyncMessage::AddPeer(peer_id, remote));
        }
    }

    /// Handle a `BlocksByRoot` request from the peer.
    pub fn on_blocks_by_root_request(
        &mut self,
        peer_id: PeerId,
        request_id: SubstreamId,
        request: BlocksByRootRequest,
    ) {
        let mut send_block_count = 0;
        for root in request.block_roots.iter() {
            if let Ok(Some(block)) = self.chain.store.get_block(root) {
                self.network.send_response(
                    peer_id.clone(),
                    Response::BlocksByRoot(Some(Box::new(block))),
                    request_id,
                );
                send_block_count += 1;
            } else {
                debug!(
                    self.log,
                    "Peer requested unknown block";
                    "peer" => format!("{:?}", peer_id),
                    "request_root" => format!("{:}", root),
                );
            }
        }
        debug!(
            self.log,
            "Received BlocksByRoot Request";
            "peer" => format!("{:?}", peer_id),
            "requested" => request.block_roots.len(),
            "returned" => send_block_count,
        );

        // send stream termination
        self.network
            .send_response(peer_id, Response::BlocksByRoot(None), request_id);
    }

    /// Handle a `BlocksByRange` request from the peer.
    pub fn on_blocks_by_range_request(
        &mut self,
        peer_id: PeerId,
        request_id: SubstreamId,
        mut req: BlocksByRangeRequest,
    ) {
        debug!(
            self.log,
            "Received BlocksByRange Request";
            "peer" => format!("{:?}", peer_id),
            "count" => req.count,
            "start_slot" => req.start_slot,
            "step" => req.step,
        );

        // Should not send more than max request blocks
        if req.count > MAX_REQUEST_BLOCKS {
            req.count = MAX_REQUEST_BLOCKS;
        }
        if req.step == 0 {
            warn!(self.log,
                "Peer sent invalid range request";
                "error" => "Step sent was 0");
            self.network.disconnect(peer_id, GoodbyeReason::Fault);
            return;
        }

        let forwards_block_root_iter = match self
            .chain
            .forwards_iter_block_roots(Slot::from(req.start_slot))
        {
            Ok(iter) => iter,
            Err(e) => {
                return error!(
                    self.log,
                    "Unable to obtain root iter";
                    "error" => format!("{:?}", e)
                )
            }
        };

        // pick out the required blocks, ignoring skip-slots and stepping by the step parameter;
        let mut last_block_root = None;
        let maybe_block_roots = process_results(forwards_block_root_iter, |iter| {
            iter.take_while(|(_, slot)| slot.as_u64() < req.start_slot + req.count * req.step)
                // map skip slots to None
                .map(|(root, _)| {
                    let result = if Some(root) == last_block_root {
                        None
                    } else {
                        Some(root)
                    };
                    last_block_root = Some(root);
                    result
                })
                .step_by(req.step as usize)
                .collect::<Vec<Option<Hash256>>>()
        });

        let block_roots = match maybe_block_roots {
            Ok(block_roots) => block_roots,
            Err(e) => {
                error!(self.log, "Error during iteration over blocks"; "error" => format!("{:?}", e));
                return;
            }
        };

        // remove all skip slots
        let block_roots = block_roots
            .into_iter()
            .filter_map(|root| root)
            .collect::<Vec<_>>();

        let mut blocks_sent = 0;
        for root in block_roots {
            if let Ok(Some(block)) = self.chain.store.get_block(&root) {
                // Due to skip slots, blocks could be out of the range, we ensure they are in the
                // range before sending
                if block.slot() >= req.start_slot
                    && block.slot() < req.start_slot + req.count * req.step
                {
                    blocks_sent += 1;
                    self.network.send_response(
                        peer_id.clone(),
                        Response::BlocksByRange(Some(Box::new(block))),
                        request_id,
                    );
                }
            } else {
                error!(
                    self.log,
                    "Block in the chain is not in the store";
                    "request_root" => format!("{:}", root),
                );
            }
        }

        if blocks_sent < (req.count as usize) {
            debug!(
                self.log,
                "BlocksByRange Response Sent";
                "peer" => format!("{:?}", peer_id),
                "msg" => "Failed to return all requested blocks",
                "start_slot" => req.start_slot,
                "current_slot" => self.chain.slot().unwrap_or_else(|_| Slot::from(0_u64)).as_u64(),
                "requested" => req.count,
                "returned" => blocks_sent);
        } else {
            debug!(
                self.log,
                "Sending BlocksByRange Response";
                "peer" => format!("{:?}", peer_id),
                "start_slot" => req.start_slot,
                "current_slot" => self.chain.slot().unwrap_or_else(|_| Slot::from(0_u64)).as_u64(),
                "requested" => req.count,
                "returned" => blocks_sent);
        }

        // send the stream terminator
        self.network
            .send_response(peer_id, Response::BlocksByRange(None), request_id);
    }

    /// Handle a `BlocksByRange` response from the peer.
    /// A `beacon_block` behaves as a stream which is terminated on a `None` response.
    pub fn on_blocks_by_range_response(
        &mut self,
        peer_id: PeerId,
        request_id: RequestId,
        beacon_block: Option<Box<SignedBeaconBlock<T::EthSpec>>>,
    ) {
        trace!(
            self.log,
            "Received BlocksByRange Response";
            "peer" => format!("{:?}", peer_id),
        );

        if let RequestId::Sync(id) = request_id {
            self.send_to_sync(SyncMessage::BlocksByRangeResponse {
                peer_id,
                request_id: id,
                beacon_block,
            });
        } else {
            debug!(
                self.log,
                "All blocks by range responses should belong to sync"
            );
        }
    }

    /// Handle a `BlocksByRoot` response from the peer.
    pub fn on_blocks_by_root_response(
        &mut self,
        peer_id: PeerId,
        request_id: RequestId,
        beacon_block: Option<Box<SignedBeaconBlock<T::EthSpec>>>,
    ) {
        trace!(
            self.log,
            "Received BlocksByRoot Response";
            "peer" => format!("{:?}", peer_id),
        );

        if let RequestId::Sync(id) = request_id {
            self.send_to_sync(SyncMessage::BlocksByRootResponse {
                peer_id,
                request_id: id,
                beacon_block,
            });
        } else {
            debug!(
                self.log,
                "All Blocks by Root responses should belong to sync"
            )
        }
    }

    /// Template function to be called on a block to determine if the block should be propagated
    /// across the network.
    pub fn should_forward_block(
        &mut self,
        peer_id: &PeerId,
        block: Box<SignedBeaconBlock<T::EthSpec>>,
    ) -> Result<GossipVerifiedBlock<T>, BlockError> {
        let result = self.chain.verify_block_for_gossip(*block.clone());

        if let Err(BlockError::ParentUnknown(_)) = result {
            // if we don't know the parent, start a parent lookup
            // TODO: Modify the return to avoid the block clone.
            self.send_to_sync(SyncMessage::UnknownBlock(peer_id.clone(), block));
        }
        result
    }

    /// Process a gossip message declaring a new block.
    ///
    /// Attempts to apply to block to the beacon chain. May queue the block for later processing.
    ///
    /// Returns a `bool` which, if `true`, indicates we should forward the block to our peers.
    pub fn on_block_gossip(
        &mut self,
        peer_id: PeerId,
        verified_block: GossipVerifiedBlock<T>,
    ) -> bool {
        let block = Box::new(verified_block.block.clone());
        match BlockProcessingOutcome::shim(self.chain.process_block(verified_block)) {
            Ok(outcome) => match outcome {
                BlockProcessingOutcome::Processed { .. } => {
                    trace!(self.log, "Gossipsub block processed";
                            "peer_id" => format!("{:?}",peer_id));

                    // TODO: It would be better if we can run this _after_ we publish the block to
                    // reduce block propagation latency.
                    //
                    // The `MessageHandler` would be the place to put this, however it doesn't seem
                    // to have a reference to the `BeaconChain`. I will leave this for future
                    // works.
                    match self.chain.fork_choice() {
                        Ok(()) => trace!(
                            self.log,
                            "Fork choice success";
                            "location" => "block gossip"
                        ),
                        Err(e) => error!(
                            self.log,
                            "Fork choice failed";
                            "error" => format!("{:?}", e),
                            "location" => "block gossip"
                        ),
                    }
                }
                BlockProcessingOutcome::ParentUnknown { .. } => {
                    // Inform the sync manager to find parents for this block
                    // This should not occur. It should be checked by `should_forward_block`
                    error!(self.log, "Block with unknown parent attempted to be processed";
                            "peer_id" => format!("{:?}",peer_id));
                    self.send_to_sync(SyncMessage::UnknownBlock(peer_id, block));
                }
                other => {
                    warn!(
                        self.log,
                        "Invalid gossip beacon block";
                        "outcome" => format!("{:?}", other),
                        "block root" => format!("{}", block.canonical_root()),
                        "block slot" => block.slot()
                    );
                    trace!(
                        self.log,
                        "Invalid gossip beacon block ssz";
                        "ssz" => format!("0x{}", hex::encode(block.as_ssz_bytes())),
                    );
                }
            },
            Err(_) => {
                // error is logged during the processing therefore no error is logged here
                trace!(
                    self.log,
                    "Erroneous gossip beacon block ssz";
                    "ssz" => format!("0x{}", hex::encode(block.as_ssz_bytes())),
                );
            }
        }
        // TODO: Update with correct block gossip checking
        true
    }

    /// Handle an error whilst verifying an `Attestation` or `SignedAggregateAndProof` from the
    /// network.
    pub fn handle_attestation_verification_failure(
        &mut self,
        peer_id: PeerId,
        beacon_block_root: Hash256,
        attestation_type: &str,
        error: AttnError,
    ) {
        debug!(
            self.log,
            "Invalid attestation from network";
            "block" => format!("{}", beacon_block_root),
            "peer_id" => format!("{:?}", peer_id),
            "type" => format!("{:?}", attestation_type),
        );

        match error {
            AttnError::FutureEpoch { .. }
            | AttnError::PastEpoch { .. }
            | AttnError::FutureSlot { .. }
            | AttnError::PastSlot { .. } => {
                /*
                 * These errors can be triggered by a mismatch between our slot and the peer.
                 *
                 *
                 * The peer has published an invalid consensus message, _only_ if we trust our own clock.
                 */
            }
            AttnError::InvalidSelectionProof { .. } | AttnError::InvalidSignature => {
                /*
                 * These errors are caused by invalid signatures.
                 *
                 * The peer has published an invalid consensus message.
                 */
            }
            AttnError::EmptyAggregationBitfield => {
                /*
                 * The aggregate had no signatures and is therefore worthless.
                 *
                 * Whilst we don't gossip this attestation, this act is **not** a clear
                 * violation of the spec nor indication of fault.
                 *
                 * This may change soon. Reference:
                 *
                 * https://github.com/ethereum/eth2.0-specs/pull/1732
                 */
            }
            AttnError::AggregatorPubkeyUnknown(_) => {
                /*
                 * The aggregator index was higher than any known validator index. This is
                 * possible in two cases:
                 *
                 * 1. The attestation is malformed
                 * 2. The attestation attests to a beacon_block_root that we do not know.
                 *
                 * It should be impossible to reach (2) without triggering
                 * `AttnError::UnknownHeadBlock`, so we can safely assume the peer is
                 * faulty.
                 *
                 * The peer has published an invalid consensus message.
                 */
            }
            AttnError::AggregatorNotInCommittee { .. } => {
                /*
                 * The aggregator index was higher than any known validator index. This is
                 * possible in two cases:
                 *
                 * 1. The attestation is malformed
                 * 2. The attestation attests to a beacon_block_root that we do not know.
                 *
                 * It should be impossible to reach (2) without triggering
                 * `AttnError::UnknownHeadBlock`, so we can safely assume the peer is
                 * faulty.
                 *
                 * The peer has published an invalid consensus message.
                 */
            }
            AttnError::AttestationAlreadyKnown { .. } => {
                /*
                 * The aggregate attestation has already been observed on the network or in
                 * a block.
                 *
                 * The peer is not necessarily faulty.
                 */
            }
            AttnError::AggregatorAlreadyKnown(_) => {
                /*
                 * There has already been an aggregate attestation seen from this
                 * aggregator index.
                 *
                 * The peer is not necessarily faulty.
                 */
            }
            AttnError::PriorAttestationKnown { .. } => {
                /*
                 * We have already seen an attestation from this validator for this epoch.
                 *
                 * The peer is not necessarily faulty.
                 */
            }
            AttnError::ValidatorIndexTooHigh(_) => {
                /*
                 * The aggregator index (or similar field) was higher than the maximum
                 * possible number of validators.
                 *
                 * The peer has published an invalid consensus message.
                 */
            }
            AttnError::UnknownHeadBlock { beacon_block_root } => {
                // Note: its a little bit unclear as to whether or not this block is unknown or
                // just old. See:
                //
                // https://github.com/sigp/lighthouse/issues/1039

                // TODO: Maintain this attestation and re-process once sync completes
                debug!(
                    self.log,
                    "Attestation for unknown block";
                    "peer_id" => format!("{:?}", peer_id),
                    "block" => format!("{}", beacon_block_root)
                );
                // we don't know the block, get the sync manager to handle the block lookup
                self.send_to_sync(SyncMessage::UnknownBlockHash(peer_id, beacon_block_root));
            }
            AttnError::UnknownTargetRoot(_) => {
                /*
                 * The block indicated by the target root is not known to us.
                 *
                 * We should always get `AttnError::UnknwonHeadBlock` before we get this
                 * error, so this means we can get this error if:
                 *
                 * 1. The target root does not represent a valid block.
                 * 2. We do not have the target root in our DB.
                 *
                 * For (2), we should only be processing attestations when we should have
                 * all the available information. Note: if we do a weak-subjectivity sync
                 * it's possible that this situation could occur, but I think it's
                 * unlikely. For now, we will declare this to be an invalid message>
                 *
                 * The peer has published an invalid consensus message.
                 */
            }
            AttnError::BadTargetEpoch => {
                /*
                 * The aggregator index (or similar field) was higher than the maximum
                 * possible number of validators.
                 *
                 * The peer has published an invalid consensus message.
                 */
            }
            AttnError::NoCommitteeForSlotAndIndex { .. } => {
                /*
                 * It is not possible to attest this the given committee in the given slot.
                 *
                 * The peer has published an invalid consensus message.
                 */
            }
            AttnError::NotExactlyOneAggregationBitSet(_) => {
                /*
                 * The unaggregated attestation doesn't have only one signature.
                 *
                 * The peer has published an invalid consensus message.
                 */
            }
            AttnError::AttestsToFutureBlock { .. } => {
                /*
                 * The beacon_block_root is from a higher slot than the attestation.
                 *
                 * The peer has published an invalid consensus message.
                 */
            }

            AttnError::InvalidSubnetId { received, expected } => {
                /*
                 * The attestation was received on an incorrect subnet id.
                 */
                debug!(
                    self.log,
                    "Received attestation on incorrect subnet";
                    "expected" => format!("{:?}", expected),
                    "received" => format!("{:?}", received),
                )
            }
            AttnError::Invalid(_) => {
                /*
                 * The attestation failed the state_processing verification.
                 *
                 * The peer has published an invalid consensus message.
                 */
            }
            AttnError::BeaconChainError(e) => {
                /*
                 * Lighthouse hit an unexpected error whilst processing the attestation. It
                 * should be impossible to trigger a `BeaconChainError` from the network,
                 * so we have a bug.
                 *
                 * It's not clear if the message is invalid/malicious.
                 */
                error!(
                    self.log,
                    "Unable to validate aggregate";
                    "peer_id" => format!("{:?}", peer_id),
                    "error" => format!("{:?}", e),
                );
            }
        }
    }

    pub fn verify_aggregated_attestation_for_gossip(
        &mut self,
        peer_id: PeerId,
        aggregate_and_proof: SignedAggregateAndProof<T::EthSpec>,
    ) -> Option<VerifiedAggregatedAttestation<T>> {
        // This is provided to the error handling function to assist with debugging.
        let beacon_block_root = aggregate_and_proof.message.aggregate.data.beacon_block_root;

        self.chain
            .verify_aggregated_attestation_for_gossip(aggregate_and_proof)
            .map_err(|e| {
                self.handle_attestation_verification_failure(
                    peer_id,
                    beacon_block_root,
                    "aggregated",
                    e,
                )
            })
            .ok()
    }

    pub fn import_aggregated_attestation(
        &mut self,
        peer_id: PeerId,
        verified_attestation: VerifiedAggregatedAttestation<T>,
    ) {
        // This is provided to the error handling function to assist with debugging.
        let beacon_block_root = verified_attestation.attestation().data.beacon_block_root;

        self.apply_attestation_to_fork_choice(
            peer_id.clone(),
            beacon_block_root,
            &verified_attestation,
        );

        if let Err(e) = self.chain.add_to_block_inclusion_pool(verified_attestation) {
            debug!(
                self.log,
                "Attestation invalid for op pool";
                "reason" => format!("{:?}", e),
                "peer" => format!("{:?}", peer_id),
                "beacon_block_root" => format!("{:?}", beacon_block_root)
            )
        }
    }

    pub fn verify_unaggregated_attestation_for_gossip(
        &mut self,
        peer_id: PeerId,
        unaggregated_attestation: Attestation<T::EthSpec>,
        subnet_id: SubnetId,
    ) -> Option<VerifiedUnaggregatedAttestation<T>> {
        // This is provided to the error handling function to assist with debugging.
        let beacon_block_root = unaggregated_attestation.data.beacon_block_root;

        self.chain
            .verify_unaggregated_attestation_for_gossip(unaggregated_attestation, subnet_id)
            .map_err(|e| {
                self.handle_attestation_verification_failure(
                    peer_id,
                    beacon_block_root,
                    "unaggregated",
                    e,
                )
            })
            .ok()
    }

    pub fn import_unaggregated_attestation(
        &mut self,
        peer_id: PeerId,
        verified_attestation: VerifiedUnaggregatedAttestation<T>,
    ) {
        // This is provided to the error handling function to assist with debugging.
        let beacon_block_root = verified_attestation.attestation().data.beacon_block_root;

        self.apply_attestation_to_fork_choice(
            peer_id.clone(),
            beacon_block_root,
            &verified_attestation,
        );

        if let Err(e) = self
            .chain
            .add_to_naive_aggregation_pool(verified_attestation)
        {
            debug!(
                self.log,
                "Attestation invalid for agg pool";
                "reason" => format!("{:?}", e),
                "peer" => format!("{:?}", peer_id),
                "beacon_block_root" => format!("{:?}", beacon_block_root)
            )
        }
    }

    /// Apply the attestation to fork choice, suppressing errors.
    ///
    /// We suppress the errors when adding an attestation to fork choice since the spec
    /// permits gossiping attestations that are invalid to be applied to fork choice.
    ///
    /// An attestation that is invalid for fork choice can still be included in a block.
    ///
    /// Reference:
    /// https://github.com/ethereum/eth2.0-specs/issues/1408#issuecomment-617599260
    fn apply_attestation_to_fork_choice<'a>(
        &self,
        peer_id: PeerId,
        beacon_block_root: Hash256,
        attestation: &'a impl SignatureVerifiedAttestation<T>,
    ) {
        if let Err(e) = self.chain.apply_attestation_to_fork_choice(attestation) {
            match e {
                BeaconChainError::ForkChoiceError(ForkChoiceError::InvalidAttestation(e)) => {
                    debug!(
                        self.log,
                        "Attestation invalid for fork choice";
                        "reason" => format!("{:?}", e),
                        "peer" => format!("{:?}", peer_id),
                        "beacon_block_root" => format!("{:?}", beacon_block_root)
                    )
                }
                e => error!(
                    self.log,
                    "Error applying attestation to fork choice";
                    "reason" => format!("{:?}", e),
                    "peer" => format!("{:?}", peer_id),
                    "beacon_block_root" => format!("{:?}", beacon_block_root)
                ),
            }
        }
    }

    /// Verify a voluntary exit before gossiping or processing it.
    ///
    /// Errors are logged at debug level.
    pub fn verify_voluntary_exit_for_gossip(
        &self,
        peer_id: &PeerId,
        voluntary_exit: SignedVoluntaryExit,
    ) -> Option<SigVerifiedOp<SignedVoluntaryExit>> {
        let validator_index = voluntary_exit.message.validator_index;

        match self.chain.verify_voluntary_exit_for_gossip(voluntary_exit) {
            Ok(ObservationOutcome::New(sig_verified_exit)) => Some(sig_verified_exit),
            Ok(ObservationOutcome::AlreadyKnown) => {
                debug!(
                    self.log,
                    "Dropping exit for already exiting validator";
                    "validator_index" => validator_index,
                    "peer" => format!("{:?}", peer_id)
                );
                None
            }
            Err(e) => {
                debug!(
                    self.log,
                    "Dropping invalid exit";
                    "validator_index" => validator_index,
                    "peer" => format!("{:?}", peer_id),
                    "error" => format!("{:?}", e)
                );
                None
            }
        }
    }

    /// Import a verified exit into the op pool.
    pub fn import_verified_voluntary_exit(
        &self,
        verified_voluntary_exit: SigVerifiedOp<SignedVoluntaryExit>,
    ) {
        self.chain.import_voluntary_exit(verified_voluntary_exit);
        debug!(self.log, "Successfully imported voluntary exit");
    }

    /// Verify a proposer slashing before gossiping or processing it.
    ///
    /// Errors are logged at debug level.
    pub fn verify_proposer_slashing_for_gossip(
        &self,
        peer_id: &PeerId,
        proposer_slashing: ProposerSlashing,
    ) -> Option<SigVerifiedOp<ProposerSlashing>> {
        let validator_index = proposer_slashing.signed_header_1.message.proposer_index;

        match self
            .chain
            .verify_proposer_slashing_for_gossip(proposer_slashing)
        {
            Ok(ObservationOutcome::New(verified_slashing)) => Some(verified_slashing),
            Ok(ObservationOutcome::AlreadyKnown) => {
                debug!(
                    self.log,
                    "Dropping proposer slashing";
                    "reason" => "Already seen a proposer slashing for that validator",
                    "validator_index" => validator_index,
                    "peer" => format!("{:?}", peer_id)
                );
                None
            }
            Err(e) => {
                debug!(
                    self.log,
                    "Dropping invalid proposer slashing";
                    "validator_index" => validator_index,
                    "peer" => format!("{:?}", peer_id),
                    "error" => format!("{:?}", e)
                );
                None
            }
        }
    }

    /// Import a verified proposer slashing into the op pool.
    pub fn import_verified_proposer_slashing(
        &self,
        proposer_slashing: SigVerifiedOp<ProposerSlashing>,
    ) {
        self.chain.import_proposer_slashing(proposer_slashing);
        debug!(self.log, "Successfully imported proposer slashing");
    }

    /// Verify an attester slashing before gossiping or processing it.
    ///
    /// Errors are logged at debug level.
    pub fn verify_attester_slashing_for_gossip(
        &self,
        peer_id: &PeerId,
        attester_slashing: AttesterSlashing<T::EthSpec>,
    ) -> Option<SigVerifiedOp<AttesterSlashing<T::EthSpec>>> {
        match self
            .chain
            .verify_attester_slashing_for_gossip(attester_slashing)
        {
            Ok(ObservationOutcome::New(verified_slashing)) => Some(verified_slashing),
            Ok(ObservationOutcome::AlreadyKnown) => {
                debug!(
                    self.log,
                    "Dropping attester slashing";
                    "reason" => "Slashings already known for all slashed validators",
                    "peer" => format!("{:?}", peer_id)
                );
                None
            }
            Err(e) => {
                debug!(
                    self.log,
                    "Dropping invalid attester slashing";
                    "peer" => format!("{:?}", peer_id),
                    "error" => format!("{:?}", e)
                );
                None
            }
        }
    }

    /// Import a verified attester slashing into the op pool.
    pub fn import_verified_attester_slashing(
        &self,
        attester_slashing: SigVerifiedOp<AttesterSlashing<T::EthSpec>>,
    ) {
        if let Err(e) = self.chain.import_attester_slashing(attester_slashing) {
            debug!(self.log, "Error importing attester slashing"; "error" => format!("{:?}", e));
        } else {
            debug!(self.log, "Successfully imported attester slashing");
        }
    }
}

/// Build a `StatusMessage` representing the state of the given `beacon_chain`.
pub(crate) fn status_message<T: BeaconChainTypes>(
    beacon_chain: &BeaconChain<T>,
) -> Option<StatusMessage> {
    let head_info = beacon_chain.head_info().ok()?;
    let genesis_validators_root = beacon_chain.genesis_validators_root;

    let fork_digest =
        ChainSpec::compute_fork_digest(head_info.fork.current_version, genesis_validators_root);

    Some(StatusMessage {
        fork_digest,
        finalized_root: head_info.finalized_checkpoint.root,
        finalized_epoch: head_info.finalized_checkpoint.epoch,
        head_root: head_info.block_root,
        head_slot: head_info.slot,
    })
}

/// Wraps a Network Channel to employ various RPC related network functionality for the
/// processor.
pub struct HandlerNetworkContext<T: EthSpec> {
    /// The network channel to relay messages to the Network service.
    network_send: mpsc::UnboundedSender<NetworkMessage<T>>,
    /// Logger for the `NetworkContext`.
    log: slog::Logger,
}

impl<T: EthSpec> HandlerNetworkContext<T> {
    pub fn new(network_send: mpsc::UnboundedSender<NetworkMessage<T>>, log: slog::Logger) -> Self {
        Self { network_send, log }
    }

    fn inform_network(&mut self, msg: NetworkMessage<T>) {
        self.network_send
            .send(msg)
            .unwrap_or_else(|_| warn!(self.log, "Could not send message to the network service"))
    }

    pub fn disconnect(&mut self, peer_id: PeerId, reason: GoodbyeReason) {
        warn!(
            &self.log,
            "Disconnecting peer (RPC)";
            "reason" => format!("{:?}", reason),
            "peer_id" => format!("{:?}", peer_id),
        );
        self.send_processor_request(peer_id.clone(), Request::Goodbye(reason));
        self.inform_network(NetworkMessage::Disconnect { peer_id });
    }

    pub fn send_processor_request(&mut self, peer_id: PeerId, request: Request) {
        self.inform_network(NetworkMessage::SendRequest {
            peer_id,
            request_id: RequestId::Router,
            request,
        })
    }

    pub fn send_response(
        &mut self,
        peer_id: PeerId,
        response: Response<T>,
        stream_id: SubstreamId,
    ) {
        self.inform_network(NetworkMessage::SendResponse {
            peer_id,
            stream_id,
            response,
        })
    }
    pub fn _send_error_response(
        &mut self,
        peer_id: PeerId,
        substream_id: SubstreamId,
        error: RPCResponseErrorCode,
        reason: String,
    ) {
        self.inform_network(NetworkMessage::SendError {
            peer_id,
            error,
            substream_id,
            reason,
        })
    }
}<|MERGE_RESOLUTION|>--- conflicted
+++ resolved
@@ -18,13 +18,8 @@
 use std::sync::Arc;
 use tokio::sync::mpsc;
 use types::{
-<<<<<<< HEAD
     Attestation, AttesterSlashing, ChainSpec, Epoch, EthSpec, Hash256, ProposerSlashing,
-    SignedAggregateAndProof, SignedBeaconBlock, SignedVoluntaryExit, Slot,
-=======
-    Attestation, ChainSpec, Epoch, EthSpec, Hash256, SignedAggregateAndProof, SignedBeaconBlock,
-    Slot, SubnetId,
->>>>>>> 3199b1a6
+    SignedAggregateAndProof, SignedBeaconBlock, SignedVoluntaryExit, Slot, SubnetId,
 };
 
 //TODO: Rate limit requests
