use crate::{
    metrics,
    network_beacon_processor::{InvalidBlockStorage, NetworkBeaconProcessor},
    service::NetworkMessage,
    sync::SyncMessage,
};
use beacon_chain::blob_verification::{GossipBlobError, GossipVerifiedBlob};
use beacon_chain::block_verification_types::AsBlock;
use beacon_chain::store::Error;
use beacon_chain::{
    attestation_verification::{self, Error as AttnError, VerifiedAttestation},
    data_availability_checker::AvailabilityCheckErrorCategory,
    light_client_finality_update_verification::Error as LightClientFinalityUpdateError,
    light_client_optimistic_update_verification::Error as LightClientOptimisticUpdateError,
    observed_operations::ObservationOutcome,
    sync_committee_verification::{self, Error as SyncCommitteeError},
    validator_monitor::{get_block_delay_ms, get_slot_delay_ms},
    AvailabilityProcessingStatus, BeaconChainError, BeaconChainTypes, BlockError, ForkChoiceError,
    GossipVerifiedBlock, NotifyExecutionLayer,
};
use lighthouse_network::{Client, MessageAcceptance, MessageId, PeerAction, PeerId, ReportSource};
use operation_pool::ReceivedPreCapella;
use slog::{crit, debug, error, info, trace, warn, Logger};
use slot_clock::SlotClock;
use ssz::Encode;
use std::fs;
use std::io::Write;
use std::path::PathBuf;
use std::sync::Arc;
use std::time::{Duration, Instant, SystemTime, UNIX_EPOCH};
use store::hot_cold_store::HotColdDBError;
use tokio::sync::mpsc;
use types::{
    beacon_block::BlockImportSource, Attestation, AttestationRef, AttesterSlashing, BlobSidecar,
    EthSpec, Hash256, IndexedAttestation, LightClientFinalityUpdate, LightClientOptimisticUpdate,
    ProposerSlashing, SignedAggregateAndProof, SignedBeaconBlock, SignedBlsToExecutionChange,
    SignedContributionAndProof, SignedVoluntaryExit, Slot, SubnetId, SyncCommitteeMessage,
    SyncSubnetId,
};

use beacon_processor::{
    work_reprocessing_queue::{
        QueuedAggregate, QueuedGossipBlock, QueuedLightClientUpdate, QueuedUnaggregate,
        ReprocessQueueMessage,
    },
    DuplicateCache, GossipAggregatePackage, GossipAttestationPackage,
};

/// Set to `true` to introduce stricter penalties for peers who send some types of late consensus
/// messages.
const STRICT_LATE_MESSAGE_PENALTIES: bool = false;

/// An attestation that has been validated by the `BeaconChain`.
///
/// Since this struct implements `beacon_chain::VerifiedAttestation`, it would be a logic error to
/// construct this from components which have not passed `BeaconChain` validation.
struct VerifiedUnaggregate<T: BeaconChainTypes> {
    attestation: Box<Attestation<T::EthSpec>>,
    indexed_attestation: IndexedAttestation<T::EthSpec>,
}

/// This implementation allows `Self` to be imported to fork choice and other functions on the
/// `BeaconChain`.
impl<T: BeaconChainTypes> VerifiedAttestation<T> for VerifiedUnaggregate<T> {
    fn attestation(&self) -> AttestationRef<T::EthSpec> {
        self.attestation.to_ref()
    }

    fn indexed_attestation(&self) -> &IndexedAttestation<T::EthSpec> {
        &self.indexed_attestation
    }

    fn into_attestation_and_indices(self) -> (Attestation<T::EthSpec>, Vec<u64>) {
        let attestation = *self.attestation;
        let attesting_indices = self.indexed_attestation.attesting_indices_to_vec();
        (attestation, attesting_indices)
    }
}

/// An attestation that failed validation by the `BeaconChain`.
struct RejectedUnaggregate<E: EthSpec> {
    attestation: Box<Attestation<E>>,
    error: AttnError,
}

/// An aggregate that has been validated by the `BeaconChain`.
///
/// Since this struct implements `beacon_chain::VerifiedAttestation`, it would be a logic error to
/// construct this from components which have not passed `BeaconChain` validation.
struct VerifiedAggregate<T: BeaconChainTypes> {
    signed_aggregate: Box<SignedAggregateAndProof<T::EthSpec>>,
    indexed_attestation: IndexedAttestation<T::EthSpec>,
}

/// This implementation allows `Self` to be imported to fork choice and other functions on the
/// `BeaconChain`.
impl<T: BeaconChainTypes> VerifiedAttestation<T> for VerifiedAggregate<T> {
    fn attestation(&self) -> AttestationRef<T::EthSpec> {
        self.signed_aggregate.message().aggregate()
    }

    fn indexed_attestation(&self) -> &IndexedAttestation<T::EthSpec> {
        &self.indexed_attestation
    }

    /// Efficient clone-free implementation that moves out of the `Box`.
    fn into_attestation_and_indices(self) -> (Attestation<T::EthSpec>, Vec<u64>) {
        let attestation = self.signed_aggregate.into_attestation();
        let attesting_indices = self.indexed_attestation.attesting_indices_to_vec();
        (attestation, attesting_indices)
    }
}

/// An attestation that failed validation by the `BeaconChain`.
struct RejectedAggregate<E: EthSpec> {
    signed_aggregate: Box<SignedAggregateAndProof<E>>,
    error: AttnError,
}

/// Data for an aggregated or unaggregated attestation that failed verification.
enum FailedAtt<E: EthSpec> {
    Unaggregate {
        attestation: Box<Attestation<E>>,
        subnet_id: SubnetId,
        should_import: bool,
        seen_timestamp: Duration,
    },
    Aggregate {
        attestation: Box<SignedAggregateAndProof<E>>,
        seen_timestamp: Duration,
    },
}

impl<E: EthSpec> FailedAtt<E> {
    pub fn beacon_block_root(&self) -> &Hash256 {
        &self.attestation().data().beacon_block_root
    }

    pub fn kind(&self) -> &'static str {
        match self {
            FailedAtt::Unaggregate { .. } => "unaggregated",
            FailedAtt::Aggregate { .. } => "aggregated",
        }
    }

    pub fn attestation(&self) -> AttestationRef<E> {
        match self {
            FailedAtt::Unaggregate { attestation, .. } => attestation.to_ref(),
            FailedAtt::Aggregate { attestation, .. } => attestation.message().aggregate(),
        }
    }
}

impl<T: BeaconChainTypes> NetworkBeaconProcessor<T> {
    /* Auxiliary functions */

    /// Penalizes a peer for misbehaviour.
    fn gossip_penalize_peer(&self, peer_id: PeerId, action: PeerAction, msg: &'static str) {
        self.send_network_message(NetworkMessage::ReportPeer {
            peer_id,
            action,
            source: ReportSource::Gossipsub,
            msg,
        })
    }

    /// Send a message on `message_tx` that the `message_id` sent by `peer_id` should be propagated on
    /// the gossip network.
    ///
    /// Creates a log if there is an internal error.
    /// Propagates the result of the validation for the given message to the network. If the result
    /// is valid the message gets forwarded to other peers.
    pub(crate) fn propagate_validation_result(
        &self,
        message_id: MessageId,
        propagation_source: PeerId,
        validation_result: MessageAcceptance,
    ) {
        self.send_network_message(NetworkMessage::ValidationResult {
            propagation_source,
            message_id,
            validation_result,
        })
    }

    /* Processing functions */

    /// Process the unaggregated attestation received from the gossip network and:
    ///
    /// - If it passes gossip propagation criteria, tell the network thread to forward it.
    /// - Attempt to apply it to fork choice.
    /// - Attempt to add it to the naive aggregation pool.
    ///
    /// Raises a log if there are errors.
    #[allow(clippy::too_many_arguments)]
    pub fn process_gossip_attestation(
        self: Arc<Self>,
        message_id: MessageId,
        peer_id: PeerId,
        attestation: Box<Attestation<T::EthSpec>>,
        subnet_id: SubnetId,
        should_import: bool,
        reprocess_tx: Option<mpsc::Sender<ReprocessQueueMessage>>,
        seen_timestamp: Duration,
    ) {
        let result = match self
            .chain
            .verify_unaggregated_attestation_for_gossip(&attestation, Some(subnet_id))
        {
            Ok(verified_attestation) => Ok(VerifiedUnaggregate {
                indexed_attestation: verified_attestation.into_indexed_attestation(),
                attestation,
            }),
            Err(error) => Err(RejectedUnaggregate { attestation, error }),
        };

        self.process_gossip_attestation_result(
            result,
            message_id,
            peer_id,
            subnet_id,
            reprocess_tx,
            should_import,
            seen_timestamp,
        );
    }

    pub fn process_gossip_attestation_batch(
        self: Arc<Self>,
        packages: Vec<GossipAttestationPackage<T::EthSpec>>,
        reprocess_tx: Option<mpsc::Sender<ReprocessQueueMessage>>,
    ) {
        let attestations_and_subnets = packages
            .iter()
            .map(|package| (package.attestation.as_ref(), Some(package.subnet_id)));

        let results = match self
            .chain
            .batch_verify_unaggregated_attestations_for_gossip(attestations_and_subnets)
        {
            Ok(results) => results,
            Err(e) => {
                error!(
                    self.log,
                    "Batch unagg. attn verification failed";
                    "error" => ?e
                );
                return;
            }
        };

        // Sanity check.
        if results.len() != packages.len() {
            // The log is `crit` since in this scenario we might be penalizing/rewarding the wrong
            // peer.
            crit!(
                self.log,
                "Batch attestation result mismatch";
                "results" => results.len(),
                "packages" => packages.len(),
            )
        }

        // Map the results into a new `Vec` so that `results` no longer holds a reference to
        // `packages`.
        #[allow(clippy::needless_collect)] // The clippy suggestion fails the borrow checker.
        let results = results
            .into_iter()
            .map(|result| result.map(|verified| verified.into_indexed_attestation()))
            .collect::<Vec<_>>();

        for (result, package) in results.into_iter().zip(packages.into_iter()) {
            let result = match result {
                Ok(indexed_attestation) => Ok(VerifiedUnaggregate {
                    indexed_attestation,
                    attestation: package.attestation,
                }),
                Err(error) => Err(RejectedUnaggregate {
                    attestation: package.attestation,
                    error,
                }),
            };

            self.process_gossip_attestation_result(
                result,
                package.message_id,
                package.peer_id,
                package.subnet_id,
                reprocess_tx.clone(),
                package.should_import,
                package.seen_timestamp,
            );
        }
    }

    // Clippy warning is is ignored since the arguments are all of a different type (i.e., they
    // cant' be mixed-up) and creating a struct would result in more complexity.
    #[allow(clippy::too_many_arguments)]
    fn process_gossip_attestation_result(
        self: &Arc<Self>,
        result: Result<VerifiedUnaggregate<T>, RejectedUnaggregate<T::EthSpec>>,
        message_id: MessageId,
        peer_id: PeerId,
        subnet_id: SubnetId,
        reprocess_tx: Option<mpsc::Sender<ReprocessQueueMessage>>,
        should_import: bool,
        seen_timestamp: Duration,
    ) {
        match result {
            Ok(verified_attestation) => {
                let indexed_attestation = &verified_attestation.indexed_attestation;
                let beacon_block_root = indexed_attestation.data().beacon_block_root;

                // Register the attestation with any monitored validators.
                self.chain
                    .validator_monitor
                    .read()
                    .register_gossip_unaggregated_attestation(
                        seen_timestamp,
                        indexed_attestation,
                        &self.chain.slot_clock,
                    );

                // If the attestation is still timely, propagate it.
                self.propagate_attestation_if_timely(
                    verified_attestation.attestation(),
                    message_id,
                    peer_id,
                );

                if !should_import {
                    return;
                }

                metrics::inc_counter(
                    &metrics::BEACON_PROCESSOR_UNAGGREGATED_ATTESTATION_VERIFIED_TOTAL,
                );

                if let Err(e) = self
                    .chain
                    .apply_attestation_to_fork_choice(&verified_attestation)
                {
                    match e {
                        BeaconChainError::ForkChoiceError(ForkChoiceError::InvalidAttestation(
                            e,
                        )) => {
                            debug!(
                                self.log,
                                "Attestation invalid for fork choice";
                                "reason" => ?e,
                                "peer" => %peer_id,
                                "beacon_block_root" => ?beacon_block_root
                            )
                        }
                        e => error!(
                            self.log,
                            "Error applying attestation to fork choice";
                            "reason" => ?e,
                            "peer" => %peer_id,
                            "beacon_block_root" => ?beacon_block_root
                        ),
                    }
                }

                if let Err(e) = self
                    .chain
                    .add_to_naive_aggregation_pool(&verified_attestation)
                {
                    debug!(
                        self.log,
                        "Attestation invalid for agg pool";
                        "reason" => ?e,
                        "peer" => %peer_id,
                        "beacon_block_root" => ?beacon_block_root
                    )
                }

                metrics::inc_counter(
                    &metrics::BEACON_PROCESSOR_UNAGGREGATED_ATTESTATION_IMPORTED_TOTAL,
                );
            }
            Err(RejectedUnaggregate { attestation, error }) => {
                self.handle_attestation_verification_failure(
                    peer_id,
                    message_id,
                    FailedAtt::Unaggregate {
                        attestation,
                        subnet_id,
                        should_import,
                        seen_timestamp,
                    },
                    reprocess_tx,
                    error,
                    seen_timestamp,
                );
            }
        }
    }

    /// Process the aggregated attestation received from the gossip network and:
    ///
    /// - If it passes gossip propagation criteria, tell the network thread to forward it.
    /// - Attempt to apply it to fork choice.
    /// - Attempt to add it to the block inclusion pool.
    ///
    /// Raises a log if there are errors.
    pub fn process_gossip_aggregate(
        self: Arc<Self>,
        message_id: MessageId,
        peer_id: PeerId,
        aggregate: Box<SignedAggregateAndProof<T::EthSpec>>,
        reprocess_tx: Option<mpsc::Sender<ReprocessQueueMessage>>,
        seen_timestamp: Duration,
    ) {
        let beacon_block_root = aggregate.message().aggregate().data().beacon_block_root;

        let result = match self
            .chain
            .verify_aggregated_attestation_for_gossip(&aggregate)
        {
            Ok(verified_aggregate) => Ok(VerifiedAggregate {
                indexed_attestation: verified_aggregate.into_indexed_attestation(),
                signed_aggregate: aggregate,
            }),
            Err(error) => Err(RejectedAggregate {
                signed_aggregate: aggregate,
                error,
            }),
        };

        self.process_gossip_aggregate_result(
            result,
            beacon_block_root,
            message_id,
            peer_id,
            reprocess_tx,
            seen_timestamp,
        );
    }

    pub fn process_gossip_aggregate_batch(
        self: Arc<Self>,
        packages: Vec<GossipAggregatePackage<T::EthSpec>>,
        reprocess_tx: Option<mpsc::Sender<ReprocessQueueMessage>>,
    ) {
        let aggregates = packages.iter().map(|package| package.aggregate.as_ref());

        let results = match self
            .chain
            .batch_verify_aggregated_attestations_for_gossip(aggregates)
        {
            Ok(results) => results,
            Err(e) => {
                error!(
                    self.log,
                    "Batch agg. attn verification failed";
                    "error" => ?e
                );
                return;
            }
        };

        // Sanity check.
        if results.len() != packages.len() {
            // The log is `crit` since in this scenario we might be penalizing/rewarding the wrong
            // peer.
            crit!(
                self.log,
                "Batch agg. attestation result mismatch";
                "results" => results.len(),
                "packages" => packages.len(),
            )
        }

        // Map the results into a new `Vec` so that `results` no longer holds a reference to
        // `packages`.
        #[allow(clippy::needless_collect)] // The clippy suggestion fails the borrow checker.
        let results = results
            .into_iter()
            .map(|result| result.map(|verified| verified.into_indexed_attestation()))
            .collect::<Vec<_>>();

        for (result, package) in results.into_iter().zip(packages.into_iter()) {
            let result = match result {
                Ok(indexed_attestation) => Ok(VerifiedAggregate {
                    indexed_attestation,
                    signed_aggregate: package.aggregate,
                }),
                Err(error) => Err(RejectedAggregate {
                    signed_aggregate: package.aggregate,
                    error,
                }),
            };

            self.process_gossip_aggregate_result(
                result,
                package.beacon_block_root,
                package.message_id,
                package.peer_id,
                reprocess_tx.clone(),
                package.seen_timestamp,
            );
        }
    }

    fn process_gossip_aggregate_result(
        self: &Arc<Self>,
        result: Result<VerifiedAggregate<T>, RejectedAggregate<T::EthSpec>>,
        beacon_block_root: Hash256,
        message_id: MessageId,
        peer_id: PeerId,
        reprocess_tx: Option<mpsc::Sender<ReprocessQueueMessage>>,
        seen_timestamp: Duration,
    ) {
        match result {
            Ok(verified_aggregate) => {
                let aggregate = &verified_aggregate.signed_aggregate;
                let indexed_attestation = &verified_aggregate.indexed_attestation;

                // If the attestation is still timely, propagate it.
                self.propagate_attestation_if_timely(
                    verified_aggregate.attestation(),
                    message_id,
                    peer_id,
                );

                // Register the attestation with any monitored validators.
                self.chain
                    .validator_monitor
                    .read()
                    .register_gossip_aggregated_attestation(
                        seen_timestamp,
                        aggregate,
                        indexed_attestation,
                        &self.chain.slot_clock,
                    );

                metrics::inc_counter(
                    &metrics::BEACON_PROCESSOR_AGGREGATED_ATTESTATION_VERIFIED_TOTAL,
                );

                if let Err(e) = self
                    .chain
                    .apply_attestation_to_fork_choice(&verified_aggregate)
                {
                    match e {
                        BeaconChainError::ForkChoiceError(ForkChoiceError::InvalidAttestation(
                            e,
                        )) => {
                            debug!(
                                self.log,
                                "Aggregate invalid for fork choice";
                                "reason" => ?e,
                                "peer" => %peer_id,
                                "beacon_block_root" => ?beacon_block_root
                            )
                        }
                        e => error!(
                            self.log,
                            "Error applying aggregate to fork choice";
                            "reason" => ?e,
                            "peer" => %peer_id,
                            "beacon_block_root" => ?beacon_block_root
                        ),
                    }
                }

                if let Err(e) = self.chain.add_to_block_inclusion_pool(verified_aggregate) {
                    debug!(
                        self.log,
                        "Attestation invalid for op pool";
                        "reason" => ?e,
                        "peer" => %peer_id,
                        "beacon_block_root" => ?beacon_block_root
                    )
                }

                metrics::inc_counter(
                    &metrics::BEACON_PROCESSOR_AGGREGATED_ATTESTATION_IMPORTED_TOTAL,
                );
            }
            Err(RejectedAggregate {
                signed_aggregate,
                error,
            }) => {
                // Report the failure to gossipsub
                self.handle_attestation_verification_failure(
                    peer_id,
                    message_id,
                    FailedAtt::Aggregate {
                        attestation: signed_aggregate,
                        seen_timestamp,
                    },
                    reprocess_tx,
                    error,
                    seen_timestamp,
                );
            }
        }
    }

    #[allow(clippy::too_many_arguments)]
    pub async fn process_gossip_blob(
        self: &Arc<Self>,
        message_id: MessageId,
        peer_id: PeerId,
        _peer_client: Client,
        blob_index: u64,
        blob_sidecar: Arc<BlobSidecar<T::EthSpec>>,
        seen_duration: Duration,
    ) {
        let slot = blob_sidecar.slot();
        let root = blob_sidecar.block_root();
        let index = blob_sidecar.index;
        let commitment = blob_sidecar.kzg_commitment;
        let delay = get_slot_delay_ms(seen_duration, slot, &self.chain.slot_clock);
        // Log metrics to track delay from other nodes on the network.
        metrics::set_gauge(&metrics::BEACON_BLOB_DELAY_GOSSIP, delay.as_millis() as i64);
        match self
            .chain
            .verify_blob_sidecar_for_gossip(blob_sidecar, blob_index)
        {
            Ok(gossip_verified_blob) => {
                metrics::inc_counter(&metrics::BEACON_PROCESSOR_GOSSIP_BLOB_VERIFIED_TOTAL);

                if delay >= self.chain.slot_clock.unagg_attestation_production_delay() {
                    metrics::inc_counter(&metrics::BEACON_BLOB_GOSSIP_ARRIVED_LATE_TOTAL);
                    debug!(
                        self.log,
                        "Gossip blob arrived late";
                        "block_root" => ?gossip_verified_blob.block_root(),
                        "proposer_index" => gossip_verified_blob.block_proposer_index(),
                        "slot" => gossip_verified_blob.slot(),
                        "delay" => ?delay,
                        "commitment" => %gossip_verified_blob.kzg_commitment(),
                    );
                }

                debug!(
                    self.log,
                    "Successfully verified gossip blob";
                    "slot" => %slot,
                    "root" => %root,
                    "index" => %index,
                    "commitment" => %gossip_verified_blob.kzg_commitment(),
                );

                self.propagate_validation_result(message_id, peer_id, MessageAcceptance::Accept);

                // Log metrics to keep track of propagation delay times.
                if let Some(duration) = SystemTime::now()
                    .duration_since(UNIX_EPOCH)
                    .ok()
                    .and_then(|now| now.checked_sub(seen_duration))
                {
                    metrics::set_gauge(
                        &metrics::BEACON_BLOB_DELAY_GOSSIP_VERIFICATION,
                        duration.as_millis() as i64,
                    );
                }
                self.process_gossip_verified_blob(peer_id, gossip_verified_blob, seen_duration)
                    .await
            }
            Err(err) => {
                match err {
                    GossipBlobError::BlobParentUnknown(blob) => {
                        debug!(
                            self.log,
                            "Unknown parent hash for blob";
                            "action" => "requesting parent",
                            "block_root" => %blob.block_root(),
                            "parent_root" => %blob.block_parent_root(),
                            "commitment" => %commitment,
                        );
                        self.send_sync_message(SyncMessage::UnknownParentBlob(peer_id, blob));
                    }
                    GossipBlobError::KzgNotInitialized
                    | GossipBlobError::PubkeyCacheTimeout
                    | GossipBlobError::BeaconChainError(_) => {
                        crit!(
                            self.log,
                            "Internal error when verifying blob sidecar";
                            "error" => ?err,
                        )
                    }
                    GossipBlobError::ProposalSignatureInvalid
                    | GossipBlobError::UnknownValidator(_)
                    | GossipBlobError::ProposerIndexMismatch { .. }
                    | GossipBlobError::BlobIsNotLaterThanParent { .. }
                    | GossipBlobError::InvalidSubnet { .. }
                    | GossipBlobError::InvalidInclusionProof
                    | GossipBlobError::KzgError(_)
                    | GossipBlobError::NotFinalizedDescendant { .. } => {
                        warn!(
                            self.log,
                            "Could not verify blob sidecar for gossip. Rejecting the blob sidecar";
                            "error" => ?err,
                            "slot" => %slot,
                            "root" => %root,
                            "index" => %index,
                            "commitment" => %commitment,
                        );
                        // Prevent recurring behaviour by penalizing the peer.
                        self.gossip_penalize_peer(
                            peer_id,
                            PeerAction::LowToleranceError,
                            "gossip_blob_low",
                        );
                        self.propagate_validation_result(
                            message_id,
                            peer_id,
                            MessageAcceptance::Reject,
                        );
                    }
                    GossipBlobError::FutureSlot { .. } | GossipBlobError::RepeatBlob { .. } => {
                        debug!(
                            self.log,
                            "Could not verify blob sidecar for gossip. Ignoring the blob sidecar";
                            "error" => ?err,
                            "slot" => %slot,
                            "root" => %root,
                            "index" => %index,
                            "commitment" => %commitment,
                        );
                        // Prevent recurring behaviour by penalizing the peer slightly.
                        self.gossip_penalize_peer(
                            peer_id,
                            PeerAction::HighToleranceError,
                            "gossip_blob_high",
                        );
                        self.propagate_validation_result(
                            message_id,
                            peer_id,
                            MessageAcceptance::Ignore,
                        );
                    }
                    GossipBlobError::PastFinalizedSlot { .. } => {
                        debug!(
                            self.log,
                            "Could not verify blob sidecar for gossip. Ignoring the blob sidecar";
                            "error" => ?err,
                            "slot" => %slot,
                            "root" => %root,
                            "index" => %index,
                            "commitment" => %commitment,
                        );
                        // Prevent recurring behaviour by penalizing the peer. A low-tolerance
                        // error is fine because there's no reason for peers to be propagating old
                        // blobs on gossip, even if their view of finality is lagging.
                        self.gossip_penalize_peer(
                            peer_id,
                            PeerAction::LowToleranceError,
                            "gossip_blob_low",
                        );
                        self.propagate_validation_result(
                            message_id,
                            peer_id,
                            MessageAcceptance::Ignore,
                        );
                    }
                }
            }
        }
    }

    pub async fn process_gossip_verified_blob(
        self: &Arc<Self>,
        peer_id: PeerId,
        verified_blob: GossipVerifiedBlob<T>,
        _seen_duration: Duration,
    ) {
        let processing_start_time = Instant::now();
        let block_root = verified_blob.block_root();
        let blob_slot = verified_blob.slot();
        let blob_index = verified_blob.id().index;

<<<<<<< HEAD
        match self
            .chain
            .process_gossip_blob(verified_blob, || Ok(()))
            .await
        {
=======
        let result = self.chain.process_gossip_blob(verified_blob).await;

        match &result {
>>>>>>> 77d491be
            Ok(AvailabilityProcessingStatus::Imported(block_root)) => {
                // Note: Reusing block imported metric here
                metrics::inc_counter(&metrics::BEACON_PROCESSOR_GOSSIP_BLOCK_IMPORTED_TOTAL);
                info!(
                    self.log,
                    "Gossipsub blob processed, imported fully available block";
                    "block_root" => %block_root
                );
                self.chain.recompute_head_at_current_slot().await;

                metrics::set_gauge(
                    &metrics::BEACON_BLOB_DELAY_FULL_VERIFICATION,
                    processing_start_time.elapsed().as_millis() as i64,
                );
            }
            Ok(AvailabilityProcessingStatus::MissingComponents(slot, block_root)) => {
                trace!(
                    self.log,
                    "Processed blob, waiting for other components";
                    "slot" => %slot,
                    "blob_index" => %blob_index,
                    "block_root" => %block_root,
                );
            }
            Err(BlockError::DuplicateFullyImported(_)) => {
                debug!(
                    self.log,
                    "Ignoring gossip blob already imported";
                    "block_root" => ?block_root,
                    "blob_index" =>  blob_index,
                );
            }
            Err(err) => {
                debug!(
                    self.log,
                    "Invalid gossip blob";
                    "outcome" => ?err,
                    "block_root" => ?block_root,
                    "block_slot" =>  blob_slot,
                    "blob_index" =>  blob_index,
                );
                self.gossip_penalize_peer(
                    peer_id,
                    PeerAction::MidToleranceError,
                    "bad_gossip_blob_ssz",
                );
            }
        }

        // If a block is in the da_checker, sync maybe awaiting for an event when block is finally
        // imported. A block can become imported both after processing a block or blob. If a
        // importing a block results in `Imported`, notify. Do not notify of blob errors.
        if matches!(result, Ok(AvailabilityProcessingStatus::Imported(_))) {
            self.send_sync_message(SyncMessage::GossipBlockProcessResult {
                block_root,
                imported: true,
            });
        }
    }

    /// Process the beacon block received from the gossip network and:
    ///
    /// - If it passes gossip propagation criteria, tell the network thread to forward it.
    /// - Attempt to add it to the beacon chain, informing the sync thread if more blocks need to
    ///   be downloaded.
    ///
    /// Raises a log if there are errors.
    #[allow(clippy::too_many_arguments)]
    pub async fn process_gossip_block(
        self: Arc<Self>,
        message_id: MessageId,
        peer_id: PeerId,
        peer_client: Client,
        block: Arc<SignedBeaconBlock<T::EthSpec>>,
        reprocess_tx: mpsc::Sender<ReprocessQueueMessage>,
        duplicate_cache: DuplicateCache,
        invalid_block_storage: InvalidBlockStorage,
        seen_duration: Duration,
    ) {
        if let Some(gossip_verified_block) = self
            .process_gossip_unverified_block(
                message_id,
                peer_id,
                peer_client,
                block,
                reprocess_tx.clone(),
                seen_duration,
            )
            .await
        {
            let block_root = gossip_verified_block.block_root;

            if let Some(handle) = duplicate_cache.check_and_insert(block_root) {
                self.process_gossip_verified_block(
                    peer_id,
                    gossip_verified_block,
                    reprocess_tx,
                    invalid_block_storage,
                    seen_duration,
                )
                .await;
                // Drop the handle to remove the entry from the cache
                drop(handle);
            } else {
                debug!(
                    self.log,
                    "RPC block is being imported";
                    "block_root" => %block_root,
                );
            }
        }
    }

    /// Process the beacon block received from the gossip network and
    /// if it passes gossip propagation criteria, tell the network thread to forward it.
    ///
    /// Returns the `GossipVerifiedBlock` if verification passes and raises a log if there are errors.
    pub async fn process_gossip_unverified_block(
        self: &Arc<Self>,
        message_id: MessageId,
        peer_id: PeerId,
        peer_client: Client,
        block: Arc<SignedBeaconBlock<T::EthSpec>>,
        reprocess_tx: mpsc::Sender<ReprocessQueueMessage>,
        seen_duration: Duration,
    ) -> Option<GossipVerifiedBlock<T>> {
        let block_delay =
            get_block_delay_ms(seen_duration, block.message(), &self.chain.slot_clock);
        // Log metrics to track delay from other nodes on the network.

        let verification_result = self
            .chain
            .clone()
            .verify_block_for_gossip(block.clone())
            .await;

        if verification_result.is_ok() {
            metrics::set_gauge(
                &metrics::BEACON_BLOCK_DELAY_GOSSIP,
                block_delay.as_millis() as i64,
            );
        }

        let block_root = if let Ok(verified_block) = &verification_result {
            verified_block.block_root
        } else {
            block.canonical_root()
        };

        // Write the time the block was observed into delay cache.
        self.chain.block_times_cache.write().set_time_observed(
            block_root,
            block.slot(),
            seen_duration,
            Some(peer_id.to_string()),
            Some(peer_client.to_string()),
        );

        let verified_block = match verification_result {
            Ok(verified_block) => {
                if block_delay >= self.chain.slot_clock.unagg_attestation_production_delay() {
                    metrics::inc_counter(&metrics::BEACON_BLOCK_DELAY_GOSSIP_ARRIVED_LATE_TOTAL);
                    debug!(
                        self.log,
                        "Gossip block arrived late";
                        "block_root" => ?verified_block.block_root,
                        "proposer_index" => verified_block.block.message().proposer_index(),
                        "slot" => verified_block.block.slot(),
                        "block_delay" => ?block_delay,
                    );
                }

                info!(
                    self.log,
                    "New block received";
                    "slot" => verified_block.block.slot(),
                    "root" => ?verified_block.block_root
                );
                self.propagate_validation_result(message_id, peer_id, MessageAcceptance::Accept);

                // Log metrics to keep track of propagation delay times.
                if let Some(duration) = SystemTime::now()
                    .duration_since(UNIX_EPOCH)
                    .ok()
                    .and_then(|now| now.checked_sub(seen_duration))
                {
                    metrics::set_gauge(
                        &metrics::BEACON_BLOCK_DELAY_GOSSIP_VERIFICATION,
                        duration.as_millis() as i64,
                    );
                }

                verified_block
            }
            Err(e @ BlockError::Slashable) => {
                warn!(
                    self.log,
                    "Received equivocating block from peer";
                    "error" => ?e
                );
                /* punish peer for submitting an equivocation, but not too harshly as honest peers may conceivably forward equivocating blocks to us from time to time */
                self.gossip_penalize_peer(
                    peer_id,
                    PeerAction::MidToleranceError,
                    "gossip_block_mid",
                );
                return None;
            }
            Err(BlockError::ParentUnknown(block)) => {
                debug!(
                    self.log,
                    "Unknown parent for gossip block";
                    "root" => ?block_root
                );
                self.send_sync_message(SyncMessage::UnknownParentBlock(peer_id, block, block_root));
                return None;
            }
            Err(e @ BlockError::BeaconChainError(_)) => {
                debug!(
                    self.log,
                    "Gossip block beacon chain error";
                    "error" => ?e,
                );
                self.propagate_validation_result(message_id, peer_id, MessageAcceptance::Ignore);
                return None;
            }
            Err(
                BlockError::DuplicateFullyImported(_)
                | BlockError::DuplicateImportStatusUnknown(..),
            ) => {
                debug!(
                    self.log,
                    "Gossip block is already known";
                    "block_root" => %block_root,
                );
                self.propagate_validation_result(message_id, peer_id, MessageAcceptance::Ignore);
                return None;
            }
            Err(e @ BlockError::FutureSlot { .. }) => {
                debug!(
                    self.log,
                    "Could not verify block for gossip. Ignoring the block";
                    "error" => %e
                );
                // Prevent recurring behaviour by penalizing the peer slightly.
                self.gossip_penalize_peer(
                    peer_id,
                    PeerAction::HighToleranceError,
                    "gossip_block_high",
                );
                self.propagate_validation_result(message_id, peer_id, MessageAcceptance::Ignore);
                return None;
            }
            Err(e @ BlockError::WouldRevertFinalizedSlot { .. })
            | Err(e @ BlockError::NotFinalizedDescendant { .. }) => {
                debug!(
                    self.log,
                    "Could not verify block for gossip. Ignoring the block";
                    "error" => %e
                );
                // The spec says we must IGNORE these blocks but there's no reason for an honest
                // and non-buggy client to be gossiping blocks that blatantly conflict with
                // finalization. Old versions of Erigon/Caplin are known to gossip pre-finalization
                // blocks and we want to isolate them to encourage an update.
                self.gossip_penalize_peer(
                    peer_id,
                    PeerAction::LowToleranceError,
                    "gossip_block_low",
                );
                self.propagate_validation_result(message_id, peer_id, MessageAcceptance::Ignore);
                return None;
            }
            Err(ref e @ BlockError::ExecutionPayloadError(ref epe)) if !epe.penalize_peer() => {
                debug!(self.log, "Could not verify block for gossip. Ignoring the block";
                            "error" => %e);
                self.propagate_validation_result(message_id, peer_id, MessageAcceptance::Ignore);
                return None;
            }
            Err(e @ BlockError::StateRootMismatch { .. })
            | Err(e @ BlockError::IncorrectBlockProposer { .. })
            | Err(e @ BlockError::BlockSlotLimitReached)
            | Err(e @ BlockError::ProposalSignatureInvalid)
            | Err(e @ BlockError::NonLinearSlots)
            | Err(e @ BlockError::UnknownValidator(_))
            | Err(e @ BlockError::PerBlockProcessingError(_))
            | Err(e @ BlockError::NonLinearParentRoots)
            | Err(e @ BlockError::BlockIsNotLaterThanParent { .. })
            | Err(e @ BlockError::InvalidSignature)
            | Err(e @ BlockError::WeakSubjectivityConflict)
            | Err(e @ BlockError::InconsistentFork(_))
            | Err(e @ BlockError::ExecutionPayloadError(_))
            | Err(e @ BlockError::ParentExecutionPayloadInvalid { .. })
            | Err(e @ BlockError::GenesisBlock) => {
                warn!(self.log, "Could not verify block for gossip. Rejecting the block";
                            "error" => %e);
                self.propagate_validation_result(message_id, peer_id, MessageAcceptance::Reject);
                self.gossip_penalize_peer(
                    peer_id,
                    PeerAction::LowToleranceError,
                    "gossip_block_low",
                );
                return None;
            }
            // Note: This error variant cannot be reached when doing gossip validation
            // as we do not do availability checks here.
            Err(e @ BlockError::AvailabilityCheck(_)) => {
                crit!(self.log, "Internal block gossip validation error. Availability check during
                 gossip validation";
                    "error" => %e
                );
                return None;
            }
        };

        metrics::inc_counter(&metrics::BEACON_PROCESSOR_GOSSIP_BLOCK_VERIFIED_TOTAL);

        // Register the block with any monitored validators.
        //
        // Run this event *prior* to importing the block, where the block is only partially
        // verified.
        self.chain.validator_monitor.read().register_gossip_block(
            seen_duration,
            verified_block.block.message(),
            verified_block.block_root,
            &self.chain.slot_clock,
        );

        let block_slot = verified_block.block.slot();
        let block_root = verified_block.block_root;

        // Try read the current slot to determine if this block should be imported now or after some
        // delay.
        match self.chain.slot() {
            // We only need to do a simple check about the block slot and the current slot since the
            // `verify_block_for_gossip` function already ensures that the block is within the
            // tolerance for block imports.
            Ok(current_slot) if block_slot > current_slot => {
                warn!(
                    self.log,
                    "Block arrived early";
                    "block_slot" => %block_slot,
                    "block_root" => ?block_root,
                    "msg" => "if this happens consistently, check system clock"
                );

                // Take note of how early this block arrived.
                if let Some(duration) = self
                    .chain
                    .slot_clock
                    .start_of(block_slot)
                    .and_then(|start| start.checked_sub(seen_duration))
                {
                    metrics::observe_duration(
                        &metrics::BEACON_PROCESSOR_GOSSIP_BLOCK_EARLY_SECONDS,
                        duration,
                    );
                }

                metrics::inc_counter(&metrics::BEACON_PROCESSOR_GOSSIP_BLOCK_REQUEUED_TOTAL);

                let inner_self = self.clone();
                let process_fn = Box::pin(async move {
                    let reprocess_tx = inner_self.reprocess_tx.clone();
                    let invalid_block_storage = inner_self.invalid_block_storage.clone();
                    inner_self
                        .process_gossip_verified_block(
                            peer_id,
                            verified_block,
                            reprocess_tx,
                            invalid_block_storage,
                            seen_duration,
                        )
                        .await;
                });
                if reprocess_tx
                    .try_send(ReprocessQueueMessage::EarlyBlock(QueuedGossipBlock {
                        beacon_block_slot: block_slot,
                        beacon_block_root: block_root,
                        process_fn,
                    }))
                    .is_err()
                {
                    error!(
                        self.log,
                        "Failed to defer block import";
                        "block_slot" => %block_slot,
                        "block_root" => ?block_root,
                        "location" => "block gossip"
                    )
                }
                None
            }
            Ok(_) => Some(verified_block),
            Err(e) => {
                error!(
                    self.log,
                    "Failed to defer block import";
                    "error" => ?e,
                    "block_slot" => %block_slot,
                    "block_root" => ?block_root,
                    "location" => "block gossip"
                );
                None
            }
        }
    }

    /// Process the beacon block that has already passed gossip verification.
    ///
    /// Raises a log if there are errors.
    pub async fn process_gossip_verified_block(
        self: Arc<Self>,
        peer_id: PeerId,
        verified_block: GossipVerifiedBlock<T>,
        reprocess_tx: mpsc::Sender<ReprocessQueueMessage>,
        invalid_block_storage: InvalidBlockStorage,
        _seen_duration: Duration,
    ) {
        let processing_start_time = Instant::now();
        let block = verified_block.block.block_cloned();
        let block_root = verified_block.block_root;

        // TODO(block source)

        let result = self
            .chain
            .process_block_with_early_caching(
                block_root,
                verified_block,
                BlockImportSource::Gossip,
                NotifyExecutionLayer::Yes,
            )
            .await;

        match &result {
            Ok(AvailabilityProcessingStatus::Imported(block_root)) => {
                metrics::inc_counter(&metrics::BEACON_PROCESSOR_GOSSIP_BLOCK_IMPORTED_TOTAL);

                if reprocess_tx
                    .try_send(ReprocessQueueMessage::BlockImported {
                        block_root: *block_root,
                        parent_root: block.message().parent_root(),
                    })
                    .is_err()
                {
                    error!(
                        self.log,
                        "Failed to inform block import";
                        "source" => "gossip",
                        "block_root" => ?block_root,
                    )
                };

                debug!(
                    self.log,
                    "Gossipsub block processed";
                    "block" => ?block_root,
                    "peer_id" => %peer_id
                );

                self.chain.recompute_head_at_current_slot().await;

                metrics::set_gauge(
                    &metrics::BEACON_BLOCK_DELAY_FULL_VERIFICATION,
                    processing_start_time.elapsed().as_millis() as i64,
                );
            }
            Ok(AvailabilityProcessingStatus::MissingComponents(slot, block_root)) => {
                trace!(
                    self.log,
                    "Processed block, waiting for other components";
                    "slot" => slot,
                    "block_root" => %block_root,
                );
            }
            Err(BlockError::ParentUnknown(_)) => {
                // This should not occur. It should be checked by `should_forward_block`.
                // Do not send sync message UnknownParentBlock to prevent conflicts with the
                // BlockComponentProcessed message below. If this error ever happens, lookup sync
                // can recover by receiving another block / blob / attestation referencing the
                // chain that includes this block.
                error!(
                    self.log,
                    "Block with unknown parent attempted to be processed";
                    "block_root" => %block_root,
                    "peer_id" => %peer_id
                );
            }
            Err(ref e @ BlockError::ExecutionPayloadError(ref epe)) if !epe.penalize_peer() => {
                debug!(
                    self.log,
                    "Failed to verify execution payload";
                    "error" => %e
                );
            }
            Err(BlockError::AvailabilityCheck(err)) => {
                match err.category() {
                    AvailabilityCheckErrorCategory::Internal => {
                        warn!(
                            self.log,
                            "Internal availability check error";
                            "error" => ?err,
                        );
                    }
                    AvailabilityCheckErrorCategory::Malicious => {
                        // Note: we cannot penalize the peer that sent us the block
                        // over gossip here because these errors imply either an issue
                        // with:
                        // 1. Blobs we have received over non-gossip sources
                        //    (from potentially other peers)
                        // 2. The proposer being malicious and sending inconsistent
                        //    blocks and blobs.
                        warn!(
                            self.log,
                            "Received invalid blob or malicious proposer";
                            "error" => ?err
                        );
                    }
                }
            }
            other => {
                debug!(
                    self.log,
                    "Invalid gossip beacon block";
                    "outcome" => ?other,
                    "block root" => ?block_root,
                    "block slot" => block.slot()
                );
                self.gossip_penalize_peer(
                    peer_id,
                    PeerAction::MidToleranceError,
                    "bad_gossip_block_ssz",
                );
                trace!(
                    self.log,
                    "Invalid gossip beacon block ssz";
                    "ssz" => format_args!("0x{}", hex::encode(block.as_ssz_bytes())),
                );
            }
        };

        if let Err(e) = &result {
            self.maybe_store_invalid_block(
                &invalid_block_storage,
                block_root,
                &block,
                e,
                &self.log,
            );
        }

        self.send_sync_message(SyncMessage::GossipBlockProcessResult {
            block_root,
            imported: matches!(result, Ok(AvailabilityProcessingStatus::Imported(_))),
        });
    }

    pub fn process_gossip_voluntary_exit(
        self: &Arc<Self>,
        message_id: MessageId,
        peer_id: PeerId,
        voluntary_exit: SignedVoluntaryExit,
    ) {
        let validator_index = voluntary_exit.message.validator_index;

        let exit = match self.chain.verify_voluntary_exit_for_gossip(voluntary_exit) {
            Ok(ObservationOutcome::New(exit)) => exit,
            Ok(ObservationOutcome::AlreadyKnown) => {
                self.propagate_validation_result(message_id, peer_id, MessageAcceptance::Ignore);
                debug!(
                    self.log,
                    "Dropping exit for already exiting validator";
                    "validator_index" => validator_index,
                    "peer" => %peer_id
                );
                return;
            }
            Err(e) => {
                debug!(
                    self.log,
                    "Dropping invalid exit";
                    "validator_index" => validator_index,
                    "peer" => %peer_id,
                    "error" => ?e
                );
                // These errors occur due to a fault in the beacon chain. It is not necessarily
                // the fault on the peer.
                self.propagate_validation_result(message_id, peer_id, MessageAcceptance::Ignore);
                // We still penalize a peer slightly to prevent overuse of invalids.
                self.gossip_penalize_peer(
                    peer_id,
                    PeerAction::HighToleranceError,
                    "invalid_gossip_exit",
                );
                return;
            }
        };

        metrics::inc_counter(&metrics::BEACON_PROCESSOR_EXIT_VERIFIED_TOTAL);

        self.propagate_validation_result(message_id, peer_id, MessageAcceptance::Accept);

        // Register the exit with any monitored validators.
        self.chain
            .validator_monitor
            .read()
            .register_gossip_voluntary_exit(&exit.as_inner().message);

        self.chain.import_voluntary_exit(exit);

        debug!(self.log, "Successfully imported voluntary exit");

        metrics::inc_counter(&metrics::BEACON_PROCESSOR_EXIT_IMPORTED_TOTAL);
    }

    pub fn process_gossip_proposer_slashing(
        self: &Arc<Self>,
        message_id: MessageId,
        peer_id: PeerId,
        proposer_slashing: ProposerSlashing,
    ) {
        let validator_index = proposer_slashing.signed_header_1.message.proposer_index;

        let slashing = match self
            .chain
            .verify_proposer_slashing_for_gossip(proposer_slashing)
        {
            Ok(ObservationOutcome::New(slashing)) => slashing,
            Ok(ObservationOutcome::AlreadyKnown) => {
                debug!(
                    self.log,
                    "Dropping proposer slashing";
                    "reason" => "Already seen a proposer slashing for that validator",
                    "validator_index" => validator_index,
                    "peer" => %peer_id
                );
                self.propagate_validation_result(message_id, peer_id, MessageAcceptance::Ignore);
                return;
            }
            Err(e) => {
                // This is likely a fault with the beacon chain and not necessarily a
                // malicious message from the peer.
                debug!(
                    self.log,
                    "Dropping invalid proposer slashing";
                    "validator_index" => validator_index,
                    "peer" => %peer_id,
                    "error" => ?e
                );
                self.propagate_validation_result(message_id, peer_id, MessageAcceptance::Ignore);

                // Penalize peer slightly for invalids.
                self.gossip_penalize_peer(
                    peer_id,
                    PeerAction::HighToleranceError,
                    "invalid_gossip_proposer_slashing",
                );
                return;
            }
        };

        metrics::inc_counter(&metrics::BEACON_PROCESSOR_PROPOSER_SLASHING_VERIFIED_TOTAL);

        self.propagate_validation_result(message_id, peer_id, MessageAcceptance::Accept);

        // Register the slashing with any monitored validators.
        self.chain
            .validator_monitor
            .read()
            .register_gossip_proposer_slashing(slashing.as_inner());

        self.chain.import_proposer_slashing(slashing);
        debug!(self.log, "Successfully imported proposer slashing");

        metrics::inc_counter(&metrics::BEACON_PROCESSOR_PROPOSER_SLASHING_IMPORTED_TOTAL);
    }

    pub fn process_gossip_attester_slashing(
        self: &Arc<Self>,
        message_id: MessageId,
        peer_id: PeerId,
        attester_slashing: AttesterSlashing<T::EthSpec>,
    ) {
        let slashing = match self
            .chain
            .verify_attester_slashing_for_gossip(attester_slashing)
        {
            Ok(ObservationOutcome::New(slashing)) => slashing,
            Ok(ObservationOutcome::AlreadyKnown) => {
                debug!(
                    self.log,
                    "Dropping attester slashing";
                    "reason" => "Slashings already known for all slashed validators",
                    "peer" => %peer_id
                );
                self.propagate_validation_result(message_id, peer_id, MessageAcceptance::Ignore);
                return;
            }
            Err(e) => {
                debug!(
                    self.log,
                    "Dropping invalid attester slashing";
                    "peer" => %peer_id,
                    "error" => ?e
                );
                self.propagate_validation_result(message_id, peer_id, MessageAcceptance::Ignore);
                // Penalize peer slightly for invalids.
                self.gossip_penalize_peer(
                    peer_id,
                    PeerAction::HighToleranceError,
                    "invalid_gossip_attester_slashing",
                );
                return;
            }
        };

        metrics::inc_counter(&metrics::BEACON_PROCESSOR_ATTESTER_SLASHING_VERIFIED_TOTAL);

        self.propagate_validation_result(message_id, peer_id, MessageAcceptance::Accept);

        // Register the slashing with any monitored validators.
        self.chain
            .validator_monitor
            .read()
            .register_gossip_attester_slashing(slashing.as_inner().to_ref());

        self.chain.import_attester_slashing(slashing);
        debug!(self.log, "Successfully imported attester slashing");
        metrics::inc_counter(&metrics::BEACON_PROCESSOR_ATTESTER_SLASHING_IMPORTED_TOTAL);
    }

    pub fn process_gossip_bls_to_execution_change(
        self: &Arc<Self>,
        message_id: MessageId,
        peer_id: PeerId,
        bls_to_execution_change: SignedBlsToExecutionChange,
    ) {
        let validator_index = bls_to_execution_change.message.validator_index;
        let address = bls_to_execution_change.message.to_execution_address;

        let change = match self
            .chain
            .verify_bls_to_execution_change_for_gossip(bls_to_execution_change)
        {
            Ok(ObservationOutcome::New(change)) => change,
            Ok(ObservationOutcome::AlreadyKnown) => {
                self.propagate_validation_result(message_id, peer_id, MessageAcceptance::Ignore);
                debug!(
                    self.log,
                    "Dropping BLS to execution change";
                    "validator_index" => validator_index,
                    "peer" => %peer_id
                );
                return;
            }
            Err(e) => {
                debug!(
                    self.log,
                    "Dropping invalid BLS to execution change";
                    "validator_index" => validator_index,
                    "peer" => %peer_id,
                    "error" => ?e
                );
                // We ignore pre-capella messages without penalizing peers.
                if matches!(e, BeaconChainError::BlsToExecutionPriorToCapella) {
                    self.propagate_validation_result(
                        message_id,
                        peer_id,
                        MessageAcceptance::Ignore,
                    );
                } else {
                    // We penalize the peer slightly to prevent overuse of invalids.
                    self.propagate_validation_result(
                        message_id,
                        peer_id,
                        MessageAcceptance::Reject,
                    );
                    self.gossip_penalize_peer(
                        peer_id,
                        PeerAction::HighToleranceError,
                        "invalid_bls_to_execution_change",
                    );
                }
                return;
            }
        };

        metrics::inc_counter(&metrics::BEACON_PROCESSOR_BLS_TO_EXECUTION_CHANGE_VERIFIED_TOTAL);

        self.propagate_validation_result(message_id, peer_id, MessageAcceptance::Accept);

        // Address change messages from gossip are only processed *after* the
        // Capella fork epoch.
        let received_pre_capella = ReceivedPreCapella::No;

        self.chain
            .import_bls_to_execution_change(change, received_pre_capella);

        debug!(
            self.log,
            "Successfully imported BLS to execution change";
            "validator_index" => validator_index,
            "address" => ?address,
        );

        metrics::inc_counter(&metrics::BEACON_PROCESSOR_BLS_TO_EXECUTION_CHANGE_IMPORTED_TOTAL);
    }

    /// Process the sync committee signature received from the gossip network and:
    ///
    /// - If it passes gossip propagation criteria, tell the network thread to forward it.
    /// - Attempt to add it to the naive aggregation pool.
    ///
    /// Raises a log if there are errors.
    pub fn process_gossip_sync_committee_signature(
        self: &Arc<Self>,
        message_id: MessageId,
        peer_id: PeerId,
        sync_signature: SyncCommitteeMessage,
        subnet_id: SyncSubnetId,
        seen_timestamp: Duration,
    ) {
        let message_slot = sync_signature.slot;
        let sync_signature = match self
            .chain
            .verify_sync_committee_message_for_gossip(sync_signature, subnet_id)
        {
            Ok(sync_signature) => sync_signature,
            Err(e) => {
                self.handle_sync_committee_message_failure(
                    peer_id,
                    message_id,
                    "sync_signature",
                    e,
                    message_slot,
                    seen_timestamp,
                );
                return;
            }
        };

        // If the message is still timely, propagate it.
        self.propagate_sync_message_if_timely(message_slot, message_id, peer_id);

        // Register the sync signature with any monitored validators.
        self.chain
            .validator_monitor
            .read()
            .register_gossip_sync_committee_message(
                seen_timestamp,
                sync_signature.sync_message(),
                &self.chain.slot_clock,
            );

        metrics::inc_counter(&metrics::BEACON_PROCESSOR_SYNC_MESSAGE_VERIFIED_TOTAL);

        if let Err(e) = self
            .chain
            .add_to_naive_sync_aggregation_pool(sync_signature)
        {
            debug!(
                self.log,
                "Sync committee signature invalid for agg pool";
                "reason" => ?e,
                "peer" => %peer_id,
            )
        }

        metrics::inc_counter(&metrics::BEACON_PROCESSOR_SYNC_MESSAGE_IMPORTED_TOTAL);
    }

    /// Process the sync committee contribution received from the gossip network and:
    ///
    /// - If it passes gossip propagation criteria, tell the network thread to forward it.
    /// - Attempt to add it to the block inclusion pool.
    ///
    /// Raises a log if there are errors.
    pub fn process_sync_committee_contribution(
        self: &Arc<Self>,
        message_id: MessageId,
        peer_id: PeerId,
        sync_contribution: SignedContributionAndProof<T::EthSpec>,
        seen_timestamp: Duration,
    ) {
        let contribution_slot = sync_contribution.message.contribution.slot;
        let sync_contribution = match self
            .chain
            .verify_sync_contribution_for_gossip(sync_contribution)
        {
            Ok(sync_contribution) => sync_contribution,
            Err(e) => {
                // Report the failure to gossipsub
                self.handle_sync_committee_message_failure(
                    peer_id,
                    message_id,
                    "sync_contribution",
                    e,
                    contribution_slot,
                    seen_timestamp,
                );
                return;
            }
        };

        // If the message is still timely, propagate it.
        self.propagate_sync_message_if_timely(contribution_slot, message_id, peer_id);

        self.chain
            .validator_monitor
            .read()
            .register_gossip_sync_committee_contribution(
                seen_timestamp,
                sync_contribution.aggregate(),
                sync_contribution.participant_pubkeys(),
                &self.chain.slot_clock,
            );
        metrics::inc_counter(&metrics::BEACON_PROCESSOR_SYNC_CONTRIBUTION_VERIFIED_TOTAL);

        if let Err(e) = self
            .chain
            .add_contribution_to_block_inclusion_pool(sync_contribution)
        {
            debug!(
                self.log,
                "Sync contribution invalid for op pool";
                "reason" => ?e,
                "peer" => %peer_id,
            )
        }
        metrics::inc_counter(&metrics::BEACON_PROCESSOR_SYNC_CONTRIBUTION_IMPORTED_TOTAL);
    }

    pub fn process_gossip_finality_update(
        self: &Arc<Self>,
        message_id: MessageId,
        peer_id: PeerId,
        light_client_finality_update: LightClientFinalityUpdate<T::EthSpec>,
        seen_timestamp: Duration,
    ) {
        match self
            .chain
            .verify_finality_update_for_gossip(light_client_finality_update, seen_timestamp)
        {
            Ok(_verified_light_client_finality_update) => {
                self.propagate_validation_result(message_id, peer_id, MessageAcceptance::Accept);
            }
            Err(e) => {
                metrics::register_finality_update_error(&e);
                match e {
                    LightClientFinalityUpdateError::InvalidLightClientFinalityUpdate => {
                        debug!(
                            self.log,
                            "Light client invalid finality update";
                            "peer" => %peer_id,
                            "error" => ?e,
                        );

                        self.gossip_penalize_peer(
                            peer_id,
                            PeerAction::HighToleranceError,
                            "light_client_gossip_error",
                        );
                    }
                    LightClientFinalityUpdateError::TooEarly => {
                        debug!(
                            self.log,
                            "Light client finality update too early";
                            "peer" => %peer_id,
                            "error" => ?e,
                        );

                        self.gossip_penalize_peer(
                            peer_id,
                            PeerAction::HighToleranceError,
                            "light_client_gossip_error",
                        );
                    }
                    LightClientFinalityUpdateError::SigSlotStartIsNone
                    | LightClientFinalityUpdateError::FailedConstructingUpdate => debug!(
                        self.log,
                        "Light client error constructing finality update";
                        "peer" => %peer_id,
                        "error" => ?e,
                    ),
                }
                self.propagate_validation_result(message_id, peer_id, MessageAcceptance::Ignore);
            }
        };
    }

    pub fn process_gossip_optimistic_update(
        self: &Arc<Self>,
        message_id: MessageId,
        peer_id: PeerId,
        light_client_optimistic_update: LightClientOptimisticUpdate<T::EthSpec>,
        reprocess_tx: Option<mpsc::Sender<ReprocessQueueMessage>>,
        seen_timestamp: Duration,
    ) {
        match self.chain.verify_optimistic_update_for_gossip(
            light_client_optimistic_update.clone(),
            seen_timestamp,
        ) {
            Ok(verified_light_client_optimistic_update) => {
                debug!(
                    self.log,
                    "Light client successful optimistic update";
                    "peer" => %peer_id,
                    "parent_root" => %verified_light_client_optimistic_update.parent_root,
                );

                self.propagate_validation_result(message_id, peer_id, MessageAcceptance::Accept);
            }
            Err(e) => {
                match e {
                    LightClientOptimisticUpdateError::UnknownBlockParentRoot(parent_root) => {
                        metrics::inc_counter(
                            &metrics::BEACON_PROCESSOR_REPROCESSING_QUEUE_SENT_OPTIMISTIC_UPDATES,
                        );
                        debug!(
                            self.log,
                            "Optimistic update for unknown block";
                            "peer_id" => %peer_id,
                            "parent_root" => ?parent_root
                        );

                        if let Some(sender) = reprocess_tx {
                            let processor = self.clone();
                            let msg = ReprocessQueueMessage::UnknownLightClientOptimisticUpdate(
                                QueuedLightClientUpdate {
                                    parent_root,
                                    process_fn: Box::new(move || {
                                        processor.process_gossip_optimistic_update(
                                            message_id,
                                            peer_id,
                                            light_client_optimistic_update,
                                            None, // Do not reprocess this message again.
                                            seen_timestamp,
                                        )
                                    }),
                                },
                            );

                            if sender.try_send(msg).is_err() {
                                error!(
                                    self.log,
                                    "Failed to send optimistic update for re-processing";
                                )
                            }
                        } else {
                            debug!(
                                self.log,
                                "Not sending light client update because it had been reprocessed";
                                "peer_id" => %peer_id,
                                "parent_root" => ?parent_root
                            );

                            self.propagate_validation_result(
                                message_id,
                                peer_id,
                                MessageAcceptance::Ignore,
                            );
                        }
                        return;
                    }
                    LightClientOptimisticUpdateError::InvalidLightClientOptimisticUpdate => {
                        metrics::register_optimistic_update_error(&e);

                        debug!(
                            self.log,
                            "Light client invalid optimistic update";
                            "peer" => %peer_id,
                            "error" => ?e,
                        );

                        self.gossip_penalize_peer(
                            peer_id,
                            PeerAction::HighToleranceError,
                            "light_client_gossip_error",
                        )
                    }
                    LightClientOptimisticUpdateError::TooEarly => {
                        metrics::register_optimistic_update_error(&e);
                        debug!(
                            self.log,
                            "Light client optimistic update too early";
                            "peer" => %peer_id,
                            "error" => ?e,
                        );

                        self.gossip_penalize_peer(
                            peer_id,
                            PeerAction::HighToleranceError,
                            "light_client_gossip_error",
                        );
                    }
                    LightClientOptimisticUpdateError::SigSlotStartIsNone
                    | LightClientOptimisticUpdateError::FailedConstructingUpdate => {
                        metrics::register_optimistic_update_error(&e);

                        debug!(
                            self.log,
                            "Light client error constructing optimistic update";
                            "peer" => %peer_id,
                            "error" => ?e,
                        )
                    }
                }
                self.propagate_validation_result(message_id, peer_id, MessageAcceptance::Ignore);
            }
        };
    }

    /// Handle an error whilst verifying an `Attestation` or `SignedAggregateAndProof` from the
    /// network.
    fn handle_attestation_verification_failure(
        self: &Arc<Self>,
        peer_id: PeerId,
        message_id: MessageId,
        failed_att: FailedAtt<T::EthSpec>,
        reprocess_tx: Option<mpsc::Sender<ReprocessQueueMessage>>,
        error: AttnError,
        seen_timestamp: Duration,
    ) {
        let beacon_block_root = failed_att.beacon_block_root();
        let attestation_type = failed_att.kind();
        metrics::register_attestation_error(&error);
        match &error {
            AttnError::FutureSlot { .. } => {
                /*
                 * These errors can be triggered by a mismatch between our slot and the peer.
                 *
                 *
                 * The peer has published an invalid consensus message, _only_ if we trust our own clock.
                 */
                trace!(
                    self.log,
                    "Attestation is not within the last ATTESTATION_PROPAGATION_SLOT_RANGE slots";
                    "peer_id" => %peer_id,
                    "block" => ?beacon_block_root,
                    "type" => ?attestation_type,
                );

                // Peers that are slow or not to spec can spam us with these messages draining our
                // bandwidth. We therefore penalize these peers when they do this.
                self.gossip_penalize_peer(
                    peer_id,
                    PeerAction::LowToleranceError,
                    "attn_future_slot",
                );

                // Do not propagate these messages.
                self.propagate_validation_result(message_id, peer_id, MessageAcceptance::Ignore);
            }
            AttnError::PastSlot { .. } => {
                // Produce a slot clock frozen at the time we received the message from the
                // network.
                let seen_clock = &self.chain.slot_clock.freeze_at(seen_timestamp);
                let hindsight_verification =
                    attestation_verification::verify_propagation_slot_range(
                        seen_clock,
                        failed_att.attestation(),
                        &self.chain.spec,
                    );

                // Only penalize the peer if it would have been invalid at the moment we received
                // it.
                if STRICT_LATE_MESSAGE_PENALTIES && hindsight_verification.is_err() {
                    self.gossip_penalize_peer(
                        peer_id,
                        PeerAction::LowToleranceError,
                        "attn_past_slot",
                    );
                }

                self.propagate_validation_result(message_id, peer_id, MessageAcceptance::Ignore);
            }
            AttnError::InvalidSelectionProof { .. } | AttnError::InvalidSignature => {
                /*
                 * These errors are caused by invalid signatures.
                 *
                 * The peer has published an invalid consensus message.
                 */
                self.propagate_validation_result(message_id, peer_id, MessageAcceptance::Reject);
                self.gossip_penalize_peer(
                    peer_id,
                    PeerAction::LowToleranceError,
                    "attn_selection_proof",
                );
            }
            AttnError::EmptyAggregationBitfield => {
                /*
                 * The aggregate had no signatures and is therefore worthless.
                 *
                 * This is forbidden by the p2p spec. Reject the message.
                 *
                 */
                self.propagate_validation_result(message_id, peer_id, MessageAcceptance::Reject);
                self.gossip_penalize_peer(
                    peer_id,
                    PeerAction::LowToleranceError,
                    "attn_empty_agg_bitfield",
                );
            }
            AttnError::AggregatorPubkeyUnknown(_) => {
                /*
                 * The aggregator index was higher than any known validator index. This is
                 * possible in two cases:
                 *
                 * 1. The attestation is malformed
                 * 2. The attestation attests to a beacon_block_root that we do not know.
                 *
                 * It should be impossible to reach (2) without triggering
                 * `AttnError::UnknownHeadBlock`, so we can safely assume the peer is
                 * faulty.
                 *
                 * The peer has published an invalid consensus message.
                 */
                self.propagate_validation_result(message_id, peer_id, MessageAcceptance::Reject);
                self.gossip_penalize_peer(
                    peer_id,
                    PeerAction::LowToleranceError,
                    "attn_agg_pubkey",
                );
            }
            AttnError::AggregatorNotInCommittee { .. } => {
                /*
                 * The aggregator index was higher than any known validator index. This is
                 * possible in two cases:
                 *
                 * 1. The attestation is malformed
                 * 2. The attestation attests to a beacon_block_root that we do not know.
                 *
                 * It should be impossible to reach (2) without triggering
                 * `AttnError::UnknownHeadBlock`, so we can safely assume the peer is
                 * faulty.
                 *
                 * The peer has published an invalid consensus message.
                 */
                self.propagate_validation_result(message_id, peer_id, MessageAcceptance::Reject);
                self.gossip_penalize_peer(
                    peer_id,
                    PeerAction::LowToleranceError,
                    "attn_agg_not_in_committee",
                );
            }
            AttnError::AttestationSupersetKnown { .. } => {
                /*
                 * The aggregate attestation has already been observed on the network or in
                 * a block.
                 *
                 * The peer is not necessarily faulty.
                 */
                trace!(
                    self.log,
                    "Attestation already known";
                    "peer_id" => %peer_id,
                    "block" => ?beacon_block_root,
                    "type" => ?attestation_type,
                );
                self.propagate_validation_result(message_id, peer_id, MessageAcceptance::Ignore);
                return;
            }
            AttnError::AggregatorAlreadyKnown(_) => {
                /*
                 * There has already been an aggregate attestation seen from this
                 * aggregator index.
                 *
                 * The peer is not necessarily faulty.
                 */
                trace!(
                    self.log,
                    "Aggregator already known";
                    "peer_id" => %peer_id,
                    "block" => ?beacon_block_root,
                    "type" => ?attestation_type,
                );
                // This is an allowed behaviour.
                self.propagate_validation_result(message_id, peer_id, MessageAcceptance::Ignore);

                return;
            }
            AttnError::PriorAttestationKnown {
                validator_index,
                epoch,
            } => {
                /*
                 * We have already seen an attestation from this validator for this epoch.
                 *
                 * The peer is not necessarily faulty.
                 */
                debug!(
                    self.log,
                    "Prior attestation known";
                    "peer_id" => %peer_id,
                    "block" => ?beacon_block_root,
                    "epoch" => %epoch,
                    "validator_index" => validator_index,
                    "type" => ?attestation_type,
                );

                self.propagate_validation_result(message_id, peer_id, MessageAcceptance::Ignore);

                return;
            }
            AttnError::ValidatorIndexTooHigh(_) => {
                /*
                 * The aggregator index (or similar field) was higher than the maximum
                 * possible number of validators.
                 *
                 * The peer has published an invalid consensus message.
                 */
                debug!(
                    self.log,
                    "Validation Index too high";
                    "peer_id" => %peer_id,
                    "block" => ?beacon_block_root,
                    "type" => ?attestation_type,
                );
                self.propagate_validation_result(message_id, peer_id, MessageAcceptance::Reject);
                self.gossip_penalize_peer(
                    peer_id,
                    PeerAction::LowToleranceError,
                    "attn_val_index_too_high",
                );
            }
            AttnError::CommitteeIndexNonZero(index) => {
                /*
                 * The validator index is not set to zero after Electra.
                 *
                 * The peer has published an invalid consensus message.
                 */
                debug!(
                    self.log,
                    "Committee index non zero";
                    "peer_id" => %peer_id,
                    "block" => ?beacon_block_root,
                    "type" => ?attestation_type,
                    "committee_index" => index,
                );
                self.propagate_validation_result(message_id, peer_id, MessageAcceptance::Reject);
                self.gossip_penalize_peer(
                    peer_id,
                    PeerAction::LowToleranceError,
                    "attn_comm_index_non_zero",
                );
            }
            AttnError::UnknownHeadBlock { beacon_block_root } => {
                trace!(
                    self.log,
                    "Attestation for unknown block";
                    "peer_id" => %peer_id,
                    "block" => ?beacon_block_root
                );
                if let Some(sender) = reprocess_tx {
                    // We don't know the block, get the sync manager to handle the block lookup, and
                    // send the attestation to be scheduled for re-processing.
                    self.sync_tx
                        .send(SyncMessage::UnknownBlockHashFromAttestation(
                            peer_id,
                            *beacon_block_root,
                        ))
                        .unwrap_or_else(|_| {
                            warn!(
                                self.log,
                                "Failed to send to sync service";
                                "msg" => "UnknownBlockHash"
                            )
                        });
                    let msg = match failed_att {
                        FailedAtt::Aggregate {
                            attestation,
                            seen_timestamp,
                        } => {
                            metrics::inc_counter(
                                &metrics::BEACON_PROCESSOR_AGGREGATED_ATTESTATION_REQUEUED_TOTAL,
                            );
                            let processor = self.clone();
                            ReprocessQueueMessage::UnknownBlockAggregate(QueuedAggregate {
                                beacon_block_root: *beacon_block_root,
                                process_fn: Box::new(move || {
                                    processor.process_gossip_aggregate(
                                        message_id,
                                        peer_id,
                                        attestation,
                                        None, // Do not allow this attestation to be re-processed beyond this point.
                                        seen_timestamp,
                                    )
                                }),
                            })
                        }
                        FailedAtt::Unaggregate {
                            attestation,
                            subnet_id,
                            should_import,
                            seen_timestamp,
                        } => {
                            metrics::inc_counter(
                                &metrics::BEACON_PROCESSOR_UNAGGREGATED_ATTESTATION_REQUEUED_TOTAL,
                            );
                            let processor = self.clone();
                            ReprocessQueueMessage::UnknownBlockUnaggregate(QueuedUnaggregate {
                                beacon_block_root: *beacon_block_root,
                                process_fn: Box::new(move || {
                                    processor.process_gossip_attestation(
                                        message_id,
                                        peer_id,
                                        attestation,
                                        subnet_id,
                                        should_import,
                                        None, // Do not allow this attestation to be re-processed beyond this point.
                                        seen_timestamp,
                                    )
                                }),
                            })
                        }
                    };

                    if sender.try_send(msg).is_err() {
                        error!(
                            self.log,
                            "Failed to send attestation for re-processing";
                        )
                    }
                } else {
                    // We shouldn't make any further attempts to process this attestation.
                    //
                    // Don't downscore the peer since it's not clear if we requested this head
                    // block from them or not.
                    self.propagate_validation_result(
                        message_id,
                        peer_id,
                        MessageAcceptance::Ignore,
                    );
                }

                return;
            }
            AttnError::UnknownTargetRoot(_) => {
                /*
                 * The block indicated by the target root is not known to us.
                 *
                 * We should always get `AttnError::UnknownHeadBlock` before we get this
                 * error, so this means we can get this error if:
                 *
                 * 1. The target root does not represent a valid block.
                 * 2. We do not have the target root in our DB.
                 *
                 * For (2), we should only be processing attestations when we should have
                 * all the available information. Note: if we do a weak-subjectivity sync
                 * it's possible that this situation could occur, but I think it's
                 * unlikely. For now, we will declare this to be an invalid message.
                 *
                 * The peer has published an invalid consensus message.
                 */
                self.propagate_validation_result(message_id, peer_id, MessageAcceptance::Reject);
                self.gossip_penalize_peer(
                    peer_id,
                    PeerAction::LowToleranceError,
                    "attn_unknown_target",
                );
            }
            AttnError::BadTargetEpoch => {
                /*
                 * The aggregator index (or similar field) was higher than the maximum
                 * possible number of validators.
                 *
                 * The peer has published an invalid consensus message.
                 */
                self.propagate_validation_result(message_id, peer_id, MessageAcceptance::Reject);
                self.gossip_penalize_peer(
                    peer_id,
                    PeerAction::LowToleranceError,
                    "attn_bad_target",
                );
            }
            AttnError::NoCommitteeForSlotAndIndex { .. } => {
                /*
                 * It is not possible to attest this the given committee in the given slot.
                 *
                 * The peer has published an invalid consensus message.
                 */
                self.propagate_validation_result(message_id, peer_id, MessageAcceptance::Reject);
                self.gossip_penalize_peer(
                    peer_id,
                    PeerAction::LowToleranceError,
                    "attn_no_committee",
                );
            }
            AttnError::NotExactlyOneAggregationBitSet(_) => {
                /*
                 * The unaggregated attestation doesn't have only one signature.
                 *
                 * The peer has published an invalid consensus message.
                 */
                self.propagate_validation_result(message_id, peer_id, MessageAcceptance::Reject);
                self.gossip_penalize_peer(
                    peer_id,
                    PeerAction::LowToleranceError,
                    "attn_too_many_agg_bits",
                );
            }
            AttnError::NotExactlyOneCommitteeBitSet(_) => {
                /*
                 * The attestation doesn't have only one committee bit set.
                 *
                 * The peer has published an invalid consensus message.
                 */
                self.propagate_validation_result(message_id, peer_id, MessageAcceptance::Reject);
                self.gossip_penalize_peer(
                    peer_id,
                    PeerAction::LowToleranceError,
                    "attn_too_many_comm_bits",
                );
            }
            AttnError::AttestsToFutureBlock { .. } => {
                /*
                 * The beacon_block_root is from a higher slot than the attestation.
                 *
                 * The peer has published an invalid consensus message.
                 */
                self.propagate_validation_result(message_id, peer_id, MessageAcceptance::Reject);
                self.gossip_penalize_peer(
                    peer_id,
                    PeerAction::LowToleranceError,
                    "attn_future_block",
                );
            }
            AttnError::InvalidSubnetId { received, expected } => {
                /*
                 * The attestation was received on an incorrect subnet id.
                 */
                debug!(
                    self.log,
                    "Received attestation on incorrect subnet";
                    "expected" => ?expected,
                    "received" => ?received,
                );
                self.propagate_validation_result(message_id, peer_id, MessageAcceptance::Reject);
                self.gossip_penalize_peer(
                    peer_id,
                    PeerAction::LowToleranceError,
                    "attn_invalid_subnet_id",
                );
            }
            AttnError::Invalid(_) => {
                /*
                 * The attestation failed the state_processing verification.
                 *
                 * The peer has published an invalid consensus message.
                 */
                self.propagate_validation_result(message_id, peer_id, MessageAcceptance::Reject);
                self.gossip_penalize_peer(
                    peer_id,
                    PeerAction::LowToleranceError,
                    "attn_invalid_state_processing",
                );
            }
            AttnError::InvalidTargetEpoch { .. } => {
                /*
                 * The attestation is malformed.
                 *
                 * The peer has published an invalid consensus message.
                 */
                self.propagate_validation_result(message_id, peer_id, MessageAcceptance::Reject);
                self.gossip_penalize_peer(
                    peer_id,
                    PeerAction::LowToleranceError,
                    "attn_invalid_target_epoch",
                );
            }
            AttnError::InvalidTargetRoot { .. } => {
                /*
                 * The attestation is malformed.
                 *
                 * The peer has published an invalid consensus message.
                 */
                self.propagate_validation_result(message_id, peer_id, MessageAcceptance::Reject);
                self.gossip_penalize_peer(
                    peer_id,
                    PeerAction::LowToleranceError,
                    "attn_invalid_target_root",
                );
            }
            AttnError::TooManySkippedSlots {
                head_block_slot,
                attestation_slot,
            } => {
                /*
                 * The attestation references a head block that is too far behind the attestation slot.
                 *
                 * The message is not necessarily invalid, but we choose to ignore it.
                 */
                debug!(
                    self.log,
                    "Rejected long skip slot attestation";
                    "head_block_slot" => head_block_slot,
                    "attestation_slot" => attestation_slot,
                );
                // In this case we wish to penalize gossipsub peers that do this to avoid future
                // attestations that have too many skip slots.
                self.propagate_validation_result(message_id, peer_id, MessageAcceptance::Reject);
                self.gossip_penalize_peer(
                    peer_id,
                    PeerAction::MidToleranceError,
                    "attn_too_many_skipped_slots",
                );
            }
            AttnError::HeadBlockFinalized { beacon_block_root } => {
                debug!(
                    self.log,
                    "Ignored attestation to finalized block";
                    "block_root" => ?beacon_block_root,
                    "attestation_slot" => failed_att.attestation().data().slot,
                );

                self.propagate_validation_result(message_id, peer_id, MessageAcceptance::Ignore);

                // The peer that sent us this could be a lagger, or a spammer, or this failure could
                // be due to us processing attestations extremely slowly. Don't be too harsh.
                self.gossip_penalize_peer(
                    peer_id,
                    PeerAction::HighToleranceError,
                    "attn_to_finalized_block",
                );
            }
            AttnError::BeaconChainError(BeaconChainError::DBError(Error::HotColdDBError(
                HotColdDBError::FinalizedStateNotInHotDatabase { .. },
            ))) => {
                debug!(self.log, "Attestation for finalized state"; "peer_id" => % peer_id);
                self.propagate_validation_result(message_id, peer_id, MessageAcceptance::Ignore);
            }
            e @ AttnError::BeaconChainError(BeaconChainError::MaxCommitteePromises(_)) => {
                debug!(
                    self.log,
                    "Dropping attestation";
                    "target_root" => ?failed_att.attestation().data().target.root,
                    "beacon_block_root" => ?beacon_block_root,
                    "slot" => ?failed_att.attestation().data().slot,
                    "type" => ?attestation_type,
                    "error" => ?e,
                    "peer_id" => % peer_id
                );
                self.propagate_validation_result(message_id, peer_id, MessageAcceptance::Ignore);
            }
            AttnError::BeaconChainError(e) => {
                /*
                 * Lighthouse hit an unexpected error whilst processing the attestation. It
                 * should be impossible to trigger a `BeaconChainError` from the network,
                 * so we have a bug.
                 *
                 * It's not clear if the message is invalid/malicious.
                 */
                error!(
                    self.log,
                    "Unable to validate attestation";
                    "beacon_block_root" => ?beacon_block_root,
                    "slot" => ?failed_att.attestation().data().slot,
                    "type" => ?attestation_type,
                    "peer_id" => %peer_id,
                    "error" => ?e,
                );
                self.propagate_validation_result(message_id, peer_id, MessageAcceptance::Ignore);
            }
        }

        debug!(
            self.log,
            "Invalid attestation from network";
            "reason" => ?error,
            "block" => ?beacon_block_root,
            "peer_id" => %peer_id,
            "type" => ?attestation_type,
        );
    }

    /// Handle an error whilst verifying a `SyncCommitteeMessage` or `SignedContributionAndProof` from the
    /// network.
    pub fn handle_sync_committee_message_failure(
        &self,
        peer_id: PeerId,
        message_id: MessageId,
        message_type: &str,
        error: SyncCommitteeError,
        sync_committee_message_slot: Slot,
        seen_timestamp: Duration,
    ) {
        metrics::register_sync_committee_error(&error);

        match &error {
            SyncCommitteeError::FutureSlot { .. } => {
                /*
                 * This error can be triggered by a mismatch between our slot and the peer.
                 *
                 *
                 * The peer has published an invalid consensus message, _only_ if we trust our own clock.
                 */
                trace!(
                    self.log,
                    "Sync committee message is not within the last MAXIMUM_GOSSIP_CLOCK_DISPARITY slots";
                    "peer_id" => %peer_id,
                    "type" => ?message_type,
                );

                // Unlike attestations, we have a zero slot buffer in case of sync committee messages,
                // so we don't penalize heavily.
                self.gossip_penalize_peer(
                    peer_id,
                    PeerAction::HighToleranceError,
                    "sync_future_slot",
                );

                // Do not propagate these messages.
                self.propagate_validation_result(message_id, peer_id, MessageAcceptance::Ignore);
            }
            SyncCommitteeError::PastSlot { .. } => {
                /*
                 * This error can be triggered by a mismatch between our slot and the peer.
                 *
                 *
                 * The peer has published an invalid consensus message, _only_ if we trust our own clock.
                 */
                trace!(
                    self.log,
                    "Sync committee message is not within the last MAXIMUM_GOSSIP_CLOCK_DISPARITY slots";
                    "peer_id" => %peer_id,
                    "type" => ?message_type,
                );

                // Compute the slot when we received the message.
                let received_slot = self
                    .chain
                    .slot_clock
                    .slot_of(seen_timestamp)
                    .unwrap_or_else(|| self.chain.slot_clock.genesis_slot());

                // The message is "excessively" late if it was more than one slot late.
                let excessively_late = received_slot > sync_committee_message_slot + 1;

                // This closure will lazily produce a slot clock frozen at the time we received the
                // message from the network and return a bool indicating if the message was invalid
                // at the time of receipt too.
                let invalid_in_hindsight = || {
                    let seen_clock = &self.chain.slot_clock.freeze_at(seen_timestamp);
                    let hindsight_verification =
                        sync_committee_verification::verify_propagation_slot_range(
                            seen_clock,
                            &sync_committee_message_slot,
                            &self.chain.spec,
                        );
                    hindsight_verification.is_err()
                };

                // Penalize the peer if the message was more than one slot late
                if STRICT_LATE_MESSAGE_PENALTIES && excessively_late && invalid_in_hindsight() {
                    self.gossip_penalize_peer(
                        peer_id,
                        PeerAction::HighToleranceError,
                        "sync_past_slot",
                    );
                }

                self.propagate_validation_result(message_id, peer_id, MessageAcceptance::Ignore);
            }
            SyncCommitteeError::EmptyAggregationBitfield => {
                /*
                 * The aggregate had no signatures and is therefore worthless.
                 *
                 * This is forbidden by the p2p spec. Reject the message.
                 *
                 */
                self.propagate_validation_result(message_id, peer_id, MessageAcceptance::Reject);
                self.gossip_penalize_peer(
                    peer_id,
                    PeerAction::LowToleranceError,
                    "sync_empty_agg_bitfield",
                );
            }
            SyncCommitteeError::InvalidSelectionProof { .. }
            | SyncCommitteeError::InvalidSignature => {
                /*
                 * These errors are caused by invalid signatures.
                 *
                 * The peer has published an invalid consensus message.
                 */
                self.propagate_validation_result(message_id, peer_id, MessageAcceptance::Reject);
                self.gossip_penalize_peer(
                    peer_id,
                    PeerAction::LowToleranceError,
                    "sync_invalid_proof_or_sig",
                );
            }
            SyncCommitteeError::AggregatorNotInCommittee { .. }
            | SyncCommitteeError::AggregatorPubkeyUnknown(_) => {
                /*
                * The aggregator is not in the committee for the given `ContributionAndSync` OR
                  The aggregator index was higher than any known validator index
                *
                * The peer has published an invalid consensus message.
                */
                self.propagate_validation_result(message_id, peer_id, MessageAcceptance::Reject);
                self.gossip_penalize_peer(
                    peer_id,
                    PeerAction::LowToleranceError,
                    "sync_bad_aggregator",
                );
            }
            SyncCommitteeError::SyncContributionSupersetKnown(_)
            | SyncCommitteeError::AggregatorAlreadyKnown(_) => {
                /*
                 * The sync committee message already been observed on the network or in
                 * a block.
                 *
                 * The peer is not necessarily faulty.
                 */
                trace!(
                    self.log,
                    "Sync committee message is already known";
                    "peer_id" => %peer_id,
                    "type" => ?message_type,
                );
                self.propagate_validation_result(message_id, peer_id, MessageAcceptance::Ignore);
                return;
            }
            SyncCommitteeError::UnknownValidatorIndex(_) => {
                /*
                 * The aggregator index (or similar field) was higher than the maximum
                 * possible number of validators.
                 *
                 * The peer has published an invalid consensus message.
                 */
                debug!(
                    self.log,
                    "Validation Index too high";
                    "peer_id" => %peer_id,
                    "type" => ?message_type,
                );
                self.propagate_validation_result(message_id, peer_id, MessageAcceptance::Reject);
                self.gossip_penalize_peer(
                    peer_id,
                    PeerAction::LowToleranceError,
                    "sync_unknown_validator",
                );
            }
            SyncCommitteeError::UnknownValidatorPubkey(_) => {
                debug!(
                    self.log,
                    "Validator pubkey is unknown";
                    "peer_id" => %peer_id,
                    "type" => ?message_type,
                );
                self.propagate_validation_result(message_id, peer_id, MessageAcceptance::Reject);
                self.gossip_penalize_peer(
                    peer_id,
                    PeerAction::LowToleranceError,
                    "sync_unknown_validator_pubkey",
                );
            }
            SyncCommitteeError::InvalidSubnetId { received, expected } => {
                /*
                 * The sync committee message was received on an incorrect subnet id.
                 */
                debug!(
                    self.log,
                    "Received sync committee message on incorrect subnet";
                    "expected" => ?expected,
                    "received" => ?received,
                );
                self.propagate_validation_result(message_id, peer_id, MessageAcceptance::Reject);
                self.gossip_penalize_peer(
                    peer_id,
                    PeerAction::LowToleranceError,
                    "sync_invalid_subnet_id",
                );
            }
            SyncCommitteeError::Invalid(_) => {
                /*
                 * The sync committee message failed the state_processing verification.
                 *
                 * The peer has published an invalid consensus message.
                 */
                self.propagate_validation_result(message_id, peer_id, MessageAcceptance::Reject);
                self.gossip_penalize_peer(
                    peer_id,
                    PeerAction::LowToleranceError,
                    "sync_invalid_state_processing",
                );
            }
            SyncCommitteeError::PriorSyncCommitteeMessageKnown { .. } => {
                /*
                 * We have already seen a sync committee message from this validator for this epoch.
                 *
                 * The peer is not necessarily faulty.
                 */
                debug!(
                    self.log,
                    "Prior sync committee message known";
                    "peer_id" => %peer_id,
                    "type" => ?message_type,
                );

                // Do not penalize the peer.

                self.propagate_validation_result(message_id, peer_id, MessageAcceptance::Ignore);

                return;
            }
            SyncCommitteeError::PriorSyncContributionMessageKnown { .. } => {
                /*
                 * We have already seen a sync contribution message from this validator for this epoch.
                 *
                 * The peer is not necessarily faulty.
                 */
                debug!(
                    self.log,
                    "Prior sync contribution message known";
                    "peer_id" => %peer_id,
                    "type" => ?message_type,
                );
                // We still penalize the peer slightly. We don't want this to be a recurring
                // behaviour.
                self.gossip_penalize_peer(
                    peer_id,
                    PeerAction::HighToleranceError,
                    "sync_prior_known",
                );

                self.propagate_validation_result(message_id, peer_id, MessageAcceptance::Ignore);

                return;
            }
            SyncCommitteeError::BeaconChainError(e) => {
                /*
                 * Lighthouse hit an unexpected error whilst processing the sync committee message. It
                 * should be impossible to trigger a `BeaconChainError` from the network,
                 * so we have a bug.
                 *
                 * It's not clear if the message is invalid/malicious.
                 */
                error!(
                    self.log,
                    "Unable to validate sync committee message";
                    "peer_id" => %peer_id,
                    "error" => ?e,
                );
                self.propagate_validation_result(message_id, peer_id, MessageAcceptance::Ignore);
            }
            SyncCommitteeError::BeaconStateError(e) => {
                /*
                 * Lighthouse hit an unexpected error whilst processing the sync committee message. It
                 * should be impossible to trigger a `BeaconStateError` from the network,
                 * so we have a bug.
                 *
                 * It's not clear if the message is invalid/malicious.
                 */
                error!(
                    self.log,
                    "Unable to validate sync committee message";
                    "peer_id" => %peer_id,
                    "error" => ?e,
                );
                self.propagate_validation_result(message_id, peer_id, MessageAcceptance::Ignore);
                // Penalize the peer slightly
                self.gossip_penalize_peer(
                    peer_id,
                    PeerAction::HighToleranceError,
                    "sync_beacon_state_error",
                );
            }
            SyncCommitteeError::ContributionError(e) => {
                error!(
                    self.log,
                    "Error while processing sync contribution";
                    "peer_id" => %peer_id,
                    "error" => ?e,
                );
                self.propagate_validation_result(message_id, peer_id, MessageAcceptance::Ignore);
                // Penalize the peer slightly
                self.gossip_penalize_peer(
                    peer_id,
                    PeerAction::HighToleranceError,
                    "sync_contribution_error",
                );
            }
            SyncCommitteeError::SyncCommitteeError(e) => {
                error!(
                    self.log,
                    "Error while processing sync committee message";
                    "peer_id" => %peer_id,
                    "error" => ?e,
                );
                self.propagate_validation_result(message_id, peer_id, MessageAcceptance::Ignore);
                // Penalize the peer slightly
                self.gossip_penalize_peer(
                    peer_id,
                    PeerAction::HighToleranceError,
                    "sync_committee_error",
                );
            }
            SyncCommitteeError::ArithError(e) => {
                /*
                This would most likely imply incompatible configs or an invalid message.
                */
                error!(
                    self.log,
                    "Arithematic error while processing sync committee message";
                    "peer_id" => %peer_id,
                    "error" => ?e,
                );
                self.propagate_validation_result(message_id, peer_id, MessageAcceptance::Ignore);
                self.gossip_penalize_peer(
                    peer_id,
                    PeerAction::LowToleranceError,
                    "sync_arith_error",
                );
            }
            SyncCommitteeError::InvalidSubcommittee { .. } => {
                /*
                The subcommittee index is higher than `SYNC_COMMITTEE_SUBNET_COUNT`. This would imply
                an invalid message.
                */
                self.propagate_validation_result(message_id, peer_id, MessageAcceptance::Reject);
                self.gossip_penalize_peer(
                    peer_id,
                    PeerAction::LowToleranceError,
                    "sync_invalid_subcommittee",
                );
            }
        }
        debug!(
            self.log,
            "Invalid sync committee message from network";
            "reason" => ?error,
            "peer_id" => %peer_id,
            "type" => ?message_type,
        );
    }

    /// Propagate (accept) if `is_timely == true`, otherwise ignore.
    fn propagate_if_timely(&self, is_timely: bool, message_id: MessageId, peer_id: PeerId) {
        if is_timely {
            // The message is still relevant, propagate.
            self.propagate_validation_result(message_id, peer_id, MessageAcceptance::Accept);
        } else {
            // The message is not relevant, ignore. It might be that this message became irrelevant
            // during the time it took to process it, or it was received invalid.
            self.propagate_validation_result(message_id, peer_id, MessageAcceptance::Ignore);
        }
    }

    /// If an attestation (agg. or unagg.) is still valid with respect to the current time (i.e.,
    /// timely), propagate it on gossip. Otherwise, ignore it.
    fn propagate_attestation_if_timely(
        &self,
        attestation: AttestationRef<T::EthSpec>,
        message_id: MessageId,
        peer_id: PeerId,
    ) {
        let is_timely = attestation_verification::verify_propagation_slot_range(
            &self.chain.slot_clock,
            attestation,
            &self.chain.spec,
        )
        .is_ok();

        self.propagate_if_timely(is_timely, message_id, peer_id)
    }

    /// If a sync committee signature or sync committee contribution is still valid with respect to
    /// the current time (i.e., timely), propagate it on gossip. Otherwise, ignore it.
    fn propagate_sync_message_if_timely(
        &self,
        sync_message_slot: Slot,
        message_id: MessageId,
        peer_id: PeerId,
    ) {
        let is_timely = self
            .chain
            .slot_clock
            .now()
            .map_or(false, |current_slot| sync_message_slot == current_slot);

        self.propagate_if_timely(is_timely, message_id, peer_id)
    }

    /// Stores a block as a SSZ file, if and where `invalid_block_storage` dictates.
    fn maybe_store_invalid_block(
        &self,
        invalid_block_storage: &InvalidBlockStorage,
        block_root: Hash256,
        block: &SignedBeaconBlock<T::EthSpec>,
        error: &BlockError<T::EthSpec>,
        log: &Logger,
    ) {
        if let InvalidBlockStorage::Enabled(base_dir) = invalid_block_storage {
            let block_path = base_dir.join(format!("{}_{:?}.ssz", block.slot(), block_root));
            let error_path = base_dir.join(format!("{}_{:?}.error", block.slot(), block_root));

            let write_file = |path: PathBuf, bytes: &[u8]| {
                // No need to write the same file twice. For the error file,
                // this means that we'll remember the first error message but
                // forget the rest.
                if path.exists() {
                    return;
                }

                // Write to the file.
                let write_result = fs::OpenOptions::new()
                    // Only succeed if the file doesn't already exist. We should
                    // have checked for this earlier.
                    .create_new(true)
                    .write(true)
                    .open(&path)
                    .map_err(|e| format!("Failed to open file: {:?}", e))
                    .map(|mut file| {
                        file.write_all(bytes)
                            .map_err(|e| format!("Failed to write file: {:?}", e))
                    });
                if let Err(e) = write_result {
                    error!(
                        log,
                        "Failed to store invalid block/error";
                        "error" => e,
                        "path" => ?path,
                        "root" => ?block_root,
                        "slot" => block.slot(),
                    )
                } else {
                    info!(
                        log,
                        "Stored invalid block/error ";
                        "path" => ?path,
                        "root" => ?block_root,
                        "slot" => block.slot(),
                    )
                }
            };

            write_file(block_path, &block.as_ssz_bytes());
            write_file(error_path, error.to_string().as_bytes());
        }
    }
}<|MERGE_RESOLUTION|>--- conflicted
+++ resolved
@@ -774,17 +774,12 @@
         let blob_slot = verified_blob.slot();
         let blob_index = verified_blob.id().index;
 
-<<<<<<< HEAD
-        match self
+        let result = self
             .chain
             .process_gossip_blob(verified_blob, || Ok(()))
-            .await
-        {
-=======
-        let result = self.chain.process_gossip_blob(verified_blob).await;
+            .await;
 
         match &result {
->>>>>>> 77d491be
             Ok(AvailabilityProcessingStatus::Imported(block_root)) => {
                 // Note: Reusing block imported metric here
                 metrics::inc_counter(&metrics::BEACON_PROCESSOR_GOSSIP_BLOCK_IMPORTED_TOTAL);
