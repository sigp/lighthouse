use crate::network_beacon_processor::{NetworkBeaconProcessor, FUTURE_SLOT_TOLERANCE};
use crate::service::NetworkMessage;
use crate::status::ToStatusMessage;
use crate::sync::SyncMessage;
use beacon_chain::{BeaconChainError, BeaconChainTypes, HistoricalBlockError, WhenSlotSkipped};
use itertools::process_results;
use lighthouse_network::discovery::ConnectionId;
use lighthouse_network::rpc::methods::{
    BlobsByRangeRequest, BlobsByRootRequest, DataColumnsByRangeRequest, DataColumnsByRootRequest,
};
use lighthouse_network::rpc::*;
use lighthouse_network::{PeerId, PeerRequestId, ReportSource, Response, SyncInfo};
use slot_clock::SlotClock;
use std::collections::{hash_map::Entry, HashMap};
use std::sync::Arc;
use tokio_stream::StreamExt;
use tracing::{debug, error, warn};
use types::blob_sidecar::BlobIdentifier;
use types::{Epoch, EthSpec, FixedBytesExtended, Hash256, Slot};

impl<T: BeaconChainTypes> NetworkBeaconProcessor<T> {
    /* Auxiliary functions */

    /// Disconnects and ban's a peer, sending a Goodbye request with the associated reason.
    pub fn goodbye_peer(&self, peer_id: PeerId, reason: GoodbyeReason) {
        self.send_network_message(NetworkMessage::GoodbyePeer {
            peer_id,
            reason,
            source: ReportSource::Processor,
        });
    }

    pub fn send_response(
        &self,
        peer_id: PeerId,
        response: Response<T::EthSpec>,
        connection_id: ConnectionId,
        substream_id: SubstreamId,
        request_id: RequestId,
    ) {
        self.send_network_message(NetworkMessage::SendResponse {
            peer_id,
            request_id,
            id: (connection_id, substream_id),
            response,
        })
    }

    pub fn send_error_response(
        &self,
        peer_id: PeerId,
        error: RpcErrorResponse,
        reason: String,
        id: PeerRequestId,
        request_id: RequestId,
    ) {
        self.send_network_message(NetworkMessage::SendErrorResponse {
            peer_id,
            error,
            reason,
            id,
            request_id,
        })
    }

    /* Processing functions */

    /// Process a `Status` message to determine if a peer is relevant to us. If the peer is
    /// irrelevant the reason is returned.
    fn check_peer_relevance(
        &self,
        remote: &StatusMessage,
    ) -> Result<Option<String>, BeaconChainError> {
        let local = self.chain.status_message();
        let start_slot = |epoch: Epoch| epoch.start_slot(T::EthSpec::slots_per_epoch());

        let irrelevant_reason = if local.fork_digest != remote.fork_digest {
            // The node is on a different network/fork
            Some(format!(
                "Incompatible forks Ours:{} Theirs:{}",
                hex::encode(local.fork_digest),
                hex::encode(remote.fork_digest)
            ))
        } else if remote.head_slot
            > self
                .chain
                .slot()
                .unwrap_or_else(|_| self.chain.slot_clock.genesis_slot())
                + FUTURE_SLOT_TOLERANCE
        {
            // The remote's head is on a slot that is significantly ahead of what we consider the
            // current slot. This could be because they are using a different genesis time, or that
            // their or our system's clock is incorrect.
            Some("Different system clocks or genesis time".to_string())
        } else if remote.finalized_epoch <= local.finalized_epoch
            && remote.finalized_root != Hash256::zero()
            && local.finalized_root != Hash256::zero()
            && self
                .chain
                .block_root_at_slot(start_slot(remote.finalized_epoch), WhenSlotSkipped::Prev)
                .map(|root_opt| root_opt != Some(remote.finalized_root))?
        {
            // The remote's finalized epoch is less than or equal to ours, but the block root is
            // different to the one in our chain. Therefore, the node is on a different chain and we
            // should not communicate with them.
            Some("Different finalized chain".to_string())
        } else {
            None
        };

        Ok(irrelevant_reason)
    }

    pub fn process_status(&self, peer_id: PeerId, status: StatusMessage) {
        match self.check_peer_relevance(&status) {
            Ok(Some(irrelevant_reason)) => {
                debug!(%peer_id, reason = irrelevant_reason, "Handshake Failure");
                self.goodbye_peer(peer_id, GoodbyeReason::IrrelevantNetwork);
            }
            Ok(None) => {
                let info = SyncInfo {
                    head_slot: status.head_slot,
                    head_root: status.head_root,
                    finalized_epoch: status.finalized_epoch,
                    finalized_root: status.finalized_root,
                };
                self.send_sync_message(SyncMessage::AddPeer(peer_id, info));
            }
            Err(e) => error!(
                %peer_id,
                error = ?e,
                "Could not process status message"
            ),
        }
    }

    /// Handle a `BlocksByRoot` request from the peer.
    pub async fn handle_blocks_by_root_request(
        self: Arc<Self>,
        peer_id: PeerId,
        connection_id: ConnectionId,
        substream_id: SubstreamId,
        request_id: RequestId,
        request: BlocksByRootRequest,
    ) {
        self.terminate_response_stream(
            peer_id,
            connection_id,
            substream_id,
            request_id,
            self.clone()
                .handle_blocks_by_root_request_inner(
                    peer_id,
                    connection_id,
                    substream_id,
                    request_id,
                    request,
                )
                .await,
            Response::BlocksByRoot,
        );
    }

    /// Handle a `BlocksByRoot` request from the peer.
    pub async fn handle_blocks_by_root_request_inner(
        self: Arc<Self>,
        peer_id: PeerId,
        connection_id: ConnectionId,
        substream_id: SubstreamId,
        request_id: RequestId,
        request: BlocksByRootRequest,
    ) -> Result<(), (RpcErrorResponse, &'static str)> {
        let log_results = |peer_id, requested_blocks, send_block_count| {
            debug!(
                %peer_id,
                requested = requested_blocks,
                returned = %send_block_count,
                "BlocksByRoot outgoing response processed"
            );
        };

        let requested_blocks = request.block_roots().len();
        let mut block_stream = match self
            .chain
            .get_blocks_checking_caches(request.block_roots().to_vec())
        {
            Ok(block_stream) => block_stream,
            Err(e) => {
<<<<<<< HEAD
                error!( error = ?e, "Error getting block stream");
                return Err((
                    RPCResponseErrorCode::ServerError,
                    "Error getting block stream",
                ));
=======
                error!(self.log, "Error getting block stream"; "error" => ?e);
                return Err((RpcErrorResponse::ServerError, "Error getting block stream"));
>>>>>>> 8cf686f5
            }
        };
        // Fetching blocks is async because it may have to hit the execution layer for payloads.
        let mut send_block_count = 0;
        while let Some((root, result)) = block_stream.next().await {
            match result.as_ref() {
                Ok(Some(block)) => {
                    self.send_response(
                        peer_id,
                        Response::BlocksByRoot(Some(block.clone())),
                        connection_id,
                        substream_id,
                        request_id,
                    );
                    send_block_count += 1;
                }
                Ok(None) => {
                    debug!(
                        %peer_id,
                        request_root = ?root,
                        "Peer requested unknown block"
                    );
                }
                Err(BeaconChainError::BlockHashMissingFromExecutionLayer(_)) => {
                    debug!(
                        block_root = ?root,
                        reason = "execution layer not synced",
                        "Failed to fetch execution payload for blocks by root request"
                    );
                    log_results(peer_id, requested_blocks, send_block_count);
                    return Err((
                        RpcErrorResponse::ResourceUnavailable,
                        "Execution layer not synced",
                    ));
                }
                Err(e) => {
                    debug!(
                        ?peer_id,
                        request_root = ?root,
                        error = ?e,
                        "Error fetching block for peer"
                    );
                }
            }
        }
        log_results(peer_id, requested_blocks, send_block_count);

        Ok(())
    }

    /// Handle a `BlobsByRoot` request from the peer.
    pub fn handle_blobs_by_root_request(
        self: Arc<Self>,
        peer_id: PeerId,
        connection_id: ConnectionId,
        substream_id: SubstreamId,
        request_id: RequestId,
        request: BlobsByRootRequest,
    ) {
        self.terminate_response_stream(
            peer_id,
            connection_id,
            substream_id,
            request_id,
            self.handle_blobs_by_root_request_inner(
                peer_id,
                connection_id,
                substream_id,
                request_id,
                request,
            ),
            Response::BlobsByRoot,
        );
    }

    /// Handle a `BlobsByRoot` request from the peer.
    pub fn handle_blobs_by_root_request_inner(
        &self,
        peer_id: PeerId,
        connection_id: ConnectionId,
        substream_id: SubstreamId,
        request_id: RequestId,
        request: BlobsByRootRequest,
    ) -> Result<(), (RpcErrorResponse, &'static str)> {
        let Some(requested_root) = request.blob_ids.as_slice().first().map(|id| id.block_root)
        else {
            // No blob ids requested.
            return Ok(());
        };
        let requested_indices = request
            .blob_ids
            .as_slice()
            .iter()
            .map(|id| id.index)
            .collect::<Vec<_>>();
        let mut send_blob_count = 0;

        let mut blob_list_results = HashMap::new();
        for id in request.blob_ids.as_slice() {
            // First attempt to get the blobs from the RPC cache.
            if let Ok(Some(blob)) = self.chain.data_availability_checker.get_blob(id) {
                self.send_response(
                    peer_id,
                    Response::BlobsByRoot(Some(blob)),
                    connection_id,
                    substream_id,
                    request_id,
                );
                send_blob_count += 1;
            } else {
                let BlobIdentifier {
                    block_root: root,
                    index,
                } = id;

                let blob_list_result = match blob_list_results.entry(root) {
                    Entry::Vacant(entry) => {
                        entry.insert(self.chain.get_blobs_checking_early_attester_cache(root))
                    }
                    Entry::Occupied(entry) => entry.into_mut(),
                };

                match blob_list_result.as_ref() {
                    Ok(blobs_sidecar_list) => {
                        'inner: for blob_sidecar in blobs_sidecar_list.iter() {
                            if blob_sidecar.index == *index {
                                self.send_response(
                                    peer_id,
                                    Response::BlobsByRoot(Some(blob_sidecar.clone())),
                                    connection_id,
                                    substream_id,
                                    request_id,
                                );
                                send_blob_count += 1;
                                break 'inner;
                            }
                        }
                    }
                    Err(e) => {
                        debug!(
                            ?peer_id,
                            request_root = ?root,
                            error = ?e,
                            "Error fetching blob for peer"
                        );
                    }
                }
            }
        }
        debug!(
            %peer_id,
            %requested_root,
            ?requested_indices,
            returned = send_blob_count,
            "BlobsByRoot outgoing response processed"
        );

        Ok(())
    }

    /// Handle a `DataColumnsByRoot` request from the peer.
    pub fn handle_data_columns_by_root_request(
        self: Arc<Self>,
        peer_id: PeerId,
        connection_id: ConnectionId,
        substream_id: SubstreamId,
        request_id: RequestId,
        request: DataColumnsByRootRequest,
    ) {
        self.terminate_response_stream(
            peer_id,
            connection_id,
            substream_id,
            request_id,
            self.handle_data_columns_by_root_request_inner(
                peer_id,
                connection_id,
                substream_id,
                request_id,
                request,
            ),
            Response::DataColumnsByRoot,
        );
    }

    /// Handle a `DataColumnsByRoot` request from the peer.
    pub fn handle_data_columns_by_root_request_inner(
        &self,
        peer_id: PeerId,
        connection_id: ConnectionId,
        substream_id: SubstreamId,
        request_id: RequestId,
        request: DataColumnsByRootRequest,
    ) -> Result<(), (RpcErrorResponse, &'static str)> {
        let mut send_data_column_count = 0;

        for data_column_id in request.data_column_ids.as_slice() {
            match self.chain.get_data_column_checking_all_caches(
                data_column_id.block_root,
                data_column_id.index,
            ) {
                Ok(Some(data_column)) => {
                    send_data_column_count += 1;
                    self.send_response(
                        peer_id,
                        Response::DataColumnsByRoot(Some(data_column)),
                        connection_id,
                        substream_id,
                        request_id,
                    );
                }
                Ok(None) => {} // no-op
                Err(e) => {
                    // TODO(das): lower log level when feature is stabilized
                    error!(
                        block_root = ?data_column_id.block_root,
                        %peer_id,
                        error = ?e,
                        "Error getting data column"
                    );
                    return Err((RpcErrorResponse::ServerError, "Error getting data column"));
                }
            }
        }

        debug!(
            %peer_id,
            request = ?request.group_by_ordered_block_root(),
            returned = send_data_column_count,
            "Received DataColumnsByRoot Request"
        );

        Ok(())
    }

    /// Handle a `LightClientBootstrap` request from the peer.
    pub fn handle_light_client_bootstrap(
        self: &Arc<Self>,
        peer_id: PeerId,
        connection_id: ConnectionId,
        substream_id: SubstreamId,
        request_id: RequestId,
        request: LightClientBootstrapRequest,
    ) {
        self.terminate_response_single_item(
            peer_id,
            connection_id,
            substream_id,
            request_id,
            match self.chain.get_light_client_bootstrap(&request.root) {
                Ok(Some((bootstrap, _))) => Ok(Arc::new(bootstrap)),
                Ok(None) => Err((
                    RpcErrorResponse::ResourceUnavailable,
                    "Bootstrap not available".to_string(),
                )),
                Err(e) => {
                    error!(
                        block_root = ?request.root,
                        %peer_id,
                        error = ?e,
                        "Error getting LightClientBootstrap instance"
                    );
                    Err((RpcErrorResponse::ResourceUnavailable, format!("{:?}", e)))
                }
            },
            Response::LightClientBootstrap,
        );
    }

    /// Handle a `LightClientOptimisticUpdate` request from the peer.
    pub fn handle_light_client_optimistic_update(
        self: &Arc<Self>,
        peer_id: PeerId,
        connection_id: ConnectionId,
        substream_id: SubstreamId,
        request_id: RequestId,
    ) {
        self.terminate_response_single_item(
            peer_id,
            connection_id,
            substream_id,
            request_id,
            match self
                .chain
                .light_client_server_cache
                .get_latest_optimistic_update()
            {
                Some(update) => Ok(Arc::new(update)),
                None => Err((
                    RpcErrorResponse::ResourceUnavailable,
                    "Latest optimistic update not available".to_string(),
                )),
            },
            Response::LightClientOptimisticUpdate,
        );
    }

    /// Handle a `LightClientFinalityUpdate` request from the peer.
    pub fn handle_light_client_finality_update(
        self: &Arc<Self>,
        peer_id: PeerId,
        connection_id: ConnectionId,
        substream_id: SubstreamId,
        request_id: RequestId,
    ) {
        self.terminate_response_single_item(
            peer_id,
            connection_id,
            substream_id,
            request_id,
            match self
                .chain
                .light_client_server_cache
                .get_latest_finality_update()
            {
                Some(update) => Ok(Arc::new(update)),
                None => Err((
                    RpcErrorResponse::ResourceUnavailable,
                    "Latest finality update not available".to_string(),
                )),
            },
            Response::LightClientFinalityUpdate,
        );
    }

    /// Handle a `BlocksByRange` request from the peer.
    pub async fn handle_blocks_by_range_request(
        self: Arc<Self>,
        peer_id: PeerId,
        connection_id: ConnectionId,
        substream_id: SubstreamId,
        request_id: RequestId,
        req: BlocksByRangeRequest,
    ) {
        self.terminate_response_stream(
            peer_id,
            connection_id,
            substream_id,
            request_id,
            self.clone()
                .handle_blocks_by_range_request_inner(
                    peer_id,
                    connection_id,
                    substream_id,
                    request_id,
                    req,
                )
                .await,
            Response::BlocksByRange,
        );
    }

    /// Handle a `BlocksByRange` request from the peer.
    pub async fn handle_blocks_by_range_request_inner(
        self: Arc<Self>,
        peer_id: PeerId,
        connection_id: ConnectionId,
        substream_id: SubstreamId,
        request_id: RequestId,
        req: BlocksByRangeRequest,
<<<<<<< HEAD
    ) -> Result<(), (RPCResponseErrorCode, &'static str)> {
        debug!(
            %peer_id,
            count = req.count(),
            start_slot = %req.start_slot(),
            "Received BlocksByRange Request"
=======
    ) -> Result<(), (RpcErrorResponse, &'static str)> {
        debug!(self.log, "Received BlocksByRange Request";
            "peer_id" => %peer_id,
            "count" => req.count(),
            "start_slot" => req.start_slot(),
>>>>>>> 8cf686f5
        );

        // Should not send more than max request blocks
        let max_request_size =
            self.chain
                .epoch()
                .map_or(self.chain.spec.max_request_blocks, |epoch| {
                    if self.chain.spec.fork_name_at_epoch(epoch).deneb_enabled() {
                        self.chain.spec.max_request_blocks_deneb
                    } else {
                        self.chain.spec.max_request_blocks
                    }
                });
        if *req.count() > max_request_size {
            return Err((
                RpcErrorResponse::InvalidRequest,
                "Request exceeded max size",
            ));
        }

        let forwards_block_root_iter = match self
            .chain
            .forwards_iter_block_roots(Slot::from(*req.start_slot()))
        {
            Ok(iter) => iter,
            Err(BeaconChainError::HistoricalBlockError(
                HistoricalBlockError::BlockOutOfRange {
                    slot,
                    oldest_block_slot,
                },
            )) => {
                debug!(
                    requested_slot = %slot,
                    oldest_known_slot = %oldest_block_slot,
                    "Range request failed during backfill"
                );
                return Err((RpcErrorResponse::ResourceUnavailable, "Backfilling"));
            }
            Err(e) => {
                error!(
                    request = ?req,
                    %peer_id,
                    error = ?e,
                    "Unable to obtain root iter"
                );
                return Err((RpcErrorResponse::ServerError, "Database error"));
            }
        };

        // Pick out the required blocks, ignoring skip-slots.
        let mut last_block_root = None;
        let maybe_block_roots = process_results(forwards_block_root_iter, |iter| {
            iter.take_while(|(_, slot)| {
                slot.as_u64() < req.start_slot().saturating_add(*req.count())
            })
            // map skip slots to None
            .map(|(root, _)| {
                let result = if Some(root) == last_block_root {
                    None
                } else {
                    Some(root)
                };
                last_block_root = Some(root);
                result
            })
            .collect::<Vec<Option<Hash256>>>()
        });

        let block_roots = match maybe_block_roots {
            Ok(block_roots) => block_roots,
            Err(e) => {
                error!(
                    request = ?req,
                    %peer_id,
                    error = ?e,
                    "Error during iteration over blocks"
                );
                return Err((RpcErrorResponse::ServerError, "Iteration error"));
            }
        };

        // remove all skip slots
        let block_roots = block_roots.into_iter().flatten().collect::<Vec<_>>();

        let current_slot = self
            .chain
            .slot()
            .unwrap_or_else(|_| self.chain.slot_clock.genesis_slot());

        let log_results = |req: BlocksByRangeRequest, peer_id, blocks_sent| {
            if blocks_sent < (*req.count() as usize) {
                debug!(
                    %peer_id,
                    msg = "Failed to return all requested blocks",
                    start_slot = %req.start_slot(),
                    %current_slot,
                    requested = req.count(),
                    returned = blocks_sent,
                    "BlocksByRange outgoing response processed"
                );
            } else {
                debug!(
                    %peer_id,
                    start_slot = %req.start_slot(),
                    %current_slot,
                    requested = req.count(),
                    returned = blocks_sent,
                    "BlocksByRange outgoing response processed"
                );
            }
        };

        let mut block_stream = match self.chain.get_blocks(block_roots) {
            Ok(block_stream) => block_stream,
            Err(e) => {
<<<<<<< HEAD
                error!(error = ?e, "Error getting block stream");
                return Err((RPCResponseErrorCode::ServerError, "Iterator error"));
=======
                error!(self.log, "Error getting block stream"; "error" => ?e);
                return Err((RpcErrorResponse::ServerError, "Iterator error"));
>>>>>>> 8cf686f5
            }
        };

        // Fetching blocks is async because it may have to hit the execution layer for payloads.
        let mut blocks_sent = 0;
        while let Some((root, result)) = block_stream.next().await {
            match result.as_ref() {
                Ok(Some(block)) => {
                    // Due to skip slots, blocks could be out of the range, we ensure they
                    // are in the range before sending
                    if block.slot() >= *req.start_slot()
                        && block.slot() < req.start_slot() + req.count()
                    {
                        blocks_sent += 1;
                        self.send_network_message(NetworkMessage::SendResponse {
                            peer_id,
                            request_id,
                            response: Response::BlocksByRange(Some(block.clone())),
                            id: (connection_id, substream_id),
                        });
                    }
                }
                Ok(None) => {
                    error!(
                        request = ?req,
                        %peer_id,
                        request_root = ?root,
                        "Block in the chain is not in the store"
                    );
                    log_results(req, peer_id, blocks_sent);
                    return Err((RpcErrorResponse::ServerError, "Database inconsistency"));
                }
                Err(BeaconChainError::BlockHashMissingFromExecutionLayer(_)) => {
                    debug!(
                        block_root = ?root,
                        reason = "execution layer not synced",
                        "Failed to fetch execution payload for blocks by range request"
                    );
                    log_results(req, peer_id, blocks_sent);
                    // send the stream terminator
                    return Err((
                        RpcErrorResponse::ResourceUnavailable,
                        "Execution layer not synced",
                    ));
                }
                Err(e) => {
                    if matches!(
                        e,
                        BeaconChainError::ExecutionLayerErrorPayloadReconstruction(_block_hash, ref boxed_error)
                        if matches!(**boxed_error, execution_layer::Error::EngineError(_))
                    ) {
                        warn!(
                            info = "this may occur occasionally when the EE is busy",
                            block_root = ?root,
                            error = ?e,
                            "Error rebuilding payload for peer"
                        );
                    } else {
                        error!(
                            block_root = ?root,
                            error = ?e,
                            "Error fetching block for peer"
                        );
                    }
                    log_results(req, peer_id, blocks_sent);
                    // send the stream terminator
                    return Err((RpcErrorResponse::ServerError, "Failed fetching blocks"));
                }
            }
        }

        log_results(req, peer_id, blocks_sent);
        Ok(())
    }

    /// Handle a `BlobsByRange` request from the peer.
    pub fn handle_blobs_by_range_request(
        self: Arc<Self>,
        peer_id: PeerId,
        connection_id: ConnectionId,
        substream_id: SubstreamId,
        request_id: RequestId,
        req: BlobsByRangeRequest,
    ) {
        self.terminate_response_stream(
            peer_id,
            connection_id,
            substream_id,
            request_id,
            self.handle_blobs_by_range_request_inner(
                peer_id,
                connection_id,
                substream_id,
                request_id,
                req,
            ),
            Response::BlobsByRange,
        );
    }

    /// Handle a `BlobsByRange` request from the peer.
    fn handle_blobs_by_range_request_inner(
        &self,
        peer_id: PeerId,
        connection_id: ConnectionId,
        substream_id: SubstreamId,
        request_id: RequestId,
        req: BlobsByRangeRequest,
<<<<<<< HEAD
    ) -> Result<(), (RPCResponseErrorCode, &'static str)> {
        debug!(
            ?peer_id,
            count = req.count,
            start_slot = req.start_slot,
            "Received BlobsByRange Request"
=======
    ) -> Result<(), (RpcErrorResponse, &'static str)> {
        debug!(self.log, "Received BlobsByRange Request";
            "peer_id" => %peer_id,
            "count" => req.count,
            "start_slot" => req.start_slot,
>>>>>>> 8cf686f5
        );

        // Should not send more than max request blocks
        if req.max_blobs_requested::<T::EthSpec>() > self.chain.spec.max_request_blob_sidecars {
            return Err((
                RpcErrorResponse::InvalidRequest,
                "Request exceeded `MAX_REQUEST_BLOBS_SIDECARS`",
            ));
        }

        let request_start_slot = Slot::from(req.start_slot);

        let data_availability_boundary_slot = match self.chain.data_availability_boundary() {
            Some(boundary) => boundary.start_slot(T::EthSpec::slots_per_epoch()),
            None => {
<<<<<<< HEAD
                debug!("Deneb fork is disabled");
                return Err((
                    RPCResponseErrorCode::InvalidRequest,
                    "Deneb fork is disabled",
                ));
=======
                debug!(self.log, "Deneb fork is disabled");
                return Err((RpcErrorResponse::InvalidRequest, "Deneb fork is disabled"));
>>>>>>> 8cf686f5
            }
        };

        let oldest_blob_slot = self
            .chain
            .store
            .get_blob_info()
            .oldest_blob_slot
            .unwrap_or(data_availability_boundary_slot);
        if request_start_slot < oldest_blob_slot {
            debug!(
                %request_start_slot,
                %oldest_blob_slot,
                %data_availability_boundary_slot,
                "Range request start slot is older than data availability boundary."
            );

            return if data_availability_boundary_slot < oldest_blob_slot {
                Err((
                    RpcErrorResponse::ResourceUnavailable,
                    "blobs pruned within boundary",
                ))
            } else {
                Err((
                    RpcErrorResponse::InvalidRequest,
                    "Req outside availability period",
                ))
            };
        }

        let forwards_block_root_iter =
            match self.chain.forwards_iter_block_roots(request_start_slot) {
                Ok(iter) => iter,
                Err(BeaconChainError::HistoricalBlockError(
                    HistoricalBlockError::BlockOutOfRange {
                        slot,
                        oldest_block_slot,
                    },
                )) => {
                    debug!(
                        requested_slot = %slot,
                        oldest_known_slot = %oldest_block_slot,
                        "Range request failed during backfill"
                    );
                    return Err((RpcErrorResponse::ResourceUnavailable, "Backfilling"));
                }
                Err(e) => {
                    error!(
                        request = ?req,
                        %peer_id,
                        error = ?e,
                        "Unable to obtain root iter"
                    );
                    return Err((RpcErrorResponse::ServerError, "Database error"));
                }
            };

        // Use `WhenSlotSkipped::Prev` to get the most recent block root prior to
        // `request_start_slot` in order to check whether the `request_start_slot` is a skip.
        let mut last_block_root = req.start_slot.checked_sub(1).and_then(|prev_slot| {
            self.chain
                .block_root_at_slot(Slot::new(prev_slot), WhenSlotSkipped::Prev)
                .ok()
                .flatten()
        });

        // Pick out the required blocks, ignoring skip-slots.
        let maybe_block_roots = process_results(forwards_block_root_iter, |iter| {
            iter.take_while(|(_, slot)| slot.as_u64() < req.start_slot.saturating_add(req.count))
                // map skip slots to None
                .map(|(root, _)| {
                    let result = if Some(root) == last_block_root {
                        None
                    } else {
                        Some(root)
                    };
                    last_block_root = Some(root);
                    result
                })
                .collect::<Vec<Option<Hash256>>>()
        });

        let block_roots = match maybe_block_roots {
            Ok(block_roots) => block_roots,
            Err(e) => {
                error!(
                    request = ?req,
                    %peer_id,
                    error = ?e,
                    "Error during iteration over blocks"
                );
                return Err((RpcErrorResponse::ServerError, "Database error"));
            }
        };

        let current_slot = self
            .chain
            .slot()
            .unwrap_or_else(|_| self.chain.slot_clock.genesis_slot());

        let log_results = |peer_id, req: BlobsByRangeRequest, blobs_sent| {
            debug!(
                %peer_id,
                start_slot = req.start_slot,
                %current_slot,
                requested = req.count,
                returned = blobs_sent,
                "BlobsByRange outgoing response processed"
            );
        };

        // remove all skip slots
        let block_roots = block_roots.into_iter().flatten();
        let mut blobs_sent = 0;

        for root in block_roots {
            match self.chain.get_blobs(&root) {
                Ok(blob_sidecar_list) => {
                    for blob_sidecar in blob_sidecar_list.iter() {
                        blobs_sent += 1;
                        self.send_network_message(NetworkMessage::SendResponse {
                            peer_id,
                            response: Response::BlobsByRange(Some(blob_sidecar.clone())),
                            request_id,
                            id: (connection_id, substream_id),
                        });
                    }
                }
                Err(e) => {
                    error!(
                        request = ?req,
                        %peer_id,
                        block_root = ?root,
                        error = ?e,
                        "Error fetching blobs block root"
                    );
                    log_results(peer_id, req, blobs_sent);

                    return Err((
                        RpcErrorResponse::ServerError,
                        "No blobs and failed fetching corresponding block",
                    ));
                }
            }
        }
        log_results(peer_id, req, blobs_sent);

        Ok(())
    }

    /// Handle a `DataColumnsByRange` request from the peer.
    pub fn handle_data_columns_by_range_request(
        &self,
        peer_id: PeerId,
        connection_id: ConnectionId,
        substream_id: SubstreamId,
        request_id: RequestId,
        req: DataColumnsByRangeRequest,
    ) {
        self.terminate_response_stream(
            peer_id,
            connection_id,
            substream_id,
            request_id,
            self.handle_data_columns_by_range_request_inner(
                peer_id,
                connection_id,
                substream_id,
                request_id,
                req,
            ),
            Response::DataColumnsByRange,
        );
    }

    /// Handle a `DataColumnsByRange` request from the peer.
    pub fn handle_data_columns_by_range_request_inner(
        &self,
        peer_id: PeerId,
        connection_id: ConnectionId,
        substream_id: SubstreamId,
        request_id: RequestId,
        req: DataColumnsByRangeRequest,
<<<<<<< HEAD
    ) -> Result<(), (RPCResponseErrorCode, &'static str)> {
        debug!(
            %peer_id,
            count = req.count,
            start_slot = req.start_slot,
            "Received DataColumnsByRange Request"
=======
    ) -> Result<(), (RpcErrorResponse, &'static str)> {
        debug!(self.log, "Received DataColumnsByRange Request";
            "peer_id" => %peer_id,
            "count" => req.count,
            "start_slot" => req.start_slot,
>>>>>>> 8cf686f5
        );

        // Should not send more than max request data columns
        if req.max_requested::<T::EthSpec>() > self.chain.spec.max_request_data_column_sidecars {
            return Err((
                RpcErrorResponse::InvalidRequest,
                "Request exceeded `MAX_REQUEST_BLOBS_SIDECARS`",
            ));
        }

        let request_start_slot = Slot::from(req.start_slot);

        let data_availability_boundary_slot = match self.chain.data_availability_boundary() {
            Some(boundary) => boundary.start_slot(T::EthSpec::slots_per_epoch()),
            None => {
<<<<<<< HEAD
                debug!("Deneb fork is disabled");
                return Err((
                    RPCResponseErrorCode::InvalidRequest,
                    "Deneb fork is disabled",
                ));
=======
                debug!(self.log, "Deneb fork is disabled");
                return Err((RpcErrorResponse::InvalidRequest, "Deneb fork is disabled"));
>>>>>>> 8cf686f5
            }
        };

        let oldest_data_column_slot = self
            .chain
            .store
            .get_data_column_info()
            .oldest_data_column_slot
            .unwrap_or(data_availability_boundary_slot);

        if request_start_slot < oldest_data_column_slot {
            debug!(
                %request_start_slot,
                %oldest_data_column_slot,
                %data_availability_boundary_slot,
                "Range request start slot is older than data availability boundary."
            );

            return if data_availability_boundary_slot < oldest_data_column_slot {
                Err((
                    RpcErrorResponse::ResourceUnavailable,
                    "blobs pruned within boundary",
                ))
            } else {
                Err((
                    RpcErrorResponse::InvalidRequest,
                    "Req outside availability period",
                ))
            };
        }

        let forwards_block_root_iter =
            match self.chain.forwards_iter_block_roots(request_start_slot) {
                Ok(iter) => iter,
                Err(BeaconChainError::HistoricalBlockError(
                    HistoricalBlockError::BlockOutOfRange {
                        slot,
                        oldest_block_slot,
                    },
                )) => {
                    debug!(
                        requested_slot = %slot,
                        oldest_known_slot = %oldest_block_slot,
                        "Range request failed during backfill"
                    );
                    return Err((RpcErrorResponse::ResourceUnavailable, "Backfilling"));
                }
                Err(e) => {
                    error!(
                        request = ?req,
                        %peer_id,
                        error = ?e,
                        "Unable to obtain root iter"
                    );
                    return Err((RpcErrorResponse::ServerError, "Database error"));
                }
            };

        // Use `WhenSlotSkipped::Prev` to get the most recent block root prior to
        // `request_start_slot` in order to check whether the `request_start_slot` is a skip.
        let mut last_block_root = req.start_slot.checked_sub(1).and_then(|prev_slot| {
            self.chain
                .block_root_at_slot(Slot::new(prev_slot), WhenSlotSkipped::Prev)
                .ok()
                .flatten()
        });

        // Pick out the required blocks, ignoring skip-slots.
        let maybe_block_roots = process_results(forwards_block_root_iter, |iter| {
            iter.take_while(|(_, slot)| slot.as_u64() < req.start_slot.saturating_add(req.count))
                // map skip slots to None
                .map(|(root, _)| {
                    let result = if Some(root) == last_block_root {
                        None
                    } else {
                        Some(root)
                    };
                    last_block_root = Some(root);
                    result
                })
                .collect::<Vec<Option<Hash256>>>()
        });

        let block_roots = match maybe_block_roots {
            Ok(block_roots) => block_roots,
            Err(e) => {
                error!(
                    request = ?req,
                    %peer_id,
                    error = ?e,
                    "Error during iteration over blocks"
                );
                return Err((RpcErrorResponse::ServerError, "Database error"));
            }
        };

        // remove all skip slots
        let block_roots = block_roots.into_iter().flatten();
        let mut data_columns_sent = 0;

        for root in block_roots {
            for index in &req.columns {
                match self.chain.get_data_column(&root, index) {
                    Ok(Some(data_column_sidecar)) => {
                        data_columns_sent += 1;
                        self.send_network_message(NetworkMessage::SendResponse {
                            peer_id,
                            request_id,
                            response: Response::DataColumnsByRange(Some(
                                data_column_sidecar.clone(),
                            )),
                            id: (connection_id, substream_id),
                        });
                    }
                    Ok(None) => {} // no-op
                    Err(e) => {
                        error!(
                            request = ?req,
                            %peer_id,
                            block_root = ?root,
                            error = ?e,
                            "Error fetching data columns block root"
                        );
                        return Err((
                            RpcErrorResponse::ServerError,
                            "No data columns and failed fetching corresponding block",
                        ));
                    }
                }
            }
        }

        let current_slot = self
            .chain
            .slot()
            .unwrap_or_else(|_| self.chain.slot_clock.genesis_slot());

        debug!(
            %peer_id,
            start_slot = req.start_slot,
            %current_slot,
            requested = req.count,
            returned = data_columns_sent,
            "DataColumnsByRange Response processed"
        );

        Ok(())
    }

    /// Helper function to ensure single item protocol always end with either a single chunk or an
    /// error
    fn terminate_response_single_item<R, F: Fn(R) -> Response<T::EthSpec>>(
        &self,
        peer_id: PeerId,
        connection_id: ConnectionId,
        substream_id: SubstreamId,
        request_id: RequestId,
        result: Result<R, (RpcErrorResponse, String)>,
        into_response: F,
    ) {
        match result {
            Ok(resp) => {
                // Not necessary to explicitly send a termination message if this InboundRequest
                // returns <= 1 for InboundRequest::expected_responses
                // https://github.com/sigp/lighthouse/blob/3058b96f2560f1da04ada4f9d8ba8e5651794ff6/beacon_node/lighthouse_network/src/rpc/handler.rs#L555-L558
                self.send_network_message(NetworkMessage::SendResponse {
                    peer_id,
                    request_id,
                    response: into_response(resp),
                    id: (connection_id, substream_id),
                });
            }
            Err((error_code, reason)) => {
                self.send_error_response(
                    peer_id,
                    error_code,
                    reason,
                    (connection_id, substream_id),
                    request_id,
                );
            }
        }
    }

    /// Helper function to ensure streamed protocols with multiple responses always end with either
    /// a stream termination or an error
    fn terminate_response_stream<R, F: FnOnce(Option<R>) -> Response<T::EthSpec>>(
        &self,
        peer_id: PeerId,
        connection_id: ConnectionId,
        substream_id: SubstreamId,
        request_id: RequestId,
        result: Result<(), (RpcErrorResponse, &'static str)>,
        into_response: F,
    ) {
        match result {
            Ok(_) => self.send_network_message(NetworkMessage::SendResponse {
                peer_id,
                request_id,
                response: into_response(None),
                id: (connection_id, substream_id),
            }),
            Err((error_code, reason)) => {
                self.send_error_response(
                    peer_id,
                    error_code,
                    reason.into(),
                    (connection_id, substream_id),
                    request_id,
                );
            }
        }
    }
}<|MERGE_RESOLUTION|>--- conflicted
+++ resolved
@@ -186,16 +186,8 @@
         {
             Ok(block_stream) => block_stream,
             Err(e) => {
-<<<<<<< HEAD
                 error!( error = ?e, "Error getting block stream");
-                return Err((
-                    RPCResponseErrorCode::ServerError,
-                    "Error getting block stream",
-                ));
-=======
-                error!(self.log, "Error getting block stream"; "error" => ?e);
                 return Err((RpcErrorResponse::ServerError, "Error getting block stream"));
->>>>>>> 8cf686f5
             }
         };
         // Fetching blocks is async because it may have to hit the execution layer for payloads.
@@ -556,20 +548,12 @@
         substream_id: SubstreamId,
         request_id: RequestId,
         req: BlocksByRangeRequest,
-<<<<<<< HEAD
-    ) -> Result<(), (RPCResponseErrorCode, &'static str)> {
+    ) -> Result<(), (RpcErrorResponse, &'static str)> {
         debug!(
             %peer_id,
             count = req.count(),
             start_slot = %req.start_slot(),
             "Received BlocksByRange Request"
-=======
-    ) -> Result<(), (RpcErrorResponse, &'static str)> {
-        debug!(self.log, "Received BlocksByRange Request";
-            "peer_id" => %peer_id,
-            "count" => req.count(),
-            "start_slot" => req.start_slot(),
->>>>>>> 8cf686f5
         );
 
         // Should not send more than max request blocks
@@ -685,13 +669,8 @@
         let mut block_stream = match self.chain.get_blocks(block_roots) {
             Ok(block_stream) => block_stream,
             Err(e) => {
-<<<<<<< HEAD
                 error!(error = ?e, "Error getting block stream");
-                return Err((RPCResponseErrorCode::ServerError, "Iterator error"));
-=======
-                error!(self.log, "Error getting block stream"; "error" => ?e);
                 return Err((RpcErrorResponse::ServerError, "Iterator error"));
->>>>>>> 8cf686f5
             }
         };
 
@@ -800,20 +779,12 @@
         substream_id: SubstreamId,
         request_id: RequestId,
         req: BlobsByRangeRequest,
-<<<<<<< HEAD
-    ) -> Result<(), (RPCResponseErrorCode, &'static str)> {
+    ) -> Result<(), (RpcErrorResponse, &'static str)> {
         debug!(
             ?peer_id,
             count = req.count,
             start_slot = req.start_slot,
             "Received BlobsByRange Request"
-=======
-    ) -> Result<(), (RpcErrorResponse, &'static str)> {
-        debug!(self.log, "Received BlobsByRange Request";
-            "peer_id" => %peer_id,
-            "count" => req.count,
-            "start_slot" => req.start_slot,
->>>>>>> 8cf686f5
         );
 
         // Should not send more than max request blocks
@@ -829,16 +800,8 @@
         let data_availability_boundary_slot = match self.chain.data_availability_boundary() {
             Some(boundary) => boundary.start_slot(T::EthSpec::slots_per_epoch()),
             None => {
-<<<<<<< HEAD
                 debug!("Deneb fork is disabled");
-                return Err((
-                    RPCResponseErrorCode::InvalidRequest,
-                    "Deneb fork is disabled",
-                ));
-=======
-                debug!(self.log, "Deneb fork is disabled");
                 return Err((RpcErrorResponse::InvalidRequest, "Deneb fork is disabled"));
->>>>>>> 8cf686f5
             }
         };
 
@@ -1022,20 +985,12 @@
         substream_id: SubstreamId,
         request_id: RequestId,
         req: DataColumnsByRangeRequest,
-<<<<<<< HEAD
-    ) -> Result<(), (RPCResponseErrorCode, &'static str)> {
+    ) -> Result<(), (RpcErrorResponse, &'static str)> {
         debug!(
             %peer_id,
             count = req.count,
             start_slot = req.start_slot,
             "Received DataColumnsByRange Request"
-=======
-    ) -> Result<(), (RpcErrorResponse, &'static str)> {
-        debug!(self.log, "Received DataColumnsByRange Request";
-            "peer_id" => %peer_id,
-            "count" => req.count,
-            "start_slot" => req.start_slot,
->>>>>>> 8cf686f5
         );
 
         // Should not send more than max request data columns
@@ -1051,16 +1006,8 @@
         let data_availability_boundary_slot = match self.chain.data_availability_boundary() {
             Some(boundary) => boundary.start_slot(T::EthSpec::slots_per_epoch()),
             None => {
-<<<<<<< HEAD
                 debug!("Deneb fork is disabled");
-                return Err((
-                    RPCResponseErrorCode::InvalidRequest,
-                    "Deneb fork is disabled",
-                ));
-=======
-                debug!(self.log, "Deneb fork is disabled");
                 return Err((RpcErrorResponse::InvalidRequest, "Deneb fork is disabled"));
->>>>>>> 8cf686f5
             }
         };
 
