--- conflicted
+++ resolved
@@ -10,11 +10,7 @@
 };
 use lighthouse_network::rpc::*;
 use lighthouse_network::{PeerId, PeerRequestId, ReportSource, Response, SyncInfo};
-<<<<<<< HEAD
-=======
 use methods::LightClientUpdatesByRangeRequest;
-use slog::{debug, error, warn};
->>>>>>> 6eaa3701
 use slot_clock::SlotClock;
 use std::collections::{hash_map::Entry, HashMap};
 use std::sync::Arc;
@@ -527,6 +523,105 @@
         Ok(())
     }
 
+    pub fn handle_light_client_updates_by_range(
+        self: &Arc<Self>,
+        peer_id: PeerId,
+        connection_id: ConnectionId,
+        substream_id: SubstreamId,
+        request_id: RequestId,
+        request: LightClientUpdatesByRangeRequest,
+    ) {
+        self.terminate_response_stream(
+            peer_id,
+            connection_id,
+            substream_id,
+            request_id,
+            self.clone()
+                .handle_light_client_updates_by_range_request_inner(
+                    peer_id,
+                    connection_id,
+                    substream_id,
+                    request_id,
+                    request,
+                ),
+            Response::LightClientUpdatesByRange,
+        );
+    }
+
+    /// Handle a `LightClientUpdatesByRange` request from the peer.
+    pub fn handle_light_client_updates_by_range_request_inner(
+        self: Arc<Self>,
+        peer_id: PeerId,
+        connection_id: ConnectionId,
+        substream_id: SubstreamId,
+        request_id: RequestId,
+        req: LightClientUpdatesByRangeRequest,
+    ) -> Result<(), (RpcErrorResponse, &'static str)> {
+        debug!(self.log, "Received LightClientUpdatesByRange Request";
+            "peer_id" => %peer_id,
+            "count" => req.count,
+            "start_period" => req.start_period,
+        );
+
+        // Should not send more than max light client updates
+        let max_request_size: u64 = req.max_requested();
+        if req.count > max_request_size {
+            return Err((
+                RpcErrorResponse::InvalidRequest,
+                "Request exceeded max size",
+            ));
+        }
+
+        let lc_updates = match self
+            .chain
+            .get_light_client_updates(req.start_period, req.count)
+        {
+            Ok(lc_updates) => lc_updates,
+            Err(e) => {
+                error!(self.log, "Unable to obtain light client updates";
+                    "request" => ?req,
+                    "peer" => %peer_id,
+                    "error" => ?e
+                );
+                return Err((RpcErrorResponse::ServerError, "Database error"));
+            }
+        };
+
+        for lc_update in lc_updates.iter() {
+            self.send_network_message(NetworkMessage::SendResponse {
+                peer_id,
+                response: Response::LightClientUpdatesByRange(Some(Arc::new(lc_update.clone()))),
+                request_id,
+                id: (connection_id, substream_id),
+            });
+        }
+
+        let lc_updates_sent = lc_updates.len();
+
+        if lc_updates_sent < req.count as usize {
+            debug!(
+                self.log,
+                "LightClientUpdatesByRange outgoing response processed";
+                "peer" => %peer_id,
+                "info" => "Failed to return all requested light client updates. The peer may have requested data ahead of whats currently available",
+                "start_period" => req.start_period,
+                "requested" => req.count,
+                "returned" => lc_updates_sent
+            );
+        } else {
+            debug!(
+                self.log,
+                "LightClientUpdatesByRange outgoing response processed";
+                "peer" => %peer_id,
+                "start_period" => req.start_period,
+                "requested" => req.count,
+                "returned" => lc_updates_sent
+            );
+        }
+
+        Ok(())
+    }
+
     /// Handle a `LightClientBootstrap` request from the peer.
     pub fn handle_light_client_bootstrap(
         self: &Arc<Self>,
