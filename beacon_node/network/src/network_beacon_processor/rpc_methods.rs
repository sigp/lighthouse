--- conflicted
+++ resolved
@@ -132,7 +132,23 @@
         request_id: PeerRequestId,
         request: BlocksByRootRequest,
     ) {
-<<<<<<< HEAD
+        self.terminate_response_stream(
+            peer_id,
+            request_id,
+            self.clone()
+                .handle_blocks_by_root_request_inner(peer_id, request_id, request)
+                .await,
+            Response::BlocksByRoot,
+        );
+    }
+
+    /// Handle a `BlocksByRoot` request from the peer.
+    pub async fn handle_blocks_by_root_request_inner(
+        self: Arc<Self>,
+        peer_id: PeerId,
+        request_id: PeerRequestId,
+        request: BlocksByRootRequest,
+    ) -> Result<(), (RPCResponseErrorCode, &'static str)> {
         let log_results = |peer_id, requested_blocks, send_block_count| {
             debug!(
                 self.log,
@@ -143,26 +159,6 @@
             );
         };
 
-=======
-        self.terminate_response_stream(
-            peer_id,
-            request_id,
-            self.clone()
-                .handle_blocks_by_root_request_inner(executor, peer_id, request_id, request)
-                .await,
-            Response::BlocksByRoot,
-        );
-    }
-
-    /// Handle a `BlocksByRoot` request from the peer.
-    pub async fn handle_blocks_by_root_request_inner(
-        self: Arc<Self>,
-        executor: TaskExecutor,
-        peer_id: PeerId,
-        request_id: PeerRequestId,
-        request: BlocksByRootRequest,
-    ) -> Result<(), (RPCResponseErrorCode, &'static str)> {
->>>>>>> f5e0404f
         let requested_blocks = request.block_roots().len();
         let mut block_stream = match self
             .chain
@@ -204,15 +200,8 @@
                         "block_root" => ?root,
                         "reason" => "execution layer not synced",
                     );
-<<<<<<< HEAD
-
                     log_results(peer_id, requested_blocks, send_block_count);
-                    // send the stream terminator
-                    return self.send_error_response(
-                        peer_id,
-=======
                     return Err((
->>>>>>> f5e0404f
                         RPCResponseErrorCode::ResourceUnavailable,
                         "Execution layer not synced",
                     ));
@@ -416,7 +405,7 @@
             peer_id,
             request_id,
             self.clone()
-                .handle_blocks_by_range_request_inner(executor, peer_id, request_id, req)
+                .handle_blocks_by_range_request_inner(peer_id, request_id, req)
                 .await,
             Response::BlocksByRange,
         );
@@ -425,7 +414,6 @@
     /// Handle a `BlocksByRange` request from the peer.
     pub async fn handle_blocks_by_range_request_inner(
         self: Arc<Self>,
-        executor: TaskExecutor,
         peer_id: PeerId,
         request_id: PeerRequestId,
         req: BlocksByRangeRequest,
@@ -582,17 +570,8 @@
                         "peer" => %peer_id,
                         "request_root" => ?root
                     );
-<<<<<<< HEAD
                     log_results(req, peer_id, blocks_sent);
-                    return self.send_error_response(
-                        peer_id,
-                        RPCResponseErrorCode::ServerError,
-                        "Database inconsistency".into(),
-                        request_id,
-                    );
-=======
                     return Err((RPCResponseErrorCode::ServerError, "Database inconsistency"));
->>>>>>> f5e0404f
                 }
                 Err(BeaconChainError::BlockHashMissingFromExecutionLayer(_)) => {
                     debug!(
@@ -636,45 +615,8 @@
             }
         }
 
-<<<<<<< HEAD
         log_results(req, peer_id, blocks_sent);
-        // send the stream terminator
-        self.send_network_message(NetworkMessage::SendResponse {
-            peer_id,
-            response: Response::BlocksByRange(None),
-            id: request_id,
-        });
-=======
-        let current_slot = self
-            .chain
-            .slot()
-            .unwrap_or_else(|_| self.chain.slot_clock.genesis_slot());
-
-        if blocks_sent < (*req.count() as usize) {
-            debug!(
-                self.log,
-                "BlocksByRange outgoing response processed";
-                "peer" => %peer_id,
-                "msg" => "Failed to return all requested blocks",
-                "start_slot" => req.start_slot(),
-                "current_slot" => current_slot,
-                "requested" => req.count(),
-                "returned" => blocks_sent
-            );
-        } else {
-            debug!(
-                self.log,
-                "BlocksByRange outgoing response processed";
-                "peer" => %peer_id,
-                "start_slot" => req.start_slot(),
-                "current_slot" => current_slot,
-                "requested" => req.count(),
-                "returned" => blocks_sent
-            );
-        }
-
         Ok(())
->>>>>>> f5e0404f
     }
 
     /// Handle a `BlobsByRange` request from the peer.
