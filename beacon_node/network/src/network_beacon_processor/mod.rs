use crate::sync::manager::BlockProcessType;
use crate::sync::SamplingId;
use crate::{service::NetworkMessage, sync::manager::SyncMessage};
use beacon_chain::block_verification_types::RpcBlock;
use beacon_chain::{
    builder::Witness, eth1_chain::CachingEth1Backend, AvailabilityProcessingStatus, BeaconChain,
};
use beacon_chain::{BeaconChainTypes, NotifyExecutionLayer};
use beacon_processor::{
    work_reprocessing_queue::ReprocessQueueMessage, BeaconProcessorChannels, BeaconProcessorSend,
    DuplicateCache, GossipAggregatePackage, GossipAttestationPackage, Work,
    WorkEvent as BeaconWorkEvent,
};
use lighthouse_network::discovery::ConnectionId;
use lighthouse_network::rpc::methods::{
    BlobsByRangeRequest, BlobsByRootRequest, DataColumnsByRangeRequest, DataColumnsByRootRequest,
};
use lighthouse_network::rpc::{RequestId, SubstreamId};
use lighthouse_network::{
    rpc::{BlocksByRangeRequest, BlocksByRootRequest, LightClientBootstrapRequest, StatusMessage},
<<<<<<< HEAD
    Client, MessageId, NetworkGlobals, PeerId, PeerRequestId, PubsubMessage,
=======
    Client, MessageId, NetworkGlobals, PeerId,
>>>>>>> dd08ebb2
};
use slog::{debug, error, trace, Logger};
use slot_clock::ManualSlotClock;
use std::path::PathBuf;
use std::sync::Arc;
use std::time::Duration;
use store::MemoryStore;
use task_executor::TaskExecutor;
use tokio::sync::mpsc::{self, error::TrySendError};
use types::*;

pub use sync_methods::ChainSegmentProcessId;
use types::blob_sidecar::FixedBlobSidecarList;

pub type Error<T> = TrySendError<BeaconWorkEvent<T>>;

mod gossip_methods;
mod rpc_methods;
mod sync_methods;
mod tests;

pub(crate) const FUTURE_SLOT_TOLERANCE: u64 = 1;

/// Defines if and where we will store the SSZ files of invalid blocks.
#[derive(Clone)]
pub enum InvalidBlockStorage {
    Enabled(PathBuf),
    Disabled,
}

/// Provides an interface to a `BeaconProcessor` running in some other thread.
/// The wider `networking` crate should use this struct to interface with the
/// beacon processor.
pub struct NetworkBeaconProcessor<T: BeaconChainTypes> {
    pub beacon_processor_send: BeaconProcessorSend<T::EthSpec>,
    pub duplicate_cache: DuplicateCache,
    pub chain: Arc<BeaconChain<T>>,
    pub network_tx: mpsc::UnboundedSender<NetworkMessage<T::EthSpec>>,
    pub sync_tx: mpsc::UnboundedSender<SyncMessage<T::EthSpec>>,
    pub reprocess_tx: mpsc::Sender<ReprocessQueueMessage>,
    pub network_globals: Arc<NetworkGlobals<T::EthSpec>>,
    pub invalid_block_storage: InvalidBlockStorage,
    pub executor: TaskExecutor,
    pub log: Logger,
}

impl<T: BeaconChainTypes> NetworkBeaconProcessor<T> {
    fn try_send(&self, event: BeaconWorkEvent<T::EthSpec>) -> Result<(), Error<T::EthSpec>> {
        self.beacon_processor_send
            .try_send(event)
            .map_err(Into::into)
    }

    /// Create a new `Work` event for some unaggregated attestation.
    pub fn send_unaggregated_attestation(
        self: &Arc<Self>,
        message_id: MessageId,
        peer_id: PeerId,
        attestation: Attestation<T::EthSpec>,
        subnet_id: SubnetId,
        should_import: bool,
        seen_timestamp: Duration,
    ) -> Result<(), Error<T::EthSpec>> {
        // Define a closure for processing individual attestations.
        let processor = self.clone();
        let process_individual = move |package: GossipAttestationPackage<T::EthSpec>| {
            let reprocess_tx = processor.reprocess_tx.clone();
            processor.process_gossip_attestation(
                package.message_id,
                package.peer_id,
                package.attestation,
                package.subnet_id,
                package.should_import,
                Some(reprocess_tx),
                package.seen_timestamp,
            )
        };

        // Define a closure for processing batches of attestations.
        let processor = self.clone();
        let process_batch = move |attestations| {
            let reprocess_tx = processor.reprocess_tx.clone();
            processor.process_gossip_attestation_batch(attestations, Some(reprocess_tx))
        };

        self.try_send(BeaconWorkEvent {
            drop_during_sync: true,
            work: Work::GossipAttestation {
                attestation: Box::new(GossipAttestationPackage {
                    message_id,
                    peer_id,
                    attestation: Box::new(attestation),
                    subnet_id,
                    should_import,
                    seen_timestamp,
                }),
                process_individual: Box::new(process_individual),
                process_batch: Box::new(process_batch),
            },
        })
    }

    /// Create a new `Work` event for some aggregated attestation.
    pub fn send_aggregated_attestation(
        self: &Arc<Self>,
        message_id: MessageId,
        peer_id: PeerId,
        aggregate: SignedAggregateAndProof<T::EthSpec>,
        seen_timestamp: Duration,
    ) -> Result<(), Error<T::EthSpec>> {
        // Define a closure for processing individual attestations.
        let processor = self.clone();
        let process_individual = move |package: GossipAggregatePackage<T::EthSpec>| {
            let reprocess_tx = processor.reprocess_tx.clone();
            processor.process_gossip_aggregate(
                package.message_id,
                package.peer_id,
                package.aggregate,
                Some(reprocess_tx),
                package.seen_timestamp,
            )
        };

        // Define a closure for processing batches of attestations.
        let processor = self.clone();
        let process_batch = move |aggregates| {
            let reprocess_tx = processor.reprocess_tx.clone();
            processor.process_gossip_aggregate_batch(aggregates, Some(reprocess_tx))
        };

        let beacon_block_root = aggregate.message().aggregate().data().beacon_block_root;
        self.try_send(BeaconWorkEvent {
            drop_during_sync: true,
            work: Work::GossipAggregate {
                aggregate: Box::new(GossipAggregatePackage {
                    message_id,
                    peer_id,
                    aggregate: Box::new(aggregate),
                    beacon_block_root,
                    seen_timestamp,
                }),
                process_individual: Box::new(process_individual),
                process_batch: Box::new(process_batch),
            },
        })
    }

    /// Create a new `Work` event for some block.
    pub fn send_gossip_beacon_block(
        self: &Arc<Self>,
        message_id: MessageId,
        peer_id: PeerId,
        peer_client: Client,
        block: Arc<SignedBeaconBlock<T::EthSpec>>,
        seen_timestamp: Duration,
    ) -> Result<(), Error<T::EthSpec>> {
        let processor = self.clone();
        let process_fn = async move {
            let reprocess_tx = processor.reprocess_tx.clone();
            let invalid_block_storage = processor.invalid_block_storage.clone();
            let duplicate_cache = processor.duplicate_cache.clone();
            processor
                .process_gossip_block(
                    message_id,
                    peer_id,
                    peer_client,
                    block,
                    reprocess_tx,
                    duplicate_cache,
                    invalid_block_storage,
                    seen_timestamp,
                )
                .await
        };

        self.try_send(BeaconWorkEvent {
            drop_during_sync: false,
            work: Work::GossipBlock(Box::pin(process_fn)),
        })
    }

    /// Create a new `Work` event for some blob sidecar.
    pub fn send_gossip_blob_sidecar(
        self: &Arc<Self>,
        message_id: MessageId,
        peer_id: PeerId,
        peer_client: Client,
        blob_index: u64,
        blob_sidecar: Arc<BlobSidecar<T::EthSpec>>,
        seen_timestamp: Duration,
    ) -> Result<(), Error<T::EthSpec>> {
        let processor = self.clone();
        let process_fn = async move {
            processor
                .process_gossip_blob(
                    message_id,
                    peer_id,
                    peer_client,
                    blob_index,
                    blob_sidecar,
                    seen_timestamp,
                )
                .await
        };

        self.try_send(BeaconWorkEvent {
            drop_during_sync: false,
            work: Work::GossipBlobSidecar(Box::pin(process_fn)),
        })
    }

    /// Create a new `Work` event for some data column sidecar.
    pub fn send_gossip_data_column_sidecar(
        self: &Arc<Self>,
        message_id: MessageId,
        peer_id: PeerId,
        peer_client: Client,
        subnet_id: DataColumnSubnetId,
        column_sidecar: Arc<DataColumnSidecar<T::EthSpec>>,
        seen_timestamp: Duration,
    ) -> Result<(), Error<T::EthSpec>> {
        let processor = self.clone();
        let process_fn = async move {
            processor
                .process_gossip_data_column_sidecar(
                    message_id,
                    peer_id,
                    peer_client,
                    subnet_id,
                    column_sidecar,
                    seen_timestamp,
                )
                .await
        };

        self.try_send(BeaconWorkEvent {
            drop_during_sync: false,
            work: Work::GossipDataColumnSidecar(Box::pin(process_fn)),
        })
    }

    /// Create a new `Work` event for some sync committee signature.
    pub fn send_gossip_sync_signature(
        self: &Arc<Self>,
        message_id: MessageId,
        peer_id: PeerId,
        sync_signature: SyncCommitteeMessage,
        subnet_id: SyncSubnetId,
        seen_timestamp: Duration,
    ) -> Result<(), Error<T::EthSpec>> {
        let processor = self.clone();
        let process_fn = move || {
            processor.process_gossip_sync_committee_signature(
                message_id,
                peer_id,
                sync_signature,
                subnet_id,
                seen_timestamp,
            )
        };

        self.try_send(BeaconWorkEvent {
            drop_during_sync: true,
            work: Work::GossipSyncSignature(Box::new(process_fn)),
        })
    }

    /// Create a new `Work` event for some sync committee contribution.
    pub fn send_gossip_sync_contribution(
        self: &Arc<Self>,
        message_id: MessageId,
        peer_id: PeerId,
        sync_contribution: SignedContributionAndProof<T::EthSpec>,
        seen_timestamp: Duration,
    ) -> Result<(), Error<T::EthSpec>> {
        let processor = self.clone();
        let process_fn = move || {
            processor.process_sync_committee_contribution(
                message_id,
                peer_id,
                sync_contribution,
                seen_timestamp,
            )
        };

        self.try_send(BeaconWorkEvent {
            drop_during_sync: true,
            work: Work::GossipSyncContribution(Box::new(process_fn)),
        })
    }

    /// Create a new `Work` event for some exit.
    pub fn send_gossip_voluntary_exit(
        self: &Arc<Self>,
        message_id: MessageId,
        peer_id: PeerId,
        voluntary_exit: Box<SignedVoluntaryExit>,
    ) -> Result<(), Error<T::EthSpec>> {
        let processor = self.clone();
        let process_fn =
            move || processor.process_gossip_voluntary_exit(message_id, peer_id, *voluntary_exit);

        self.try_send(BeaconWorkEvent {
            drop_during_sync: false,
            work: Work::GossipVoluntaryExit(Box::new(process_fn)),
        })
    }

    /// Create a new `Work` event for some proposer slashing.
    pub fn send_gossip_proposer_slashing(
        self: &Arc<Self>,
        message_id: MessageId,
        peer_id: PeerId,
        proposer_slashing: Box<ProposerSlashing>,
    ) -> Result<(), Error<T::EthSpec>> {
        let processor = self.clone();
        let process_fn = move || {
            processor.process_gossip_proposer_slashing(message_id, peer_id, *proposer_slashing)
        };

        self.try_send(BeaconWorkEvent {
            drop_during_sync: false,
            work: Work::GossipProposerSlashing(Box::new(process_fn)),
        })
    }

    /// Create a new `Work` event for some light client finality update.
    pub fn send_gossip_light_client_finality_update(
        self: &Arc<Self>,
        message_id: MessageId,
        peer_id: PeerId,
        light_client_finality_update: LightClientFinalityUpdate<T::EthSpec>,
        seen_timestamp: Duration,
    ) -> Result<(), Error<T::EthSpec>> {
        let processor = self.clone();
        let process_fn = move || {
            processor.process_gossip_finality_update(
                message_id,
                peer_id,
                light_client_finality_update,
                seen_timestamp,
            )
        };

        self.try_send(BeaconWorkEvent {
            drop_during_sync: true,
            work: Work::GossipLightClientFinalityUpdate(Box::new(process_fn)),
        })
    }

    /// Create a new `Work` event for some light client optimistic update.
    pub fn send_gossip_light_client_optimistic_update(
        self: &Arc<Self>,
        message_id: MessageId,
        peer_id: PeerId,
        light_client_optimistic_update: LightClientOptimisticUpdate<T::EthSpec>,
        seen_timestamp: Duration,
    ) -> Result<(), Error<T::EthSpec>> {
        let processor = self.clone();
        let process_fn = move || {
            let reprocess_tx = processor.reprocess_tx.clone();
            processor.process_gossip_optimistic_update(
                message_id,
                peer_id,
                light_client_optimistic_update,
                Some(reprocess_tx),
                seen_timestamp,
            )
        };

        self.try_send(BeaconWorkEvent {
            drop_during_sync: true,
            work: Work::GossipLightClientOptimisticUpdate(Box::new(process_fn)),
        })
    }

    /// Create a new `Work` event for some attester slashing.
    pub fn send_gossip_attester_slashing(
        self: &Arc<Self>,
        message_id: MessageId,
        peer_id: PeerId,
        attester_slashing: Box<AttesterSlashing<T::EthSpec>>,
    ) -> Result<(), Error<T::EthSpec>> {
        let processor = self.clone();
        let process_fn = move || {
            processor.process_gossip_attester_slashing(message_id, peer_id, *attester_slashing)
        };

        self.try_send(BeaconWorkEvent {
            drop_during_sync: false,
            work: Work::GossipAttesterSlashing(Box::new(process_fn)),
        })
    }

    /// Create a new `Work` event for some BLS to execution change.
    pub fn send_gossip_bls_to_execution_change(
        self: &Arc<Self>,
        message_id: MessageId,
        peer_id: PeerId,
        bls_to_execution_change: Box<SignedBlsToExecutionChange>,
    ) -> Result<(), Error<T::EthSpec>> {
        let processor = self.clone();
        let process_fn = move || {
            processor.process_gossip_bls_to_execution_change(
                message_id,
                peer_id,
                *bls_to_execution_change,
            )
        };

        self.try_send(BeaconWorkEvent {
            drop_during_sync: false,
            work: Work::GossipBlsToExecutionChange(Box::new(process_fn)),
        })
    }

    /// Create a new `Work` event for some block, where the result from computation (if any) is
    /// sent to the other side of `result_tx`.
    pub fn send_rpc_beacon_block(
        self: &Arc<Self>,
        block_root: Hash256,
        block: RpcBlock<T::EthSpec>,
        seen_timestamp: Duration,
        process_type: BlockProcessType,
    ) -> Result<(), Error<T::EthSpec>> {
        let process_fn = self.clone().generate_rpc_beacon_block_process_fn(
            block_root,
            block,
            seen_timestamp,
            process_type,
        );
        self.try_send(BeaconWorkEvent {
            drop_during_sync: false,
            work: Work::RpcBlock { process_fn },
        })
    }

    /// Create a new `Work` event for some blobs, where the result from computation (if any) is
    /// sent to the other side of `result_tx`.
    pub fn send_rpc_blobs(
        self: &Arc<Self>,
        block_root: Hash256,
        blobs: FixedBlobSidecarList<T::EthSpec>,
        seen_timestamp: Duration,
        process_type: BlockProcessType,
    ) -> Result<(), Error<T::EthSpec>> {
        let blob_count = blobs.iter().filter(|b| b.is_some()).count();
        if blob_count == 0 {
            return Ok(());
        }
        let process_fn = self.clone().generate_rpc_blobs_process_fn(
            block_root,
            blobs,
            seen_timestamp,
            process_type,
        );
        self.try_send(BeaconWorkEvent {
            drop_during_sync: false,
            work: Work::RpcBlobs { process_fn },
        })
    }

    /// Create a new `Work` event for some custody columns. `process_rpc_custody_columns` reports
    /// the result back to sync.
    pub fn send_rpc_custody_columns(
        self: &Arc<Self>,
        block_root: Hash256,
        custody_columns: DataColumnSidecarList<T::EthSpec>,
        seen_timestamp: Duration,
        process_type: BlockProcessType,
    ) -> Result<(), Error<T::EthSpec>> {
        let s = self.clone();
        self.try_send(BeaconWorkEvent {
            drop_during_sync: false,
            work: Work::RpcCustodyColumn(Box::pin(async move {
                s.process_rpc_custody_columns(
                    block_root,
                    custody_columns,
                    seen_timestamp,
                    process_type,
                )
                .await;
            })),
        })
    }

    /// Create a new `Work` event for some sampling columns, and reports the verification result
    /// back to sync.
    pub fn send_rpc_validate_data_columns(
        self: &Arc<Self>,
        block_root: Hash256,
        data_columns: Vec<Arc<DataColumnSidecar<T::EthSpec>>>,
        seen_timestamp: Duration,
        id: SamplingId,
    ) -> Result<(), Error<T::EthSpec>> {
        let s = self.clone();
        self.try_send(BeaconWorkEvent {
            drop_during_sync: false,
            work: Work::RpcVerifyDataColumn(Box::pin(async move {
                let result = s
                    .clone()
                    .validate_rpc_data_columns(block_root, data_columns, seen_timestamp)
                    .await;
                // Sync handles these results
                s.send_sync_message(SyncMessage::SampleVerified { id, result });
            })),
        })
    }

    /// Create a new `Work` event with a block sampling completed result
    pub fn send_sampling_completed(
        self: &Arc<Self>,
        block_root: Hash256,
    ) -> Result<(), Error<T::EthSpec>> {
        let nbp = self.clone();
        self.try_send(BeaconWorkEvent {
            drop_during_sync: false,
            work: Work::SamplingResult(Box::pin(async move {
                nbp.process_sampling_completed(block_root).await;
            })),
        })
    }

    /// Create a new work event to import `blocks` as a beacon chain segment.
    pub fn send_chain_segment(
        self: &Arc<Self>,
        process_id: ChainSegmentProcessId,
        blocks: Vec<RpcBlock<T::EthSpec>>,
    ) -> Result<(), Error<T::EthSpec>> {
        let is_backfill = matches!(&process_id, ChainSegmentProcessId::BackSyncBatchId { .. });
        let processor = self.clone();
        let process_fn = async move {
            let notify_execution_layer = if processor
                .network_globals
                .sync_state
                .read()
                .is_syncing_finalized()
            {
                NotifyExecutionLayer::No
            } else {
                NotifyExecutionLayer::Yes
            };
            processor
                .process_chain_segment(process_id, blocks, notify_execution_layer)
                .await;
        };
        let process_fn = Box::pin(process_fn);

        // Back-sync batches are dispatched with a different `Work` variant so
        // they can be rate-limited.
        let work = if is_backfill {
            Work::ChainSegmentBackfill(process_fn)
        } else {
            Work::ChainSegment(process_fn)
        };

        self.try_send(BeaconWorkEvent {
            drop_during_sync: false,
            work,
        })
    }

    /// Create a new work event to process `StatusMessage`s from the RPC network.
    pub fn send_status_message(
        self: &Arc<Self>,
        peer_id: PeerId,
        message: StatusMessage,
    ) -> Result<(), Error<T::EthSpec>> {
        let processor = self.clone();
        let process_fn = move || processor.process_status(peer_id, message);

        self.try_send(BeaconWorkEvent {
            drop_during_sync: false,
            work: Work::Status(Box::new(process_fn)),
        })
    }

    /// Create a new work event to process `BlocksByRangeRequest`s from the RPC network.
    pub fn send_blocks_by_range_request(
        self: &Arc<Self>,
        peer_id: PeerId,
        connection_id: ConnectionId,
        substream_id: SubstreamId,
        request_id: RequestId,
        request: BlocksByRangeRequest,
    ) -> Result<(), Error<T::EthSpec>> {
        let processor = self.clone();
        let process_fn = async move {
            processor
                .handle_blocks_by_range_request(
                    peer_id,
                    connection_id,
                    substream_id,
                    request_id,
                    request,
                )
                .await;
        };

        self.try_send(BeaconWorkEvent {
            drop_during_sync: false,
            work: Work::BlocksByRangeRequest(Box::pin(process_fn)),
        })
    }

    /// Create a new work event to process `BlocksByRootRequest`s from the RPC network.
    pub fn send_blocks_by_roots_request(
        self: &Arc<Self>,
        peer_id: PeerId,
        connection_id: ConnectionId,
        substream_id: SubstreamId,
        request_id: RequestId,
        request: BlocksByRootRequest,
    ) -> Result<(), Error<T::EthSpec>> {
        let processor = self.clone();
        let process_fn = async move {
            processor
                .handle_blocks_by_root_request(
                    peer_id,
                    connection_id,
                    substream_id,
                    request_id,
                    request,
                )
                .await;
        };

        self.try_send(BeaconWorkEvent {
            drop_during_sync: false,
            work: Work::BlocksByRootsRequest(Box::pin(process_fn)),
        })
    }

    /// Create a new work event to process `BlobsByRangeRequest`s from the RPC network.
    pub fn send_blobs_by_range_request(
        self: &Arc<Self>,
        peer_id: PeerId,
        connection_id: ConnectionId,
        substream_id: SubstreamId,
        request_id: RequestId,
        request: BlobsByRangeRequest,
    ) -> Result<(), Error<T::EthSpec>> {
        let processor = self.clone();
        let process_fn = move || {
            processor.handle_blobs_by_range_request(
                peer_id,
                connection_id,
                substream_id,
                request_id,
                request,
            )
        };

        self.try_send(BeaconWorkEvent {
            drop_during_sync: false,
            work: Work::BlobsByRangeRequest(Box::new(process_fn)),
        })
    }

    /// Create a new work event to process `BlobsByRootRequest`s from the RPC network.
    pub fn send_blobs_by_roots_request(
        self: &Arc<Self>,
        peer_id: PeerId,
        connection_id: ConnectionId,
        substream_id: SubstreamId,
        request_id: RequestId,
        request: BlobsByRootRequest,
    ) -> Result<(), Error<T::EthSpec>> {
        let processor = self.clone();
        let process_fn = move || {
            processor.handle_blobs_by_root_request(
                peer_id,
                connection_id,
                substream_id,
                request_id,
                request,
            )
        };

        self.try_send(BeaconWorkEvent {
            drop_during_sync: false,
            work: Work::BlobsByRootsRequest(Box::new(process_fn)),
        })
    }

    /// Create a new work event to process `DataColumnsByRootRequest`s from the RPC network.
    pub fn send_data_columns_by_roots_request(
        self: &Arc<Self>,
        peer_id: PeerId,
        connection_id: ConnectionId,
        substream_id: SubstreamId,
        request_id: RequestId,
        request: DataColumnsByRootRequest,
    ) -> Result<(), Error<T::EthSpec>> {
        let processor = self.clone();
        let process_fn = move || {
            processor.handle_data_columns_by_root_request(
                peer_id,
                connection_id,
                substream_id,
                request_id,
                request,
            )
        };

        self.try_send(BeaconWorkEvent {
            drop_during_sync: false,
            work: Work::DataColumnsByRootsRequest(Box::new(process_fn)),
        })
    }

    /// Create a new work event to process `DataColumnsByRange`s from the RPC network.
    pub fn send_data_columns_by_range_request(
        self: &Arc<Self>,
        peer_id: PeerId,
        connection_id: ConnectionId,
        substream_id: SubstreamId,
        request_id: RequestId,
        request: DataColumnsByRangeRequest,
    ) -> Result<(), Error<T::EthSpec>> {
        let processor = self.clone();
        let process_fn = move || {
            processor.handle_data_columns_by_range_request(
                peer_id,
                connection_id,
                substream_id,
                request_id,
                request,
            )
        };

        self.try_send(BeaconWorkEvent {
            drop_during_sync: false,
            work: Work::DataColumnsByRangeRequest(Box::new(process_fn)),
        })
    }

    /// Create a new work event to process `LightClientBootstrap`s from the RPC network.
    pub fn send_light_client_bootstrap_request(
        self: &Arc<Self>,
        peer_id: PeerId,
        connection_id: ConnectionId,
        substream_id: SubstreamId,
        request_id: RequestId,
        request: LightClientBootstrapRequest,
    ) -> Result<(), Error<T::EthSpec>> {
        let processor = self.clone();
        let process_fn = move || {
            processor.handle_light_client_bootstrap(
                peer_id,
                connection_id,
                substream_id,
                request_id,
                request,
            )
        };

        self.try_send(BeaconWorkEvent {
            drop_during_sync: true,
            work: Work::LightClientBootstrapRequest(Box::new(process_fn)),
        })
    }

    /// Create a new work event to process a `LightClientOptimisticUpdate` request from the RPC network.
    pub fn send_light_client_optimistic_update_request(
        self: &Arc<Self>,
        peer_id: PeerId,
        connection_id: ConnectionId,
        substream_id: SubstreamId,
        request_id: RequestId,
    ) -> Result<(), Error<T::EthSpec>> {
        let processor = self.clone();
        let process_fn = move || {
            processor.handle_light_client_optimistic_update(
                peer_id,
                connection_id,
                substream_id,
                request_id,
            )
        };

        self.try_send(BeaconWorkEvent {
            drop_during_sync: true,
            work: Work::LightClientOptimisticUpdateRequest(Box::new(process_fn)),
        })
    }

    /// Create a new work event to process a `LightClientFinalityUpdate` request from the RPC network.
    pub fn send_light_client_finality_update_request(
        self: &Arc<Self>,
        peer_id: PeerId,
        connection_id: ConnectionId,
        substream_id: SubstreamId,
        request_id: RequestId,
    ) -> Result<(), Error<T::EthSpec>> {
        let processor = self.clone();
        let process_fn = move || {
            processor.handle_light_client_finality_update(
                peer_id,
                connection_id,
                substream_id,
                request_id,
            )
        };

        self.try_send(BeaconWorkEvent {
            drop_during_sync: true,
            work: Work::LightClientFinalityUpdateRequest(Box::new(process_fn)),
        })
    }

    /// Send a message to `sync_tx`.
    ///
    /// Creates a log if there is an internal error.
    fn send_sync_message(&self, message: SyncMessage<T::EthSpec>) {
        self.sync_tx.send(message).unwrap_or_else(|e| {
            debug!(self.log, "Could not send message to the sync service";
                   "error" => %e)
        });
    }

    /// Send a message to `network_tx`.
    ///
    /// Creates a log if there is an internal error.
    fn send_network_message(&self, message: NetworkMessage<T::EthSpec>) {
        self.network_tx.send(message).unwrap_or_else(|e| {
            debug!(self.log, "Could not send message to the network service. Likely shutdown";
                "error" => %e)
        });
    }

    /// Attempt to reconstruct all data columns if the following conditions satisfies:
    /// - Our custody requirement is all columns
    /// - We have >= 50% of columns, but not all columns
    ///
    /// Returns `Some(AvailabilityProcessingStatus)` if reconstruction is successfully performed,
    /// otherwise returns `None`.
    async fn attempt_data_column_reconstruction(
        &self,
        block_root: Hash256,
    ) -> Option<AvailabilityProcessingStatus> {
        let result = self.chain.reconstruct_data_columns(block_root).await;
        match result {
            Ok(Some((availability_processing_status, data_columns_to_publish))) => {
                self.send_network_message(NetworkMessage::Publish {
                    messages: data_columns_to_publish
                        .iter()
                        .map(|d| {
                            let subnet = DataColumnSubnetId::from_column_index::<T::EthSpec>(
                                d.index as usize,
                                &self.chain.spec,
                            );
                            PubsubMessage::DataColumnSidecar(Box::new((subnet, d.clone())))
                        })
                        .collect(),
                });

                match &availability_processing_status {
                    AvailabilityProcessingStatus::Imported(hash) => {
                        debug!(
                            self.log,
                            "Block components available via reconstruction";
                            "result" => "imported block and custody columns",
                            "block_hash" => %hash,
                        );
                        self.chain.recompute_head_at_current_slot().await;
                    }
                    AvailabilityProcessingStatus::MissingComponents(_, _) => {
                        debug!(
                            self.log,
                            "Block components still missing block after reconstruction";
                            "result" => "imported all custody columns",
                            "block_hash" => %block_root,
                        );
                    }
                }

                Some(availability_processing_status)
            }
            Ok(None) => {
                trace!(
                    self.log,
                    "Reconstruction not required for block";
                    "block_hash" => %block_root,
                );
                None
            }
            Err(e) => {
                error!(
                    self.log,
                    "Error during data column reconstruction";
                    "error" => ?e
                );
                None
            }
        }
    }
}

type TestBeaconChainType<E> =
    Witness<ManualSlotClock, CachingEth1Backend<E>, E, MemoryStore<E>, MemoryStore<E>>;

impl<E: EthSpec> NetworkBeaconProcessor<TestBeaconChainType<E>> {
    // Instantiates a mostly non-functional version of `Self` and returns the
    // event receiver that would normally go to the beacon processor. This is
    // useful for testing that messages are actually being sent to the beacon
    // processor (but not much else).
    pub fn null_for_testing(
        network_globals: Arc<NetworkGlobals<E>>,
        chain: Arc<BeaconChain<TestBeaconChainType<E>>>,
        executor: TaskExecutor,
        log: Logger,
    ) -> (Self, mpsc::Receiver<BeaconWorkEvent<E>>) {
        let BeaconProcessorChannels {
            beacon_processor_tx,
            beacon_processor_rx,
            work_reprocessing_tx,
            work_reprocessing_rx: _work_reprocessing_rx,
        } = <_>::default();

        let (network_tx, _network_rx) = mpsc::unbounded_channel();
        let (sync_tx, _sync_rx) = mpsc::unbounded_channel();

        let network_beacon_processor = Self {
            beacon_processor_send: beacon_processor_tx,
            duplicate_cache: DuplicateCache::default(),
            chain,
            network_tx,
            sync_tx,
            reprocess_tx: work_reprocessing_tx,
            network_globals,
            invalid_block_storage: InvalidBlockStorage::Disabled,
            executor,
            log,
        };

        (network_beacon_processor, beacon_processor_rx)
    }
}<|MERGE_RESOLUTION|>--- conflicted
+++ resolved
@@ -18,11 +18,7 @@
 use lighthouse_network::rpc::{RequestId, SubstreamId};
 use lighthouse_network::{
     rpc::{BlocksByRangeRequest, BlocksByRootRequest, LightClientBootstrapRequest, StatusMessage},
-<<<<<<< HEAD
-    Client, MessageId, NetworkGlobals, PeerId, PeerRequestId, PubsubMessage,
-=======
-    Client, MessageId, NetworkGlobals, PeerId,
->>>>>>> dd08ebb2
+    Client, MessageId, NetworkGlobals, PeerId, PubsubMessage
 };
 use slog::{debug, error, trace, Logger};
 use slot_clock::ManualSlotClock;
