use crate::sync::manager::BlockProcessType;
use crate::sync::SamplingId;
use crate::{service::NetworkMessage, sync::manager::SyncMessage};
use beacon_chain::block_verification_types::RpcBlock;
<<<<<<< HEAD
use beacon_chain::fetch_blobs::{fetch_and_process_engine_blobs, BlobsOrDataColumns};
=======
>>>>>>> ee7fca3e
use beacon_chain::{
    builder::Witness, eth1_chain::CachingEth1Backend, AvailabilityProcessingStatus, BeaconChain,
};
use beacon_chain::{BeaconChainTypes, NotifyExecutionLayer};
use beacon_processor::{
    work_reprocessing_queue::ReprocessQueueMessage, BeaconProcessorChannels, BeaconProcessorSend,
    DuplicateCache, GossipAggregatePackage, GossipAttestationPackage, Work,
    WorkEvent as BeaconWorkEvent,
};
use lighthouse_network::discovery::ConnectionId;
use lighthouse_network::rpc::methods::{
    BlobsByRangeRequest, BlobsByRootRequest, DataColumnsByRangeRequest, DataColumnsByRootRequest,
};
use lighthouse_network::rpc::{RequestId, SubstreamId};
use lighthouse_network::{
    rpc::{BlocksByRangeRequest, BlocksByRootRequest, LightClientBootstrapRequest, StatusMessage},
<<<<<<< HEAD
    Client, MessageId, NetworkGlobals, PeerId, PeerRequestId, PubsubMessage,
};
use slog::{debug, error, Logger};
=======
    Client, MessageId, NetworkGlobals, PeerId, PubsubMessage,
};
use slog::{debug, error, trace, Logger};
>>>>>>> ee7fca3e
use slot_clock::ManualSlotClock;
use std::path::PathBuf;
use std::sync::Arc;
use std::time::Duration;
use store::MemoryStore;
use task_executor::TaskExecutor;
use tokio::sync::mpsc::UnboundedSender;
use tokio::sync::mpsc::{self, error::TrySendError};
use types::*;

pub use sync_methods::ChainSegmentProcessId;
use types::blob_sidecar::FixedBlobSidecarList;

pub type Error<T> = TrySendError<BeaconWorkEvent<T>>;

mod gossip_methods;
mod rpc_methods;
mod sync_methods;
mod tests;

pub(crate) const FUTURE_SLOT_TOLERANCE: u64 = 1;

/// Defines if and where we will store the SSZ files of invalid blocks.
#[derive(Clone)]
pub enum InvalidBlockStorage {
    Enabled(PathBuf),
    Disabled,
}

/// Provides an interface to a `BeaconProcessor` running in some other thread.
/// The wider `networking` crate should use this struct to interface with the
/// beacon processor.
pub struct NetworkBeaconProcessor<T: BeaconChainTypes> {
    pub beacon_processor_send: BeaconProcessorSend<T::EthSpec>,
    pub duplicate_cache: DuplicateCache,
    pub chain: Arc<BeaconChain<T>>,
    pub network_tx: mpsc::UnboundedSender<NetworkMessage<T::EthSpec>>,
    pub sync_tx: mpsc::UnboundedSender<SyncMessage<T::EthSpec>>,
    pub reprocess_tx: mpsc::Sender<ReprocessQueueMessage>,
    pub network_globals: Arc<NetworkGlobals<T::EthSpec>>,
    pub invalid_block_storage: InvalidBlockStorage,
    pub executor: TaskExecutor,
    pub log: Logger,
}

impl<T: BeaconChainTypes> NetworkBeaconProcessor<T> {
    fn try_send(&self, event: BeaconWorkEvent<T::EthSpec>) -> Result<(), Error<T::EthSpec>> {
        self.beacon_processor_send
            .try_send(event)
            .map_err(Into::into)
    }

    /// Create a new `Work` event for some unaggregated attestation.
    pub fn send_unaggregated_attestation(
        self: &Arc<Self>,
        message_id: MessageId,
        peer_id: PeerId,
        attestation: Attestation<T::EthSpec>,
        subnet_id: SubnetId,
        should_import: bool,
        seen_timestamp: Duration,
    ) -> Result<(), Error<T::EthSpec>> {
        // Define a closure for processing individual attestations.
        let processor = self.clone();
        let process_individual = move |package: GossipAttestationPackage<T::EthSpec>| {
            let reprocess_tx = processor.reprocess_tx.clone();
            processor.process_gossip_attestation(
                package.message_id,
                package.peer_id,
                package.attestation,
                package.subnet_id,
                package.should_import,
                Some(reprocess_tx),
                package.seen_timestamp,
            )
        };

        // Define a closure for processing batches of attestations.
        let processor = self.clone();
        let process_batch = move |attestations| {
            let reprocess_tx = processor.reprocess_tx.clone();
            processor.process_gossip_attestation_batch(attestations, Some(reprocess_tx))
        };

        self.try_send(BeaconWorkEvent {
            drop_during_sync: true,
            work: Work::GossipAttestation {
                attestation: Box::new(GossipAttestationPackage {
                    message_id,
                    peer_id,
                    attestation: Box::new(attestation),
                    subnet_id,
                    should_import,
                    seen_timestamp,
                }),
                process_individual: Box::new(process_individual),
                process_batch: Box::new(process_batch),
            },
        })
    }

    /// Create a new `Work` event for some aggregated attestation.
    pub fn send_aggregated_attestation(
        self: &Arc<Self>,
        message_id: MessageId,
        peer_id: PeerId,
        aggregate: SignedAggregateAndProof<T::EthSpec>,
        seen_timestamp: Duration,
    ) -> Result<(), Error<T::EthSpec>> {
        // Define a closure for processing individual attestations.
        let processor = self.clone();
        let process_individual = move |package: GossipAggregatePackage<T::EthSpec>| {
            let reprocess_tx = processor.reprocess_tx.clone();
            processor.process_gossip_aggregate(
                package.message_id,
                package.peer_id,
                package.aggregate,
                Some(reprocess_tx),
                package.seen_timestamp,
            )
        };

        // Define a closure for processing batches of attestations.
        let processor = self.clone();
        let process_batch = move |aggregates| {
            let reprocess_tx = processor.reprocess_tx.clone();
            processor.process_gossip_aggregate_batch(aggregates, Some(reprocess_tx))
        };

        let beacon_block_root = aggregate.message().aggregate().data().beacon_block_root;
        self.try_send(BeaconWorkEvent {
            drop_during_sync: true,
            work: Work::GossipAggregate {
                aggregate: Box::new(GossipAggregatePackage {
                    message_id,
                    peer_id,
                    aggregate: Box::new(aggregate),
                    beacon_block_root,
                    seen_timestamp,
                }),
                process_individual: Box::new(process_individual),
                process_batch: Box::new(process_batch),
            },
        })
    }

    /// Create a new `Work` event for some block.
    pub fn send_gossip_beacon_block(
        self: &Arc<Self>,
        message_id: MessageId,
        peer_id: PeerId,
        peer_client: Client,
        block: Arc<SignedBeaconBlock<T::EthSpec>>,
        seen_timestamp: Duration,
    ) -> Result<(), Error<T::EthSpec>> {
        let processor = self.clone();
        let process_fn = async move {
            let reprocess_tx = processor.reprocess_tx.clone();
            let invalid_block_storage = processor.invalid_block_storage.clone();
            let duplicate_cache = processor.duplicate_cache.clone();
            processor
                .process_gossip_block(
                    message_id,
                    peer_id,
                    peer_client,
                    block,
                    reprocess_tx,
                    duplicate_cache,
                    invalid_block_storage,
                    seen_timestamp,
                )
                .await
        };

        self.try_send(BeaconWorkEvent {
            drop_during_sync: false,
            work: Work::GossipBlock(Box::pin(process_fn)),
        })
    }

    /// Create a new `Work` event for some blob sidecar.
    pub fn send_gossip_blob_sidecar(
        self: &Arc<Self>,
        message_id: MessageId,
        peer_id: PeerId,
        peer_client: Client,
        blob_index: u64,
        blob_sidecar: Arc<BlobSidecar<T::EthSpec>>,
        seen_timestamp: Duration,
    ) -> Result<(), Error<T::EthSpec>> {
        let processor = self.clone();
        let process_fn = async move {
            processor
                .process_gossip_blob(
                    message_id,
                    peer_id,
                    peer_client,
                    blob_index,
                    blob_sidecar,
                    seen_timestamp,
                )
                .await
        };

        self.try_send(BeaconWorkEvent {
            drop_during_sync: false,
            work: Work::GossipBlobSidecar(Box::pin(process_fn)),
        })
    }

    /// Create a new `Work` event for some data column sidecar.
    pub fn send_gossip_data_column_sidecar(
        self: &Arc<Self>,
        message_id: MessageId,
        peer_id: PeerId,
        peer_client: Client,
        subnet_id: DataColumnSubnetId,
        column_sidecar: Arc<DataColumnSidecar<T::EthSpec>>,
        seen_timestamp: Duration,
    ) -> Result<(), Error<T::EthSpec>> {
        let processor = self.clone();
        let process_fn = async move {
            processor
                .process_gossip_data_column_sidecar(
                    message_id,
                    peer_id,
                    peer_client,
                    subnet_id,
                    column_sidecar,
                    seen_timestamp,
                )
                .await
        };

        self.try_send(BeaconWorkEvent {
            drop_during_sync: false,
            work: Work::GossipDataColumnSidecar(Box::pin(process_fn)),
        })
    }

    /// Create a new `Work` event for some sync committee signature.
    pub fn send_gossip_sync_signature(
        self: &Arc<Self>,
        message_id: MessageId,
        peer_id: PeerId,
        sync_signature: SyncCommitteeMessage,
        subnet_id: SyncSubnetId,
        seen_timestamp: Duration,
    ) -> Result<(), Error<T::EthSpec>> {
        let processor = self.clone();
        let process_fn = move || {
            processor.process_gossip_sync_committee_signature(
                message_id,
                peer_id,
                sync_signature,
                subnet_id,
                seen_timestamp,
            )
        };

        self.try_send(BeaconWorkEvent {
            drop_during_sync: true,
            work: Work::GossipSyncSignature(Box::new(process_fn)),
        })
    }

    /// Create a new `Work` event for some sync committee contribution.
    pub fn send_gossip_sync_contribution(
        self: &Arc<Self>,
        message_id: MessageId,
        peer_id: PeerId,
        sync_contribution: SignedContributionAndProof<T::EthSpec>,
        seen_timestamp: Duration,
    ) -> Result<(), Error<T::EthSpec>> {
        let processor = self.clone();
        let process_fn = move || {
            processor.process_sync_committee_contribution(
                message_id,
                peer_id,
                sync_contribution,
                seen_timestamp,
            )
        };

        self.try_send(BeaconWorkEvent {
            drop_during_sync: true,
            work: Work::GossipSyncContribution(Box::new(process_fn)),
        })
    }

    /// Create a new `Work` event for some exit.
    pub fn send_gossip_voluntary_exit(
        self: &Arc<Self>,
        message_id: MessageId,
        peer_id: PeerId,
        voluntary_exit: Box<SignedVoluntaryExit>,
    ) -> Result<(), Error<T::EthSpec>> {
        let processor = self.clone();
        let process_fn =
            move || processor.process_gossip_voluntary_exit(message_id, peer_id, *voluntary_exit);

        self.try_send(BeaconWorkEvent {
            drop_during_sync: false,
            work: Work::GossipVoluntaryExit(Box::new(process_fn)),
        })
    }

    /// Create a new `Work` event for some proposer slashing.
    pub fn send_gossip_proposer_slashing(
        self: &Arc<Self>,
        message_id: MessageId,
        peer_id: PeerId,
        proposer_slashing: Box<ProposerSlashing>,
    ) -> Result<(), Error<T::EthSpec>> {
        let processor = self.clone();
        let process_fn = move || {
            processor.process_gossip_proposer_slashing(message_id, peer_id, *proposer_slashing)
        };

        self.try_send(BeaconWorkEvent {
            drop_during_sync: false,
            work: Work::GossipProposerSlashing(Box::new(process_fn)),
        })
    }

    /// Create a new `Work` event for some light client finality update.
    pub fn send_gossip_light_client_finality_update(
        self: &Arc<Self>,
        message_id: MessageId,
        peer_id: PeerId,
        light_client_finality_update: LightClientFinalityUpdate<T::EthSpec>,
        seen_timestamp: Duration,
    ) -> Result<(), Error<T::EthSpec>> {
        let processor = self.clone();
        let process_fn = move || {
            processor.process_gossip_finality_update(
                message_id,
                peer_id,
                light_client_finality_update,
                seen_timestamp,
            )
        };

        self.try_send(BeaconWorkEvent {
            drop_during_sync: true,
            work: Work::GossipLightClientFinalityUpdate(Box::new(process_fn)),
        })
    }

    /// Create a new `Work` event for some light client optimistic update.
    pub fn send_gossip_light_client_optimistic_update(
        self: &Arc<Self>,
        message_id: MessageId,
        peer_id: PeerId,
        light_client_optimistic_update: LightClientOptimisticUpdate<T::EthSpec>,
        seen_timestamp: Duration,
    ) -> Result<(), Error<T::EthSpec>> {
        let processor = self.clone();
        let process_fn = move || {
            let reprocess_tx = processor.reprocess_tx.clone();
            processor.process_gossip_optimistic_update(
                message_id,
                peer_id,
                light_client_optimistic_update,
                Some(reprocess_tx),
                seen_timestamp,
            )
        };

        self.try_send(BeaconWorkEvent {
            drop_during_sync: true,
            work: Work::GossipLightClientOptimisticUpdate(Box::new(process_fn)),
        })
    }

    /// Create a new `Work` event for some attester slashing.
    pub fn send_gossip_attester_slashing(
        self: &Arc<Self>,
        message_id: MessageId,
        peer_id: PeerId,
        attester_slashing: Box<AttesterSlashing<T::EthSpec>>,
    ) -> Result<(), Error<T::EthSpec>> {
        let processor = self.clone();
        let process_fn = move || {
            processor.process_gossip_attester_slashing(message_id, peer_id, *attester_slashing)
        };

        self.try_send(BeaconWorkEvent {
            drop_during_sync: false,
            work: Work::GossipAttesterSlashing(Box::new(process_fn)),
        })
    }

    /// Create a new `Work` event for some BLS to execution change.
    pub fn send_gossip_bls_to_execution_change(
        self: &Arc<Self>,
        message_id: MessageId,
        peer_id: PeerId,
        bls_to_execution_change: Box<SignedBlsToExecutionChange>,
    ) -> Result<(), Error<T::EthSpec>> {
        let processor = self.clone();
        let process_fn = move || {
            processor.process_gossip_bls_to_execution_change(
                message_id,
                peer_id,
                *bls_to_execution_change,
            )
        };

        self.try_send(BeaconWorkEvent {
            drop_during_sync: false,
            work: Work::GossipBlsToExecutionChange(Box::new(process_fn)),
        })
    }

    /// Create a new `Work` event for some block, where the result from computation (if any) is
    /// sent to the other side of `result_tx`.
    pub fn send_rpc_beacon_block(
        self: &Arc<Self>,
        block_root: Hash256,
        block: RpcBlock<T::EthSpec>,
        seen_timestamp: Duration,
        process_type: BlockProcessType,
    ) -> Result<(), Error<T::EthSpec>> {
        let process_fn = self.clone().generate_rpc_beacon_block_process_fn(
            block_root,
            block,
            seen_timestamp,
            process_type,
        );
        self.try_send(BeaconWorkEvent {
            drop_during_sync: false,
            work: Work::RpcBlock { process_fn },
        })
    }

    /// Create a new `Work` event for some blobs, where the result from computation (if any) is
    /// sent to the other side of `result_tx`.
    pub fn send_rpc_blobs(
        self: &Arc<Self>,
        block_root: Hash256,
        blobs: FixedBlobSidecarList<T::EthSpec>,
        seen_timestamp: Duration,
        process_type: BlockProcessType,
    ) -> Result<(), Error<T::EthSpec>> {
        let blob_count = blobs.iter().filter(|b| b.is_some()).count();
        if blob_count == 0 {
            return Ok(());
        }
        let process_fn = self.clone().generate_rpc_blobs_process_fn(
            block_root,
            blobs,
            seen_timestamp,
            process_type,
        );
        self.try_send(BeaconWorkEvent {
            drop_during_sync: false,
            work: Work::RpcBlobs { process_fn },
        })
    }

    /// Create a new `Work` event for some custody columns. `process_rpc_custody_columns` reports
    /// the result back to sync.
    pub fn send_rpc_custody_columns(
        self: &Arc<Self>,
        block_root: Hash256,
        custody_columns: DataColumnSidecarList<T::EthSpec>,
        seen_timestamp: Duration,
        process_type: BlockProcessType,
    ) -> Result<(), Error<T::EthSpec>> {
        let s = self.clone();
        self.try_send(BeaconWorkEvent {
            drop_during_sync: false,
            work: Work::RpcCustodyColumn(Box::pin(async move {
                s.process_rpc_custody_columns(
                    block_root,
                    custody_columns,
                    seen_timestamp,
                    process_type,
                )
                .await;
            })),
        })
    }

    /// Create a new `Work` event for some sampling columns, and reports the verification result
    /// back to sync.
    pub fn send_rpc_validate_data_columns(
        self: &Arc<Self>,
        block_root: Hash256,
        data_columns: Vec<Arc<DataColumnSidecar<T::EthSpec>>>,
        seen_timestamp: Duration,
        id: SamplingId,
    ) -> Result<(), Error<T::EthSpec>> {
        let s = self.clone();
        self.try_send(BeaconWorkEvent {
            drop_during_sync: false,
            work: Work::RpcVerifyDataColumn(Box::pin(async move {
                let result = s
                    .clone()
                    .validate_rpc_data_columns(block_root, data_columns, seen_timestamp)
                    .await;
                // Sync handles these results
                s.send_sync_message(SyncMessage::SampleVerified { id, result });
            })),
        })
    }

    /// Create a new `Work` event with a block sampling completed result
    pub fn send_sampling_completed(
        self: &Arc<Self>,
        block_root: Hash256,
    ) -> Result<(), Error<T::EthSpec>> {
        let nbp = self.clone();
        self.try_send(BeaconWorkEvent {
            drop_during_sync: false,
            work: Work::SamplingResult(Box::pin(async move {
                nbp.process_sampling_completed(block_root).await;
            })),
        })
    }

    /// Create a new work event to import `blocks` as a beacon chain segment.
    pub fn send_chain_segment(
        self: &Arc<Self>,
        process_id: ChainSegmentProcessId,
        blocks: Vec<RpcBlock<T::EthSpec>>,
    ) -> Result<(), Error<T::EthSpec>> {
        let is_backfill = matches!(&process_id, ChainSegmentProcessId::BackSyncBatchId { .. });
        let processor = self.clone();
        let process_fn = async move {
            let notify_execution_layer = if processor
                .network_globals
                .sync_state
                .read()
                .is_syncing_finalized()
            {
                NotifyExecutionLayer::No
            } else {
                NotifyExecutionLayer::Yes
            };
            processor
                .process_chain_segment(process_id, blocks, notify_execution_layer)
                .await;
        };
        let process_fn = Box::pin(process_fn);

        // Back-sync batches are dispatched with a different `Work` variant so
        // they can be rate-limited.
        let work = if is_backfill {
            Work::ChainSegmentBackfill(process_fn)
        } else {
            Work::ChainSegment(process_fn)
        };

        self.try_send(BeaconWorkEvent {
            drop_during_sync: false,
            work,
        })
    }

    /// Create a new work event to process `StatusMessage`s from the RPC network.
    pub fn send_status_message(
        self: &Arc<Self>,
        peer_id: PeerId,
        message: StatusMessage,
    ) -> Result<(), Error<T::EthSpec>> {
        let processor = self.clone();
        let process_fn = move || processor.process_status(peer_id, message);

        self.try_send(BeaconWorkEvent {
            drop_during_sync: false,
            work: Work::Status(Box::new(process_fn)),
        })
    }

    /// Create a new work event to process `BlocksByRangeRequest`s from the RPC network.
    pub fn send_blocks_by_range_request(
        self: &Arc<Self>,
        peer_id: PeerId,
        connection_id: ConnectionId,
        substream_id: SubstreamId,
        request_id: RequestId,
        request: BlocksByRangeRequest,
    ) -> Result<(), Error<T::EthSpec>> {
        let processor = self.clone();
        let process_fn = async move {
            processor
                .handle_blocks_by_range_request(
                    peer_id,
                    connection_id,
                    substream_id,
                    request_id,
                    request,
                )
                .await;
        };

        self.try_send(BeaconWorkEvent {
            drop_during_sync: false,
            work: Work::BlocksByRangeRequest(Box::pin(process_fn)),
        })
    }

    /// Create a new work event to process `BlocksByRootRequest`s from the RPC network.
    pub fn send_blocks_by_roots_request(
        self: &Arc<Self>,
        peer_id: PeerId,
        connection_id: ConnectionId,
        substream_id: SubstreamId,
        request_id: RequestId,
        request: BlocksByRootRequest,
    ) -> Result<(), Error<T::EthSpec>> {
        let processor = self.clone();
        let process_fn = async move {
            processor
                .handle_blocks_by_root_request(
                    peer_id,
                    connection_id,
                    substream_id,
                    request_id,
                    request,
                )
                .await;
        };

        self.try_send(BeaconWorkEvent {
            drop_during_sync: false,
            work: Work::BlocksByRootsRequest(Box::pin(process_fn)),
        })
    }

    /// Create a new work event to process `BlobsByRangeRequest`s from the RPC network.
    pub fn send_blobs_by_range_request(
        self: &Arc<Self>,
        peer_id: PeerId,
        connection_id: ConnectionId,
        substream_id: SubstreamId,
        request_id: RequestId,
        request: BlobsByRangeRequest,
    ) -> Result<(), Error<T::EthSpec>> {
        let processor = self.clone();
        let process_fn = move || {
            processor.handle_blobs_by_range_request(
                peer_id,
                connection_id,
                substream_id,
                request_id,
                request,
            )
        };

        self.try_send(BeaconWorkEvent {
            drop_during_sync: false,
            work: Work::BlobsByRangeRequest(Box::new(process_fn)),
        })
    }

    /// Create a new work event to process `BlobsByRootRequest`s from the RPC network.
    pub fn send_blobs_by_roots_request(
        self: &Arc<Self>,
        peer_id: PeerId,
        connection_id: ConnectionId,
        substream_id: SubstreamId,
        request_id: RequestId,
        request: BlobsByRootRequest,
    ) -> Result<(), Error<T::EthSpec>> {
        let processor = self.clone();
        let process_fn = move || {
            processor.handle_blobs_by_root_request(
                peer_id,
                connection_id,
                substream_id,
                request_id,
                request,
            )
        };

        self.try_send(BeaconWorkEvent {
            drop_during_sync: false,
            work: Work::BlobsByRootsRequest(Box::new(process_fn)),
        })
    }

    /// Create a new work event to process `DataColumnsByRootRequest`s from the RPC network.
    pub fn send_data_columns_by_roots_request(
        self: &Arc<Self>,
        peer_id: PeerId,
        connection_id: ConnectionId,
        substream_id: SubstreamId,
        request_id: RequestId,
        request: DataColumnsByRootRequest,
    ) -> Result<(), Error<T::EthSpec>> {
        let processor = self.clone();
        let process_fn = move || {
            processor.handle_data_columns_by_root_request(
                peer_id,
                connection_id,
                substream_id,
                request_id,
                request,
            )
        };

        self.try_send(BeaconWorkEvent {
            drop_during_sync: false,
            work: Work::DataColumnsByRootsRequest(Box::new(process_fn)),
        })
    }

    /// Create a new work event to process `DataColumnsByRange`s from the RPC network.
    pub fn send_data_columns_by_range_request(
        self: &Arc<Self>,
        peer_id: PeerId,
        connection_id: ConnectionId,
        substream_id: SubstreamId,
        request_id: RequestId,
        request: DataColumnsByRangeRequest,
    ) -> Result<(), Error<T::EthSpec>> {
        let processor = self.clone();
        let process_fn = move || {
            processor.handle_data_columns_by_range_request(
                peer_id,
                connection_id,
                substream_id,
                request_id,
                request,
            )
        };

        self.try_send(BeaconWorkEvent {
            drop_during_sync: false,
            work: Work::DataColumnsByRangeRequest(Box::new(process_fn)),
        })
    }

    /// Create a new work event to process `LightClientBootstrap`s from the RPC network.
    pub fn send_light_client_bootstrap_request(
        self: &Arc<Self>,
        peer_id: PeerId,
        connection_id: ConnectionId,
        substream_id: SubstreamId,
        request_id: RequestId,
        request: LightClientBootstrapRequest,
    ) -> Result<(), Error<T::EthSpec>> {
        let processor = self.clone();
        let process_fn = move || {
            processor.handle_light_client_bootstrap(
                peer_id,
                connection_id,
                substream_id,
                request_id,
                request,
            )
        };

        self.try_send(BeaconWorkEvent {
            drop_during_sync: true,
            work: Work::LightClientBootstrapRequest(Box::new(process_fn)),
        })
    }

    /// Create a new work event to process a `LightClientOptimisticUpdate` request from the RPC network.
    pub fn send_light_client_optimistic_update_request(
        self: &Arc<Self>,
        peer_id: PeerId,
        connection_id: ConnectionId,
        substream_id: SubstreamId,
        request_id: RequestId,
    ) -> Result<(), Error<T::EthSpec>> {
        let processor = self.clone();
        let process_fn = move || {
            processor.handle_light_client_optimistic_update(
                peer_id,
                connection_id,
                substream_id,
                request_id,
            )
        };

        self.try_send(BeaconWorkEvent {
            drop_during_sync: true,
            work: Work::LightClientOptimisticUpdateRequest(Box::new(process_fn)),
        })
    }

    /// Create a new work event to process a `LightClientFinalityUpdate` request from the RPC network.
    pub fn send_light_client_finality_update_request(
        self: &Arc<Self>,
        peer_id: PeerId,
        connection_id: ConnectionId,
        substream_id: SubstreamId,
        request_id: RequestId,
    ) -> Result<(), Error<T::EthSpec>> {
        let processor = self.clone();
        let process_fn = move || {
            processor.handle_light_client_finality_update(
                peer_id,
                connection_id,
                substream_id,
                request_id,
            )
        };

        self.try_send(BeaconWorkEvent {
            drop_during_sync: true,
            work: Work::LightClientFinalityUpdateRequest(Box::new(process_fn)),
        })
    }

    /// Send a message to `sync_tx`.
    ///
    /// Creates a log if there is an internal error.
    pub(crate) fn send_sync_message(&self, message: SyncMessage<T::EthSpec>) {
        self.sync_tx.send(message).unwrap_or_else(|e| {
            debug!(self.log, "Could not send message to the sync service";
                   "error" => %e)
        });
    }

    /// Send a message to `network_tx`.
    ///
    /// Creates a log if there is an internal error.
    fn send_network_message(&self, message: NetworkMessage<T::EthSpec>) {
        self.network_tx.send(message).unwrap_or_else(|e| {
            debug!(self.log, "Could not send message to the network service. Likely shutdown";
                "error" => %e)
        });
    }

<<<<<<< HEAD
    fn publish_blobs_or_data_column(&self, blobs_or_data_column: BlobsOrDataColumns<T::EthSpec>) {
        let messages = match blobs_or_data_column {
            BlobsOrDataColumns::Blobs(blobs) => {
                debug!(self.log, "Publishing blobs from EL"; "count" => blobs.len());
                blobs
                    .into_iter()
                    .map(|blob| PubsubMessage::BlobSidecar(Box::new((blob.index, blob))))
                    .collect()
            }
            BlobsOrDataColumns::DataColumns(columns) => {
                debug!(self.log, "Publishing data columns built from EL blobs"; "count" => columns.len());
                columns.into_iter().map(|column| {
                    let subnet = DataColumnSubnetId::from_column_index::<T::EthSpec>(
                        column.index as usize,
                        &self.chain.spec,
                    );
                    PubsubMessage::DataColumnSidecar(Box::new((subnet, column)))
                })
            }
            .collect(),
        };
        self.send_network_message(NetworkMessage::Publish { messages })
    }

    pub async fn fetch_engine_blobs_and_publish(
        self: &Arc<Self>,
        block: Arc<SignedBeaconBlock<T::EthSpec, FullPayload<T::EthSpec>>>,
        block_root: Hash256,
    ) {
        let self_cloned = self.clone();
        let publish_fn = move |blobs_or_data_column| {
            self_cloned.publish_blobs_or_data_column(blobs_or_data_column)
        };

        match fetch_and_process_engine_blobs(
            self.chain.clone(),
            block_root,
            block.clone(),
            publish_fn,
        )
        .await
        {
            Ok(Some(availability)) => match availability {
                AvailabilityProcessingStatus::Imported(_) => {
                    debug!(
                        self.log,
                        "Block components retrieved from EL";
                        "result" => "imported block and custody columns",
                        "block_hash" => %block_root,
                    );
                    self.chain.recompute_head_at_current_slot().await;
                }
                AvailabilityProcessingStatus::MissingComponents(_, _) => {
                    debug!(
                        self.log,
                        "Still missing blobs after engine blobs processed successfully";
                        "block_hash" => %block_root,
                    );
                }
            },
            Ok(None) => { /* No blobs fetched from the EL. Reasons logged separately. */ }
            Err(e) => {
                error!(
                    self.log,
                    "Error fetching or processing blobs from EL";
                    "error" => ?e,
                    "block_hash" => %block_root,
                );
=======
    /// Attempt to reconstruct all data columns if the following conditions satisfies:
    /// - Our custody requirement is all columns
    /// - We have >= 50% of columns, but not all columns
    ///
    /// Returns `Some(AvailabilityProcessingStatus)` if reconstruction is successfully performed,
    /// otherwise returns `None`.
    async fn attempt_data_column_reconstruction(
        &self,
        block_root: Hash256,
    ) -> Option<AvailabilityProcessingStatus> {
        let result = self.chain.reconstruct_data_columns(block_root).await;
        match result {
            Ok(Some((availability_processing_status, data_columns_to_publish))) => {
                self.send_network_message(NetworkMessage::Publish {
                    messages: data_columns_to_publish
                        .iter()
                        .map(|d| {
                            let subnet = DataColumnSubnetId::from_column_index::<T::EthSpec>(
                                d.index as usize,
                                &self.chain.spec,
                            );
                            PubsubMessage::DataColumnSidecar(Box::new((subnet, d.clone())))
                        })
                        .collect(),
                });

                match &availability_processing_status {
                    AvailabilityProcessingStatus::Imported(hash) => {
                        debug!(
                            self.log,
                            "Block components available via reconstruction";
                            "result" => "imported block and custody columns",
                            "block_hash" => %hash,
                        );
                        self.chain.recompute_head_at_current_slot().await;
                    }
                    AvailabilityProcessingStatus::MissingComponents(_, _) => {
                        debug!(
                            self.log,
                            "Block components still missing block after reconstruction";
                            "result" => "imported all custody columns",
                            "block_hash" => %block_root,
                        );
                    }
                }

                Some(availability_processing_status)
            }
            Ok(None) => {
                // reason is tracked via the `KZG_DATA_COLUMN_RECONSTRUCTION_INCOMPLETE_TOTAL` metric
                trace!(
                    self.log,
                    "Reconstruction not required for block";
                    "block_hash" => %block_root,
                );
                None
            }
            Err(e) => {
                error!(
                    self.log,
                    "Error during data column reconstruction";
                    "block_root" => %block_root,
                    "error" => ?e
                );
                None
>>>>>>> ee7fca3e
            }
        }
    }
}

type TestBeaconChainType<E> =
    Witness<ManualSlotClock, CachingEth1Backend<E>, E, MemoryStore<E>, MemoryStore<E>>;

impl<E: EthSpec> NetworkBeaconProcessor<TestBeaconChainType<E>> {
    // Instantiates a mostly non-functional version of `Self` and returns the
    // event receiver that would normally go to the beacon processor. This is
    // useful for testing that messages are actually being sent to the beacon
    // processor (but not much else).
    pub fn null_for_testing(
        network_globals: Arc<NetworkGlobals<E>>,
        sync_tx: UnboundedSender<SyncMessage<E>>,
        chain: Arc<BeaconChain<TestBeaconChainType<E>>>,
        executor: TaskExecutor,
        log: Logger,
    ) -> (Self, mpsc::Receiver<BeaconWorkEvent<E>>) {
        let BeaconProcessorChannels {
            beacon_processor_tx,
            beacon_processor_rx,
            work_reprocessing_tx,
            work_reprocessing_rx: _work_reprocessing_rx,
        } = <_>::default();

        let (network_tx, _network_rx) = mpsc::unbounded_channel();

        let network_beacon_processor = Self {
            beacon_processor_send: beacon_processor_tx,
            duplicate_cache: DuplicateCache::default(),
            chain,
            network_tx,
            sync_tx,
            reprocess_tx: work_reprocessing_tx,
            network_globals,
            invalid_block_storage: InvalidBlockStorage::Disabled,
            executor,
            log,
        };

        (network_beacon_processor, beacon_processor_rx)
    }
}<|MERGE_RESOLUTION|>--- conflicted
+++ resolved
@@ -2,10 +2,7 @@
 use crate::sync::SamplingId;
 use crate::{service::NetworkMessage, sync::manager::SyncMessage};
 use beacon_chain::block_verification_types::RpcBlock;
-<<<<<<< HEAD
 use beacon_chain::fetch_blobs::{fetch_and_process_engine_blobs, BlobsOrDataColumns};
-=======
->>>>>>> ee7fca3e
 use beacon_chain::{
     builder::Witness, eth1_chain::CachingEth1Backend, AvailabilityProcessingStatus, BeaconChain,
 };
@@ -22,15 +19,10 @@
 use lighthouse_network::rpc::{RequestId, SubstreamId};
 use lighthouse_network::{
     rpc::{BlocksByRangeRequest, BlocksByRootRequest, LightClientBootstrapRequest, StatusMessage},
-<<<<<<< HEAD
-    Client, MessageId, NetworkGlobals, PeerId, PeerRequestId, PubsubMessage,
-};
-use slog::{debug, error, Logger};
-=======
     Client, MessageId, NetworkGlobals, PeerId, PubsubMessage,
 };
+use rand::prelude::SliceRandom;
 use slog::{debug, error, trace, Logger};
->>>>>>> ee7fca3e
 use slot_clock::ManualSlotClock;
 use std::path::PathBuf;
 use std::sync::Arc;
@@ -52,6 +44,12 @@
 mod tests;
 
 pub(crate) const FUTURE_SLOT_TOLERANCE: u64 = 1;
+
+/// Number of batches that supernodes split data columns into during publishing.
+const SUPERNODE_DATA_COLUMN_PUBLICATION_BATCHES: usize = 4;
+
+/// The delay applied by supernodes between the sending of each data column batch.
+const SUPERNODE_DATA_COLUMN_PUBLICATION_BATCH_INTERVAL: Duration = Duration::from_millis(200);
 
 /// Defines if and where we will store the SSZ files of invalid blocks.
 #[derive(Clone)]
@@ -861,7 +859,6 @@
         });
     }
 
-<<<<<<< HEAD
     fn publish_blobs_or_data_column(&self, blobs_or_data_column: BlobsOrDataColumns<T::EthSpec>) {
         let messages = match blobs_or_data_column {
             BlobsOrDataColumns::Blobs(blobs) => {
@@ -930,7 +927,10 @@
                     "error" => ?e,
                     "block_hash" => %block_root,
                 );
-=======
+            }
+        }
+    }
+
     /// Attempt to reconstruct all data columns if the following conditions satisfies:
     /// - Our custody requirement is all columns
     /// - We have >= 50% of columns, but not all columns
@@ -938,25 +938,13 @@
     /// Returns `Some(AvailabilityProcessingStatus)` if reconstruction is successfully performed,
     /// otherwise returns `None`.
     async fn attempt_data_column_reconstruction(
-        &self,
+        self: &Arc<Self>,
         block_root: Hash256,
     ) -> Option<AvailabilityProcessingStatus> {
         let result = self.chain.reconstruct_data_columns(block_root).await;
         match result {
             Ok(Some((availability_processing_status, data_columns_to_publish))) => {
-                self.send_network_message(NetworkMessage::Publish {
-                    messages: data_columns_to_publish
-                        .iter()
-                        .map(|d| {
-                            let subnet = DataColumnSubnetId::from_column_index::<T::EthSpec>(
-                                d.index as usize,
-                                &self.chain.spec,
-                            );
-                            PubsubMessage::DataColumnSidecar(Box::new((subnet, d.clone())))
-                        })
-                        .collect(),
-                });
-
+                self.handle_data_columns_to_publish(data_columns_to_publish, block_root);
                 match &availability_processing_status {
                     AvailabilityProcessingStatus::Imported(hash) => {
                         debug!(
@@ -996,9 +984,65 @@
                     "error" => ?e
                 );
                 None
->>>>>>> ee7fca3e
             }
         }
+    }
+
+    fn handle_data_columns_to_publish(
+        self: &Arc<Self>,
+        mut data_columns_to_publish: DataColumnSidecarList<T::EthSpec>,
+        block_root: Hash256,
+    ) {
+        let self_clone = self.clone();
+        self.executor.spawn(
+            async move {
+                let publish_fn = |columns: DataColumnSidecarList<T::EthSpec>| {
+                    self_clone.send_network_message(NetworkMessage::Publish {
+                        messages: columns
+                            .into_iter()
+                            .map(|d| {
+                                let subnet = DataColumnSubnetId::from_column_index::<T::EthSpec>(
+                                    d.index as usize,
+                                    &self_clone.chain.spec,
+                                );
+                                PubsubMessage::DataColumnSidecar(Box::new((subnet, d)))
+                            })
+                            .collect(),
+                    });
+                };
+
+                // If this node is a super node, permute the columns and split them into batches.
+                // The hope is that we won't need to publish some columns because we will receive them
+                // on gossip from other supernodes.
+                data_columns_to_publish.shuffle(&mut rand::thread_rng());
+                let batch_size =
+                    data_columns_to_publish.len() / SUPERNODE_DATA_COLUMN_PUBLICATION_BATCHES;
+
+                for batch in data_columns_to_publish.chunks(batch_size) {
+                    let already_seen = self_clone
+                        .chain
+                        .data_availability_checker
+                        .cached_data_column_indexes(&block_root)
+                        .unwrap_or_default();
+                    let publishable = batch
+                        .iter()
+                        .filter(|col| !already_seen.contains(&col.index))
+                        .cloned()
+                        .collect::<Vec<_>>();
+
+                    if !publishable.is_empty() {
+                        debug!(
+                            self_clone.chain.logger(),
+                            "Publishing data column batch";
+                            "count" => publishable.len()
+                        );
+                        publish_fn(publishable);
+                    }
+                    tokio::time::sleep(SUPERNODE_DATA_COLUMN_PUBLICATION_BATCH_INTERVAL).await;
+                }
+            },
+            "handle_data_columns_publish",
+        );
     }
 }
 
