--- conflicted
+++ resolved
@@ -326,40 +326,19 @@
             .await;
 
         match &result {
-<<<<<<< HEAD
-            Ok((availability, data_columns_to_publish)) => {
-                self.handle_data_columns_to_publish(data_columns_to_publish.clone());
-
-                match availability {
-                    AvailabilityProcessingStatus::Imported(hash) => {
-                        debug!(
-                            result = "imported block and custody columns",
-                            block_hash = %hash,
-                            "Block components retrieved"
-                        );
-                        self.chain.recompute_head_at_current_slot().await;
-                    }
-                    AvailabilityProcessingStatus::MissingComponents(_, _) => {
-                        debug!(
-                            block_hash = %block_root,
-                            "Missing components over rpc"
-                        );
-=======
             Ok(availability) => match availability {
                 AvailabilityProcessingStatus::Imported(hash) => {
                     debug!(
-                        self.log,
-                        "Block components retrieved";
-                        "result" => "imported block and custody columns",
-                        "block_hash" => %hash,
+                        result = "imported block and custody columns",
+                        block_hash = %hash,
+                        "Block components retrieved"
                     );
                     self.chain.recompute_head_at_current_slot().await;
                 }
                 AvailabilityProcessingStatus::MissingComponents(_, _) => {
                     debug!(
-                        self.log,
-                        "Missing components over rpc";
-                        "block_hash" => %block_root,
+                        block_hash = %block_root,
+                        "Missing components over rpc"
                     );
                     // Attempt reconstruction here before notifying sync, to avoid sending out more requests
                     // that we may no longer need.
@@ -367,7 +346,6 @@
                         self.attempt_data_column_reconstruction(block_root).await
                     {
                         result = Ok(availability)
->>>>>>> 7091c789
                     }
                 }
             },
