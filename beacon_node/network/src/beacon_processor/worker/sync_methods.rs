use std::time::Duration;

use super::{super::work_reprocessing_queue::ReprocessQueueMessage, Worker};
use crate::beacon_processor::work_reprocessing_queue::QueuedRpcBlock;
use crate::beacon_processor::worker::FUTURE_SLOT_TOLERANCE;
use crate::beacon_processor::DuplicateCache;
use crate::metrics;
use crate::sync::manager::{BlockProcessType, SyncMessage};
use crate::sync::{BatchProcessResult, ChainId};
use beacon_chain::{
    observed_block_producers::Error as ObserveError, validator_monitor::get_block_delay_ms,
    BeaconChainError, BeaconChainTypes, BlockError, ChainSegmentResult, HistoricalBlockError,
    NotifyExecutionLayer,
};
use lighthouse_network::PeerAction;
use slog::{debug, error, info, warn};
use slot_clock::SlotClock;
use std::sync::Arc;
use std::time::{SystemTime, UNIX_EPOCH};
use tokio::sync::mpsc;
use types::{Epoch, Hash256, SignedBeaconBlock};

/// Id associated to a batch processing request, either a sync batch or a parent lookup.
#[derive(Clone, Debug, PartialEq)]
pub enum ChainSegmentProcessId {
    /// Processing Id of a range syncing batch.
    RangeBatchId(ChainId, Epoch),
    /// Processing ID for a backfill syncing batch.
    BackSyncBatchId(Epoch),
    /// Processing Id of the parent lookup of a block.
    ParentLookup(Hash256),
}

/// Returned when a chain segment import fails.
struct ChainSegmentFailed {
    /// To be displayed in logs.
    message: String,
    /// Used to penalize peers.
    peer_action: Option<PeerAction>,
}

impl<T: BeaconChainTypes> Worker<T> {
    /// Attempt to process a block received from a direct RPC request.
    #[allow(clippy::too_many_arguments)]
    pub async fn process_rpc_block(
        self,
        block_root: Hash256,
        block: Arc<SignedBeaconBlock<T::EthSpec>>,
        seen_timestamp: Duration,
        process_type: BlockProcessType,
        reprocess_tx: mpsc::Sender<ReprocessQueueMessage<T>>,
        duplicate_cache: DuplicateCache,
        should_process: bool,
    ) {
        if !should_process {
            // Sync handles these results
            self.send_sync_message(SyncMessage::BlockProcessed {
                process_type,
                result: crate::sync::manager::BlockProcessResult::Ignored,
            });
            return;
        }
        // Check if the block is already being imported through another source
        let handle = match duplicate_cache.check_and_insert(block_root) {
            Some(handle) => handle,
            None => {
                debug!(
                    self.log,
                    "Gossip block is being processed";
                    "action" => "sending rpc block to reprocessing queue",
                    "block_root" => %block_root,
                );
                // Send message to work reprocess queue to retry the block
                let reprocess_msg = ReprocessQueueMessage::RpcBlock(QueuedRpcBlock {
                    block_root,
                    block: block.clone(),
                    process_type,
                    seen_timestamp,
                    should_process: true,
                });

                if reprocess_tx.try_send(reprocess_msg).is_err() {
                    error!(self.log, "Failed to inform block import"; "source" => "rpc", "block_root" => %block_root)
                };
                return;
            }
        };

        // Returns `true` if the time now is after the 4s attestation deadline.
        let block_is_late = SystemTime::now()
            .duration_since(UNIX_EPOCH)
            // If we can't read the system time clock then indicate that the
            // block is late (and therefore should *not* be requeued). This
            // avoids infinite loops.
            .map_or(true, |now| {
                get_block_delay_ms(now, block.message(), &self.chain.slot_clock)
                    > self.chain.slot_clock.unagg_attestation_production_delay()
            });

        // Checks if a block from this proposer is already known.
        let proposal_already_known = || {
            match self
                .chain
                .observed_block_producers
                .read()
                .proposer_has_been_observed(block.message())
            {
                Ok(is_observed) => is_observed,
                // Both of these blocks will be rejected, so reject them now rather
                // than re-queuing them.
                Err(ObserveError::FinalizedBlock { .. })
                | Err(ObserveError::ValidatorIndexTooHigh { .. }) => false,
            }
        };

        // Returns `true` if the block is already known to fork choice. Notably,
        // this will return `false` for blocks that we've already imported but
        // ancestors of the finalized checkpoint. That should not be an issue
        // for our use here since finalized blocks will always be late and won't
        // be requeued anyway.
        let block_is_already_known = || {
            self.chain
                .canonical_head
                .fork_choice_read_lock()
                .contains_block(&block_root)
        };

        // If we've already seen a block from this proposer *and* the block
        // arrived before the attestation deadline, requeue it to ensure it is
        // imported late enough that it won't receive a proposer boost.
        //
        // Don't requeue blocks if they're already known to fork choice, just
        // push them through to block processing so they can be handled through
        // the normal channels.
        if !block_is_late && proposal_already_known() && !block_is_already_known() {
            debug!(
                self.log,
                "Delaying processing of duplicate RPC block";
                "block_root" => ?block_root,
                "proposer" => block.message().proposer_index(),
                "slot" => block.slot()
            );

            // Send message to work reprocess queue to retry the block
            let reprocess_msg = ReprocessQueueMessage::RpcBlock(QueuedRpcBlock {
                block_root,
                block: block.clone(),
                process_type,
                seen_timestamp,
                should_process: true,
            });

            if reprocess_tx.try_send(reprocess_msg).is_err() {
                error!(
                    self.log,
                    "Failed to inform block import";
                    "source" => "rpc",
                    "block_root" => %block_root
                );
            }
            return;
        }

        let slot = block.slot();
        let parent_root = block.message().parent_root();
        let result = self
            .chain
<<<<<<< HEAD
            .process_block(
                block_root,
                block,
                CountUnrealized::True,
                NotifyExecutionLayer::Yes,
                || Ok(()),
            )
=======
            .process_block(block_root, block, NotifyExecutionLayer::Yes)
>>>>>>> 2bb62b7f
            .await;

        metrics::inc_counter(&metrics::BEACON_PROCESSOR_RPC_BLOCK_IMPORTED_TOTAL);

        // RPC block imported, regardless of process type
        if let &Ok(hash) = &result {
            info!(self.log, "New RPC block received"; "slot" => slot, "hash" => %hash);

            // Trigger processing for work referencing this block.
            let reprocess_msg = ReprocessQueueMessage::BlockImported {
                block_root: hash,
                parent_root,
            };
            if reprocess_tx.try_send(reprocess_msg).is_err() {
                error!(self.log, "Failed to inform block import"; "source" => "rpc", "block_root" => %hash)
            };
            if matches!(process_type, BlockProcessType::SingleBlock { .. }) {
                self.chain.block_times_cache.write().set_time_observed(
                    hash,
                    slot,
                    seen_timestamp,
                    None,
                    None,
                );

                self.chain.recompute_head_at_current_slot().await;
            }
        }
        // Sync handles these results
        self.send_sync_message(SyncMessage::BlockProcessed {
            process_type,
            result: result.into(),
        });

        // Drop the handle to remove the entry from the cache
        drop(handle);
    }

    /// Attempt to import the chain segment (`blocks`) to the beacon chain, informing the sync
    /// thread if more blocks are needed to process it.
    pub async fn process_chain_segment(
        &self,
        sync_type: ChainSegmentProcessId,
        downloaded_blocks: Vec<Arc<SignedBeaconBlock<T::EthSpec>>>,
        notify_execution_layer: NotifyExecutionLayer,
    ) {
        let result = match sync_type {
            // this a request from the range sync
            ChainSegmentProcessId::RangeBatchId(chain_id, epoch) => {
                let start_slot = downloaded_blocks.first().map(|b| b.slot().as_u64());
                let end_slot = downloaded_blocks.last().map(|b| b.slot().as_u64());
                let sent_blocks = downloaded_blocks.len();

                match self
                    .process_blocks(downloaded_blocks.iter(), notify_execution_layer)
                    .await
                {
                    (_, Ok(_)) => {
                        debug!(self.log, "Batch processed";
                            "batch_epoch" => epoch,
                            "first_block_slot" => start_slot,
                            "chain" => chain_id,
                            "last_block_slot" => end_slot,
                            "processed_blocks" => sent_blocks,
                            "service"=> "sync");
                        BatchProcessResult::Success {
                            was_non_empty: sent_blocks > 0,
                        }
                    }
                    (imported_blocks, Err(e)) => {
                        debug!(self.log, "Batch processing failed";
                            "batch_epoch" => epoch,
                            "first_block_slot" => start_slot,
                            "chain" => chain_id,
                            "last_block_slot" => end_slot,
                            "imported_blocks" => imported_blocks,
                            "error" => %e.message,
                            "service" => "sync");
                        match e.peer_action {
                            Some(penalty) => BatchProcessResult::FaultyFailure {
                                imported_blocks: imported_blocks > 0,
                                penalty,
                            },
                            None => BatchProcessResult::NonFaultyFailure,
                        }
                    }
                }
            }
            // this a request from the Backfill sync
            ChainSegmentProcessId::BackSyncBatchId(epoch) => {
                let start_slot = downloaded_blocks.first().map(|b| b.slot().as_u64());
                let end_slot = downloaded_blocks.last().map(|b| b.slot().as_u64());
                let sent_blocks = downloaded_blocks.len();

                match self.process_backfill_blocks(downloaded_blocks) {
                    (_, Ok(_)) => {
                        debug!(self.log, "Backfill batch processed";
                            "batch_epoch" => epoch,
                            "first_block_slot" => start_slot,
                            "last_block_slot" => end_slot,
                            "processed_blocks" => sent_blocks,
                            "service"=> "sync");
                        BatchProcessResult::Success {
                            was_non_empty: sent_blocks > 0,
                        }
                    }
                    (_, Err(e)) => {
                        debug!(self.log, "Backfill batch processing failed";
                            "batch_epoch" => epoch,
                            "first_block_slot" => start_slot,
                            "last_block_slot" => end_slot,
                            "error" => %e.message,
                            "service" => "sync");
                        match e.peer_action {
                            Some(penalty) => BatchProcessResult::FaultyFailure {
                                imported_blocks: false,
                                penalty,
                            },
                            None => BatchProcessResult::NonFaultyFailure,
                        }
                    }
                }
            }
            // this is a parent lookup request from the sync manager
            ChainSegmentProcessId::ParentLookup(chain_head) => {
                debug!(
                    self.log, "Processing parent lookup";
                    "chain_hash" => %chain_head,
                    "blocks" => downloaded_blocks.len()
                );
                // parent blocks are ordered from highest slot to lowest, so we need to process in
                // reverse
                match self
                    .process_blocks(downloaded_blocks.iter().rev(), notify_execution_layer)
                    .await
                {
                    (imported_blocks, Err(e)) => {
                        debug!(self.log, "Parent lookup failed"; "error" => %e.message);
                        match e.peer_action {
                            Some(penalty) => BatchProcessResult::FaultyFailure {
                                imported_blocks: imported_blocks > 0,
                                penalty,
                            },
                            None => BatchProcessResult::NonFaultyFailure,
                        }
                    }
                    (imported_blocks, Ok(_)) => {
                        debug!(self.log, "Parent lookup processed successfully");
                        BatchProcessResult::Success {
                            was_non_empty: imported_blocks > 0,
                        }
                    }
                }
            }
        };

        self.send_sync_message(SyncMessage::BatchProcessed { sync_type, result });
    }

    /// Helper function to process blocks batches which only consumes the chain and blocks to process.
    async fn process_blocks<'a>(
        &self,
        downloaded_blocks: impl Iterator<Item = &'a Arc<SignedBeaconBlock<T::EthSpec>>>,
        notify_execution_layer: NotifyExecutionLayer,
    ) -> (usize, Result<(), ChainSegmentFailed>) {
        let blocks: Vec<Arc<_>> = downloaded_blocks.cloned().collect();
        match self
            .chain
            .process_chain_segment(blocks, notify_execution_layer)
            .await
        {
            ChainSegmentResult::Successful { imported_blocks } => {
                metrics::inc_counter(&metrics::BEACON_PROCESSOR_CHAIN_SEGMENT_SUCCESS_TOTAL);
                if imported_blocks > 0 {
                    self.chain.recompute_head_at_current_slot().await;
                }
                (imported_blocks, Ok(()))
            }
            ChainSegmentResult::Failed {
                imported_blocks,
                error,
            } => {
                metrics::inc_counter(&metrics::BEACON_PROCESSOR_CHAIN_SEGMENT_FAILED_TOTAL);
                let r = self.handle_failed_chain_segment(error);
                if imported_blocks > 0 {
                    self.chain.recompute_head_at_current_slot().await;
                }
                (imported_blocks, r)
            }
        }
    }

    /// Helper function to process backfill block batches which only consumes the chain and blocks to process.
    fn process_backfill_blocks(
        &self,
        blocks: Vec<Arc<SignedBeaconBlock<T::EthSpec>>>,
    ) -> (usize, Result<(), ChainSegmentFailed>) {
        let blinded_blocks = blocks
            .iter()
            .map(|full_block| full_block.clone_as_blinded())
            .map(Arc::new)
            .collect();
        match self.chain.import_historical_block_batch(blinded_blocks) {
            Ok(imported_blocks) => {
                metrics::inc_counter(
                    &metrics::BEACON_PROCESSOR_BACKFILL_CHAIN_SEGMENT_SUCCESS_TOTAL,
                );

                (imported_blocks, Ok(()))
            }
            Err(error) => {
                metrics::inc_counter(
                    &metrics::BEACON_PROCESSOR_BACKFILL_CHAIN_SEGMENT_FAILED_TOTAL,
                );
                let err = match error {
                    // Handle the historical block errors specifically
                    BeaconChainError::HistoricalBlockError(e) => match e {
                        HistoricalBlockError::MismatchedBlockRoot {
                            block_root,
                            expected_block_root,
                        } => {
                            debug!(
                                self.log,
                                "Backfill batch processing error";
                                "error" => "mismatched_block_root",
                                "block_root" => ?block_root,
                                "expected_root" => ?expected_block_root
                            );

                            ChainSegmentFailed {
                                message: String::from("mismatched_block_root"),
                                // The peer is faulty if they send blocks with bad roots.
                                peer_action: Some(PeerAction::LowToleranceError),
                            }
                        }
                        HistoricalBlockError::InvalidSignature
                        | HistoricalBlockError::SignatureSet(_) => {
                            warn!(
                                self.log,
                                "Backfill batch processing error";
                                "error" => ?e
                            );

                            ChainSegmentFailed {
                                message: "invalid_signature".into(),
                                // The peer is faulty if they bad signatures.
                                peer_action: Some(PeerAction::LowToleranceError),
                            }
                        }
                        HistoricalBlockError::ValidatorPubkeyCacheTimeout => {
                            warn!(
                                self.log,
                                "Backfill batch processing error";
                                "error" => "pubkey_cache_timeout"
                            );

                            ChainSegmentFailed {
                                message: "pubkey_cache_timeout".into(),
                                // This is an internal error, do not penalize the peer.
                                peer_action: None,
                            }
                        }
                        HistoricalBlockError::NoAnchorInfo => {
                            warn!(self.log, "Backfill not required");

                            ChainSegmentFailed {
                                message: String::from("no_anchor_info"),
                                // There is no need to do a historical sync, this is not a fault of
                                // the peer.
                                peer_action: None,
                            }
                        }
                        HistoricalBlockError::IndexOutOfBounds => {
                            error!(
                                self.log,
                                "Backfill batch OOB error";
                                "error" => ?e,
                            );
                            ChainSegmentFailed {
                                message: String::from("logic_error"),
                                // This should never occur, don't penalize the peer.
                                peer_action: None,
                            }
                        }
                        HistoricalBlockError::BlockOutOfRange { .. } => {
                            error!(
                                self.log,
                                "Backfill batch error";
                                "error" => ?e,
                            );
                            ChainSegmentFailed {
                                message: String::from("unexpected_error"),
                                // This should never occur, don't penalize the peer.
                                peer_action: None,
                            }
                        }
                    },
                    other => {
                        warn!(self.log, "Backfill batch processing error"; "error" => ?other);
                        ChainSegmentFailed {
                            message: format!("{:?}", other),
                            // This is an internal error, don't penalize the peer.
                            peer_action: None,
                        }
                    }
                };
                (0, Err(err))
            }
        }
    }

    /// Helper function to handle a `BlockError` from `process_chain_segment`
    fn handle_failed_chain_segment(
        &self,
        error: BlockError<T::EthSpec>,
    ) -> Result<(), ChainSegmentFailed> {
        match error {
            BlockError::ParentUnknown(block) => {
                // blocks should be sequential and all parents should exist
                Err(ChainSegmentFailed {
                    message: format!("Block has an unknown parent: {}", block.parent_root()),
                    // Peers are faulty if they send non-sequential blocks.
                    peer_action: Some(PeerAction::LowToleranceError),
                })
            }
            BlockError::BlockIsAlreadyKnown => {
                // This can happen for many reasons. Head sync's can download multiples and parent
                // lookups can download blocks before range sync
                Ok(())
            }
            BlockError::FutureSlot {
                present_slot,
                block_slot,
            } => {
                if present_slot + FUTURE_SLOT_TOLERANCE >= block_slot {
                    // The block is too far in the future, drop it.
                    warn!(
                        self.log, "Block is ahead of our slot clock";
                        "msg" => "block for future slot rejected, check your time",
                        "present_slot" => present_slot,
                        "block_slot" => block_slot,
                        "FUTURE_SLOT_TOLERANCE" => FUTURE_SLOT_TOLERANCE,
                    );
                } else {
                    // The block is in the future, but not too far.
                    debug!(
                        self.log, "Block is slightly ahead of our slot clock. Ignoring.";
                        "present_slot" => present_slot,
                        "block_slot" => block_slot,
                        "FUTURE_SLOT_TOLERANCE" => FUTURE_SLOT_TOLERANCE,
                    );
                }

                Err(ChainSegmentFailed {
                    message: format!(
                        "Block with slot {} is higher than the current slot {}",
                        block_slot, present_slot
                    ),
                    // Peers are faulty if they send blocks from the future.
                    peer_action: Some(PeerAction::LowToleranceError),
                })
            }
            BlockError::WouldRevertFinalizedSlot { .. } => {
                debug!(self.log, "Finalized or earlier block processed";);
                Ok(())
            }
            BlockError::GenesisBlock => {
                debug!(self.log, "Genesis block was processed");
                Ok(())
            }
            BlockError::BeaconChainError(e) => {
                warn!(
                    self.log, "BlockProcessingFailure";
                    "msg" => "unexpected condition in processing block.",
                    "outcome" => ?e,
                );

                Err(ChainSegmentFailed {
                    message: format!("Internal error whilst processing block: {:?}", e),
                    // Do not penalize peers for internal errors.
                    peer_action: None,
                })
            }
            ref err @ BlockError::ExecutionPayloadError(ref epe) => {
                if !epe.penalize_peer() {
                    // These errors indicate an issue with the EL and not the `ChainSegment`.
                    // Pause the syncing while the EL recovers
                    debug!(self.log,
                        "Execution layer verification failed";
                        "outcome" => "pausing sync",
                        "err" => ?err
                    );
                    Err(ChainSegmentFailed {
                        message: format!("Execution layer offline. Reason: {:?}", err),
                        // Do not penalize peers for internal errors.
                        peer_action: None,
                    })
                } else {
                    debug!(self.log,
                        "Invalid execution payload";
                        "error" => ?err
                    );
                    Err(ChainSegmentFailed {
                        message: format!(
                            "Peer sent a block containing invalid execution payload. Reason: {:?}",
                            err
                        ),
                        peer_action: Some(PeerAction::LowToleranceError),
                    })
                }
            }
            ref err @ BlockError::ParentExecutionPayloadInvalid { ref parent_root } => {
                warn!(
                    self.log,
                    "Failed to sync chain built on invalid parent";
                    "parent_root" => ?parent_root,
                    "advice" => "check execution node for corruption then restart it and Lighthouse",
                );
                Err(ChainSegmentFailed {
                    message: format!("Peer sent invalid block. Reason: {err:?}"),
                    // We need to penalise harshly in case this represents an actual attack. In case
                    // of a faulty EL it will usually require manual intervention to fix anyway, so
                    // it's not too bad if we drop most of our peers.
                    peer_action: Some(PeerAction::LowToleranceError),
                })
            }
            other => {
                debug!(
                    self.log, "Invalid block received";
                    "msg" => "peer sent invalid block",
                    "outcome" => %other,
                );

                Err(ChainSegmentFailed {
                    message: format!("Peer sent invalid block. Reason: {:?}", other),
                    // Do not penalize peers for internal errors.
                    peer_action: None,
                })
            }
        }
    }
}<|MERGE_RESOLUTION|>--- conflicted
+++ resolved
@@ -165,17 +165,12 @@
         let parent_root = block.message().parent_root();
         let result = self
             .chain
-<<<<<<< HEAD
             .process_block(
                 block_root,
                 block,
-                CountUnrealized::True,
                 NotifyExecutionLayer::Yes,
                 || Ok(()),
             )
-=======
-            .process_block(block_root, block, NotifyExecutionLayer::Yes)
->>>>>>> 2bb62b7f
             .await;
 
         metrics::inc_counter(&metrics::BEACON_PROCESSOR_RPC_BLOCK_IMPORTED_TOTAL);
