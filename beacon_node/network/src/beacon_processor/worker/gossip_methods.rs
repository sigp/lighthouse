--- conflicted
+++ resolved
@@ -1092,11 +1092,7 @@
         );
     }
 
-<<<<<<< HEAD
-    /// Handle an error whilst verifying a `SyncCommitteeMessage` or `SyncCommitteeContribution` from the
-=======
     /// Handle an error whilst verifying a `SyncCommitteeMessage` or `SignedContributionAndProof` from the
->>>>>>> 9d960ba0
     /// network.
     pub fn handle_sync_committee_message_failure(
         &self,
@@ -1153,26 +1149,11 @@
             SyncCommitteeError::AggregatorNotInCommittee { .. }
             | SyncCommitteeError::AggregatorPubkeyUnknown(_) => {
                 /*
-<<<<<<< HEAD
-                 * The aggregator index was higher than any known validator index. This is
-                 * possible in two cases:
-                 *
-                 * 1. The message is malformed
-                 * 2. The sync committee message attests to a beacon_block_root that we do not know.
-                 *
-                 * It should be impossible to reach (2) without triggering
-                 * `SyncCommitteeError::UnknownHeadBlock`, so we can safely assume the peer is
-                 * faulty.
-                 *
-                 * The peer has published an invalid consensus message.
-                 */
-=======
                 * The aggregator is not in the committee for the given `ContributionAndSync` OR
                   The aggregator index was higher than any known validator index
                 *
                 * The peer has published an invalid consensus message.
                 */
->>>>>>> 9d960ba0
                 self.propagate_validation_result(message_id, peer_id, MessageAcceptance::Reject);
                 self.gossip_penalize_peer(peer_id, PeerAction::LowToleranceError);
             }
@@ -1193,14 +1174,7 @@
                 self.propagate_validation_result(message_id, peer_id, MessageAcceptance::Ignore);
                 return;
             }
-<<<<<<< HEAD
-            SyncCommitteeError::ValidatorIndexTooHigh(_)
-            | SyncCommitteeError::UnknownValidatorIndex(_)
-            // TODO(pawan): verify this should be dealt with similar severity
-            | SyncCommitteeError::UnknownValidatorPubkey(_) => {
-=======
             SyncCommitteeError::UnknownValidatorIndex(_) => {
->>>>>>> 9d960ba0
                 /*
                  * The aggregator index (or similar field) was higher than the maximum
                  * possible number of validators.
@@ -1216,33 +1190,10 @@
                 self.propagate_validation_result(message_id, peer_id, MessageAcceptance::Reject);
                 self.gossip_penalize_peer(peer_id, PeerAction::LowToleranceError);
             }
-<<<<<<< HEAD
-            SyncCommitteeError::UnknownHeadBlock{beacon_block_root} => {
-                // TODO(pawan): verify that this is similar to the attestation case.
-                trace!(
-                    self.log,
-                    "Sync committee message for unknown block";
-                    "peer_id" => %peer_id,
-                    "block" => %beacon_block_root
-                );
-                // we don't know the block, get the sync manager to handle the block lookup
-                self.sync_tx
-                    .send(SyncMessage::UnknownBlockHash(peer_id, *beacon_block_root))
-                    .unwrap_or_else(|_| {
-                        warn!(
-                            self.log,
-                            "Failed to send to sync service";
-                            "msg" => "UnknownBlockHash"
-                        )
-                    });
-                self.propagate_validation_result(message_id, peer_id, MessageAcceptance::Ignore);
-                return;
-=======
             // TODO(pawan): verify this should be dealt with similar severity
             SyncCommitteeError::UnknownValidatorPubkey(_) => {
                 self.propagate_validation_result(message_id, peer_id, MessageAcceptance::Reject);
                 self.gossip_penalize_peer(peer_id, PeerAction::LowToleranceError);
->>>>>>> 9d960ba0
             }
             SyncCommitteeError::InvalidSubnetId { received, expected } => {
                 /*
@@ -1266,23 +1217,13 @@
                 self.propagate_validation_result(message_id, peer_id, MessageAcceptance::Reject);
                 self.gossip_penalize_peer(peer_id, PeerAction::LowToleranceError);
             }
-<<<<<<< HEAD
-            SyncCommitteeError::PriorSyncCommitteeMessageKnown {..} => {
-                /*
-                 * We have already seen an attestation from this validator for this epoch.
+            SyncCommitteeError::PriorSyncCommitteeMessageKnown { .. } => {
+                /*
+                 * We have already seen a sync committee message from this validator for this epoch.
                  *
                  * The peer is not necessarily faulty.
                  */
-                 debug!(
-=======
-            SyncCommitteeError::PriorSyncCommitteeMessageKnown { .. } => {
-                /*
-                 * We have already seen a sync committee message from this validator for this epoch.
-                 *
-                 * The peer is not necessarily faulty.
-                 */
-                debug!(
->>>>>>> 9d960ba0
+                debug!(
                     self.log,
                     "Prior sync committee message known";
                     "peer_id" => %peer_id,
@@ -1296,11 +1237,7 @@
 
                 return;
             }
-<<<<<<< HEAD
-            SyncCommitteeError::BeaconChainError(e)  => {
-=======
             SyncCommitteeError::BeaconChainError(e) => {
->>>>>>> 9d960ba0
                 /*
                  * Lighthouse hit an unexpected error whilst processing the sync committee message. It
                  * should be impossible to trigger a `BeaconChainError` from the network,
@@ -1318,17 +1255,10 @@
                 // Penalize the peer slightly
                 self.gossip_penalize_peer(peer_id, PeerAction::HighToleranceError);
             }
-<<<<<<< HEAD
-            SyncCommitteeError::BeaconStateError(e)  => {
-                /*
-                 * Lighthouse hit an unexpected error whilst processing the sync committee message. It
-                 * should be impossible to trigger a `BeaconChainError` from the network,
-=======
             SyncCommitteeError::BeaconStateError(e) => {
                 /*
                  * Lighthouse hit an unexpected error whilst processing the sync committee message. It
                  * should be impossible to trigger a `BeaconStateError` from the network,
->>>>>>> 9d960ba0
                  * so we have a bug.
                  *
                  * It's not clear if the message is invalid/malicious.
@@ -1367,35 +1297,17 @@
             }
             SyncCommitteeError::ArithError(e) => {
                 /*
-<<<<<<< HEAD
-                TODO(pawan): this would most likely imply wrongly set config params on our side.
-                Check severity.
-                */
-                error!(
-                    self.log,
-                    "Error while processing sync committee message";
-=======
                 This would most likely imply incompatible configs or an invalid message.
                 */
                 error!(
                     self.log,
                     "Arithematic error while processing sync committee message";
->>>>>>> 9d960ba0
                     "peer_id" => %peer_id,
                     "error" => ?e,
                 );
                 self.propagate_validation_result(message_id, peer_id, MessageAcceptance::Ignore);
                 self.gossip_penalize_peer(peer_id, PeerAction::LowToleranceError);
             }
-<<<<<<< HEAD
-            SyncCommitteeError::InvalidSubcommittee {..} => {
-                /*
-                TODO(pawan): check severity
-                */
-                self.propagate_validation_result(message_id, peer_id, MessageAcceptance::Ignore);
-                // Penalize the peer slightly
-                self.gossip_penalize_peer(peer_id, PeerAction::HighToleranceError);
-=======
             SyncCommitteeError::InvalidSubcommittee { .. } => {
                 /*
                 The subcommittee index is higher than `SYNC_COMMITTEE_SUBNET_COUNT`. This would imply
@@ -1403,7 +1315,6 @@
                 */
                 self.propagate_validation_result(message_id, peer_id, MessageAcceptance::Reject);
                 self.gossip_penalize_peer(peer_id, PeerAction::LowToleranceError);
->>>>>>> 9d960ba0
             }
         }
         debug!(
