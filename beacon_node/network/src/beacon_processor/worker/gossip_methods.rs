--- conflicted
+++ resolved
@@ -6,12 +6,8 @@
     observed_operations::ObservationOutcome,
     sync_committee_verification::{self, Error as SyncCommitteeError},
     validator_monitor::get_block_delay_ms,
-<<<<<<< HEAD
     BeaconChainError, BeaconChainTypes, BlockError, CountUnrealized, ExecutionPayloadError,
     ForkChoiceError, GossipVerifiedBlock,
-=======
-    BeaconChainError, BeaconChainTypes, BlockError, ForkChoiceError, GossipVerifiedBlock,
->>>>>>> 612cdb70
 };
 use lighthouse_network::{Client, MessageAcceptance, MessageId, PeerAction, PeerId, ReportSource};
 use slog::{crit, debug, error, info, trace, warn};
