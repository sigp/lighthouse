use crate::{metrics, service::NetworkMessage, sync::SyncMessage};

use beacon_chain::{
    attestation_verification::{Error as AttnError, SignatureVerifiedAttestation},
    observed_operations::ObservationOutcome,
    sync_committee_verification::Error as SyncCommitteeError,
    validator_monitor::get_block_delay_ms,
    BeaconChainError, BeaconChainTypes, BlockError, ForkChoiceError, GossipVerifiedBlock,
};
use eth2_libp2p::{MessageAcceptance, MessageId, PeerAction, PeerId, ReportSource};
use slog::{debug, error, info, trace, warn};
use slot_clock::SlotClock;
use ssz::Encode;
use std::time::{Duration, SystemTime, UNIX_EPOCH};
use tokio::sync::mpsc;
use types::{
    Attestation, AttesterSlashing, EthSpec, Hash256, ProposerSlashing, SignedAggregateAndProof,
    SignedBeaconBlock, SignedContributionAndProof, SignedVoluntaryExit, SubnetId,
    SyncCommitteeMessage, SyncSubnetId,
};

use super::{
    super::work_reprocessing_queue::{
        QueuedAggregate, QueuedBlock, QueuedUnaggregate, ReprocessQueueMessage,
    },
    Worker,
};

/// Data for an aggregated or unaggregated attestation that failed verification.
enum FailedAtt<T: EthSpec> {
    Unaggregate {
        attestation: Box<Attestation<T>>,
        subnet_id: SubnetId,
        should_import: bool,
        seen_timestamp: Duration,
    },
    Aggregate {
        attestation: Box<SignedAggregateAndProof<T>>,
        seen_timestamp: Duration,
    },
}

impl<T: EthSpec> FailedAtt<T> {
    pub fn root(&self) -> &Hash256 {
        match self {
            FailedAtt::Unaggregate { attestation, .. } => &attestation.data.beacon_block_root,
            FailedAtt::Aggregate { attestation, .. } => {
                &attestation.message.aggregate.data.beacon_block_root
            }
        }
    }

    pub fn kind(&self) -> &'static str {
        match self {
            FailedAtt::Unaggregate { .. } => "unaggregated",
            FailedAtt::Aggregate { .. } => "aggregated",
        }
    }
}

impl<T: BeaconChainTypes> Worker<T> {
    /* Auxiliary functions */

    /// Penalizes a peer for misbehaviour.
    fn gossip_penalize_peer(&self, peer_id: PeerId, action: PeerAction) {
        self.send_network_message(NetworkMessage::ReportPeer {
            peer_id,
            action,
            source: ReportSource::Gossipsub,
        })
    }

    /// Send a message on `message_tx` that the `message_id` sent by `peer_id` should be propagated on
    /// the gossip network.
    ///
    /// Creates a log if there is an internal error.
    /// Propagates the result of the validation for the given message to the network. If the result
    /// is valid the message gets forwarded to other peers.
    fn propagate_validation_result(
        &self,
        message_id: MessageId,
        propagation_source: PeerId,
        validation_result: MessageAcceptance,
    ) {
        self.send_network_message(NetworkMessage::ValidationResult {
            propagation_source,
            message_id,
            validation_result,
        })
    }

    /* Processing functions */

    /// Process the unaggregated attestation received from the gossip network and:
    ///
    /// - If it passes gossip propagation criteria, tell the network thread to forward it.
    /// - Attempt to apply it to fork choice.
    /// - Attempt to add it to the naive aggregation pool.
    ///
    /// Raises a log if there are errors.
    #[allow(clippy::too_many_arguments)]
    pub fn process_gossip_attestation(
        self,
        message_id: MessageId,
        peer_id: PeerId,
        attestation: Attestation<T::EthSpec>,
        subnet_id: SubnetId,
        should_import: bool,
        reprocess_tx: Option<mpsc::Sender<ReprocessQueueMessage<T>>>,
        seen_timestamp: Duration,
    ) {
        let beacon_block_root = attestation.data.beacon_block_root;

        let attestation = match self
            .chain
            .verify_unaggregated_attestation_for_gossip(attestation, Some(subnet_id))
        {
            Ok(attestation) => attestation,
            Err((e, attestation)) => {
                self.handle_attestation_verification_failure(
                    peer_id,
                    message_id,
                    FailedAtt::Unaggregate {
                        attestation: Box::new(attestation),
                        subnet_id,
                        should_import,
                        seen_timestamp,
                    },
                    reprocess_tx,
                    e,
                );
                return;
            }
        };

        // Register the attestation with any monitored validators.
        self.chain
            .validator_monitor
            .read()
            .register_gossip_unaggregated_attestation(
                seen_timestamp,
                attestation.indexed_attestation(),
                &self.chain.slot_clock,
            );

        // Indicate to the `Network` service that this message is valid and can be
        // propagated on the gossip network.
        self.propagate_validation_result(message_id, peer_id, MessageAcceptance::Accept);

        if !should_import {
            return;
        }

        metrics::inc_counter(&metrics::BEACON_PROCESSOR_UNAGGREGATED_ATTESTATION_VERIFIED_TOTAL);

        if let Err(e) = self.chain.apply_attestation_to_fork_choice(&attestation) {
            match e {
                BeaconChainError::ForkChoiceError(ForkChoiceError::InvalidAttestation(e)) => {
                    debug!(
                        self.log,
                        "Attestation invalid for fork choice";
                        "reason" => ?e,
                        "peer" => %peer_id,
                        "beacon_block_root" => ?beacon_block_root
                    )
                }
                e => error!(
                    self.log,
                    "Error applying attestation to fork choice";
                    "reason" => ?e,
                    "peer" => %peer_id,
                    "beacon_block_root" => ?beacon_block_root
                ),
            }
        }

        if let Err(e) = self.chain.add_to_naive_aggregation_pool(attestation) {
            debug!(
                self.log,
                "Attestation invalid for agg pool";
                "reason" => ?e,
                "peer" => %peer_id,
                "beacon_block_root" => ?beacon_block_root
            )
        }

        metrics::inc_counter(&metrics::BEACON_PROCESSOR_UNAGGREGATED_ATTESTATION_IMPORTED_TOTAL);
    }

    /// Process the aggregated attestation received from the gossip network and:
    ///
    /// - If it passes gossip propagation criteria, tell the network thread to forward it.
    /// - Attempt to apply it to fork choice.
    /// - Attempt to add it to the block inclusion pool.
    ///
    /// Raises a log if there are errors.
    pub fn process_gossip_aggregate(
        self,
        message_id: MessageId,
        peer_id: PeerId,
        aggregate: SignedAggregateAndProof<T::EthSpec>,
        reprocess_tx: Option<mpsc::Sender<ReprocessQueueMessage<T>>>,
        seen_timestamp: Duration,
    ) {
        let beacon_block_root = aggregate.message.aggregate.data.beacon_block_root;

        let aggregate = match self
            .chain
            .verify_aggregated_attestation_for_gossip(aggregate)
        {
            Ok(aggregate) => aggregate,
            Err((e, attestation)) => {
                // Report the failure to gossipsub
                self.handle_attestation_verification_failure(
                    peer_id,
                    message_id,
                    FailedAtt::Aggregate {
                        attestation: Box::new(attestation),
                        seen_timestamp,
                    },
                    reprocess_tx,
                    e,
                );
                return;
            }
        };

        // Indicate to the `Network` service that this message is valid and can be
        // propagated on the gossip network.
        self.propagate_validation_result(message_id, peer_id, MessageAcceptance::Accept);

        // Register the attestation with any monitored validators.
        self.chain
            .validator_monitor
            .read()
            .register_gossip_aggregated_attestation(
                seen_timestamp,
                aggregate.aggregate(),
                aggregate.indexed_attestation(),
                &self.chain.slot_clock,
            );

        metrics::inc_counter(&metrics::BEACON_PROCESSOR_AGGREGATED_ATTESTATION_VERIFIED_TOTAL);

        if let Err(e) = self.chain.apply_attestation_to_fork_choice(&aggregate) {
            match e {
                BeaconChainError::ForkChoiceError(ForkChoiceError::InvalidAttestation(e)) => {
                    debug!(
                        self.log,
                        "Aggregate invalid for fork choice";
                        "reason" => ?e,
                        "peer" => %peer_id,
                        "beacon_block_root" => ?beacon_block_root
                    )
                }
                e => error!(
                    self.log,
                    "Error applying aggregate to fork choice";
                    "reason" => ?e,
                    "peer" => %peer_id,
                    "beacon_block_root" => ?beacon_block_root
                ),
            }
        }

        if let Err(e) = self.chain.add_to_block_inclusion_pool(aggregate) {
            debug!(
                self.log,
                "Attestation invalid for op pool";
                "reason" => ?e,
                "peer" => %peer_id,
                "beacon_block_root" => ?beacon_block_root
            )
        }

        metrics::inc_counter(&metrics::BEACON_PROCESSOR_AGGREGATED_ATTESTATION_IMPORTED_TOTAL);
    }

    /// Process the beacon block received from the gossip network and:
    ///
    /// - If it passes gossip propagation criteria, tell the network thread to forward it.
    /// - Attempt to add it to the beacon chain, informing the sync thread if more blocks need to
    ///   be downloaded.
    ///
    /// Raises a log if there are errors.
    pub fn process_gossip_block(
        self,
        message_id: MessageId,
        peer_id: PeerId,
        block: SignedBeaconBlock<T::EthSpec>,
        reprocess_tx: mpsc::Sender<ReprocessQueueMessage<T>>,
        seen_duration: Duration,
    ) {
        // Log metrics to track delay from other nodes on the network.
        metrics::observe_duration(
            &metrics::BEACON_BLOCK_GOSSIP_SLOT_START_DELAY_TIME,
            get_block_delay_ms(seen_duration, block.message(), &self.chain.slot_clock),
        );

        let verified_block = match self.chain.verify_block_for_gossip(block) {
            Ok(verified_block) => {
                info!(
                    self.log,
                    "New block received";
                    "slot" => verified_block.block.slot(),
                    "hash" => %verified_block.block_root
                );
                self.propagate_validation_result(message_id, peer_id, MessageAcceptance::Accept);

                // Log metrics to keep track of propagation delay times.
                if let Some(duration) = SystemTime::now()
                    .duration_since(UNIX_EPOCH)
                    .ok()
                    .and_then(|now| now.checked_sub(seen_duration))
                {
                    metrics::observe_duration(
                        &metrics::BEACON_BLOCK_GOSSIP_PROPAGATION_VERIFICATION_DELAY_TIME,
                        duration,
                    );
                }

                verified_block
            }
            Err(BlockError::ParentUnknown(block)) => {
                debug!(
                    self.log,
                    "Unknown parent for gossip block";
                    "root" => %block.canonical_root()
                );
                self.send_sync_message(SyncMessage::UnknownBlock(peer_id, block));
                return;
            }
            Err(e @ BlockError::FutureSlot { .. })
            | Err(e @ BlockError::WouldRevertFinalizedSlot { .. })
            | Err(e @ BlockError::BlockIsAlreadyKnown)
            | Err(e @ BlockError::RepeatProposal { .. })
            | Err(e @ BlockError::NotFinalizedDescendant { .. })
            | Err(e @ BlockError::BeaconChainError(_)) => {
                debug!(self.log, "Could not verify block for gossip, ignoring the block";
                            "error" => %e);
                // Prevent recurring behaviour by penalizing the peer slightly.
                self.gossip_penalize_peer(peer_id, PeerAction::HighToleranceError);
                self.propagate_validation_result(message_id, peer_id, MessageAcceptance::Ignore);
                return;
            }
            Err(e @ BlockError::StateRootMismatch { .. })
            | Err(e @ BlockError::IncorrectBlockProposer { .. })
            | Err(e @ BlockError::BlockSlotLimitReached)
            | Err(e @ BlockError::ProposalSignatureInvalid)
            | Err(e @ BlockError::NonLinearSlots)
            | Err(e @ BlockError::UnknownValidator(_))
            | Err(e @ BlockError::PerBlockProcessingError(_))
            | Err(e @ BlockError::NonLinearParentRoots)
            | Err(e @ BlockError::BlockIsNotLaterThanParent { .. })
            | Err(e @ BlockError::InvalidSignature)
            | Err(e @ BlockError::TooManySkippedSlots { .. })
            | Err(e @ BlockError::WeakSubjectivityConflict)
            | Err(e @ BlockError::InconsistentFork(_))
            | Err(e @ BlockError::GenesisBlock) => {
                warn!(self.log, "Could not verify block for gossip, rejecting the block";
                            "error" => %e);
                self.propagate_validation_result(message_id, peer_id, MessageAcceptance::Reject);
                self.gossip_penalize_peer(peer_id, PeerAction::LowToleranceError);
                return;
            }
        };

        metrics::inc_counter(&metrics::BEACON_PROCESSOR_GOSSIP_BLOCK_VERIFIED_TOTAL);

        // Register the block with any monitored validators.
        //
        // Run this event *prior* to importing the block, where the block is only partially
        // verified.
        self.chain.validator_monitor.read().register_gossip_block(
            seen_duration,
            verified_block.block.message(),
            verified_block.block_root,
            &self.chain.slot_clock,
        );

        let block_slot = verified_block.block.slot();
        let block_root = verified_block.block_root;

        // Try read the current slot to determine if this block should be imported now or after some
        // delay.
        match self.chain.slot() {
            // We only need to do a simple check about the block slot and the current slot since the
            // `verify_block_for_gossip` function already ensures that the block is within the
            // tolerance for block imports.
            Ok(current_slot) if block_slot > current_slot => {
                warn!(
                    self.log,
                    "Block arrived early";
                    "block_slot" => %block_slot,
                    "block_root" => %block_root,
                    "msg" => "if this happens consistently, check system clock"
                );

                // Take note of how early this block arrived.
                if let Some(duration) = self
                    .chain
                    .slot_clock
                    .start_of(block_slot)
                    .and_then(|start| start.checked_sub(seen_duration))
                {
                    metrics::observe_duration(
                        &metrics::BEACON_PROCESSOR_GOSSIP_BLOCK_EARLY_SECONDS,
                        duration,
                    );
                }

                metrics::inc_counter(&metrics::BEACON_PROCESSOR_GOSSIP_BLOCK_REQUEUED_TOTAL);

                if reprocess_tx
                    .try_send(ReprocessQueueMessage::EarlyBlock(QueuedBlock {
                        peer_id,
                        block: verified_block,
                        seen_timestamp: seen_duration,
                    }))
                    .is_err()
                {
                    error!(
                        self.log,
                        "Failed to defer block import";
                        "block_slot" => %block_slot,
                        "block_root" => %block_root,
                        "location" => "block gossip"
                    )
                }
            }
            Ok(_) => self.process_gossip_verified_block(
                peer_id,
                verified_block,
                reprocess_tx,
                seen_duration,
            ),
            Err(e) => {
                error!(
                    self.log,
                    "Failed to defer block import";
                    "error" => ?e,
                    "block_slot" => %block_slot,
                    "block_root" => %block_root,
                    "location" => "block gossip"
                )
            }
        }
    }

    /// Process the beacon block that has already passed gossip verification.
    ///
    /// Raises a log if there are errors.
    pub fn process_gossip_verified_block(
        self,
        peer_id: PeerId,
        verified_block: GossipVerifiedBlock<T>,
        reprocess_tx: mpsc::Sender<ReprocessQueueMessage<T>>,
        // This value is not used presently, but it might come in handy for debugging.
        _seen_duration: Duration,
    ) {
        let block = Box::new(verified_block.block.clone());

        match self.chain.process_block(verified_block) {
            Ok(block_root) => {
                metrics::inc_counter(&metrics::BEACON_PROCESSOR_GOSSIP_BLOCK_IMPORTED_TOTAL);

                if reprocess_tx
                    .try_send(ReprocessQueueMessage::BlockImported(block_root))
                    .is_err()
                {
                    error!(
                        self.log,
                        "Failed to inform block import";
                        "source" => "gossip",
                        "block_root" => %block_root,
                    )
                };

                trace!(
                    self.log,
                    "Gossipsub block processed";
                    "peer_id" => %peer_id
                );

                match self.chain.fork_choice() {
                    Ok(()) => trace!(
                        self.log,
                        "Fork choice success";
                        "location" => "block gossip"
                    ),
                    Err(e) => error!(
                        self.log,
                        "Fork choice failed";
                        "error" => ?e,
                        "location" => "block gossip"
                    ),
                }
            }
            Err(BlockError::ParentUnknown { .. }) => {
                // Inform the sync manager to find parents for this block
                // This should not occur. It should be checked by `should_forward_block`
                error!(
                    self.log,
                    "Block with unknown parent attempted to be processed";
                    "peer_id" => %peer_id
                );
                self.send_sync_message(SyncMessage::UnknownBlock(peer_id, block));
            }
            other => {
                debug!(
                    self.log,
                    "Invalid gossip beacon block";
                    "outcome" => ?other,
                    "block root" => %block.canonical_root(),
                    "block slot" => block.slot()
                );
                self.gossip_penalize_peer(peer_id, PeerAction::MidToleranceError);
                trace!(
                    self.log,
                    "Invalid gossip beacon block ssz";
                    "ssz" => format_args!("0x{}", hex::encode(block.as_ssz_bytes())),
                );
            }
        };
    }

    pub fn process_gossip_voluntary_exit(
        self,
        message_id: MessageId,
        peer_id: PeerId,
        voluntary_exit: SignedVoluntaryExit,
    ) {
        let validator_index = voluntary_exit.message.validator_index;

        let exit = match self.chain.verify_voluntary_exit_for_gossip(voluntary_exit) {
            Ok(ObservationOutcome::New(exit)) => exit,
            Ok(ObservationOutcome::AlreadyKnown) => {
                self.propagate_validation_result(message_id, peer_id, MessageAcceptance::Ignore);
                debug!(
                    self.log,
                    "Dropping exit for already exiting validator";
                    "validator_index" => validator_index,
                    "peer" => %peer_id
                );
                return;
            }
            Err(e) => {
                debug!(
                    self.log,
                    "Dropping invalid exit";
                    "validator_index" => validator_index,
                    "peer" => %peer_id,
                    "error" => ?e
                );
                // These errors occur due to a fault in the beacon chain. It is not necessarily
                // the fault on the peer.
                self.propagate_validation_result(message_id, peer_id, MessageAcceptance::Ignore);
                // We still penalize a peer slightly to prevent overuse of invalids.
                self.gossip_penalize_peer(peer_id, PeerAction::HighToleranceError);
                return;
            }
        };

        metrics::inc_counter(&metrics::BEACON_PROCESSOR_EXIT_VERIFIED_TOTAL);

        self.propagate_validation_result(message_id, peer_id, MessageAcceptance::Accept);

        // Register the exit with any monitored validators.
        self.chain
            .validator_monitor
            .read()
            .register_gossip_voluntary_exit(&exit.as_inner().message);

        self.chain.import_voluntary_exit(exit);

        debug!(self.log, "Successfully imported voluntary exit");

        metrics::inc_counter(&metrics::BEACON_PROCESSOR_EXIT_IMPORTED_TOTAL);
    }

    pub fn process_gossip_proposer_slashing(
        self,
        message_id: MessageId,
        peer_id: PeerId,
        proposer_slashing: ProposerSlashing,
    ) {
        let validator_index = proposer_slashing.signed_header_1.message.proposer_index;

        let slashing = match self
            .chain
            .verify_proposer_slashing_for_gossip(proposer_slashing)
        {
            Ok(ObservationOutcome::New(slashing)) => slashing,
            Ok(ObservationOutcome::AlreadyKnown) => {
                debug!(
                    self.log,
                    "Dropping proposer slashing";
                    "reason" => "Already seen a proposer slashing for that validator",
                    "validator_index" => validator_index,
                    "peer" => %peer_id
                );
                self.propagate_validation_result(message_id, peer_id, MessageAcceptance::Ignore);
                return;
            }
            Err(e) => {
                // This is likely a fault with the beacon chain and not necessarily a
                // malicious message from the peer.
                debug!(
                    self.log,
                    "Dropping invalid proposer slashing";
                    "validator_index" => validator_index,
                    "peer" => %peer_id,
                    "error" => ?e
                );
                self.propagate_validation_result(message_id, peer_id, MessageAcceptance::Ignore);

                // Penalize peer slightly for invalids.
                self.gossip_penalize_peer(peer_id, PeerAction::HighToleranceError);
                return;
            }
        };

        metrics::inc_counter(&metrics::BEACON_PROCESSOR_PROPOSER_SLASHING_VERIFIED_TOTAL);

        self.propagate_validation_result(message_id, peer_id, MessageAcceptance::Accept);

        // Register the slashing with any monitored validators.
        self.chain
            .validator_monitor
            .read()
            .register_gossip_proposer_slashing(slashing.as_inner());

        self.chain.import_proposer_slashing(slashing);
        debug!(self.log, "Successfully imported proposer slashing");

        metrics::inc_counter(&metrics::BEACON_PROCESSOR_PROPOSER_SLASHING_IMPORTED_TOTAL);
    }

    pub fn process_gossip_attester_slashing(
        self,
        message_id: MessageId,
        peer_id: PeerId,
        attester_slashing: AttesterSlashing<T::EthSpec>,
    ) {
        let slashing = match self
            .chain
            .verify_attester_slashing_for_gossip(attester_slashing)
        {
            Ok(ObservationOutcome::New(slashing)) => slashing,
            Ok(ObservationOutcome::AlreadyKnown) => {
                debug!(
                    self.log,
                    "Dropping attester slashing";
                    "reason" => "Slashings already known for all slashed validators",
                    "peer" => %peer_id
                );
                self.propagate_validation_result(message_id, peer_id, MessageAcceptance::Ignore);
                return;
            }
            Err(e) => {
                debug!(
                    self.log,
                    "Dropping invalid attester slashing";
                    "peer" => %peer_id,
                    "error" => ?e
                );
                self.propagate_validation_result(message_id, peer_id, MessageAcceptance::Ignore);
                // Penalize peer slightly for invalids.
                self.gossip_penalize_peer(peer_id, PeerAction::HighToleranceError);
                return;
            }
        };

        metrics::inc_counter(&metrics::BEACON_PROCESSOR_ATTESTER_SLASHING_VERIFIED_TOTAL);

        self.propagate_validation_result(message_id, peer_id, MessageAcceptance::Accept);

        // Register the slashing with any monitored validators.
        self.chain
            .validator_monitor
            .read()
            .register_gossip_attester_slashing(slashing.as_inner());

        if let Err(e) = self.chain.import_attester_slashing(slashing) {
            debug!(self.log, "Error importing attester slashing"; "error" => ?e);
            metrics::inc_counter(&metrics::BEACON_PROCESSOR_ATTESTER_SLASHING_ERROR_TOTAL);
        } else {
            debug!(self.log, "Successfully imported attester slashing");
            metrics::inc_counter(&metrics::BEACON_PROCESSOR_ATTESTER_SLASHING_IMPORTED_TOTAL);
        }
    }

    /// Process the sync committee signature received from the gossip network and:
    ///
    /// - If it passes gossip propagation criteria, tell the network thread to forward it.
    /// - Attempt to add it to the naive aggregation pool.
    ///
    /// Raises a log if there are errors.
    pub fn process_gossip_sync_committee_signature(
        self,
        message_id: MessageId,
        peer_id: PeerId,
        sync_signature: SyncCommitteeMessage,
        subnet_id: SyncSubnetId,
        _seen_timestamp: Duration,
    ) {
        let sync_signature = match self
            .chain
            .verify_sync_committee_message_for_gossip(sync_signature, subnet_id)
        {
            Ok(sync_signature) => sync_signature,
            Err(e) => {
                self.handle_sync_committee_message_failure(
                    peer_id,
                    message_id,
                    "sync_signature",
                    e,
                );
                return;
            }
        };

        /*TODO:
        // Register the sync signature with any monitored validators.
        self.chain
            .validator_monitor
            .read()
            .register_gossip_unaggregated_attestation(
                seen_timestamp,
                attestation.indexed_attestation(),
                &self.chain.slot_clock,
            );
        */

        // Indicate to the `Network` service that this message is valid and can be
        // propagated on the gossip network.
        self.propagate_validation_result(message_id, peer_id, MessageAcceptance::Accept);

        metrics::inc_counter(&metrics::BEACON_PROCESSOR_SYNC_MESSAGE_VERIFIED_TOTAL);

        if let Err(e) = self
            .chain
            .add_to_naive_sync_aggregation_pool(sync_signature)
        {
            debug!(
                self.log,
                "Sync committee signature invalid for agg pool";
                "reason" => ?e,
                "peer" => %peer_id,
            )
        }

        metrics::inc_counter(&metrics::BEACON_PROCESSOR_SYNC_MESSAGE_IMPORTED_TOTAL);
    }

    /// Process the sync committee contribution received from the gossip network and:
    ///
    /// - If it passes gossip propagation criteria, tell the network thread to forward it.
    /// - Attempt to add it to the block inclusion pool.
    ///
    /// Raises a log if there are errors.
    pub fn process_sync_committee_contribution(
        self,
        message_id: MessageId,
        peer_id: PeerId,
        sync_contribution: SignedContributionAndProof<T::EthSpec>,
        _seen_timestamp: Duration,
    ) {
        let sync_contribution = match self
            .chain
            .verify_sync_contribution_for_gossip(sync_contribution)
        {
            Ok(sync_contribution) => sync_contribution,
            Err(e) => {
                // Report the failure to gossipsub
                self.handle_sync_committee_message_failure(
                    peer_id,
                    message_id,
                    "sync_contribution",
                    e,
                );
                return;
            }
        };

        // Indicate to the `Network` service that this message is valid and can be
        // propagated on the gossip network.
        self.propagate_validation_result(message_id, peer_id, MessageAcceptance::Accept);

        /* TODO
        // Register the attestation with any monitored validators.
        self.chain
            .validator_monitor
            .read()
            .register_gossip_aggregated_attestation(
                seen_timestamp,
                aggregate.aggregate(),
                aggregate.indexed_attestation(),
                &self.chain.slot_clock,
            );
        metrics::inc_counter(&metrics::BEACON_PROCESSOR_AGGREGATED_ATTESTATION_VERIFIED_TOTAL);
        */

        if let Err(e) = self
            .chain
            .add_contribution_to_block_inclusion_pool(sync_contribution)
        {
            debug!(
                self.log,
                "Sync contribution invalid for op pool";
                "reason" => ?e,
                "peer" => %peer_id,
            )
        }
        metrics::inc_counter(&metrics::BEACON_PROCESSOR_SYNC_CONTRIBUTION_IMPORTED_TOTAL);
    }

    /// Handle an error whilst verifying an `Attestation` or `SignedAggregateAndProof` from the
    /// network.
    fn handle_attestation_verification_failure(
        &self,
        peer_id: PeerId,
        message_id: MessageId,
        failed_att: FailedAtt<T::EthSpec>,
        reprocess_tx: Option<mpsc::Sender<ReprocessQueueMessage<T>>>,
        error: AttnError,
    ) {
        let beacon_block_root = failed_att.root();
        let attestation_type = failed_att.kind();
        metrics::register_attestation_error(&error);
        match &error {
            AttnError::FutureEpoch { .. }
            | AttnError::PastEpoch { .. }
            | AttnError::FutureSlot { .. }
            | AttnError::PastSlot { .. } => {
                /*
                 * These errors can be triggered by a mismatch between our slot and the peer.
                 *
                 *
                 * The peer has published an invalid consensus message, _only_ if we trust our own clock.
                 */
                trace!(
                    self.log,
                    "Attestation is not within the last ATTESTATION_PROPAGATION_SLOT_RANGE slots";
                    "peer_id" => %peer_id,
                    "block" => %beacon_block_root,
                    "type" => ?attestation_type,
                );

                // Peers that are slow or not to spec can spam us with these messages draining our
                // bandwidth. We therefore penalize these peers when they do this.
                self.gossip_penalize_peer(peer_id, PeerAction::LowToleranceError);

                // Do not propagate these messages.
                self.propagate_validation_result(message_id, peer_id, MessageAcceptance::Ignore);
            }
            AttnError::InvalidSelectionProof { .. } | AttnError::InvalidSignature => {
                /*
                 * These errors are caused by invalid signatures.
                 *
                 * The peer has published an invalid consensus message.
                 */
                self.propagate_validation_result(message_id, peer_id, MessageAcceptance::Reject);
                self.gossip_penalize_peer(peer_id, PeerAction::LowToleranceError);
            }
            AttnError::EmptyAggregationBitfield => {
                /*
                 * The aggregate had no signatures and is therefore worthless.
                 *
                 * This is forbidden by the p2p spec. Reject the message.
                 *
                 */
                self.propagate_validation_result(message_id, peer_id, MessageAcceptance::Reject);
                self.gossip_penalize_peer(peer_id, PeerAction::LowToleranceError);
            }
            AttnError::AggregatorPubkeyUnknown(_) => {
                /*
                 * The aggregator index was higher than any known validator index. This is
                 * possible in two cases:
                 *
                 * 1. The attestation is malformed
                 * 2. The attestation attests to a beacon_block_root that we do not know.
                 *
                 * It should be impossible to reach (2) without triggering
                 * `AttnError::UnknownHeadBlock`, so we can safely assume the peer is
                 * faulty.
                 *
                 * The peer has published an invalid consensus message.
                 */
                self.propagate_validation_result(message_id, peer_id, MessageAcceptance::Reject);
                self.gossip_penalize_peer(peer_id, PeerAction::LowToleranceError);
            }
            AttnError::AggregatorNotInCommittee { .. } => {
                /*
                 * The aggregator index was higher than any known validator index. This is
                 * possible in two cases:
                 *
                 * 1. The attestation is malformed
                 * 2. The attestation attests to a beacon_block_root that we do not know.
                 *
                 * It should be impossible to reach (2) without triggering
                 * `AttnError::UnknownHeadBlock`, so we can safely assume the peer is
                 * faulty.
                 *
                 * The peer has published an invalid consensus message.
                 */
                self.propagate_validation_result(message_id, peer_id, MessageAcceptance::Reject);
                self.gossip_penalize_peer(peer_id, PeerAction::LowToleranceError);
            }
            AttnError::AttestationAlreadyKnown { .. } => {
                /*
                 * The aggregate attestation has already been observed on the network or in
                 * a block.
                 *
                 * The peer is not necessarily faulty.
                 */
                trace!(
                    self.log,
                    "Attestation already known";
                    "peer_id" => %peer_id,
                    "block" => %beacon_block_root,
                    "type" => ?attestation_type,
                );
                self.propagate_validation_result(message_id, peer_id, MessageAcceptance::Ignore);
                return;
            }
            AttnError::AggregatorAlreadyKnown(_) => {
                /*
                 * There has already been an aggregate attestation seen from this
                 * aggregator index.
                 *
                 * The peer is not necessarily faulty.
                 */
                trace!(
                    self.log,
                    "Aggregator already known";
                    "peer_id" => %peer_id,
                    "block" => %beacon_block_root,
                    "type" => ?attestation_type,
                );
                // This is an allowed behaviour.
                self.propagate_validation_result(message_id, peer_id, MessageAcceptance::Ignore);

                return;
            }
            AttnError::PriorAttestationKnown {
                validator_index,
                epoch,
            } => {
                /*
                 * We have already seen an attestation from this validator for this epoch.
                 *
                 * The peer is not necessarily faulty.
                 */
                debug!(
                    self.log,
                    "Prior attestation known";
                    "peer_id" => %peer_id,
                    "block" => %beacon_block_root,
                    "epoch" => %epoch,
                    "validator_index" => validator_index,
                    "type" => ?attestation_type,
                );
                // We still penalize the peer slightly. We don't want this to be a recurring
                // behaviour.
                self.gossip_penalize_peer(peer_id, PeerAction::HighToleranceError);

                self.propagate_validation_result(message_id, peer_id, MessageAcceptance::Ignore);

                return;
            }
            AttnError::ValidatorIndexTooHigh(_) => {
                /*
                 * The aggregator index (or similar field) was higher than the maximum
                 * possible number of validators.
                 *
                 * The peer has published an invalid consensus message.
                 */
                debug!(
                    self.log,
                    "Validation Index too high";
                    "peer_id" => %peer_id,
                    "block" => %beacon_block_root,
                    "type" => ?attestation_type,
                );
                self.propagate_validation_result(message_id, peer_id, MessageAcceptance::Reject);
                self.gossip_penalize_peer(peer_id, PeerAction::LowToleranceError);
            }
            AttnError::UnknownHeadBlock { beacon_block_root } => {
                trace!(
                    self.log,
                    "Attestation for unknown block";
                    "peer_id" => %peer_id,
                    "block" => %beacon_block_root
                );
                if let Some(sender) = reprocess_tx {
                    // We don't know the block, get the sync manager to handle the block lookup, and
                    // send the attestation to be scheduled for re-processing.
                    self.sync_tx
                        .send(SyncMessage::UnknownBlockHash(peer_id, *beacon_block_root))
                        .unwrap_or_else(|_| {
                            warn!(
                                self.log,
                                "Failed to send to sync service";
                                "msg" => "UnknownBlockHash"
                            )
                        });
                    let msg = match failed_att {
                        FailedAtt::Aggregate {
                            attestation,
                            seen_timestamp,
                        } => {
                            metrics::inc_counter(
                                &metrics::BEACON_PROCESSOR_AGGREGATED_ATTESTATION_REQUEUED_TOTAL,
                            );
                            ReprocessQueueMessage::UnknownBlockAggregate(QueuedAggregate {
                                peer_id,
                                message_id,
                                attestation,
                                seen_timestamp,
                            })
                        }
                        FailedAtt::Unaggregate {
                            attestation,
                            subnet_id,
                            should_import,
                            seen_timestamp,
                        } => {
                            metrics::inc_counter(
                                &metrics::BEACON_PROCESSOR_UNAGGREGATED_ATTESTATION_REQUEUED_TOTAL,
                            );
                            ReprocessQueueMessage::UnknownBlockUnaggregate(QueuedUnaggregate {
                                peer_id,
                                message_id,
                                attestation,
                                subnet_id,
                                should_import,
                                seen_timestamp,
                            })
                        }
                    };

                    if sender.try_send(msg).is_err() {
                        error!(
                            self.log,
                            "Failed to send attestation for re-processing";
                        )
                    }
                } else {
                    // We shouldn't make any further attempts to process this attestation.
                    // Downscore the peer.
                    self.gossip_penalize_peer(peer_id, PeerAction::LowToleranceError);
                    self.propagate_validation_result(
                        message_id,
                        peer_id,
                        MessageAcceptance::Ignore,
                    );
                }

                return;
            }
            AttnError::UnknownTargetRoot(_) => {
                /*
                 * The block indicated by the target root is not known to us.
                 *
                 * We should always get `AttnError::UnknwonHeadBlock` before we get this
                 * error, so this means we can get this error if:
                 *
                 * 1. The target root does not represent a valid block.
                 * 2. We do not have the target root in our DB.
                 *
                 * For (2), we should only be processing attestations when we should have
                 * all the available information. Note: if we do a weak-subjectivity sync
                 * it's possible that this situation could occur, but I think it's
                 * unlikely. For now, we will declare this to be an invalid message>
                 *
                 * The peer has published an invalid consensus message.
                 */
                self.propagate_validation_result(message_id, peer_id, MessageAcceptance::Reject);
                self.gossip_penalize_peer(peer_id, PeerAction::LowToleranceError);
            }
            AttnError::BadTargetEpoch => {
                /*
                 * The aggregator index (or similar field) was higher than the maximum
                 * possible number of validators.
                 *
                 * The peer has published an invalid consensus message.
                 */
                self.propagate_validation_result(message_id, peer_id, MessageAcceptance::Reject);
                self.gossip_penalize_peer(peer_id, PeerAction::LowToleranceError);
            }
            AttnError::NoCommitteeForSlotAndIndex { .. } => {
                /*
                 * It is not possible to attest this the given committee in the given slot.
                 *
                 * The peer has published an invalid consensus message.
                 */
                self.propagate_validation_result(message_id, peer_id, MessageAcceptance::Reject);
                self.gossip_penalize_peer(peer_id, PeerAction::LowToleranceError);
            }
            AttnError::NotExactlyOneAggregationBitSet(_) => {
                /*
                 * The unaggregated attestation doesn't have only one signature.
                 *
                 * The peer has published an invalid consensus message.
                 */
                self.propagate_validation_result(message_id, peer_id, MessageAcceptance::Reject);
                self.gossip_penalize_peer(peer_id, PeerAction::LowToleranceError);
            }
            AttnError::AttestsToFutureBlock { .. } => {
                /*
                 * The beacon_block_root is from a higher slot than the attestation.
                 *
                 * The peer has published an invalid consensus message.
                 */
                self.propagate_validation_result(message_id, peer_id, MessageAcceptance::Reject);
                self.gossip_penalize_peer(peer_id, PeerAction::LowToleranceError);
            }
            AttnError::InvalidSubnetId { received, expected } => {
                /*
                 * The attestation was received on an incorrect subnet id.
                 */
                debug!(
                    self.log,
                    "Received attestation on incorrect subnet";
                    "expected" => ?expected,
                    "received" => ?received,
                );
                self.propagate_validation_result(message_id, peer_id, MessageAcceptance::Reject);
                self.gossip_penalize_peer(peer_id, PeerAction::LowToleranceError);
            }
            AttnError::Invalid(_) => {
                /*
                 * The attestation failed the state_processing verification.
                 *
                 * The peer has published an invalid consensus message.
                 */
                self.propagate_validation_result(message_id, peer_id, MessageAcceptance::Reject);
                self.gossip_penalize_peer(peer_id, PeerAction::LowToleranceError);
            }
            AttnError::InvalidTargetEpoch { .. } => {
                /*
                 * The attestation is malformed.
                 *
                 * The peer has published an invalid consensus message.
                 */
                self.propagate_validation_result(message_id, peer_id, MessageAcceptance::Reject);
                self.gossip_penalize_peer(peer_id, PeerAction::LowToleranceError);
            }
            AttnError::InvalidTargetRoot { .. } => {
                /*
                 * The attestation is malformed.
                 *
                 * The peer has published an invalid consensus message.
                 */
                self.propagate_validation_result(message_id, peer_id, MessageAcceptance::Reject);
                self.gossip_penalize_peer(peer_id, PeerAction::LowToleranceError);
            }
            AttnError::TooManySkippedSlots {
                head_block_slot,
                attestation_slot,
            } => {
                /*
                 * The attestation references a head block that is too far behind the attestation slot.
                 *
                 * The message is not necessarily invalid, but we choose to ignore it.
                 */
                debug!(
                    self.log,
                    "Rejected long skip slot attestation";
                    "head_block_slot" => head_block_slot,
                    "attestation_slot" => attestation_slot,
                );
                // In this case we wish to penalize gossipsub peers that do this to avoid future
                // attestations that have too many skip slots.
                self.propagate_validation_result(message_id, peer_id, MessageAcceptance::Reject);
                self.gossip_penalize_peer(peer_id, PeerAction::MidToleranceError);
            }
            AttnError::BeaconChainError(e) => {
                /*
                 * Lighthouse hit an unexpected error whilst processing the attestation. It
                 * should be impossible to trigger a `BeaconChainError` from the network,
                 * so we have a bug.
                 *
                 * It's not clear if the message is invalid/malicious.
                 */
                error!(
                    self.log,
                    "Unable to validate aggregate";
                    "peer_id" => %peer_id,
                    "error" => ?e,
                );
                self.propagate_validation_result(message_id, peer_id, MessageAcceptance::Ignore);
                // Penalize the peer slightly
                self.gossip_penalize_peer(peer_id, PeerAction::HighToleranceError);
            }
        }

        debug!(
            self.log,
            "Invalid attestation from network";
            "reason" => ?error,
            "block" => %beacon_block_root,
            "peer_id" => %peer_id,
            "type" => ?attestation_type,
        );
    }

    /// Handle an error whilst verifying a `SyncCommitteeMessage` or `SignedContributionAndProof` from the
    /// network.
    pub fn handle_sync_committee_message_failure(
        &self,
        peer_id: PeerId,
        message_id: MessageId,
        message_type: &str,
        error: SyncCommitteeError,
    ) {
        metrics::register_sync_committee_error(&error);

        match &error {
            SyncCommitteeError::FutureSlot { .. } | SyncCommitteeError::PastSlot { .. } => {
                /*
                 * These errors can be triggered by a mismatch between our slot and the peer.
                 *
                 *
                 * The peer has published an invalid consensus message, _only_ if we trust our own clock.
                 */
                trace!(
                    self.log,
                    "Sync committee message is not within the last MAXIMUM_GOSSIP_CLOCK_DISPARITY slots";
                    "peer_id" => %peer_id,
                    "type" => ?message_type,
                );

                // Peers that are slow or not to spec can spam us with these messages draining our
                // bandwidth. We therefore penalize these peers when they do this.
                self.gossip_penalize_peer(peer_id, PeerAction::LowToleranceError);

                // Do not propagate these messages.
                self.propagate_validation_result(message_id, peer_id, MessageAcceptance::Ignore);
            }
            SyncCommitteeError::EmptyAggregationBitfield => {
                /*
                 * The aggregate had no signatures and is therefore worthless.
                 *
<<<<<<< HEAD
                 * Whilst we don't gossip this message, this act is **not** a clear
                 * violation of the spec nor indication of fault.
=======
                 * This is forbidden by the p2p spec. Reject the message.
>>>>>>> 68357f33
                 *
                 */
                self.propagate_validation_result(message_id, peer_id, MessageAcceptance::Reject);
                self.gossip_penalize_peer(peer_id, PeerAction::LowToleranceError);
            }
            SyncCommitteeError::InvalidSelectionProof { .. }
            | SyncCommitteeError::InvalidSignature => {
                /*
                 * These errors are caused by invalid signatures.
                 *
                 * The peer has published an invalid consensus message.
                 */
                self.propagate_validation_result(message_id, peer_id, MessageAcceptance::Reject);
                self.gossip_penalize_peer(peer_id, PeerAction::LowToleranceError);
            }
            SyncCommitteeError::AggregatorNotInCommittee { .. }
            | SyncCommitteeError::AggregatorPubkeyUnknown(_) => {
                /*
                * The aggregator is not in the committee for the given `ContributionAndSync` OR
                  The aggregator index was higher than any known validator index
                *
                * The peer has published an invalid consensus message.
                */
                self.propagate_validation_result(message_id, peer_id, MessageAcceptance::Reject);
                self.gossip_penalize_peer(peer_id, PeerAction::LowToleranceError);
            }
            SyncCommitteeError::SyncContributionAlreadyKnown(_)
            | SyncCommitteeError::AggregatorAlreadyKnown(_) => {
                /*
                 * The sync committee message already been observed on the network or in
                 * a block.
                 *
                 * The peer is not necessarily faulty.
                 */
                trace!(
                    self.log,
                    "Sync committee message is already known";
                    "peer_id" => %peer_id,
                    "type" => ?message_type,
                );
                self.propagate_validation_result(message_id, peer_id, MessageAcceptance::Ignore);
                return;
            }
            SyncCommitteeError::UnknownValidatorIndex(_) => {
                /*
                 * The aggregator index (or similar field) was higher than the maximum
                 * possible number of validators.
                 *
                 * The peer has published an invalid consensus message.
                 */
                debug!(
                    self.log,
                    "Validation Index too high";
                    "peer_id" => %peer_id,
                    "type" => ?message_type,
                );
                self.propagate_validation_result(message_id, peer_id, MessageAcceptance::Reject);
                self.gossip_penalize_peer(peer_id, PeerAction::LowToleranceError);
            }
            SyncCommitteeError::UnknownValidatorPubkey(_) => {
                debug!(
                    self.log,
                    "Validator pubkey is unknown";
                    "peer_id" => %peer_id,
                    "type" => ?message_type,
                );
                self.propagate_validation_result(message_id, peer_id, MessageAcceptance::Reject);
                self.gossip_penalize_peer(peer_id, PeerAction::LowToleranceError);
            }
            SyncCommitteeError::InvalidSubnetId { received, expected } => {
                /*
                 * The sync committee message was received on an incorrect subnet id.
                 */
                debug!(
                    self.log,
                    "Received sync committee message on incorrect subnet";
                    "expected" => ?expected,
                    "received" => ?received,
                );
                self.propagate_validation_result(message_id, peer_id, MessageAcceptance::Reject);
                self.gossip_penalize_peer(peer_id, PeerAction::LowToleranceError);
            }
            SyncCommitteeError::Invalid(_) => {
                /*
                 * The sync committee message failed the state_processing verification.
                 *
                 * The peer has published an invalid consensus message.
                 */
                self.propagate_validation_result(message_id, peer_id, MessageAcceptance::Reject);
                self.gossip_penalize_peer(peer_id, PeerAction::LowToleranceError);
            }
            SyncCommitteeError::PriorSyncCommitteeMessageKnown { .. } => {
                /*
                 * We have already seen a sync committee message from this validator for this epoch.
                 *
                 * The peer is not necessarily faulty.
                 */
                debug!(
                    self.log,
                    "Prior sync committee message known";
                    "peer_id" => %peer_id,
                    "type" => ?message_type,
                );
                // We still penalize the peer slightly. We don't want this to be a recurring
                // behaviour.
                self.gossip_penalize_peer(peer_id, PeerAction::HighToleranceError);

                self.propagate_validation_result(message_id, peer_id, MessageAcceptance::Ignore);

                return;
            }
            SyncCommitteeError::BeaconChainError(e) => {
                /*
                 * Lighthouse hit an unexpected error whilst processing the sync committee message. It
                 * should be impossible to trigger a `BeaconChainError` from the network,
                 * so we have a bug.
                 *
                 * It's not clear if the message is invalid/malicious.
                 */
                error!(
                    self.log,
                    "Unable to validate sync committee message";
                    "peer_id" => %peer_id,
                    "error" => ?e,
                );
                self.propagate_validation_result(message_id, peer_id, MessageAcceptance::Ignore);
                // Penalize the peer slightly
                self.gossip_penalize_peer(peer_id, PeerAction::HighToleranceError);
            }
            SyncCommitteeError::BeaconStateError(e) => {
                /*
                 * Lighthouse hit an unexpected error whilst processing the sync committee message. It
                 * should be impossible to trigger a `BeaconStateError` from the network,
                 * so we have a bug.
                 *
                 * It's not clear if the message is invalid/malicious.
                 */
                error!(
                    self.log,
                    "Unable to validate sync committee message";
                    "peer_id" => %peer_id,
                    "error" => ?e,
                );
                self.propagate_validation_result(message_id, peer_id, MessageAcceptance::Ignore);
                // Penalize the peer slightly
                self.gossip_penalize_peer(peer_id, PeerAction::HighToleranceError);
            }
            SyncCommitteeError::ContributionError(e) => {
                error!(
                    self.log,
                    "Error while processing sync contribution";
                    "peer_id" => %peer_id,
                    "error" => ?e,
                );
                self.propagate_validation_result(message_id, peer_id, MessageAcceptance::Ignore);
                // Penalize the peer slightly
                self.gossip_penalize_peer(peer_id, PeerAction::HighToleranceError);
            }
            SyncCommitteeError::SyncCommitteeError(e) => {
                error!(
                    self.log,
                    "Error while processing sync committee message";
                    "peer_id" => %peer_id,
                    "error" => ?e,
                );
                self.propagate_validation_result(message_id, peer_id, MessageAcceptance::Ignore);
                // Penalize the peer slightly
                self.gossip_penalize_peer(peer_id, PeerAction::HighToleranceError);
            }
            SyncCommitteeError::ArithError(e) => {
                /*
                This would most likely imply incompatible configs or an invalid message.
                */
                error!(
                    self.log,
                    "Arithematic error while processing sync committee message";
                    "peer_id" => %peer_id,
                    "error" => ?e,
                );
                self.propagate_validation_result(message_id, peer_id, MessageAcceptance::Ignore);
                self.gossip_penalize_peer(peer_id, PeerAction::LowToleranceError);
            }
            SyncCommitteeError::InvalidSubcommittee { .. } => {
                /*
                The subcommittee index is higher than `SYNC_COMMITTEE_SUBNET_COUNT`. This would imply
                an invalid message.
                */
                self.propagate_validation_result(message_id, peer_id, MessageAcceptance::Reject);
                self.gossip_penalize_peer(peer_id, PeerAction::LowToleranceError);
            }
        }
        debug!(
            self.log,
            "Invalid sync committee message from network";
            "reason" => ?error,
            "peer_id" => %peer_id,
            "type" => ?message_type,
        );
    }
}<|MERGE_RESOLUTION|>--- conflicted
+++ resolved
@@ -1243,12 +1243,7 @@
                 /*
                  * The aggregate had no signatures and is therefore worthless.
                  *
-<<<<<<< HEAD
-                 * Whilst we don't gossip this message, this act is **not** a clear
-                 * violation of the spec nor indication of fault.
-=======
                  * This is forbidden by the p2p spec. Reject the message.
->>>>>>> 68357f33
                  *
                  */
                 self.propagate_validation_result(message_id, peer_id, MessageAcceptance::Reject);
