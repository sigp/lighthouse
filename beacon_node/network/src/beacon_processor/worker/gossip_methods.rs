use crate::{metrics, service::NetworkMessage, sync::SyncMessage};

use beacon_chain::{
    attestation_verification::{
        Error as AttnError, FullyVerifiedAggregatedAttestation,
        FullyVerifiedUnaggregatedAttestation, SignatureVerifiedAttestation,
    },
    observed_operations::ObservationOutcome,
    validator_monitor::get_block_delay_ms,
    BeaconChainError, BeaconChainTypes, BlockError, ForkChoiceError, GossipVerifiedBlock,
};
use eth2_libp2p::{MessageAcceptance, MessageId, PeerAction, PeerId, ReportSource};
use slog::{crit, debug, error, info, trace, warn};
use slot_clock::SlotClock;
use ssz::Encode;
use std::time::{Duration, SystemTime, UNIX_EPOCH};
use tokio::sync::mpsc;
use types::{
    Attestation, AttesterSlashing, EthSpec, Hash256, ProposerSlashing, SignedAggregateAndProof,
    SignedBeaconBlock, SignedVoluntaryExit, SubnetId,
};

use super::{
    super::work_reprocessing_queue::{
        QueuedAggregate, QueuedBlock, QueuedUnaggregate, ReprocessQueueMessage,
    },
    Worker,
};

/// Data for an aggregated or unaggregated attestation that failed verification.
enum FailedAtt<T: EthSpec> {
    Unaggregate {
        attestation: Box<Attestation<T>>,
        subnet_id: SubnetId,
        should_import: bool,
        seen_timestamp: Duration,
    },
    Aggregate {
        attestation: Box<SignedAggregateAndProof<T>>,
        seen_timestamp: Duration,
    },
}

impl<T: EthSpec> FailedAtt<T> {
    pub fn root(&self) -> &Hash256 {
        match self {
            FailedAtt::Unaggregate { attestation, .. } => &attestation.data.beacon_block_root,
            FailedAtt::Aggregate { attestation, .. } => {
                &attestation.message.aggregate.data.beacon_block_root
            }
        }
    }

    pub fn kind(&self) -> &'static str {
        match self {
            FailedAtt::Unaggregate { .. } => "unaggregated",
            FailedAtt::Aggregate { .. } => "aggregated",
        }
    }
}

#[derive(Debug)]
pub struct GossipAttestationPackage<E: EthSpec> {
    message_id: MessageId,
    peer_id: PeerId,
    attestation: Option<Box<Attestation<E>>>,
    subnet_id: SubnetId,
    beacon_block_root: Hash256,
    should_import: bool,
    seen_timestamp: Duration,
}

impl<E: EthSpec> GossipAttestationPackage<E> {
    pub fn new(
        message_id: MessageId,
        peer_id: PeerId,
        attestation: Box<Attestation<E>>,
        subnet_id: SubnetId,
        should_import: bool,
        seen_timestamp: Duration,
    ) -> Self {
        Self {
            message_id,
            peer_id,
            beacon_block_root: attestation.data.beacon_block_root,
            attestation: Some(attestation),
            subnet_id,
            should_import,
            seen_timestamp,
        }
    }
}

#[derive(Debug)]
pub struct GossipAggregatePackage<E: EthSpec> {
    message_id: MessageId,
    peer_id: PeerId,
    aggregate: Option<Box<SignedAggregateAndProof<E>>>,
    beacon_block_root: Hash256,
    seen_timestamp: Duration,
}

impl<E: EthSpec> GossipAggregatePackage<E> {
    pub fn new(
        message_id: MessageId,
        peer_id: PeerId,
        aggregate: Box<SignedAggregateAndProof<E>>,
        seen_timestamp: Duration,
    ) -> Self {
        Self {
            message_id,
            peer_id,
            beacon_block_root: aggregate.message.aggregate.data.beacon_block_root,
            aggregate: Some(aggregate),
            seen_timestamp,
        }
    }
}

impl<T: BeaconChainTypes> Worker<T> {
    /* Auxiliary functions */

    /// Penalizes a peer for misbehaviour.
    fn gossip_penalize_peer(&self, peer_id: PeerId, action: PeerAction) {
        self.send_network_message(NetworkMessage::ReportPeer {
            peer_id,
            action,
            source: ReportSource::Gossipsub,
        })
    }

    /// Send a message on `message_tx` that the `message_id` sent by `peer_id` should be propagated on
    /// the gossip network.
    ///
    /// Creates a log if there is an internal error.
    /// Propagates the result of the validation for the given message to the network. If the result
    /// is valid the message gets forwarded to other peers.
    fn propagate_validation_result(
        &self,
        message_id: MessageId,
        propagation_source: PeerId,
        validation_result: MessageAcceptance,
    ) {
        self.send_network_message(NetworkMessage::ValidationResult {
            propagation_source,
            message_id,
            validation_result,
        })
    }

    /* Processing functions */

    /// Process the unaggregated attestation received from the gossip network and:
    ///
    /// - If it passes gossip propagation criteria, tell the network thread to forward it.
    /// - Attempt to apply it to fork choice.
    /// - Attempt to add it to the naive aggregation pool.
    ///
    /// Raises a log if there are errors.
    #[allow(clippy::too_many_arguments)]
    pub fn process_gossip_attestation(
        self,
        message_id: MessageId,
        peer_id: PeerId,
        attestation: Attestation<T::EthSpec>,
        subnet_id: SubnetId,
        should_import: bool,
        reprocess_tx: Option<mpsc::Sender<ReprocessQueueMessage<T>>>,
        seen_timestamp: Duration,
    ) {
        let beacon_block_root = attestation.data.beacon_block_root;

        let result = self
            .chain
            .verify_unaggregated_attestation_for_gossip(&attestation, Some(subnet_id));

        self.process_gossip_attestation_result(
            result,
            beacon_block_root,
            message_id,
            peer_id,
            should_import,
            seen_timestamp,
        );
    }

    pub fn process_gossip_attestation_batch(
        self,
        packages: Vec<GossipAttestationPackage<T::EthSpec>>,
    ) {
        let attestations_and_subnets = packages.iter().filter_map(|package| {
            package
                .attestation
                .as_ref()
                .map(|boxed| (boxed.as_ref(), Some(package.subnet_id)))
        });

        let results = match self
            .chain
            .batch_verify_unaggregated_attestations_for_gossip(attestations_and_subnets)
        {
<<<<<<< HEAD
            Ok(results) => results,
            Err(e) => {
                error!(
                    self.log,
                    "Batch unagg. attn verification failed";
                    "error" => ?e
=======
            Ok(attestation) => attestation,
            Err((e, attestation)) => {
                self.handle_attestation_verification_failure(
                    peer_id,
                    message_id,
                    FailedAtt::Unaggregate {
                        attestation: Box::new(attestation),
                        subnet_id,
                        should_import,
                        seen_timestamp,
                    },
                    reprocess_tx,
                    e,
>>>>>>> 304fb05e
                );
                return;
            }
        };

        // Sanity check.
        if results.len() != packages.len() {
            // The log is `crit` since in this scenario we might be penalizing/rewarding the wrong
            // peer.
            crit!(
                self.log,
                "Batch attestation result mismatch";
                "results" => results.len(),
                "packages" => packages.len(),
            )
        }

        for (result, package) in results.into_iter().zip(packages.iter()) {
            self.process_gossip_attestation_result(
                result,
                package.beacon_block_root,
                package.message_id.clone(),
                package.peer_id,
                package.should_import,
                package.seen_timestamp,
            );
        }
    }

    fn process_gossip_attestation_result(
        &self,
        result: Result<FullyVerifiedUnaggregatedAttestation<T>, AttnError>,
        beacon_block_root: Hash256,
        message_id: MessageId,
        peer_id: PeerId,
        should_import: bool,
        seen_timestamp: Duration,
    ) {
        match result {
            Ok(attestation) => {
                // Register the attestation with any monitored validators.
                self.chain
                    .validator_monitor
                    .read()
                    .register_gossip_unaggregated_attestation(
                        seen_timestamp,
                        attestation.indexed_attestation(),
                        &self.chain.slot_clock,
                    );

                // Indicate to the `Network` service that this message is valid and can be
                // propagated on the gossip network.
                self.propagate_validation_result(message_id, peer_id, MessageAcceptance::Accept);

                if !should_import {
                    return;
                }

                metrics::inc_counter(
                    &metrics::BEACON_PROCESSOR_UNAGGREGATED_ATTESTATION_VERIFIED_TOTAL,
                );

                if let Err(e) = self.chain.apply_attestation_to_fork_choice(&attestation) {
                    match e {
                        BeaconChainError::ForkChoiceError(ForkChoiceError::InvalidAttestation(
                            e,
                        )) => {
                            debug!(
                                self.log,
                                "Attestation invalid for fork choice";
                                "reason" => ?e,
                                "peer" => %peer_id,
                                "beacon_block_root" => ?beacon_block_root
                            )
                        }
                        e => error!(
                            self.log,
                            "Error applying attestation to fork choice";
                            "reason" => ?e,
                            "peer" => %peer_id,
                            "beacon_block_root" => ?beacon_block_root
                        ),
                    }
                }

                if let Err(e) = self.chain.add_to_naive_aggregation_pool(attestation) {
                    debug!(
                        self.log,
                        "Attestation invalid for agg pool";
                        "reason" => ?e,
                        "peer" => %peer_id,
                        "beacon_block_root" => ?beacon_block_root
                    )
                }

                metrics::inc_counter(
                    &metrics::BEACON_PROCESSOR_UNAGGREGATED_ATTESTATION_IMPORTED_TOTAL,
                );
            }
            Err(e) => {
                self.handle_attestation_verification_failure(
                    peer_id,
                    message_id,
                    beacon_block_root,
                    "unaggregated",
                    e,
                );
            }
        }
    }

    /// Process the aggregated attestation received from the gossip network and:
    ///
    /// - If it passes gossip propagation criteria, tell the network thread to forward it.
    /// - Attempt to apply it to fork choice.
    /// - Attempt to add it to the block inclusion pool.
    ///
    /// Raises a log if there are errors.
    pub fn process_gossip_aggregate(
        self,
        message_id: MessageId,
        peer_id: PeerId,
        aggregate: SignedAggregateAndProof<T::EthSpec>,
        reprocess_tx: Option<mpsc::Sender<ReprocessQueueMessage<T>>>,
        seen_timestamp: Duration,
    ) {
        let beacon_block_root = aggregate.message.aggregate.data.beacon_block_root;

        let result = self
            .chain
            .verify_aggregated_attestation_for_gossip(&aggregate);

        self.process_gossip_aggregate_result(
            result,
            beacon_block_root,
            message_id,
            peer_id,
            seen_timestamp,
        );
    }

    pub fn process_gossip_aggregate_batch(self, packages: Vec<GossipAggregatePackage<T::EthSpec>>) {
        let aggregates = packages
            .iter()
            .filter_map(|package| package.aggregate.as_ref().take())
            .map(|boxed| boxed.as_ref());

        let results = match self
            .chain
            .batch_verify_aggregated_attestations_for_gossip(aggregates)
        {
<<<<<<< HEAD
            Ok(results) => results,
            Err(e) => {
                error!(
                    self.log,
                    "Batch agg. attn verification failed";
                    "error" => ?e
=======
            Ok(aggregate) => aggregate,
            Err((e, attestation)) => {
                // Report the failure to gossipsub
                self.handle_attestation_verification_failure(
                    peer_id,
                    message_id,
                    FailedAtt::Aggregate {
                        attestation: Box::new(attestation),
                        seen_timestamp,
                    },
                    reprocess_tx,
                    e,
>>>>>>> 304fb05e
                );
                return;
            }
        };

        // Sanity check.
        if results.len() != packages.len() {
            // The log is `crit` since in this scenario we might be penalizing/rewarding the wrong
            // peer.
            crit!(
                self.log,
                "Batch agg. attestation result mismatch";
                "results" => results.len(),
                "packages" => packages.len(),
            )
        }

        for (result, package) in results.into_iter().zip(packages.iter()) {
            self.process_gossip_aggregate_result(
                result,
                package.beacon_block_root,
                package.message_id.clone(),
                package.peer_id,
                package.seen_timestamp,
            );
        }
    }

    fn process_gossip_aggregate_result(
        &self,
        result: Result<FullyVerifiedAggregatedAttestation<T>, AttnError>,
        beacon_block_root: Hash256,
        message_id: MessageId,
        peer_id: PeerId,
        seen_timestamp: Duration,
    ) {
        match result {
            Ok(aggregate) => {
                // Indicate to the `Network` service that this message is valid and can be
                // propagated on the gossip network.
                self.propagate_validation_result(message_id, peer_id, MessageAcceptance::Accept);

                // Register the attestation with any monitored validators.
                self.chain
                    .validator_monitor
                    .read()
                    .register_gossip_aggregated_attestation(
                        seen_timestamp,
                        aggregate.aggregate(),
                        aggregate.indexed_attestation(),
                        &self.chain.slot_clock,
                    );

                metrics::inc_counter(
                    &metrics::BEACON_PROCESSOR_AGGREGATED_ATTESTATION_VERIFIED_TOTAL,
                );

                if let Err(e) = self.chain.apply_attestation_to_fork_choice(&aggregate) {
                    match e {
                        BeaconChainError::ForkChoiceError(ForkChoiceError::InvalidAttestation(
                            e,
                        )) => {
                            debug!(
                                self.log,
                                "Aggregate invalid for fork choice";
                                "reason" => ?e,
                                "peer" => %peer_id,
                                "beacon_block_root" => ?beacon_block_root
                            )
                        }
                        e => error!(
                            self.log,
                            "Error applying aggregate to fork choice";
                            "reason" => ?e,
                            "peer" => %peer_id,
                            "beacon_block_root" => ?beacon_block_root
                        ),
                    }
                }

                if let Err(e) = self.chain.add_to_block_inclusion_pool(aggregate) {
                    debug!(
                        self.log,
                        "Attestation invalid for op pool";
                        "reason" => ?e,
                        "peer" => %peer_id,
                        "beacon_block_root" => ?beacon_block_root
                    )
                }

                metrics::inc_counter(
                    &metrics::BEACON_PROCESSOR_AGGREGATED_ATTESTATION_IMPORTED_TOTAL,
                );
            }
            Err(e) => {
                // Report the failure to gossipsub
                self.handle_attestation_verification_failure(
                    peer_id,
                    message_id,
                    beacon_block_root,
                    "aggregated",
                    e,
                );
            }
        }
    }

    /// Process the beacon block received from the gossip network and:
    ///
    /// - If it passes gossip propagation criteria, tell the network thread to forward it.
    /// - Attempt to add it to the beacon chain, informing the sync thread if more blocks need to
    ///   be downloaded.
    ///
    /// Raises a log if there are errors.
    pub fn process_gossip_block(
        self,
        message_id: MessageId,
        peer_id: PeerId,
        block: SignedBeaconBlock<T::EthSpec>,
        reprocess_tx: mpsc::Sender<ReprocessQueueMessage<T>>,
        seen_duration: Duration,
    ) {
        // Log metrics to track delay from other nodes on the network.
        metrics::observe_duration(
            &metrics::BEACON_BLOCK_GOSSIP_SLOT_START_DELAY_TIME,
            get_block_delay_ms(seen_duration, block.message(), &self.chain.slot_clock),
        );

        let verified_block = match self.chain.verify_block_for_gossip(block) {
            Ok(verified_block) => {
                info!(
                    self.log,
                    "New block received";
                    "slot" => verified_block.block.slot(),
                    "hash" => %verified_block.block_root
                );
                self.propagate_validation_result(message_id, peer_id, MessageAcceptance::Accept);

                // Log metrics to keep track of propagation delay times.
                if let Some(duration) = SystemTime::now()
                    .duration_since(UNIX_EPOCH)
                    .ok()
                    .and_then(|now| now.checked_sub(seen_duration))
                {
                    metrics::observe_duration(
                        &metrics::BEACON_BLOCK_GOSSIP_PROPAGATION_VERIFICATION_DELAY_TIME,
                        duration,
                    );
                }

                verified_block
            }
            Err(BlockError::ParentUnknown(block)) => {
                debug!(
                    self.log,
                    "Unknown parent for gossip block";
                    "root" => %block.canonical_root()
                );
                self.send_sync_message(SyncMessage::UnknownBlock(peer_id, block));
                return;
            }
            Err(e @ BlockError::FutureSlot { .. })
            | Err(e @ BlockError::WouldRevertFinalizedSlot { .. })
            | Err(e @ BlockError::BlockIsAlreadyKnown)
            | Err(e @ BlockError::RepeatProposal { .. })
            | Err(e @ BlockError::NotFinalizedDescendant { .. })
            | Err(e @ BlockError::BeaconChainError(_)) => {
                debug!(self.log, "Could not verify block for gossip, ignoring the block";
                            "error" => %e);
                // Prevent recurring behaviour by penalizing the peer slightly.
                self.gossip_penalize_peer(peer_id, PeerAction::HighToleranceError);
                self.propagate_validation_result(message_id, peer_id, MessageAcceptance::Ignore);
                return;
            }
            Err(e @ BlockError::StateRootMismatch { .. })
            | Err(e @ BlockError::IncorrectBlockProposer { .. })
            | Err(e @ BlockError::BlockSlotLimitReached)
            | Err(e @ BlockError::ProposalSignatureInvalid)
            | Err(e @ BlockError::NonLinearSlots)
            | Err(e @ BlockError::UnknownValidator(_))
            | Err(e @ BlockError::PerBlockProcessingError(_))
            | Err(e @ BlockError::NonLinearParentRoots)
            | Err(e @ BlockError::BlockIsNotLaterThanParent { .. })
            | Err(e @ BlockError::InvalidSignature)
            | Err(e @ BlockError::TooManySkippedSlots { .. })
            | Err(e @ BlockError::WeakSubjectivityConflict)
            | Err(e @ BlockError::InconsistentFork(_))
            | Err(e @ BlockError::GenesisBlock) => {
                warn!(self.log, "Could not verify block for gossip, rejecting the block";
                            "error" => %e);
                self.propagate_validation_result(message_id, peer_id, MessageAcceptance::Reject);
                self.gossip_penalize_peer(peer_id, PeerAction::LowToleranceError);
                return;
            }
        };

        metrics::inc_counter(&metrics::BEACON_PROCESSOR_GOSSIP_BLOCK_VERIFIED_TOTAL);

        // Register the block with any monitored validators.
        //
        // Run this event *prior* to importing the block, where the block is only partially
        // verified.
        self.chain.validator_monitor.read().register_gossip_block(
            seen_duration,
            verified_block.block.message(),
            verified_block.block_root,
            &self.chain.slot_clock,
        );

        let block_slot = verified_block.block.slot();
        let block_root = verified_block.block_root;

        // Try read the current slot to determine if this block should be imported now or after some
        // delay.
        match self.chain.slot() {
            // We only need to do a simple check about the block slot and the current slot since the
            // `verify_block_for_gossip` function already ensures that the block is within the
            // tolerance for block imports.
            Ok(current_slot) if block_slot > current_slot => {
                warn!(
                    self.log,
                    "Block arrived early";
                    "block_slot" => %block_slot,
                    "block_root" => %block_root,
                    "msg" => "if this happens consistently, check system clock"
                );

                // Take note of how early this block arrived.
                if let Some(duration) = self
                    .chain
                    .slot_clock
                    .start_of(block_slot)
                    .and_then(|start| start.checked_sub(seen_duration))
                {
                    metrics::observe_duration(
                        &metrics::BEACON_PROCESSOR_GOSSIP_BLOCK_EARLY_SECONDS,
                        duration,
                    );
                }

                metrics::inc_counter(&metrics::BEACON_PROCESSOR_GOSSIP_BLOCK_REQUEUED_TOTAL);

                if reprocess_tx
                    .try_send(ReprocessQueueMessage::EarlyBlock(QueuedBlock {
                        peer_id,
                        block: verified_block,
                        seen_timestamp: seen_duration,
                    }))
                    .is_err()
                {
                    error!(
                        self.log,
                        "Failed to defer block import";
                        "block_slot" => %block_slot,
                        "block_root" => %block_root,
                        "location" => "block gossip"
                    )
                }
            }
            Ok(_) => self.process_gossip_verified_block(
                peer_id,
                verified_block,
                reprocess_tx,
                seen_duration,
            ),
            Err(e) => {
                error!(
                    self.log,
                    "Failed to defer block import";
                    "error" => ?e,
                    "block_slot" => %block_slot,
                    "block_root" => %block_root,
                    "location" => "block gossip"
                )
            }
        }
    }

    /// Process the beacon block that has already passed gossip verification.
    ///
    /// Raises a log if there are errors.
    pub fn process_gossip_verified_block(
        self,
        peer_id: PeerId,
        verified_block: GossipVerifiedBlock<T>,
        reprocess_tx: mpsc::Sender<ReprocessQueueMessage<T>>,
        // This value is not used presently, but it might come in handy for debugging.
        _seen_duration: Duration,
    ) {
        let block = Box::new(verified_block.block.clone());

        match self.chain.process_block(verified_block) {
            Ok(block_root) => {
                metrics::inc_counter(&metrics::BEACON_PROCESSOR_GOSSIP_BLOCK_IMPORTED_TOTAL);

                if reprocess_tx
                    .try_send(ReprocessQueueMessage::BlockImported(block_root))
                    .is_err()
                {
                    error!(
                        self.log,
                        "Failed to inform block import";
                        "source" => "gossip",
                        "block_root" => %block_root,
                    )
                };

                trace!(
                    self.log,
                    "Gossipsub block processed";
                    "peer_id" => %peer_id
                );

                match self.chain.fork_choice() {
                    Ok(()) => trace!(
                        self.log,
                        "Fork choice success";
                        "location" => "block gossip"
                    ),
                    Err(e) => error!(
                        self.log,
                        "Fork choice failed";
                        "error" => ?e,
                        "location" => "block gossip"
                    ),
                }
            }
            Err(BlockError::ParentUnknown { .. }) => {
                // Inform the sync manager to find parents for this block
                // This should not occur. It should be checked by `should_forward_block`
                error!(
                    self.log,
                    "Block with unknown parent attempted to be processed";
                    "peer_id" => %peer_id
                );
                self.send_sync_message(SyncMessage::UnknownBlock(peer_id, block));
            }
            other => {
                debug!(
                    self.log,
                    "Invalid gossip beacon block";
                    "outcome" => ?other,
                    "block root" => %block.canonical_root(),
                    "block slot" => block.slot()
                );
                self.gossip_penalize_peer(peer_id, PeerAction::MidToleranceError);
                trace!(
                    self.log,
                    "Invalid gossip beacon block ssz";
                    "ssz" => format_args!("0x{}", hex::encode(block.as_ssz_bytes())),
                );
            }
        };
    }

    pub fn process_gossip_voluntary_exit(
        self,
        message_id: MessageId,
        peer_id: PeerId,
        voluntary_exit: SignedVoluntaryExit,
    ) {
        let validator_index = voluntary_exit.message.validator_index;

        let exit = match self.chain.verify_voluntary_exit_for_gossip(voluntary_exit) {
            Ok(ObservationOutcome::New(exit)) => exit,
            Ok(ObservationOutcome::AlreadyKnown) => {
                self.propagate_validation_result(message_id, peer_id, MessageAcceptance::Ignore);
                debug!(
                    self.log,
                    "Dropping exit for already exiting validator";
                    "validator_index" => validator_index,
                    "peer" => %peer_id
                );
                return;
            }
            Err(e) => {
                debug!(
                    self.log,
                    "Dropping invalid exit";
                    "validator_index" => validator_index,
                    "peer" => %peer_id,
                    "error" => ?e
                );
                // These errors occur due to a fault in the beacon chain. It is not necessarily
                // the fault on the peer.
                self.propagate_validation_result(message_id, peer_id, MessageAcceptance::Ignore);
                // We still penalize a peer slightly to prevent overuse of invalids.
                self.gossip_penalize_peer(peer_id, PeerAction::HighToleranceError);
                return;
            }
        };

        metrics::inc_counter(&metrics::BEACON_PROCESSOR_EXIT_VERIFIED_TOTAL);

        self.propagate_validation_result(message_id, peer_id, MessageAcceptance::Accept);

        // Register the exit with any monitored validators.
        self.chain
            .validator_monitor
            .read()
            .register_gossip_voluntary_exit(&exit.as_inner().message);

        self.chain.import_voluntary_exit(exit);

        debug!(self.log, "Successfully imported voluntary exit");

        metrics::inc_counter(&metrics::BEACON_PROCESSOR_EXIT_IMPORTED_TOTAL);
    }

    pub fn process_gossip_proposer_slashing(
        self,
        message_id: MessageId,
        peer_id: PeerId,
        proposer_slashing: ProposerSlashing,
    ) {
        let validator_index = proposer_slashing.signed_header_1.message.proposer_index;

        let slashing = match self
            .chain
            .verify_proposer_slashing_for_gossip(proposer_slashing)
        {
            Ok(ObservationOutcome::New(slashing)) => slashing,
            Ok(ObservationOutcome::AlreadyKnown) => {
                debug!(
                    self.log,
                    "Dropping proposer slashing";
                    "reason" => "Already seen a proposer slashing for that validator",
                    "validator_index" => validator_index,
                    "peer" => %peer_id
                );
                self.propagate_validation_result(message_id, peer_id, MessageAcceptance::Ignore);
                return;
            }
            Err(e) => {
                // This is likely a fault with the beacon chain and not necessarily a
                // malicious message from the peer.
                debug!(
                    self.log,
                    "Dropping invalid proposer slashing";
                    "validator_index" => validator_index,
                    "peer" => %peer_id,
                    "error" => ?e
                );
                self.propagate_validation_result(message_id, peer_id, MessageAcceptance::Ignore);

                // Penalize peer slightly for invalids.
                self.gossip_penalize_peer(peer_id, PeerAction::HighToleranceError);
                return;
            }
        };

        metrics::inc_counter(&metrics::BEACON_PROCESSOR_PROPOSER_SLASHING_VERIFIED_TOTAL);

        self.propagate_validation_result(message_id, peer_id, MessageAcceptance::Accept);

        // Register the slashing with any monitored validators.
        self.chain
            .validator_monitor
            .read()
            .register_gossip_proposer_slashing(slashing.as_inner());

        self.chain.import_proposer_slashing(slashing);
        debug!(self.log, "Successfully imported proposer slashing");

        metrics::inc_counter(&metrics::BEACON_PROCESSOR_PROPOSER_SLASHING_IMPORTED_TOTAL);
    }

    pub fn process_gossip_attester_slashing(
        self,
        message_id: MessageId,
        peer_id: PeerId,
        attester_slashing: AttesterSlashing<T::EthSpec>,
    ) {
        let slashing = match self
            .chain
            .verify_attester_slashing_for_gossip(attester_slashing)
        {
            Ok(ObservationOutcome::New(slashing)) => slashing,
            Ok(ObservationOutcome::AlreadyKnown) => {
                debug!(
                    self.log,
                    "Dropping attester slashing";
                    "reason" => "Slashings already known for all slashed validators",
                    "peer" => %peer_id
                );
                self.propagate_validation_result(message_id, peer_id, MessageAcceptance::Ignore);
                return;
            }
            Err(e) => {
                debug!(
                    self.log,
                    "Dropping invalid attester slashing";
                    "peer" => %peer_id,
                    "error" => ?e
                );
                self.propagate_validation_result(message_id, peer_id, MessageAcceptance::Ignore);
                // Penalize peer slightly for invalids.
                self.gossip_penalize_peer(peer_id, PeerAction::HighToleranceError);
                return;
            }
        };

        metrics::inc_counter(&metrics::BEACON_PROCESSOR_ATTESTER_SLASHING_VERIFIED_TOTAL);

        self.propagate_validation_result(message_id, peer_id, MessageAcceptance::Accept);

        // Register the slashing with any monitored validators.
        self.chain
            .validator_monitor
            .read()
            .register_gossip_attester_slashing(slashing.as_inner());

        if let Err(e) = self.chain.import_attester_slashing(slashing) {
            debug!(self.log, "Error importing attester slashing"; "error" => ?e);
            metrics::inc_counter(&metrics::BEACON_PROCESSOR_ATTESTER_SLASHING_ERROR_TOTAL);
        } else {
            debug!(self.log, "Successfully imported attester slashing");
            metrics::inc_counter(&metrics::BEACON_PROCESSOR_ATTESTER_SLASHING_IMPORTED_TOTAL);
        }
    }

    /// Handle an error whilst verifying an `Attestation` or `SignedAggregateAndProof` from the
    /// network.
    fn handle_attestation_verification_failure(
        &self,
        peer_id: PeerId,
        message_id: MessageId,
        failed_att: FailedAtt<T::EthSpec>,
        reprocess_tx: Option<mpsc::Sender<ReprocessQueueMessage<T>>>,
        error: AttnError,
    ) {
        let beacon_block_root = failed_att.root();
        let attestation_type = failed_att.kind();
        metrics::register_attestation_error(&error);
        match &error {
            AttnError::FutureEpoch { .. }
            | AttnError::PastEpoch { .. }
            | AttnError::FutureSlot { .. }
            | AttnError::PastSlot { .. } => {
                /*
                 * These errors can be triggered by a mismatch between our slot and the peer.
                 *
                 *
                 * The peer has published an invalid consensus message, _only_ if we trust our own clock.
                 */
                trace!(
                    self.log,
                    "Attestation is not within the last ATTESTATION_PROPAGATION_SLOT_RANGE slots";
                    "peer_id" => %peer_id,
                    "block" => %beacon_block_root,
                    "type" => ?attestation_type,
                );

                // Peers that are slow or not to spec can spam us with these messages draining our
                // bandwidth. We therefore penalize these peers when they do this.
                self.gossip_penalize_peer(peer_id, PeerAction::LowToleranceError);

                // Do not propagate these messages.
                self.propagate_validation_result(message_id, peer_id, MessageAcceptance::Ignore);
            }
            AttnError::InvalidSelectionProof { .. } | AttnError::InvalidSignature => {
                /*
                 * These errors are caused by invalid signatures.
                 *
                 * The peer has published an invalid consensus message.
                 */
                self.propagate_validation_result(message_id, peer_id, MessageAcceptance::Reject);
                self.gossip_penalize_peer(peer_id, PeerAction::LowToleranceError);
            }
            AttnError::EmptyAggregationBitfield => {
                /*
                 * The aggregate had no signatures and is therefore worthless.
                 *
                 * Whilst we don't gossip this attestation, this act is **not** a clear
                 * violation of the spec nor indication of fault.
                 *
                 */
                self.propagate_validation_result(message_id, peer_id, MessageAcceptance::Reject);
                self.gossip_penalize_peer(peer_id, PeerAction::LowToleranceError);
            }
            AttnError::AggregatorPubkeyUnknown(_) => {
                /*
                 * The aggregator index was higher than any known validator index. This is
                 * possible in two cases:
                 *
                 * 1. The attestation is malformed
                 * 2. The attestation attests to a beacon_block_root that we do not know.
                 *
                 * It should be impossible to reach (2) without triggering
                 * `AttnError::UnknownHeadBlock`, so we can safely assume the peer is
                 * faulty.
                 *
                 * The peer has published an invalid consensus message.
                 */
                self.propagate_validation_result(message_id, peer_id, MessageAcceptance::Reject);
                self.gossip_penalize_peer(peer_id, PeerAction::LowToleranceError);
            }
            AttnError::AggregatorNotInCommittee { .. } => {
                /*
                 * The aggregator index was higher than any known validator index. This is
                 * possible in two cases:
                 *
                 * 1. The attestation is malformed
                 * 2. The attestation attests to a beacon_block_root that we do not know.
                 *
                 * It should be impossible to reach (2) without triggering
                 * `AttnError::UnknownHeadBlock`, so we can safely assume the peer is
                 * faulty.
                 *
                 * The peer has published an invalid consensus message.
                 */
                self.propagate_validation_result(message_id, peer_id, MessageAcceptance::Reject);
                self.gossip_penalize_peer(peer_id, PeerAction::LowToleranceError);
            }
            AttnError::AttestationAlreadyKnown { .. } => {
                /*
                 * The aggregate attestation has already been observed on the network or in
                 * a block.
                 *
                 * The peer is not necessarily faulty.
                 */
                trace!(
                    self.log,
                    "Attestation already known";
                    "peer_id" => %peer_id,
                    "block" => %beacon_block_root,
                    "type" => ?attestation_type,
                );
                self.propagate_validation_result(message_id, peer_id, MessageAcceptance::Ignore);
                return;
            }
            AttnError::AggregatorAlreadyKnown(_) => {
                /*
                 * There has already been an aggregate attestation seen from this
                 * aggregator index.
                 *
                 * The peer is not necessarily faulty.
                 */
                trace!(
                    self.log,
                    "Aggregator already known";
                    "peer_id" => %peer_id,
                    "block" => %beacon_block_root,
                    "type" => ?attestation_type,
                );
                // This is an allowed behaviour.
                self.propagate_validation_result(message_id, peer_id, MessageAcceptance::Ignore);

                return;
            }
            AttnError::PriorAttestationKnown {
                validator_index,
                epoch,
            } => {
                /*
                 * We have already seen an attestation from this validator for this epoch.
                 *
                 * The peer is not necessarily faulty.
                 */
                debug!(
                    self.log,
                    "Prior attestation known";
                    "peer_id" => %peer_id,
                    "block" => %beacon_block_root,
                    "epoch" => %epoch,
                    "validator_index" => validator_index,
                    "type" => ?attestation_type,
                );
                // We still penalize the peer slightly. We don't want this to be a recurring
                // behaviour.
                self.gossip_penalize_peer(peer_id, PeerAction::HighToleranceError);

                self.propagate_validation_result(message_id, peer_id, MessageAcceptance::Ignore);

                return;
            }
            AttnError::ValidatorIndexTooHigh(_) => {
                /*
                 * The aggregator index (or similar field) was higher than the maximum
                 * possible number of validators.
                 *
                 * The peer has published an invalid consensus message.
                 */
                debug!(
                    self.log,
                    "Validation Index too high";
                    "peer_id" => %peer_id,
                    "block" => %beacon_block_root,
                    "type" => ?attestation_type,
                );
                self.propagate_validation_result(message_id, peer_id, MessageAcceptance::Reject);
                self.gossip_penalize_peer(peer_id, PeerAction::LowToleranceError);
            }
            AttnError::UnknownHeadBlock { beacon_block_root } => {
                trace!(
                    self.log,
                    "Attestation for unknown block";
                    "peer_id" => %peer_id,
                    "block" => %beacon_block_root
                );
                if let Some(sender) = reprocess_tx {
                    // We don't know the block, get the sync manager to handle the block lookup, and
                    // send the attestation to be scheduled for re-processing.
                    self.sync_tx
                        .send(SyncMessage::UnknownBlockHash(peer_id, *beacon_block_root))
                        .unwrap_or_else(|_| {
                            warn!(
                                self.log,
                                "Failed to send to sync service";
                                "msg" => "UnknownBlockHash"
                            )
                        });
                    let msg = match failed_att {
                        FailedAtt::Aggregate {
                            attestation,
                            seen_timestamp,
                        } => {
                            metrics::inc_counter(
                                &metrics::BEACON_PROCESSOR_AGGREGATED_ATTESTATION_REQUEUED_TOTAL,
                            );
                            ReprocessQueueMessage::UnknownBlockAggregate(QueuedAggregate {
                                peer_id,
                                message_id,
                                attestation,
                                seen_timestamp,
                            })
                        }
                        FailedAtt::Unaggregate {
                            attestation,
                            subnet_id,
                            should_import,
                            seen_timestamp,
                        } => {
                            metrics::inc_counter(
                                &metrics::BEACON_PROCESSOR_UNAGGREGATED_ATTESTATION_REQUEUED_TOTAL,
                            );
                            ReprocessQueueMessage::UnknownBlockUnaggregate(QueuedUnaggregate {
                                peer_id,
                                message_id,
                                attestation,
                                subnet_id,
                                should_import,
                                seen_timestamp,
                            })
                        }
                    };

                    if sender.try_send(msg).is_err() {
                        error!(
                            self.log,
                            "Failed to send attestation for re-processing";
                        )
                    }
                } else {
                    // We shouldn't make any further attempts to process this attestation.
                    // Downscore the peer.
                    self.gossip_penalize_peer(peer_id, PeerAction::LowToleranceError);
                    self.propagate_validation_result(
                        message_id,
                        peer_id,
                        MessageAcceptance::Ignore,
                    );
                }

                return;
            }
            AttnError::UnknownTargetRoot(_) => {
                /*
                 * The block indicated by the target root is not known to us.
                 *
                 * We should always get `AttnError::UnknwonHeadBlock` before we get this
                 * error, so this means we can get this error if:
                 *
                 * 1. The target root does not represent a valid block.
                 * 2. We do not have the target root in our DB.
                 *
                 * For (2), we should only be processing attestations when we should have
                 * all the available information. Note: if we do a weak-subjectivity sync
                 * it's possible that this situation could occur, but I think it's
                 * unlikely. For now, we will declare this to be an invalid message>
                 *
                 * The peer has published an invalid consensus message.
                 */
                self.propagate_validation_result(message_id, peer_id, MessageAcceptance::Reject);
                self.gossip_penalize_peer(peer_id, PeerAction::LowToleranceError);
            }
            AttnError::BadTargetEpoch => {
                /*
                 * The aggregator index (or similar field) was higher than the maximum
                 * possible number of validators.
                 *
                 * The peer has published an invalid consensus message.
                 */
                self.propagate_validation_result(message_id, peer_id, MessageAcceptance::Reject);
                self.gossip_penalize_peer(peer_id, PeerAction::LowToleranceError);
            }
            AttnError::NoCommitteeForSlotAndIndex { .. } => {
                /*
                 * It is not possible to attest this the given committee in the given slot.
                 *
                 * The peer has published an invalid consensus message.
                 */
                self.propagate_validation_result(message_id, peer_id, MessageAcceptance::Reject);
                self.gossip_penalize_peer(peer_id, PeerAction::LowToleranceError);
            }
            AttnError::NotExactlyOneAggregationBitSet(_) => {
                /*
                 * The unaggregated attestation doesn't have only one signature.
                 *
                 * The peer has published an invalid consensus message.
                 */
                self.propagate_validation_result(message_id, peer_id, MessageAcceptance::Reject);
                self.gossip_penalize_peer(peer_id, PeerAction::LowToleranceError);
            }
            AttnError::AttestsToFutureBlock { .. } => {
                /*
                 * The beacon_block_root is from a higher slot than the attestation.
                 *
                 * The peer has published an invalid consensus message.
                 */
                self.propagate_validation_result(message_id, peer_id, MessageAcceptance::Reject);
                self.gossip_penalize_peer(peer_id, PeerAction::LowToleranceError);
            }
            AttnError::InvalidSubnetId { received, expected } => {
                /*
                 * The attestation was received on an incorrect subnet id.
                 */
                debug!(
                    self.log,
                    "Received attestation on incorrect subnet";
                    "expected" => ?expected,
                    "received" => ?received,
                );
                self.propagate_validation_result(message_id, peer_id, MessageAcceptance::Reject);
                self.gossip_penalize_peer(peer_id, PeerAction::LowToleranceError);
            }
            AttnError::Invalid(_) => {
                /*
                 * The attestation failed the state_processing verification.
                 *
                 * The peer has published an invalid consensus message.
                 */
                self.propagate_validation_result(message_id, peer_id, MessageAcceptance::Reject);
                self.gossip_penalize_peer(peer_id, PeerAction::LowToleranceError);
            }
            AttnError::InvalidTargetEpoch { .. } => {
                /*
                 * The attestation is malformed.
                 *
                 * The peer has published an invalid consensus message.
                 */
                self.propagate_validation_result(message_id, peer_id, MessageAcceptance::Reject);
                self.gossip_penalize_peer(peer_id, PeerAction::LowToleranceError);
            }
            AttnError::InvalidTargetRoot { .. } => {
                /*
                 * The attestation is malformed.
                 *
                 * The peer has published an invalid consensus message.
                 */
                self.propagate_validation_result(message_id, peer_id, MessageAcceptance::Reject);
                self.gossip_penalize_peer(peer_id, PeerAction::LowToleranceError);
            }
            AttnError::TooManySkippedSlots {
                head_block_slot,
                attestation_slot,
            } => {
                /*
                 * The attestation references a head block that is too far behind the attestation slot.
                 *
                 * The message is not necessarily invalid, but we choose to ignore it.
                 */
                debug!(
                    self.log,
                    "Rejected long skip slot attestation";
                    "head_block_slot" => head_block_slot,
                    "attestation_slot" => attestation_slot,
                );
                // In this case we wish to penalize gossipsub peers that do this to avoid future
                // attestations that have too many skip slots.
                self.propagate_validation_result(message_id, peer_id, MessageAcceptance::Reject);
                self.gossip_penalize_peer(peer_id, PeerAction::MidToleranceError);
            }
            AttnError::BeaconChainError(e) => {
                /*
                 * Lighthouse hit an unexpected error whilst processing the attestation. It
                 * should be impossible to trigger a `BeaconChainError` from the network,
                 * so we have a bug.
                 *
                 * It's not clear if the message is invalid/malicious.
                 */
                error!(
                    self.log,
                    "Unable to validate aggregate";
                    "peer_id" => %peer_id,
                    "error" => ?e,
                );
                self.propagate_validation_result(message_id, peer_id, MessageAcceptance::Ignore);
                // Penalize the peer slightly
                self.gossip_penalize_peer(peer_id, PeerAction::HighToleranceError);
            }
        }

        debug!(
            self.log,
            "Invalid attestation from network";
            "reason" => ?error,
            "block" => %beacon_block_root,
            "peer_id" => %peer_id,
            "type" => ?attestation_type,
        );
    }
}<|MERGE_RESOLUTION|>--- conflicted
+++ resolved
@@ -176,9 +176,11 @@
 
         self.process_gossip_attestation_result(
             result,
-            beacon_block_root,
             message_id,
             peer_id,
+            subnet_id,
+            attestation,
+            reprocess_tx,
             should_import,
             seen_timestamp,
         );
@@ -187,7 +189,9 @@
     pub fn process_gossip_attestation_batch(
         self,
         packages: Vec<GossipAttestationPackage<T::EthSpec>>,
+        reprocess_tx: Option<mpsc::Sender<ReprocessQueueMessage<T>>>,
     ) {
+        /*
         let attestations_and_subnets = packages.iter().filter_map(|package| {
             package
                 .attestation
@@ -199,28 +203,12 @@
             .chain
             .batch_verify_unaggregated_attestations_for_gossip(attestations_and_subnets)
         {
-<<<<<<< HEAD
             Ok(results) => results,
             Err(e) => {
                 error!(
                     self.log,
                     "Batch unagg. attn verification failed";
                     "error" => ?e
-=======
-            Ok(attestation) => attestation,
-            Err((e, attestation)) => {
-                self.handle_attestation_verification_failure(
-                    peer_id,
-                    message_id,
-                    FailedAtt::Unaggregate {
-                        attestation: Box::new(attestation),
-                        subnet_id,
-                        should_import,
-                        seen_timestamp,
-                    },
-                    reprocess_tx,
-                    e,
->>>>>>> 304fb05e
                 );
                 return;
             }
@@ -241,24 +229,29 @@
         for (result, package) in results.into_iter().zip(packages.iter()) {
             self.process_gossip_attestation_result(
                 result,
-                package.beacon_block_root,
                 package.message_id.clone(),
                 package.peer_id,
+                attestation,
+                reprocess_tx,
                 package.should_import,
                 package.seen_timestamp,
             );
         }
-    }
-
-    fn process_gossip_attestation_result(
+        */
+    }
+
+    fn process_gossip_attestation_result<'a>(
         &self,
-        result: Result<FullyVerifiedUnaggregatedAttestation<T>, AttnError>,
-        beacon_block_root: Hash256,
+        result: Result<FullyVerifiedUnaggregatedAttestation<'a, T>, AttnError>,
         message_id: MessageId,
         peer_id: PeerId,
+        subnet_id: SubnetId,
+        attestation: Attestation<T::EthSpec>,
+        reprocess_tx: Option<mpsc::Sender<ReprocessQueueMessage<T>>>,
         should_import: bool,
         seen_timestamp: Duration,
     ) {
+        let beacon_block_root = attestation.data.beacon_block_root;
         match result {
             Ok(attestation) => {
                 // Register the attestation with any monitored validators.
@@ -324,8 +317,13 @@
                 self.handle_attestation_verification_failure(
                     peer_id,
                     message_id,
-                    beacon_block_root,
-                    "unaggregated",
+                    FailedAtt::Unaggregate {
+                        attestation: Box::new(attestation),
+                        subnet_id,
+                        should_import,
+                        seen_timestamp,
+                    },
+                    reprocess_tx,
                     e,
                 );
             }
@@ -358,11 +356,18 @@
             beacon_block_root,
             message_id,
             peer_id,
+            aggregate,
+            reprocess_tx,
             seen_timestamp,
         );
     }
 
-    pub fn process_gossip_aggregate_batch(self, packages: Vec<GossipAggregatePackage<T::EthSpec>>) {
+    pub fn process_gossip_aggregate_batch(
+        self,
+        packages: Vec<GossipAggregatePackage<T::EthSpec>>,
+        reprocess_tx: Option<mpsc::Sender<ReprocessQueueMessage<T>>>,
+    ) {
+        /*
         let aggregates = packages
             .iter()
             .filter_map(|package| package.aggregate.as_ref().take())
@@ -372,27 +377,12 @@
             .chain
             .batch_verify_aggregated_attestations_for_gossip(aggregates)
         {
-<<<<<<< HEAD
             Ok(results) => results,
             Err(e) => {
                 error!(
                     self.log,
                     "Batch agg. attn verification failed";
                     "error" => ?e
-=======
-            Ok(aggregate) => aggregate,
-            Err((e, attestation)) => {
-                // Report the failure to gossipsub
-                self.handle_attestation_verification_failure(
-                    peer_id,
-                    message_id,
-                    FailedAtt::Aggregate {
-                        attestation: Box::new(attestation),
-                        seen_timestamp,
-                    },
-                    reprocess_tx,
-                    e,
->>>>>>> 304fb05e
                 );
                 return;
             }
@@ -416,17 +406,22 @@
                 package.beacon_block_root,
                 package.message_id.clone(),
                 package.peer_id,
+                package.aggregate,
+                reprocess_tx,
                 package.seen_timestamp,
             );
         }
-    }
-
-    fn process_gossip_aggregate_result(
+        */
+    }
+
+    fn process_gossip_aggregate_result<'a>(
         &self,
-        result: Result<FullyVerifiedAggregatedAttestation<T>, AttnError>,
+        result: Result<FullyVerifiedAggregatedAttestation<'a, T>, AttnError>,
         beacon_block_root: Hash256,
         message_id: MessageId,
         peer_id: PeerId,
+        attestation: SignedAggregateAndProof<T::EthSpec>,
+        reprocess_tx: Option<mpsc::Sender<ReprocessQueueMessage<T>>>,
         seen_timestamp: Duration,
     ) {
         match result {
@@ -492,8 +487,11 @@
                 self.handle_attestation_verification_failure(
                     peer_id,
                     message_id,
-                    beacon_block_root,
-                    "aggregated",
+                    FailedAtt::Aggregate {
+                        attestation: Box::new(attestation),
+                        seen_timestamp,
+                    },
+                    reprocess_tx,
                     e,
                 );
             }
