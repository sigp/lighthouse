use crate::{metrics, service::NetworkMessage, sync::SyncMessage};

use beacon_chain::blob_verification::{AsBlock, BlobError, BlockWrapper, GossipVerifiedBlob};
use beacon_chain::store::Error;
use beacon_chain::{
    attestation_verification::{self, Error as AttnError, VerifiedAttestation},
    light_client_finality_update_verification::Error as LightClientFinalityUpdateError,
    light_client_optimistic_update_verification::Error as LightClientOptimisticUpdateError,
    observed_operations::ObservationOutcome,
    sync_committee_verification::{self, Error as SyncCommitteeError},
    validator_monitor::get_block_delay_ms,
    AvailabilityProcessingStatus, BeaconChainError, BeaconChainTypes, BlockError, CountUnrealized,
    ForkChoiceError, GossipVerifiedBlock, NotifyExecutionLayer,
};
use lighthouse_network::{Client, MessageAcceptance, MessageId, PeerAction, PeerId, ReportSource};
use operation_pool::ReceivedPreCapella;
use slog::{crit, debug, error, info, trace, warn, Logger};
use slot_clock::SlotClock;
use ssz::Encode;
use std::fs;
use std::io::Write;
use std::path::PathBuf;
use std::time::{Duration, SystemTime, UNIX_EPOCH};
use store::hot_cold_store::HotColdDBError;
use tokio::sync::mpsc;
use types::{
    Attestation, AttesterSlashing, EthSpec, Hash256, IndexedAttestation, LightClientFinalityUpdate,
    LightClientOptimisticUpdate, ProposerSlashing, SignedAggregateAndProof, SignedBeaconBlock,
    SignedBlobSidecar, SignedBlsToExecutionChange, SignedContributionAndProof, SignedVoluntaryExit,
    Slot, SubnetId, SyncCommitteeMessage, SyncSubnetId,
};

use super::{
    super::work_reprocessing_queue::{
        QueuedAggregate, QueuedGossipBlock, QueuedLightClientUpdate, QueuedUnaggregate,
        ReprocessQueueMessage,
    },
    Worker,
};
use crate::beacon_processor::{DuplicateCache, InvalidBlockStorage};

/// Set to `true` to introduce stricter penalties for peers who send some types of late consensus
/// messages.
const STRICT_LATE_MESSAGE_PENALTIES: bool = false;

/// An attestation that has been validated by the `BeaconChain`.
///
/// Since this struct implements `beacon_chain::VerifiedAttestation`, it would be a logic error to
/// construct this from components which have not passed `BeaconChain` validation.
struct VerifiedUnaggregate<T: BeaconChainTypes> {
    attestation: Box<Attestation<T::EthSpec>>,
    indexed_attestation: IndexedAttestation<T::EthSpec>,
}

/// This implementation allows `Self` to be imported to fork choice and other functions on the
/// `BeaconChain`.
impl<T: BeaconChainTypes> VerifiedAttestation<T> for VerifiedUnaggregate<T> {
    fn attestation(&self) -> &Attestation<T::EthSpec> {
        &self.attestation
    }

    fn indexed_attestation(&self) -> &IndexedAttestation<T::EthSpec> {
        &self.indexed_attestation
    }

    fn into_attestation_and_indices(self) -> (Attestation<T::EthSpec>, Vec<u64>) {
        let attestation = *self.attestation;
        let attesting_indices = self.indexed_attestation.attesting_indices.into();
        (attestation, attesting_indices)
    }
}

/// An attestation that failed validation by the `BeaconChain`.
struct RejectedUnaggregate<T: EthSpec> {
    attestation: Box<Attestation<T>>,
    error: AttnError,
}

/// An aggregate that has been validated by the `BeaconChain`.
///
/// Since this struct implements `beacon_chain::VerifiedAttestation`, it would be a logic error to
/// construct this from components which have not passed `BeaconChain` validation.
struct VerifiedAggregate<T: BeaconChainTypes> {
    signed_aggregate: Box<SignedAggregateAndProof<T::EthSpec>>,
    indexed_attestation: IndexedAttestation<T::EthSpec>,
}

/// This implementation allows `Self` to be imported to fork choice and other functions on the
/// `BeaconChain`.
impl<T: BeaconChainTypes> VerifiedAttestation<T> for VerifiedAggregate<T> {
    fn attestation(&self) -> &Attestation<T::EthSpec> {
        &self.signed_aggregate.message.aggregate
    }

    fn indexed_attestation(&self) -> &IndexedAttestation<T::EthSpec> {
        &self.indexed_attestation
    }

    /// Efficient clone-free implementation that moves out of the `Box`.
    fn into_attestation_and_indices(self) -> (Attestation<T::EthSpec>, Vec<u64>) {
        let attestation = self.signed_aggregate.message.aggregate;
        let attesting_indices = self.indexed_attestation.attesting_indices.into();
        (attestation, attesting_indices)
    }
}

/// An attestation that failed validation by the `BeaconChain`.
struct RejectedAggregate<T: EthSpec> {
    signed_aggregate: Box<SignedAggregateAndProof<T>>,
    error: AttnError,
}

/// Data for an aggregated or unaggregated attestation that failed verification.
enum FailedAtt<T: EthSpec> {
    Unaggregate {
        attestation: Box<Attestation<T>>,
        subnet_id: SubnetId,
        should_import: bool,
        seen_timestamp: Duration,
    },
    Aggregate {
        attestation: Box<SignedAggregateAndProof<T>>,
        seen_timestamp: Duration,
    },
}

impl<T: EthSpec> FailedAtt<T> {
    pub fn beacon_block_root(&self) -> &Hash256 {
        &self.attestation().data.beacon_block_root
    }

    pub fn kind(&self) -> &'static str {
        match self {
            FailedAtt::Unaggregate { .. } => "unaggregated",
            FailedAtt::Aggregate { .. } => "aggregated",
        }
    }

    pub fn attestation(&self) -> &Attestation<T> {
        match self {
            FailedAtt::Unaggregate { attestation, .. } => attestation,
            FailedAtt::Aggregate { attestation, .. } => &attestation.message.aggregate,
        }
    }
}

/// Items required to verify a batch of unaggregated gossip attestations.
#[derive(Debug)]
pub struct GossipAttestationPackage<E: EthSpec> {
    message_id: MessageId,
    peer_id: PeerId,
    attestation: Box<Attestation<E>>,
    subnet_id: SubnetId,
    should_import: bool,
    seen_timestamp: Duration,
}

impl<E: EthSpec> GossipAttestationPackage<E> {
    pub fn new(
        message_id: MessageId,
        peer_id: PeerId,
        attestation: Box<Attestation<E>>,
        subnet_id: SubnetId,
        should_import: bool,
        seen_timestamp: Duration,
    ) -> Self {
        Self {
            message_id,
            peer_id,
            attestation,
            subnet_id,
            should_import,
            seen_timestamp,
        }
    }
}

/// Items required to verify a batch of aggregated gossip attestations.
#[derive(Debug)]
pub struct GossipAggregatePackage<E: EthSpec> {
    message_id: MessageId,
    peer_id: PeerId,
    aggregate: Box<SignedAggregateAndProof<E>>,
    beacon_block_root: Hash256,
    seen_timestamp: Duration,
}

impl<E: EthSpec> GossipAggregatePackage<E> {
    pub fn new(
        message_id: MessageId,
        peer_id: PeerId,
        aggregate: Box<SignedAggregateAndProof<E>>,
        seen_timestamp: Duration,
    ) -> Self {
        Self {
            message_id,
            peer_id,
            beacon_block_root: aggregate.message.aggregate.data.beacon_block_root,
            aggregate,
            seen_timestamp,
        }
    }
}

impl<T: BeaconChainTypes> Worker<T> {
    /* Auxiliary functions */

    /// Penalizes a peer for misbehaviour.
    fn gossip_penalize_peer(&self, peer_id: PeerId, action: PeerAction, msg: &'static str) {
        self.send_network_message(NetworkMessage::ReportPeer {
            peer_id,
            action,
            source: ReportSource::Gossipsub,
            msg,
        })
    }

    /// Send a message on `message_tx` that the `message_id` sent by `peer_id` should be propagated on
    /// the gossip network.
    ///
    /// Creates a log if there is an internal error.
    /// Propagates the result of the validation for the given message to the network. If the result
    /// is valid the message gets forwarded to other peers.
    pub(crate) fn propagate_validation_result(
        &self,
        message_id: MessageId,
        propagation_source: PeerId,
        validation_result: MessageAcceptance,
    ) {
        self.send_network_message(NetworkMessage::ValidationResult {
            propagation_source,
            message_id,
            validation_result,
        })
    }

    /* Processing functions */

    /// Process the unaggregated attestation received from the gossip network and:
    ///
    /// - If it passes gossip propagation criteria, tell the network thread to forward it.
    /// - Attempt to apply it to fork choice.
    /// - Attempt to add it to the naive aggregation pool.
    ///
    /// Raises a log if there are errors.
    #[allow(clippy::too_many_arguments)]
    pub fn process_gossip_attestation(
        self,
        message_id: MessageId,
        peer_id: PeerId,
        attestation: Box<Attestation<T::EthSpec>>,
        subnet_id: SubnetId,
        should_import: bool,
        reprocess_tx: Option<mpsc::Sender<ReprocessQueueMessage<T>>>,
        seen_timestamp: Duration,
    ) {
        let result = match self
            .chain
            .verify_unaggregated_attestation_for_gossip(&attestation, Some(subnet_id))
        {
            Ok(verified_attestation) => Ok(VerifiedUnaggregate {
                indexed_attestation: verified_attestation.into_indexed_attestation(),
                attestation,
            }),
            Err(error) => Err(RejectedUnaggregate { attestation, error }),
        };

        self.process_gossip_attestation_result(
            result,
            message_id,
            peer_id,
            subnet_id,
            reprocess_tx,
            should_import,
            seen_timestamp,
        );
    }

    pub fn process_gossip_attestation_batch(
        self,
        packages: Vec<GossipAttestationPackage<T::EthSpec>>,
        reprocess_tx: Option<mpsc::Sender<ReprocessQueueMessage<T>>>,
    ) {
        let attestations_and_subnets = packages
            .iter()
            .map(|package| (package.attestation.as_ref(), Some(package.subnet_id)));

        let results = match self
            .chain
            .batch_verify_unaggregated_attestations_for_gossip(attestations_and_subnets)
        {
            Ok(results) => results,
            Err(e) => {
                error!(
                    self.log,
                    "Batch unagg. attn verification failed";
                    "error" => ?e
                );
                return;
            }
        };

        // Sanity check.
        if results.len() != packages.len() {
            // The log is `crit` since in this scenario we might be penalizing/rewarding the wrong
            // peer.
            crit!(
                self.log,
                "Batch attestation result mismatch";
                "results" => results.len(),
                "packages" => packages.len(),
            )
        }

        // Map the results into a new `Vec` so that `results` no longer holds a reference to
        // `packages`.
        #[allow(clippy::needless_collect)] // The clippy suggestion fails the borrow checker.
        let results = results
            .into_iter()
            .map(|result| result.map(|verified| verified.into_indexed_attestation()))
            .collect::<Vec<_>>();

        for (result, package) in results.into_iter().zip(packages.into_iter()) {
            let result = match result {
                Ok(indexed_attestation) => Ok(VerifiedUnaggregate {
                    indexed_attestation,
                    attestation: package.attestation,
                }),
                Err(error) => Err(RejectedUnaggregate {
                    attestation: package.attestation,
                    error,
                }),
            };

            self.process_gossip_attestation_result(
                result,
                package.message_id,
                package.peer_id,
                package.subnet_id,
                reprocess_tx.clone(),
                package.should_import,
                package.seen_timestamp,
            );
        }
    }

    // Clippy warning is is ignored since the arguments are all of a different type (i.e., they
    // cant' be mixed-up) and creating a struct would result in more complexity.
    #[allow(clippy::too_many_arguments)]
    fn process_gossip_attestation_result(
        &self,
        result: Result<VerifiedUnaggregate<T>, RejectedUnaggregate<T::EthSpec>>,
        message_id: MessageId,
        peer_id: PeerId,
        subnet_id: SubnetId,
        reprocess_tx: Option<mpsc::Sender<ReprocessQueueMessage<T>>>,
        should_import: bool,
        seen_timestamp: Duration,
    ) {
        match result {
            Ok(verified_attestation) => {
                let indexed_attestation = &verified_attestation.indexed_attestation;
                let beacon_block_root = indexed_attestation.data.beacon_block_root;

                // Register the attestation with any monitored validators.
                self.chain
                    .validator_monitor
                    .read()
                    .register_gossip_unaggregated_attestation(
                        seen_timestamp,
                        indexed_attestation,
                        &self.chain.slot_clock,
                    );

                // If the attestation is still timely, propagate it.
                self.propagate_attestation_if_timely(
                    verified_attestation.attestation(),
                    message_id,
                    peer_id,
                );

                if !should_import {
                    return;
                }

                metrics::inc_counter(
                    &metrics::BEACON_PROCESSOR_UNAGGREGATED_ATTESTATION_VERIFIED_TOTAL,
                );

                if let Err(e) = self
                    .chain
                    .apply_attestation_to_fork_choice(&verified_attestation)
                {
                    match e {
                        BeaconChainError::ForkChoiceError(ForkChoiceError::InvalidAttestation(
                            e,
                        )) => {
                            debug!(
                                self.log,
                                "Attestation invalid for fork choice";
                                "reason" => ?e,
                                "peer" => %peer_id,
                                "beacon_block_root" => ?beacon_block_root
                            )
                        }
                        e => error!(
                            self.log,
                            "Error applying attestation to fork choice";
                            "reason" => ?e,
                            "peer" => %peer_id,
                            "beacon_block_root" => ?beacon_block_root
                        ),
                    }
                }

                if let Err(e) = self
                    .chain
                    .add_to_naive_aggregation_pool(&verified_attestation)
                {
                    debug!(
                        self.log,
                        "Attestation invalid for agg pool";
                        "reason" => ?e,
                        "peer" => %peer_id,
                        "beacon_block_root" => ?beacon_block_root
                    )
                }

                metrics::inc_counter(
                    &metrics::BEACON_PROCESSOR_UNAGGREGATED_ATTESTATION_IMPORTED_TOTAL,
                );
            }
            Err(RejectedUnaggregate { attestation, error }) => {
                self.handle_attestation_verification_failure(
                    peer_id,
                    message_id,
                    FailedAtt::Unaggregate {
                        attestation,
                        subnet_id,
                        should_import,
                        seen_timestamp,
                    },
                    reprocess_tx,
                    error,
                    seen_timestamp,
                );
            }
        }
    }

    /// Process the aggregated attestation received from the gossip network and:
    ///
    /// - If it passes gossip propagation criteria, tell the network thread to forward it.
    /// - Attempt to apply it to fork choice.
    /// - Attempt to add it to the block inclusion pool.
    ///
    /// Raises a log if there are errors.
    pub fn process_gossip_aggregate(
        self,
        message_id: MessageId,
        peer_id: PeerId,
        aggregate: Box<SignedAggregateAndProof<T::EthSpec>>,
        reprocess_tx: Option<mpsc::Sender<ReprocessQueueMessage<T>>>,
        seen_timestamp: Duration,
    ) {
        let beacon_block_root = aggregate.message.aggregate.data.beacon_block_root;

        let result = match self
            .chain
            .verify_aggregated_attestation_for_gossip(&aggregate)
        {
            Ok(verified_aggregate) => Ok(VerifiedAggregate {
                indexed_attestation: verified_aggregate.into_indexed_attestation(),
                signed_aggregate: aggregate,
            }),
            Err(error) => Err(RejectedAggregate {
                signed_aggregate: aggregate,
                error,
            }),
        };

        self.process_gossip_aggregate_result(
            result,
            beacon_block_root,
            message_id,
            peer_id,
            reprocess_tx,
            seen_timestamp,
        );
    }

    pub fn process_gossip_aggregate_batch(
        self,
        packages: Vec<GossipAggregatePackage<T::EthSpec>>,
        reprocess_tx: Option<mpsc::Sender<ReprocessQueueMessage<T>>>,
    ) {
        let aggregates = packages.iter().map(|package| package.aggregate.as_ref());

        let results = match self
            .chain
            .batch_verify_aggregated_attestations_for_gossip(aggregates)
        {
            Ok(results) => results,
            Err(e) => {
                error!(
                    self.log,
                    "Batch agg. attn verification failed";
                    "error" => ?e
                );
                return;
            }
        };

        // Sanity check.
        if results.len() != packages.len() {
            // The log is `crit` since in this scenario we might be penalizing/rewarding the wrong
            // peer.
            crit!(
                self.log,
                "Batch agg. attestation result mismatch";
                "results" => results.len(),
                "packages" => packages.len(),
            )
        }

        // Map the results into a new `Vec` so that `results` no longer holds a reference to
        // `packages`.
        #[allow(clippy::needless_collect)] // The clippy suggestion fails the borrow checker.
        let results = results
            .into_iter()
            .map(|result| result.map(|verified| verified.into_indexed_attestation()))
            .collect::<Vec<_>>();

        for (result, package) in results.into_iter().zip(packages.into_iter()) {
            let result = match result {
                Ok(indexed_attestation) => Ok(VerifiedAggregate {
                    indexed_attestation,
                    signed_aggregate: package.aggregate,
                }),
                Err(error) => Err(RejectedAggregate {
                    signed_aggregate: package.aggregate,
                    error,
                }),
            };

            self.process_gossip_aggregate_result(
                result,
                package.beacon_block_root,
                package.message_id,
                package.peer_id,
                reprocess_tx.clone(),
                package.seen_timestamp,
            );
        }
    }

    fn process_gossip_aggregate_result(
        &self,
        result: Result<VerifiedAggregate<T>, RejectedAggregate<T::EthSpec>>,
        beacon_block_root: Hash256,
        message_id: MessageId,
        peer_id: PeerId,
        reprocess_tx: Option<mpsc::Sender<ReprocessQueueMessage<T>>>,
        seen_timestamp: Duration,
    ) {
        match result {
            Ok(verified_aggregate) => {
                let aggregate = &verified_aggregate.signed_aggregate;
                let indexed_attestation = &verified_aggregate.indexed_attestation;

                // If the attestation is still timely, propagate it.
                self.propagate_attestation_if_timely(
                    verified_aggregate.attestation(),
                    message_id,
                    peer_id,
                );

                // Register the attestation with any monitored validators.
                self.chain
                    .validator_monitor
                    .read()
                    .register_gossip_aggregated_attestation(
                        seen_timestamp,
                        aggregate,
                        indexed_attestation,
                        &self.chain.slot_clock,
                    );

                metrics::inc_counter(
                    &metrics::BEACON_PROCESSOR_AGGREGATED_ATTESTATION_VERIFIED_TOTAL,
                );

                if let Err(e) = self
                    .chain
                    .apply_attestation_to_fork_choice(&verified_aggregate)
                {
                    match e {
                        BeaconChainError::ForkChoiceError(ForkChoiceError::InvalidAttestation(
                            e,
                        )) => {
                            debug!(
                                self.log,
                                "Aggregate invalid for fork choice";
                                "reason" => ?e,
                                "peer" => %peer_id,
                                "beacon_block_root" => ?beacon_block_root
                            )
                        }
                        e => error!(
                            self.log,
                            "Error applying aggregate to fork choice";
                            "reason" => ?e,
                            "peer" => %peer_id,
                            "beacon_block_root" => ?beacon_block_root
                        ),
                    }
                }

                if let Err(e) = self.chain.add_to_block_inclusion_pool(verified_aggregate) {
                    debug!(
                        self.log,
                        "Attestation invalid for op pool";
                        "reason" => ?e,
                        "peer" => %peer_id,
                        "beacon_block_root" => ?beacon_block_root
                    )
                }

                metrics::inc_counter(
                    &metrics::BEACON_PROCESSOR_AGGREGATED_ATTESTATION_IMPORTED_TOTAL,
                );
            }
            Err(RejectedAggregate {
                signed_aggregate,
                error,
            }) => {
                // Report the failure to gossipsub
                self.handle_attestation_verification_failure(
                    peer_id,
                    message_id,
                    FailedAtt::Aggregate {
                        attestation: signed_aggregate,
                        seen_timestamp,
                    },
                    reprocess_tx,
                    error,
                    seen_timestamp,
                );
            }
        }
    }

    // TODO: docs
    #[allow(clippy::too_many_arguments)]
    pub async fn process_gossip_blob(
        self,
        message_id: MessageId,
        peer_id: PeerId,
        _peer_client: Client,
        blob_index: u64,
        signed_blob: SignedBlobSidecar<T::EthSpec>,
        _seen_duration: Duration,
    ) {
        let slot = signed_blob.message.slot;
        let root = signed_blob.message.block_root;
        let index = signed_blob.message.index;
        match self
            .chain
            .verify_blob_sidecar_for_gossip(signed_blob, blob_index)
        {
            Ok(gossip_verified_blob) => {
                debug!(
                    self.log,
                    "Successfully verified gossip blob";
                    "slot" => %slot,
                            "root" => %root,
                            "index" => %index
                );
                self.propagate_validation_result(message_id, peer_id, MessageAcceptance::Accept);
                self.process_gossip_verified_blob(peer_id, gossip_verified_blob, _seen_duration)
                    .await
            }
            Err(err) => {
                match err {
                    BlobError::BlobParentUnknown(blob) => {
                        debug!(
                            self.log,
                            "Unknown parent hash for blob";
                            "action" => "requesting parent",
                            "blob_root" => %blob.block_root,
                            "parent_root" => %blob.block_parent_root
                        );
<<<<<<< HEAD
                        self.send_sync_message(SyncMessage::BlobParentUnknown(peer_id, blob));
=======
                        self.send_sync_message(SyncMessage::UnknownParentBlob(peer_id, blob));
>>>>>>> 1c240fcb
                    }
                    BlobError::ProposerSignatureInvalid
                    | BlobError::UnknownValidator(_)
                    | BlobError::ProposerIndexMismatch { .. }
                    | BlobError::BlobIsNotLaterThanParent { .. }
                    | BlobError::InvalidSubnet { .. } => {
                        warn!(
                            self.log,
                            "Could not verify blob sidecar for gossip. Rejecting the blob sidecar";
                            "error" => ?err,
                            "slot" => %slot,
                            "root" => %root,
                            "index" => %index
                        );
                        // Prevent recurring behaviour by penalizing the peer slightly.
                        self.gossip_penalize_peer(
                            peer_id,
                            PeerAction::LowToleranceError,
                            "gossip_blob_low",
                        );
                        self.propagate_validation_result(
                            message_id,
                            peer_id,
                            MessageAcceptance::Reject,
                        );
                    }
                    BlobError::FutureSlot { .. }
                    | BlobError::BeaconChainError(_)
                    | BlobError::RepeatBlob { .. }
                    | BlobError::PastFinalizedSlot { .. } => {
                        warn!(
                            self.log,
                            "Could not verify blob sidecar for gossip. Ignoring the blob sidecar";
                            "error" => ?err,
                            "slot" => %slot,
                            "root" => %root,
                            "index" => %index
                        );
                        // Prevent recurring behaviour by penalizing the peer slightly.
                        self.gossip_penalize_peer(
                            peer_id,
                            PeerAction::HighToleranceError,
                            "gossip_blob_high",
                        );
                        self.propagate_validation_result(
                            message_id,
                            peer_id,
                            MessageAcceptance::Ignore,
                        );
                    }
                }
            }
        }
    }

    pub async fn process_gossip_verified_blob(
        self,
        peer_id: PeerId,
        verified_blob: GossipVerifiedBlob<T::EthSpec>,
        // This value is not used presently, but it might come in handy for debugging.
        _seen_duration: Duration,
    ) {
        let blob_root = verified_blob.block_root();
        let blob_slot = verified_blob.slot();
        let blob_clone = verified_blob.clone().to_blob();
        match self
            .chain
            .process_blob(verified_blob, CountUnrealized::True)
            .await
        {
            Ok(AvailabilityProcessingStatus::Imported(_hash)) => {
                //TODO(sean) add metrics and logging
                self.chain.recompute_head_at_current_slot().await;
            }
            Ok(AvailabilityProcessingStatus::MissingComponents(slot, block_hash)) => {
                self.send_sync_message(SyncMessage::MissingGossipBlockComponents(
                    slot, peer_id, block_hash,
                ));
            }
            Err(err) => {
                debug!(
                    self.log,
                    "Invalid gossip blob";
                    "outcome" => ?err,
                    "block root" => ?blob_root,
                    "block slot" =>  blob_slot,
                    "blob index" =>  blob_clone.index,
                );
                self.gossip_penalize_peer(
                    peer_id,
                    PeerAction::MidToleranceError,
                    "bad_gossip_blob_ssz",
                );
                trace!(
                    self.log,
                    "Invalid gossip blob ssz";
                    "ssz" => format_args!("0x{}", hex::encode(blob_clone.as_ssz_bytes())),
                );
            }
        }
    }

    /// Process the beacon block received from the gossip network and:
    ///
    /// - If it passes gossip propagation criteria, tell the network thread to forward it.
    /// - Attempt to add it to the beacon chain, informing the sync thread if more blocks need to
    ///   be downloaded.
    ///
    /// Raises a log if there are errors.
    #[allow(clippy::too_many_arguments)]
    pub async fn process_gossip_block(
        self,
        message_id: MessageId,
        peer_id: PeerId,
        peer_client: Client,
        block: BlockWrapper<T::EthSpec>,
        reprocess_tx: mpsc::Sender<ReprocessQueueMessage<T>>,
        duplicate_cache: DuplicateCache,
        invalid_block_storage: InvalidBlockStorage,
        seen_duration: Duration,
    ) {
        if let Some(gossip_verified_block) = self
            .process_gossip_unverified_block(
                message_id,
                peer_id,
                peer_client,
                block,
                reprocess_tx.clone(),
                seen_duration,
            )
            .await
        {
            let block_root = gossip_verified_block.block_root;

            if let Some(handle) = duplicate_cache.check_and_insert(block_root) {
                self.process_gossip_verified_block(
                    peer_id,
                    gossip_verified_block,
                    reprocess_tx,
                    invalid_block_storage,
                    seen_duration,
                )
                .await;
                // Drop the handle to remove the entry from the cache
                drop(handle);
            } else {
                debug!(
                    self.log,
                    "RPC block is being imported";
                    "block_root" => %block_root,
                );
            }
        }
    }

    /// Process the beacon block received from the gossip network and
    /// if it passes gossip propagation criteria, tell the network thread to forward it.
    ///
    /// Returns the `GossipVerifiedBlock` if verification passes and raises a log if there are errors.
    pub async fn process_gossip_unverified_block(
        &self,
        message_id: MessageId,
        peer_id: PeerId,
        peer_client: Client,
        block: BlockWrapper<T::EthSpec>,
        reprocess_tx: mpsc::Sender<ReprocessQueueMessage<T>>,
        seen_duration: Duration,
    ) -> Option<GossipVerifiedBlock<T>> {
        let block_delay =
            get_block_delay_ms(seen_duration, block.message(), &self.chain.slot_clock);
        // Log metrics to track delay from other nodes on the network.
        metrics::observe_duration(
            &metrics::BEACON_BLOCK_GOSSIP_SLOT_START_DELAY_TIME,
            block_delay,
        );
        metrics::set_gauge(
            &metrics::BEACON_BLOCK_LAST_DELAY,
            block_delay.as_millis() as i64,
        );

        let verification_result = self
            .chain
            .clone()
            .verify_block_for_gossip(block.clone())
            .await;

        let block_root = if let Ok(verified_block) = &verification_result {
            verified_block.block_root
        } else {
            block.as_block().canonical_root()
        };

        // Write the time the block was observed into delay cache.
        self.chain.block_times_cache.write().set_time_observed(
            block_root,
            block.slot(),
            seen_duration,
            Some(peer_id.to_string()),
            Some(peer_client.to_string()),
        );

        let verified_block = match verification_result {
            Ok(verified_block) => {
                if block_delay >= self.chain.slot_clock.unagg_attestation_production_delay() {
                    metrics::inc_counter(&metrics::BEACON_BLOCK_GOSSIP_ARRIVED_LATE_TOTAL);
                    debug!(
                        self.log,
                        "Gossip block arrived late";
                        "block_root" => ?verified_block.block_root,
                        "proposer_index" => verified_block.block.message().proposer_index(),
                        "slot" => verified_block.block.slot(),
                        "block_delay" => ?block_delay,
                    );
                }

                info!(
                    self.log,
                    "New block received";
                    "slot" => verified_block.block.slot(),
                    "root" => ?verified_block.block_root
                );
                self.propagate_validation_result(message_id, peer_id, MessageAcceptance::Accept);

                // Log metrics to keep track of propagation delay times.
                if let Some(duration) = SystemTime::now()
                    .duration_since(UNIX_EPOCH)
                    .ok()
                    .and_then(|now| now.checked_sub(seen_duration))
                {
                    metrics::observe_duration(
                        &metrics::BEACON_BLOCK_GOSSIP_PROPAGATION_VERIFICATION_DELAY_TIME,
                        duration,
                    );
                }

                verified_block
            }
            Err(BlockError::ParentUnknown(block)) => {
                debug!(
                    self.log,
                    "Unknown parent for gossip block";
                    "root" => ?block_root
                );
                self.send_sync_message(SyncMessage::UnknownParentBlock(peer_id, block, block_root));
                return None;
            }
            Err(e @ BlockError::BeaconChainError(_)) => {
                debug!(
                    self.log,
                    "Gossip block beacon chain error";
                    "error" => ?e,
                );
                self.propagate_validation_result(message_id, peer_id, MessageAcceptance::Ignore);
                return None;
            }
            Err(e @ BlockError::FutureSlot { .. })
            | Err(e @ BlockError::WouldRevertFinalizedSlot { .. })
            | Err(e @ BlockError::BlockIsAlreadyKnown)
            | Err(e @ BlockError::RepeatProposal { .. })
            | Err(e @ BlockError::NotFinalizedDescendant { .. }) => {
                debug!(self.log, "Could not verify block for gossip. Ignoring the block";
                            "error" => %e);
                // Prevent recurring behaviour by penalizing the peer slightly.
                self.gossip_penalize_peer(
                    peer_id,
                    PeerAction::HighToleranceError,
                    "gossip_block_high",
                );
                self.propagate_validation_result(message_id, peer_id, MessageAcceptance::Ignore);
                return None;
            }
            Err(ref e @ BlockError::ExecutionPayloadError(ref epe)) if !epe.penalize_peer() => {
                debug!(self.log, "Could not verify block for gossip. Ignoring the block";
                            "error" => %e);
                self.propagate_validation_result(message_id, peer_id, MessageAcceptance::Ignore);
                return None;
            }
            Err(e @ BlockError::StateRootMismatch { .. })
            | Err(e @ BlockError::IncorrectBlockProposer { .. })
            | Err(e @ BlockError::BlockSlotLimitReached)
            | Err(e @ BlockError::ProposalSignatureInvalid)
            | Err(e @ BlockError::NonLinearSlots)
            | Err(e @ BlockError::UnknownValidator(_))
            | Err(e @ BlockError::PerBlockProcessingError(_))
            | Err(e @ BlockError::NonLinearParentRoots)
            | Err(e @ BlockError::BlockIsNotLaterThanParent { .. })
            | Err(e @ BlockError::InvalidSignature)
            | Err(e @ BlockError::TooManySkippedSlots { .. })
            | Err(e @ BlockError::WeakSubjectivityConflict)
            | Err(e @ BlockError::InconsistentFork(_))
            | Err(e @ BlockError::ExecutionPayloadError(_))
            | Err(e @ BlockError::ParentExecutionPayloadInvalid { .. })
            | Err(e @ BlockError::GenesisBlock) => {
                warn!(self.log, "Could not verify block for gossip. Rejecting the block";
                            "error" => %e);
                self.propagate_validation_result(message_id, peer_id, MessageAcceptance::Reject);
                self.gossip_penalize_peer(
                    peer_id,
                    PeerAction::LowToleranceError,
                    "gossip_block_low",
                );
                return None;
            }
            Err(e @ BlockError::BlobValidation(_)) | Err(e @ BlockError::AvailabilityCheck(_)) => {
                warn!(self.log, "Could not verify block against known blobs in gossip. Rejecting the block";
                            "error" => %e);
                self.propagate_validation_result(message_id, peer_id, MessageAcceptance::Reject);
                self.gossip_penalize_peer(
                    peer_id,
                    PeerAction::LowToleranceError,
                    "gossip_blob_low",
                );
                return None;
            }
        };

        metrics::inc_counter(&metrics::BEACON_PROCESSOR_GOSSIP_BLOCK_VERIFIED_TOTAL);

        // Register the block with any monitored validators.
        //
        // Run this event *prior* to importing the block, where the block is only partially
        // verified.
        self.chain.validator_monitor.read().register_gossip_block(
            seen_duration,
            verified_block.block.message(),
            verified_block.block_root,
            &self.chain.slot_clock,
        );

        let block_slot = verified_block.block.slot();
        let block_root = verified_block.block_root;

        // Try read the current slot to determine if this block should be imported now or after some
        // delay.
        match self.chain.slot() {
            // We only need to do a simple check about the block slot and the current slot since the
            // `verify_block_for_gossip` function already ensures that the block is within the
            // tolerance for block imports.
            Ok(current_slot) if block_slot > current_slot => {
                warn!(
                    self.log,
                    "Block arrived early";
                    "block_slot" => %block_slot,
                    "block_root" => ?block_root,
                    "msg" => "if this happens consistently, check system clock"
                );

                // Take note of how early this block arrived.
                if let Some(duration) = self
                    .chain
                    .slot_clock
                    .start_of(block_slot)
                    .and_then(|start| start.checked_sub(seen_duration))
                {
                    metrics::observe_duration(
                        &metrics::BEACON_PROCESSOR_GOSSIP_BLOCK_EARLY_SECONDS,
                        duration,
                    );
                }

                metrics::inc_counter(&metrics::BEACON_PROCESSOR_GOSSIP_BLOCK_REQUEUED_TOTAL);

                if reprocess_tx
                    .try_send(ReprocessQueueMessage::EarlyBlock(QueuedGossipBlock {
                        peer_id,
                        block: Box::new(verified_block),
                        seen_timestamp: seen_duration,
                    }))
                    .is_err()
                {
                    error!(
                        self.log,
                        "Failed to defer block import";
                        "block_slot" => %block_slot,
                        "block_root" => ?block_root,
                        "location" => "block gossip"
                    )
                }
                None
            }
            Ok(_) => Some(verified_block),
            Err(e) => {
                error!(
                    self.log,
                    "Failed to defer block import";
                    "error" => ?e,
                    "block_slot" => %block_slot,
                    "block_root" => ?block_root,
                    "location" => "block gossip"
                );
                None
            }
        }
    }

    /// Process the beacon block that has already passed gossip verification.
    ///
    /// Raises a log if there are errors.
    pub async fn process_gossip_verified_block(
        self,
        peer_id: PeerId,
        verified_block: GossipVerifiedBlock<T>,
        reprocess_tx: mpsc::Sender<ReprocessQueueMessage<T>>,
        invalid_block_storage: InvalidBlockStorage,
        // This value is not used presently, but it might come in handy for debugging.
        _seen_duration: Duration,
    ) {
        let block = verified_block.block.block_cloned();
        let block_root = verified_block.block_root;

        let result = self
            .chain
            .process_block(
                block_root,
                verified_block,
                CountUnrealized::True,
                NotifyExecutionLayer::Yes,
            )
            .await;

        match &result {
            Ok(AvailabilityProcessingStatus::Imported(block_root)) => {
                metrics::inc_counter(&metrics::BEACON_PROCESSOR_GOSSIP_BLOCK_IMPORTED_TOTAL);

                if reprocess_tx
                    .try_send(ReprocessQueueMessage::BlockImported {
                        block_root: *block_root,
                        parent_root: block.message().parent_root(),
                    })
                    .is_err()
                {
                    error!(
                        self.log,
                        "Failed to inform block import";
                        "source" => "gossip",
                        "block_root" => ?block_root,
                    )
                };

                debug!(
                    self.log,
                    "Gossipsub block processed";
                    "block" => ?block_root,
                    "peer_id" => %peer_id
                );

                self.chain.recompute_head_at_current_slot().await;
            }
            Ok(AvailabilityProcessingStatus::MissingComponents(slot, block_root)) => {
                // make rpc request for blob
                self.send_sync_message(SyncMessage::MissingGossipBlockComponents(
                    *slot,
                    peer_id,
                    *block_root,
                ));
            }
            Err(BlockError::ParentUnknown(block)) => {
                // Inform the sync manager to find parents for this block
                // This should not occur. It should be checked by `should_forward_block`
                error!(
                    self.log,
                    "Block with unknown parent attempted to be processed";
                    "peer_id" => %peer_id
                );
                self.send_sync_message(SyncMessage::UnknownParentBlock(
                    peer_id,
                    block.clone(),
                    block_root,
                ));
            }
            Err(ref e @ BlockError::ExecutionPayloadError(ref epe)) if !epe.penalize_peer() => {
                debug!(
                    self.log,
                    "Failed to verify execution payload";
                    "error" => %e
                );
            }
            other => {
                debug!(
                    self.log,
                    "Invalid gossip beacon block";
                    "outcome" => ?other,
                    "block root" => ?block_root,
                    "block slot" => block.slot()
                );
                self.gossip_penalize_peer(
                    peer_id,
                    PeerAction::MidToleranceError,
                    "bad_gossip_block_ssz",
                );
                trace!(
                    self.log,
                    "Invalid gossip beacon block ssz";
                    "ssz" => format_args!("0x{}", hex::encode(block.as_ssz_bytes())),
                );
            }
        };

        if let Err(e) = &result {
            self.maybe_store_invalid_block(
                &invalid_block_storage,
                block_root,
                &block,
                e,
                &self.log,
            );
        }
    }

    pub fn process_gossip_voluntary_exit(
        self,
        message_id: MessageId,
        peer_id: PeerId,
        voluntary_exit: SignedVoluntaryExit,
    ) {
        let validator_index = voluntary_exit.message.validator_index;

        let exit = match self.chain.verify_voluntary_exit_for_gossip(voluntary_exit) {
            Ok(ObservationOutcome::New(exit)) => exit,
            Ok(ObservationOutcome::AlreadyKnown) => {
                self.propagate_validation_result(message_id, peer_id, MessageAcceptance::Ignore);
                debug!(
                    self.log,
                    "Dropping exit for already exiting validator";
                    "validator_index" => validator_index,
                    "peer" => %peer_id
                );
                return;
            }
            Err(e) => {
                debug!(
                    self.log,
                    "Dropping invalid exit";
                    "validator_index" => validator_index,
                    "peer" => %peer_id,
                    "error" => ?e
                );
                // These errors occur due to a fault in the beacon chain. It is not necessarily
                // the fault on the peer.
                self.propagate_validation_result(message_id, peer_id, MessageAcceptance::Ignore);
                // We still penalize a peer slightly to prevent overuse of invalids.
                self.gossip_penalize_peer(
                    peer_id,
                    PeerAction::HighToleranceError,
                    "invalid_gossip_exit",
                );
                return;
            }
        };

        metrics::inc_counter(&metrics::BEACON_PROCESSOR_EXIT_VERIFIED_TOTAL);

        self.propagate_validation_result(message_id, peer_id, MessageAcceptance::Accept);

        // Register the exit with any monitored validators.
        self.chain
            .validator_monitor
            .read()
            .register_gossip_voluntary_exit(&exit.as_inner().message);

        self.chain.import_voluntary_exit(exit);

        debug!(self.log, "Successfully imported voluntary exit");

        metrics::inc_counter(&metrics::BEACON_PROCESSOR_EXIT_IMPORTED_TOTAL);
    }

    pub fn process_gossip_proposer_slashing(
        self,
        message_id: MessageId,
        peer_id: PeerId,
        proposer_slashing: ProposerSlashing,
    ) {
        let validator_index = proposer_slashing.signed_header_1.message.proposer_index;

        let slashing = match self
            .chain
            .verify_proposer_slashing_for_gossip(proposer_slashing)
        {
            Ok(ObservationOutcome::New(slashing)) => slashing,
            Ok(ObservationOutcome::AlreadyKnown) => {
                debug!(
                    self.log,
                    "Dropping proposer slashing";
                    "reason" => "Already seen a proposer slashing for that validator",
                    "validator_index" => validator_index,
                    "peer" => %peer_id
                );
                self.propagate_validation_result(message_id, peer_id, MessageAcceptance::Ignore);
                return;
            }
            Err(e) => {
                // This is likely a fault with the beacon chain and not necessarily a
                // malicious message from the peer.
                debug!(
                    self.log,
                    "Dropping invalid proposer slashing";
                    "validator_index" => validator_index,
                    "peer" => %peer_id,
                    "error" => ?e
                );
                self.propagate_validation_result(message_id, peer_id, MessageAcceptance::Ignore);

                // Penalize peer slightly for invalids.
                self.gossip_penalize_peer(
                    peer_id,
                    PeerAction::HighToleranceError,
                    "invalid_gossip_proposer_slashing",
                );
                return;
            }
        };

        metrics::inc_counter(&metrics::BEACON_PROCESSOR_PROPOSER_SLASHING_VERIFIED_TOTAL);

        self.propagate_validation_result(message_id, peer_id, MessageAcceptance::Accept);

        // Register the slashing with any monitored validators.
        self.chain
            .validator_monitor
            .read()
            .register_gossip_proposer_slashing(slashing.as_inner());

        self.chain.import_proposer_slashing(slashing);
        debug!(self.log, "Successfully imported proposer slashing");

        metrics::inc_counter(&metrics::BEACON_PROCESSOR_PROPOSER_SLASHING_IMPORTED_TOTAL);
    }

    pub fn process_gossip_attester_slashing(
        self,
        message_id: MessageId,
        peer_id: PeerId,
        attester_slashing: AttesterSlashing<T::EthSpec>,
    ) {
        let slashing = match self
            .chain
            .verify_attester_slashing_for_gossip(attester_slashing)
        {
            Ok(ObservationOutcome::New(slashing)) => slashing,
            Ok(ObservationOutcome::AlreadyKnown) => {
                debug!(
                    self.log,
                    "Dropping attester slashing";
                    "reason" => "Slashings already known for all slashed validators",
                    "peer" => %peer_id
                );
                self.propagate_validation_result(message_id, peer_id, MessageAcceptance::Ignore);
                return;
            }
            Err(e) => {
                debug!(
                    self.log,
                    "Dropping invalid attester slashing";
                    "peer" => %peer_id,
                    "error" => ?e
                );
                self.propagate_validation_result(message_id, peer_id, MessageAcceptance::Ignore);
                // Penalize peer slightly for invalids.
                self.gossip_penalize_peer(
                    peer_id,
                    PeerAction::HighToleranceError,
                    "invalid_gossip_attester_slashing",
                );
                return;
            }
        };

        metrics::inc_counter(&metrics::BEACON_PROCESSOR_ATTESTER_SLASHING_VERIFIED_TOTAL);

        self.propagate_validation_result(message_id, peer_id, MessageAcceptance::Accept);

        // Register the slashing with any monitored validators.
        self.chain
            .validator_monitor
            .read()
            .register_gossip_attester_slashing(slashing.as_inner());

        self.chain.import_attester_slashing(slashing);
        debug!(self.log, "Successfully imported attester slashing");
        metrics::inc_counter(&metrics::BEACON_PROCESSOR_ATTESTER_SLASHING_IMPORTED_TOTAL);
    }

    pub fn process_gossip_bls_to_execution_change(
        self,
        message_id: MessageId,
        peer_id: PeerId,
        bls_to_execution_change: SignedBlsToExecutionChange,
    ) {
        let validator_index = bls_to_execution_change.message.validator_index;
        let address = bls_to_execution_change.message.to_execution_address;

        let change = match self
            .chain
            .verify_bls_to_execution_change_for_gossip(bls_to_execution_change)
        {
            Ok(ObservationOutcome::New(change)) => change,
            Ok(ObservationOutcome::AlreadyKnown) => {
                self.propagate_validation_result(message_id, peer_id, MessageAcceptance::Ignore);
                debug!(
                    self.log,
                    "Dropping BLS to execution change";
                    "validator_index" => validator_index,
                    "peer" => %peer_id
                );
                return;
            }
            Err(e) => {
                debug!(
                    self.log,
                    "Dropping invalid BLS to execution change";
                    "validator_index" => validator_index,
                    "peer" => %peer_id,
                    "error" => ?e
                );
                // We ignore pre-capella messages without penalizing peers.
                if matches!(e, BeaconChainError::BlsToExecutionPriorToCapella) {
                    self.propagate_validation_result(
                        message_id,
                        peer_id,
                        MessageAcceptance::Ignore,
                    );
                } else {
                    // We penalize the peer slightly to prevent overuse of invalids.
                    self.propagate_validation_result(
                        message_id,
                        peer_id,
                        MessageAcceptance::Reject,
                    );
                    self.gossip_penalize_peer(
                        peer_id,
                        PeerAction::HighToleranceError,
                        "invalid_bls_to_execution_change",
                    );
                }
                return;
            }
        };

        metrics::inc_counter(&metrics::BEACON_PROCESSOR_BLS_TO_EXECUTION_CHANGE_VERIFIED_TOTAL);

        self.propagate_validation_result(message_id, peer_id, MessageAcceptance::Accept);

        // Address change messages from gossip are only processed *after* the
        // Capella fork epoch.
        let received_pre_capella = ReceivedPreCapella::No;

        self.chain
            .import_bls_to_execution_change(change, received_pre_capella);

        debug!(
            self.log,
            "Successfully imported BLS to execution change";
            "validator_index" => validator_index,
            "address" => ?address,
        );

        metrics::inc_counter(&metrics::BEACON_PROCESSOR_BLS_TO_EXECUTION_CHANGE_IMPORTED_TOTAL);
    }

    /// Process the sync committee signature received from the gossip network and:
    ///
    /// - If it passes gossip propagation criteria, tell the network thread to forward it.
    /// - Attempt to add it to the naive aggregation pool.
    ///
    /// Raises a log if there are errors.
    pub fn process_gossip_sync_committee_signature(
        self,
        message_id: MessageId,
        peer_id: PeerId,
        sync_signature: SyncCommitteeMessage,
        subnet_id: SyncSubnetId,
        seen_timestamp: Duration,
    ) {
        let message_slot = sync_signature.slot;
        let sync_signature = match self
            .chain
            .verify_sync_committee_message_for_gossip(sync_signature, subnet_id)
        {
            Ok(sync_signature) => sync_signature,
            Err(e) => {
                self.handle_sync_committee_message_failure(
                    peer_id,
                    message_id,
                    "sync_signature",
                    e,
                    message_slot,
                    seen_timestamp,
                );
                return;
            }
        };

        // If the message is still timely, propagate it.
        self.propagate_sync_message_if_timely(message_slot, message_id, peer_id);

        // Register the sync signature with any monitored validators.
        self.chain
            .validator_monitor
            .read()
            .register_gossip_sync_committee_message(
                seen_timestamp,
                sync_signature.sync_message(),
                &self.chain.slot_clock,
            );

        metrics::inc_counter(&metrics::BEACON_PROCESSOR_SYNC_MESSAGE_VERIFIED_TOTAL);

        if let Err(e) = self
            .chain
            .add_to_naive_sync_aggregation_pool(sync_signature)
        {
            debug!(
                self.log,
                "Sync committee signature invalid for agg pool";
                "reason" => ?e,
                "peer" => %peer_id,
            )
        }

        metrics::inc_counter(&metrics::BEACON_PROCESSOR_SYNC_MESSAGE_IMPORTED_TOTAL);
    }

    /// Process the sync committee contribution received from the gossip network and:
    ///
    /// - If it passes gossip propagation criteria, tell the network thread to forward it.
    /// - Attempt to add it to the block inclusion pool.
    ///
    /// Raises a log if there are errors.
    pub fn process_sync_committee_contribution(
        self,
        message_id: MessageId,
        peer_id: PeerId,
        sync_contribution: SignedContributionAndProof<T::EthSpec>,
        seen_timestamp: Duration,
    ) {
        let contribution_slot = sync_contribution.message.contribution.slot;
        let sync_contribution = match self
            .chain
            .verify_sync_contribution_for_gossip(sync_contribution)
        {
            Ok(sync_contribution) => sync_contribution,
            Err(e) => {
                // Report the failure to gossipsub
                self.handle_sync_committee_message_failure(
                    peer_id,
                    message_id,
                    "sync_contribution",
                    e,
                    contribution_slot,
                    seen_timestamp,
                );
                return;
            }
        };

        // If the message is still timely, propagate it.
        self.propagate_sync_message_if_timely(contribution_slot, message_id, peer_id);

        self.chain
            .validator_monitor
            .read()
            .register_gossip_sync_committee_contribution(
                seen_timestamp,
                sync_contribution.aggregate(),
                sync_contribution.participant_pubkeys(),
                &self.chain.slot_clock,
            );
        metrics::inc_counter(&metrics::BEACON_PROCESSOR_SYNC_CONTRIBUTION_VERIFIED_TOTAL);

        if let Err(e) = self
            .chain
            .add_contribution_to_block_inclusion_pool(sync_contribution)
        {
            debug!(
                self.log,
                "Sync contribution invalid for op pool";
                "reason" => ?e,
                "peer" => %peer_id,
            )
        }
        metrics::inc_counter(&metrics::BEACON_PROCESSOR_SYNC_CONTRIBUTION_IMPORTED_TOTAL);
    }

    pub fn process_gossip_finality_update(
        self,
        message_id: MessageId,
        peer_id: PeerId,
        light_client_finality_update: LightClientFinalityUpdate<T::EthSpec>,
        seen_timestamp: Duration,
    ) {
        match self
            .chain
            .verify_finality_update_for_gossip(light_client_finality_update, seen_timestamp)
        {
            Ok(_verified_light_client_finality_update) => {
                self.propagate_validation_result(message_id, peer_id, MessageAcceptance::Accept);
            }
            Err(e) => {
                metrics::register_finality_update_error(&e);
                match e {
                    LightClientFinalityUpdateError::InvalidLightClientFinalityUpdate => {
                        debug!(
                            self.log,
                            "Light client invalid finality update";
                            "peer" => %peer_id,
                            "error" => ?e,
                        );

                        self.gossip_penalize_peer(
                            peer_id,
                            PeerAction::LowToleranceError,
                            "light_client_gossip_error",
                        );
                    }
                    LightClientFinalityUpdateError::TooEarly => {
                        debug!(
                            self.log,
                            "Light client finality update too early";
                            "peer" => %peer_id,
                            "error" => ?e,
                        );

                        self.gossip_penalize_peer(
                            peer_id,
                            PeerAction::HighToleranceError,
                            "light_client_gossip_error",
                        );
                    }
                    LightClientFinalityUpdateError::FinalityUpdateAlreadySeen => debug!(
                        self.log,
                        "Light client finality update already seen";
                        "peer" => %peer_id,
                        "error" => ?e,
                    ),
                    LightClientFinalityUpdateError::BeaconChainError(_)
                    | LightClientFinalityUpdateError::LightClientUpdateError(_)
                    | LightClientFinalityUpdateError::SigSlotStartIsNone
                    | LightClientFinalityUpdateError::FailedConstructingUpdate => debug!(
                        self.log,
                        "Light client error constructing finality update";
                        "peer" => %peer_id,
                        "error" => ?e,
                    ),
                }
                self.propagate_validation_result(message_id, peer_id, MessageAcceptance::Ignore);
            }
        };
    }

    pub fn process_gossip_optimistic_update(
        self,
        message_id: MessageId,
        peer_id: PeerId,
        light_client_optimistic_update: LightClientOptimisticUpdate<T::EthSpec>,
        reprocess_tx: Option<mpsc::Sender<ReprocessQueueMessage<T>>>,
        seen_timestamp: Duration,
    ) {
        match self.chain.verify_optimistic_update_for_gossip(
            light_client_optimistic_update.clone(),
            seen_timestamp,
        ) {
            Ok(verified_light_client_optimistic_update) => {
                debug!(
                    self.log,
                    "Light client successful optimistic update";
                    "peer" => %peer_id,
                    "parent_root" => %verified_light_client_optimistic_update.parent_root,
                );

                self.propagate_validation_result(message_id, peer_id, MessageAcceptance::Accept);
            }
            Err(e) => {
                match e {
                    LightClientOptimisticUpdateError::UnknownBlockParentRoot(parent_root) => {
                        metrics::inc_counter(
                            &metrics::BEACON_PROCESSOR_REPROCESSING_QUEUE_SENT_OPTIMISTIC_UPDATES,
                        );
                        debug!(
                            self.log,
                            "Optimistic update for unknown block";
                            "peer_id" => %peer_id,
                            "parent_root" => ?parent_root
                        );

                        if let Some(sender) = reprocess_tx {
                            let msg = ReprocessQueueMessage::UnknownLightClientOptimisticUpdate(
                                QueuedLightClientUpdate {
                                    peer_id,
                                    message_id,
                                    light_client_optimistic_update: Box::new(
                                        light_client_optimistic_update,
                                    ),
                                    parent_root,
                                    seen_timestamp,
                                },
                            );

                            if sender.try_send(msg).is_err() {
                                error!(
                                    self.log,
                                    "Failed to send optimistic update for re-processing";
                                )
                            }
                        } else {
                            debug!(
                                self.log,
                                "Not sending light client update because it had been reprocessed";
                                "peer_id" => %peer_id,
                                "parent_root" => ?parent_root
                            );

                            self.propagate_validation_result(
                                message_id,
                                peer_id,
                                MessageAcceptance::Ignore,
                            );
                        }
                        return;
                    }
                    LightClientOptimisticUpdateError::InvalidLightClientOptimisticUpdate => {
                        metrics::register_optimistic_update_error(&e);

                        debug!(
                            self.log,
                            "Light client invalid optimistic update";
                            "peer" => %peer_id,
                            "error" => ?e,
                        );

                        self.gossip_penalize_peer(
                            peer_id,
                            PeerAction::HighToleranceError,
                            "light_client_gossip_error",
                        )
                    }
                    LightClientOptimisticUpdateError::TooEarly => {
                        metrics::register_optimistic_update_error(&e);
                        debug!(
                            self.log,
                            "Light client optimistic update too early";
                            "peer" => %peer_id,
                            "error" => ?e,
                        );

                        self.gossip_penalize_peer(
                            peer_id,
                            PeerAction::HighToleranceError,
                            "light_client_gossip_error",
                        );
                    }
                    LightClientOptimisticUpdateError::OptimisticUpdateAlreadySeen => {
                        metrics::register_optimistic_update_error(&e);

                        debug!(
                            self.log,
                            "Light client optimistic update already seen";
                            "peer" => %peer_id,
                            "error" => ?e,
                        )
                    }
                    LightClientOptimisticUpdateError::BeaconChainError(_)
                    | LightClientOptimisticUpdateError::LightClientUpdateError(_)
                    | LightClientOptimisticUpdateError::SigSlotStartIsNone
                    | LightClientOptimisticUpdateError::FailedConstructingUpdate => {
                        metrics::register_optimistic_update_error(&e);

                        debug!(
                            self.log,
                            "Light client error constructing optimistic update";
                            "peer" => %peer_id,
                            "error" => ?e,
                        )
                    }
                }
                self.propagate_validation_result(message_id, peer_id, MessageAcceptance::Ignore);
            }
        };
    }

    /// Handle an error whilst verifying an `Attestation` or `SignedAggregateAndProof` from the
    /// network.
    fn handle_attestation_verification_failure(
        &self,
        peer_id: PeerId,
        message_id: MessageId,
        failed_att: FailedAtt<T::EthSpec>,
        reprocess_tx: Option<mpsc::Sender<ReprocessQueueMessage<T>>>,
        error: AttnError,
        seen_timestamp: Duration,
    ) {
        let beacon_block_root = failed_att.beacon_block_root();
        let attestation_type = failed_att.kind();
        metrics::register_attestation_error(&error);
        match &error {
            AttnError::FutureSlot { .. } => {
                /*
                 * These errors can be triggered by a mismatch between our slot and the peer.
                 *
                 *
                 * The peer has published an invalid consensus message, _only_ if we trust our own clock.
                 */
                trace!(
                    self.log,
                    "Attestation is not within the last ATTESTATION_PROPAGATION_SLOT_RANGE slots";
                    "peer_id" => %peer_id,
                    "block" => ?beacon_block_root,
                    "type" => ?attestation_type,
                );

                // Peers that are slow or not to spec can spam us with these messages draining our
                // bandwidth. We therefore penalize these peers when they do this.
                self.gossip_penalize_peer(
                    peer_id,
                    PeerAction::LowToleranceError,
                    "attn_future_slot",
                );

                // Do not propagate these messages.
                self.propagate_validation_result(message_id, peer_id, MessageAcceptance::Ignore);
            }
            AttnError::PastSlot { .. } => {
                // Produce a slot clock frozen at the time we received the message from the
                // network.
                let seen_clock = &self.chain.slot_clock.freeze_at(seen_timestamp);
                let hindsight_verification =
                    attestation_verification::verify_propagation_slot_range(
                        seen_clock,
                        failed_att.attestation(),
                    );

                // Only penalize the peer if it would have been invalid at the moment we received
                // it.
                if STRICT_LATE_MESSAGE_PENALTIES && hindsight_verification.is_err() {
                    self.gossip_penalize_peer(
                        peer_id,
                        PeerAction::LowToleranceError,
                        "attn_past_slot",
                    );
                }

                self.propagate_validation_result(message_id, peer_id, MessageAcceptance::Ignore);
            }
            AttnError::InvalidSelectionProof { .. } | AttnError::InvalidSignature => {
                /*
                 * These errors are caused by invalid signatures.
                 *
                 * The peer has published an invalid consensus message.
                 */
                self.propagate_validation_result(message_id, peer_id, MessageAcceptance::Reject);
                self.gossip_penalize_peer(
                    peer_id,
                    PeerAction::LowToleranceError,
                    "attn_selection_proof",
                );
            }
            AttnError::EmptyAggregationBitfield => {
                /*
                 * The aggregate had no signatures and is therefore worthless.
                 *
                 * This is forbidden by the p2p spec. Reject the message.
                 *
                 */
                self.propagate_validation_result(message_id, peer_id, MessageAcceptance::Reject);
                self.gossip_penalize_peer(
                    peer_id,
                    PeerAction::LowToleranceError,
                    "attn_empty_agg_bitfield",
                );
            }
            AttnError::AggregatorPubkeyUnknown(_) => {
                /*
                 * The aggregator index was higher than any known validator index. This is
                 * possible in two cases:
                 *
                 * 1. The attestation is malformed
                 * 2. The attestation attests to a beacon_block_root that we do not know.
                 *
                 * It should be impossible to reach (2) without triggering
                 * `AttnError::UnknownHeadBlock`, so we can safely assume the peer is
                 * faulty.
                 *
                 * The peer has published an invalid consensus message.
                 */
                self.propagate_validation_result(message_id, peer_id, MessageAcceptance::Reject);
                self.gossip_penalize_peer(
                    peer_id,
                    PeerAction::LowToleranceError,
                    "attn_agg_pubkey",
                );
            }
            AttnError::AggregatorNotInCommittee { .. } => {
                /*
                 * The aggregator index was higher than any known validator index. This is
                 * possible in two cases:
                 *
                 * 1. The attestation is malformed
                 * 2. The attestation attests to a beacon_block_root that we do not know.
                 *
                 * It should be impossible to reach (2) without triggering
                 * `AttnError::UnknownHeadBlock`, so we can safely assume the peer is
                 * faulty.
                 *
                 * The peer has published an invalid consensus message.
                 */
                self.propagate_validation_result(message_id, peer_id, MessageAcceptance::Reject);
                self.gossip_penalize_peer(
                    peer_id,
                    PeerAction::LowToleranceError,
                    "attn_agg_not_in_committee",
                );
            }
            AttnError::AttestationAlreadyKnown { .. } => {
                /*
                 * The aggregate attestation has already been observed on the network or in
                 * a block.
                 *
                 * The peer is not necessarily faulty.
                 */
                trace!(
                    self.log,
                    "Attestation already known";
                    "peer_id" => %peer_id,
                    "block" => ?beacon_block_root,
                    "type" => ?attestation_type,
                );
                self.propagate_validation_result(message_id, peer_id, MessageAcceptance::Ignore);
                return;
            }
            AttnError::AggregatorAlreadyKnown(_) => {
                /*
                 * There has already been an aggregate attestation seen from this
                 * aggregator index.
                 *
                 * The peer is not necessarily faulty.
                 */
                trace!(
                    self.log,
                    "Aggregator already known";
                    "peer_id" => %peer_id,
                    "block" => ?beacon_block_root,
                    "type" => ?attestation_type,
                );
                // This is an allowed behaviour.
                self.propagate_validation_result(message_id, peer_id, MessageAcceptance::Ignore);

                return;
            }
            AttnError::PriorAttestationKnown {
                validator_index,
                epoch,
            } => {
                /*
                 * We have already seen an attestation from this validator for this epoch.
                 *
                 * The peer is not necessarily faulty.
                 */
                debug!(
                    self.log,
                    "Prior attestation known";
                    "peer_id" => %peer_id,
                    "block" => ?beacon_block_root,
                    "epoch" => %epoch,
                    "validator_index" => validator_index,
                    "type" => ?attestation_type,
                );

                self.propagate_validation_result(message_id, peer_id, MessageAcceptance::Ignore);

                return;
            }
            AttnError::ValidatorIndexTooHigh(_) => {
                /*
                 * The aggregator index (or similar field) was higher than the maximum
                 * possible number of validators.
                 *
                 * The peer has published an invalid consensus message.
                 */
                debug!(
                    self.log,
                    "Validation Index too high";
                    "peer_id" => %peer_id,
                    "block" => ?beacon_block_root,
                    "type" => ?attestation_type,
                );
                self.propagate_validation_result(message_id, peer_id, MessageAcceptance::Reject);
                self.gossip_penalize_peer(
                    peer_id,
                    PeerAction::LowToleranceError,
                    "attn_val_index_too_high",
                );
            }
            AttnError::UnknownHeadBlock { beacon_block_root } => {
                trace!(
                    self.log,
                    "Attestation for unknown block";
                    "peer_id" => %peer_id,
                    "block" => ?beacon_block_root
                );
                if let Some(sender) = reprocess_tx {
                    // We don't know the block, get the sync manager to handle the block lookup, and
                    // send the attestation to be scheduled for re-processing.
                    self.sync_tx
                        .send(SyncMessage::UnknownBlockHashFromAttestation(
                            peer_id,
                            *beacon_block_root,
                        ))
                        .unwrap_or_else(|_| {
                            warn!(
                                self.log,
                                "Failed to send to sync service";
                                "msg" => "UnknownBlockHash"
                            )
                        });
                    let msg = match failed_att {
                        FailedAtt::Aggregate {
                            attestation,
                            seen_timestamp,
                        } => {
                            metrics::inc_counter(
                                &metrics::BEACON_PROCESSOR_AGGREGATED_ATTESTATION_REQUEUED_TOTAL,
                            );
                            ReprocessQueueMessage::UnknownBlockAggregate(QueuedAggregate {
                                peer_id,
                                message_id,
                                attestation,
                                seen_timestamp,
                            })
                        }
                        FailedAtt::Unaggregate {
                            attestation,
                            subnet_id,
                            should_import,
                            seen_timestamp,
                        } => {
                            metrics::inc_counter(
                                &metrics::BEACON_PROCESSOR_UNAGGREGATED_ATTESTATION_REQUEUED_TOTAL,
                            );
                            ReprocessQueueMessage::UnknownBlockUnaggregate(QueuedUnaggregate {
                                peer_id,
                                message_id,
                                attestation,
                                subnet_id,
                                should_import,
                                seen_timestamp,
                            })
                        }
                    };

                    if sender.try_send(msg).is_err() {
                        error!(
                            self.log,
                            "Failed to send attestation for re-processing";
                        )
                    }
                } else {
                    // We shouldn't make any further attempts to process this attestation.
                    //
                    // Don't downscore the peer since it's not clear if we requested this head
                    // block from them or not.
                    self.propagate_validation_result(
                        message_id,
                        peer_id,
                        MessageAcceptance::Ignore,
                    );
                }

                return;
            }
            AttnError::UnknownTargetRoot(_) => {
                /*
                 * The block indicated by the target root is not known to us.
                 *
                 * We should always get `AttnError::UnknownHeadBlock` before we get this
                 * error, so this means we can get this error if:
                 *
                 * 1. The target root does not represent a valid block.
                 * 2. We do not have the target root in our DB.
                 *
                 * For (2), we should only be processing attestations when we should have
                 * all the available information. Note: if we do a weak-subjectivity sync
                 * it's possible that this situation could occur, but I think it's
                 * unlikely. For now, we will declare this to be an invalid message.
                 *
                 * The peer has published an invalid consensus message.
                 */
                self.propagate_validation_result(message_id, peer_id, MessageAcceptance::Reject);
                self.gossip_penalize_peer(
                    peer_id,
                    PeerAction::LowToleranceError,
                    "attn_unknown_target",
                );
            }
            AttnError::BadTargetEpoch => {
                /*
                 * The aggregator index (or similar field) was higher than the maximum
                 * possible number of validators.
                 *
                 * The peer has published an invalid consensus message.
                 */
                self.propagate_validation_result(message_id, peer_id, MessageAcceptance::Reject);
                self.gossip_penalize_peer(
                    peer_id,
                    PeerAction::LowToleranceError,
                    "attn_bad_target",
                );
            }
            AttnError::NoCommitteeForSlotAndIndex { .. } => {
                /*
                 * It is not possible to attest this the given committee in the given slot.
                 *
                 * The peer has published an invalid consensus message.
                 */
                self.propagate_validation_result(message_id, peer_id, MessageAcceptance::Reject);
                self.gossip_penalize_peer(
                    peer_id,
                    PeerAction::LowToleranceError,
                    "attn_no_committee",
                );
            }
            AttnError::NotExactlyOneAggregationBitSet(_) => {
                /*
                 * The unaggregated attestation doesn't have only one signature.
                 *
                 * The peer has published an invalid consensus message.
                 */
                self.propagate_validation_result(message_id, peer_id, MessageAcceptance::Reject);
                self.gossip_penalize_peer(
                    peer_id,
                    PeerAction::LowToleranceError,
                    "attn_too_many_agg_bits",
                );
            }
            AttnError::AttestsToFutureBlock { .. } => {
                /*
                 * The beacon_block_root is from a higher slot than the attestation.
                 *
                 * The peer has published an invalid consensus message.
                 */
                self.propagate_validation_result(message_id, peer_id, MessageAcceptance::Reject);
                self.gossip_penalize_peer(
                    peer_id,
                    PeerAction::LowToleranceError,
                    "attn_future_block",
                );
            }
            AttnError::InvalidSubnetId { received, expected } => {
                /*
                 * The attestation was received on an incorrect subnet id.
                 */
                debug!(
                    self.log,
                    "Received attestation on incorrect subnet";
                    "expected" => ?expected,
                    "received" => ?received,
                );
                self.propagate_validation_result(message_id, peer_id, MessageAcceptance::Reject);
                self.gossip_penalize_peer(
                    peer_id,
                    PeerAction::LowToleranceError,
                    "attn_invalid_subnet_id",
                );
            }
            AttnError::Invalid(_) => {
                /*
                 * The attestation failed the state_processing verification.
                 *
                 * The peer has published an invalid consensus message.
                 */
                self.propagate_validation_result(message_id, peer_id, MessageAcceptance::Reject);
                self.gossip_penalize_peer(
                    peer_id,
                    PeerAction::LowToleranceError,
                    "attn_invalid_state_processing",
                );
            }
            AttnError::InvalidTargetEpoch { .. } => {
                /*
                 * The attestation is malformed.
                 *
                 * The peer has published an invalid consensus message.
                 */
                self.propagate_validation_result(message_id, peer_id, MessageAcceptance::Reject);
                self.gossip_penalize_peer(
                    peer_id,
                    PeerAction::LowToleranceError,
                    "attn_invalid_target_epoch",
                );
            }
            AttnError::InvalidTargetRoot { .. } => {
                /*
                 * The attestation is malformed.
                 *
                 * The peer has published an invalid consensus message.
                 */
                self.propagate_validation_result(message_id, peer_id, MessageAcceptance::Reject);
                self.gossip_penalize_peer(
                    peer_id,
                    PeerAction::LowToleranceError,
                    "attn_invalid_target_root",
                );
            }
            AttnError::TooManySkippedSlots {
                head_block_slot,
                attestation_slot,
            } => {
                /*
                 * The attestation references a head block that is too far behind the attestation slot.
                 *
                 * The message is not necessarily invalid, but we choose to ignore it.
                 */
                debug!(
                    self.log,
                    "Rejected long skip slot attestation";
                    "head_block_slot" => head_block_slot,
                    "attestation_slot" => attestation_slot,
                );
                // In this case we wish to penalize gossipsub peers that do this to avoid future
                // attestations that have too many skip slots.
                self.propagate_validation_result(message_id, peer_id, MessageAcceptance::Reject);
                self.gossip_penalize_peer(
                    peer_id,
                    PeerAction::MidToleranceError,
                    "attn_too_many_skipped_slots",
                );
            }
            AttnError::HeadBlockFinalized { beacon_block_root } => {
                debug!(
                    self.log,
                    "Ignored attestation to finalized block";
                    "block_root" => ?beacon_block_root,
                    "attestation_slot" => failed_att.attestation().data.slot,
                );

                self.propagate_validation_result(message_id, peer_id, MessageAcceptance::Ignore);

                // The peer that sent us this could be a lagger, or a spammer, or this failure could
                // be due to us processing attestations extremely slowly. Don't be too harsh.
                self.gossip_penalize_peer(
                    peer_id,
                    PeerAction::HighToleranceError,
                    "attn_to_finalized_block",
                );
            }
            AttnError::BeaconChainError(BeaconChainError::DBError(Error::HotColdDBError(
                HotColdDBError::AttestationStateIsFinalized { .. },
            ))) => {
                debug!(self.log, "Attestation for finalized state"; "peer_id" => % peer_id);
                self.propagate_validation_result(message_id, peer_id, MessageAcceptance::Ignore);
            }
            e @ AttnError::BeaconChainError(BeaconChainError::MaxCommitteePromises(_)) => {
                debug!(
                    self.log,
                    "Dropping attestation";
                    "target_root" => ?failed_att.attestation().data.target.root,
                    "beacon_block_root" => ?beacon_block_root,
                    "slot" => ?failed_att.attestation().data.slot,
                    "type" => ?attestation_type,
                    "error" => ?e,
                    "peer_id" => % peer_id
                );
                self.propagate_validation_result(message_id, peer_id, MessageAcceptance::Ignore);
            }
            AttnError::BeaconChainError(e) => {
                /*
                 * Lighthouse hit an unexpected error whilst processing the attestation. It
                 * should be impossible to trigger a `BeaconChainError` from the network,
                 * so we have a bug.
                 *
                 * It's not clear if the message is invalid/malicious.
                 */
                error!(
                    self.log,
                    "Unable to validate attestation";
                    "beacon_block_root" => ?beacon_block_root,
                    "slot" => ?failed_att.attestation().data.slot,
                    "type" => ?attestation_type,
                    "peer_id" => %peer_id,
                    "error" => ?e,
                );
                self.propagate_validation_result(message_id, peer_id, MessageAcceptance::Ignore);
            }
        }

        debug!(
            self.log,
            "Invalid attestation from network";
            "reason" => ?error,
            "block" => ?beacon_block_root,
            "peer_id" => %peer_id,
            "type" => ?attestation_type,
        );
    }

    /// Handle an error whilst verifying a `SyncCommitteeMessage` or `SignedContributionAndProof` from the
    /// network.
    pub fn handle_sync_committee_message_failure(
        &self,
        peer_id: PeerId,
        message_id: MessageId,
        message_type: &str,
        error: SyncCommitteeError,
        sync_committee_message_slot: Slot,
        seen_timestamp: Duration,
    ) {
        metrics::register_sync_committee_error(&error);

        match &error {
            SyncCommitteeError::FutureSlot { .. } => {
                /*
                 * This error can be triggered by a mismatch between our slot and the peer.
                 *
                 *
                 * The peer has published an invalid consensus message, _only_ if we trust our own clock.
                 */
                trace!(
                    self.log,
                    "Sync committee message is not within the last MAXIMUM_GOSSIP_CLOCK_DISPARITY slots";
                    "peer_id" => %peer_id,
                    "type" => ?message_type,
                );

                // Unlike attestations, we have a zero slot buffer in case of sync committee messages,
                // so we don't penalize heavily.
                self.gossip_penalize_peer(
                    peer_id,
                    PeerAction::HighToleranceError,
                    "sync_future_slot",
                );

                // Do not propagate these messages.
                self.propagate_validation_result(message_id, peer_id, MessageAcceptance::Ignore);
            }
            SyncCommitteeError::PastSlot { .. } => {
                /*
                 * This error can be triggered by a mismatch between our slot and the peer.
                 *
                 *
                 * The peer has published an invalid consensus message, _only_ if we trust our own clock.
                 */
                trace!(
                    self.log,
                    "Sync committee message is not within the last MAXIMUM_GOSSIP_CLOCK_DISPARITY slots";
                    "peer_id" => %peer_id,
                    "type" => ?message_type,
                );

                // Compute the slot when we received the message.
                let received_slot = self
                    .chain
                    .slot_clock
                    .slot_of(seen_timestamp)
                    .unwrap_or_else(|| self.chain.slot_clock.genesis_slot());

                // The message is "excessively" late if it was more than one slot late.
                let excessively_late = received_slot > sync_committee_message_slot + 1;

                // This closure will lazily produce a slot clock frozen at the time we received the
                // message from the network and return a bool indicating if the message was invalid
                // at the time of receipt too.
                let invalid_in_hindsight = || {
                    let seen_clock = &self.chain.slot_clock.freeze_at(seen_timestamp);
                    let hindsight_verification =
                        sync_committee_verification::verify_propagation_slot_range(
                            seen_clock,
                            &sync_committee_message_slot,
                        );
                    hindsight_verification.is_err()
                };

                // Penalize the peer if the message was more than one slot late
                if STRICT_LATE_MESSAGE_PENALTIES && excessively_late && invalid_in_hindsight() {
                    self.gossip_penalize_peer(
                        peer_id,
                        PeerAction::HighToleranceError,
                        "sync_past_slot",
                    );
                }

                self.propagate_validation_result(message_id, peer_id, MessageAcceptance::Ignore);
            }
            SyncCommitteeError::EmptyAggregationBitfield => {
                /*
                 * The aggregate had no signatures and is therefore worthless.
                 *
                 * This is forbidden by the p2p spec. Reject the message.
                 *
                 */
                self.propagate_validation_result(message_id, peer_id, MessageAcceptance::Reject);
                self.gossip_penalize_peer(
                    peer_id,
                    PeerAction::LowToleranceError,
                    "sync_empty_agg_bitfield",
                );
            }
            SyncCommitteeError::InvalidSelectionProof { .. }
            | SyncCommitteeError::InvalidSignature => {
                /*
                 * These errors are caused by invalid signatures.
                 *
                 * The peer has published an invalid consensus message.
                 */
                self.propagate_validation_result(message_id, peer_id, MessageAcceptance::Reject);
                self.gossip_penalize_peer(
                    peer_id,
                    PeerAction::LowToleranceError,
                    "sync_invalid_proof_or_sig",
                );
            }
            SyncCommitteeError::AggregatorNotInCommittee { .. }
            | SyncCommitteeError::AggregatorPubkeyUnknown(_) => {
                /*
                * The aggregator is not in the committee for the given `ContributionAndSync` OR
                  The aggregator index was higher than any known validator index
                *
                * The peer has published an invalid consensus message.
                */
                self.propagate_validation_result(message_id, peer_id, MessageAcceptance::Reject);
                self.gossip_penalize_peer(
                    peer_id,
                    PeerAction::LowToleranceError,
                    "sync_bad_aggregator",
                );
            }
            SyncCommitteeError::SyncContributionAlreadyKnown(_)
            | SyncCommitteeError::AggregatorAlreadyKnown(_) => {
                /*
                 * The sync committee message already been observed on the network or in
                 * a block.
                 *
                 * The peer is not necessarily faulty.
                 */
                trace!(
                    self.log,
                    "Sync committee message is already known";
                    "peer_id" => %peer_id,
                    "type" => ?message_type,
                );
                self.propagate_validation_result(message_id, peer_id, MessageAcceptance::Ignore);
                return;
            }
            SyncCommitteeError::UnknownValidatorIndex(_) => {
                /*
                 * The aggregator index (or similar field) was higher than the maximum
                 * possible number of validators.
                 *
                 * The peer has published an invalid consensus message.
                 */
                debug!(
                    self.log,
                    "Validation Index too high";
                    "peer_id" => %peer_id,
                    "type" => ?message_type,
                );
                self.propagate_validation_result(message_id, peer_id, MessageAcceptance::Reject);
                self.gossip_penalize_peer(
                    peer_id,
                    PeerAction::LowToleranceError,
                    "sync_unknown_validator",
                );
            }
            SyncCommitteeError::UnknownValidatorPubkey(_) => {
                debug!(
                    self.log,
                    "Validator pubkey is unknown";
                    "peer_id" => %peer_id,
                    "type" => ?message_type,
                );
                self.propagate_validation_result(message_id, peer_id, MessageAcceptance::Reject);
                self.gossip_penalize_peer(
                    peer_id,
                    PeerAction::LowToleranceError,
                    "sync_unknown_validator_pubkey",
                );
            }
            SyncCommitteeError::InvalidSubnetId { received, expected } => {
                /*
                 * The sync committee message was received on an incorrect subnet id.
                 */
                debug!(
                    self.log,
                    "Received sync committee message on incorrect subnet";
                    "expected" => ?expected,
                    "received" => ?received,
                );
                self.propagate_validation_result(message_id, peer_id, MessageAcceptance::Reject);
                self.gossip_penalize_peer(
                    peer_id,
                    PeerAction::LowToleranceError,
                    "sync_invalid_subnet_id",
                );
            }
            SyncCommitteeError::Invalid(_) => {
                /*
                 * The sync committee message failed the state_processing verification.
                 *
                 * The peer has published an invalid consensus message.
                 */
                self.propagate_validation_result(message_id, peer_id, MessageAcceptance::Reject);
                self.gossip_penalize_peer(
                    peer_id,
                    PeerAction::LowToleranceError,
                    "sync_invalid_state_processing",
                );
            }
            SyncCommitteeError::PriorSyncCommitteeMessageKnown { .. } => {
                /*
                 * We have already seen a sync committee message from this validator for this epoch.
                 *
                 * The peer is not necessarily faulty.
                 */
                debug!(
                    self.log,
                    "Prior sync committee message known";
                    "peer_id" => %peer_id,
                    "type" => ?message_type,
                );

                // Do not penalize the peer.

                self.propagate_validation_result(message_id, peer_id, MessageAcceptance::Ignore);

                return;
            }
            SyncCommitteeError::PriorSyncContributionMessageKnown { .. } => {
                /*
                 * We have already seen a sync contribution message from this validator for this epoch.
                 *
                 * The peer is not necessarily faulty.
                 */
                debug!(
                    self.log,
                    "Prior sync contribution message known";
                    "peer_id" => %peer_id,
                    "type" => ?message_type,
                );
                // We still penalize the peer slightly. We don't want this to be a recurring
                // behaviour.
                self.gossip_penalize_peer(
                    peer_id,
                    PeerAction::HighToleranceError,
                    "sync_prior_known",
                );

                self.propagate_validation_result(message_id, peer_id, MessageAcceptance::Ignore);

                return;
            }
            SyncCommitteeError::BeaconChainError(e) => {
                /*
                 * Lighthouse hit an unexpected error whilst processing the sync committee message. It
                 * should be impossible to trigger a `BeaconChainError` from the network,
                 * so we have a bug.
                 *
                 * It's not clear if the message is invalid/malicious.
                 */
                error!(
                    self.log,
                    "Unable to validate sync committee message";
                    "peer_id" => %peer_id,
                    "error" => ?e,
                );
                self.propagate_validation_result(message_id, peer_id, MessageAcceptance::Ignore);
            }
            SyncCommitteeError::BeaconStateError(e) => {
                /*
                 * Lighthouse hit an unexpected error whilst processing the sync committee message. It
                 * should be impossible to trigger a `BeaconStateError` from the network,
                 * so we have a bug.
                 *
                 * It's not clear if the message is invalid/malicious.
                 */
                error!(
                    self.log,
                    "Unable to validate sync committee message";
                    "peer_id" => %peer_id,
                    "error" => ?e,
                );
                self.propagate_validation_result(message_id, peer_id, MessageAcceptance::Ignore);
                // Penalize the peer slightly
                self.gossip_penalize_peer(
                    peer_id,
                    PeerAction::HighToleranceError,
                    "sync_beacon_state_error",
                );
            }
            SyncCommitteeError::ContributionError(e) => {
                error!(
                    self.log,
                    "Error while processing sync contribution";
                    "peer_id" => %peer_id,
                    "error" => ?e,
                );
                self.propagate_validation_result(message_id, peer_id, MessageAcceptance::Ignore);
                // Penalize the peer slightly
                self.gossip_penalize_peer(
                    peer_id,
                    PeerAction::HighToleranceError,
                    "sync_contribution_error",
                );
            }
            SyncCommitteeError::SyncCommitteeError(e) => {
                error!(
                    self.log,
                    "Error while processing sync committee message";
                    "peer_id" => %peer_id,
                    "error" => ?e,
                );
                self.propagate_validation_result(message_id, peer_id, MessageAcceptance::Ignore);
                // Penalize the peer slightly
                self.gossip_penalize_peer(
                    peer_id,
                    PeerAction::HighToleranceError,
                    "sync_committee_error",
                );
            }
            SyncCommitteeError::ArithError(e) => {
                /*
                This would most likely imply incompatible configs or an invalid message.
                */
                error!(
                    self.log,
                    "Arithematic error while processing sync committee message";
                    "peer_id" => %peer_id,
                    "error" => ?e,
                );
                self.propagate_validation_result(message_id, peer_id, MessageAcceptance::Ignore);
                self.gossip_penalize_peer(
                    peer_id,
                    PeerAction::LowToleranceError,
                    "sync_arith_error",
                );
            }
            SyncCommitteeError::InvalidSubcommittee { .. } => {
                /*
                The subcommittee index is higher than `SYNC_COMMITTEE_SUBNET_COUNT`. This would imply
                an invalid message.
                */
                self.propagate_validation_result(message_id, peer_id, MessageAcceptance::Reject);
                self.gossip_penalize_peer(
                    peer_id,
                    PeerAction::LowToleranceError,
                    "sync_invalid_subcommittee",
                );
            }
        }
        debug!(
            self.log,
            "Invalid sync committee message from network";
            "reason" => ?error,
            "peer_id" => %peer_id,
            "type" => ?message_type,
        );
    }

    /// Propagate (accept) if `is_timely == true`, otherwise ignore.
    fn propagate_if_timely(&self, is_timely: bool, message_id: MessageId, peer_id: PeerId) {
        if is_timely {
            // The message is still relevant, propagate.
            self.propagate_validation_result(message_id, peer_id, MessageAcceptance::Accept);
        } else {
            // The message is not relevant, ignore. It might be that this message became irrelevant
            // during the time it took to process it, or it was received invalid.
            self.propagate_validation_result(message_id, peer_id, MessageAcceptance::Ignore);
        }
    }

    /// If an attestation (agg. or unagg.) is still valid with respect to the current time (i.e.,
    /// timely), propagate it on gossip. Otherwise, ignore it.
    fn propagate_attestation_if_timely(
        &self,
        attestation: &Attestation<T::EthSpec>,
        message_id: MessageId,
        peer_id: PeerId,
    ) {
        let is_timely = attestation_verification::verify_propagation_slot_range(
            &self.chain.slot_clock,
            attestation,
        )
        .is_ok();

        self.propagate_if_timely(is_timely, message_id, peer_id)
    }

    /// If a sync committee signature or sync committee contribution is still valid with respect to
    /// the current time (i.e., timely), propagate it on gossip. Otherwise, ignore it.
    fn propagate_sync_message_if_timely(
        &self,
        sync_message_slot: Slot,
        message_id: MessageId,
        peer_id: PeerId,
    ) {
        let is_timely = self
            .chain
            .slot_clock
            .now()
            .map_or(false, |current_slot| sync_message_slot == current_slot);

        self.propagate_if_timely(is_timely, message_id, peer_id)
    }

    /// Stores a block as a SSZ file, if and where `invalid_block_storage` dictates.
    fn maybe_store_invalid_block(
        &self,
        invalid_block_storage: &InvalidBlockStorage,
        block_root: Hash256,
        block: &SignedBeaconBlock<T::EthSpec>,
        error: &BlockError<T::EthSpec>,
        log: &Logger,
    ) {
        if let InvalidBlockStorage::Enabled(base_dir) = invalid_block_storage {
            let block_path = base_dir.join(format!("{}_{:?}.ssz", block.slot(), block_root));
            let error_path = base_dir.join(format!("{}_{:?}.error", block.slot(), block_root));

            let write_file = |path: PathBuf, bytes: &[u8]| {
                // No need to write the same file twice. For the error file,
                // this means that we'll remember the first error message but
                // forget the rest.
                if path.exists() {
                    return;
                }

                // Write to the file.
                let write_result = fs::OpenOptions::new()
                    // Only succeed if the file doesn't already exist. We should
                    // have checked for this earlier.
                    .create_new(true)
                    .write(true)
                    .open(&path)
                    .map_err(|e| format!("Failed to open file: {:?}", e))
                    .map(|mut file| {
                        file.write_all(bytes)
                            .map_err(|e| format!("Failed to write file: {:?}", e))
                    });
                if let Err(e) = write_result {
                    error!(
                        log,
                        "Failed to store invalid block/error";
                        "error" => e,
                        "path" => ?path,
                        "root" => ?block_root,
                        "slot" => block.slot(),
                    )
                } else {
                    info!(
                        log,
                        "Stored invalid block/error ";
                        "path" => ?path,
                        "root" => ?block_root,
                        "slot" => block.slot(),
                    )
                }
            };

            write_file(block_path, &block.as_ssz_bytes());
            write_file(error_path, error.to_string().as_bytes());
        }
    }
}<|MERGE_RESOLUTION|>--- conflicted
+++ resolved
@@ -690,11 +690,7 @@
                             "blob_root" => %blob.block_root,
                             "parent_root" => %blob.block_parent_root
                         );
-<<<<<<< HEAD
-                        self.send_sync_message(SyncMessage::BlobParentUnknown(peer_id, blob));
-=======
                         self.send_sync_message(SyncMessage::UnknownParentBlob(peer_id, blob));
->>>>>>> 1c240fcb
                     }
                     BlobError::ProposerSignatureInvalid
                     | BlobError::UnknownValidator(_)
