#![cfg(not(debug_assertions))] // Tests are too slow in debug.
#![cfg(test)]

use crate::beacon_processor::work_reprocessing_queue::{
    QUEUED_ATTESTATION_DELAY, QUEUED_RPC_BLOCK_DELAY,
};
use crate::beacon_processor::*;
use crate::{service::NetworkMessage, sync::SyncMessage};
use beacon_chain::test_utils::{
    AttestationStrategy, BeaconChainHarness, BlockStrategy, EphemeralHarnessType,
};
use beacon_chain::{BeaconChain, MAXIMUM_GOSSIP_CLOCK_DISPARITY};
use lighthouse_network::{
    discv5::enr::{CombinedKey, EnrBuilder},
    rpc::methods::{MetaData, MetaDataV2},
    types::{EnrAttestationBitfield, EnrSyncCommitteeBitfield},
    MessageId, NetworkGlobals, PeerId,
};
use slot_clock::SlotClock;
use std::cmp;
use std::iter::Iterator;
use std::sync::Arc;
use std::time::Duration;
use tokio::sync::mpsc;
use types::{
    Attestation, AttesterSlashing, EthSpec, MainnetEthSpec, ProposerSlashing, SignedBeaconBlock,
    SignedVoluntaryExit, SubnetId,
};

type E = MainnetEthSpec;
type T = EphemeralHarnessType<E>;

const SLOTS_PER_EPOCH: u64 = 32;
const VALIDATOR_COUNT: usize = SLOTS_PER_EPOCH as usize;
const SMALL_CHAIN: u64 = 2;
const LONG_CHAIN: u64 = SLOTS_PER_EPOCH * 2;

const TCP_PORT: u16 = 42;
const UDP_PORT: u16 = 42;
const SEQ_NUMBER: u64 = 0;

/// The default time to wait for `BeaconProcessor` events.
const STANDARD_TIMEOUT: Duration = Duration::from_secs(10);

/// Provides utilities for testing the `BeaconProcessor`.
struct TestRig {
    chain: Arc<BeaconChain<T>>,
    next_block: Arc<SignedBeaconBlock<E>>,
    attestations: Vec<(Attestation<E>, SubnetId)>,
    next_block_attestations: Vec<(Attestation<E>, SubnetId)>,
    next_block_aggregate_attestations: Vec<SignedAggregateAndProof<E>>,
    attester_slashing: AttesterSlashing<E>,
    proposer_slashing: ProposerSlashing,
    voluntary_exit: SignedVoluntaryExit,
    beacon_processor_tx: mpsc::Sender<WorkEvent<T>>,
    work_journal_rx: mpsc::Receiver<&'static str>,
    _network_rx: mpsc::UnboundedReceiver<NetworkMessage<E>>,
    _sync_rx: mpsc::UnboundedReceiver<SyncMessage<E>>,
<<<<<<< HEAD
    duplicate_cache: DuplicateCache,
    environment: Option<Environment<E>>,
=======
    _harness: BeaconChainHarness<T>,
>>>>>>> 5dbfb37d
}

/// This custom drop implementation ensures that we shut down the tokio runtime gracefully. Without
/// it, tests will hang indefinitely.
impl Drop for TestRig {
    fn drop(&mut self) {
        // Causes the beacon processor to shutdown.
        self.beacon_processor_tx = mpsc::channel(MAX_WORK_EVENT_QUEUE_LEN).0;
    }
}

impl TestRig {
    pub async fn new(chain_length: u64) -> Self {
        // This allows for testing voluntary exits without building out a massive chain.
        let mut spec = E::default_spec();
        spec.shard_committee_period = 2;

        let harness = BeaconChainHarness::builder(MainnetEthSpec)
            .spec(spec)
            .deterministic_keypairs(VALIDATOR_COUNT)
            .fresh_ephemeral_store()
            .build();

        harness.advance_slot();

        for _ in 0..chain_length {
            harness
                .extend_chain(
                    1,
                    BlockStrategy::OnCanonicalHead,
                    AttestationStrategy::AllValidators,
                )
                .await;

            harness.advance_slot();
        }

        let head = harness.chain.head_snapshot();

        assert_eq!(
            harness.chain.slot().unwrap(),
            head.beacon_block.slot() + 1,
            "precondition: current slot is one after head"
        );

        let (next_block, next_state) = harness
            .make_block(head.beacon_state.clone(), harness.chain.slot().unwrap())
            .await;

        let head_state_root = head.beacon_state_root();
        let attestations = harness
            .get_unaggregated_attestations(
                &AttestationStrategy::AllValidators,
                &head.beacon_state,
                head_state_root,
                head.beacon_block_root,
                harness.chain.slot().unwrap(),
            )
            .into_iter()
            .flatten()
            .collect::<Vec<_>>();

        assert!(
            !attestations.is_empty(),
            "precondition: attestations for testing"
        );

        let next_block_attestations = harness
            .get_unaggregated_attestations(
                &AttestationStrategy::AllValidators,
                &next_state,
                next_block.state_root(),
                next_block.canonical_root(),
                next_block.slot(),
            )
            .into_iter()
            .flatten()
            .collect::<Vec<_>>();

        let next_block_aggregate_attestations = harness
            .make_attestations(
                &harness.get_all_validators(),
                &next_state,
                next_block.state_root(),
                next_block.canonical_root().into(),
                next_block.slot(),
            )
            .into_iter()
            .filter_map(|(_, aggregate_opt)| aggregate_opt)
            .collect::<Vec<_>>();

        assert!(
            !next_block_attestations.is_empty(),
            "precondition: attestation for next block are not empty"
        );

        let attester_slashing = harness.make_attester_slashing(vec![0, 1]);
        let proposer_slashing = harness.make_proposer_slashing(2);
        let voluntary_exit = harness.make_voluntary_exit(3, harness.chain.epoch().unwrap());

        let chain = harness.chain.clone();

        let (network_tx, _network_rx) = mpsc::unbounded_channel();

        let log = harness.logger().clone();

        let (beacon_processor_tx, beacon_processor_rx) = mpsc::channel(MAX_WORK_EVENT_QUEUE_LEN);
        let (sync_tx, _sync_rx) = mpsc::unbounded_channel();

        // Default metadata
        let meta_data = MetaData::V2(MetaDataV2 {
            seq_number: SEQ_NUMBER,
            attnets: EnrAttestationBitfield::<MainnetEthSpec>::default(),
            syncnets: EnrSyncCommitteeBitfield::<MainnetEthSpec>::default(),
        });
        let enr_key = CombinedKey::generate_secp256k1();
        let enr = EnrBuilder::new("v4").build(&enr_key).unwrap();
        let network_globals = Arc::new(NetworkGlobals::new(
            enr,
            TCP_PORT,
            UDP_PORT,
            meta_data,
            vec![],
            &log,
        ));

        let executor = harness.runtime.task_executor.clone();

        let (work_journal_tx, work_journal_rx) = mpsc::channel(16_364);

        let duplicate_cache = DuplicateCache::default();
        BeaconProcessor {
            beacon_chain: Arc::downgrade(&chain),
            network_tx,
            sync_tx,
            network_globals,
            executor,
            max_workers: cmp::max(1, num_cpus::get()),
            current_workers: 0,
            importing_blocks: duplicate_cache.clone(),
            log: log.clone(),
        }
        .spawn_manager(beacon_processor_rx, Some(work_journal_tx));

        Self {
            chain,
            next_block: Arc::new(next_block),
            attestations,
            next_block_attestations,
            next_block_aggregate_attestations,
            attester_slashing,
            proposer_slashing,
            voluntary_exit,
            beacon_processor_tx,
            work_journal_rx,
            _network_rx,
            _sync_rx,
<<<<<<< HEAD
            duplicate_cache,
            environment: Some(environment),
=======
            _harness: harness,
>>>>>>> 5dbfb37d
        }
    }

    pub async fn recompute_head(&self) {
        self.chain.recompute_head_at_current_slot().await.unwrap()
    }

    pub fn head_root(&self) -> Hash256 {
        self.chain.head_snapshot().beacon_block_root
    }

    pub fn enqueue_gossip_block(&self) {
        self.beacon_processor_tx
            .try_send(WorkEvent::gossip_beacon_block(
                junk_message_id(),
                junk_peer_id(),
                Client::default(),
                self.next_block.clone(),
                Duration::from_secs(0),
            ))
            .unwrap();
    }

    pub fn enqueue_rpc_block(&self) {
        let event = WorkEvent::rpc_beacon_block(
            self.next_block.clone(),
            std::time::Duration::default(),
            BlockProcessType::ParentLookup {
                chain_hash: Hash256::random(),
            },
        );
        self.beacon_processor_tx.try_send(event).unwrap();
    }

    pub fn enqueue_single_lookup_rpc_block(&self) {
        let event = WorkEvent::rpc_beacon_block(
            Box::new(self.next_block.clone()),
            std::time::Duration::default(),
            BlockProcessType::SingleBlock { id: 1 },
        );
        self.beacon_processor_tx.try_send(event).unwrap();
    }

    pub fn enqueue_unaggregated_attestation(&self) {
        let (attestation, subnet_id) = self.attestations.first().unwrap().clone();
        self.beacon_processor_tx
            .try_send(WorkEvent::unaggregated_attestation(
                junk_message_id(),
                junk_peer_id(),
                attestation,
                subnet_id,
                true,
                Duration::from_secs(0),
            ))
            .unwrap();
    }

    pub fn enqueue_gossip_attester_slashing(&self) {
        self.beacon_processor_tx
            .try_send(WorkEvent::gossip_attester_slashing(
                junk_message_id(),
                junk_peer_id(),
                Box::new(self.attester_slashing.clone()),
            ))
            .unwrap();
    }

    pub fn enqueue_gossip_proposer_slashing(&self) {
        self.beacon_processor_tx
            .try_send(WorkEvent::gossip_proposer_slashing(
                junk_message_id(),
                junk_peer_id(),
                Box::new(self.proposer_slashing.clone()),
            ))
            .unwrap();
    }

    pub fn enqueue_gossip_voluntary_exit(&self) {
        self.beacon_processor_tx
            .try_send(WorkEvent::gossip_voluntary_exit(
                junk_message_id(),
                junk_peer_id(),
                Box::new(self.voluntary_exit.clone()),
            ))
            .unwrap();
    }

    pub fn enqueue_next_block_unaggregated_attestation(&self) {
        let (attestation, subnet_id) = self.next_block_attestations.first().unwrap().clone();
        self.beacon_processor_tx
            .try_send(WorkEvent::unaggregated_attestation(
                junk_message_id(),
                junk_peer_id(),
                attestation,
                subnet_id,
                true,
                Duration::from_secs(0),
            ))
            .unwrap();
    }

    pub fn enqueue_next_block_aggregated_attestation(&self) {
        let aggregate = self
            .next_block_aggregate_attestations
            .first()
            .unwrap()
            .clone();
        self.beacon_processor_tx
            .try_send(WorkEvent::aggregated_attestation(
                junk_message_id(),
                junk_peer_id(),
                aggregate,
                Duration::from_secs(0),
            ))
            .unwrap();
    }

    /// Assert that the `BeaconProcessor` doesn't produce any events in the given `duration`.
    pub async fn assert_no_events_for(&mut self, duration: Duration) {
        tokio::select! {
            _ = tokio::time::sleep(duration) => (),
            event = self.work_journal_rx.recv() => panic!(
                "received {:?} within {:?} when expecting no events",
                event,
                duration
            ),
        }
    }

    /// Checks that the `BeaconProcessor` event journal contains the `expected` events in the given
    /// order with a matching number of `WORKER_FREED` events in between. `NOTHING_TO_DO` events
    /// are ignored.
    ///
    /// Given the described logic, `expected` must not contain `WORKER_FREED` or `NOTHING_TO_DO`
    /// events.
    pub async fn assert_event_journal_contains_ordered(&mut self, expected: &[&str]) {
        assert!(expected
            .iter()
            .all(|ev| ev != &WORKER_FREED && ev != &NOTHING_TO_DO));

        let mut events = Vec::with_capacity(expected.len());
        let mut worker_freed_remaining = expected.len();

        let drain_future = async {
            loop {
                match self.work_journal_rx.recv().await {
                    Some(event) if event == WORKER_FREED => {
                        worker_freed_remaining -= 1;
                        if worker_freed_remaining == 0 {
                            // Break when all expected events are finished.
                            break;
                        }
                    }
                    Some(event) if event == NOTHING_TO_DO => {
                        // Ignore these.
                    }
                    Some(event) => {
                        events.push(event);
                    }
                    None => break,
                }
            }
        };

        // Drain the expected number of events from the channel, or time out and give up.
        tokio::select! {
            _ = tokio::time::sleep(STANDARD_TIMEOUT) => panic!(
                "Timeout ({:?}) expired waiting for events. Expected {:?} but got {:?} waiting for {} `WORKER_FREED` events.",
                STANDARD_TIMEOUT,
                expected,
                events,
                worker_freed_remaining,
            ),
            _ = drain_future => {},
        }

        assert_eq!(events, expected);
        assert_eq!(worker_freed_remaining, 0);
    }

    pub async fn assert_event_journal(&mut self, expected: &[&str]) {
        self.assert_event_journal_with_timeout(expected, STANDARD_TIMEOUT)
            .await
    }

    /// Assert that the `BeaconProcessor` event journal is as `expected`.
    ///
    /// ## Note
    ///
    /// We won't attempt to listen for any more than `expected.len()` events. As such, it makes sense
    /// to use the `NOTHING_TO_DO` event to ensure that execution has completed.
    pub async fn assert_event_journal_with_timeout(
        &mut self,
        expected: &[&str],
        timeout: Duration,
    ) {
        let mut events = Vec::with_capacity(expected.len());

        let drain_future = async {
            while let Some(event) = self.work_journal_rx.recv().await {
                events.push(event);

                // Break as soon as we collect the desired number of events.
                if events.len() >= expected.len() {
                    break;
                }
            }
        };

        // Drain the expected number of events from the channel, or time out and give up.
        tokio::select! {
            _ = tokio::time::sleep(timeout) => panic!(
                "Timeout ({:?}) expired waiting for events. Expected {:?} but got {:?}",
                timeout,
                expected,
                events
            ),
            _ = drain_future => {},
        }

        assert_eq!(events, expected);
    }
}

fn junk_peer_id() -> PeerId {
    PeerId::random()
}

fn junk_message_id() -> MessageId {
    MessageId::new(&[])
}

/// Blocks that arrive early should be queued for later processing.
#[tokio::test]
async fn import_gossip_block_acceptably_early() {
    let mut rig = TestRig::new(SMALL_CHAIN).await;

    let slot_start = rig
        .chain
        .slot_clock
        .start_of(rig.next_block.slot())
        .unwrap();

    rig.chain
        .slot_clock
        .set_current_time(slot_start - MAXIMUM_GOSSIP_CLOCK_DISPARITY);

    assert_eq!(
        rig.chain.slot().unwrap(),
        rig.next_block.slot() - 1,
        "chain should be at the correct slot"
    );

    rig.enqueue_gossip_block();

    rig.assert_event_journal(&[GOSSIP_BLOCK, WORKER_FREED, NOTHING_TO_DO])
        .await;

    // Note: this section of the code is a bit race-y. We're assuming that we can set the slot clock
    // and check the head in the time between the block arrived early and when its due for
    // processing.
    //
    // If this causes issues we might be able to make the block delay queue add a longer delay for
    // processing, instead of just ADDITIONAL_QUEUED_BLOCK_DELAY. Speak to @paulhauner if this test
    // starts failing.
    rig.chain.slot_clock.set_slot(rig.next_block.slot().into());
    assert!(
        rig.head_root() != rig.next_block.canonical_root(),
        "block not yet imported"
    );

    rig.assert_event_journal(&[DELAYED_IMPORT_BLOCK, WORKER_FREED, NOTHING_TO_DO])
        .await;

    assert_eq!(
        rig.head_root(),
        rig.next_block.canonical_root(),
        "block should be imported and become head"
    );
}

/// Blocks that are *too* early shouldn't get into the delay queue.
#[tokio::test]
async fn import_gossip_block_unacceptably_early() {
    let mut rig = TestRig::new(SMALL_CHAIN).await;

    let slot_start = rig
        .chain
        .slot_clock
        .start_of(rig.next_block.slot())
        .unwrap();

    rig.chain
        .slot_clock
        .set_current_time(slot_start - MAXIMUM_GOSSIP_CLOCK_DISPARITY - Duration::from_millis(1));

    assert_eq!(
        rig.chain.slot().unwrap(),
        rig.next_block.slot() - 1,
        "chain should be at the correct slot"
    );

    rig.enqueue_gossip_block();

    rig.assert_event_journal(&[GOSSIP_BLOCK, WORKER_FREED, NOTHING_TO_DO])
        .await;

    // Waiting for 5 seconds is a bit arbitrary, however it *should* be long enough to ensure the
    // block isn't imported.
    rig.assert_no_events_for(Duration::from_secs(5)).await;

    assert!(
        rig.head_root() != rig.next_block.canonical_root(),
        "block should not be imported"
    );
}

/// Blocks that arrive on-time should be processed normally.
#[tokio::test]
async fn import_gossip_block_at_current_slot() {
    let mut rig = TestRig::new(SMALL_CHAIN).await;

    assert_eq!(
        rig.chain.slot().unwrap(),
        rig.next_block.slot(),
        "chain should be at the correct slot"
    );

    rig.enqueue_gossip_block();

    rig.assert_event_journal(&[GOSSIP_BLOCK, WORKER_FREED, NOTHING_TO_DO])
        .await;

    assert_eq!(
        rig.head_root(),
        rig.next_block.canonical_root(),
        "block should be imported and become head"
    );
}

/// Ensure a valid attestation can be imported.
#[tokio::test]
async fn import_gossip_attestation() {
    let mut rig = TestRig::new(SMALL_CHAIN).await;

    let initial_attns = rig.chain.naive_aggregation_pool.read().num_items();

    rig.enqueue_unaggregated_attestation();

    rig.assert_event_journal(&[GOSSIP_ATTESTATION, WORKER_FREED, NOTHING_TO_DO])
        .await;

    assert_eq!(
        rig.chain.naive_aggregation_pool.read().num_items(),
        initial_attns + 1,
        "op pool should have one more attestation"
    );
}

enum BlockImportMethod {
    Gossip,
    Rpc,
}

/// Ensure that attestations that reference an unknown block get properly re-queued and
/// re-processed upon importing the block.
async fn attestation_to_unknown_block_processed(import_method: BlockImportMethod) {
    let mut rig = TestRig::new(SMALL_CHAIN).await;

    // Send the attestation but not the block, and check that it was not imported.

    let initial_attns = rig.chain.naive_aggregation_pool.read().num_items();

    rig.enqueue_next_block_unaggregated_attestation();

    rig.assert_event_journal(&[GOSSIP_ATTESTATION, WORKER_FREED, NOTHING_TO_DO])
        .await;

    assert_eq!(
        rig.chain.naive_aggregation_pool.read().num_items(),
        initial_attns,
        "Attestation should not have been included."
    );

    // Send the block and ensure that the attestation is received back and imported.

    let block_event = match import_method {
        BlockImportMethod::Gossip => {
            rig.enqueue_gossip_block();
            GOSSIP_BLOCK
        }
        BlockImportMethod::Rpc => {
            rig.enqueue_rpc_block();
            RPC_BLOCK
        }
    };

    rig.assert_event_journal_contains_ordered(&[block_event, UNKNOWN_BLOCK_ATTESTATION])
        .await;

    // Run fork choice, since it isn't run when processing an RPC block. At runtime it is the
    // responsibility of the sync manager to do this.
    rig.recompute_head().await;

    assert_eq!(
        rig.head_root(),
        rig.next_block.canonical_root(),
        "Block should be imported and become head."
    );

    assert_eq!(
        rig.chain.naive_aggregation_pool.read().num_items(),
        initial_attns + 1,
        "Attestation should have been included."
    );
}

#[tokio::test]
async fn attestation_to_unknown_block_processed_after_gossip_block() {
    attestation_to_unknown_block_processed(BlockImportMethod::Gossip).await
}

#[tokio::test]
async fn attestation_to_unknown_block_processed_after_rpc_block() {
    attestation_to_unknown_block_processed(BlockImportMethod::Rpc).await
}

/// Ensure that attestations that reference an unknown block get properly re-queued and
/// re-processed upon importing the block.
async fn aggregate_attestation_to_unknown_block(import_method: BlockImportMethod) {
    let mut rig = TestRig::new(SMALL_CHAIN).await;

    // Empty the op pool.
    rig.chain
        .op_pool
        .prune_attestations(u64::max_value().into());
    assert_eq!(rig.chain.op_pool.num_attestations(), 0);

    // Send the attestation but not the block, and check that it was not imported.

    let initial_attns = rig.chain.op_pool.num_attestations();

    rig.enqueue_next_block_aggregated_attestation();

    rig.assert_event_journal(&[GOSSIP_AGGREGATE, WORKER_FREED, NOTHING_TO_DO])
        .await;

    assert_eq!(
        rig.chain.op_pool.num_attestations(),
        initial_attns,
        "Attestation should not have been included."
    );

    // Send the block and ensure that the attestation is received back and imported.

    let block_event = match import_method {
        BlockImportMethod::Gossip => {
            rig.enqueue_gossip_block();
            GOSSIP_BLOCK
        }
        BlockImportMethod::Rpc => {
            rig.enqueue_rpc_block();
            RPC_BLOCK
        }
    };

    rig.assert_event_journal_contains_ordered(&[block_event, UNKNOWN_BLOCK_AGGREGATE])
        .await;

    // Run fork choice, since it isn't run when processing an RPC block. At runtime it is the
    // responsibility of the sync manager to do this.
    rig.recompute_head().await;

    assert_eq!(
        rig.head_root(),
        rig.next_block.canonical_root(),
        "Block should be imported and become head."
    );

    assert_eq!(
        rig.chain.op_pool.num_attestations(),
        initial_attns + 1,
        "Attestation should have been included."
    );
}

#[tokio::test]
async fn aggregate_attestation_to_unknown_block_processed_after_gossip_block() {
    aggregate_attestation_to_unknown_block(BlockImportMethod::Gossip).await
}

#[tokio::test]
async fn aggregate_attestation_to_unknown_block_processed_after_rpc_block() {
    aggregate_attestation_to_unknown_block(BlockImportMethod::Rpc).await
}

/// Ensure that attestations that reference an unknown block get properly re-queued and re-processed
/// when the block is not seen.
#[tokio::test]
async fn requeue_unknown_block_gossip_attestation_without_import() {
    let mut rig = TestRig::new(SMALL_CHAIN).await;

    // Send the attestation but not the block, and check that it was not imported.

    let initial_attns = rig.chain.naive_aggregation_pool.read().num_items();

    rig.enqueue_next_block_unaggregated_attestation();

    rig.assert_event_journal(&[GOSSIP_ATTESTATION, WORKER_FREED, NOTHING_TO_DO])
        .await;

    assert_eq!(
        rig.chain.naive_aggregation_pool.read().num_items(),
        initial_attns,
        "Attestation should not have been included."
    );

    // Ensure that the attestation is received back but not imported.

    rig.assert_event_journal_with_timeout(
        &[UNKNOWN_BLOCK_ATTESTATION, WORKER_FREED, NOTHING_TO_DO],
        Duration::from_secs(1) + QUEUED_ATTESTATION_DELAY,
    )
    .await;

    assert_eq!(
        rig.chain.naive_aggregation_pool.read().num_items(),
        initial_attns,
        "Attestation should not have been included."
    );
}

/// Ensure that aggregate that reference an unknown block get properly re-queued and re-processed
/// when the block is not seen.
#[tokio::test]
async fn requeue_unknown_block_gossip_aggregated_attestation_without_import() {
    let mut rig = TestRig::new(SMALL_CHAIN).await;

    // Send the attestation but not the block, and check that it was not imported.

    let initial_attns = rig.chain.op_pool.num_attestations();

    rig.enqueue_next_block_aggregated_attestation();

    rig.assert_event_journal(&[GOSSIP_AGGREGATE, WORKER_FREED, NOTHING_TO_DO])
        .await;

    assert_eq!(
        rig.chain.naive_aggregation_pool.read().num_items(),
        initial_attns,
        "Attestation should not have been included."
    );

    // Ensure that the attestation is received back but not imported.

    rig.assert_event_journal_with_timeout(
        &[UNKNOWN_BLOCK_AGGREGATE, WORKER_FREED, NOTHING_TO_DO],
        Duration::from_secs(1) + QUEUED_ATTESTATION_DELAY,
    )
    .await;

    assert_eq!(
        rig.chain.op_pool.num_attestations(),
        initial_attns,
        "Attestation should not have been included."
    );
}

/// Ensure a bunch of valid operations can be imported.
#[tokio::test]
async fn import_misc_gossip_ops() {
    // Exits need the long chain so validators aren't too young to exit.
    let mut rig = TestRig::new(LONG_CHAIN).await;

    /*
     * Attester slashing
     */

    let initial_attester_slashings = rig.chain.op_pool.num_attester_slashings();

    rig.enqueue_gossip_attester_slashing();

    rig.assert_event_journal(&[GOSSIP_ATTESTER_SLASHING, WORKER_FREED, NOTHING_TO_DO])
        .await;

    assert_eq!(
        rig.chain.op_pool.num_attester_slashings(),
        initial_attester_slashings + 1,
        "op pool should have one more attester slashing"
    );

    /*
     * Proposer slashing
     */

    let initial_proposer_slashings = rig.chain.op_pool.num_proposer_slashings();

    rig.enqueue_gossip_proposer_slashing();

    rig.assert_event_journal(&[GOSSIP_PROPOSER_SLASHING, WORKER_FREED, NOTHING_TO_DO])
        .await;

    assert_eq!(
        rig.chain.op_pool.num_proposer_slashings(),
        initial_proposer_slashings + 1,
        "op pool should have one more proposer slashing"
    );

    /*
     * Voluntary exit
     */

    let initial_voluntary_exits = rig.chain.op_pool.num_voluntary_exits();

    rig.enqueue_gossip_voluntary_exit();

    rig.assert_event_journal(&[GOSSIP_VOLUNTARY_EXIT, WORKER_FREED, NOTHING_TO_DO])
        .await;

    assert_eq!(
        rig.chain.op_pool.num_voluntary_exits(),
        initial_voluntary_exits + 1,
        "op pool should have one more exit"
    );
}

/// Ensure that rpc block going to the reprocessing queue flow
/// works when the duplicate cache handle is held by another task.
#[test]
fn test_rpc_block_reprocessing() {
    let mut rig = TestRig::new(SMALL_CHAIN);
    let next_block_root = rig.next_block.canonical_root();
    // Insert the next block into the duplicate cache manually
    let handle = rig.duplicate_cache.check_and_insert(next_block_root);
    rig.enqueue_single_lookup_rpc_block();

    rig.assert_event_journal(&[RPC_BLOCK, WORKER_FREED, NOTHING_TO_DO]);
    // next_block shouldn't be processed since it couldn't get the
    // duplicate cache handle
    assert_ne!(next_block_root, rig.head_root());

    drop(handle);

    // The block should arrive at the beacon processor again after
    // the specified delay.
    rig.handle().block_on(async {
        tokio::time::sleep(QUEUED_RPC_BLOCK_DELAY).await;
    });

    rig.assert_event_journal(&[RPC_BLOCK]);
    // Add an extra delay for block processing
    rig.handle().block_on(async {
        tokio::time::sleep(Duration::from_millis(10)).await;
    });
    // head should update to next block now since the duplicate
    // cache handle was dropped.
    assert_eq!(next_block_root, rig.head_root());
}<|MERGE_RESOLUTION|>--- conflicted
+++ resolved
@@ -56,12 +56,8 @@
     work_journal_rx: mpsc::Receiver<&'static str>,
     _network_rx: mpsc::UnboundedReceiver<NetworkMessage<E>>,
     _sync_rx: mpsc::UnboundedReceiver<SyncMessage<E>>,
-<<<<<<< HEAD
     duplicate_cache: DuplicateCache,
-    environment: Option<Environment<E>>,
-=======
     _harness: BeaconChainHarness<T>,
->>>>>>> 5dbfb37d
 }
 
 /// This custom drop implementation ensures that we shut down the tokio runtime gracefully. Without
@@ -219,12 +215,8 @@
             work_journal_rx,
             _network_rx,
             _sync_rx,
-<<<<<<< HEAD
             duplicate_cache,
-            environment: Some(environment),
-=======
             _harness: harness,
->>>>>>> 5dbfb37d
         }
     }
 
