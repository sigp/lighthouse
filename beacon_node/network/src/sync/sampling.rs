use self::request::ActiveColumnSampleRequest;
use super::network_context::{RpcResponseError, SyncNetworkContext};
use crate::metrics;
use beacon_chain::BeaconChainTypes;
use fnv::FnvHashMap;
use lighthouse_network::{PeerAction, PeerId};
use rand::{seq::SliceRandom, thread_rng};
use slog::{debug, error, warn};
use std::{
    collections::hash_map::Entry, collections::HashMap, marker::PhantomData, sync::Arc,
    time::Duration,
};
use types::{data_column_sidecar::ColumnIndex, ChainSpec, DataColumnSidecar, Hash256, Slot};

pub type SamplingResult = Result<(), SamplingError>;

#[derive(Debug, Hash, PartialEq, Eq, Clone, Copy)]
pub struct SamplingId {
    pub id: SamplingRequester,
    pub column_index: ColumnIndex,
}

#[derive(Debug, Hash, PartialEq, Eq, Clone, Copy)]
pub enum SamplingRequester {
    ImportedBlock(Hash256),
}

type DataColumnSidecarVec<E> = Vec<Arc<DataColumnSidecar<E>>>;

pub struct Sampling<T: BeaconChainTypes> {
    // TODO(das): stalled sampling request are never cleaned up
    requests: HashMap<SamplingRequester, ActiveSamplingRequest<T>>,
    sampling_config: SamplingConfig,
    log: slog::Logger,
}

impl<T: BeaconChainTypes> Sampling<T> {
    pub fn new(sampling_config: SamplingConfig, log: slog::Logger) -> Self {
        Self {
            requests: <_>::default(),
            sampling_config,
            log,
        }
    }

    #[cfg(test)]
    pub fn active_sampling_requests(&self) -> Vec<Hash256> {
        self.requests.values().map(|r| r.block_root).collect()
    }

    /// Create a new sampling request for a known block
    ///
    /// ### Returns
    ///
    /// - `Some`: Request completed, won't make more progress. Expect requester to act on the result.
    /// - `None`: Request still active, requester should do no action
    pub fn on_new_sample_request(
        &mut self,
        block_root: Hash256,
        block_slot: Slot,
        cx: &mut SyncNetworkContext<T>,
    ) -> Option<(SamplingRequester, SamplingResult)> {
        let id = SamplingRequester::ImportedBlock(block_root);

        let request = match self.requests.entry(id) {
            Entry::Vacant(e) => e.insert(ActiveSamplingRequest::new(
                block_root,
                block_slot,
                id,
                &self.sampling_config,
                self.log.clone(),
                &cx.chain.spec,
            )),
            Entry::Occupied(_) => {
                // Sampling is triggered from multiple sources, duplicate sampling requests are
                // likely (gossip block + gossip data column)
                // TODO(das): Should track failed sampling request for some time? Otherwise there's
                // a risk of a loop with multiple triggers creating the request, then failing,
                // and repeat.
                debug!(self.log, "Ignoring duplicate sampling request"; "id" => ?id);
                return None;
            }
        };

        debug!(self.log, "Created new sample request"; "id" => ?id);

        // TOOD(das): If a node has very little peers, continue_sampling() will attempt to find enough
        // to sample here, immediately failing the sampling request. There should be some grace
        // period to allow the peer manager to find custody peers.
        let result = request.continue_sampling(cx);
        self.handle_sampling_result(result, &id)
    }

    /// Insert a downloaded column into an active sampling request. Then make progress on the
    /// entire request.
    ///
    /// ### Returns
    ///
    /// - `Some`: Request completed, won't make more progress. Expect requester to act on the result.
    /// - `None`: Request still active, requester should do no action
    pub fn on_sample_downloaded(
        &mut self,
        id: SamplingId,
        peer_id: PeerId,
        resp: Result<(DataColumnSidecarVec<T::EthSpec>, Duration), RpcResponseError>,
        cx: &mut SyncNetworkContext<T>,
    ) -> Option<(SamplingRequester, SamplingResult)> {
        let Some(request) = self.requests.get_mut(&id.id) else {
            // TOOD(das): This log can happen if the request is error'ed early and dropped
            debug!(self.log, "Sample downloaded event for unknown request"; "id" => ?id);
            return None;
        };

        let result = request.on_sample_downloaded(peer_id, id.column_index, resp, cx);
        self.handle_sampling_result(result, &id.id)
    }

    /// Insert a downloaded column into an active sampling request. Then make progress on the
    /// entire request.
    ///
    /// ### Returns
    ///
    /// - `Some`: Request completed, won't make more progress. Expect requester to act on the result.
    /// - `None`: Request still active, requester should do no action
    pub fn on_sample_verified(
        &mut self,
        id: SamplingId,
        result: Result<(), String>,
        cx: &mut SyncNetworkContext<T>,
    ) -> Option<(SamplingRequester, SamplingResult)> {
        let Some(request) = self.requests.get_mut(&id.id) else {
            // TOOD(das): This log can happen if the request is error'ed early and dropped
            debug!(self.log, "Sample verified event for unknown request"; "id" => ?id);
            return None;
        };

        let result = request.on_sample_verified(id.column_index, result, cx);
        self.handle_sampling_result(result, &id.id)
    }

    /// Converts a result from the internal format of `ActiveSamplingRequest` (error first to use ?
    /// conveniently), to an Option first format to use an `if let Some() { act on result }` pattern
    /// in the sync manager.
    fn handle_sampling_result(
        &mut self,
        result: Result<Option<()>, SamplingError>,
        id: &SamplingRequester,
    ) -> Option<(SamplingRequester, SamplingResult)> {
        let result = result.transpose();
        if let Some(result) = result {
            debug!(self.log, "Sampling request completed, removing"; "id" => ?id, "result" => ?result);
            metrics::inc_counter_vec(
                &metrics::SAMPLING_REQUEST_RESULT,
                &[metrics::from_result(&result)],
            );
            self.requests.remove(id);
            Some((*id, result))
        } else {
            None
        }
    }
}

pub struct ActiveSamplingRequest<T: BeaconChainTypes> {
    block_root: Hash256,
    block_slot: Slot,
    requester_id: SamplingRequester,
    column_requests: FnvHashMap<ColumnIndex, ActiveColumnSampleRequest>,
    column_shuffle: Vec<ColumnIndex>,
    required_successes: Vec<usize>,
    /// Logger for the `SyncNetworkContext`.
    pub log: slog::Logger,
    _phantom: PhantomData<T>,
}

#[derive(Debug)]
pub enum SamplingError {
    SendFailed(#[allow(dead_code)] &'static str),
    ProcessorUnavailable,
    TooManyFailures,
    BadState(#[allow(dead_code)] String),
    ColumnIndexOutOfBounds,
}

/// Required success index by current failures, with p_target=5.00E-06
/// Ref: https://colab.research.google.com/drive/18uUgT2i-m3CbzQ5TyP9XFKqTn1DImUJD#scrollTo=E82ITcgB5ATh
const REQUIRED_SUCCESSES: [usize; 11] = [16, 20, 23, 26, 29, 32, 34, 37, 39, 42, 44];

#[derive(Debug, Clone)]
pub enum SamplingConfig {
    Default,
    #[allow(dead_code)]
    Custom {
        required_successes: Vec<usize>,
    },
}

impl<T: BeaconChainTypes> ActiveSamplingRequest<T> {
    fn new(
        block_root: Hash256,
        block_slot: Slot,
        requester_id: SamplingRequester,
        sampling_config: &SamplingConfig,
        log: slog::Logger,
        spec: &ChainSpec,
    ) -> Self {
        // Select ahead of time the full list of to-sample columns
        let mut column_shuffle =
            (0..spec.number_of_columns as ColumnIndex).collect::<Vec<ColumnIndex>>();
        let mut rng = thread_rng();
        column_shuffle.shuffle(&mut rng);

        Self {
            block_root,
            block_slot,
            requester_id,
            column_requests: <_>::default(),
            column_shuffle,
            required_successes: match sampling_config {
                SamplingConfig::Default => REQUIRED_SUCCESSES.to_vec(),
                SamplingConfig::Custom { required_successes } => required_successes.clone(),
            },
            log,
            _phantom: PhantomData,
        }
    }

    /// Insert a downloaded column into an active sampling request. Then make progress on the
    /// entire request.
    ///
    /// ### Returns
    ///
    /// - `Err`: Sampling request has failed and will be dropped
    /// - `Ok(Some)`: Sampling request has successfully completed and will be dropped
    /// - `Ok(None)`: Sampling request still active
    pub(crate) fn on_sample_downloaded(
        &mut self,
        _peer_id: PeerId,
        column_index: ColumnIndex,
        resp: Result<(DataColumnSidecarVec<T::EthSpec>, Duration), RpcResponseError>,
        cx: &mut SyncNetworkContext<T>,
    ) -> Result<Option<()>, SamplingError> {
        // Select columns to sample
        // Create individual request per column
        // Progress requests
        // If request fails retry or expand search
        // If all good return
        let Some(request) = self.column_requests.get_mut(&column_index) else {
            warn!(
                self.log,
                "Received sampling response for unrequested column index"
            );
            return Ok(None);
        };

        match resp {
            Ok((mut data_columns, seen_timestamp)) => {
                debug!(self.log, "Sample download success"; "block_root" => %self.block_root, "column_index" => column_index, "count" => data_columns.len());
                metrics::inc_counter_vec(&metrics::SAMPLE_DOWNLOAD_RESULT, &[metrics::SUCCESS]);

                // No need to check data_columns has len > 1, as the SyncNetworkContext ensure that
                // only requested is returned (or none);
                if let Some(data_column) = data_columns.pop() {
                    // Peer has data column, send to verify
                    let Some(beacon_processor) = cx.beacon_processor_if_enabled() else {
                        // If processor is not available, error the entire sampling
                        debug!(self.log, "Dropping sampling"; "block" => %self.block_root, "reason" => "beacon processor unavailable");
                        return Err(SamplingError::ProcessorUnavailable);
                    };

                    debug!(self.log, "Sending data_column for verification"; "block" => ?self.block_root, "column_index" => column_index);
                    if let Err(e) = beacon_processor.send_rpc_validate_data_columns(
                        self.block_root,
                        vec![data_column],
                        seen_timestamp,
                        SamplingId {
                            id: self.requester_id,
                            column_index,
                        },
                    ) {
                        // TODO(das): Beacon processor is overloaded, what should we do?
                        error!(self.log, "Dropping sampling"; "block" => %self.block_root, "reason" => e.to_string());
                        return Err(SamplingError::SendFailed("beacon processor send failure"));
                    }
                } else {
                    // Peer does not have the requested data.
                    // TODO(das) what to do?
                    debug!(self.log, "Sampling peer claims to not have the data"; "block_root" => %self.block_root, "column_index" => column_index);
                    request.on_sampling_error()?;
                }
            }
            Err(err) => {
                debug!(self.log, "Sample download error"; "block_root" => %self.block_root, "column_index" => column_index, "error" => ?err);
                metrics::inc_counter_vec(&metrics::SAMPLE_DOWNLOAD_RESULT, &[metrics::FAILURE]);

                // Error downloading, maybe penalize peer and retry again.
                // TODO(das) with different peer or different peer?
                request.on_sampling_error()?;
            }
        };

        self.continue_sampling(cx)
    }

    /// Insert a column verification result into an active sampling request. Then make progress
    /// on the entire request.
    ///
    /// ### Returns
    ///
    /// - `Err`: Sampling request has failed and will be dropped
    /// - `Ok(Some)`: Sampling request has successfully completed and will be dropped
    /// - `Ok(None)`: Sampling request still active
    pub(crate) fn on_sample_verified(
        &mut self,
        column_index: ColumnIndex,
        result: Result<(), String>,
        cx: &mut SyncNetworkContext<T>,
    ) -> Result<Option<()>, SamplingError> {
        // Select columns to sample
        // Create individual request per column
        // Progress requests
        // If request fails retry or expand search
        // If all good return
        let Some(request) = self.column_requests.get_mut(&column_index) else {
            warn!(
                self.log,
                "Received sampling response for unrequested column index"
            );
            return Ok(None);
        };

        match result {
            Ok(_) => {
                debug!(self.log, "Sample verification success"; "block_root" => %self.block_root, "column_index" => column_index);
                metrics::inc_counter_vec(&metrics::SAMPLE_VERIFY_RESULT, &[metrics::SUCCESS]);

                // Valid, continue_sampling will maybe consider sampling succees
                request.on_sampling_success()?;
            }
            Err(err) => {
                debug!(self.log, "Sample verification failure"; "block_root" => %self.block_root, "column_index" => column_index, "reason" => ?err);
                metrics::inc_counter_vec(&metrics::SAMPLE_VERIFY_RESULT, &[metrics::FAILURE]);

                // TODO(das): Peer sent invalid data, penalize and try again from different peer
                // TODO(das): Count individual failures
                let peer_id = request.on_sampling_error()?;
                cx.report_peer(
                    peer_id,
                    PeerAction::LowToleranceError,
                    "invalid data column",
                );
            }
        }

        self.continue_sampling(cx)
    }

    pub(crate) fn continue_sampling(
        &mut self,
        cx: &mut SyncNetworkContext<T>,
    ) -> Result<Option<()>, SamplingError> {
        // First check if sampling is completed, by computing `required_successes`
        let mut successes = 0;
        let mut failures = 0;
        let mut ongoings = 0;

        for request in self.column_requests.values() {
            if request.is_completed() {
                successes += 1;
            }
            if request.is_failed() {
                failures += 1;
            }
            if request.is_ongoing() {
                ongoings += 1;
            }
        }

        // If there are too many failures, consider the sampling failed
        let Some(required_successes) = self.required_successes.get(failures) else {
            return Err(SamplingError::TooManyFailures);
        };

        // If there are enough successes, consider the sampling complete
        if successes >= *required_successes {
            return Ok(Some(()));
        }

        let mut sent_requests = 0;

        // First, attempt to progress sampling by requesting more columns, so that request failures
        // are accounted for below.
        for idx in 0..*required_successes {
            // Re-request columns. Note: out of bounds error should never happen, inputs are hardcoded
            let column_index = *self
                .column_shuffle
                .get(idx)
                .ok_or(SamplingError::ColumnIndexOutOfBounds)?;
            let request = self
                .column_requests
                .entry(column_index)
                .or_insert(ActiveColumnSampleRequest::new(column_index));

            if request.request(self.block_root, self.block_slot, self.requester_id, cx)? {
                sent_requests += 1
            }
        }

        // Make sure that sampling doesn't stall, by ensuring that this sampling request will
        // receive a new event of some type. If there are no ongoing requests, and no new
        // request was sent, loop to increase the required_successes until the sampling fails if
        // there are no peers.
        if ongoings == 0 && sent_requests == 0 {
            debug!(self.log, "Sampling request stalled"; "block_root" => %self.block_root);
        }

        Ok(None)
    }
}

mod request {
    use super::{SamplingError, SamplingId, SamplingRequester};
    use crate::sync::{
        manager::DataColumnsByRootRequester,
        network_context::{DataColumnsByRootSingleBlockRequest, SyncNetworkContext},
    };
    use beacon_chain::BeaconChainTypes;
    use lighthouse_network::PeerId;
    use std::collections::HashSet;
    use types::{data_column_sidecar::ColumnIndex, EthSpec, Hash256, Slot};

    pub(crate) struct ActiveColumnSampleRequest {
        column_index: ColumnIndex,
        status: Status,
        // TODO(das): Should downscore peers that claim to not have the sample?
        peers_dont_have: HashSet<PeerId>,
    }

    #[derive(Debug, Clone)]
    enum Status {
        NoPeers,
        NotStarted,
        Sampling(PeerId),
        Verified,
    }

    impl ActiveColumnSampleRequest {
        pub(crate) fn new(column_index: ColumnIndex) -> Self {
            Self {
                column_index,
                status: Status::NotStarted,
                peers_dont_have: <_>::default(),
            }
        }

        pub(crate) fn is_completed(&self) -> bool {
            match self.status {
                Status::NoPeers | Status::NotStarted | Status::Sampling(_) => false,
                Status::Verified => true,
            }
        }

        pub(crate) fn is_failed(&self) -> bool {
            match self.status {
                Status::NotStarted | Status::Sampling(_) | Status::Verified => false,
                Status::NoPeers => true,
            }
        }

        pub(crate) fn is_ongoing(&self) -> bool {
            match self.status {
                Status::NotStarted | Status::NoPeers | Status::Verified => false,
                Status::Sampling(_) => true,
            }
        }

        pub(crate) fn request<T: BeaconChainTypes>(
            &mut self,
            block_root: Hash256,
            block_slot: Slot,
            requester: SamplingRequester,
            cx: &mut SyncNetworkContext<T>,
        ) -> Result<bool, SamplingError> {
            match &self.status {
                Status::NoPeers | Status::NotStarted => {} // Ok to continue
                Status::Sampling(_) => return Ok(false),   // Already downloading
                Status::Verified => return Ok(false),      // Already completed
            }

            // TODO: When is a fork and only a subset of your peers know about a block, sampling should only
            // be queried on the peers on that fork. Should this case be handled? How to handle it?
<<<<<<< HEAD
            let epoch = block_slot.epoch(<T::EthSpec as EthSpec>::slots_per_epoch());

            if let Some(peer_id) = cx.get_random_custodial_peer(epoch, self.column_index) {
=======
            let mut peer_ids = cx.get_custodial_peers(
                block_slot.epoch(<T::EthSpec as EthSpec>::slots_per_epoch()),
                self.column_index,
            );

            peer_ids.retain(|peer_id| !self.peers_dont_have.contains(peer_id));

            // TODO(das) randomize custodial peer and avoid failing peers
            if let Some(peer_id) = peer_ids.first().cloned() {
>>>>>>> 018f3825
                cx.data_column_lookup_request(
                    DataColumnsByRootRequester::Sampling(SamplingId {
                        id: requester,
                        column_index: self.column_index,
                    }),
                    peer_id,
                    DataColumnsByRootSingleBlockRequest {
                        block_root,
                        indices: vec![self.column_index],
                    },
                )
                .map_err(SamplingError::SendFailed)?;

                self.status = Status::Sampling(peer_id);
                Ok(true)
            } else {
                self.status = Status::NoPeers;
                Ok(false)
            }
        }

        pub(crate) fn on_sampling_error(&mut self) -> Result<PeerId, SamplingError> {
            match self.status.clone() {
                Status::Sampling(peer_id) => {
                    self.peers_dont_have.insert(peer_id);
                    self.status = Status::NotStarted;
                    Ok(peer_id)
                }
                other => Err(SamplingError::BadState(format!(
                    "bad state on_sampling_error expected Sampling got {other:?}"
                ))),
            }
        }

        pub(crate) fn on_sampling_success(&mut self) -> Result<(), SamplingError> {
            match &self.status {
                Status::Sampling(_) => {
                    self.status = Status::Verified;
                    Ok(())
                }
                other => Err(SamplingError::BadState(format!(
                    "bad state on_sampling_success expected Sampling got {other:?}"
                ))),
            }
        }
    }
}<|MERGE_RESOLUTION|>--- conflicted
+++ resolved
@@ -426,6 +426,8 @@
     };
     use beacon_chain::BeaconChainTypes;
     use lighthouse_network::PeerId;
+    use rand::seq::SliceRandom;
+    use rand::thread_rng;
     use std::collections::HashSet;
     use types::{data_column_sidecar::ColumnIndex, EthSpec, Hash256, Slot};
 
@@ -489,11 +491,6 @@
 
             // TODO: When is a fork and only a subset of your peers know about a block, sampling should only
             // be queried on the peers on that fork. Should this case be handled? How to handle it?
-<<<<<<< HEAD
-            let epoch = block_slot.epoch(<T::EthSpec as EthSpec>::slots_per_epoch());
-
-            if let Some(peer_id) = cx.get_random_custodial_peer(epoch, self.column_index) {
-=======
             let mut peer_ids = cx.get_custodial_peers(
                 block_slot.epoch(<T::EthSpec as EthSpec>::slots_per_epoch()),
                 self.column_index,
@@ -501,9 +498,7 @@
 
             peer_ids.retain(|peer_id| !self.peers_dont_have.contains(peer_id));
 
-            // TODO(das) randomize custodial peer and avoid failing peers
-            if let Some(peer_id) = peer_ids.first().cloned() {
->>>>>>> 018f3825
+            if let Some(peer_id) = peer_ids.choose(&mut thread_rng()).cloned() {
                 cx.data_column_lookup_request(
                     DataColumnsByRootRequester::Sampling(SamplingId {
                         id: requester,
