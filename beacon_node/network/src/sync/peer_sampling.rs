--- conflicted
+++ resolved
@@ -85,15 +85,11 @@
             }
         };
 
-<<<<<<< HEAD
-        debug!(?id, "Created new sample request");
-=======
-        debug!(self.log,
-            "Created new sample request";
-            "id" => ?id,
-            "column_selection" => ?request.column_selection()
+        debug!(
+            ?id,
+            column_selection = ?request.column_selection(),
+            "Created new sample request"
         );
->>>>>>> 6eaa3701
 
         // TOOD(das): If a node has very little peers, continue_sampling() will attempt to find enough
         // to sample here, immediately failing the sampling request. There should be some grace
