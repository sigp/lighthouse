//! The `SyncManager` facilities the block syncing logic of lighthouse. The current networking
//! specification provides two methods from which to obtain blocks from peers. The `BlocksByRange`
//! request and the `BlocksByRoot` request. The former is used to obtain a large number of
//! blocks and the latter allows for searching for blocks given a block-hash.
//!
//! These two RPC methods are designed for two type of syncing.
//! - Long range (batch) sync, when a client is out of date and needs to the latest head.
//! - Parent lookup - when a peer provides us a block whose parent is unknown to us.
//!
//! Both of these syncing strategies are built into the `SyncManager`.
//!
//! Currently the long-range (batch) syncing method functions by opportunistically downloading
//! batches blocks from all peers who know about a chain that we do not. When a new peer connects
//! which has a later head that is greater than `SLOT_IMPORT_TOLERANCE` from our current head slot,
//! the manager's state becomes `Syncing` and begins a batch syncing process with this peer. If
//! further peers connect, this process is run in parallel with those peers, until our head is
//! within `SLOT_IMPORT_TOLERANCE` of all connected peers.
//!
//! ## Batch Syncing
//!
//! See `RangeSync` for further details.
//!
//! ## Parent Lookup
//!
//! When a block with an unknown parent is received and we are in `Regular` sync mode, the block is
//! queued for lookup. A round-robin approach is used to request the parent from the known list of
//! fully sync'd peers. If `PARENT_FAIL_TOLERANCE` attempts at requesting the block fails, we
//! drop the propagated block and downvote the peer that sent it to us.
//!
//! Block Lookup
//!
//! To keep the logic maintained to the syncing thread (and manage the request_ids), when a block
//! needs to be searched for (i.e if an attestation references an unknown block) this manager can
//! search for the block and subsequently search for parents if needed.

use super::backfill_sync::{BackFillSync, ProcessResult, SyncStart};
use super::block_lookups::BlockLookups;
use super::network_context::{
    BlockOrBlob, CustodyId, DataColumnsByRootRequestId, RangeRequestId, RpcEvent,
    SyncNetworkContext,
};
use super::peer_sync_info::{remote_sync_type, PeerSyncType};
use super::range_sync::{RangeSync, RangeSyncType, EPOCHS_PER_BATCH};
use super::sampling::{Sampling, SamplingConfig, SamplingId, SamplingRequester, SamplingResult};
use crate::network_beacon_processor::{ChainSegmentProcessId, NetworkBeaconProcessor};
use crate::service::NetworkMessage;
use crate::status::ToStatusMessage;
use crate::sync::block_lookups::{
    BlobRequestState, BlockComponent, BlockRequestState, CustodyRequestState, DownloadResult,
};
use crate::sync::block_sidecar_coupling::RangeBlockComponentsRequest;
use crate::sync::network_context::PeerGroup;
use beacon_chain::block_verification_types::AsBlock;
use beacon_chain::block_verification_types::RpcBlock;
use beacon_chain::validator_monitor::timestamp_now;
use beacon_chain::{
    AvailabilityProcessingStatus, BeaconChain, BeaconChainTypes, BlockError, EngineState,
};
use futures::StreamExt;
use lighthouse_network::rpc::RPCError;
use lighthouse_network::types::{NetworkGlobals, SyncState};
use lighthouse_network::SyncInfo;
use lighthouse_network::{PeerAction, PeerId};
use lru_cache::LRUTimeCache;
use slog::{crit, debug, error, info, o, trace, warn, Logger};
use std::ops::Sub;
use std::sync::Arc;
use std::time::Duration;
use tokio::sync::mpsc;
use types::{BlobSidecar, DataColumnSidecar, EthSpec, Hash256, SignedBeaconBlock, Slot};

/// The number of slots ahead of us that is allowed before requesting a long-range (batch)  Sync
/// from a peer. If a peer is within this tolerance (forwards or backwards), it is treated as a
/// fully sync'd peer.
///
/// This means that we consider ourselves synced (and hence subscribe to all subnets and block
/// gossip if no peers are further than this range ahead of us that we have not already downloaded
/// blocks for.
pub const SLOT_IMPORT_TOLERANCE: usize = 32;

/// Suppress duplicated `UnknownBlockHashFromAttestation` events for some duration of time. In
/// practice peers are likely to send the same root during a single slot. 30 seconds is a rather
/// arbitrary number that covers a full slot, but allows recovery if sync get stuck for a few slots.
const NOTIFIED_UNKNOWN_ROOT_EXPIRY_SECONDS: u64 = 30;

pub type Id = u32;

#[derive(Debug, Hash, PartialEq, Eq, Clone, Copy)]
pub struct SingleLookupReqId {
    pub lookup_id: Id,
    pub req_id: Id,
}

/// Id of rpc requests sent by sync to the network.
#[derive(Debug, Hash, PartialEq, Eq, Clone, Copy)]
pub enum RequestId {
    /// Request searching for a block given a hash.
    SingleBlock { id: SingleLookupReqId },
    /// Request searching for a set of blobs given a hash.
    SingleBlob { id: SingleLookupReqId },
    /// Request searching for a set of data columns given a hash and list of column indices.
    DataColumnsByRoot(DataColumnsByRootRequestId, DataColumnsByRootRequester),
    /// Range request that is composed by both a block range request and a blob range request.
    RangeBlockComponents(Id),
}

#[derive(Debug, Hash, PartialEq, Eq, Clone, Copy)]
pub enum DataColumnsByRootRequester {
    Sampling(SamplingId),
    Custody(CustodyId),
}

#[derive(Debug)]
/// A message that can be sent to the sync manager thread.
pub enum SyncMessage<E: EthSpec> {
    /// A useful peer has been discovered.
    AddPeer(PeerId, SyncInfo),

    /// A block has been received from the RPC.
    RpcBlock {
        request_id: RequestId,
        peer_id: PeerId,
        beacon_block: Option<Arc<SignedBeaconBlock<E>>>,
        seen_timestamp: Duration,
    },

    /// A blob has been received from the RPC.
    RpcBlob {
        request_id: RequestId,
        peer_id: PeerId,
        blob_sidecar: Option<Arc<BlobSidecar<E>>>,
        seen_timestamp: Duration,
    },

    /// A data columns has been received from the RPC
    RpcDataColumn {
        request_id: RequestId,
        peer_id: PeerId,
        data_column: Option<Arc<DataColumnSidecar<E>>>,
        seen_timestamp: Duration,
    },

    /// A block with an unknown parent has been received.
    UnknownParentBlock(PeerId, RpcBlock<E>, Hash256),

    /// A blob with an unknown parent has been received.
    UnknownParentBlob(PeerId, Arc<BlobSidecar<E>>),

    /// A data column with an unknown parent has been received.
    UnknownParentDataColumn(PeerId, Arc<DataColumnSidecar<E>>),

    /// A peer has sent an attestation that references a block that is unknown. This triggers the
    /// manager to attempt to find the block matching the unknown hash.
    UnknownBlockHashFromAttestation(PeerId, Hash256),

    /// Request to start sampling a block. Caller should ensure that block has data before sending
    /// the request.
    SampleBlock(Hash256, Slot),

    /// A peer has disconnected.
    Disconnect(PeerId),

    /// An RPC Error has occurred on a request.
    RpcError {
        peer_id: PeerId,
        request_id: RequestId,
        error: RPCError,
    },

    /// A batch has been processed by the block processor thread.
    BatchProcessed {
        sync_type: ChainSegmentProcessId,
        result: BatchProcessResult,
    },

    /// Block processed
    BlockComponentProcessed {
        process_type: BlockProcessType,
        result: BlockProcessingResult<E>,
    },

    /// Sample data column verified
    SampleVerified {
        id: SamplingId,
        result: Result<(), String>,
    },

    /// A block from gossip has completed processing,
    GossipBlockProcessResult { block_root: Hash256, imported: bool },
}

/// The type of processing specified for a received block.
#[derive(Debug, Clone)]
pub enum BlockProcessType {
    SingleBlock { id: Id },
    SingleBlob { id: Id },
    SingleCustodyColumn(Id),
}

impl BlockProcessType {
    pub fn id(&self) -> Id {
        match self {
            BlockProcessType::SingleBlock { id }
            | BlockProcessType::SingleBlob { id }
            | BlockProcessType::SingleCustodyColumn(id) => *id,
        }
    }
}

#[derive(Debug)]
pub enum BlockProcessingResult<E: EthSpec> {
    Ok(AvailabilityProcessingStatus),
    Err(BlockError<E>),
    Ignored,
}

/// The result of processing multiple blocks (a chain segment).
#[derive(Debug)]
pub enum BatchProcessResult {
    /// The batch was completed successfully. It carries whether the sent batch contained blocks.
    Success {
        was_non_empty: bool,
    },
    /// The batch processing failed. It carries whether the processing imported any block.
    FaultyFailure {
        imported_blocks: bool,
        penalty: PeerAction,
    },
    NonFaultyFailure,
}

/// The primary object for handling and driving all the current syncing logic. It maintains the
/// current state of the syncing process, the number of useful peers, downloaded blocks and
/// controls the logic behind both the long-range (batch) sync and the on-going potential parent
/// look-up of blocks.
pub struct SyncManager<T: BeaconChainTypes> {
    /// A reference to the underlying beacon chain.
    chain: Arc<BeaconChain<T>>,

    /// A receiving channel sent by the message processor thread.
    input_channel: mpsc::UnboundedReceiver<SyncMessage<T::EthSpec>>,

    /// A network context to contact the network service.
    network: SyncNetworkContext<T>,

    /// The object handling long-range batch load-balanced syncing.
    range_sync: RangeSync<T>,

    /// Backfill syncing.
    backfill_sync: BackFillSync<T>,

    block_lookups: BlockLookups<T>,
    /// debounce duplicated `UnknownBlockHashFromAttestation` for the same root peer tuple. A peer
    /// may forward us thousands of a attestations, each one triggering an individual event. Only
    /// one event is useful, the rest generating log noise and wasted cycles
    notified_unknown_roots: LRUTimeCache<(PeerId, Hash256)>,

    sampling: Sampling<T>,

    /// The logger for the import manager.
    log: Logger,
}

/// Spawns a new `SyncManager` thread which has a weak reference to underlying beacon
/// chain. This allows the chain to be
/// dropped during the syncing process which will gracefully end the `SyncManager`.
pub fn spawn<T: BeaconChainTypes>(
    executor: task_executor::TaskExecutor,
    beacon_chain: Arc<BeaconChain<T>>,
    network_send: mpsc::UnboundedSender<NetworkMessage<T::EthSpec>>,
    beacon_processor: Arc<NetworkBeaconProcessor<T>>,
    sync_recv: mpsc::UnboundedReceiver<SyncMessage<T::EthSpec>>,
    log: slog::Logger,
) {
    assert!(
        beacon_chain.spec.max_request_blocks >= T::EthSpec::slots_per_epoch() * EPOCHS_PER_BATCH,
        "Max blocks that can be requested in a single batch greater than max allowed blocks in a single request"
    );

    // create an instance of the SyncManager
    let mut sync_manager = SyncManager::new(
        beacon_chain,
        network_send,
        beacon_processor,
        sync_recv,
        SamplingConfig::Default,
        log.clone(),
    );

    // spawn the sync manager thread
    debug!(log, "Sync Manager started");
    executor.spawn(async move { Box::pin(sync_manager.main()).await }, "sync");
}

impl<T: BeaconChainTypes> SyncManager<T> {
    pub(crate) fn new(
        beacon_chain: Arc<BeaconChain<T>>,
        network_send: mpsc::UnboundedSender<NetworkMessage<T::EthSpec>>,
        beacon_processor: Arc<NetworkBeaconProcessor<T>>,
        sync_recv: mpsc::UnboundedReceiver<SyncMessage<T::EthSpec>>,
        sampling_config: SamplingConfig,
        log: slog::Logger,
    ) -> Self {
        let network_globals = beacon_processor.network_globals.clone();
        Self {
            chain: beacon_chain.clone(),
            input_channel: sync_recv,
            network: SyncNetworkContext::new(
                network_send,
                beacon_processor.clone(),
                beacon_chain.clone(),
                log.clone(),
            ),
            range_sync: RangeSync::new(
                beacon_chain.clone(),
                log.new(o!("service" => "range_sync")),
            ),
            backfill_sync: BackFillSync::new(
                beacon_chain.clone(),
                network_globals,
                log.new(o!("service" => "backfill_sync")),
            ),
            block_lookups: BlockLookups::new(log.new(o!("service"=> "lookup_sync"))),
<<<<<<< HEAD
            sampling: Sampling::new(sampling_config, log.new(o!("service" => "sampling"))),
=======
            notified_unknown_roots: LRUTimeCache::new(Duration::from_secs(
                NOTIFIED_UNKNOWN_ROOT_EXPIRY_SECONDS,
            )),
>>>>>>> 7f8b600f
            log: log.clone(),
        }
    }

    #[cfg(test)]
    pub(crate) fn active_single_lookups(&self) -> Vec<(Id, Hash256, Option<Hash256>)> {
        self.block_lookups.active_single_lookups()
    }

    #[cfg(test)]
    pub(crate) fn active_parent_lookups(&self) -> Vec<Vec<Hash256>> {
        self.block_lookups
            .active_parent_lookups()
            .iter()
            .map(|c| c.chain.clone())
            .collect()
    }

    #[cfg(test)]
    pub(crate) fn get_failed_chains(&mut self) -> Vec<Hash256> {
        self.block_lookups.get_failed_chains()
    }

    #[cfg(test)]
    pub(crate) fn insert_failed_chain(&mut self, block_root: Hash256) {
        self.block_lookups.insert_failed_chain(block_root);
    }

    #[cfg(test)]
    pub(crate) fn active_sampling_requests(&self) -> Vec<Hash256> {
        self.sampling.active_sampling_requests()
    }

    fn network_globals(&self) -> &NetworkGlobals<T::EthSpec> {
        self.network.network_globals()
    }

    /* Input Handling Functions */

    /// A peer has connected which has blocks that are unknown to us.
    ///
    /// This function handles the logic associated with the connection of a new peer. If the peer
    /// is sufficiently ahead of our current head, a range-sync (batch) sync is started and
    /// batches of blocks are queued to download from the peer. Batched blocks begin at our latest
    /// finalized head.
    ///
    /// If the peer is within the `SLOT_IMPORT_TOLERANCE`, then it's head is sufficiently close to
    /// ours that we consider it fully sync'd with respect to our current chain.
    fn add_peer(&mut self, peer_id: PeerId, remote: SyncInfo) {
        // ensure the beacon chain still exists
        let status = self.chain.status_message();
        let local = SyncInfo {
            head_slot: status.head_slot,
            head_root: status.head_root,
            finalized_epoch: status.finalized_epoch,
            finalized_root: status.finalized_root,
        };

        let sync_type = remote_sync_type(&local, &remote, &self.chain);

        // update the state of the peer.
        let should_add = self.update_peer_sync_state(&peer_id, &local, &remote, &sync_type);

        if matches!(sync_type, PeerSyncType::Advanced) && should_add {
            self.range_sync
                .add_peer(&mut self.network, local, peer_id, remote);
        }

        self.update_sync_state();
    }

    /// Handles RPC errors related to requests that were emitted from the sync manager.
    fn inject_error(&mut self, peer_id: PeerId, request_id: RequestId, error: RPCError) {
        trace!(self.log, "Sync manager received a failed RPC");
        match request_id {
            RequestId::SingleBlock { id } => {
                self.on_single_block_response(id, peer_id, RpcEvent::RPCError(error))
            }
            RequestId::SingleBlob { id } => {
                self.on_single_blob_response(id, peer_id, RpcEvent::RPCError(error))
            }
            RequestId::DataColumnsByRoot(req_id, requester) => self.on_single_data_column_response(
                req_id,
                requester,
                peer_id,
                RpcEvent::RPCError(error),
            ),
            RequestId::RangeBlockComponents(id) => {
                if let Some(sender_id) = self.network.range_request_failed(id) {
                    match sender_id {
                        RangeRequestId::RangeSync { chain_id, batch_id } => {
                            self.range_sync.inject_error(
                                &mut self.network,
                                peer_id,
                                batch_id,
                                chain_id,
                                id,
                            );
                            self.update_sync_state();
                        }
                        RangeRequestId::BackfillSync { batch_id } => match self
                            .backfill_sync
                            .inject_error(&mut self.network, batch_id, &peer_id, id)
                        {
                            Ok(_) => {}
                            Err(_) => self.update_sync_state(),
                        },
                    }
                }
            }
        }
    }

    fn peer_disconnect(&mut self, peer_id: &PeerId) {
        self.range_sync.peer_disconnect(&mut self.network, peer_id);
        self.block_lookups.peer_disconnected(peer_id);
        // Regardless of the outcome, we update the sync status.
        let _ = self.backfill_sync.peer_disconnected(peer_id);
        self.update_sync_state();
    }

    /// Updates the syncing state of a peer.
    /// Return whether the peer should be used for range syncing or not, according to its
    /// connection status.
    fn update_peer_sync_state(
        &mut self,
        peer_id: &PeerId,
        local_sync_info: &SyncInfo,
        remote_sync_info: &SyncInfo,
        sync_type: &PeerSyncType,
    ) -> bool {
        // NOTE: here we are gracefully handling two race conditions: Receiving the status message
        // of a peer that is 1) disconnected 2) not in the PeerDB.

        let new_state = sync_type.as_sync_status(remote_sync_info);
        let rpr = new_state.as_str();
        // Drop the write lock
        let update_sync_status = self
            .network_globals()
            .peers
            .write()
            .update_sync_status(peer_id, new_state.clone());
        if let Some(was_updated) = update_sync_status {
            let is_connected = self.network_globals().peers.read().is_connected(peer_id);
            if was_updated {
                debug!(
                    self.log,
                    "Peer transitioned sync state";
                    "peer_id" => %peer_id,
                    "new_state" => rpr,
                    "our_head_slot" => local_sync_info.head_slot,
                    "our_finalized_epoch" => local_sync_info.finalized_epoch,
                    "their_head_slot" => remote_sync_info.head_slot,
                    "their_finalized_epoch" => remote_sync_info.finalized_epoch,
                    "is_connected" => is_connected
                );

                // A peer has transitioned its sync state. If the new state is "synced" we
                // inform the backfill sync that a new synced peer has joined us.
                if new_state.is_synced() {
                    self.backfill_sync.fully_synced_peer_joined();
                }
            }
            is_connected
        } else {
            error!(self.log, "Status'd peer is unknown"; "peer_id" => %peer_id);
            false
        }
    }

    /// Updates the global sync state, optionally instigating or pausing a backfill sync as well as
    /// logging any changes.
    ///
    /// The logic for which sync should be running is as follows:
    /// - If there is a range-sync running (or required) pause any backfill and let range-sync
    /// complete.
    /// - If there is no current range sync, check for any requirement to backfill and either
    /// start/resume a backfill sync if required. The global state will be BackFillSync if a
    /// backfill sync is running.
    /// - If there is no range sync and no required backfill and we have synced up to the currently
    /// known peers, we consider ourselves synced.
    fn update_sync_state(&mut self) {
        let new_state: SyncState = match self.range_sync.state() {
            Err(e) => {
                crit!(self.log, "Error getting range sync state"; "error" => %e);
                return;
            }
            Ok(state) => match state {
                None => {
                    // No range sync, so we decide if we are stalled or synced.
                    // For this we check if there is at least one advanced peer. An advanced peer
                    // with Idle range is possible since a peer's status is updated periodically.
                    // If we synced a peer between status messages, most likely the peer has
                    // advanced and will produce a head chain on re-status. Otherwise it will shift
                    // to being synced
                    let mut sync_state = {
                        let head = self.chain.best_slot();
                        let current_slot = self.chain.slot().unwrap_or_else(|_| Slot::new(0));

                        let peers = self.network_globals().peers.read();
                        if current_slot >= head
                            && current_slot.sub(head) <= (SLOT_IMPORT_TOLERANCE as u64)
                            && head > 0
                        {
                            SyncState::Synced
                        } else if peers.advanced_peers().next().is_some() {
                            SyncState::SyncTransition
                        } else if peers.synced_peers().next().is_none() {
                            SyncState::Stalled
                        } else {
                            // There are no peers that require syncing and we have at least one synced
                            // peer
                            SyncState::Synced
                        }
                    };

                    // If we would otherwise be synced, first check if we need to perform or
                    // complete a backfill sync.
                    #[cfg(not(feature = "disable-backfill"))]
                    if matches!(sync_state, SyncState::Synced) {
                        // Determine if we need to start/resume/restart a backfill sync.
                        match self.backfill_sync.start(&mut self.network) {
                            Ok(SyncStart::Syncing {
                                completed,
                                remaining,
                            }) => {
                                sync_state = SyncState::BackFillSyncing {
                                    completed,
                                    remaining,
                                };
                            }
                            Ok(SyncStart::NotSyncing) => {} // Ignore updating the state if the backfill sync state didn't start.
                            Err(e) => {
                                error!(self.log, "Backfill sync failed to start"; "error" => ?e);
                            }
                        }
                    }

                    // Return the sync state if backfilling is not required.
                    sync_state
                }
                Some((RangeSyncType::Finalized, start_slot, target_slot)) => {
                    // If there is a backfill sync in progress pause it.
                    #[cfg(not(feature = "disable-backfill"))]
                    self.backfill_sync.pause();

                    SyncState::SyncingFinalized {
                        start_slot,
                        target_slot,
                    }
                }
                Some((RangeSyncType::Head, start_slot, target_slot)) => {
                    // If there is a backfill sync in progress pause it.
                    #[cfg(not(feature = "disable-backfill"))]
                    self.backfill_sync.pause();

                    SyncState::SyncingHead {
                        start_slot,
                        target_slot,
                    }
                }
            },
        };

        let old_state = self.network_globals().set_sync_state(new_state);
        let new_state = self.network_globals().sync_state.read().clone();
        if !new_state.eq(&old_state) {
            info!(self.log, "Sync state updated"; "old_state" => %old_state, "new_state" => %new_state);
            // If we have become synced - Subscribe to all the core subnet topics
            // We don't need to subscribe if the old state is a state that would have already
            // invoked this call.
            if new_state.is_synced()
                && !matches!(
                    old_state,
                    SyncState::Synced { .. } | SyncState::BackFillSyncing { .. }
                )
            {
                self.network.subscribe_core_topics();
            }
        }
    }

    /// The main driving future for the sync manager.
    async fn main(&mut self) {
        let check_ee = self.chain.execution_layer.is_some();
        let mut check_ee_stream = {
            // some magic to have an instance implementing stream even if there is no execution layer
            let ee_responsiveness_watch: futures::future::OptionFuture<_> = self
                .chain
                .execution_layer
                .as_ref()
                .map(|el| el.get_responsiveness_watch())
                .into();
            futures::stream::iter(ee_responsiveness_watch.await).flatten()
        };

        // min(LOOKUP_MAX_DURATION_*) is 15 seconds. The cost of calling prune_lookups more often is
        // one iteration over the single lookups HashMap. This map is supposed to be very small < 10
        // unless there is a bug.
        let mut prune_lookups_interval = tokio::time::interval(Duration::from_secs(15));

        // process any inbound messages
        loop {
            tokio::select! {
                Some(sync_message) = self.input_channel.recv() => {
                    self.handle_message(sync_message);
                },
                Some(engine_state) = check_ee_stream.next(), if check_ee => {
                    self.handle_new_execution_engine_state(engine_state);
                }
                _ = prune_lookups_interval.tick() => {
                    self.block_lookups.prune_lookups();
                }
            }
        }
    }

    pub(crate) fn handle_message(&mut self, sync_message: SyncMessage<T::EthSpec>) {
        match sync_message {
            SyncMessage::AddPeer(peer_id, info) => {
                self.add_peer(peer_id, info);
            }
            SyncMessage::RpcBlock {
                request_id,
                peer_id,
                beacon_block,
                seen_timestamp,
            } => {
                self.rpc_block_received(request_id, peer_id, beacon_block, seen_timestamp);
            }
            SyncMessage::RpcBlob {
                request_id,
                peer_id,
                blob_sidecar,
                seen_timestamp,
            } => self.rpc_blob_received(request_id, peer_id, blob_sidecar, seen_timestamp),
            SyncMessage::RpcDataColumn {
                request_id,
                peer_id,
                data_column,
                seen_timestamp,
            } => self.rpc_data_column_received(request_id, peer_id, data_column, seen_timestamp),
            SyncMessage::UnknownParentBlock(peer_id, block, block_root) => {
                let block_slot = block.slot();
                let parent_root = block.parent_root();
                debug!(self.log, "Received unknown parent block message"; "block_root" => %block_root, "parent_root" => %parent_root);
                self.handle_unknown_parent(
                    peer_id,
                    block_root,
                    parent_root,
                    block_slot,
                    BlockComponent::Block(DownloadResult {
                        value: block.block_cloned(),
                        block_root,
                        seen_timestamp: timestamp_now(),
                        peer_group: PeerGroup::from_single(peer_id),
                    }),
                );
            }
            SyncMessage::UnknownParentBlob(peer_id, blob) => {
                let blob_slot = blob.slot();
                let block_root = blob.block_root();
                let parent_root = blob.block_parent_root();
                debug!(self.log, "Received unknown parent blob message"; "block_root" => %block_root, "parent_root" => %parent_root);
                self.handle_unknown_parent(
                    peer_id,
                    block_root,
                    parent_root,
                    blob_slot,
                    BlockComponent::Blob(DownloadResult {
                        value: blob,
                        block_root,
                        seen_timestamp: timestamp_now(),
                        peer_group: PeerGroup::from_single(peer_id),
                    }),
                );
            }
            SyncMessage::UnknownParentDataColumn(peer_id, data_column) => {
                let data_column_slot = data_column.slot();
                let block_root = data_column.block_root();
                let parent_root = data_column.block_parent_root();
                debug!(self.log, "Received unknown parent data column message"; "block_root" => %block_root, "parent_root" => %parent_root);
                self.handle_unknown_parent(
                    peer_id,
                    block_root,
                    parent_root,
                    data_column_slot,
                    BlockComponent::DataColumn(DownloadResult {
                        value: data_column,
                        block_root,
                        seen_timestamp: timestamp_now(),
                        peer_group: PeerGroup::from_single(peer_id),
                    }),
                );
            }
            SyncMessage::UnknownBlockHashFromAttestation(peer_id, block_root) => {
                if !self.notified_unknown_roots.contains(&(peer_id, block_root)) {
                    self.notified_unknown_roots.insert((peer_id, block_root));
                    debug!(self.log, "Received unknown block hash message"; "block_root" => ?block_root, "peer" => ?peer_id);
                    self.handle_unknown_block_root(peer_id, block_root);
                }
            }
            SyncMessage::SampleBlock(block_root, block_slot) => {
                debug!(self.log, "Received SampleBlock message"; "block_root" => %block_root);
                if let Some((requester, result)) =
                    self.sampling
                        .on_new_sample_request(block_root, block_slot, &mut self.network)
                {
                    self.on_sampling_result(requester, result)
                }
            }
            SyncMessage::Disconnect(peer_id) => {
                debug!(self.log, "Received disconnected message"; "peer_id" => %peer_id);
                self.peer_disconnect(&peer_id);
            }
            SyncMessage::RpcError {
                peer_id,
                request_id,
                error,
            } => self.inject_error(peer_id, request_id, error),
            SyncMessage::BlockComponentProcessed {
                process_type,
                result,
            } => self
                .block_lookups
                .on_processing_result(process_type, result, &mut self.network),
            SyncMessage::GossipBlockProcessResult {
                block_root,
                imported,
            } => self.block_lookups.on_external_processing_result(
                block_root,
                imported,
                &mut self.network,
            ),
            SyncMessage::BatchProcessed { sync_type, result } => match sync_type {
                ChainSegmentProcessId::RangeBatchId(chain_id, epoch) => {
                    self.range_sync.handle_block_process_result(
                        &mut self.network,
                        chain_id,
                        epoch,
                        result,
                    );
                    self.update_sync_state();
                }
                ChainSegmentProcessId::BackSyncBatchId(epoch) => {
                    match self.backfill_sync.on_batch_process_result(
                        &mut self.network,
                        epoch,
                        &result,
                    ) {
                        Ok(ProcessResult::Successful) => {}
                        Ok(ProcessResult::SyncCompleted) => self.update_sync_state(),
                        Err(error) => {
                            error!(self.log, "Backfill sync failed"; "error" => ?error);
                            // Update the global status
                            self.update_sync_state();
                        }
                    }
                }
            },
            SyncMessage::SampleVerified { id, result } => {
                if let Some((requester, result)) =
                    self.sampling
                        .on_sample_verified(id, result, &mut self.network)
                {
                    self.on_sampling_result(requester, result)
                }
            }
        }
    }

    fn handle_unknown_parent(
        &mut self,
        peer_id: PeerId,
        block_root: Hash256,
        parent_root: Hash256,
        slot: Slot,
        block_component: BlockComponent<T::EthSpec>,
    ) {
        match self.should_search_for_block(Some(slot), &peer_id) {
            Ok(_) => {
                self.block_lookups.search_child_and_parent(
                    block_root,
                    block_component,
                    peer_id,
                    &mut self.network,
                );
            }
            Err(reason) => {
                debug!(self.log, "Ignoring unknown parent request"; "block_root" => %block_root, "parent_root" => %parent_root, "reason" => reason);
            }
        }
    }

    fn handle_unknown_block_root(&mut self, peer_id: PeerId, block_root: Hash256) {
        match self.should_search_for_block(None, &peer_id) {
            Ok(_) => {
                self.block_lookups
                    .search_unknown_block(block_root, &[peer_id], &mut self.network);
            }
            Err(reason) => {
                debug!(self.log, "Ignoring unknown block request"; "block_root" => %block_root, "reason" => reason);
            }
        }
    }

    fn should_search_for_block(
        &mut self,
        block_slot: Option<Slot>,
        peer_id: &PeerId,
    ) -> Result<(), &'static str> {
        if !self.network_globals().sync_state.read().is_synced() {
            let Some(block_slot) = block_slot else {
                return Err("not synced");
            };

            let head_slot = self.chain.canonical_head.cached_head().head_slot();

            // if the block is far in the future, ignore it. If its within the slot tolerance of
            // our current head, regardless of the syncing state, fetch it.
            if (head_slot >= block_slot
                && head_slot.sub(block_slot).as_usize() > SLOT_IMPORT_TOLERANCE)
                || (head_slot < block_slot
                    && block_slot.sub(head_slot).as_usize() > SLOT_IMPORT_TOLERANCE)
            {
                return Err("not synced");
            }
        }

        if !self.network_globals().peers.read().is_connected(peer_id) {
            return Err("peer not connected");
        }
        if !self.network.is_execution_engine_online() {
            return Err("execution engine offline");
        }
        Ok(())
    }

    fn handle_new_execution_engine_state(&mut self, engine_state: EngineState) {
        self.network.update_execution_engine_state(engine_state);

        match engine_state {
            EngineState::Online => {
                // Resume sync components.

                // - Block lookups:
                //   We start searching for blocks again. This is done by updating the stored ee online
                //   state. No further action required.

                // - Parent lookups:
                //   We start searching for parents again. This is done by updating the stored ee
                //   online state. No further action required.

                // - Range:
                //   Actively resume.
                self.range_sync.resume(&mut self.network);

                // - Backfill:
                //   Not affected by ee states, nothing to do.
            }

            EngineState::Offline => {
                // Pause sync components.

                // - Block lookups:
                //   Disabled while in this state. We drop current requests and don't search for new
                //   blocks.
                let dropped_single_blocks_requests =
                    self.block_lookups.drop_single_block_requests();

                // - Range:
                //   We still send found peers to range so that it can keep track of potential chains
                //   with respect to our current peers. Range will stop processing batches in the
                //   meantime. No further action from the manager is required for this.

                // - Backfill: Not affected by ee states, nothing to do.

                // Some logs.
                if dropped_single_blocks_requests > 0 {
                    debug!(self.log, "Execution engine not online. Dropping active requests.";
                        "dropped_single_blocks_requests" => dropped_single_blocks_requests,
                    );
                }
            }
        }
    }

    fn rpc_block_received(
        &mut self,
        request_id: RequestId,
        peer_id: PeerId,
        block: Option<Arc<SignedBeaconBlock<T::EthSpec>>>,
        seen_timestamp: Duration,
    ) {
        match request_id {
            RequestId::SingleBlock { id } => self.on_single_block_response(
                id,
                peer_id,
                match block {
                    Some(block) => RpcEvent::Response(block, seen_timestamp),
                    None => RpcEvent::StreamTermination,
                },
            ),
            RequestId::RangeBlockComponents(id) => {
                self.range_block_and_blobs_response(id, peer_id, block.into())
            }
            other => {
                crit!(self.log, "Single block received on incorrect request"; "request_id" => ?other);
            }
        }
    }

    fn on_single_block_response(
        &mut self,
        id: SingleLookupReqId,
        peer_id: PeerId,
        block: RpcEvent<Arc<SignedBeaconBlock<T::EthSpec>>>,
    ) {
        if let Some(resp) = self.network.on_single_block_response(id, peer_id, block) {
            self.block_lookups
                .on_download_response::<BlockRequestState<T::EthSpec>>(
                    id,
                    resp.map(|(value, seen_timestamp)| {
                        (value, PeerGroup::from_single(peer_id), seen_timestamp)
                    }),
                    &mut self.network,
                )
        }
    }

    fn rpc_blob_received(
        &mut self,
        request_id: RequestId,
        peer_id: PeerId,
        blob: Option<Arc<BlobSidecar<T::EthSpec>>>,
        seen_timestamp: Duration,
    ) {
        match request_id {
            RequestId::SingleBlob { id } => self.on_single_blob_response(
                id,
                peer_id,
                match blob {
                    Some(blob) => RpcEvent::Response(blob, seen_timestamp),
                    None => RpcEvent::StreamTermination,
                },
            ),
            RequestId::RangeBlockComponents(id) => {
                self.range_block_and_blobs_response(id, peer_id, blob.into())
            }
            other => {
                crit!(self.log, "Single blob received on incorrect request"; "request_id" => ?other);
            }
        }
    }

    fn rpc_data_column_received(
        &mut self,
        request_id: RequestId,
        peer_id: PeerId,
        data_column: Option<Arc<DataColumnSidecar<T::EthSpec>>>,
        seen_timestamp: Duration,
    ) {
        match request_id {
            RequestId::SingleBlock { .. } | RequestId::SingleBlob { .. } => {
                crit!(self.log, "bad request id for data_column"; "peer_id" => %peer_id  );
            }
            RequestId::DataColumnsByRoot(req_id, requester) => {
                self.on_single_data_column_response(
                    req_id,
                    requester,
                    peer_id,
                    match data_column {
                        Some(data_column) => RpcEvent::Response(data_column, seen_timestamp),
                        None => RpcEvent::StreamTermination,
                    },
                );
            }
            RequestId::RangeBlockComponents(id) => {
                self.range_block_and_blobs_response(
                    id,
                    peer_id,
                    BlockOrBlob::CustodyColumns(data_column),
                );
            }
        }
    }

    fn on_single_blob_response(
        &mut self,
        id: SingleLookupReqId,
        peer_id: PeerId,
        blob: RpcEvent<Arc<BlobSidecar<T::EthSpec>>>,
    ) {
        if let Some(resp) = self.network.on_single_blob_response(id, peer_id, blob) {
            self.block_lookups
                .on_download_response::<BlobRequestState<T::EthSpec>>(
                    id,
                    resp.map(|(value, seen_timestamp)| {
                        (value, PeerGroup::from_single(peer_id), seen_timestamp)
                    }),
                    &mut self.network,
                )
        }
    }

    fn on_single_data_column_response(
        &mut self,
        req_id: DataColumnsByRootRequestId,
        requester: DataColumnsByRootRequester,
        peer_id: PeerId,
        data_column: RpcEvent<Arc<DataColumnSidecar<T::EthSpec>>>,
    ) {
        if let Some(resp) =
            self.network
                .on_data_columns_by_root_response(req_id, peer_id, data_column)
        {
            match requester {
                DataColumnsByRootRequester::Sampling(id) => {
                    if let Some((requester, result)) =
                        self.sampling
                            .on_sample_downloaded(id, peer_id, resp, &mut self.network)
                    {
                        self.on_sampling_result(requester, result)
                    }
                }
                DataColumnsByRootRequester::Custody(custody_id) => {
                    if let Some(custody_columns) = self
                        .network
                        .on_custody_by_root_response(custody_id, req_id, peer_id, resp)
                    {
                        // TODO(das): get proper timestamp
                        let seen_timestamp = timestamp_now();
                        self.block_lookups
                            .on_download_response::<CustodyRequestState<T::EthSpec>>(
                                custody_id.requester.0,
                                custody_columns.map(|(columns, peer_group)| {
                                    (columns, peer_group, seen_timestamp)
                                }),
                                &mut self.network,
                            );
                    }
                }
            }
        }
    }

    fn on_sampling_result(&mut self, requester: SamplingRequester, result: SamplingResult) {
        // TODO(das): How is a consumer of sampling results?
        // - Fork-choice for trailing DA
        // - Single lookups to complete import requirements
        // - Range sync to complete import requirements? Can sampling for syncing lag behind and
        //   accumulate in fork-choice?

        match requester {
            SamplingRequester::ImportedBlock(block_root) => {
                debug!(self.log, "Sampling result"; "block_root" => %block_root, "result" => ?result);

                // TODO(das): Consider moving SamplingResult to the beacon_chain crate and import
                // here. No need to add too much enum variants, just whatever the beacon_chain or
                // fork-choice needs to make a decision. Currently the fork-choice only needs to
                // be notified of successful samplings, i.e. sampling failures don't trigger pruning
                match result {
                    Ok(_) => {
                        if let Err(e) = self
                            .network
                            .beacon_processor()
                            .send_sampling_completed(block_root)
                        {
                            warn!(self.log, "Error sending sampling result"; "block_root" => ?block_root, "reason" => ?e);
                        }
                    }
                    Err(e) => {
                        warn!(self.log, "Sampling failed"; "block_root" => %block_root, "reason" => ?e);
                    }
                }
            }
        }
    }

    /// Handles receiving a response for a range sync request that should have both blocks and
    /// blobs.
    fn range_block_and_blobs_response(
        &mut self,
        id: Id,
        peer_id: PeerId,
        block_or_blob: BlockOrBlob<T::EthSpec>,
    ) {
        if let Some(resp) = self
            .network
            .range_block_and_blob_response(id, block_or_blob)
        {
            match resp.responses {
                Ok(blocks) => {
                    for block in blocks
                        .into_iter()
                        .map(Some)
                        // chain the stream terminator
                        .chain(vec![None])
                    {
                        match resp.sender_id {
                            RangeRequestId::RangeSync { chain_id, batch_id } => {
                                self.range_sync.blocks_by_range_response(
                                    &mut self.network,
                                    peer_id,
                                    chain_id,
                                    batch_id,
                                    id,
                                    block,
                                );
                                self.update_sync_state();
                            }
                            RangeRequestId::BackfillSync { batch_id } => {
                                match self.backfill_sync.on_block_response(
                                    &mut self.network,
                                    batch_id,
                                    &peer_id,
                                    id,
                                    block,
                                ) {
                                    Ok(ProcessResult::SyncCompleted) => self.update_sync_state(),
                                    Ok(ProcessResult::Successful) => {}
                                    Err(_error) => {
                                        // The backfill sync has failed, errors are reported
                                        // within.
                                        self.update_sync_state();
                                    }
                                }
                            }
                        }
                    }
                }
                Err(e) => {
                    // Re-insert the request so we can retry
                    self.network.insert_range_blocks_and_blobs_request(
                        id,
                        resp.sender_id,
                        RangeBlockComponentsRequest::new(
                            resp.expects_blobs,
                            resp.expects_custody_columns,
                        ),
                    );
                    // inform range that the request needs to be treated as failed
                    // With time we will want to downgrade this log
                    warn!(
                        self.log,
                        "Blocks and blobs request for range received invalid data";
                        "peer_id" => %peer_id,
                        "sender_id" => ?resp.sender_id,
                        "error" => e.clone()
                    );
                    let id = RequestId::RangeBlockComponents(id);
                    self.network.report_peer(
                        peer_id,
                        PeerAction::MidToleranceError,
                        "block_blob_faulty_batch",
                    );
                    self.inject_error(peer_id, id, RPCError::InvalidData(e))
                }
            }
        }
    }
}

impl<E: EthSpec> From<Result<AvailabilityProcessingStatus, BlockError<E>>>
    for BlockProcessingResult<E>
{
    fn from(result: Result<AvailabilityProcessingStatus, BlockError<E>>) -> Self {
        match result {
            Ok(status) => BlockProcessingResult::Ok(status),
            Err(e) => BlockProcessingResult::Err(e),
        }
    }
}

impl<E: EthSpec> From<BlockError<E>> for BlockProcessingResult<E> {
    fn from(e: BlockError<E>) -> Self {
        BlockProcessingResult::Err(e)
    }
}<|MERGE_RESOLUTION|>--- conflicted
+++ resolved
@@ -321,13 +321,10 @@
                 log.new(o!("service" => "backfill_sync")),
             ),
             block_lookups: BlockLookups::new(log.new(o!("service"=> "lookup_sync"))),
-<<<<<<< HEAD
-            sampling: Sampling::new(sampling_config, log.new(o!("service" => "sampling"))),
-=======
             notified_unknown_roots: LRUTimeCache::new(Duration::from_secs(
                 NOTIFIED_UNKNOWN_ROOT_EXPIRY_SECONDS,
             )),
->>>>>>> 7f8b600f
+            sampling: Sampling::new(sampling_config, log.new(o!("service" => "sampling"))),
             log: log.clone(),
         }
     }
