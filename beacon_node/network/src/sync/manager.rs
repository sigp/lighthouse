--- conflicted
+++ resolved
@@ -56,12 +56,8 @@
 use lighthouse_network::types::{NetworkGlobals, SyncState};
 use lighthouse_network::SyncInfo;
 use lighthouse_network::{PeerAction, PeerId};
-<<<<<<< HEAD
 use lru_cache::LRUTimeCache;
-use slog::{crit, debug, error, info, trace, warn, Logger};
-=======
 use slog::{crit, debug, error, info, o, trace, warn, Logger};
->>>>>>> 5135a77e
 use std::ops::Sub;
 use std::sync::Arc;
 use std::time::Duration;
@@ -271,14 +267,6 @@
                 beacon_chain.clone(),
                 log.clone(),
             ),
-<<<<<<< HEAD
-            range_sync: RangeSync::new(beacon_chain.clone(), log.clone()),
-            backfill_sync: BackFillSync::new(beacon_chain.clone(), network_globals, log.clone()),
-            block_lookups: BlockLookups::new(log.clone()),
-            notified_unknown_roots: LRUTimeCache::new(Duration::from_secs(
-                NOTIFIED_UNKNOWN_ROOT_EXPIRY_SECONDS,
-            )),
-=======
             range_sync: RangeSync::new(
                 beacon_chain.clone(),
                 log.new(o!("service" => "range_sync")),
@@ -289,7 +277,9 @@
                 log.new(o!("service" => "backfill_sync")),
             ),
             block_lookups: BlockLookups::new(log.new(o!("service"=> "lookup_sync"))),
->>>>>>> 5135a77e
+            notified_unknown_roots: LRUTimeCache::new(Duration::from_secs(
+                NOTIFIED_UNKNOWN_ROOT_EXPIRY_SECONDS,
+            )),
             log: log.clone(),
         }
     }
