//! The `SyncManager` facilities the block syncing logic of lighthouse. The current networking
//! specification provides two methods from which to obtain blocks from peers. The `BlocksByRange`
//! request and the `BlocksByRoot` request. The former is used to obtain a large number of
//! blocks and the latter allows for searching for blocks given a block-hash.
//!
//! These two RPC methods are designed for two type of syncing.
//! - Long range (batch) sync, when a client is out of date and needs to the latest head.
//! - Parent lookup - when a peer provides us a block whose parent is unknown to us.
//!
//! Both of these syncing strategies are built into the `SyncManager`.
//!
//! Currently the long-range (batch) syncing method functions by opportunistically downloading
//! batches blocks from all peers who know about a chain that we do not. When a new peer connects
//! which has a later head that is greater than `SLOT_IMPORT_TOLERANCE` from our current head slot,
//! the manager's state becomes `Syncing` and begins a batch syncing process with this peer. If
//! further peers connect, this process is run in parallel with those peers, until our head is
//! within `SLOT_IMPORT_TOLERANCE` of all connected peers.
//!
//! ## Batch Syncing
//!
//! See `RangeSync` for further details.
//!
//! ## Parent Lookup
//!
//! When a block with an unknown parent is received and we are in `Regular` sync mode, the block is
//! queued for lookup. A round-robin approach is used to request the parent from the known list of
//! fully sync'd peers. If `PARENT_FAIL_TOLERANCE` attempts at requesting the block fails, we
//! drop the propagated block and downvote the peer that sent it to us.
//!
//! Block Lookup
//!
//! To keep the logic maintained to the syncing thread (and manage the request_ids), when a block
//! needs to be searched for (i.e if an attestation references an unknown block) this manager can
//! search for the block and subsequently search for parents if needed.

use super::backfill_sync::{BackFillSync, ProcessResult, SyncStart};
use super::block_lookups::{BlockLookups, PeerShouldHave};
use super::network_context::{BlockOrBlob, SyncNetworkContext};
use super::peer_sync_info::{remote_sync_type, PeerSyncType};
use super::range_sync::{RangeSync, RangeSyncType, EPOCHS_PER_BATCH};
use crate::beacon_processor::{ChainSegmentProcessId, WorkEvent as BeaconWorkEvent};
use crate::service::NetworkMessage;
use crate::status::ToStatusMessage;
use crate::sync::block_lookups::delayed_lookup;
use crate::sync::block_lookups::delayed_lookup::DelayedLookupMessage;
pub use crate::sync::block_lookups::ResponseType;
<<<<<<< HEAD
=======
use crate::sync::block_lookups::UnknownParentComponents;
>>>>>>> a62e52f3
use crate::sync::range_sync::ByRangeRequestType;
use beacon_chain::blob_verification::AsBlock;
use beacon_chain::blob_verification::BlockWrapper;
use beacon_chain::{
    AvailabilityProcessingStatus, BeaconChain, BeaconChainTypes, BlockError, EngineState,
    MAXIMUM_GOSSIP_CLOCK_DISPARITY,
};
use futures::StreamExt;
use lighthouse_network::rpc::methods::MAX_REQUEST_BLOCKS;
use lighthouse_network::rpc::RPCError;
use lighthouse_network::types::{NetworkGlobals, SyncState};
use lighthouse_network::SyncInfo;
use lighthouse_network::{PeerAction, PeerId};
use slog::{crit, debug, error, info, trace, warn, Logger};
use slot_clock::SlotClock;
use std::boxed::Box;
use std::ops::IndexMut;
use std::ops::Sub;
use std::sync::Arc;
use std::time::Duration;
use tokio::sync::mpsc;
use types::blob_sidecar::FixedBlobSidecarList;
use types::{BlobSidecar, EthSpec, Hash256, SignedBeaconBlock, Slot};

/// The number of slots ahead of us that is allowed before requesting a long-range (batch)  Sync
/// from a peer. If a peer is within this tolerance (forwards or backwards), it is treated as a
/// fully sync'd peer.
///
/// This means that we consider ourselves synced (and hence subscribe to all subnets and block
/// gossip if no peers are further than this range ahead of us that we have not already downloaded
/// blocks for.
pub const SLOT_IMPORT_TOLERANCE: usize = 32;
/// The maximum number of messages the delay queue can handle in a single slot before messages are
/// dropped.
pub const DELAY_QUEUE_CHANNEL_SIZE: usize = 128;

pub type Id = u32;

/// Id of rpc requests sent by sync to the network.
#[derive(Debug, Hash, PartialEq, Eq, Clone, Copy)]
pub enum RequestId {
    /// Request searching for a block given a hash.
    SingleBlock { id: Id },
    /// Request searching for a block's parent. The id is the chain
    ParentLookup { id: Id },
    /// Request was from the backfill sync algorithm.
    BackFillBlocks { id: Id },
    /// Backfill request that is composed by both a block range request and a blob range request.
    BackFillBlockAndBlobs { id: Id },
    /// The request was from a chain in the range sync algorithm.
    RangeBlocks { id: Id },
    /// Range request that is composed by both a block range request and a blob range request.
    RangeBlockAndBlobs { id: Id },
}

// TODO(diva) I'm updating functions what at a time, but this should be revisited because I think
// some code paths that are split for blobs and blocks can be made just one after sync as a whole
// is updated.

#[derive(Debug)]
/// A message that can be sent to the sync manager thread.
pub enum SyncMessage<T: EthSpec> {
    /// A useful peer has been discovered.
    AddPeer(PeerId, SyncInfo),

    /// A block has been received from the RPC.
    RpcBlock {
        request_id: RequestId,
        peer_id: PeerId,
        beacon_block: Option<Arc<SignedBeaconBlock<T>>>,
        seen_timestamp: Duration,
    },

    /// A blob has been received from the RPC.
    RpcBlob {
        request_id: RequestId,
        peer_id: PeerId,
        blob_sidecar: Option<Arc<BlobSidecar<T>>>,
        seen_timestamp: Duration,
    },

    /// A block with an unknown parent has been received.
    UnknownParentBlock(PeerId, BlockWrapper<T>, Hash256),

    /// A blob with an unknown parent has been received.
    UnknownParentBlob(PeerId, Arc<BlobSidecar<T>>),

    /// A peer has sent an attestation that references a block that is unknown. This triggers the
    /// manager to attempt to find the block matching the unknown hash.
    UnknownBlockHashFromAttestation(PeerId, Hash256),

    /// A peer has sent a blob that references a block that is unknown or a peer has sent a block for
    /// which we haven't received blobs.
    ///
    /// We will either attempt to find the block matching the unknown hash immediately or queue a lookup,
    /// which will then trigger the request when we receive `MissingGossipBlockComponentsDelayed`.
    MissingGossipBlockComponents(Slot, PeerId, Hash256),

    /// This message triggers a request for missing block components after a delay.
    MissingGossipBlockComponentsDelayed(Hash256),

    /// A peer has disconnected.
    Disconnect(PeerId),

    /// An RPC Error has occurred on a request.
    RpcError {
        peer_id: PeerId,
        request_id: RequestId,
        error: RPCError,
    },

    /// A batch has been processed by the block processor thread.
    BatchProcessed {
        sync_type: ChainSegmentProcessId,
        result: BatchProcessResult,
    },

    /// Block processed
    BlockComponentProcessed {
        process_type: BlockProcessType,
        result: BlockProcessingResult<T>,
        response_type: ResponseType,
    },
}

/// The type of processing specified for a received block.
#[derive(Debug, Clone)]
pub enum BlockProcessType {
    SingleBlock { id: Id },
    ParentLookup { chain_hash: Hash256 },
}

#[derive(Debug)]
pub enum BlockProcessingResult<T: EthSpec> {
    Ok(AvailabilityProcessingStatus),
    Err(BlockError<T>),
    Ignored,
}

/// The result of processing multiple blocks (a chain segment).
#[derive(Debug)]
pub enum BatchProcessResult {
    /// The batch was completed successfully. It carries whether the sent batch contained blocks.
    Success {
        was_non_empty: bool,
    },
    /// The batch processing failed. It carries whether the processing imported any block.
    FaultyFailure {
        imported_blocks: bool,
        penalty: PeerAction,
    },
    NonFaultyFailure,
}

/// The primary object for handling and driving all the current syncing logic. It maintains the
/// current state of the syncing process, the number of useful peers, downloaded blocks and
/// controls the logic behind both the long-range (batch) sync and the on-going potential parent
/// look-up of blocks.
pub struct SyncManager<T: BeaconChainTypes> {
    /// A reference to the underlying beacon chain.
    chain: Arc<BeaconChain<T>>,

    /// A reference to the network globals and peer-db.
    network_globals: Arc<NetworkGlobals<T::EthSpec>>,

    /// A receiving channel sent by the message processor thread.
    input_channel: mpsc::UnboundedReceiver<SyncMessage<T::EthSpec>>,

    /// A network context to contact the network service.
    network: SyncNetworkContext<T>,

    /// The object handling long-range batch load-balanced syncing.
    range_sync: RangeSync<T>,

    /// Backfill syncing.
    backfill_sync: BackFillSync<T>,

    block_lookups: BlockLookups<T>,

    delayed_lookups: mpsc::Sender<DelayedLookupMessage>,

    /// The logger for the import manager.
    log: Logger,
}

/// Spawns a new `SyncManager` thread which has a weak reference to underlying beacon
/// chain. This allows the chain to be
/// dropped during the syncing process which will gracefully end the `SyncManager`.
pub fn spawn<T: BeaconChainTypes>(
    executor: task_executor::TaskExecutor,
    beacon_chain: Arc<BeaconChain<T>>,
    network_globals: Arc<NetworkGlobals<T::EthSpec>>,
    network_send: mpsc::UnboundedSender<NetworkMessage<T::EthSpec>>,
    beacon_processor_send: mpsc::Sender<BeaconWorkEvent<T>>,
    log: slog::Logger,
) -> mpsc::UnboundedSender<SyncMessage<T::EthSpec>> {
    assert!(
        MAX_REQUEST_BLOCKS >= T::EthSpec::slots_per_epoch() * EPOCHS_PER_BATCH,
        "Max blocks that can be requested in a single batch greater than max allowed blocks in a single request"
    );
    // generate the message channel
    let (sync_send, sync_recv) = mpsc::unbounded_channel::<SyncMessage<T::EthSpec>>();
    let (delayed_lookups_send, delayed_lookups_recv) =
        mpsc::channel::<DelayedLookupMessage>(DELAY_QUEUE_CHANNEL_SIZE);

    // create an instance of the SyncManager
    let mut sync_manager = SyncManager {
        chain: beacon_chain.clone(),
        network_globals: network_globals.clone(),
        input_channel: sync_recv,
        network: SyncNetworkContext::new(
            network_send,
            network_globals.clone(),
            beacon_processor_send,
            beacon_chain.clone(),
            log.clone(),
        ),
        range_sync: RangeSync::new(beacon_chain.clone(), log.clone()),
        backfill_sync: BackFillSync::new(beacon_chain.clone(), network_globals, log.clone()),
        block_lookups: BlockLookups::new(
            beacon_chain.data_availability_checker.clone(),
            log.clone(),
        ),
        delayed_lookups: delayed_lookups_send,
        log: log.clone(),
    };

    let log_clone = log.clone();
    let sync_send_clone = sync_send.clone();
    delayed_lookup::spawn_delayed_lookup_service(
        &executor,
        beacon_chain,
        delayed_lookups_recv,
        sync_send,
        log,
    );

    // spawn the sync manager thread
    debug!(log_clone, "Sync Manager started");
    executor.spawn(async move { Box::pin(sync_manager.main()).await }, "sync");
    sync_send_clone
}

impl<T: BeaconChainTypes> SyncManager<T> {
    /* Input Handling Functions */

    /// A peer has connected which has blocks that are unknown to us.
    ///
    /// This function handles the logic associated with the connection of a new peer. If the peer
    /// is sufficiently ahead of our current head, a range-sync (batch) sync is started and
    /// batches of blocks are queued to download from the peer. Batched blocks begin at our latest
    /// finalized head.
    ///
    /// If the peer is within the `SLOT_IMPORT_TOLERANCE`, then it's head is sufficiently close to
    /// ours that we consider it fully sync'd with respect to our current chain.
    fn add_peer(&mut self, peer_id: PeerId, remote: SyncInfo) {
        // ensure the beacon chain still exists
        let status = self.chain.status_message();
        let local = SyncInfo {
            head_slot: status.head_slot,
            head_root: status.head_root,
            finalized_epoch: status.finalized_epoch,
            finalized_root: status.finalized_root,
        };

        let sync_type = remote_sync_type(&local, &remote, &self.chain);

        // update the state of the peer.
        let should_add = self.update_peer_sync_state(&peer_id, &local, &remote, &sync_type);

        if matches!(sync_type, PeerSyncType::Advanced) && should_add {
            self.range_sync
                .add_peer(&mut self.network, local, peer_id, remote);
        }

        self.update_sync_state();
    }

    /// Handles RPC errors related to requests that were emitted from the sync manager.
    fn inject_error(&mut self, peer_id: PeerId, request_id: RequestId, error: RPCError) {
        trace!(self.log, "Sync manager received a failed RPC");
        match request_id {
            RequestId::SingleBlock { id } => {
                self.block_lookups.single_block_lookup_failed(
                    id,
                    &peer_id,
                    &mut self.network,
                    error,
                );
            }
            RequestId::ParentLookup { id } => {
                self.block_lookups
                    .parent_lookup_failed(id, peer_id, &mut self.network, error);
            }
            RequestId::BackFillBlocks { id } => {
                if let Some(batch_id) = self
                    .network
                    .backfill_request_failed(id, ByRangeRequestType::Blocks)
                {
                    match self
                        .backfill_sync
                        .inject_error(&mut self.network, batch_id, &peer_id, id)
                    {
                        Ok(_) => {}
                        Err(_) => self.update_sync_state(),
                    }
                }
            }

            RequestId::BackFillBlockAndBlobs { id } => {
                if let Some(batch_id) = self
                    .network
                    .backfill_request_failed(id, ByRangeRequestType::BlocksAndBlobs)
                {
                    match self
                        .backfill_sync
                        .inject_error(&mut self.network, batch_id, &peer_id, id)
                    {
                        Ok(_) => {}
                        Err(_) => self.update_sync_state(),
                    }
                }
            }
            RequestId::RangeBlocks { id } => {
                if let Some((chain_id, batch_id)) = self
                    .network
                    .range_sync_request_failed(id, ByRangeRequestType::Blocks)
                {
                    self.range_sync.inject_error(
                        &mut self.network,
                        peer_id,
                        batch_id,
                        chain_id,
                        id,
                    );
                    self.update_sync_state()
                }
            }
            RequestId::RangeBlockAndBlobs { id } => {
                if let Some((chain_id, batch_id)) = self
                    .network
                    .range_sync_request_failed(id, ByRangeRequestType::BlocksAndBlobs)
                {
                    self.range_sync.inject_error(
                        &mut self.network,
                        peer_id,
                        batch_id,
                        chain_id,
                        id,
                    );
                    self.update_sync_state()
                }
            }
        }
    }

    fn peer_disconnect(&mut self, peer_id: &PeerId) {
        self.range_sync.peer_disconnect(&mut self.network, peer_id);
        self.block_lookups
            .peer_disconnected(peer_id, &mut self.network);
        // Regardless of the outcome, we update the sync status.
        let _ = self
            .backfill_sync
            .peer_disconnected(peer_id, &mut self.network);
        self.update_sync_state();
    }

    /// Updates the syncing state of a peer.
    /// Return whether the peer should be used for range syncing or not, according to its
    /// connection status.
    fn update_peer_sync_state(
        &mut self,
        peer_id: &PeerId,
        local_sync_info: &SyncInfo,
        remote_sync_info: &SyncInfo,
        sync_type: &PeerSyncType,
    ) -> bool {
        // NOTE: here we are gracefully handling two race conditions: Receiving the status message
        // of a peer that is 1) disconnected 2) not in the PeerDB.

        let new_state = sync_type.as_sync_status(remote_sync_info);
        let rpr = new_state.as_str();
        // Drop the write lock
        let update_sync_status = self
            .network_globals
            .peers
            .write()
            .update_sync_status(peer_id, new_state.clone());
        if let Some(was_updated) = update_sync_status {
            let is_connected = self.network_globals.peers.read().is_connected(peer_id);
            if was_updated {
                debug!(
                    self.log,
                    "Peer transitioned sync state";
                    "peer_id" => %peer_id,
                    "new_state" => rpr,
                    "our_head_slot" => local_sync_info.head_slot,
                    "our_finalized_epoch" => local_sync_info.finalized_epoch,
                    "their_head_slot" => remote_sync_info.head_slot,
                    "their_finalized_epoch" => remote_sync_info.finalized_epoch,
                    "is_connected" => is_connected
                );

                // A peer has transitioned its sync state. If the new state is "synced" we
                // inform the backfill sync that a new synced peer has joined us.
                if new_state.is_synced() {
                    self.backfill_sync.fully_synced_peer_joined();
                }
            }
            is_connected
        } else {
            error!(self.log, "Status'd peer is unknown"; "peer_id" => %peer_id);
            false
        }
    }

    /// Updates the global sync state, optionally instigating or pausing a backfill sync as well as
    /// logging any changes.
    ///
    /// The logic for which sync should be running is as follows:
    /// - If there is a range-sync running (or required) pause any backfill and let range-sync
    /// complete.
    /// - If there is no current range sync, check for any requirement to backfill and either
    /// start/resume a backfill sync if required. The global state will be BackFillSync if a
    /// backfill sync is running.
    /// - If there is no range sync and no required backfill and we have synced up to the currently
    /// known peers, we consider ourselves synced.
    fn update_sync_state(&mut self) {
        let new_state: SyncState = match self.range_sync.state() {
            Err(e) => {
                crit!(self.log, "Error getting range sync state"; "error" => %e);
                return;
            }
            Ok(state) => match state {
                None => {
                    // No range sync, so we decide if we are stalled or synced.
                    // For this we check if there is at least one advanced peer. An advanced peer
                    // with Idle range is possible since a peer's status is updated periodically.
                    // If we synced a peer between status messages, most likely the peer has
                    // advanced and will produce a head chain on re-status. Otherwise it will shift
                    // to being synced
                    let mut sync_state = {
                        let head = self.chain.best_slot();
                        let current_slot = self.chain.slot().unwrap_or_else(|_| Slot::new(0));

                        let peers = self.network_globals.peers.read();
                        if current_slot >= head
                            && current_slot.sub(head) <= (SLOT_IMPORT_TOLERANCE as u64)
                            && head > 0
                        {
                            SyncState::Synced
                        } else if peers.advanced_peers().next().is_some() {
                            SyncState::SyncTransition
                        } else if peers.synced_peers().next().is_none() {
                            SyncState::Stalled
                        } else {
                            // There are no peers that require syncing and we have at least one synced
                            // peer
                            SyncState::Synced
                        }
                    };

                    // If we would otherwise be synced, first check if we need to perform or
                    // complete a backfill sync.
                    if matches!(sync_state, SyncState::Synced) {
                        // Determine if we need to start/resume/restart a backfill sync.
                        match self.backfill_sync.start(&mut self.network) {
                            Ok(SyncStart::Syncing {
                                completed,
                                remaining,
                            }) => {
                                sync_state = SyncState::BackFillSyncing {
                                    completed,
                                    remaining,
                                };
                            }
                            Ok(SyncStart::NotSyncing) => {} // Ignore updating the state if the backfill sync state didn't start.
                            Err(e) => {
                                error!(self.log, "Backfill sync failed to start"; "error" => ?e);
                            }
                        }
                    }

                    // Return the sync state if backfilling is not required.
                    sync_state
                }
                Some((RangeSyncType::Finalized, start_slot, target_slot)) => {
                    // If there is a backfill sync in progress pause it.
                    self.backfill_sync.pause();

                    SyncState::SyncingFinalized {
                        start_slot,
                        target_slot,
                    }
                }
                Some((RangeSyncType::Head, start_slot, target_slot)) => {
                    // If there is a backfill sync in progress pause it.
                    self.backfill_sync.pause();

                    SyncState::SyncingHead {
                        start_slot,
                        target_slot,
                    }
                }
            },
        };

        let old_state = self.network_globals.set_sync_state(new_state);
        let new_state = self.network_globals.sync_state.read();
        if !new_state.eq(&old_state) {
            info!(self.log, "Sync state updated"; "old_state" => %old_state, "new_state" => %new_state);
            // If we have become synced - Subscribe to all the core subnet topics
            // We don't need to subscribe if the old state is a state that would have already
            // invoked this call.
            if new_state.is_synced()
                && !matches!(
                    old_state,
                    SyncState::Synced { .. } | SyncState::BackFillSyncing { .. }
                )
            {
                self.network.subscribe_core_topics();
            }
        }
    }

    /// The main driving future for the sync manager.
    async fn main(&mut self) {
        let check_ee = self.chain.execution_layer.is_some();
        let mut check_ee_stream = {
            // some magic to have an instance implementing stream even if there is no execution layer
            let ee_responsiveness_watch: futures::future::OptionFuture<_> = self
                .chain
                .execution_layer
                .as_ref()
                .map(|el| el.get_responsiveness_watch())
                .into();
            futures::stream::iter(ee_responsiveness_watch.await).flatten()
        };

        // process any inbound messages
        loop {
            tokio::select! {
                Some(sync_message) = self.input_channel.recv() => {
                    self.handle_message(sync_message);
                },
                Some(engine_state) = check_ee_stream.next(), if check_ee => {
                    self.handle_new_execution_engine_state(engine_state);
                }
            }
        }
    }

    fn handle_message(&mut self, sync_message: SyncMessage<T::EthSpec>) {
        match sync_message {
            SyncMessage::AddPeer(peer_id, info) => {
                self.add_peer(peer_id, info);
            }
            SyncMessage::RpcBlock {
                request_id,
                peer_id,
                beacon_block,
                seen_timestamp,
            } => {
                self.rpc_block_received(request_id, peer_id, beacon_block, seen_timestamp);
            }
            SyncMessage::RpcBlob {
                request_id,
                peer_id,
                blob_sidecar,
                seen_timestamp,
            } => self.rpc_blob_received(request_id, peer_id, blob_sidecar, seen_timestamp),
            SyncMessage::UnknownParentBlock(peer_id, block, block_root) => {
                let block_slot = block.slot();
<<<<<<< HEAD

                self.handle_unknown_parent(
                    peer_id,
                    block_root,
                    block.parent_root(),
                    block_slot,
                    move || {
                        let (block, blobs) = block.deconstruct();
                        (Some(block), blobs)
                    },
=======
                let (block, blobs) = block.deconstruct();
                let parent_root = block.parent_root();
                let parent_components = UnknownParentComponents::new(Some(block), blobs);
                self.handle_unknown_parent(
                    peer_id,
                    block_root,
                    parent_root,
                    block_slot,
                    Some(parent_components),
>>>>>>> a62e52f3
                );
            }
            SyncMessage::UnknownParentBlob(peer_id, blob) => {
                let blob_slot = blob.slot;
                let block_root = blob.block_root;
                let parent_root = blob.block_parent_root;
                let blob_index = blob.index;
<<<<<<< HEAD
=======
                let mut blobs = FixedBlobSidecarList::default();
                *blobs.index_mut(blob_index as usize) = Some(blob);
>>>>>>> a62e52f3
                self.handle_unknown_parent(
                    peer_id,
                    block_root,
                    parent_root,
                    blob_slot,
<<<<<<< HEAD
                    move || {
                        //TODO(sean) index validation
                        let mut blobs = FixedBlobSidecarList::default();
                        *blobs.index_mut(blob_index as usize) = Some(blob);
                        (None, Some(blobs))
                    },
=======
                    Some(UnknownParentComponents::new(None, Some(blobs))),
>>>>>>> a62e52f3
                );
            }
            SyncMessage::UnknownBlockHashFromAttestation(peer_id, block_hash) => {
                // If we are not synced, ignore this block.
                if self.synced_and_connected(&peer_id) {
                    self.block_lookups.search_block(
                        block_hash,
                        PeerShouldHave::BlockAndBlobs(peer_id),
                        &mut self.network,
                    );
                }
            }
            SyncMessage::MissingGossipBlockComponents(slot, peer_id, block_root) => {
                // If we are not synced, ignore this block.
                if self.synced_and_connected(&peer_id) {
                    if self.should_delay_lookup(slot) {
                        self.block_lookups
                            .search_block_delayed(block_root, PeerShouldHave::Neither(peer_id));
                        if let Err(e) = self
                            .delayed_lookups
                            .try_send(DelayedLookupMessage::MissingComponents(block_root))
                        {
                            warn!(self.log, "Delayed lookup dropped for block referenced by a blob";
                                "block_root" => ?block_root, "error" => ?e);
                        }
                    } else {
                        self.block_lookups.search_block(
                            block_root,
                            PeerShouldHave::Neither(peer_id),
                            &mut self.network,
                        )
                    }
                }
            }
            SyncMessage::MissingGossipBlockComponentsDelayed(block_root) => {
<<<<<<< HEAD
                self.block_lookups
                    .trigger_single_lookup(block_root, &mut self.network);
=======
                if self
                    .block_lookups
                    .trigger_lookup_by_root(block_root, &mut self.network)
                    .is_err()
                {
                    // No request was made for block or blob so the lookup is dropped.
                    self.block_lookups.remove_lookup_by_root(block_root);
                }
>>>>>>> a62e52f3
            }
            SyncMessage::Disconnect(peer_id) => {
                self.peer_disconnect(&peer_id);
            }
            SyncMessage::RpcError {
                peer_id,
                request_id,
                error,
            } => self.inject_error(peer_id, request_id, error),
            SyncMessage::BlockComponentProcessed {
                process_type,
                result,
                response_type,
            } => match process_type {
                BlockProcessType::SingleBlock { id } => self
                    .block_lookups
                    .single_block_component_processed(id, result, response_type, &mut self.network),
                BlockProcessType::ParentLookup { chain_hash } => self
                    .block_lookups
                    .parent_block_processed(chain_hash, result, response_type, &mut self.network),
            },
            SyncMessage::BatchProcessed { sync_type, result } => match sync_type {
                ChainSegmentProcessId::RangeBatchId(chain_id, epoch, _) => {
                    self.range_sync.handle_block_process_result(
                        &mut self.network,
                        chain_id,
                        epoch,
                        result,
                    );
                    self.update_sync_state();
                }
                ChainSegmentProcessId::BackSyncBatchId(epoch) => {
                    match self.backfill_sync.on_batch_process_result(
                        &mut self.network,
                        epoch,
                        &result,
                    ) {
                        Ok(ProcessResult::Successful) => {}
                        Ok(ProcessResult::SyncCompleted) => self.update_sync_state(),
                        Err(error) => {
                            error!(self.log, "Backfill sync failed"; "error" => ?error);
                            // Update the global status
                            self.update_sync_state();
                        }
                    }
                }
                ChainSegmentProcessId::ParentLookup(chain_hash) => self
                    .block_lookups
                    .parent_chain_processed(chain_hash, result, &mut self.network),
            },
        }
    }

<<<<<<< HEAD
    fn handle_unknown_parent<
        F: FnOnce() -> (
            Option<Arc<SignedBeaconBlock<T::EthSpec>>>,
            Option<FixedBlobSidecarList<T::EthSpec>>,
        ),
    >(
=======
    fn handle_unknown_parent(
>>>>>>> a62e52f3
        &mut self,
        peer_id: PeerId,
        block_root: Hash256,
        parent_root: Hash256,
        slot: Slot,
<<<<<<< HEAD
        block_component_closure: F,
    ) {
        let (block, blobs) = block_component_closure();
=======
        parent_components: Option<UnknownParentComponents<T::EthSpec>>,
    ) {
>>>>>>> a62e52f3
        if self.should_search_for_block(slot, &peer_id) {
            self.block_lookups.search_parent(
                slot,
                block_root,
                parent_root,
                peer_id,
                &mut self.network,
            );
            if self.should_delay_lookup(slot) {
                self.block_lookups.search_child_delayed(
                    block_root,
<<<<<<< HEAD
                    block,
                    blobs,
=======
                    parent_components,
>>>>>>> a62e52f3
                    &[PeerShouldHave::Neither(peer_id)],
                );
                if let Err(e) = self
                    .delayed_lookups
                    .try_send(DelayedLookupMessage::MissingComponents(block_root))
                {
                    warn!(self.log, "Delayed lookups dropped for block"; "block_root" => ?block_root, "error" => ?e);
                }
            } else {
                self.block_lookups.search_child_block(
                    block_root,
<<<<<<< HEAD
                    block,
                    blobs,
=======
                    parent_components,
>>>>>>> a62e52f3
                    &[PeerShouldHave::Neither(peer_id)],
                    &mut self.network,
                );
            }
        }
    }

    fn should_delay_lookup(&mut self, slot: Slot) -> bool {
        let earliest_slot = self
            .chain
            .slot_clock
            .now_with_past_tolerance(MAXIMUM_GOSSIP_CLOCK_DISPARITY);
        let latest_slot = self
            .chain
            .slot_clock
            .now_with_future_tolerance(MAXIMUM_GOSSIP_CLOCK_DISPARITY);
        if let (Some(earliest_slot), Some(latest_slot)) = (earliest_slot, latest_slot) {
            let msg_for_current_slot = slot >= earliest_slot && slot <= latest_slot;
            let delay_threshold_unmet = self
                .chain
                .slot_clock
                .seconds_from_current_slot_start()
                .map_or(false, |secs_into_slot| {
                    secs_into_slot < self.chain.slot_clock.single_lookup_delay()
                });
            msg_for_current_slot && delay_threshold_unmet
        } else {
            false
        }
    }

    fn should_search_for_block(&mut self, block_slot: Slot, peer_id: &PeerId) -> bool {
        if !self.network_globals.sync_state.read().is_synced() {
            let head_slot = self.chain.canonical_head.cached_head().head_slot();

            // if the block is far in the future, ignore it. If its within the slot tolerance of
            // our current head, regardless of the syncing state, fetch it.
            if (head_slot >= block_slot
                && head_slot.sub(block_slot).as_usize() > SLOT_IMPORT_TOLERANCE)
                || (head_slot < block_slot
                    && block_slot.sub(head_slot).as_usize() > SLOT_IMPORT_TOLERANCE)
            {
                return false;
            }
        }

        self.network_globals.peers.read().is_connected(peer_id)
            && self.network.is_execution_engine_online()
    }

    fn synced_and_connected(&mut self, peer_id: &PeerId) -> bool {
        self.network_globals.sync_state.read().is_synced()
            && self.network_globals.peers.read().is_connected(peer_id)
            && self.network.is_execution_engine_online()
    }

    fn handle_new_execution_engine_state(&mut self, engine_state: EngineState) {
        self.network.update_execution_engine_state(engine_state);

        match engine_state {
            EngineState::Online => {
                // Resume sync components.

                // - Block lookups:
                //   We start searching for blocks again. This is done by updating the stored ee online
                //   state. No further action required.

                // - Parent lookups:
                //   We start searching for parents again. This is done by updating the stored ee
                //   online state. No further action required.

                // - Range:
                //   Actively resume.
                self.range_sync.resume(&mut self.network);

                // - Backfill:
                //   Not affected by ee states, nothing to do.
            }

            EngineState::Offline => {
                // Pause sync components.

                // - Block lookups:
                //   Disabled while in this state. We drop current requests and don't search for new
                //   blocks.
                let dropped_single_blocks_requests =
                    self.block_lookups.drop_single_block_requests();

                // - Parent lookups:
                //   Disabled while in this state. We drop current requests and don't search for new
                //   blocks.
                let dropped_parent_chain_requests = self.block_lookups.drop_parent_chain_requests();

                // - Range:
                //   We still send found peers to range so that it can keep track of potential chains
                //   with respect to our current peers. Range will stop processing batches in the
                //   meantime. No further action from the manager is required for this.

                // - Backfill: Not affected by ee states, nothing to do.

                // Some logs.
                if dropped_single_blocks_requests > 0 || dropped_parent_chain_requests > 0 {
                    debug!(self.log, "Execution engine not online. Dropping active requests.";
                        "dropped_single_blocks_requests" => dropped_single_blocks_requests,
                        "dropped_parent_chain_requests" => dropped_parent_chain_requests,
                    );
                }
            }
        }
    }

    fn rpc_block_received(
        &mut self,
        request_id: RequestId,
        peer_id: PeerId,
        block: Option<Arc<SignedBeaconBlock<T::EthSpec>>>,
        seen_timestamp: Duration,
    ) {
        match request_id {
            RequestId::SingleBlock { id } => self.block_lookups.single_block_lookup_response(
                id,
                peer_id,
                block,
                seen_timestamp,
                &mut self.network,
            ),
            RequestId::ParentLookup { id } => self.block_lookups.parent_lookup_response(
                id,
                peer_id,
                block,
                seen_timestamp,
                &mut self.network,
            ),
            RequestId::BackFillBlocks { id } => {
                let is_stream_terminator = block.is_none();
                if let Some(batch_id) = self
                    .network
                    .backfill_sync_only_blocks_response(id, is_stream_terminator)
                {
                    match self.backfill_sync.on_block_response(
                        &mut self.network,
                        batch_id,
                        &peer_id,
                        id,
                        block.map(BlockWrapper::Block),
                    ) {
                        Ok(ProcessResult::SyncCompleted) => self.update_sync_state(),
                        Ok(ProcessResult::Successful) => {}
                        Err(_error) => {
                            // The backfill sync has failed, errors are reported
                            // within.
                            self.update_sync_state();
                        }
                    }
                }
            }
            RequestId::RangeBlocks { id } => {
                let is_stream_terminator = block.is_none();
                if let Some((chain_id, batch_id)) = self
                    .network
                    .range_sync_block_only_response(id, is_stream_terminator)
                {
                    self.range_sync.blocks_by_range_response(
                        &mut self.network,
                        peer_id,
                        chain_id,
                        batch_id,
                        id,
                        block.map(BlockWrapper::Block),
                    );
                    self.update_sync_state();
                }
            }
            RequestId::BackFillBlockAndBlobs { id } => {
                self.backfill_block_and_blobs_response(id, peer_id, block.into())
            }
            RequestId::RangeBlockAndBlobs { id } => {
                self.range_block_and_blobs_response(id, peer_id, block.into())
            }
        }
    }

    fn rpc_blob_received(
        &mut self,
        request_id: RequestId,
        peer_id: PeerId,
        blob: Option<Arc<BlobSidecar<T::EthSpec>>>,
        seen_timestamp: Duration,
    ) {
        match request_id {
            RequestId::SingleBlock { id } => self.block_lookups.single_blob_lookup_response(
                id,
                peer_id,
                blob,
                seen_timestamp,
                &mut self.network,
            ),
            RequestId::ParentLookup { id } => self.block_lookups.parent_lookup_blob_response(
                id,
                peer_id,
                blob,
                seen_timestamp,
                &mut self.network,
            ),
            RequestId::BackFillBlocks { id: _ } => {
                crit!(self.log, "Blob received during backfill block request"; "peer_id" => %peer_id  );
            }
            RequestId::RangeBlocks { id: _ } => {
                crit!(self.log, "Blob received during range block request"; "peer_id" => %peer_id  );
            }
            RequestId::BackFillBlockAndBlobs { id } => {
                self.backfill_block_and_blobs_response(id, peer_id, blob.into())
            }
            RequestId::RangeBlockAndBlobs { id } => {
                self.range_block_and_blobs_response(id, peer_id, blob.into())
            }
        }
    }

    /// Handles receiving a response for a range sync request that should have both blocks and
    /// blobs.
    fn range_block_and_blobs_response(
        &mut self,
        id: Id,
        peer_id: PeerId,
        block_or_blob: BlockOrBlob<T::EthSpec>,
    ) {
        if let Some((chain_id, resp)) = self
            .network
            .range_sync_block_and_blob_response(id, block_or_blob)
        {
            match resp.responses {
                Ok(blocks) => {
                    for block in blocks
                        .into_iter()
                        .map(Some)
                        // chain the stream terminator
                        .chain(vec![None])
                    {
                        self.range_sync.blocks_by_range_response(
                            &mut self.network,
                            peer_id,
                            chain_id,
                            resp.batch_id,
                            id,
                            block,
                        );
                        self.update_sync_state();
                    }
                }
                Err(e) => {
                    // inform range that the request needs to be treated as failed
                    // With time we will want to downgrade this log
                    warn!(
                    self.log, "Blocks and blobs request for range received invalid data";
                    "peer_id" => %peer_id, "batch_id" => resp.batch_id, "error" => e
                    );
                    // TODO: penalize the peer for being a bad boy
                    let id = RequestId::RangeBlockAndBlobs { id };
                    self.inject_error(peer_id, id, RPCError::InvalidData(e.into()))
                }
            }
        }
    }

    /// Handles receiving a response for a Backfill sync request that should have both blocks and
    /// blobs.
    fn backfill_block_and_blobs_response(
        &mut self,
        id: Id,
        peer_id: PeerId,
        block_or_blob: BlockOrBlob<T::EthSpec>,
    ) {
        if let Some(resp) = self
            .network
            .backfill_sync_block_and_blob_response(id, block_or_blob)
        {
            match resp.responses {
                Ok(blocks) => {
                    for block in blocks
                        .into_iter()
                        .map(Some)
                        // chain the stream terminator
                        .chain(vec![None])
                    {
                        match self.backfill_sync.on_block_response(
                            &mut self.network,
                            resp.batch_id,
                            &peer_id,
                            id,
                            block,
                        ) {
                            Ok(ProcessResult::SyncCompleted) => self.update_sync_state(),
                            Ok(ProcessResult::Successful) => {}
                            Err(_error) => {
                                // The backfill sync has failed, errors are reported
                                // within.
                                self.update_sync_state();
                            }
                        }
                    }
                }
                Err(e) => {
                    // inform backfill that the request needs to be treated as failed
                    // With time we will want to downgrade this log
                    warn!(
                        self.log, "Blocks and blobs request for backfill received invalid data";
                        "peer_id" => %peer_id, "batch_id" => resp.batch_id, "error" => e
                    );
                    // TODO: penalize the peer for being a bad boy
                    let id = RequestId::BackFillBlockAndBlobs { id };
                    self.inject_error(peer_id, id, RPCError::InvalidData(e.into()))
                }
            }
        }
    }
}

impl<T: EthSpec> From<Result<AvailabilityProcessingStatus, BlockError<T>>>
    for BlockProcessingResult<T>
{
    fn from(result: Result<AvailabilityProcessingStatus, BlockError<T>>) -> Self {
        match result {
            Ok(status) => BlockProcessingResult::Ok(status),
            Err(e) => BlockProcessingResult::Err(e),
        }
    }
}

impl<T: EthSpec> From<BlockError<T>> for BlockProcessingResult<T> {
    fn from(e: BlockError<T>) -> Self {
        BlockProcessingResult::Err(e)
    }
}<|MERGE_RESOLUTION|>--- conflicted
+++ resolved
@@ -44,10 +44,7 @@
 use crate::sync::block_lookups::delayed_lookup;
 use crate::sync::block_lookups::delayed_lookup::DelayedLookupMessage;
 pub use crate::sync::block_lookups::ResponseType;
-<<<<<<< HEAD
-=======
 use crate::sync::block_lookups::UnknownParentComponents;
->>>>>>> a62e52f3
 use crate::sync::range_sync::ByRangeRequestType;
 use beacon_chain::blob_verification::AsBlock;
 use beacon_chain::blob_verification::BlockWrapper;
@@ -621,18 +618,6 @@
             } => self.rpc_blob_received(request_id, peer_id, blob_sidecar, seen_timestamp),
             SyncMessage::UnknownParentBlock(peer_id, block, block_root) => {
                 let block_slot = block.slot();
-<<<<<<< HEAD
-
-                self.handle_unknown_parent(
-                    peer_id,
-                    block_root,
-                    block.parent_root(),
-                    block_slot,
-                    move || {
-                        let (block, blobs) = block.deconstruct();
-                        (Some(block), blobs)
-                    },
-=======
                 let (block, blobs) = block.deconstruct();
                 let parent_root = block.parent_root();
                 let parent_components = UnknownParentComponents::new(Some(block), blobs);
@@ -642,7 +627,6 @@
                     parent_root,
                     block_slot,
                     Some(parent_components),
->>>>>>> a62e52f3
                 );
             }
             SyncMessage::UnknownParentBlob(peer_id, blob) => {
@@ -650,26 +634,14 @@
                 let block_root = blob.block_root;
                 let parent_root = blob.block_parent_root;
                 let blob_index = blob.index;
-<<<<<<< HEAD
-=======
                 let mut blobs = FixedBlobSidecarList::default();
                 *blobs.index_mut(blob_index as usize) = Some(blob);
->>>>>>> a62e52f3
                 self.handle_unknown_parent(
                     peer_id,
                     block_root,
                     parent_root,
                     blob_slot,
-<<<<<<< HEAD
-                    move || {
-                        //TODO(sean) index validation
-                        let mut blobs = FixedBlobSidecarList::default();
-                        *blobs.index_mut(blob_index as usize) = Some(blob);
-                        (None, Some(blobs))
-                    },
-=======
                     Some(UnknownParentComponents::new(None, Some(blobs))),
->>>>>>> a62e52f3
                 );
             }
             SyncMessage::UnknownBlockHashFromAttestation(peer_id, block_hash) => {
@@ -705,10 +677,6 @@
                 }
             }
             SyncMessage::MissingGossipBlockComponentsDelayed(block_root) => {
-<<<<<<< HEAD
-                self.block_lookups
-                    .trigger_single_lookup(block_root, &mut self.network);
-=======
                 if self
                     .block_lookups
                     .trigger_lookup_by_root(block_root, &mut self.network)
@@ -717,7 +685,6 @@
                     // No request was made for block or blob so the lookup is dropped.
                     self.block_lookups.remove_lookup_by_root(block_root);
                 }
->>>>>>> a62e52f3
             }
             SyncMessage::Disconnect(peer_id) => {
                 self.peer_disconnect(&peer_id);
@@ -771,29 +738,14 @@
         }
     }
 
-<<<<<<< HEAD
-    fn handle_unknown_parent<
-        F: FnOnce() -> (
-            Option<Arc<SignedBeaconBlock<T::EthSpec>>>,
-            Option<FixedBlobSidecarList<T::EthSpec>>,
-        ),
-    >(
-=======
     fn handle_unknown_parent(
->>>>>>> a62e52f3
         &mut self,
         peer_id: PeerId,
         block_root: Hash256,
         parent_root: Hash256,
         slot: Slot,
-<<<<<<< HEAD
-        block_component_closure: F,
-    ) {
-        let (block, blobs) = block_component_closure();
-=======
         parent_components: Option<UnknownParentComponents<T::EthSpec>>,
     ) {
->>>>>>> a62e52f3
         if self.should_search_for_block(slot, &peer_id) {
             self.block_lookups.search_parent(
                 slot,
@@ -805,12 +757,7 @@
             if self.should_delay_lookup(slot) {
                 self.block_lookups.search_child_delayed(
                     block_root,
-<<<<<<< HEAD
-                    block,
-                    blobs,
-=======
                     parent_components,
->>>>>>> a62e52f3
                     &[PeerShouldHave::Neither(peer_id)],
                 );
                 if let Err(e) = self
@@ -822,12 +769,7 @@
             } else {
                 self.block_lookups.search_child_block(
                     block_root,
-<<<<<<< HEAD
-                    block,
-                    blobs,
-=======
                     parent_components,
->>>>>>> a62e52f3
                     &[PeerShouldHave::Neither(peer_id)],
                     &mut self.network,
                 );
