//! The `SyncManager` facilities the block syncing logic of lighthouse. The current networking
//! specification provides two methods from which to obtain blocks from peers. The `BlocksByRange`
//! request and the `BlocksByRoot` request. The former is used to obtain a large number of
//! blocks and the latter allows for searching for blocks given a block-hash.
//!
//! These two RPC methods are designed for two type of syncing.
//! - Long range (batch) sync, when a client is out of date and needs to the latest head.
//! - Parent lookup - when a peer provides us a block whose parent is unknown to us.
//!
//! Both of these syncing strategies are built into the `SyncManager`.
//!
//! Currently the long-range (batch) syncing method functions by opportunistically downloading
//! batches blocks from all peers who know about a chain that we do not. When a new peer connects
//! which has a later head that is greater than `SLOT_IMPORT_TOLERANCE` from our current head slot,
//! the manager's state becomes `Syncing` and begins a batch syncing process with this peer. If
//! further peers connect, this process is run in parallel with those peers, until our head is
//! within `SLOT_IMPORT_TOLERANCE` of all connected peers.
//!
//! ## Batch Syncing
//!
//! See `RangeSync` for further details.
//!
//! ## Parent Lookup
//!
//! When a block with an unknown parent is received and we are in `Regular` sync mode, the block is
//! queued for lookup. A round-robin approach is used to request the parent from the known list of
//! fully sync'd peers. If `PARENT_FAIL_TOLERANCE` attempts at requesting the block fails, we
//! drop the propagated block and downvote the peer that sent it to us.
//!
//! Block Lookup
//!
//! To keep the logic maintained to the syncing thread (and manage the request_ids), when a block
//! needs to be searched for (i.e if an attestation references an unknown block) this manager can
//! search for the block and subsequently search for parents if needed.

use super::backfill_sync::{BackFillSync, ProcessResult, SyncStart};
use super::block_lookups::{BlockLookups, PeerShouldHave};
use super::network_context::{BlockOrBlob, SyncNetworkContext};
use super::peer_sync_info::{remote_sync_type, PeerSyncType};
use super::range_sync::{RangeSync, RangeSyncType, EPOCHS_PER_BATCH};
use crate::network_beacon_processor::{ChainSegmentProcessId, NetworkBeaconProcessor};
use crate::service::NetworkMessage;
use crate::status::ToStatusMessage;
use crate::sync::block_lookups::common::{Current, Parent};
use crate::sync::block_lookups::delayed_lookup;
use crate::sync::block_lookups::delayed_lookup::DelayedLookupMessage;
use crate::sync::block_lookups::{BlobRequestState, BlockRequestState, CachedChildComponents};
use crate::sync::range_sync::ByRangeRequestType;
use beacon_chain::block_verification_types::AsBlock;
use beacon_chain::block_verification_types::RpcBlock;
use beacon_chain::{
    AvailabilityProcessingStatus, BeaconChain, BeaconChainTypes, BlockError, EngineState,
};
use futures::StreamExt;
use lighthouse_network::rpc::methods::MAX_REQUEST_BLOCKS;
use lighthouse_network::rpc::RPCError;
use lighthouse_network::types::{NetworkGlobals, SyncState};
use lighthouse_network::SyncInfo;
use lighthouse_network::{PeerAction, PeerId};
use slog::{crit, debug, error, info, trace, warn, Logger};
use slot_clock::SlotClock;
use std::boxed::Box;
use std::ops::IndexMut;
use std::ops::Sub;
use std::sync::Arc;
use std::time::Duration;
use tokio::sync::mpsc;
use types::blob_sidecar::FixedBlobSidecarList;
use types::{BlobSidecar, EthSpec, Hash256, SignedBeaconBlock, Slot};

/// The number of slots ahead of us that is allowed before requesting a long-range (batch)  Sync
/// from a peer. If a peer is within this tolerance (forwards or backwards), it is treated as a
/// fully sync'd peer.
///
/// This means that we consider ourselves synced (and hence subscribe to all subnets and block
/// gossip if no peers are further than this range ahead of us that we have not already downloaded
/// blocks for.
pub const SLOT_IMPORT_TOLERANCE: usize = 32;
/// The maximum number of messages the delay queue can handle in a single slot before messages are
/// dropped.
pub const DELAY_QUEUE_CHANNEL_SIZE: usize = 128;

pub type Id = u32;

#[derive(Debug, Hash, PartialEq, Eq, Clone, Copy)]
pub struct SingleLookupReqId {
    pub id: Id,
    pub req_counter: Id,
}

/// Id of rpc requests sent by sync to the network.
#[derive(Debug, Hash, PartialEq, Eq, Clone, Copy)]
pub enum RequestId {
    /// Request searching for a block given a hash.
    SingleBlock { id: SingleLookupReqId },
    /// Request searching for a set of blobs given a hash.
    SingleBlob { id: SingleLookupReqId },
    /// Request searching for a block's parent. The id is the chain, share with the corresponding
    /// blob id.
    ParentLookup { id: SingleLookupReqId },
    /// Request searching for a block's parent blobs. The id is the chain, shared with the corresponding
    /// block id.
    ParentLookupBlob { id: SingleLookupReqId },
    /// Request was from the backfill sync algorithm.
    BackFillBlocks { id: Id },
    /// Backfill request that is composed by both a block range request and a blob range request.
    BackFillBlockAndBlobs { id: Id },
    /// The request was from a chain in the range sync algorithm.
    RangeBlocks { id: Id },
    /// Range request that is composed by both a block range request and a blob range request.
    RangeBlockAndBlobs { id: Id },
}

#[derive(Debug)]
/// A message that can be sent to the sync manager thread.
pub enum SyncMessage<T: EthSpec> {
    /// A useful peer has been discovered.
    AddPeer(PeerId, SyncInfo),

    /// A block has been received from the RPC.
    RpcBlock {
        request_id: RequestId,
        peer_id: PeerId,
        beacon_block: Option<Arc<SignedBeaconBlock<T>>>,
        seen_timestamp: Duration,
    },

    /// A blob has been received from the RPC.
    RpcBlob {
        request_id: RequestId,
        peer_id: PeerId,
        blob_sidecar: Option<Arc<BlobSidecar<T>>>,
        seen_timestamp: Duration,
    },

    /// A block with an unknown parent has been received.
    UnknownParentBlock(PeerId, RpcBlock<T>, Hash256),

    /// A blob with an unknown parent has been received.
    UnknownParentBlob(PeerId, Arc<BlobSidecar<T>>),

    /// A peer has sent an attestation that references a block that is unknown. This triggers the
    /// manager to attempt to find the block matching the unknown hash.
    UnknownBlockHashFromAttestation(PeerId, Hash256),

    /// A peer has sent a blob that references a block that is unknown or a peer has sent a block for
    /// which we haven't received blobs.
    ///
    /// We will either attempt to find the block matching the unknown hash immediately or queue a lookup,
    /// which will then trigger the request when we receive `MissingGossipBlockComponentsDelayed`.
    MissingGossipBlockComponents(Slot, PeerId, Hash256),

    /// This message triggers a request for missing block components after a delay.
    MissingGossipBlockComponentsDelayed(Hash256),

    /// A peer has disconnected.
    Disconnect(PeerId),

    /// An RPC Error has occurred on a request.
    RpcError {
        peer_id: PeerId,
        request_id: RequestId,
        error: RPCError,
    },

    /// A batch has been processed by the block processor thread.
    BatchProcessed {
        sync_type: ChainSegmentProcessId,
        result: BatchProcessResult,
    },

    /// Block processed
    BlockComponentProcessed {
        process_type: BlockProcessType,
        result: BlockProcessingResult<T>,
    },
}

/// The type of processing specified for a received block.
#[derive(Debug, Clone)]
pub enum BlockProcessType {
    SingleBlock { id: Id },
    SingleBlob { id: Id },
    ParentLookup { chain_hash: Hash256 },
}

#[derive(Debug)]
pub enum BlockProcessingResult<T: EthSpec> {
    Ok(AvailabilityProcessingStatus),
    Err(BlockError<T>),
    Ignored,
}

/// The result of processing multiple blocks (a chain segment).
#[derive(Debug)]
pub enum BatchProcessResult {
    /// The batch was completed successfully. It carries whether the sent batch contained blocks.
    Success {
        was_non_empty: bool,
    },
    /// The batch processing failed. It carries whether the processing imported any block.
    FaultyFailure {
        imported_blocks: bool,
        penalty: PeerAction,
    },
    NonFaultyFailure,
}

/// The primary object for handling and driving all the current syncing logic. It maintains the
/// current state of the syncing process, the number of useful peers, downloaded blocks and
/// controls the logic behind both the long-range (batch) sync and the on-going potential parent
/// look-up of blocks.
pub struct SyncManager<T: BeaconChainTypes> {
    /// A reference to the underlying beacon chain.
    chain: Arc<BeaconChain<T>>,

    /// A receiving channel sent by the message processor thread.
    input_channel: mpsc::UnboundedReceiver<SyncMessage<T::EthSpec>>,

    /// A network context to contact the network service.
    network: SyncNetworkContext<T>,

    /// The object handling long-range batch load-balanced syncing.
    range_sync: RangeSync<T>,

    /// Backfill syncing.
    backfill_sync: BackFillSync<T>,

    block_lookups: BlockLookups<T>,

    delayed_lookups: mpsc::Sender<DelayedLookupMessage>,

    /// The logger for the import manager.
    log: Logger,
}

/// Spawns a new `SyncManager` thread which has a weak reference to underlying beacon
/// chain. This allows the chain to be
/// dropped during the syncing process which will gracefully end the `SyncManager`.
pub fn spawn<T: BeaconChainTypes>(
    executor: task_executor::TaskExecutor,
    beacon_chain: Arc<BeaconChain<T>>,
    network_send: mpsc::UnboundedSender<NetworkMessage<T::EthSpec>>,
    beacon_processor: Arc<NetworkBeaconProcessor<T>>,
    sync_recv: mpsc::UnboundedReceiver<SyncMessage<T::EthSpec>>,
    log: slog::Logger,
) {
    assert!(
        MAX_REQUEST_BLOCKS >= T::EthSpec::slots_per_epoch() * EPOCHS_PER_BATCH,
        "Max blocks that can be requested in a single batch greater than max allowed blocks in a single request"
    );
    let (delayed_lookups_send, delayed_lookups_recv) =
        mpsc::channel::<DelayedLookupMessage>(DELAY_QUEUE_CHANNEL_SIZE);

    // create an instance of the SyncManager
    let network_globals = beacon_processor.network_globals.clone();
    let mut sync_manager = SyncManager {
        chain: beacon_chain.clone(),
        input_channel: sync_recv,
        network: SyncNetworkContext::new(
            network_send,
            beacon_processor.clone(),
            beacon_chain.clone(),
            log.clone(),
        ),
        range_sync: RangeSync::new(beacon_chain.clone(), log.clone()),
        backfill_sync: BackFillSync::new(beacon_chain.clone(), network_globals, log.clone()),
        block_lookups: BlockLookups::new(
            beacon_chain.data_availability_checker.clone(),
            log.clone(),
        ),
        delayed_lookups: delayed_lookups_send,
        log: log.clone(),
    };

    let log_clone = log.clone();
    delayed_lookup::spawn_delayed_lookup_service(
        &executor,
        beacon_chain,
        delayed_lookups_recv,
        beacon_processor,
        log,
    );

    // spawn the sync manager thread
    debug!(log_clone, "Sync Manager started");
    executor.spawn(async move { Box::pin(sync_manager.main()).await }, "sync");
}

impl<T: BeaconChainTypes> SyncManager<T> {
    fn network_globals(&self) -> &NetworkGlobals<T::EthSpec> {
        self.network.network_globals()
    }

    /* Input Handling Functions */

    /// A peer has connected which has blocks that are unknown to us.
    ///
    /// This function handles the logic associated with the connection of a new peer. If the peer
    /// is sufficiently ahead of our current head, a range-sync (batch) sync is started and
    /// batches of blocks are queued to download from the peer. Batched blocks begin at our latest
    /// finalized head.
    ///
    /// If the peer is within the `SLOT_IMPORT_TOLERANCE`, then it's head is sufficiently close to
    /// ours that we consider it fully sync'd with respect to our current chain.
    fn add_peer(&mut self, peer_id: PeerId, remote: SyncInfo) {
        // ensure the beacon chain still exists
        let status = self.chain.status_message();
        let local = SyncInfo {
            head_slot: status.head_slot,
            head_root: status.head_root,
            finalized_epoch: status.finalized_epoch,
            finalized_root: status.finalized_root,
        };

        let sync_type = remote_sync_type(&local, &remote, &self.chain);

        // update the state of the peer.
        let should_add = self.update_peer_sync_state(&peer_id, &local, &remote, &sync_type);

        if matches!(sync_type, PeerSyncType::Advanced) && should_add {
            self.range_sync
                .add_peer(&mut self.network, local, peer_id, remote);
        }

        self.update_sync_state();
    }

    /// Handles RPC errors related to requests that were emitted from the sync manager.
    fn inject_error(&mut self, peer_id: PeerId, request_id: RequestId, error: RPCError) {
        trace!(self.log, "Sync manager received a failed RPC");
        match request_id {
            RequestId::SingleBlock { id } => {
                self.block_lookups
                    .single_block_lookup_failed::<BlockRequestState<Current>>(
                        id,
                        &peer_id,
                        &self.network,
                        error,
                    );
            }
            RequestId::SingleBlob { id } => {
                self.block_lookups
                    .single_block_lookup_failed::<BlobRequestState<Current, T::EthSpec>>(
                        id,
                        &peer_id,
                        &self.network,
                        error,
                    );
            }
            RequestId::ParentLookup { id } => {
                self.block_lookups
                    .parent_lookup_failed::<BlockRequestState<Parent>>(
                        id,
                        peer_id,
                        &self.network,
                        error,
                    );
            }
            RequestId::ParentLookupBlob { id } => {
                self.block_lookups
                    .parent_lookup_failed::<BlobRequestState<Parent, T::EthSpec>>(
                        id,
                        peer_id,
                        &self.network,
                        error,
                    );
            }
            RequestId::BackFillBlocks { id } => {
                if let Some(batch_id) = self
                    .network
                    .backfill_request_failed(id, ByRangeRequestType::Blocks)
                {
                    match self
                        .backfill_sync
                        .inject_error(&mut self.network, batch_id, &peer_id, id)
                    {
                        Ok(_) => {}
                        Err(_) => self.update_sync_state(),
                    }
                }
            }

            RequestId::BackFillBlockAndBlobs { id } => {
                if let Some(batch_id) = self
                    .network
                    .backfill_request_failed(id, ByRangeRequestType::BlocksAndBlobs)
                {
                    match self
                        .backfill_sync
                        .inject_error(&mut self.network, batch_id, &peer_id, id)
                    {
                        Ok(_) => {}
                        Err(_) => self.update_sync_state(),
                    }
                }
            }
            RequestId::RangeBlocks { id } => {
                if let Some((chain_id, batch_id)) = self
                    .network
                    .range_sync_request_failed(id, ByRangeRequestType::Blocks)
                {
                    self.range_sync.inject_error(
                        &mut self.network,
                        peer_id,
                        batch_id,
                        chain_id,
                        id,
                    );
                    self.update_sync_state()
                }
            }
            RequestId::RangeBlockAndBlobs { id } => {
                if let Some((chain_id, batch_id)) = self
                    .network
                    .range_sync_request_failed(id, ByRangeRequestType::BlocksAndBlobs)
                {
                    self.range_sync.inject_error(
                        &mut self.network,
                        peer_id,
                        batch_id,
                        chain_id,
                        id,
                    );
                    self.update_sync_state()
                }
            }
        }
    }

    fn peer_disconnect(&mut self, peer_id: &PeerId) {
        self.range_sync.peer_disconnect(&mut self.network, peer_id);
        self.block_lookups
            .peer_disconnected(peer_id, &mut self.network);
        // Regardless of the outcome, we update the sync status.
        let _ = self
            .backfill_sync
            .peer_disconnected(peer_id, &mut self.network);
        self.update_sync_state();
    }

    /// Updates the syncing state of a peer.
    /// Return whether the peer should be used for range syncing or not, according to its
    /// connection status.
    fn update_peer_sync_state(
        &mut self,
        peer_id: &PeerId,
        local_sync_info: &SyncInfo,
        remote_sync_info: &SyncInfo,
        sync_type: &PeerSyncType,
    ) -> bool {
        // NOTE: here we are gracefully handling two race conditions: Receiving the status message
        // of a peer that is 1) disconnected 2) not in the PeerDB.

        let new_state = sync_type.as_sync_status(remote_sync_info);
        let rpr = new_state.as_str();
        // Drop the write lock
        let update_sync_status = self
            .network_globals()
            .peers
            .write()
            .update_sync_status(peer_id, new_state.clone());
        if let Some(was_updated) = update_sync_status {
            let is_connected = self.network_globals().peers.read().is_connected(peer_id);
            if was_updated {
                debug!(
                    self.log,
                    "Peer transitioned sync state";
                    "peer_id" => %peer_id,
                    "new_state" => rpr,
                    "our_head_slot" => local_sync_info.head_slot,
                    "our_finalized_epoch" => local_sync_info.finalized_epoch,
                    "their_head_slot" => remote_sync_info.head_slot,
                    "their_finalized_epoch" => remote_sync_info.finalized_epoch,
                    "is_connected" => is_connected
                );

                // A peer has transitioned its sync state. If the new state is "synced" we
                // inform the backfill sync that a new synced peer has joined us.
                if new_state.is_synced() {
                    self.backfill_sync.fully_synced_peer_joined();
                }
            }
            is_connected
        } else {
            error!(self.log, "Status'd peer is unknown"; "peer_id" => %peer_id);
            false
        }
    }

    /// Updates the global sync state, optionally instigating or pausing a backfill sync as well as
    /// logging any changes.
    ///
    /// The logic for which sync should be running is as follows:
    /// - If there is a range-sync running (or required) pause any backfill and let range-sync
    /// complete.
    /// - If there is no current range sync, check for any requirement to backfill and either
    /// start/resume a backfill sync if required. The global state will be BackFillSync if a
    /// backfill sync is running.
    /// - If there is no range sync and no required backfill and we have synced up to the currently
    /// known peers, we consider ourselves synced.
    fn update_sync_state(&mut self) {
        let new_state: SyncState = match self.range_sync.state() {
            Err(e) => {
                crit!(self.log, "Error getting range sync state"; "error" => %e);
                return;
            }
            Ok(state) => match state {
                None => {
                    // No range sync, so we decide if we are stalled or synced.
                    // For this we check if there is at least one advanced peer. An advanced peer
                    // with Idle range is possible since a peer's status is updated periodically.
                    // If we synced a peer between status messages, most likely the peer has
                    // advanced and will produce a head chain on re-status. Otherwise it will shift
                    // to being synced
                    let mut sync_state = {
                        let head = self.chain.best_slot();
                        let current_slot = self.chain.slot().unwrap_or_else(|_| Slot::new(0));

                        let peers = self.network_globals().peers.read();
                        if current_slot >= head
                            && current_slot.sub(head) <= (SLOT_IMPORT_TOLERANCE as u64)
                            && head > 0
                        {
                            SyncState::Synced
                        } else if peers.advanced_peers().next().is_some() {
                            SyncState::SyncTransition
                        } else if peers.synced_peers().next().is_none() {
                            SyncState::Stalled
                        } else {
                            // There are no peers that require syncing and we have at least one synced
                            // peer
                            SyncState::Synced
                        }
                    };

                    // If we would otherwise be synced, first check if we need to perform or
                    // complete a backfill sync.
                    #[cfg(not(feature = "disable_backfill"))]
                    if matches!(sync_state, SyncState::Synced) {
                        // Determine if we need to start/resume/restart a backfill sync.
                        match self.backfill_sync.start(&mut self.network) {
                            Ok(SyncStart::Syncing {
                                completed,
                                remaining,
                            }) => {
                                sync_state = SyncState::BackFillSyncing {
                                    completed,
                                    remaining,
                                };
                            }
                            Ok(SyncStart::NotSyncing) => {} // Ignore updating the state if the backfill sync state didn't start.
                            Err(e) => {
                                error!(self.log, "Backfill sync failed to start"; "error" => ?e);
                            }
                        }
                    }

                    // Return the sync state if backfilling is not required.
                    sync_state
                }
                Some((RangeSyncType::Finalized, start_slot, target_slot)) => {
                    // If there is a backfill sync in progress pause it.
                    #[cfg(not(feature = "disable_backfill"))]
                    self.backfill_sync.pause();

                    SyncState::SyncingFinalized {
                        start_slot,
                        target_slot,
                    }
                }
                Some((RangeSyncType::Head, start_slot, target_slot)) => {
                    // If there is a backfill sync in progress pause it.
                    #[cfg(not(feature = "disable_backfill"))]
                    self.backfill_sync.pause();

                    SyncState::SyncingHead {
                        start_slot,
                        target_slot,
                    }
                }
            },
        };

        let old_state = self.network_globals().set_sync_state(new_state);
        let new_state = self.network_globals().sync_state.read().clone();
        if !new_state.eq(&old_state) {
            info!(self.log, "Sync state updated"; "old_state" => %old_state, "new_state" => %new_state);
            // If we have become synced - Subscribe to all the core subnet topics
            // We don't need to subscribe if the old state is a state that would have already
            // invoked this call.
            if new_state.is_synced()
                && !matches!(
                    old_state,
                    SyncState::Synced { .. } | SyncState::BackFillSyncing { .. }
                )
            {
                self.network.subscribe_core_topics();
            }
        }
    }

    /// The main driving future for the sync manager.
    async fn main(&mut self) {
        let check_ee = self.chain.execution_layer.is_some();
        let mut check_ee_stream = {
            // some magic to have an instance implementing stream even if there is no execution layer
            let ee_responsiveness_watch: futures::future::OptionFuture<_> = self
                .chain
                .execution_layer
                .as_ref()
                .map(|el| el.get_responsiveness_watch())
                .into();
            futures::stream::iter(ee_responsiveness_watch.await).flatten()
        };

        // process any inbound messages
        loop {
            tokio::select! {
                Some(sync_message) = self.input_channel.recv() => {
                    self.handle_message(sync_message);
                },
                Some(engine_state) = check_ee_stream.next(), if check_ee => {
                    self.handle_new_execution_engine_state(engine_state);
                }
            }
        }
    }

    fn handle_message(&mut self, sync_message: SyncMessage<T::EthSpec>) {
        match sync_message {
            SyncMessage::AddPeer(peer_id, info) => {
                self.add_peer(peer_id, info);
            }
            SyncMessage::RpcBlock {
                request_id,
                peer_id,
                beacon_block,
                seen_timestamp,
            } => {
                self.rpc_block_received(request_id, peer_id, beacon_block, seen_timestamp);
            }
            SyncMessage::RpcBlob {
                request_id,
                peer_id,
                blob_sidecar,
                seen_timestamp,
            } => self.rpc_blob_received(request_id, peer_id, blob_sidecar, seen_timestamp),
            SyncMessage::UnknownParentBlock(peer_id, block, block_root) => {
                let block_slot = block.slot();
                let parent_root = block.parent_root();
                self.handle_unknown_parent(
                    peer_id,
                    block_root,
                    parent_root,
                    block_slot,
                    block.into(),
                );
            }
            SyncMessage::UnknownParentBlob(peer_id, blob) => {
                let blob_slot = blob.slot;
                let block_root = blob.block_root;
                let parent_root = blob.block_parent_root;
                let blob_index = blob.index;
                if blob_index >= T::EthSpec::max_blobs_per_block() as u64 {
                    warn!(self.log, "Peer sent blob with invalid index"; "index" => blob_index, "peer_id" => %peer_id);
                    return;
                }
                let mut blobs = FixedBlobSidecarList::default();
                *blobs.index_mut(blob_index as usize) = Some(blob);
                self.handle_unknown_parent(
                    peer_id,
                    block_root,
                    parent_root,
                    blob_slot,
                    CachedChildComponents::new(None, Some(blobs)),
                );
            }
            SyncMessage::UnknownBlockHashFromAttestation(peer_id, block_hash) => {
                // If we are not synced, ignore this block.
                if self.synced_and_connected(&peer_id) {
                    self.block_lookups.search_block(
                        block_hash,
                        PeerShouldHave::BlockAndBlobs(peer_id),
                        &mut self.network,
                    );
                }
            }
            SyncMessage::MissingGossipBlockComponents(slot, peer_id, block_root) => {
                // If we are not synced, ignore this block.
                if self.synced_and_connected(&peer_id) {
                    if self.should_delay_lookup(slot) {
                        self.block_lookups.search_block_delayed(
                            block_root,
                            PeerShouldHave::Neither(peer_id),
                            &mut self.network,
                        );
                        if let Err(e) = self
                            .delayed_lookups
                            .try_send(DelayedLookupMessage::MissingComponents(block_root))
                        {
                            warn!(self.log, "Delayed lookup dropped for block referenced by a blob";
                                "block_root" => ?block_root, "error" => ?e);
                        }
                    } else {
                        self.block_lookups.search_block(
                            block_root,
                            PeerShouldHave::Neither(peer_id),
                            &mut self.network,
                        )
                    }
                }
            }
            SyncMessage::MissingGossipBlockComponentsDelayed(block_root) => self
                .block_lookups
                .trigger_lookup_by_root(block_root, &self.network),
            SyncMessage::Disconnect(peer_id) => {
                self.peer_disconnect(&peer_id);
            }
            SyncMessage::RpcError {
                peer_id,
                request_id,
                error,
            } => self.inject_error(peer_id, request_id, error),
            SyncMessage::BlockComponentProcessed {
                process_type,
                result,
            } => match process_type {
                BlockProcessType::SingleBlock { id } => self
                    .block_lookups
                    .single_block_component_processed::<BlockRequestState<Current>>(
                        id,
                        result,
                        &mut self.network,
                    ),
                BlockProcessType::SingleBlob { id } => self
                    .block_lookups
                    .single_block_component_processed::<BlobRequestState<Current, T::EthSpec>>(
                        id,
                        result,
                        &mut self.network,
                    ),
                BlockProcessType::ParentLookup { chain_hash } => self
                    .block_lookups
                    .parent_block_processed(chain_hash, result, &mut self.network),
            },
            SyncMessage::BatchProcessed { sync_type, result } => match sync_type {
                ChainSegmentProcessId::RangeBatchId(chain_id, epoch) => {
                    self.range_sync.handle_block_process_result(
                        &mut self.network,
                        chain_id,
                        epoch,
                        result,
                    );
                    self.update_sync_state();
                }
                ChainSegmentProcessId::BackSyncBatchId(epoch) => {
                    match self.backfill_sync.on_batch_process_result(
                        &mut self.network,
                        epoch,
                        &result,
                    ) {
                        Ok(ProcessResult::Successful) => {}
                        Ok(ProcessResult::SyncCompleted) => self.update_sync_state(),
                        Err(error) => {
                            error!(self.log, "Backfill sync failed"; "error" => ?error);
                            // Update the global status
                            self.update_sync_state();
                        }
                    }
                }
                ChainSegmentProcessId::ParentLookup(chain_hash) => self
                    .block_lookups
                    .parent_chain_processed(chain_hash, result, &self.network),
            },
        }
    }

    fn handle_unknown_parent(
        &mut self,
        peer_id: PeerId,
        block_root: Hash256,
        parent_root: Hash256,
        slot: Slot,
        child_components: CachedChildComponents<T::EthSpec>,
    ) {
        if self.should_search_for_block(slot, &peer_id) {
            self.block_lookups.search_parent(
                slot,
                block_root,
                parent_root,
                peer_id,
                &mut self.network,
            );
            if self.should_delay_lookup(slot) {
                self.block_lookups.search_child_delayed(
                    block_root,
                    child_components,
                    PeerShouldHave::Neither(peer_id),
                    &mut self.network,
                );
                if let Err(e) = self
                    .delayed_lookups
                    .try_send(DelayedLookupMessage::MissingComponents(block_root))
                {
                    warn!(self.log, "Delayed lookups dropped for block"; "block_root" => ?block_root, "error" => ?e);
                }
            } else {
                self.block_lookups.search_child_block(
                    block_root,
                    child_components,
                    PeerShouldHave::Neither(peer_id),
                    &mut self.network,
                );
            }
        }
    }

    fn should_delay_lookup(&mut self, slot: Slot) -> bool {
<<<<<<< HEAD
        if !self.block_lookups.da_checker.is_deneb() {
            return false;
        }
=======
        let maximum_gossip_clock_disparity = self.chain.spec.maximum_gossip_clock_disparity();
>>>>>>> efbf9060
        let earliest_slot = self
            .chain
            .slot_clock
            .now_with_past_tolerance(maximum_gossip_clock_disparity);
        let latest_slot = self
            .chain
            .slot_clock
            .now_with_future_tolerance(maximum_gossip_clock_disparity);
        if let (Some(earliest_slot), Some(latest_slot)) = (earliest_slot, latest_slot) {
            let msg_for_current_slot = slot >= earliest_slot && slot <= latest_slot;
            let delay_threshold_unmet = self
                .chain
                .slot_clock
                .seconds_from_current_slot_start()
                .map_or(false, |secs_into_slot| {
                    secs_into_slot < self.chain.slot_clock.single_lookup_delay()
                });
            msg_for_current_slot && delay_threshold_unmet
        } else {
            false
        }
    }

    fn should_search_for_block(&mut self, block_slot: Slot, peer_id: &PeerId) -> bool {
        if !self.network_globals().sync_state.read().is_synced() {
            let head_slot = self.chain.canonical_head.cached_head().head_slot();

            // if the block is far in the future, ignore it. If its within the slot tolerance of
            // our current head, regardless of the syncing state, fetch it.
            if (head_slot >= block_slot
                && head_slot.sub(block_slot).as_usize() > SLOT_IMPORT_TOLERANCE)
                || (head_slot < block_slot
                    && block_slot.sub(head_slot).as_usize() > SLOT_IMPORT_TOLERANCE)
            {
                return false;
            }
        }

        self.network_globals().peers.read().is_connected(peer_id)
            && self.network.is_execution_engine_online()
    }

    fn synced_and_connected(&mut self, peer_id: &PeerId) -> bool {
        self.network_globals().sync_state.read().is_synced()
            && self.network_globals().peers.read().is_connected(peer_id)
            && self.network.is_execution_engine_online()
    }

    fn handle_new_execution_engine_state(&mut self, engine_state: EngineState) {
        self.network.update_execution_engine_state(engine_state);

        match engine_state {
            EngineState::Online => {
                // Resume sync components.

                // - Block lookups:
                //   We start searching for blocks again. This is done by updating the stored ee online
                //   state. No further action required.

                // - Parent lookups:
                //   We start searching for parents again. This is done by updating the stored ee
                //   online state. No further action required.

                // - Range:
                //   Actively resume.
                self.range_sync.resume(&mut self.network);

                // - Backfill:
                //   Not affected by ee states, nothing to do.
            }

            EngineState::Offline => {
                // Pause sync components.

                // - Block lookups:
                //   Disabled while in this state. We drop current requests and don't search for new
                //   blocks.
                let dropped_single_blocks_requests =
                    self.block_lookups.drop_single_block_requests();

                // - Parent lookups:
                //   Disabled while in this state. We drop current requests and don't search for new
                //   blocks.
                let dropped_parent_chain_requests = self.block_lookups.drop_parent_chain_requests();

                // - Range:
                //   We still send found peers to range so that it can keep track of potential chains
                //   with respect to our current peers. Range will stop processing batches in the
                //   meantime. No further action from the manager is required for this.

                // - Backfill: Not affected by ee states, nothing to do.

                // Some logs.
                if dropped_single_blocks_requests > 0 || dropped_parent_chain_requests > 0 {
                    debug!(self.log, "Execution engine not online. Dropping active requests.";
                        "dropped_single_blocks_requests" => dropped_single_blocks_requests,
                        "dropped_parent_chain_requests" => dropped_parent_chain_requests,
                    );
                }
            }
        }
    }

    fn rpc_block_received(
        &mut self,
        request_id: RequestId,
        peer_id: PeerId,
        block: Option<Arc<SignedBeaconBlock<T::EthSpec>>>,
        seen_timestamp: Duration,
    ) {
        match request_id {
            RequestId::SingleBlock { id } => self
                .block_lookups
                .single_lookup_response::<BlockRequestState<Current>>(
                    id,
                    peer_id,
                    block,
                    seen_timestamp,
                    &self.network,
                ),
            RequestId::SingleBlob { .. } => {
                crit!(self.log, "Block received during blob request"; "peer_id" => %peer_id  );
            }
            RequestId::ParentLookup { id } => self
                .block_lookups
                .parent_lookup_response::<BlockRequestState<Parent>>(
                    id,
                    peer_id,
                    block,
                    seen_timestamp,
                    &self.network,
                ),
            RequestId::ParentLookupBlob { id: _ } => {
                crit!(self.log, "Block received during parent blob request"; "peer_id" => %peer_id  );
            }
            RequestId::BackFillBlocks { id } => {
                let is_stream_terminator = block.is_none();
                if let Some(batch_id) = self
                    .network
                    .backfill_sync_only_blocks_response(id, is_stream_terminator)
                {
                    match self.backfill_sync.on_block_response(
                        &mut self.network,
                        batch_id,
                        &peer_id,
                        id,
                        block.map(Into::into),
                    ) {
                        Ok(ProcessResult::SyncCompleted) => self.update_sync_state(),
                        Ok(ProcessResult::Successful) => {}
                        Err(_error) => {
                            // The backfill sync has failed, errors are reported
                            // within.
                            self.update_sync_state();
                        }
                    }
                }
            }
            RequestId::RangeBlocks { id } => {
                let is_stream_terminator = block.is_none();
                if let Some((chain_id, batch_id)) = self
                    .network
                    .range_sync_block_only_response(id, is_stream_terminator)
                {
                    self.range_sync.blocks_by_range_response(
                        &mut self.network,
                        peer_id,
                        chain_id,
                        batch_id,
                        id,
                        block.map(Into::into),
                    );
                    self.update_sync_state();
                }
            }
            RequestId::BackFillBlockAndBlobs { id } => {
                self.backfill_block_and_blobs_response(id, peer_id, block.into())
            }
            RequestId::RangeBlockAndBlobs { id } => {
                self.range_block_and_blobs_response(id, peer_id, block.into())
            }
        }
    }

    fn rpc_blob_received(
        &mut self,
        request_id: RequestId,
        peer_id: PeerId,
        blob: Option<Arc<BlobSidecar<T::EthSpec>>>,
        seen_timestamp: Duration,
    ) {
        match request_id {
            RequestId::SingleBlock { .. } => {
                crit!(self.log, "Single blob received during block request"; "peer_id" => %peer_id  );
            }
            RequestId::SingleBlob { id } => {
                if let Some(blob) = blob.as_ref() {
                    debug!(self.log,
                        "Peer returned blob for single lookup";
                        "peer_id" => %peer_id ,
                        "blob_id" =>?blob.id()
                    );
                }
                self.block_lookups
                    .single_lookup_response::<BlobRequestState<Current, T::EthSpec>>(
                        id,
                        peer_id,
                        blob,
                        seen_timestamp,
                        &self.network,
                    )
            }

            RequestId::ParentLookup { id: _ } => {
                crit!(self.log, "Single blob received during parent block request"; "peer_id" => %peer_id  );
            }
            RequestId::ParentLookupBlob { id } => {
                if let Some(blob) = blob.as_ref() {
                    debug!(self.log,
                        "Peer returned blob for parent lookup";
                        "peer_id" => %peer_id ,
                        "blob_id" =>?blob.id()
                    );
                }
                self.block_lookups
                    .parent_lookup_response::<BlobRequestState<Parent, T::EthSpec>>(
                        id,
                        peer_id,
                        blob,
                        seen_timestamp,
                        &self.network,
                    )
            }
            RequestId::BackFillBlocks { id: _ } => {
                crit!(self.log, "Blob received during backfill block request"; "peer_id" => %peer_id  );
            }
            RequestId::RangeBlocks { id: _ } => {
                crit!(self.log, "Blob received during range block request"; "peer_id" => %peer_id  );
            }
            RequestId::BackFillBlockAndBlobs { id } => {
                self.backfill_block_and_blobs_response(id, peer_id, blob.into())
            }
            RequestId::RangeBlockAndBlobs { id } => {
                self.range_block_and_blobs_response(id, peer_id, blob.into())
            }
        }
    }

    /// Handles receiving a response for a range sync request that should have both blocks and
    /// blobs.
    fn range_block_and_blobs_response(
        &mut self,
        id: Id,
        peer_id: PeerId,
        block_or_blob: BlockOrBlob<T::EthSpec>,
    ) {
        if let Some((chain_id, resp)) = self
            .network
            .range_sync_block_and_blob_response(id, block_or_blob)
        {
            match resp.responses {
                Ok(blocks) => {
                    for block in blocks
                        .into_iter()
                        .map(Some)
                        // chain the stream terminator
                        .chain(vec![None])
                    {
                        self.range_sync.blocks_by_range_response(
                            &mut self.network,
                            peer_id,
                            chain_id,
                            resp.batch_id,
                            id,
                            block,
                        );
                        self.update_sync_state();
                    }
                }
                Err(e) => {
                    // inform range that the request needs to be treated as failed
                    // With time we will want to downgrade this log
                    warn!(
                    self.log, "Blocks and blobs request for range received invalid data";
                    "peer_id" => %peer_id, "batch_id" => resp.batch_id, "error" => e
                    );
                    // TODO: penalize the peer for being a bad boy
                    let id = RequestId::RangeBlockAndBlobs { id };
                    self.inject_error(peer_id, id, RPCError::InvalidData(e.into()))
                }
            }
        }
    }

    /// Handles receiving a response for a Backfill sync request that should have both blocks and
    /// blobs.
    fn backfill_block_and_blobs_response(
        &mut self,
        id: Id,
        peer_id: PeerId,
        block_or_blob: BlockOrBlob<T::EthSpec>,
    ) {
        if let Some(resp) = self
            .network
            .backfill_sync_block_and_blob_response(id, block_or_blob)
        {
            match resp.responses {
                Ok(blocks) => {
                    for block in blocks
                        .into_iter()
                        .map(Some)
                        // chain the stream terminator
                        .chain(vec![None])
                    {
                        match self.backfill_sync.on_block_response(
                            &mut self.network,
                            resp.batch_id,
                            &peer_id,
                            id,
                            block,
                        ) {
                            Ok(ProcessResult::SyncCompleted) => self.update_sync_state(),
                            Ok(ProcessResult::Successful) => {}
                            Err(_error) => {
                                // The backfill sync has failed, errors are reported
                                // within.
                                self.update_sync_state();
                            }
                        }
                    }
                }
                Err(e) => {
                    // inform backfill that the request needs to be treated as failed
                    // With time we will want to downgrade this log
                    warn!(
                        self.log, "Blocks and blobs request for backfill received invalid data";
                        "peer_id" => %peer_id, "batch_id" => resp.batch_id, "error" => e
                    );
                    // TODO: penalize the peer for being a bad boy
                    let id = RequestId::BackFillBlockAndBlobs { id };
                    self.inject_error(peer_id, id, RPCError::InvalidData(e.into()))
                }
            }
        }
    }
}

impl<T: EthSpec> From<Result<AvailabilityProcessingStatus, BlockError<T>>>
    for BlockProcessingResult<T>
{
    fn from(result: Result<AvailabilityProcessingStatus, BlockError<T>>) -> Self {
        match result {
            Ok(status) => BlockProcessingResult::Ok(status),
            Err(e) => BlockProcessingResult::Err(e),
        }
    }
}

impl<T: EthSpec> From<BlockError<T>> for BlockProcessingResult<T> {
    fn from(e: BlockError<T>) -> Self {
        BlockProcessingResult::Err(e)
    }
}<|MERGE_RESOLUTION|>--- conflicted
+++ resolved
@@ -817,13 +817,11 @@
     }
 
     fn should_delay_lookup(&mut self, slot: Slot) -> bool {
-<<<<<<< HEAD
         if !self.block_lookups.da_checker.is_deneb() {
             return false;
         }
-=======
+
         let maximum_gossip_clock_disparity = self.chain.spec.maximum_gossip_clock_disparity();
->>>>>>> efbf9060
         let earliest_slot = self
             .chain
             .slot_clock
