--- conflicted
+++ resolved
@@ -90,21 +90,6 @@
     SingleBlock { id: SingleLookupReqId },
     /// Request searching for a set of blobs given a hash.
     SingleBlob { id: SingleLookupReqId },
-<<<<<<< HEAD
-    /// Request searching for a block's parent. The id is the chain, share with the corresponding
-    /// blob id.
-    ParentLookup { id: SingleLookupReqId },
-    /// Request searching for a block's parent blobs. The id is the chain, shared with the corresponding
-    /// block id.
-    ParentLookupBlob { id: SingleLookupReqId },
-=======
-    /// Request was from the backfill sync algorithm.
-    BackFillBlocks { id: Id },
-    /// Backfill request that is composed by both a block range request and a blob range request.
-    BackFillBlockAndBlobs { id: Id },
-    /// The request was from a chain in the range sync algorithm.
-    RangeBlocks { id: Id },
->>>>>>> d30ba976
     /// Range request that is composed by both a block range request and a blob range request.
     RangeBlockAndBlobs { id: Id },
 }
@@ -369,56 +354,8 @@
                         &peer_id,
                         &self.network,
                         error,
-<<<<<<< HEAD
-                    );
-=======
                     ),
             },
-            RequestId::BackFillBlocks { id } => {
-                if let Some(batch_id) = self
-                    .network
-                    .backfill_request_failed(id, ByRangeRequestType::Blocks)
-                {
-                    match self
-                        .backfill_sync
-                        .inject_error(&mut self.network, batch_id, &peer_id, id)
-                    {
-                        Ok(_) => {}
-                        Err(_) => self.update_sync_state(),
-                    }
-                }
-            }
-
-            RequestId::BackFillBlockAndBlobs { id } => {
-                if let Some(batch_id) = self
-                    .network
-                    .backfill_request_failed(id, ByRangeRequestType::BlocksAndBlobs)
-                {
-                    match self
-                        .backfill_sync
-                        .inject_error(&mut self.network, batch_id, &peer_id, id)
-                    {
-                        Ok(_) => {}
-                        Err(_) => self.update_sync_state(),
-                    }
-                }
-            }
-            RequestId::RangeBlocks { id } => {
-                if let Some((chain_id, batch_id)) = self
-                    .network
-                    .range_sync_request_failed(id, ByRangeRequestType::Blocks)
-                {
-                    self.range_sync.inject_error(
-                        &mut self.network,
-                        peer_id,
-                        batch_id,
-                        chain_id,
-                        id,
-                    );
-                    self.update_sync_state()
-                }
->>>>>>> d30ba976
-            }
             RequestId::RangeBlockAndBlobs { id } => {
                 if let Some(sender_id) = self.network.range_request_failed(id) {
                     match sender_id {
@@ -921,63 +858,6 @@
             RequestId::SingleBlob { .. } => {
                 crit!(self.log, "Block received during blob request"; "peer_id" => %peer_id  );
             }
-<<<<<<< HEAD
-            RequestId::ParentLookup { id } => self
-                .block_lookups
-                .parent_lookup_response::<BlockRequestState<Parent>>(
-                    id,
-                    peer_id,
-                    block,
-                    seen_timestamp,
-                    &self.network,
-                ),
-            RequestId::ParentLookupBlob { id: _ } => {
-                crit!(self.log, "Block received during parent blob request"; "peer_id" => %peer_id  );
-=======
-            RequestId::BackFillBlocks { id } => {
-                let is_stream_terminator = block.is_none();
-                if let Some(batch_id) = self
-                    .network
-                    .backfill_sync_only_blocks_response(id, is_stream_terminator)
-                {
-                    match self.backfill_sync.on_block_response(
-                        &mut self.network,
-                        batch_id,
-                        &peer_id,
-                        id,
-                        block.map(|b| RpcBlock::new_without_blobs(None, b)),
-                    ) {
-                        Ok(ProcessResult::SyncCompleted) => self.update_sync_state(),
-                        Ok(ProcessResult::Successful) => {}
-                        Err(_error) => {
-                            // The backfill sync has failed, errors are reported
-                            // within.
-                            self.update_sync_state();
-                        }
-                    }
-                }
-            }
-            RequestId::RangeBlocks { id } => {
-                let is_stream_terminator = block.is_none();
-                if let Some((chain_id, batch_id)) = self
-                    .network
-                    .range_sync_block_only_response(id, is_stream_terminator)
-                {
-                    self.range_sync.blocks_by_range_response(
-                        &mut self.network,
-                        peer_id,
-                        chain_id,
-                        batch_id,
-                        id,
-                        block.map(|b| RpcBlock::new_without_blobs(None, b)),
-                    );
-                    self.update_sync_state();
-                }
-            }
-            RequestId::BackFillBlockAndBlobs { id } => {
-                self.backfill_block_and_blobs_response(id, peer_id, block.into())
->>>>>>> d30ba976
-            }
             RequestId::RangeBlockAndBlobs { id } => {
                 self.range_block_and_blobs_response(id, peer_id, block.into())
             }
@@ -995,30 +875,6 @@
             RequestId::SingleBlock { .. } => {
                 crit!(self.log, "Single blob received during block request"; "peer_id" => %peer_id  );
             }
-<<<<<<< HEAD
-            RequestId::SingleBlob { id } => self
-                .block_lookups
-                .single_lookup_response::<BlobRequestState<Current, T::EthSpec>>(
-                    id,
-                    peer_id,
-                    blob,
-                    seen_timestamp,
-                    &self.network,
-                ),
-
-            RequestId::ParentLookup { id: _ } => {
-                crit!(self.log, "Single blob received during parent block request"; "peer_id" => %peer_id  );
-            }
-            RequestId::ParentLookupBlob { id } => self
-                .block_lookups
-                .parent_lookup_response::<BlobRequestState<Parent, T::EthSpec>>(
-                    id,
-                    peer_id,
-                    blob,
-                    seen_timestamp,
-                    &self.network,
-                ),
-=======
             RequestId::SingleBlob { id } => match id.lookup_type {
                 LookupType::Current => self
                     .block_lookups
@@ -1039,16 +895,6 @@
                         &self.network,
                     ),
             },
-            RequestId::BackFillBlocks { id: _ } => {
-                crit!(self.log, "Blob received during backfill block request"; "peer_id" => %peer_id  );
-            }
-            RequestId::RangeBlocks { id: _ } => {
-                crit!(self.log, "Blob received during range block request"; "peer_id" => %peer_id  );
-            }
-            RequestId::BackFillBlockAndBlobs { id } => {
-                self.backfill_block_and_blobs_response(id, peer_id, blob.into())
-            }
->>>>>>> d30ba976
             RequestId::RangeBlockAndBlobs { id } => {
                 self.range_block_and_blobs_response(id, peer_id, blob.into())
             }
