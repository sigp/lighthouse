--- conflicted
+++ resolved
@@ -92,62 +92,8 @@
         fork_name: ForkName,
         num_blobs: NumBlobs,
     ) -> (SignedBeaconBlock<E>, Vec<BlobSidecar<E>>) {
-<<<<<<< HEAD
         let kzg = self.harness.chain.kzg.as_ref().unwrap();
         let rng = &mut self.rng;
-=======
-        let inner = map_fork_name!(fork_name, BeaconBlock, <_>::random_for_test(&mut self.rng));
-        let mut block =
-            SignedBeaconBlock::from_block(inner, types::Signature::random_for_test(&mut self.rng));
-        let mut blob_sidecars = vec![];
-        if let Ok(message) = block.message_deneb_mut() {
-            // get random number between 0 and Max Blobs
-            let payload: &mut FullPayloadDeneb<E> = &mut message.body.execution_payload;
-            let num_blobs = match num_blobs {
-                NumBlobs::Random => 1 + self.rng.gen::<usize>() % E::max_blobs_per_block(),
-                NumBlobs::None => 0,
-            };
-            let (bundle, transactions) =
-                execution_layer::test_utils::generate_random_blobs::<E, _>(
-                    num_blobs,
-                    self.harness.chain.kzg.as_ref().unwrap(),
-                    &mut self.rng,
-                )
-                .unwrap();
-
-            payload.execution_payload.transactions = <_>::default();
-            for tx in Vec::from(transactions) {
-                payload.execution_payload.transactions.push(tx).unwrap();
-            }
-            message.body.blob_kzg_commitments = bundle.commitments.clone();
-
-            let eth2::types::BlobsBundle {
-                commitments,
-                proofs,
-                blobs,
-            } = bundle;
-
-            let block_root = block.canonical_root();
-
-            for (index, ((blob, kzg_commitment), kzg_proof)) in blobs
-                .into_iter()
-                .zip(commitments.into_iter())
-                .zip(proofs.into_iter())
-                .enumerate()
-            {
-                blob_sidecars.push(BlobSidecar {
-                    block_root,
-                    index: index as u64,
-                    slot: block.slot(),
-                    block_parent_root: block.parent_root(),
-                    proposer_index: block.message().proposer_index(),
-                    blob: blob.clone(),
-                    kzg_commitment,
-                    kzg_proof,
-                });
-            }
-        }
->>>>>>> 9244f7f7
 
         generate_rand_block_and_blobs::<E>(fork_name, num_blobs, kzg.as_ref(), rng)
     }
