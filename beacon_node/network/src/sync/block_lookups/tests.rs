--- conflicted
+++ resolved
@@ -2177,16 +2177,8 @@
     );
 
     // The request status should be set to NoPeers since the supernode, the only peer, returned not enough responses.
-<<<<<<< HEAD
-    r.assert_sampling_request_status(
-        block_root,
-        &vec![],
-        &column_indexes_supernode_does_not_have.to_vec(),
-    );
-=======
     r.log_sampling_requests(block_root, &column_indexes);
-    r.assert_sampling_request_nopeers(block_root, &column_indexes);
->>>>>>> 7091c789
+    r.assert_sampling_request_nopeers(block_root, column_indexes_supernode_does_not_have);
 
     // The sampling request stalls.
     r.expect_empty_network();
