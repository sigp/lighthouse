use crate::network_beacon_processor::NetworkBeaconProcessor;
use crate::sync::manager::{BlockProcessType, SyncManager};
use crate::sync::range_sync::RangeSyncType;
use crate::sync::sampling::SamplingConfig;
use crate::sync::{SamplingId, SyncMessage};
use crate::NetworkMessage;
use std::sync::Arc;

use super::*;

use crate::sync::block_lookups::common::ResponseType;
use beacon_chain::blob_verification::GossipVerifiedBlob;
use beacon_chain::block_verification_types::BlockImportData;
use beacon_chain::builder::Witness;
use beacon_chain::data_availability_checker::Availability;
use beacon_chain::eth1_chain::CachingEth1Backend;
use beacon_chain::test_utils::{
    build_log, generate_rand_block_and_blobs, generate_rand_block_and_data_columns, test_spec,
    BeaconChainHarness, EphemeralHarnessType, LoggerType, NumBlobs,
};
use beacon_chain::validator_monitor::timestamp_now;
use beacon_chain::{
    AvailabilityPendingExecutedBlock, PayloadVerificationOutcome, PayloadVerificationStatus,
};
use beacon_processor::WorkEvent;
use lighthouse_network::rpc::{RPCError, RequestType, RpcErrorResponse};
use lighthouse_network::service::api_types::{
    AppRequestId, DataColumnsByRootRequester, Id, SamplingRequester, SingleLookupReqId,
    SyncRequestId,
};
use lighthouse_network::types::SyncState;
use lighthouse_network::NetworkConfig;
use lighthouse_network::NetworkGlobals;
use slog::info;
use slot_clock::{ManualSlotClock, SlotClock, TestingSlotClock};
use store::MemoryStore;
use tokio::sync::mpsc;
use types::data_column_sidecar::ColumnIndex;
use types::test_utils::TestRandom;
use types::{
    test_utils::{SeedableRng, XorShiftRng},
    BlobSidecar, ForkName, MinimalEthSpec as E, SignedBeaconBlock, Slot,
};
use types::{BeaconState, BeaconStateBase};
use types::{DataColumnSidecar, Epoch};

type T = Witness<ManualSlotClock, CachingEth1Backend<E>, E, MemoryStore<E>, MemoryStore<E>>;

/// This test utility enables integration testing of Lighthouse sync components.
///
/// It covers the following:
/// 1. Sending `SyncMessage` to `SyncManager` to trigger `RangeSync`, `BackFillSync` and `BlockLookups` behaviours.
/// 2. Making assertions on `WorkEvent`s received from sync
/// 3. Making assertion on `NetworkMessage` received from sync (Outgoing RPC requests).
///
/// The test utility covers testing the interactions from and to `SyncManager`. In diagram form:
///                      +-----------------+
///                      | BeaconProcessor |
///                      +---------+-------+
///                             ^  |
///                             |  |
///                   WorkEvent |  | SyncMsg
///                             |  | (Result)
///                             |  v
/// +--------+            +-----+-----------+             +----------------+
/// | Router +----------->|  SyncManager    +------------>| NetworkService |
/// +--------+  SyncMsg   +-----------------+ NetworkMsg  +----------------+
///           (RPC resp)  |  - RangeSync    |  (RPC req)
///                       +-----------------+
///                       |  - BackFillSync |
///                       +-----------------+
///                       |  - BlockLookups |
///                       +-----------------+
struct TestRig {
    /// Receiver for `BeaconProcessor` events (e.g. block processing results).
    beacon_processor_rx: mpsc::Receiver<WorkEvent<E>>,
    beacon_processor_rx_queue: Vec<WorkEvent<E>>,
    /// Receiver for `NetworkMessage` (e.g. outgoing RPC requests from sync)
    network_rx: mpsc::UnboundedReceiver<NetworkMessage<E>>,
    /// Stores all `NetworkMessage`s received from `network_recv`. (e.g. outgoing RPC requests)
    network_rx_queue: Vec<NetworkMessage<E>>,
    /// Receiver for `SyncMessage` from the network
    sync_rx: mpsc::UnboundedReceiver<SyncMessage<E>>,
    /// To send `SyncMessage`. For sending RPC responses or block processing results to sync.
    sync_manager: SyncManager<T>,
    /// To manipulate sync state and peer connection status
    network_globals: Arc<NetworkGlobals<E>>,
    /// Beacon chain harness
    harness: BeaconChainHarness<EphemeralHarnessType<E>>,
    /// `rng` for generating test blocks and blobs.
    rng: XorShiftRng,
    fork_name: ForkName,
    log: Logger,
}

const D: Duration = Duration::new(0, 0);
const PARENT_FAIL_TOLERANCE: u8 = SINGLE_BLOCK_LOOKUP_MAX_ATTEMPTS;
const SAMPLING_REQUIRED_SUCCESSES: usize = 2;

type DCByRootIds = Vec<DCByRootId>;
type DCByRootId = (SyncRequestId, Vec<ColumnIndex>);

struct TestRigConfig {
    peer_das_enabled: bool,
}

impl TestRig {
    fn test_setup_with_config(config: Option<TestRigConfig>) -> Self {
        let logger_type = if cfg!(feature = "test_logger") {
            LoggerType::Test
        } else if cfg!(feature = "ci_logger") {
            LoggerType::CI
        } else {
            LoggerType::Null
        };
        let log = build_log(slog::Level::Trace, logger_type);

        // Use `fork_from_env` logic to set correct fork epochs
        let mut spec = test_spec::<E>();

        if let Some(config) = config {
            if config.peer_das_enabled {
                spec.eip7594_fork_epoch = Some(Epoch::new(0));
            }
        }

        // Initialise a new beacon chain
        let harness = BeaconChainHarness::<EphemeralHarnessType<E>>::builder(E)
            .spec(Arc::new(spec))
            .logger(log.clone())
            .deterministic_keypairs(1)
            .fresh_ephemeral_store()
            .testing_slot_clock(TestingSlotClock::new(
                Slot::new(0),
                Duration::from_secs(0),
                Duration::from_secs(12),
            ))
            .build();

        let chain = harness.chain.clone();

        let (network_tx, network_rx) = mpsc::unbounded_channel();
<<<<<<< HEAD
        let (sync_tx, sync_rx) = mpsc::unbounded_channel::<SyncMessage<E>>();
=======
        // TODO(das): make the generation of the ENR use the deterministic rng to have consistent
        // column assignments
        let network_config = Arc::new(NetworkConfig::default());
>>>>>>> a4a673b7
        let globals = Arc::new(NetworkGlobals::new_test_globals(
            Vec::new(),
            &log,
            network_config,
            chain.spec.clone(),
        ));
        let (beacon_processor, beacon_processor_rx) = NetworkBeaconProcessor::null_for_testing(
            globals,
            sync_tx,
            chain.clone(),
            harness.runtime.task_executor.clone(),
            log.clone(),
        );

        let fork_name = chain.spec.fork_name_at_slot::<E>(chain.slot().unwrap());

        // All current tests expect synced and EL online state
        beacon_processor
            .network_globals
            .set_sync_state(SyncState::Synced);

        let rng = XorShiftRng::from_seed([42; 16]);
        TestRig {
            beacon_processor_rx,
            beacon_processor_rx_queue: vec![],
            network_rx,
            network_rx_queue: vec![],
            sync_rx,
            rng,
            network_globals: beacon_processor.network_globals.clone(),
            sync_manager: SyncManager::new(
                chain,
                network_tx,
                beacon_processor.into(),
                // Pass empty recv not tied to any tx
                mpsc::unbounded_channel().1,
                SamplingConfig::Custom {
                    required_successes: vec![SAMPLING_REQUIRED_SUCCESSES],
                },
                log.clone(),
            ),
            harness,
            fork_name,
            log,
        }
    }

    fn test_setup() -> Self {
        Self::test_setup_with_config(None)
    }

    fn test_setup_after_deneb() -> Option<Self> {
        let r = Self::test_setup();
        if r.after_deneb() {
            Some(r)
        } else {
            None
        }
    }

    fn test_setup_after_peerdas() -> Option<Self> {
        let r = Self::test_setup_with_config(Some(TestRigConfig {
            peer_das_enabled: true,
        }));
        if r.after_deneb() {
            Some(r)
        } else {
            None
        }
    }

    fn log(&self, msg: &str) {
        info!(self.log, "TEST_RIG"; "msg" => msg);
    }

    fn after_deneb(&self) -> bool {
        matches!(self.fork_name, ForkName::Deneb | ForkName::Electra)
    }

    fn trigger_unknown_parent_block(&mut self, peer_id: PeerId, block: Arc<SignedBeaconBlock<E>>) {
        let block_root = block.canonical_root();
        self.send_sync_message(SyncMessage::UnknownParentBlock(peer_id, block, block_root))
    }

    fn trigger_unknown_parent_blob(&mut self, peer_id: PeerId, blob: BlobSidecar<E>) {
        self.send_sync_message(SyncMessage::UnknownParentBlob(peer_id, blob.into()));
    }

    fn trigger_unknown_block_from_attestation(&mut self, block_root: Hash256, peer_id: PeerId) {
        self.send_sync_message(SyncMessage::UnknownBlockHashFromAttestation(
            peer_id, block_root,
        ));
    }

    fn trigger_sample_block(&mut self, block_root: Hash256, block_slot: Slot) {
        self.send_sync_message(SyncMessage::SampleBlock(block_root, block_slot))
    }

    /// Drain all sync messages in the sync_rx attached to the beacon processor
    fn drain_sync_rx(&mut self) {
        while let Ok(sync_message) = self.sync_rx.try_recv() {
            self.send_sync_message(sync_message);
        }
    }

    fn rand_block(&mut self) -> SignedBeaconBlock<E> {
        self.rand_block_and_blobs(NumBlobs::None).0
    }

    fn rand_block_and_blobs(
        &mut self,
        num_blobs: NumBlobs,
    ) -> (SignedBeaconBlock<E>, Vec<BlobSidecar<E>>) {
        let fork_name = self.fork_name;
        let rng = &mut self.rng;
        generate_rand_block_and_blobs::<E>(fork_name, num_blobs, rng)
    }

    fn rand_block_and_data_columns(
        &mut self,
    ) -> (SignedBeaconBlock<E>, Vec<Arc<DataColumnSidecar<E>>>) {
        let num_blobs = NumBlobs::Number(1);
        generate_rand_block_and_data_columns::<E>(
            self.fork_name,
            num_blobs,
            &mut self.rng,
            &self.harness.spec,
        )
    }

    pub fn rand_block_and_parent(
        &mut self,
    ) -> (SignedBeaconBlock<E>, SignedBeaconBlock<E>, Hash256, Hash256) {
        let parent = self.rand_block();
        let parent_root = parent.canonical_root();
        let mut block = self.rand_block();
        *block.message_mut().parent_root_mut() = parent_root;
        let block_root = block.canonical_root();
        (parent, block, parent_root, block_root)
    }

    fn send_sync_message(&mut self, sync_message: SyncMessage<E>) {
        self.sync_manager.handle_message(sync_message);
    }

    fn active_single_lookups(&self) -> Vec<BlockLookupSummary> {
        self.sync_manager.active_single_lookups()
    }

    fn active_single_lookups_count(&self) -> usize {
        self.sync_manager.active_single_lookups().len()
    }

    fn active_parent_lookups(&self) -> Vec<Vec<Hash256>> {
        self.sync_manager.active_parent_lookups()
    }

    fn active_parent_lookups_count(&self) -> usize {
        self.sync_manager.active_parent_lookups().len()
    }

    fn active_range_sync_chain(&self) -> (RangeSyncType, Slot, Slot) {
        self.sync_manager.get_range_sync_chains().unwrap().unwrap()
    }

    fn assert_single_lookups_count(&self, count: usize) {
        assert_eq!(
            self.active_single_lookups_count(),
            count,
            "Unexpected count of single lookups. Current lookups: {:?}",
            self.active_single_lookups()
        );
    }

    fn expect_no_active_sampling(&mut self) {
        assert_eq!(
            self.sync_manager.active_sampling_requests(),
            Vec::<Hash256>::new(),
            "expected no active sampling"
        );
    }

    fn expect_clean_finished_sampling(&mut self) {
        self.expect_empty_network();
        self.expect_sampling_result_work();
        self.expect_no_active_sampling();
    }

    fn assert_parent_lookups_count(&self, count: usize) {
        assert_eq!(
            self.active_parent_lookups_count(),
            count,
            "Unexpected count of parent lookups. Parent lookups: {:?}. Current lookups: {:?}",
            self.active_parent_lookups(),
            self.active_single_lookups()
        );
    }

    fn assert_lookup_is_active(&self, block_root: Hash256) {
        let lookups = self.sync_manager.active_single_lookups();
        if !lookups.iter().any(|l| l.1 == block_root) {
            panic!("Expected lookup {block_root} to be the only active: {lookups:?}");
        }
    }

    fn assert_lookup_peers(&self, block_root: Hash256, mut expected_peers: Vec<PeerId>) {
        let mut lookup = self
            .sync_manager
            .active_single_lookups()
            .into_iter()
            .find(|l| l.1 == block_root)
            .unwrap_or_else(|| panic!("no lookup for {block_root}"));
        lookup.3.sort();
        expected_peers.sort();
        assert_eq!(
            lookup.3, expected_peers,
            "unexpected peers on lookup {block_root}"
        );
    }

    fn insert_failed_chain(&mut self, block_root: Hash256) {
        self.sync_manager.insert_failed_chain(block_root);
    }

    fn assert_not_failed_chain(&mut self, chain_hash: Hash256) {
        let failed_chains = self.sync_manager.get_failed_chains();
        if failed_chains.contains(&chain_hash) {
            panic!("failed chains contain {chain_hash:?}: {failed_chains:?}");
        }
    }

    fn assert_failed_chain(&mut self, chain_hash: Hash256) {
        let failed_chains = self.sync_manager.get_failed_chains();
        if !failed_chains.contains(&chain_hash) {
            panic!("expected failed chains to contain {chain_hash:?}: {failed_chains:?}");
        }
    }

    fn find_single_lookup_for(&self, block_root: Hash256) -> Id {
        self.active_single_lookups()
            .iter()
            .find(|l| l.1 == block_root)
            .unwrap_or_else(|| panic!("no single block lookup found for {block_root}"))
            .0
    }

    #[track_caller]
    fn expect_no_active_single_lookups(&self) {
        assert!(
            self.active_single_lookups().is_empty(),
            "expect no single block lookups: {:?}",
            self.active_single_lookups()
        );
    }

    #[track_caller]
    fn expect_no_active_lookups(&self) {
        self.expect_no_active_single_lookups();
    }

    fn expect_no_active_lookups_empty_network(&mut self) {
        self.expect_no_active_lookups();
        self.expect_empty_network();
    }

    fn new_connected_peer(&mut self) -> PeerId {
        self.network_globals
            .peers
            .write()
            .__add_connected_peer_testing_only(false, &self.harness.spec)
    }

    fn new_connected_supernode_peer(&mut self) -> PeerId {
        self.network_globals
            .peers
            .write()
            .__add_connected_peer_testing_only(true, &self.harness.spec)
    }

    fn new_connected_peers_for_peerdas(&mut self) {
        // Enough sampling peers with few columns
        for _ in 0..100 {
            self.new_connected_peer();
        }
        // One supernode peer to ensure all columns have at least one peer
        self.new_connected_supernode_peer();
    }

    fn parent_chain_processed_success(
        &mut self,
        chain_hash: Hash256,
        blocks: &[Arc<SignedBeaconBlock<E>>],
    ) {
        // Send import events for all pending parent blocks
        for _ in blocks {
            self.parent_block_processed_imported(chain_hash);
        }
        // Send final import event for the block that triggered the lookup
        self.single_block_component_processed_imported(chain_hash);
    }

    /// Locate a parent lookup chain with tip hash `chain_hash`
    fn find_oldest_parent_lookup(&self, chain_hash: Hash256) -> Hash256 {
        let parent_chain = self
            .active_parent_lookups()
            .into_iter()
            .find(|chain| chain.first() == Some(&chain_hash))
            .unwrap_or_else(|| {
                panic!(
                    "No parent chain with chain_hash {chain_hash:?}: Parent lookups {:?} Single lookups {:?}",
                    self.active_parent_lookups(),
                    self.active_single_lookups(),
                )
            });
        *parent_chain.last().unwrap()
    }

    fn parent_block_processed(&mut self, chain_hash: Hash256, result: BlockProcessingResult) {
        let id = self.find_single_lookup_for(self.find_oldest_parent_lookup(chain_hash));
        self.single_block_component_processed(id, result);
    }

    fn parent_blob_processed(&mut self, chain_hash: Hash256, result: BlockProcessingResult) {
        let id = self.find_single_lookup_for(self.find_oldest_parent_lookup(chain_hash));
        self.single_blob_component_processed(id, result);
    }

    fn parent_block_processed_imported(&mut self, chain_hash: Hash256) {
        self.parent_block_processed(
            chain_hash,
            BlockProcessingResult::Ok(AvailabilityProcessingStatus::Imported(chain_hash)),
        );
    }

    fn single_block_component_processed(&mut self, id: Id, result: BlockProcessingResult) {
        self.send_sync_message(SyncMessage::BlockComponentProcessed {
            process_type: BlockProcessType::SingleBlock { id },
            result,
        })
    }

    fn single_block_component_processed_imported(&mut self, block_root: Hash256) {
        let id = self.find_single_lookup_for(block_root);
        self.single_block_component_processed(
            id,
            BlockProcessingResult::Ok(AvailabilityProcessingStatus::Imported(block_root)),
        )
    }

    fn single_blob_component_processed(&mut self, id: Id, result: BlockProcessingResult) {
        self.send_sync_message(SyncMessage::BlockComponentProcessed {
            process_type: BlockProcessType::SingleBlob { id },
            result,
        })
    }

    fn parent_lookup_block_response(
        &mut self,
        id: SingleLookupReqId,
        peer_id: PeerId,
        beacon_block: Option<Arc<SignedBeaconBlock<E>>>,
    ) {
        self.log("parent_lookup_block_response");
        self.send_sync_message(SyncMessage::RpcBlock {
            request_id: SyncRequestId::SingleBlock { id },
            peer_id,
            beacon_block,
            seen_timestamp: D,
        });
    }

    fn single_lookup_block_response(
        &mut self,
        id: SingleLookupReqId,
        peer_id: PeerId,
        beacon_block: Option<Arc<SignedBeaconBlock<E>>>,
    ) {
        self.log("single_lookup_block_response");
        self.send_sync_message(SyncMessage::RpcBlock {
            request_id: SyncRequestId::SingleBlock { id },
            peer_id,
            beacon_block,
            seen_timestamp: D,
        });
    }

    fn parent_lookup_blob_response(
        &mut self,
        id: SingleLookupReqId,
        peer_id: PeerId,
        blob_sidecar: Option<Arc<BlobSidecar<E>>>,
    ) {
        self.log(&format!(
            "parent_lookup_blob_response {:?}",
            blob_sidecar.as_ref().map(|b| b.index)
        ));
        self.send_sync_message(SyncMessage::RpcBlob {
            request_id: SyncRequestId::SingleBlob { id },
            peer_id,
            blob_sidecar,
            seen_timestamp: D,
        });
    }

    fn single_lookup_blob_response(
        &mut self,
        id: SingleLookupReqId,
        peer_id: PeerId,
        blob_sidecar: Option<Arc<BlobSidecar<E>>>,
    ) {
        self.send_sync_message(SyncMessage::RpcBlob {
            request_id: SyncRequestId::SingleBlob { id },
            peer_id,
            blob_sidecar,
            seen_timestamp: D,
        });
    }

    fn complete_single_lookup_blob_download(
        &mut self,
        id: SingleLookupReqId,
        peer_id: PeerId,
        blobs: Vec<BlobSidecar<E>>,
    ) {
        for blob in blobs {
            self.single_lookup_blob_response(id, peer_id, Some(blob.into()));
        }
        self.single_lookup_blob_response(id, peer_id, None);
    }

    fn complete_single_lookup_blob_lookup_valid(
        &mut self,
        id: SingleLookupReqId,
        peer_id: PeerId,
        blobs: Vec<BlobSidecar<E>>,
        import: bool,
    ) {
        let block_root = blobs.first().unwrap().block_root();
        let block_slot = blobs.first().unwrap().slot();
        self.complete_single_lookup_blob_download(id, peer_id, blobs);
        self.expect_block_process(ResponseType::Blob);
        self.single_blob_component_processed(
            id.lookup_id,
            if import {
                BlockProcessingResult::Ok(AvailabilityProcessingStatus::Imported(block_root))
            } else {
                BlockProcessingResult::Ok(AvailabilityProcessingStatus::MissingComponents(
                    block_slot, block_root,
                ))
            },
        );
    }

    fn complete_lookup_block_download(&mut self, block: SignedBeaconBlock<E>) {
        let block_root = block.canonical_root();
        let id = self.expect_block_lookup_request(block_root);
        self.expect_empty_network();
        let peer_id = self.new_connected_peer();
        self.single_lookup_block_response(id, peer_id, Some(block.into()));
        self.single_lookup_block_response(id, peer_id, None);
    }

    fn complete_lookup_block_import_valid(&mut self, block_root: Hash256, import: bool) {
        self.expect_block_process(ResponseType::Block);
        let id = self.find_single_lookup_for(block_root);
        self.single_block_component_processed(
            id,
            if import {
                BlockProcessingResult::Ok(AvailabilityProcessingStatus::Imported(block_root))
            } else {
                BlockProcessingResult::Ok(AvailabilityProcessingStatus::MissingComponents(
                    Slot::new(0),
                    block_root,
                ))
            },
        )
    }

    fn complete_single_lookup_block_valid(&mut self, block: SignedBeaconBlock<E>, import: bool) {
        let block_root = block.canonical_root();
        self.complete_lookup_block_download(block);
        self.complete_lookup_block_import_valid(block_root, import)
    }

    fn parent_lookup_failed(&mut self, id: SingleLookupReqId, peer_id: PeerId, error: RPCError) {
        self.send_sync_message(SyncMessage::RpcError {
            peer_id,
            request_id: SyncRequestId::SingleBlock { id },
            error,
        })
    }

    fn parent_lookup_failed_unavailable(&mut self, id: SingleLookupReqId, peer_id: PeerId) {
        self.parent_lookup_failed(
            id,
            peer_id,
            RPCError::ErrorResponse(
                RpcErrorResponse::ResourceUnavailable,
                "older than deneb".into(),
            ),
        );
    }

    fn single_lookup_failed(&mut self, id: SingleLookupReqId, peer_id: PeerId, error: RPCError) {
        self.send_sync_message(SyncMessage::RpcError {
            peer_id,
            request_id: SyncRequestId::SingleBlock { id },
            error,
        })
    }

    fn return_empty_sampling_requests(&mut self, ids: DCByRootIds) {
        for id in ids {
            self.log(&format!("return empty data column for {id:?}"));
            self.return_empty_sampling_request(id)
        }
    }

    fn return_empty_sampling_request(&mut self, (request_id, _): DCByRootId) {
        let peer_id = PeerId::random();
        // Send stream termination
        self.send_sync_message(SyncMessage::RpcDataColumn {
            request_id,
            peer_id,
            data_column: None,
            seen_timestamp: timestamp_now(),
        });
    }

    fn sampling_requests_failed(
        &mut self,
        sampling_ids: DCByRootIds,
        peer_id: PeerId,
        error: RPCError,
    ) {
        for (request_id, _) in sampling_ids {
            self.send_sync_message(SyncMessage::RpcError {
                peer_id,
                request_id,
                error: error.clone(),
            })
        }
    }

    fn complete_valid_block_request(
        &mut self,
        id: SingleLookupReqId,
        block: Arc<SignedBeaconBlock<E>>,
        missing_components: bool,
    ) {
        // Complete download
        let peer_id = PeerId::random();
        let slot = block.slot();
        let block_root = block.canonical_root();
        self.single_lookup_block_response(id, peer_id, Some(block));
        self.single_lookup_block_response(id, peer_id, None);
        // Expect processing and resolve with import
        self.expect_block_process(ResponseType::Block);
        self.single_block_component_processed(
            id.lookup_id,
            if missing_components {
                BlockProcessingResult::Ok(AvailabilityProcessingStatus::MissingComponents(
                    slot, block_root,
                ))
            } else {
                BlockProcessingResult::Ok(AvailabilityProcessingStatus::Imported(block_root))
            },
        )
    }

    fn complete_valid_sampling_column_requests(
        &mut self,
        ids: DCByRootIds,
        data_columns: Vec<Arc<DataColumnSidecar<E>>>,
    ) {
        for id in ids {
            self.log(&format!("return valid data column for {id:?}"));
            let indices = &id.1;
            let columns_to_send = indices
                .iter()
                .map(|&i| data_columns[i as usize].clone())
                .collect::<Vec<_>>();
            self.complete_valid_sampling_column_request(id, &columns_to_send);
        }
    }

    fn complete_valid_sampling_column_request(
        &mut self,
        id: DCByRootId,
        data_columns: &[Arc<DataColumnSidecar<E>>],
    ) {
        let first_dc = data_columns.first().unwrap();
        let block_root = first_dc.block_root();
        let sampling_request_id = match id.0 {
            SyncRequestId::DataColumnsByRoot(
                _,
                _requester @ DataColumnsByRootRequester::Sampling(sampling_id),
            ) => sampling_id.sampling_request_id,
            _ => unreachable!(),
        };
        self.complete_data_columns_by_root_request(id, data_columns);

        // Expect work event
        // TODO(das): worth it to append sender id to the work event for stricter assertion?
        self.expect_rpc_sample_verify_work_event();

        // Respond with valid result
        self.send_sync_message(SyncMessage::SampleVerified {
            id: SamplingId {
                id: SamplingRequester::ImportedBlock(block_root),
                sampling_request_id,
            },
            result: Ok(()),
        })
    }

    fn complete_valid_custody_request(
        &mut self,
        ids: DCByRootIds,
        data_columns: Vec<Arc<DataColumnSidecar<E>>>,
        missing_components: bool,
    ) {
        let lookup_id =
            if let SyncRequestId::DataColumnsByRoot(_, DataColumnsByRootRequester::Custody(id)) =
                ids.first().unwrap().0
            {
                id.requester.0.lookup_id
            } else {
                panic!("not a custody requester")
            };

        let first_column = data_columns.first().cloned().unwrap();

        for id in ids {
            self.log(&format!("return valid data column for {id:?}"));
            let indices = &id.1;
            let columns_to_send = indices
                .iter()
                .map(|&i| data_columns[i as usize].clone())
                .collect::<Vec<_>>();
            self.complete_data_columns_by_root_request(id, &columns_to_send);
        }

        // Expect work event
        // TODO(das): worth it to append sender id to the work event for stricter assertion?
        self.expect_rpc_custody_column_work_event();

        // Respond with valid result
        self.send_sync_message(SyncMessage::BlockComponentProcessed {
            process_type: BlockProcessType::SingleCustodyColumn(lookup_id),
            result: if missing_components {
                BlockProcessingResult::Ok(AvailabilityProcessingStatus::MissingComponents(
                    first_column.slot(),
                    first_column.block_root(),
                ))
            } else {
                BlockProcessingResult::Ok(AvailabilityProcessingStatus::Imported(
                    first_column.block_root(),
                ))
            },
        });
    }

    fn complete_data_columns_by_root_request(
        &mut self,
        (request_id, _): DCByRootId,
        data_columns: &[Arc<DataColumnSidecar<E>>],
    ) {
        let peer_id = PeerId::random();
        for data_column in data_columns {
            // Send chunks
            self.send_sync_message(SyncMessage::RpcDataColumn {
                request_id,
                peer_id,
                data_column: Some(data_column.clone()),
                seen_timestamp: timestamp_now(),
            });
        }
        // Send stream termination
        self.send_sync_message(SyncMessage::RpcDataColumn {
            request_id,
            peer_id,
            data_column: None,
            seen_timestamp: timestamp_now(),
        });
    }

    /// Return RPCErrors for all active requests of peer
    fn rpc_error_all_active_requests(&mut self, disconnected_peer_id: PeerId) {
        self.drain_network_rx();
        while let Ok(request_id) = self.pop_received_network_event(|ev| match ev {
            NetworkMessage::SendRequest {
                peer_id,
                request_id: AppRequestId::Sync(id),
                ..
            } if *peer_id == disconnected_peer_id => Some(*id),
            _ => None,
        }) {
            self.send_sync_message(SyncMessage::RpcError {
                peer_id: disconnected_peer_id,
                request_id,
                error: RPCError::Disconnected,
            });
        }
    }

    fn peer_disconnected(&mut self, peer_id: PeerId) {
        self.send_sync_message(SyncMessage::Disconnect(peer_id));
    }

    fn drain_network_rx(&mut self) {
        while let Ok(event) = self.network_rx.try_recv() {
            self.network_rx_queue.push(event);
        }
    }

    fn drain_processor_rx(&mut self) {
        while let Ok(event) = self.beacon_processor_rx.try_recv() {
            self.beacon_processor_rx_queue.push(event);
        }
    }

    fn pop_received_network_event<T, F: Fn(&NetworkMessage<E>) -> Option<T>>(
        &mut self,
        predicate_transform: F,
    ) -> Result<T, String> {
        self.drain_network_rx();

        if let Some(index) = self
            .network_rx_queue
            .iter()
            .position(|x| predicate_transform(x).is_some())
        {
            // Transform the item, knowing that it won't be None because we checked it in the position predicate.
            let transformed = predicate_transform(&self.network_rx_queue[index]).unwrap();
            self.network_rx_queue.remove(index);
            Ok(transformed)
        } else {
            Err(format!("current network messages {:?}", self.network_rx_queue).to_string())
        }
    }

    fn pop_received_processor_event<T, F: Fn(&WorkEvent<E>) -> Option<T>>(
        &mut self,
        predicate_transform: F,
    ) -> Result<T, String> {
        self.drain_processor_rx();

        if let Some(index) = self
            .beacon_processor_rx_queue
            .iter()
            .position(|x| predicate_transform(x).is_some())
        {
            // Transform the item, knowing that it won't be None because we checked it in the position predicate.
            let transformed = predicate_transform(&self.beacon_processor_rx_queue[index]).unwrap();
            self.beacon_processor_rx_queue.remove(index);
            Ok(transformed)
        } else {
            Err(format!(
                "current processor messages {:?}",
                self.beacon_processor_rx_queue
            )
            .to_string())
        }
    }

    fn find_block_lookup_request(
        &mut self,
        for_block: Hash256,
    ) -> Result<SingleLookupReqId, String> {
        self.pop_received_network_event(|ev| match ev {
            NetworkMessage::SendRequest {
                peer_id: _,
                request: RequestType::BlocksByRoot(request),
                request_id: AppRequestId::Sync(SyncRequestId::SingleBlock { id }),
            } if request.block_roots().to_vec().contains(&for_block) => Some(*id),
            _ => None,
        })
    }

    #[track_caller]
    fn expect_block_lookup_request(&mut self, for_block: Hash256) -> SingleLookupReqId {
        self.find_block_lookup_request(for_block)
            .unwrap_or_else(|e| panic!("Expected block request for {for_block:?}: {e}"))
    }

    fn find_blob_lookup_request(
        &mut self,
        for_block: Hash256,
    ) -> Result<SingleLookupReqId, String> {
        self.pop_received_network_event(|ev| match ev {
            NetworkMessage::SendRequest {
                peer_id: _,
                request: RequestType::BlobsByRoot(request),
                request_id: AppRequestId::Sync(SyncRequestId::SingleBlob { id }),
            } if request
                .blob_ids
                .to_vec()
                .iter()
                .any(|r| r.block_root == for_block) =>
            {
                Some(*id)
            }
            _ => None,
        })
    }

    #[track_caller]
    fn expect_blob_lookup_request(&mut self, for_block: Hash256) -> SingleLookupReqId {
        self.find_blob_lookup_request(for_block)
            .unwrap_or_else(|e| panic!("Expected blob request for {for_block:?}: {e}"))
    }

    #[track_caller]
    fn expect_block_parent_request(&mut self, for_block: Hash256) -> SingleLookupReqId {
        self.pop_received_network_event(|ev| match ev {
            NetworkMessage::SendRequest {
                peer_id: _,
                request: RequestType::BlocksByRoot(request),
                request_id: AppRequestId::Sync(SyncRequestId::SingleBlock { id }),
            } if request.block_roots().to_vec().contains(&for_block) => Some(*id),
            _ => None,
        })
        .unwrap_or_else(|e| panic!("Expected block parent request for {for_block:?}: {e}"))
    }

    fn expect_no_requests_for(&mut self, block_root: Hash256) {
        if let Ok(request) = self.find_block_lookup_request(block_root) {
            panic!("Expected no block request for {block_root:?} found {request:?}");
        }
        if let Ok(request) = self.find_blob_lookup_request(block_root) {
            panic!("Expected no blob request for {block_root:?} found {request:?}");
        }
    }

    #[track_caller]
    fn expect_blob_parent_request(&mut self, for_block: Hash256) -> SingleLookupReqId {
        self.pop_received_network_event(|ev| match ev {
            NetworkMessage::SendRequest {
                peer_id: _,
                request: RequestType::BlobsByRoot(request),
                request_id: AppRequestId::Sync(SyncRequestId::SingleBlob { id }),
            } if request
                .blob_ids
                .to_vec()
                .iter()
                .all(|r| r.block_root == for_block) =>
            {
                Some(*id)
            }
            _ => None,
        })
        .unwrap_or_else(|e| panic!("Expected blob parent request for {for_block:?}: {e}"))
    }

    /// Retrieves an unknown number of requests for data columns of `block_root`. Because peer ENRs
    /// are random, and peer selection is random, the total number of batched requests is unknown.
    fn expect_data_columns_by_root_requests(
        &mut self,
        block_root: Hash256,
        count: usize,
    ) -> DCByRootIds {
        let mut requests: DCByRootIds = vec![];
        loop {
            let req = self
                .pop_received_network_event(|ev| match ev {
                    NetworkMessage::SendRequest {
                        peer_id: _,
                        request: RequestType::DataColumnsByRoot(request),
                        request_id: AppRequestId::Sync(id @ SyncRequestId::DataColumnsByRoot { .. }),
                    } if request
                        .data_column_ids
                        .to_vec()
                        .iter()
                        .any(|r| r.block_root == block_root) =>
                    {
                        let indices = request
                            .data_column_ids
                            .to_vec()
                            .iter()
                            .map(|cid| cid.index)
                            .collect::<Vec<_>>();
                        Some((*id, indices))
                    }
                    _ => None,
                })
                .unwrap_or_else(|e| {
                    panic!("Expected more DataColumnsByRoot requests for {block_root:?}: {e}")
                });
            requests.push(req);

            // Should never infinite loop because sync does not send requests for 0 columns
            if requests.iter().map(|r| r.1.len()).sum::<usize>() >= count {
                return requests;
            }
        }
    }

    fn expect_only_data_columns_by_root_requests(
        &mut self,
        for_block: Hash256,
        count: usize,
    ) -> DCByRootIds {
        let ids = self.expect_data_columns_by_root_requests(for_block, count);
        self.expect_empty_network();
        ids
    }

    #[track_caller]
    fn expect_block_process(&mut self, response_type: ResponseType) {
        match response_type {
            ResponseType::Block => self
                .pop_received_processor_event(|ev| {
                    (ev.work_type() == beacon_processor::WorkType::RpcBlock).then_some(())
                })
                .unwrap_or_else(|e| panic!("Expected block work event: {e}")),
            ResponseType::Blob => self
                .pop_received_processor_event(|ev| {
                    (ev.work_type() == beacon_processor::WorkType::RpcBlobs).then_some(())
                })
                .unwrap_or_else(|e| panic!("Expected blobs work event: {e}")),
            ResponseType::CustodyColumn => self
                .pop_received_processor_event(|ev| {
                    (ev.work_type() == beacon_processor::WorkType::RpcCustodyColumn).then_some(())
                })
                .unwrap_or_else(|e| panic!("Expected column work event: {e}")),
        }
    }

    fn expect_rpc_custody_column_work_event(&mut self) {
        self.pop_received_processor_event(|ev| {
            if ev.work_type() == beacon_processor::WorkType::RpcCustodyColumn {
                Some(())
            } else {
                None
            }
        })
        .unwrap_or_else(|e| panic!("Expected RPC custody column work: {e}"))
    }

    fn expect_rpc_sample_verify_work_event(&mut self) {
        self.pop_received_processor_event(|ev| {
            if ev.work_type() == beacon_processor::WorkType::RpcVerifyDataColumn {
                Some(())
            } else {
                None
            }
        })
        .unwrap_or_else(|e| panic!("Expected sample verify work: {e}"))
    }

    fn expect_sampling_result_work(&mut self) {
        self.pop_received_processor_event(|ev| {
            if ev.work_type() == beacon_processor::WorkType::SamplingResult {
                Some(())
            } else {
                None
            }
        })
        .unwrap_or_else(|e| panic!("Expected sampling result work: {e}"))
    }

    fn expect_no_penalty_for(&mut self, peer_id: PeerId) {
        self.drain_network_rx();
        let downscore_events = self
            .network_rx_queue
            .iter()
            .filter_map(|ev| match ev {
                NetworkMessage::ReportPeer {
                    peer_id: p_id, msg, ..
                } if p_id == &peer_id => Some(msg),
                _ => None,
            })
            .collect::<Vec<_>>();
        if !downscore_events.is_empty() {
            panic!("Some downscore events for {peer_id}: {downscore_events:?}");
        }
    }

    #[track_caller]
    fn expect_parent_chain_process(&mut self) {
        match self.beacon_processor_rx.try_recv() {
            Ok(work) => {
                // Parent chain sends blocks one by one
                assert_eq!(work.work_type(), beacon_processor::WorkType::RpcBlock);
            }
            other => panic!(
                "Expected rpc_block from chain segment process, found {:?}",
                other
            ),
        }
    }

    #[track_caller]
    fn expect_empty_network(&mut self) {
        self.drain_network_rx();
        if !self.network_rx_queue.is_empty() {
            let n = self.network_rx_queue.len();
            panic!(
                "expected no network events but got {n} events, displaying first 2: {:#?}",
                self.network_rx_queue[..n.min(2)].iter().collect::<Vec<_>>()
            );
        }
    }

    #[track_caller]
    fn expect_empty_beacon_processor(&mut self) {
        match self.beacon_processor_rx.try_recv() {
            Err(mpsc::error::TryRecvError::Empty) => {} // ok
            Ok(event) => panic!("expected empty beacon processor: {:?}", event),
            other => panic!("unexpected err {:?}", other),
        }
    }

    #[track_caller]
    pub fn expect_penalty(&mut self, peer_id: PeerId, expect_penalty_msg: &'static str) {
        let penalty_msg = self
            .pop_received_network_event(|ev| match ev {
                NetworkMessage::ReportPeer {
                    peer_id: p_id, msg, ..
                } if p_id == &peer_id => Some(msg.to_owned()),
                _ => None,
            })
            .unwrap_or_else(|_| {
                panic!(
                    "Expected '{expect_penalty_msg}' penalty for peer {peer_id}: {:#?}",
                    self.network_rx_queue
                )
            });
        assert_eq!(
            penalty_msg, expect_penalty_msg,
            "Unexpected penalty msg for {peer_id}"
        );
    }

    pub fn expect_single_penalty(&mut self, peer_id: PeerId, expect_penalty_msg: &'static str) {
        self.expect_penalty(peer_id, expect_penalty_msg);
        self.expect_no_penalty_for(peer_id);
    }

    pub fn block_with_parent_and_blobs(
        &mut self,
        parent_root: Hash256,
        num_blobs: NumBlobs,
    ) -> (SignedBeaconBlock<E>, Vec<BlobSidecar<E>>) {
        let (mut block, mut blobs) = self.rand_block_and_blobs(num_blobs);
        *block.message_mut().parent_root_mut() = parent_root;
        blobs.iter_mut().for_each(|blob| {
            blob.signed_block_header = block.signed_block_header();
        });
        (block, blobs)
    }

    pub fn rand_blockchain(&mut self, depth: usize) -> Vec<Arc<SignedBeaconBlock<E>>> {
        let mut blocks = Vec::<Arc<SignedBeaconBlock<E>>>::with_capacity(depth);
        for slot in 0..depth {
            let parent = blocks
                .last()
                .map(|b| b.canonical_root())
                .unwrap_or_else(Hash256::random);
            let mut block = self.rand_block();
            *block.message_mut().parent_root_mut() = parent;
            *block.message_mut().slot_mut() = slot.into();
            blocks.push(block.into());
        }
        self.log(&format!(
            "Blockchain dump {:#?}",
            blocks
                .iter()
                .map(|b| format!(
                    "block {} {} parent {}",
                    b.slot(),
                    b.canonical_root(),
                    b.parent_root()
                ))
                .collect::<Vec<_>>()
        ));
        blocks
    }

    fn insert_block_to_da_checker(&mut self, block: Arc<SignedBeaconBlock<E>>) {
        let state = BeaconState::Base(BeaconStateBase::random_for_test(&mut self.rng));
        let parent_block = self.rand_block();
        let import_data = BlockImportData::<E>::__new_for_test(
            block.canonical_root(),
            state,
            parent_block.into(),
        );
        let payload_verification_outcome = PayloadVerificationOutcome {
            payload_verification_status: PayloadVerificationStatus::Verified,
            is_valid_merge_transition_block: false,
        };
        let executed_block =
            AvailabilityPendingExecutedBlock::new(block, import_data, payload_verification_outcome);
        match self
            .harness
            .chain
            .data_availability_checker
            .put_pending_executed_block(executed_block)
            .unwrap()
        {
            Availability::Available(_) => panic!("block removed from da_checker, available"),
            Availability::MissingComponents(block_root) => {
                self.log(&format!("inserted block to da_checker {block_root:?}"))
            }
        };
    }

    fn insert_blob_to_da_checker(&mut self, blob: BlobSidecar<E>) {
        match self
            .harness
            .chain
            .data_availability_checker
            .put_gossip_blob(GossipVerifiedBlob::__assumed_valid(blob.into()))
            .unwrap()
        {
            Availability::Available(_) => panic!("blob removed from da_checker, available"),
            Availability::MissingComponents(block_root) => {
                self.log(&format!("inserted blob to da_checker {block_root:?}"))
            }
        };
    }

    fn insert_block_to_processing_cache(&mut self, block: Arc<SignedBeaconBlock<E>>) {
        self.harness
            .chain
            .reqresp_pre_import_cache
            .write()
            .insert(block.canonical_root(), block);
    }

    fn simulate_block_gossip_processing_becomes_invalid(&mut self, block_root: Hash256) {
        self.harness
            .chain
            .reqresp_pre_import_cache
            .write()
            .remove(&block_root);

        self.send_sync_message(SyncMessage::GossipBlockProcessResult {
            block_root,
            imported: false,
        });
    }

    fn simulate_block_gossip_processing_becomes_valid_missing_components(
        &mut self,
        block: Arc<SignedBeaconBlock<E>>,
    ) {
        let block_root = block.canonical_root();
        self.harness
            .chain
            .reqresp_pre_import_cache
            .write()
            .remove(&block_root);

        self.insert_block_to_da_checker(block);

        self.send_sync_message(SyncMessage::GossipBlockProcessResult {
            block_root,
            imported: false,
        });
    }
}

#[test]
fn stable_rng() {
    let mut rng = XorShiftRng::from_seed([42; 16]);
    let (block, _) = generate_rand_block_and_blobs::<E>(ForkName::Base, NumBlobs::None, &mut rng);
    assert_eq!(
        block.canonical_root(),
        Hash256::from_slice(
            &hex::decode("adfd2e9e7a7976e8ccaed6eaf0257ed36a5b476732fee63ff44966602fd099ec")
                .unwrap()
        ),
        "rng produces a consistent value"
    );
}

#[test]
fn test_single_block_lookup_happy_path() {
    let mut rig = TestRig::test_setup();
    let block = rig.rand_block();
    let peer_id = rig.new_connected_peer();
    let block_root = block.canonical_root();
    // Trigger the request
    rig.trigger_unknown_block_from_attestation(block_root, peer_id);
    let id = rig.expect_block_lookup_request(block_root);

    // The peer provides the correct block, should not be penalized. Now the block should be sent
    // for processing.
    rig.single_lookup_block_response(id, peer_id, Some(block.into()));
    rig.expect_empty_network();
    rig.expect_block_process(ResponseType::Block);

    // The request should still be active.
    assert_eq!(rig.active_single_lookups_count(), 1);

    // Send the stream termination. Peer should have not been penalized, and the request removed
    // after processing.
    rig.single_lookup_block_response(id, peer_id, None);
    rig.single_block_component_processed_imported(block_root);
    rig.expect_empty_network();
    rig.expect_no_active_lookups();
}

// Tests that if a peer does not respond with a block, we downscore and retry the block only
#[test]
fn test_single_block_lookup_empty_response() {
    let mut r = TestRig::test_setup();

    let block = r.rand_block();
    let block_root = block.canonical_root();
    let peer_id = r.new_connected_peer();

    // Trigger the request
    r.trigger_unknown_block_from_attestation(block_root, peer_id);
    let id = r.expect_block_lookup_request(block_root);

    // The peer does not have the block. It should be penalized.
    r.single_lookup_block_response(id, peer_id, None);
    r.expect_penalty(peer_id, "NoResponseReturned");
    // it should be retried
    let id = r.expect_block_lookup_request(block_root);
    // Send the right block this time.
    r.single_lookup_block_response(id, peer_id, Some(block.into()));
    r.expect_block_process(ResponseType::Block);
    r.single_block_component_processed_imported(block_root);
    r.expect_no_active_lookups();
}

#[test]
fn test_single_block_lookup_wrong_response() {
    let mut rig = TestRig::test_setup();

    let block_hash = Hash256::random();
    let peer_id = rig.new_connected_peer();

    // Trigger the request
    rig.trigger_unknown_block_from_attestation(block_hash, peer_id);
    let id = rig.expect_block_lookup_request(block_hash);

    // Peer sends something else. It should be penalized.
    let bad_block = rig.rand_block();
    rig.single_lookup_block_response(id, peer_id, Some(bad_block.into()));
    rig.expect_penalty(peer_id, "UnrequestedBlockRoot");
    rig.expect_block_lookup_request(block_hash); // should be retried

    // Send the stream termination. This should not produce an additional penalty.
    rig.single_lookup_block_response(id, peer_id, None);
    rig.expect_empty_network();
}

#[test]
fn test_single_block_lookup_failure() {
    let mut rig = TestRig::test_setup();

    let block_hash = Hash256::random();
    let peer_id = rig.new_connected_peer();

    // Trigger the request
    rig.trigger_unknown_block_from_attestation(block_hash, peer_id);
    let id = rig.expect_block_lookup_request(block_hash);

    // The request fails. RPC failures are handled elsewhere so we should not penalize the peer.
    rig.single_lookup_failed(id, peer_id, RPCError::UnsupportedProtocol);
    rig.expect_block_lookup_request(block_hash);
    rig.expect_empty_network();
}

#[test]
fn test_single_block_lookup_peer_disconnected_then_rpc_error() {
    let mut rig = TestRig::test_setup();

    let block_hash = Hash256::random();
    let peer_id = rig.new_connected_peer();

    // Trigger the request.
    rig.trigger_unknown_block_from_attestation(block_hash, peer_id);
    let id = rig.expect_block_lookup_request(block_hash);

    // The peer disconnect event reaches sync before the rpc error.
    rig.peer_disconnected(peer_id);
    // The lookup is not removed as it can still potentially make progress.
    rig.assert_single_lookups_count(1);
    // The request fails.
    rig.single_lookup_failed(id, peer_id, RPCError::Disconnected);
    rig.expect_block_lookup_request(block_hash);
    // The request should be removed from the network context on disconnection.
    rig.expect_empty_network();
}

#[test]
fn test_single_block_lookup_becomes_parent_request() {
    let mut rig = TestRig::test_setup();

    let block = Arc::new(rig.rand_block());
    let block_root = block.canonical_root();
    let parent_root = block.parent_root();
    let peer_id = rig.new_connected_peer();

    // Trigger the request
    rig.trigger_unknown_block_from_attestation(block.canonical_root(), peer_id);
    let id = rig.expect_block_parent_request(block_root);

    // The peer provides the correct block, should not be penalized. Now the block should be sent
    // for processing.
    rig.single_lookup_block_response(id, peer_id, Some(block.clone()));
    rig.expect_empty_network();
    rig.expect_block_process(ResponseType::Block);

    // The request should still be active.
    assert_eq!(rig.active_single_lookups_count(), 1);

    // Send the stream termination. Peer should have not been penalized, and the request moved to a
    // parent request after processing.
    rig.single_block_component_processed(
        id.lookup_id,
        BlockProcessingResult::Err(BlockError::ParentUnknown {
            parent_root: block.parent_root(),
        }),
    );
    assert_eq!(rig.active_single_lookups_count(), 2); // 2 = current + parent
    rig.expect_block_parent_request(parent_root);
    rig.expect_empty_network();
    assert_eq!(rig.active_parent_lookups_count(), 1);
}

#[test]
fn test_parent_lookup_happy_path() {
    let mut rig = TestRig::test_setup();

    let (parent, block, parent_root, block_root) = rig.rand_block_and_parent();
    let peer_id = rig.new_connected_peer();

    // Trigger the request
    rig.trigger_unknown_parent_block(peer_id, block.into());
    let id = rig.expect_block_parent_request(parent_root);

    // Peer sends the right block, it should be sent for processing. Peer should not be penalized.
    rig.parent_lookup_block_response(id, peer_id, Some(parent.into()));
    // No request of blobs because the block has not data
    rig.expect_empty_network();
    rig.expect_block_process(ResponseType::Block);
    rig.expect_empty_network();

    // Add peer to child lookup to prevent it being dropped
    rig.trigger_unknown_block_from_attestation(block_root, peer_id);
    // Processing succeeds, now the rest of the chain should be sent for processing.
    rig.parent_block_processed(
        block_root,
        BlockError::DuplicateFullyImported(block_root).into(),
    );
    rig.expect_parent_chain_process();
    rig.parent_chain_processed_success(block_root, &[]);
    rig.expect_no_active_lookups_empty_network();
}

#[test]
fn test_parent_lookup_wrong_response() {
    let mut rig = TestRig::test_setup();

    let (parent, block, parent_root, block_root) = rig.rand_block_and_parent();
    let peer_id = rig.new_connected_peer();

    // Trigger the request
    rig.trigger_unknown_parent_block(peer_id, block.into());
    let id1 = rig.expect_block_parent_request(parent_root);

    // Peer sends the wrong block, peer should be penalized and the block re-requested.
    let bad_block = rig.rand_block();
    rig.parent_lookup_block_response(id1, peer_id, Some(bad_block.into()));
    rig.expect_penalty(peer_id, "UnrequestedBlockRoot");
    let id2 = rig.expect_block_parent_request(parent_root);

    // Send the stream termination for the first request. This should not produce extra penalties.
    rig.parent_lookup_block_response(id1, peer_id, None);
    rig.expect_empty_network();

    // Send the right block this time.
    rig.parent_lookup_block_response(id2, peer_id, Some(parent.into()));
    rig.expect_block_process(ResponseType::Block);

    // Add peer to child lookup to prevent it being dropped
    rig.trigger_unknown_block_from_attestation(block_root, peer_id);
    // Processing succeeds, now the rest of the chain should be sent for processing.
    rig.parent_block_processed_imported(block_root);
    rig.expect_parent_chain_process();
    rig.parent_chain_processed_success(block_root, &[]);
    rig.expect_no_active_lookups_empty_network();
}

#[test]
fn test_parent_lookup_rpc_failure() {
    let mut rig = TestRig::test_setup();

    let (parent, block, parent_root, block_root) = rig.rand_block_and_parent();
    let peer_id = rig.new_connected_peer();

    // Trigger the request
    rig.trigger_unknown_parent_block(peer_id, block.into());
    let id = rig.expect_block_parent_request(parent_root);

    // The request fails. It should be tried again.
    rig.parent_lookup_failed_unavailable(id, peer_id);
    let id = rig.expect_block_parent_request(parent_root);

    // Send the right block this time.
    rig.parent_lookup_block_response(id, peer_id, Some(parent.into()));
    rig.expect_block_process(ResponseType::Block);

    // Add peer to child lookup to prevent it being dropped
    rig.trigger_unknown_block_from_attestation(block_root, peer_id);
    // Processing succeeds, now the rest of the chain should be sent for processing.
    rig.parent_block_processed_imported(block_root);
    rig.expect_parent_chain_process();
    rig.parent_chain_processed_success(block_root, &[]);
    rig.expect_no_active_lookups_empty_network();
}

#[test]
fn test_parent_lookup_too_many_attempts() {
    let mut rig = TestRig::test_setup();

    let block = rig.rand_block();
    let parent_root = block.parent_root();
    let peer_id = rig.new_connected_peer();

    // Trigger the request
    rig.trigger_unknown_parent_block(peer_id, block.into());
    for i in 1..=PARENT_FAIL_TOLERANCE {
        let id = rig.expect_block_parent_request(parent_root);
        // Blobs are only requested in the first iteration as this test only retries blocks

        if i % 2 == 0 {
            // make sure every error is accounted for
            // The request fails. It should be tried again.
            rig.parent_lookup_failed_unavailable(id, peer_id);
        } else {
            // Send a bad block this time. It should be tried again.
            let bad_block = rig.rand_block();
            rig.parent_lookup_block_response(id, peer_id, Some(bad_block.into()));
            // Send the stream termination

            // Note, previously we would send the same lookup id with a stream terminator,
            // we'd ignore it because we'd intrepret it as an unrequested response, since
            // we already got one response for the block. I'm not sure what the intent is
            // for having this stream terminator line in this test at all. Receiving an invalid
            // block and a stream terminator with the same Id now results in two failed attempts,
            // I'm unsure if this is how it should behave?
            //
            rig.parent_lookup_block_response(id, peer_id, None);
            rig.expect_penalty(peer_id, "UnrequestedBlockRoot");
        }
    }

    rig.expect_no_active_lookups_empty_network();
}

#[test]
fn test_parent_lookup_too_many_download_attempts_no_blacklist() {
    let mut rig = TestRig::test_setup();

    let (parent, block, parent_root, block_root) = rig.rand_block_and_parent();
    let peer_id = rig.new_connected_peer();

    // Trigger the request
    rig.trigger_unknown_parent_block(peer_id, block.into());
    for i in 1..=PARENT_FAIL_TOLERANCE {
        rig.assert_not_failed_chain(block_root);
        let id = rig.expect_block_parent_request(parent_root);
        if i % 2 != 0 {
            // The request fails. It should be tried again.
            rig.parent_lookup_failed_unavailable(id, peer_id);
        } else {
            // Send a bad block this time. It should be tried again.
            let bad_block = rig.rand_block();
            rig.parent_lookup_block_response(id, peer_id, Some(bad_block.into()));
            rig.expect_penalty(peer_id, "UnrequestedBlockRoot");
        }
    }

    rig.assert_not_failed_chain(block_root);
    rig.assert_not_failed_chain(parent.canonical_root());
    rig.expect_no_active_lookups_empty_network();
}

#[test]
fn test_parent_lookup_too_many_processing_attempts_must_blacklist() {
    const PROCESSING_FAILURES: u8 = PARENT_FAIL_TOLERANCE / 2 + 1;
    let mut rig = TestRig::test_setup();
    let (parent, block, parent_root, block_root) = rig.rand_block_and_parent();
    let peer_id = rig.new_connected_peer();

    // Trigger the request
    rig.trigger_unknown_parent_block(peer_id, block.into());

    rig.log("Fail downloading the block");
    for _ in 0..(PARENT_FAIL_TOLERANCE - PROCESSING_FAILURES) {
        let id = rig.expect_block_parent_request(parent_root);
        // The request fails. It should be tried again.
        rig.parent_lookup_failed_unavailable(id, peer_id);
    }

    rig.log("Now fail processing a block in the parent request");
    for _ in 0..PROCESSING_FAILURES {
        let id = rig.expect_block_parent_request(parent_root);
        // Blobs are only requested in the previous first iteration as this test only retries blocks
        rig.assert_not_failed_chain(block_root);
        // send the right parent but fail processing
        rig.parent_lookup_block_response(id, peer_id, Some(parent.clone().into()));
        rig.parent_block_processed(block_root, BlockError::InvalidSignature.into());
        rig.parent_lookup_block_response(id, peer_id, None);
        rig.expect_penalty(peer_id, "lookup_block_processing_failure");
    }

    rig.assert_not_failed_chain(block_root);
    rig.expect_no_active_lookups_empty_network();
}

#[test]
fn test_parent_lookup_too_deep_grow_ancestor() {
    let mut rig = TestRig::test_setup();
    let mut blocks = rig.rand_blockchain(PARENT_DEPTH_TOLERANCE);

    let peer_id = rig.new_connected_peer();
    let trigger_block = blocks.pop().unwrap();
    let chain_hash = trigger_block.canonical_root();
    rig.trigger_unknown_parent_block(peer_id, trigger_block);

    for block in blocks.into_iter().rev() {
        let id = rig.expect_block_parent_request(block.canonical_root());
        // the block
        rig.parent_lookup_block_response(id, peer_id, Some(block.clone()));
        // the stream termination
        rig.parent_lookup_block_response(id, peer_id, None);
        // the processing request
        rig.expect_block_process(ResponseType::Block);
        // the processing result
        rig.parent_block_processed(
            chain_hash,
            BlockProcessingResult::Err(BlockError::ParentUnknown {
                parent_root: block.parent_root(),
            }),
        )
    }

    // Should create a new syncing chain
    rig.drain_sync_rx();
    assert_eq!(
        rig.active_range_sync_chain(),
        (
            RangeSyncType::Head,
            Slot::new(0),
            Slot::new(PARENT_DEPTH_TOLERANCE as u64 - 1)
        )
    );
    // Should not penalize peer, but network is not clear because of the blocks_by_range requests
    rig.expect_no_penalty_for(peer_id);
    rig.assert_failed_chain(chain_hash);
}

#[test]
fn test_parent_lookup_too_deep_grow_tip() {
    let mut rig = TestRig::test_setup();
    let blocks = rig.rand_blockchain(PARENT_DEPTH_TOLERANCE - 1);
    let peer_id = rig.new_connected_peer();
    let tip = blocks.last().unwrap().clone();

    for block in blocks.into_iter() {
        let block_root = block.canonical_root();
        rig.trigger_unknown_block_from_attestation(block_root, peer_id);
        let id = rig.expect_block_parent_request(block_root);
        rig.single_lookup_block_response(id, peer_id, Some(block.clone()));
        rig.single_lookup_block_response(id, peer_id, None);
        rig.expect_block_process(ResponseType::Block);
        rig.single_block_component_processed(
            id.lookup_id,
            BlockError::ParentUnknown {
                parent_root: block.parent_root(),
            }
            .into(),
        );
    }

    // Should create a new syncing chain
    rig.drain_sync_rx();
    assert_eq!(
        rig.active_range_sync_chain(),
        (
            RangeSyncType::Head,
            Slot::new(0),
            Slot::new(PARENT_DEPTH_TOLERANCE as u64 - 2)
        )
    );
    // Should not penalize peer, but network is not clear because of the blocks_by_range requests
    rig.expect_no_penalty_for(peer_id);
    rig.assert_failed_chain(tip.canonical_root());
}

#[test]
fn test_lookup_peer_disconnected_no_peers_left_while_request() {
    let mut rig = TestRig::test_setup();
    let peer_id = rig.new_connected_peer();
    let trigger_block = rig.rand_block();
    rig.trigger_unknown_parent_block(peer_id, trigger_block.into());
    rig.peer_disconnected(peer_id);
    rig.rpc_error_all_active_requests(peer_id);
    // Erroring all rpc requests and disconnecting the peer shouldn't remove the requests
    // from the lookups map as they can still progress.
    rig.assert_single_lookups_count(2);
}

#[test]
fn test_lookup_disconnection_peer_left() {
    let mut rig = TestRig::test_setup();
    let peer_ids = (0..2).map(|_| rig.new_connected_peer()).collect::<Vec<_>>();
    let disconnecting_peer = *peer_ids.first().unwrap();
    let block_root = Hash256::random();
    // lookup should have two peers associated with the same block
    for peer_id in peer_ids.iter() {
        rig.trigger_unknown_block_from_attestation(block_root, *peer_id);
    }
    // Disconnect the first peer only, which is the one handling the request
    rig.peer_disconnected(disconnecting_peer);
    rig.rpc_error_all_active_requests(disconnecting_peer);
    rig.assert_single_lookups_count(1);
}

#[test]
fn test_lookup_add_peers_to_parent() {
    let mut r = TestRig::test_setup();
    let peer_id_1 = r.new_connected_peer();
    let peer_id_2 = r.new_connected_peer();
    let blocks = r.rand_blockchain(5);
    let last_block_root = blocks.last().unwrap().canonical_root();
    // Create a chain of lookups
    for block in &blocks {
        r.trigger_unknown_parent_block(peer_id_1, block.clone());
    }
    r.trigger_unknown_block_from_attestation(last_block_root, peer_id_2);
    for block in blocks.iter().take(blocks.len() - 1) {
        // Parent has the original unknown parent event peer + new peer
        r.assert_lookup_peers(block.canonical_root(), vec![peer_id_1, peer_id_2]);
    }
    // Child lookup only has the unknown attestation peer
    r.assert_lookup_peers(last_block_root, vec![peer_id_2]);
}

#[test]
fn test_skip_creating_failed_parent_lookup() {
    let mut rig = TestRig::test_setup();
    let (_, block, parent_root, _) = rig.rand_block_and_parent();
    let peer_id = rig.new_connected_peer();
    rig.insert_failed_chain(parent_root);
    rig.trigger_unknown_parent_block(peer_id, block.into());
    // Expect single penalty for peer, despite dropping two lookups
    rig.expect_single_penalty(peer_id, "failed_chain");
    // Both current and parent lookup should be rejected
    rig.expect_no_active_lookups();
}

#[test]
fn test_single_block_lookup_ignored_response() {
    let mut rig = TestRig::test_setup();

    let block = rig.rand_block();
    let peer_id = rig.new_connected_peer();

    // Trigger the request
    rig.trigger_unknown_block_from_attestation(block.canonical_root(), peer_id);
    let id = rig.expect_block_lookup_request(block.canonical_root());

    // The peer provides the correct block, should not be penalized. Now the block should be sent
    // for processing.
    rig.single_lookup_block_response(id, peer_id, Some(block.into()));
    rig.expect_empty_network();
    rig.expect_block_process(ResponseType::Block);

    // The request should still be active.
    assert_eq!(rig.active_single_lookups_count(), 1);

    // Send the stream termination. Peer should have not been penalized, and the request removed
    // after processing.
    rig.single_lookup_block_response(id, peer_id, None);
    // Send an Ignored response, the request should be dropped
    rig.single_block_component_processed(id.lookup_id, BlockProcessingResult::Ignored);
    rig.expect_no_active_lookups_empty_network();
}

#[test]
fn test_parent_lookup_ignored_response() {
    let mut rig = TestRig::test_setup();

    let (parent, block, parent_root, block_root) = rig.rand_block_and_parent();
    let peer_id = rig.new_connected_peer();

    // Trigger the request
    rig.trigger_unknown_parent_block(peer_id, block.clone().into());
    let id = rig.expect_block_parent_request(parent_root);
    // Note: single block lookup for current `block` does not trigger any request because it does
    // not have blobs, and the block is already cached

    // Peer sends the right block, it should be sent for processing. Peer should not be penalized.
    rig.parent_lookup_block_response(id, peer_id, Some(parent.into()));
    rig.expect_block_process(ResponseType::Block);
    rig.expect_empty_network();

    // Return an Ignored result. The request should be dropped
    rig.parent_block_processed(block_root, BlockProcessingResult::Ignored);
    rig.expect_empty_network();
    rig.expect_no_active_lookups();
}

/// This is a regression test.
#[test]
fn test_same_chain_race_condition() {
    let mut rig = TestRig::test_setup();

    // if we use one or two blocks it will match on the hash or the parent hash, so make a longer
    // chain.
    let depth = 4;
    let mut blocks = rig.rand_blockchain(depth);
    let peer_id = rig.new_connected_peer();
    let trigger_block = blocks.pop().unwrap();
    let chain_hash = trigger_block.canonical_root();
    rig.trigger_unknown_parent_block(peer_id, trigger_block.clone());

    for (i, block) in blocks.clone().into_iter().rev().enumerate() {
        let id = rig.expect_block_parent_request(block.canonical_root());
        // the block
        rig.parent_lookup_block_response(id, peer_id, Some(block.clone()));
        // the stream termination
        rig.parent_lookup_block_response(id, peer_id, None);
        // the processing request
        rig.expect_block_process(ResponseType::Block);
        // the processing result
        if i + 2 == depth {
            rig.log(&format!("Block {i} was removed and is already known"));
            rig.parent_block_processed(
                chain_hash,
                BlockError::DuplicateFullyImported(block.canonical_root()).into(),
            )
        } else {
            rig.log(&format!("Block {i} ParentUnknown"));
            rig.parent_block_processed(
                chain_hash,
                BlockProcessingResult::Err(BlockError::ParentUnknown {
                    parent_root: block.parent_root(),
                }),
            )
        }
    }

    // Try to get this block again while the chain is being processed. We should not request it again.
    let peer_id = rig.new_connected_peer();
    rig.trigger_unknown_parent_block(peer_id, trigger_block.clone());
    rig.expect_empty_network();

    // Add a peer to the tip child lookup which has zero peers
    rig.trigger_unknown_block_from_attestation(trigger_block.canonical_root(), peer_id);

    rig.log("Processing succeeds, now the rest of the chain should be sent for processing.");
    for block in blocks.iter().skip(1).chain(&[trigger_block]) {
        rig.expect_parent_chain_process();
        rig.single_block_component_processed_imported(block.canonical_root());
    }
    rig.expect_no_active_lookups_empty_network();
}

#[test]
fn block_in_da_checker_skips_download() {
    let Some(mut r) = TestRig::test_setup_after_deneb() else {
        return;
    };
    let (block, blobs) = r.rand_block_and_blobs(NumBlobs::Number(1));
    let block_root = block.canonical_root();
    let peer_id = r.new_connected_peer();
    r.insert_block_to_da_checker(block.into());
    r.trigger_unknown_block_from_attestation(block_root, peer_id);
    // Should not trigger block request
    let id = r.expect_blob_lookup_request(block_root);
    r.expect_empty_network();
    // Resolve blob and expect lookup completed
    r.complete_single_lookup_blob_lookup_valid(id, peer_id, blobs, true);
    r.expect_no_active_lookups();
}

#[test]
fn block_in_processing_cache_becomes_invalid() {
    let Some(mut r) = TestRig::test_setup_after_deneb() else {
        return;
    };
    let (block, blobs) = r.rand_block_and_blobs(NumBlobs::Number(1));
    let block_root = block.canonical_root();
    let peer_id = r.new_connected_peer();
    r.insert_block_to_processing_cache(block.clone().into());
    r.trigger_unknown_block_from_attestation(block_root, peer_id);
    // Should trigger blob request
    let id = r.expect_blob_lookup_request(block_root);
    // Should not trigger block request
    r.expect_empty_network();
    // Simulate invalid block, removing it from processing cache
    r.simulate_block_gossip_processing_becomes_invalid(block_root);
    // Should download block, then issue blobs request
    r.complete_lookup_block_download(block);
    // Should not trigger block or blob request
    r.expect_empty_network();
    r.complete_lookup_block_import_valid(block_root, false);
    // Resolve blob and expect lookup completed
    r.complete_single_lookup_blob_lookup_valid(id, peer_id, blobs, true);
    r.expect_no_active_lookups();
}

#[test]
fn block_in_processing_cache_becomes_valid_imported() {
    let Some(mut r) = TestRig::test_setup_after_deneb() else {
        return;
    };
    let (block, blobs) = r.rand_block_and_blobs(NumBlobs::Number(1));
    let block_root = block.canonical_root();
    let peer_id = r.new_connected_peer();
    r.insert_block_to_processing_cache(block.clone().into());
    r.trigger_unknown_block_from_attestation(block_root, peer_id);
    // Should trigger blob request
    let id = r.expect_blob_lookup_request(block_root);
    // Should not trigger block request
    r.expect_empty_network();
    // Resolve the block from processing step
    r.simulate_block_gossip_processing_becomes_valid_missing_components(block.into());
    // Should not trigger block or blob request
    r.expect_empty_network();
    // Resolve blob and expect lookup completed
    r.complete_single_lookup_blob_lookup_valid(id, peer_id, blobs, true);
    r.expect_no_active_lookups();
}

// IGNORE: wait for change that delays blob fetching to knowing the block
#[ignore]
#[test]
fn blobs_in_da_checker_skip_download() {
    let Some(mut r) = TestRig::test_setup_after_deneb() else {
        return;
    };
    let (block, blobs) = r.rand_block_and_blobs(NumBlobs::Number(1));
    let block_root = block.canonical_root();
    let peer_id = r.new_connected_peer();
    for blob in blobs {
        r.insert_blob_to_da_checker(blob);
    }
    r.trigger_unknown_block_from_attestation(block_root, peer_id);
    // Should download and process the block
    r.complete_single_lookup_block_valid(block, true);
    // Should not trigger blob request
    r.expect_empty_network();
    r.expect_no_active_lookups();
}

#[test]
fn sampling_happy_path() {
    let Some(mut r) = TestRig::test_setup_after_peerdas() else {
        return;
    };
    r.new_connected_peers_for_peerdas();
    let (block, data_columns) = r.rand_block_and_data_columns();
    let block_root = block.canonical_root();
    r.trigger_sample_block(block_root, block.slot());
    // Retrieve all outgoing sample requests for random column indexes
    let sampling_ids =
        r.expect_only_data_columns_by_root_requests(block_root, SAMPLING_REQUIRED_SUCCESSES);
    // Resolve all of them one by one
    r.complete_valid_sampling_column_requests(sampling_ids, data_columns);
    r.expect_clean_finished_sampling();
}

#[test]
fn sampling_with_retries() {
    let Some(mut r) = TestRig::test_setup_after_peerdas() else {
        return;
    };
    r.new_connected_peers_for_peerdas();
    // Add another supernode to ensure that the node can retry.
    r.new_connected_supernode_peer();
    let (block, data_columns) = r.rand_block_and_data_columns();
    let block_root = block.canonical_root();
    r.trigger_sample_block(block_root, block.slot());
    // Retrieve all outgoing sample requests for random column indexes, and return empty responses
    let sampling_ids =
        r.expect_only_data_columns_by_root_requests(block_root, SAMPLING_REQUIRED_SUCCESSES);
    r.return_empty_sampling_requests(sampling_ids);
    // Expect retries for all of them, and resolve them
    let sampling_ids =
        r.expect_only_data_columns_by_root_requests(block_root, SAMPLING_REQUIRED_SUCCESSES);
    r.complete_valid_sampling_column_requests(sampling_ids, data_columns);
    r.expect_clean_finished_sampling();
}

#[test]
fn sampling_avoid_retrying_same_peer() {
    let Some(mut r) = TestRig::test_setup_after_peerdas() else {
        return;
    };
    let peer_id_1 = r.new_connected_supernode_peer();
    let peer_id_2 = r.new_connected_supernode_peer();
    let block_root = Hash256::random();
    r.trigger_sample_block(block_root, Slot::new(0));
    // Retrieve all outgoing sample requests for random column indexes, and return empty responses
    let sampling_ids =
        r.expect_only_data_columns_by_root_requests(block_root, SAMPLING_REQUIRED_SUCCESSES);
    r.sampling_requests_failed(sampling_ids, peer_id_1, RPCError::Disconnected);
    // Should retry the other peer
    let sampling_ids =
        r.expect_only_data_columns_by_root_requests(block_root, SAMPLING_REQUIRED_SUCCESSES);
    r.sampling_requests_failed(sampling_ids, peer_id_2, RPCError::Disconnected);
    // Expect no more retries
    r.expect_empty_network();
}

#[test]
fn custody_lookup_happy_path() {
    let Some(mut r) = TestRig::test_setup_after_peerdas() else {
        return;
    };
    let spec = E::default_spec();
    r.new_connected_peers_for_peerdas();
    let (block, data_columns) = r.rand_block_and_data_columns();
    let block_root = block.canonical_root();
    let peer_id = r.new_connected_peer();
    r.trigger_unknown_block_from_attestation(block_root, peer_id);
    // Should not request blobs
    let id = r.expect_block_lookup_request(block.canonical_root());
    r.complete_valid_block_request(id, block.into(), true);
    let custody_column_count = spec.custody_requirement * spec.data_columns_per_subnet() as u64;
    let custody_ids =
        r.expect_only_data_columns_by_root_requests(block_root, custody_column_count as usize);
    r.complete_valid_custody_request(custody_ids, data_columns, false);
    r.expect_no_active_lookups();
}

// TODO(das): Test retries of DataColumnByRoot:
// - Expect request for column_index
// - Respond with bad data
// - Respond with stream terminator
//   ^ The stream terminator should be ignored and not close the next retry

// TODO(das): Test error early a sampling request and it getting drop + then receiving responses
// from pending requests.

mod deneb_only {
    use super::*;
    use beacon_chain::{
        block_verification_types::RpcBlock, data_availability_checker::AvailabilityCheckError,
    };
    use ssz_types::VariableList;
    use std::collections::VecDeque;

    struct DenebTester {
        rig: TestRig,
        block: Arc<SignedBeaconBlock<E>>,
        blobs: Vec<Arc<BlobSidecar<E>>>,
        parent_block_roots: Vec<Hash256>,
        parent_block: VecDeque<Arc<SignedBeaconBlock<E>>>,
        parent_blobs: VecDeque<Vec<Arc<BlobSidecar<E>>>>,
        unknown_parent_block: Option<Arc<SignedBeaconBlock<E>>>,
        unknown_parent_blobs: Option<Vec<Arc<BlobSidecar<E>>>>,
        peer_id: PeerId,
        block_req_id: Option<SingleLookupReqId>,
        parent_block_req_id: Option<SingleLookupReqId>,
        blob_req_id: Option<SingleLookupReqId>,
        parent_blob_req_id: Option<SingleLookupReqId>,
        slot: Slot,
        block_root: Hash256,
    }

    enum RequestTrigger {
        AttestationUnknownBlock,
        GossipUnknownParentBlock(usize),
        GossipUnknownParentBlob(usize),
    }

    impl RequestTrigger {
        fn num_parents(&self) -> usize {
            match self {
                RequestTrigger::AttestationUnknownBlock => 0,
                RequestTrigger::GossipUnknownParentBlock(num_parents) => *num_parents,
                RequestTrigger::GossipUnknownParentBlob(num_parents) => *num_parents,
            }
        }
    }

    impl DenebTester {
        fn new(request_trigger: RequestTrigger) -> Option<Self> {
            let Some(mut rig) = TestRig::test_setup_after_deneb() else {
                return None;
            };
            let (block, blobs) = rig.rand_block_and_blobs(NumBlobs::Random);
            let mut block = Arc::new(block);
            let mut blobs = blobs.into_iter().map(Arc::new).collect::<Vec<_>>();
            let slot = block.slot();

            let num_parents = request_trigger.num_parents();
            let mut parent_block_chain = VecDeque::with_capacity(num_parents);
            let mut parent_blobs_chain = VecDeque::with_capacity(num_parents);
            let mut parent_block_roots = vec![];
            for _ in 0..num_parents {
                // Set the current  block as the parent.
                let parent_root = block.canonical_root();
                let parent_block = block.clone();
                let parent_blobs = blobs.clone();
                parent_block_chain.push_front(parent_block);
                parent_blobs_chain.push_front(parent_blobs);
                parent_block_roots.push(parent_root);

                // Create the next block.
                let (child_block, child_blobs) =
                    rig.block_with_parent_and_blobs(parent_root, NumBlobs::Random);
                let mut child_block = Arc::new(child_block);
                let mut child_blobs = child_blobs.into_iter().map(Arc::new).collect::<Vec<_>>();

                // Update the new block to the current block.
                std::mem::swap(&mut child_block, &mut block);
                std::mem::swap(&mut child_blobs, &mut blobs);
            }
            let block_root = block.canonical_root();

            let peer_id = rig.new_connected_peer();

            // Trigger the request
            let (block_req_id, blob_req_id, parent_block_req_id, parent_blob_req_id) =
                match request_trigger {
                    RequestTrigger::AttestationUnknownBlock => {
                        rig.send_sync_message(SyncMessage::UnknownBlockHashFromAttestation(
                            peer_id, block_root,
                        ));
                        let block_req_id = rig.expect_block_lookup_request(block_root);
                        (Some(block_req_id), None, None, None)
                    }
                    RequestTrigger::GossipUnknownParentBlock { .. } => {
                        rig.send_sync_message(SyncMessage::UnknownParentBlock(
                            peer_id,
                            block.clone(),
                            block_root,
                        ));

                        let parent_root = block.parent_root();
                        let parent_block_req_id = rig.expect_block_parent_request(parent_root);
                        rig.expect_empty_network(); // expect no more requests
                        (None, None, Some(parent_block_req_id), None)
                    }
                    RequestTrigger::GossipUnknownParentBlob { .. } => {
                        let single_blob = blobs.first().cloned().unwrap();
                        let parent_root = single_blob.block_parent_root();
                        rig.send_sync_message(SyncMessage::UnknownParentBlob(peer_id, single_blob));

                        let parent_block_req_id = rig.expect_block_parent_request(parent_root);
                        rig.expect_empty_network(); // expect no more requests
                        (None, None, Some(parent_block_req_id), None)
                    }
                };

            Some(Self {
                rig,
                block,
                blobs,
                parent_block: parent_block_chain,
                parent_blobs: parent_blobs_chain,
                parent_block_roots,
                unknown_parent_block: None,
                unknown_parent_blobs: None,
                peer_id,
                block_req_id,
                parent_block_req_id,
                blob_req_id,
                parent_blob_req_id,
                slot,
                block_root,
            })
        }

        fn log(self, msg: &str) -> Self {
            self.rig.log(msg);
            self
        }

        fn trigger_unknown_block_from_attestation(mut self) -> Self {
            let block_root = self.block.canonical_root();
            self.rig
                .trigger_unknown_block_from_attestation(block_root, self.peer_id);
            self
        }

        fn parent_block_response(mut self) -> Self {
            self.rig.expect_empty_network();
            let block = self.parent_block.pop_front().unwrap().clone();
            let _ = self.unknown_parent_block.insert(block.clone());
            self.rig.parent_lookup_block_response(
                self.parent_block_req_id.expect("parent request id"),
                self.peer_id,
                Some(block),
            );

            self.rig.assert_parent_lookups_count(1);
            self
        }

        fn parent_block_response_expect_blobs(mut self) -> Self {
            self.rig.expect_empty_network();
            let block = self.parent_block.pop_front().unwrap().clone();
            let _ = self.unknown_parent_block.insert(block.clone());
            self.rig.parent_lookup_block_response(
                self.parent_block_req_id.expect("parent request id"),
                self.peer_id,
                Some(block),
            );

            // Expect blobs request after sending block
            let s = self.expect_parent_blobs_request();

            s.rig.assert_parent_lookups_count(1);
            s
        }

        fn parent_blob_response(mut self) -> Self {
            let blobs = self.parent_blobs.pop_front().unwrap();
            let _ = self.unknown_parent_blobs.insert(blobs.clone());
            for blob in &blobs {
                self.rig.parent_lookup_blob_response(
                    self.parent_blob_req_id.expect("parent blob request id"),
                    self.peer_id,
                    Some(blob.clone()),
                );
                assert_eq!(self.rig.active_parent_lookups_count(), 1);
            }
            self.rig.parent_lookup_blob_response(
                self.parent_blob_req_id.expect("parent blob request id"),
                self.peer_id,
                None,
            );

            self
        }

        fn block_response_triggering_process(self) -> Self {
            let mut me = self.block_response_and_expect_blob_request();
            me.rig.expect_block_process(ResponseType::Block);

            // The request should still be active.
            assert_eq!(me.rig.active_single_lookups_count(), 1);
            me
        }

        fn block_response_and_expect_blob_request(mut self) -> Self {
            // The peer provides the correct block, should not be penalized. Now the block should be sent
            // for processing.
            self.rig.single_lookup_block_response(
                self.block_req_id.expect("block request id"),
                self.peer_id,
                Some(self.block.clone()),
            );
            // After responding with block the node will issue a blob request
            let mut s = self.expect_blobs_request();

            s.rig.expect_empty_network();

            // The request should still be active.
            s.rig.assert_lookup_is_active(s.block.canonical_root());
            s
        }

        fn blobs_response(mut self) -> Self {
            self.rig
                .log(&format!("blobs response {}", self.blobs.len()));
            for blob in &self.blobs {
                self.rig.single_lookup_blob_response(
                    self.blob_req_id.expect("blob request id"),
                    self.peer_id,
                    Some(blob.clone()),
                );
                self.rig
                    .assert_lookup_is_active(self.block.canonical_root());
            }
            self.rig.single_lookup_blob_response(
                self.blob_req_id.expect("blob request id"),
                self.peer_id,
                None,
            );
            self
        }

        fn blobs_response_was_valid(mut self) -> Self {
            self.rig.expect_empty_network();
            if !self.blobs.is_empty() {
                self.rig.expect_block_process(ResponseType::Blob);
            }
            self
        }

        fn expect_empty_beacon_processor(mut self) -> Self {
            self.rig.expect_empty_beacon_processor();
            self
        }

        fn empty_block_response(mut self) -> Self {
            self.rig.single_lookup_block_response(
                self.block_req_id.expect("block request id"),
                self.peer_id,
                None,
            );
            self
        }

        fn empty_blobs_response(mut self) -> Self {
            self.rig.single_lookup_blob_response(
                self.blob_req_id.expect("blob request id"),
                self.peer_id,
                None,
            );
            self
        }

        fn empty_parent_blobs_response(mut self) -> Self {
            self.rig.parent_lookup_blob_response(
                self.parent_blob_req_id.expect("blob request id"),
                self.peer_id,
                None,
            );
            self
        }

        fn block_missing_components(mut self) -> Self {
            self.rig.single_block_component_processed(
                self.block_req_id.expect("block request id").lookup_id,
                BlockProcessingResult::Ok(AvailabilityProcessingStatus::MissingComponents(
                    self.block.slot(),
                    self.block_root,
                )),
            );
            self.rig.expect_empty_network();
            self.rig.assert_single_lookups_count(1);
            self
        }

        fn blob_imported(mut self) -> Self {
            self.rig.single_blob_component_processed(
                self.blob_req_id.expect("blob request id").lookup_id,
                BlockProcessingResult::Ok(AvailabilityProcessingStatus::Imported(self.block_root)),
            );
            self.rig.expect_empty_network();
            self.rig.assert_single_lookups_count(0);
            self
        }

        fn block_imported(mut self) -> Self {
            // Missing blobs should be the request is not removed, the outstanding blobs request should
            // mean we do not send a new request.
            self.rig.single_block_component_processed(
                self.block_req_id
                    .or(self.blob_req_id)
                    .expect("block request id")
                    .lookup_id,
                BlockProcessingResult::Ok(AvailabilityProcessingStatus::Imported(self.block_root)),
            );
            self.rig.expect_empty_network();
            self.rig.assert_single_lookups_count(0);
            self
        }

        fn parent_block_imported(mut self) -> Self {
            let parent_root = *self.parent_block_roots.first().unwrap();
            self.rig
                .log(&format!("parent_block_imported {parent_root:?}"));
            self.rig.parent_block_processed(
                self.block_root,
                BlockProcessingResult::Ok(AvailabilityProcessingStatus::Imported(parent_root)),
            );
            self.rig.expect_no_requests_for(parent_root);
            self.rig.assert_parent_lookups_count(0);
            self
        }

        fn parent_block_missing_components(mut self) -> Self {
            let parent_root = *self.parent_block_roots.first().unwrap();
            self.rig
                .log(&format!("parent_block_missing_components {parent_root:?}"));
            self.rig.parent_block_processed(
                self.block_root,
                BlockProcessingResult::Ok(AvailabilityProcessingStatus::MissingComponents(
                    Slot::new(0),
                    parent_root,
                )),
            );
            self.rig.expect_no_requests_for(parent_root);
            self
        }

        fn parent_blob_imported(mut self) -> Self {
            let parent_root = *self.parent_block_roots.first().unwrap();
            self.rig
                .log(&format!("parent_blob_imported {parent_root:?}"));
            self.rig.parent_blob_processed(
                self.block_root,
                BlockProcessingResult::Ok(AvailabilityProcessingStatus::Imported(parent_root)),
            );

            self.rig.expect_no_requests_for(parent_root);
            self.rig.assert_parent_lookups_count(0);
            self
        }

        fn parent_block_unknown_parent(mut self) -> Self {
            self.rig.log("parent_block_unknown_parent");
            let block = self.unknown_parent_block.take().unwrap();
            // Now this block is the one we expect requests from
            self.block = block.clone();
            let block = RpcBlock::new(
                Some(block.canonical_root()),
                block,
                self.unknown_parent_blobs.take().map(VariableList::from),
            )
            .unwrap();
            self.rig.parent_block_processed(
                self.block_root,
                BlockProcessingResult::Err(BlockError::ParentUnknown {
                    parent_root: block.parent_root(),
                }),
            );
            assert_eq!(self.rig.active_parent_lookups_count(), 1);
            self
        }

        fn invalid_parent_processed(mut self) -> Self {
            self.rig.parent_block_processed(
                self.block_root,
                BlockProcessingResult::Err(BlockError::ProposalSignatureInvalid),
            );
            assert_eq!(self.rig.active_parent_lookups_count(), 1);
            self
        }

        fn invalid_block_processed(mut self) -> Self {
            self.rig.single_block_component_processed(
                self.block_req_id.expect("block request id").lookup_id,
                BlockProcessingResult::Err(BlockError::ProposalSignatureInvalid),
            );
            self.rig.assert_single_lookups_count(1);
            self
        }

        fn invalid_blob_processed(mut self) -> Self {
            self.rig.log("invalid_blob_processed");
            self.rig.single_blob_component_processed(
                self.blob_req_id.expect("blob request id").lookup_id,
                BlockProcessingResult::Err(BlockError::AvailabilityCheck(
                    AvailabilityCheckError::InvalidBlobs(kzg::Error::KzgVerificationFailed),
                )),
            );
            self.rig.assert_single_lookups_count(1);
            self
        }

        fn missing_components_from_block_request(mut self) -> Self {
            self.rig.single_block_component_processed(
                self.block_req_id.expect("block request id").lookup_id,
                BlockProcessingResult::Ok(AvailabilityProcessingStatus::MissingComponents(
                    self.slot,
                    self.block_root,
                )),
            );
            // Add block to da_checker so blobs request can continue
            self.rig.insert_block_to_da_checker(self.block.clone());

            self.rig.assert_single_lookups_count(1);
            self
        }

        fn complete_current_block_and_blobs_lookup(self) -> Self {
            self.expect_block_request()
                .block_response_and_expect_blob_request()
                .blobs_response()
                // TODO: Should send blobs for processing
                .expect_block_process()
                .block_imported()
        }

        fn parent_block_then_empty_parent_blobs(self) -> Self {
            self.log(
                " Return empty blobs for parent, block errors with missing components, downscore",
            )
            .parent_block_response()
            .expect_parent_blobs_request()
            .empty_parent_blobs_response()
            .expect_penalty("NotEnoughResponsesReturned")
            .log("Re-request parent blobs, succeed and import parent")
            .expect_parent_blobs_request()
            .parent_blob_response()
            .expect_block_process()
            .parent_block_missing_components()
            // Insert new peer into child request before completing parent
            .trigger_unknown_block_from_attestation()
            .parent_blob_imported()
        }

        fn expect_penalty(mut self, expect_penalty_msg: &'static str) -> Self {
            self.rig.expect_penalty(self.peer_id, expect_penalty_msg);
            self
        }
        fn expect_no_penalty(mut self) -> Self {
            self.rig.expect_empty_network();
            self
        }
        fn expect_no_penalty_and_no_requests(mut self) -> Self {
            self.rig.expect_empty_network();
            self
        }
        fn expect_block_request(mut self) -> Self {
            let id = self
                .rig
                .expect_block_lookup_request(self.block.canonical_root());
            self.block_req_id = Some(id);
            self
        }
        fn expect_blobs_request(mut self) -> Self {
            let id = self
                .rig
                .expect_blob_lookup_request(self.block.canonical_root());
            self.blob_req_id = Some(id);
            self
        }
        fn expect_parent_block_request(mut self) -> Self {
            let id = self
                .rig
                .expect_block_parent_request(self.block.parent_root());
            self.parent_block_req_id = Some(id);
            self
        }
        fn expect_parent_blobs_request(mut self) -> Self {
            let id = self
                .rig
                .expect_blob_parent_request(self.block.parent_root());
            self.parent_blob_req_id = Some(id);
            self
        }
        fn expect_no_blobs_request(mut self) -> Self {
            self.rig.expect_empty_network();
            self
        }
        fn expect_no_block_request(mut self) -> Self {
            self.rig.expect_empty_network();
            self
        }
        fn invalidate_blobs_too_few(mut self) -> Self {
            self.blobs.pop().expect("blobs");
            self
        }
        fn invalidate_blobs_too_many(mut self) -> Self {
            let first_blob = self.blobs.first().expect("blob").clone();
            self.blobs.push(first_blob);
            self
        }
        fn expect_block_process(mut self) -> Self {
            self.rig.expect_block_process(ResponseType::Block);
            self
        }
        fn expect_no_active_lookups(self) -> Self {
            self.rig.expect_no_active_lookups();
            self
        }
        fn search_parent_dup(mut self) -> Self {
            self.rig
                .trigger_unknown_parent_block(self.peer_id, self.block.clone());
            self
        }
    }

    #[test]
    fn single_block_and_blob_lookup_block_returned_first_attestation() {
        let Some(tester) = DenebTester::new(RequestTrigger::AttestationUnknownBlock) else {
            return;
        };
        tester
            .block_response_and_expect_blob_request()
            .blobs_response()
            .block_missing_components() // blobs not yet imported
            .blobs_response_was_valid()
            .blob_imported(); // now blobs resolve as imported
    }

    #[test]
    fn single_block_response_then_empty_blob_response_attestation() {
        let Some(tester) = DenebTester::new(RequestTrigger::AttestationUnknownBlock) else {
            return;
        };
        tester
            .block_response_and_expect_blob_request()
            .missing_components_from_block_request()
            .empty_blobs_response()
            .expect_penalty("NotEnoughResponsesReturned")
            .expect_blobs_request()
            .expect_no_block_request();
    }

    #[test]
    fn single_invalid_block_response_then_blob_response_attestation() {
        let Some(tester) = DenebTester::new(RequestTrigger::AttestationUnknownBlock) else {
            return;
        };
        tester
            .block_response_triggering_process()
            .invalid_block_processed()
            .expect_penalty("lookup_block_processing_failure")
            .expect_block_request()
            .expect_no_blobs_request()
            .blobs_response()
            // blobs not sent for processing until the block is processed
            .expect_no_penalty_and_no_requests();
    }

    #[test]
    fn single_block_response_then_invalid_blob_response_attestation() {
        let Some(tester) = DenebTester::new(RequestTrigger::AttestationUnknownBlock) else {
            return;
        };
        tester
            .block_response_triggering_process()
            .missing_components_from_block_request()
            .blobs_response()
            .invalid_blob_processed()
            .expect_penalty("lookup_blobs_processing_failure")
            .expect_blobs_request()
            .expect_no_block_request();
    }

    #[test]
    fn single_block_response_then_too_few_blobs_response_attestation() {
        let Some(tester) = DenebTester::new(RequestTrigger::AttestationUnknownBlock) else {
            return;
        };
        tester
            .block_response_triggering_process()
            .missing_components_from_block_request()
            .invalidate_blobs_too_few()
            .blobs_response()
            .expect_penalty("NotEnoughResponsesReturned")
            .expect_blobs_request()
            .expect_no_block_request();
    }

    #[test]
    fn single_block_response_then_too_many_blobs_response_attestation() {
        let Some(tester) = DenebTester::new(RequestTrigger::AttestationUnknownBlock) else {
            return;
        };
        tester
            .block_response_triggering_process()
            .invalidate_blobs_too_many()
            .blobs_response()
            .expect_penalty("TooManyResponses")
            // Network context returns "download success" because the request has enough blobs + it
            // downscores the peer for returning too many.
            .expect_no_block_request();
    }

    // Test peer returning block that has unknown parent, and a new lookup is created
    #[test]
    fn parent_block_unknown_parent() {
        let Some(tester) = DenebTester::new(RequestTrigger::GossipUnknownParentBlock(1)) else {
            return;
        };
        tester
            .expect_empty_beacon_processor()
            .parent_block_response_expect_blobs()
            .parent_blob_response()
            .expect_block_process()
            .parent_block_unknown_parent()
            .expect_parent_block_request()
            .expect_empty_beacon_processor();
    }

    // Test peer returning invalid (processing) block, expect retry
    #[test]
    fn parent_block_invalid_parent() {
        let Some(tester) = DenebTester::new(RequestTrigger::GossipUnknownParentBlock(1)) else {
            return;
        };
        tester
            .parent_block_response_expect_blobs()
            .parent_blob_response()
            .expect_block_process()
            .invalid_parent_processed()
            .expect_penalty("lookup_block_processing_failure")
            .expect_parent_block_request()
            .expect_empty_beacon_processor();
    }

    // Tests that if a peer does not respond with a block, we downscore and retry the block only
    #[test]
    fn empty_block_is_retried() {
        let Some(tester) = DenebTester::new(RequestTrigger::AttestationUnknownBlock) else {
            return;
        };
        tester
            .empty_block_response()
            .expect_penalty("NoResponseReturned")
            .expect_block_request()
            .expect_no_blobs_request()
            .block_response_and_expect_blob_request()
            .blobs_response()
            .block_imported()
            .expect_no_active_lookups();
    }

    #[test]
    fn parent_block_then_empty_parent_blobs() {
        let Some(tester) = DenebTester::new(RequestTrigger::GossipUnknownParentBlock(1)) else {
            return;
        };
        tester
            .parent_block_then_empty_parent_blobs()
            .log("resolve original block trigger blobs request and import")
            // Should not have block request, it is cached
            .expect_blobs_request()
            // TODO: Should send blobs for processing
            .block_imported()
            .expect_no_active_lookups();
    }

    #[test]
    fn parent_blob_unknown_parent() {
        let Some(tester) = DenebTester::new(RequestTrigger::GossipUnknownParentBlob(1)) else {
            return;
        };
        tester
            .expect_empty_beacon_processor()
            .parent_block_response_expect_blobs()
            .parent_blob_response()
            .expect_block_process()
            .parent_block_unknown_parent()
            .expect_parent_block_request()
            .expect_empty_beacon_processor();
    }

    #[test]
    fn parent_blob_invalid_parent() {
        let Some(tester) = DenebTester::new(RequestTrigger::GossipUnknownParentBlob(1)) else {
            return;
        };
        tester
            .expect_empty_beacon_processor()
            .parent_block_response_expect_blobs()
            .parent_blob_response()
            .expect_block_process()
            .invalid_parent_processed()
            .expect_penalty("lookup_block_processing_failure")
            .expect_parent_block_request()
            // blobs are not sent until block is processed
            .expect_empty_beacon_processor();
    }

    #[test]
    fn parent_block_and_blob_lookup_parent_returned_first_blob_trigger() {
        let Some(tester) = DenebTester::new(RequestTrigger::GossipUnknownParentBlob(1)) else {
            return;
        };
        tester
            .parent_block_response()
            .expect_parent_blobs_request()
            .parent_blob_response()
            .expect_block_process()
            .trigger_unknown_block_from_attestation()
            .parent_block_imported()
            .complete_current_block_and_blobs_lookup()
            .expect_no_active_lookups();
    }

    #[test]
    fn parent_block_then_empty_parent_blobs_blob_trigger() {
        let Some(tester) = DenebTester::new(RequestTrigger::GossipUnknownParentBlob(1)) else {
            return;
        };
        tester
            .parent_block_then_empty_parent_blobs()
            .log("resolve original block trigger blobs request and import")
            .complete_current_block_and_blobs_lookup()
            .expect_no_active_lookups();
    }

    #[test]
    fn parent_blob_unknown_parent_chain() {
        let Some(tester) = DenebTester::new(RequestTrigger::GossipUnknownParentBlob(2)) else {
            return;
        };
        tester
            .expect_empty_beacon_processor()
            .parent_block_response_expect_blobs()
            .parent_blob_response()
            .expect_no_penalty()
            .expect_block_process()
            .parent_block_unknown_parent()
            .expect_parent_block_request()
            .expect_empty_beacon_processor()
            .parent_block_response()
            .expect_parent_blobs_request()
            .parent_blob_response()
            .expect_no_penalty()
            .expect_block_process();
    }

    #[test]
    fn unknown_parent_block_dup() {
        let Some(tester) = DenebTester::new(RequestTrigger::GossipUnknownParentBlock(1)) else {
            return;
        };
        tester
            .search_parent_dup()
            .expect_no_blobs_request()
            .expect_no_block_request();
    }

    #[test]
    fn unknown_parent_blob_dup() {
        let Some(tester) = DenebTester::new(RequestTrigger::GossipUnknownParentBlob(1)) else {
            return;
        };
        tester
            .search_parent_dup()
            .expect_no_blobs_request()
            .expect_no_block_request();
    }

    // This test no longer applies, we don't issue requests for child lookups
    // Keep for after updating rules on fetching blocks only first
    #[ignore]
    #[test]
    fn no_peer_penalty_when_rpc_response_already_known_from_gossip() {
        let Some(mut r) = TestRig::test_setup_after_deneb() else {
            return;
        };
        let (block, blobs) = r.rand_block_and_blobs(NumBlobs::Number(2));
        let block_root = block.canonical_root();
        let blob_0 = blobs[0].clone();
        let blob_1 = blobs[1].clone();
        let peer_a = r.new_connected_peer();
        let peer_b = r.new_connected_peer();
        // Send unknown parent block lookup
        r.trigger_unknown_parent_block(peer_a, block.into());
        // Expect network request for blobs
        let id = r.expect_blob_lookup_request(block_root);
        // Peer responses with blob 0
        r.single_lookup_blob_response(id, peer_a, Some(blob_0.into()));
        // Blob 1 is received via gossip unknown parent blob from a different peer
        r.trigger_unknown_parent_blob(peer_b, blob_1.clone());
        // Original peer sends blob 1 via RPC
        r.single_lookup_blob_response(id, peer_a, Some(blob_1.into()));
        // Assert no downscore event for original peer
        r.expect_no_penalty_for(peer_a);
    }
}<|MERGE_RESOLUTION|>--- conflicted
+++ resolved
@@ -140,13 +140,10 @@
         let chain = harness.chain.clone();
 
         let (network_tx, network_rx) = mpsc::unbounded_channel();
-<<<<<<< HEAD
         let (sync_tx, sync_rx) = mpsc::unbounded_channel::<SyncMessage<E>>();
-=======
         // TODO(das): make the generation of the ENR use the deterministic rng to have consistent
         // column assignments
         let network_config = Arc::new(NetworkConfig::default());
->>>>>>> a4a673b7
         let globals = Arc::new(NetworkGlobals::new_test_globals(
             Vec::new(),
             &log,
