--- conflicted
+++ resolved
@@ -1,16 +1,8 @@
 use crate::network_beacon_processor::NetworkBeaconProcessor;
-<<<<<<< HEAD
-use crate::service::RequestId;
-use crate::sync::manager::{
-    DataColumnsByRootRequester, RequestId as SyncRequestId, SingleLookupReqId, SyncManager,
-};
-use crate::sync::sampling::{SamplingConfig, SamplingRequester};
-use crate::sync::{SamplingId, SyncMessage};
-=======
-
-use crate::sync::manager::{BlockProcessType, SyncManager};
+
+use crate::sync::manager::SyncManager;
+use crate::sync::sampling::SamplingConfig;
 use crate::sync::SyncMessage;
->>>>>>> 4e8e80b7
 use crate::NetworkMessage;
 use std::sync::Arc;
 
@@ -32,7 +24,10 @@
 };
 use beacon_processor::WorkEvent;
 use lighthouse_network::rpc::{RPCError, RPCResponseErrorCode};
-use lighthouse_network::service::api_types::{AppRequestId, Id, SingleLookupReqId, SyncRequestId};
+use lighthouse_network::service::api_types::{
+    AppRequestId, DataColumnsByRootRequester, Id, SamplingId, SamplingRequester, SingleLookupReqId,
+    SyncRequestId,
+};
 use lighthouse_network::types::SyncState;
 use lighthouse_network::{NetworkGlobals, Request};
 use slog::info;
@@ -992,7 +987,7 @@
                     NetworkMessage::SendRequest {
                         peer_id: _,
                         request: Request::DataColumnsByRoot(request),
-                        request_id: RequestId::Sync(id @ SyncRequestId::DataColumnsByRoot { .. }),
+                        request_id: AppRequestId::Sync(id @ SyncRequestId::DataColumnsByRoot { .. }),
                     } if request
                         .data_column_ids
                         .to_vec()
