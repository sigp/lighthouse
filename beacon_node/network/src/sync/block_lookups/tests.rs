use crate::network_beacon_processor::NetworkBeaconProcessor;

use crate::service::RequestId;
use crate::sync::manager::{RequestId as SyncId, SingleLookupReqId};
use crate::NetworkMessage;
use std::sync::Arc;

use super::*;

use crate::sync::block_lookups::common::ResponseType;
use beacon_chain::builder::Witness;
use beacon_chain::eth1_chain::CachingEth1Backend;
use beacon_chain::test_utils::{build_log, BeaconChainHarness, EphemeralHarnessType};
use beacon_processor::WorkEvent;
use execution_layer::BlobsBundleV1;
use lighthouse_network::rpc::RPCResponseErrorCode;
use lighthouse_network::{NetworkGlobals, Request};
use slot_clock::{ManualSlotClock, SlotClock, TestingSlotClock};
use store::MemoryStore;
use tokio::sync::mpsc;
use types::{
    map_fork_name, map_fork_name_with,
    test_utils::{SeedableRng, TestRandom, XorShiftRng},
    BeaconBlock, BlobSidecar, EthSpec, ForkName, FullPayloadDeneb, MinimalEthSpec as E,
    SignedBeaconBlock,
};

type T = Witness<ManualSlotClock, CachingEth1Backend<E>, E, MemoryStore<E>, MemoryStore<E>>;

struct TestRig {
    beacon_processor_rx: mpsc::Receiver<WorkEvent<E>>,
    network_rx: mpsc::UnboundedReceiver<NetworkMessage<E>>,
    rng: XorShiftRng,
    harness: BeaconChainHarness<T>,
}

const D: Duration = Duration::new(0, 0);

enum NumBlobs {
    Random,
    None,
}

impl TestRig {
    fn test_setup(enable_log: bool) -> (BlockLookups<T>, SyncNetworkContext<T>, Self) {
        let log = build_log(slog::Level::Debug, enable_log);

        // Initialise a new beacon chain
        let harness = BeaconChainHarness::<EphemeralHarnessType<E>>::builder(E)
            .default_spec()
            .logger(log.clone())
            .deterministic_keypairs(1)
            .fresh_ephemeral_store()
            .testing_slot_clock(TestingSlotClock::new(
                Slot::new(0),
                Duration::from_secs(0),
                Duration::from_secs(12),
            ))
            .build();

        let chain = harness.chain.clone();

        let (network_tx, network_rx) = mpsc::unbounded_channel();
        let globals = Arc::new(NetworkGlobals::new_test_globals(Vec::new(), &log));
        let (network_beacon_processor, beacon_processor_rx) =
            NetworkBeaconProcessor::null_for_testing(globals);
        let rng = XorShiftRng::from_seed([42; 16]);
        let rig = TestRig {
            beacon_processor_rx,
            network_rx,
            rng,
            harness,
        };

        let bl = BlockLookups::new(
            chain.data_availability_checker.clone(),
            log.new(slog::o!("component" => "block_lookups")),
        );
        let cx = {
            SyncNetworkContext::new(
                network_tx,
                Arc::new(network_beacon_processor),
                chain,
                log.new(slog::o!("component" => "network_context")),
            )
        };

        (bl, cx, rig)
    }

    fn rand_block(&mut self, fork_name: ForkName) -> SignedBeaconBlock<E> {
        self.rand_block_and_blobs(fork_name, NumBlobs::None).0
    }

    fn rand_block_and_blobs(
        &mut self,
        fork_name: ForkName,
        num_blobs: NumBlobs,
    ) -> (SignedBeaconBlock<E>, Vec<BlobSidecar<E>>) {
        let inner = map_fork_name!(fork_name, BeaconBlock, <_>::random_for_test(&mut self.rng));
        let mut block =
            SignedBeaconBlock::from_block(inner, types::Signature::random_for_test(&mut self.rng));
        let mut blob_sidecars = vec![];
        if let Ok(message) = block.message_deneb_mut() {
            // get random number between 0 and Max Blobs
            let payload: &mut FullPayloadDeneb<E> = &mut message.body.execution_payload;
            let num_blobs = match num_blobs {
                NumBlobs::Random => {
                    let mut num_blobs = rand::random::<usize>() % E::max_blobs_per_block();
                    if num_blobs == 0 {
                        num_blobs += 1;
                    }
                    num_blobs
                }
                NumBlobs::None => 0,
            };
            let (bundle, transactions) = execution_layer::test_utils::generate_random_blobs::<E>(
                num_blobs,
                self.harness.chain.kzg.as_ref().unwrap(),
            )
            .unwrap();

            payload.execution_payload.transactions = <_>::default();
            for tx in Vec::from(transactions) {
                payload.execution_payload.transactions.push(tx).unwrap();
            }
            message.body.blob_kzg_commitments = bundle.commitments.clone();

            let BlobsBundleV1 {
                commitments,
                proofs,
                blobs,
            } = bundle;

            let block_root = block.canonical_root();

            for (index, ((blob, kzg_commitment), kzg_proof)) in blobs
                .into_iter()
                .zip(commitments.into_iter())
                .zip(proofs.into_iter())
                .enumerate()
            {
                blob_sidecars.push(BlobSidecar {
                    block_root,
                    index: index as u64,
                    slot: block.slot(),
                    block_parent_root: block.parent_root(),
                    proposer_index: block.message().proposer_index(),
                    blob: blob.clone(),
                    kzg_commitment,
                    kzg_proof,
                });
            }
        }

        (block, blob_sidecars)
    }

    #[track_caller]
    fn expect_lookup_request(&mut self, response_type: ResponseType) -> SingleLookupReqId {
        match response_type {
            ResponseType::Block => match self.network_rx.try_recv() {
                Ok(NetworkMessage::SendRequest {
                    peer_id: _,
                    request: Request::BlocksByRoot(_request),
                    request_id: RequestId::Sync(SyncId::SingleBlock { id }),
                }) => id,
                other => {
                    panic!("Expected block request, found {:?}", other);
                }
            },
            ResponseType::Blob => match self.network_rx.try_recv() {
                Ok(NetworkMessage::SendRequest {
                    peer_id: _,
                    request: Request::BlobsByRoot(_request),
                    request_id: RequestId::Sync(SyncId::SingleBlob { id }),
                }) => id,
                other => {
                    panic!("Expected blob request, found {:?}", other);
                }
            },
        }
    }

    #[track_caller]
    fn expect_parent_request(&mut self, response_type: ResponseType) -> SingleLookupReqId {
        match response_type {
            ResponseType::Block => match self.network_rx.try_recv() {
                Ok(NetworkMessage::SendRequest {
                    peer_id: _,
                    request: Request::BlocksByRoot(_request),
                    request_id: RequestId::Sync(SyncId::ParentLookup { id }),
                }) => id,
                other => panic!("Expected parent request, found {:?}", other),
            },
            ResponseType::Blob => match self.network_rx.try_recv() {
                Ok(NetworkMessage::SendRequest {
                    peer_id: _,
                    request: Request::BlobsByRoot(_request),
                    request_id: RequestId::Sync(SyncId::ParentLookupBlob { id }),
                }) => id,
                other => panic!("Expected parent blobs request, found {:?}", other),
            },
        }
    }

    #[track_caller]
    fn expect_block_process(&mut self, response_type: ResponseType) {
        match response_type {
            ResponseType::Block => match self.beacon_processor_rx.try_recv() {
                Ok(work) => {
                    assert_eq!(work.work_type(), beacon_processor::RPC_BLOCK);
                }
                other => panic!("Expected block process, found {:?}", other),
            },
            ResponseType::Blob => match self.beacon_processor_rx.try_recv() {
                Ok(work) => {
                    assert_eq!(work.work_type(), beacon_processor::RPC_BLOBS);
                }
                other => panic!("Expected blob process, found {:?}", other),
            },
        }
    }

    #[track_caller]
    fn expect_parent_chain_process(&mut self) {
        match self.beacon_processor_rx.try_recv() {
            Ok(work) => {
                assert_eq!(work.work_type(), beacon_processor::CHAIN_SEGMENT);
            }
            other => panic!("Expected chain segment process, found {:?}", other),
        }
    }

    #[track_caller]
    fn expect_empty_network(&mut self) {
        assert_eq!(
            self.network_rx.try_recv().expect_err("must err"),
            mpsc::error::TryRecvError::Empty
        );
    }

    #[track_caller]
    fn expect_empty_beacon_processor(&mut self) {
        assert_eq!(
            self.beacon_processor_rx.try_recv().expect_err("must err"),
            mpsc::error::TryRecvError::Empty
        );
    }

    #[track_caller]
    pub fn expect_penalty(&mut self) {
        match self.network_rx.try_recv() {
            Ok(NetworkMessage::ReportPeer { .. }) => {}
            other => panic!("Expected peer penalty, found {:?}", other),
        }
    }

    pub fn block_with_parent(
        &mut self,
        parent_root: Hash256,
        fork_name: ForkName,
    ) -> SignedBeaconBlock<E> {
        let mut block = self.rand_block(fork_name);
        *block.message_mut().parent_root_mut() = parent_root;
        block
    }

    pub fn block_with_parent_and_blobs(
        &mut self,
        parent_root: Hash256,
        fork_name: ForkName,
        num_blobs: NumBlobs,
    ) -> (SignedBeaconBlock<E>, Vec<BlobSidecar<E>>) {
        let (mut block, mut blobs) = self.rand_block_and_blobs(fork_name, num_blobs);
        *block.message_mut().parent_root_mut() = parent_root;
        let block_root = block.canonical_root();
        blobs.iter_mut().for_each(|blob| {
            blob.block_parent_root = parent_root;
            blob.block_root = block_root;
        });
        (block, blobs)
    }
}

#[test]
fn test_single_block_lookup_happy_path() {
    let response_type = ResponseType::Block;
    let (mut bl, mut cx, mut rig) = TestRig::test_setup(false);
    let fork_name = rig
        .harness
        .spec
        .fork_name_at_slot::<E>(rig.harness.chain.slot().unwrap());

    let block = rig.rand_block(fork_name);
    let peer_id = PeerId::random();
    let block_root = block.canonical_root();
    // Trigger the request
    bl.search_block(block_root, PeerShouldHave::BlockAndBlobs(peer_id), &mut cx);
    let id = rig.expect_lookup_request(response_type);
    // If we're in deneb, a blob request should have been triggered as well,
    // we don't require a response because we're generateing 0-blob blocks in this test.
    if matches!(fork_name, ForkName::Deneb) {
        let _ = rig.expect_lookup_request(ResponseType::Blob);
    }

    // The peer provides the correct block, should not be penalized. Now the block should be sent
    // for processing.
    bl.single_lookup_response::<BlockRequestState<Current>>(
        id,
        peer_id,
        Some(block.into()),
        D,
        &cx,
    );
    rig.expect_empty_network();
    rig.expect_block_process(response_type);

    // The request should still be active.
    assert_eq!(bl.single_block_lookups.len(), 1);

    // Send the stream termination. Peer should have not been penalized, and the request removed
    // after processing.
    bl.single_lookup_response::<BlockRequestState<Current>>(id, peer_id, None, D, &cx);
    bl.single_block_component_processed::<BlockRequestState<Current>>(
        id.id,
        BlockProcessingResult::Ok(AvailabilityProcessingStatus::Imported(block_root)),
        &mut cx,
    );
    rig.expect_empty_network();
    assert_eq!(bl.single_block_lookups.len(), 0);
}

#[test]
fn test_single_block_lookup_empty_response() {
    let response_type = ResponseType::Block;
    let (mut bl, mut cx, mut rig) = TestRig::test_setup(false);
    let fork_name = rig
        .harness
        .spec
        .fork_name_at_slot::<E>(rig.harness.chain.slot().unwrap());

    let block_hash = Hash256::random();
    let peer_id = PeerId::random();

    // Trigger the request
    bl.search_block(block_hash, PeerShouldHave::BlockAndBlobs(peer_id), &mut cx);
    let id = rig.expect_lookup_request(response_type);
    // If we're in deneb, a blob request should have been triggered as well,
    // we don't require a response because we're generateing 0-blob blocks in this test.
    if matches!(fork_name, ForkName::Deneb) {
        let _ = rig.expect_lookup_request(ResponseType::Blob);
    }

    // The peer does not have the block. It should be penalized.
    bl.single_lookup_response::<BlockRequestState<Current>>(id, peer_id, None, D, &cx);
    rig.expect_penalty();

    rig.expect_lookup_request(response_type); // it should be retried
}

#[test]
fn test_single_block_lookup_wrong_response() {
    let response_type = ResponseType::Block;
    let (mut bl, mut cx, mut rig) = TestRig::test_setup(false);

    let fork_name = rig
        .harness
        .spec
        .fork_name_at_slot::<E>(rig.harness.chain.slot().unwrap());
    let block_hash = Hash256::random();
    let peer_id = PeerId::random();

    // Trigger the request
    bl.search_block(block_hash, PeerShouldHave::BlockAndBlobs(peer_id), &mut cx);
    let id = rig.expect_lookup_request(response_type);
    // If we're in deneb, a blob request should have been triggered as well,
    // we don't require a response because we're generateing 0-blob blocks in this test.
    if matches!(fork_name, ForkName::Deneb) {
        let _ = rig.expect_lookup_request(ResponseType::Blob);
    }

    // Peer sends something else. It should be penalized.
    let bad_block = rig.rand_block(fork_name);
    bl.single_lookup_response::<BlockRequestState<Current>>(
        id,
        peer_id,
        Some(bad_block.into()),
        D,
        &cx,
    );
    rig.expect_penalty();
    rig.expect_lookup_request(response_type); // should be retried

    // Send the stream termination. This should not produce an additional penalty.
    bl.single_lookup_response::<BlockRequestState<Current>>(id, peer_id, None, D, &cx);
    rig.expect_empty_network();
}

#[test]
fn test_single_block_lookup_failure() {
    let response_type = ResponseType::Block;
    let (mut bl, mut cx, mut rig) = TestRig::test_setup(false);

    let fork_name = rig
        .harness
        .spec
        .fork_name_at_slot::<E>(rig.harness.chain.slot().unwrap());
    let block_hash = Hash256::random();
    let peer_id = PeerId::random();

    // Trigger the request
    bl.search_block(block_hash, PeerShouldHave::BlockAndBlobs(peer_id), &mut cx);
    let id = rig.expect_lookup_request(response_type);
    // If we're in deneb, a blob request should have been triggered as well,
    // we don't require a response because we're generateing 0-blob blocks in this test.
    if matches!(fork_name, ForkName::Deneb) {
        let _ = rig.expect_lookup_request(ResponseType::Blob);
    }

    // The request fails. RPC failures are handled elsewhere so we should not penalize the peer.
    bl.single_block_lookup_failed::<BlockRequestState<Current>>(
        id,
        &peer_id,
        &cx,
        RPCError::UnsupportedProtocol,
    );
    rig.expect_lookup_request(response_type);
    rig.expect_empty_network();
}

#[test]
fn test_single_block_lookup_becomes_parent_request() {
    let response_type = ResponseType::Block;
    let (mut bl, mut cx, mut rig) = TestRig::test_setup(false);

    let fork_name = rig
        .harness
        .spec
        .fork_name_at_slot::<E>(rig.harness.chain.slot().unwrap());
    let block = Arc::new(rig.rand_block(fork_name));
    let peer_id = PeerId::random();

    // Trigger the request
    bl.search_block(
        block.canonical_root(),
        PeerShouldHave::BlockAndBlobs(peer_id),
        &mut cx,
    );
    let id = rig.expect_lookup_request(response_type);
    // If we're in deneb, a blob request should have been triggered as well,
    // we don't require a response because we're generateing 0-blob blocks in this test.
    if matches!(fork_name, ForkName::Deneb) {
        let _ = rig.expect_lookup_request(ResponseType::Blob);
    }

    // The peer provides the correct block, should not be penalized. Now the block should be sent
    // for processing.
    bl.single_lookup_response::<BlockRequestState<Current>>(
        id,
        peer_id,
        Some(block.clone()),
        D,
        &cx,
    );
    rig.expect_empty_network();
    rig.expect_block_process(response_type);

    // The request should still be active.
    assert_eq!(bl.single_block_lookups.len(), 1);

    // Send the stream termination. Peer should have not been penalized, and the request moved to a
    // parent request after processing.
    bl.single_block_component_processed::<BlockRequestState<Current>>(
        id.id,
        BlockError::ParentUnknown(block.into()).into(),
        &mut cx,
    );
    assert_eq!(bl.single_block_lookups.len(), 1);
    rig.expect_parent_request(response_type);
    // If we're in deneb, a blob request should have been triggered as well,
    // we don't require a response because we're generateing 0-blob blocks in this test.
    if matches!(fork_name, ForkName::Deneb) {
        let _ = rig.expect_parent_request(ResponseType::Blob);
    }
    rig.expect_empty_network();
    assert_eq!(bl.parent_lookups.len(), 1);
}

#[test]
fn test_parent_lookup_happy_path() {
    let response_type = ResponseType::Block;
    let (mut bl, mut cx, mut rig) = TestRig::test_setup(false);

    let fork_name = rig
        .harness
        .spec
        .fork_name_at_slot::<E>(rig.harness.chain.slot().unwrap());
    let parent = rig.rand_block(fork_name);
    let block = rig.block_with_parent(parent.canonical_root(), fork_name);
    let chain_hash = block.canonical_root();
    let peer_id = PeerId::random();
    let block_root = block.canonical_root();
    let parent_root = block.parent_root();
    let slot = block.slot();

    // Trigger the request
    bl.search_parent(slot, block_root, parent_root, peer_id, &mut cx);
    let id = rig.expect_parent_request(response_type);
    // If we're in deneb, a blob request should have been triggered as well,
    // we don't require a response because we're generateing 0-blob blocks in this test.
    if matches!(fork_name, ForkName::Deneb) {
        let _ = rig.expect_parent_request(ResponseType::Blob);
    }

    // Peer sends the right block, it should be sent for processing. Peer should not be penalized.
    bl.parent_lookup_response::<BlockRequestState<Parent>>(
        id,
        peer_id,
        Some(parent.into()),
        D,
        &cx,
    );
    rig.expect_block_process(response_type);
    rig.expect_empty_network();

    // Processing succeeds, now the rest of the chain should be sent for processing.
    bl.parent_block_processed(chain_hash, BlockError::BlockIsAlreadyKnown.into(), &mut cx);
    rig.expect_parent_chain_process();
    let process_result = BatchProcessResult::Success {
        was_non_empty: true,
    };
    bl.parent_chain_processed(chain_hash, process_result, &cx);
    assert_eq!(bl.parent_lookups.len(), 0);
}

#[test]
fn test_parent_lookup_wrong_response() {
    let response_type = ResponseType::Block;
    let (mut bl, mut cx, mut rig) = TestRig::test_setup(false);

    let fork_name = rig
        .harness
        .spec
        .fork_name_at_slot::<E>(rig.harness.chain.slot().unwrap());
    let parent = rig.rand_block(fork_name);
    let block = rig.block_with_parent(parent.canonical_root(), fork_name);
    let chain_hash = block.canonical_root();
    let peer_id = PeerId::random();
    let block_root = block.canonical_root();
    let parent_root = block.parent_root();
    let slot = block.slot();

    // Trigger the request
    bl.search_parent(slot, block_root, parent_root, peer_id, &mut cx);
    let id1 = rig.expect_parent_request(response_type);
    // If we're in deneb, a blob request should have been triggered as well,
    // we don't require a response because we're generateing 0-blob blocks in this test.
    if matches!(fork_name, ForkName::Deneb) {
        let _ = rig.expect_parent_request(ResponseType::Blob);
    }

    // Peer sends the wrong block, peer should be penalized and the block re-requested.
    let bad_block = rig.rand_block(fork_name);
    bl.parent_lookup_response::<BlockRequestState<Parent>>(
        id1,
        peer_id,
        Some(bad_block.into()),
        D,
        &cx,
    );
    rig.expect_penalty();
    let id2 = rig.expect_parent_request(response_type);

    // Send the stream termination for the first request. This should not produce extra penalties.
    bl.parent_lookup_response::<BlockRequestState<Parent>>(id1, peer_id, None, D, &cx);
    rig.expect_empty_network();

    // Send the right block this time.
    bl.parent_lookup_response::<BlockRequestState<Parent>>(
        id2,
        peer_id,
        Some(parent.into()),
        D,
        &cx,
    );
    rig.expect_block_process(response_type);

    // Processing succeeds, now the rest of the chain should be sent for processing.
    bl.parent_block_processed(
        chain_hash,
        BlockProcessingResult::Ok(AvailabilityProcessingStatus::Imported(block_root)),
        &mut cx,
    );
    rig.expect_parent_chain_process();
    let process_result = BatchProcessResult::Success {
        was_non_empty: true,
    };
    bl.parent_chain_processed(chain_hash, process_result, &cx);
    assert_eq!(bl.parent_lookups.len(), 0);
}

#[test]
fn test_parent_lookup_empty_response() {
    let response_type = ResponseType::Block;
    let (mut bl, mut cx, mut rig) = TestRig::test_setup(false);

    let fork_name = rig
        .harness
        .spec
        .fork_name_at_slot::<E>(rig.harness.chain.slot().unwrap());
    let parent = rig.rand_block(fork_name);
    let block = rig.block_with_parent(parent.canonical_root(), fork_name);
    let chain_hash = block.canonical_root();
    let peer_id = PeerId::random();
    let block_root = block.canonical_root();
    let parent_root = block.parent_root();
    let slot = block.slot();

    // Trigger the request
    bl.search_parent(slot, block_root, parent_root, peer_id, &mut cx);
    let id1 = rig.expect_parent_request(response_type);
    // If we're in deneb, a blob request should have been triggered as well,
    // we don't require a response because we're generateing 0-blob blocks in this test.
    if matches!(fork_name, ForkName::Deneb) {
        let _ = rig.expect_parent_request(ResponseType::Blob);
    }

    // Peer sends an empty response, peer should be penalized and the block re-requested.
    bl.parent_lookup_response::<BlockRequestState<Parent>>(id1, peer_id, None, D, &cx);
    rig.expect_penalty();
    let id2 = rig.expect_parent_request(response_type);

    // Send the right block this time.
    bl.parent_lookup_response::<BlockRequestState<Parent>>(
        id2,
        peer_id,
        Some(parent.into()),
        D,
        &cx,
    );
    rig.expect_block_process(response_type);

    // Processing succeeds, now the rest of the chain should be sent for processing.
    bl.parent_block_processed(
        chain_hash,
        BlockProcessingResult::Ok(AvailabilityProcessingStatus::Imported(block_root)),
        &mut cx,
    );
    rig.expect_parent_chain_process();
    let process_result = BatchProcessResult::Success {
        was_non_empty: true,
    };
    bl.parent_chain_processed(chain_hash, process_result, &cx);
    assert_eq!(bl.parent_lookups.len(), 0);
}

#[test]
fn test_parent_lookup_rpc_failure() {
    let response_type = ResponseType::Block;
    let (mut bl, mut cx, mut rig) = TestRig::test_setup(false);

    let fork_name = rig
        .harness
        .spec
        .fork_name_at_slot::<E>(rig.harness.chain.slot().unwrap());
    let parent = rig.rand_block(fork_name);
    let block = rig.block_with_parent(parent.canonical_root(), fork_name);
    let chain_hash = block.canonical_root();
    let peer_id = PeerId::random();
    let block_root = block.canonical_root();
    let parent_root = block.parent_root();
    let slot = block.slot();

    // Trigger the request
    bl.search_parent(slot, block_root, parent_root, peer_id, &mut cx);
    let id1 = rig.expect_parent_request(response_type);
    // If we're in deneb, a blob request should have been triggered as well,
    // we don't require a response because we're generateing 0-blob blocks in this test.
    if matches!(fork_name, ForkName::Deneb) {
        let _ = rig.expect_parent_request(ResponseType::Blob);
    }

    // The request fails. It should be tried again.
    bl.parent_lookup_failed::<BlockRequestState<Parent>>(
        id1,
        peer_id,
        &cx,
        RPCError::ErrorResponse(
            RPCResponseErrorCode::ResourceUnavailable,
            "older than deneb".into(),
        ),
    );
    let id2 = rig.expect_parent_request(response_type);

    // Send the right block this time.
    bl.parent_lookup_response::<BlockRequestState<Parent>>(
        id2,
        peer_id,
        Some(parent.into()),
        D,
        &cx,
    );
    rig.expect_block_process(response_type);

    // Processing succeeds, now the rest of the chain should be sent for processing.
    bl.parent_block_processed(
        chain_hash,
        BlockProcessingResult::Ok(AvailabilityProcessingStatus::Imported(block_root)),
        &mut cx,
    );
    rig.expect_parent_chain_process();
    let process_result = BatchProcessResult::Success {
        was_non_empty: true,
    };
    bl.parent_chain_processed(chain_hash, process_result, &cx);
    assert_eq!(bl.parent_lookups.len(), 0);
}

#[test]
fn test_parent_lookup_too_many_attempts() {
    let response_type = ResponseType::Block;
    let (mut bl, mut cx, mut rig) = TestRig::test_setup(false);

    let fork_name = rig
        .harness
        .spec
        .fork_name_at_slot::<E>(rig.harness.chain.slot().unwrap());
    let parent = rig.rand_block(fork_name);
    let block = rig.block_with_parent(parent.canonical_root(), fork_name);
    let peer_id = PeerId::random();
    let block_root = block.canonical_root();
    let parent_root = block.parent_root();
    let slot = block.slot();

    // Trigger the request
    bl.search_parent(slot, block_root, parent_root, peer_id, &mut cx);
    for i in 1..=parent_lookup::PARENT_FAIL_TOLERANCE {
        let id = rig.expect_parent_request(response_type);
        // If we're in deneb, a blob request should have been triggered as well,
        // we don't require a response because we're generateing 0-blob blocks in this test.
        if matches!(fork_name, ForkName::Deneb) && i == 1 {
            let _ = rig.expect_parent_request(ResponseType::Blob);
        }
        match i % 2 {
            // make sure every error is accounted for
            0 => {
                // The request fails. It should be tried again.
                bl.parent_lookup_failed::<BlockRequestState<Parent>>(
                    id,
                    peer_id,
                    &cx,
                    RPCError::ErrorResponse(
                        RPCResponseErrorCode::ResourceUnavailable,
                        "older than deneb".into(),
                    ),
                );
            }
            _ => {
                // Send a bad block this time. It should be tried again.
                let bad_block = rig.rand_block(fork_name);
                bl.parent_lookup_response::<BlockRequestState<Parent>>(
                    id,
                    peer_id,
                    Some(bad_block.into()),
                    D,
                    &cx,
                );
                // Send the stream termination

                // Note, previously we would send the same lookup id with a stream terminator,
                // we'd ignore it because we'd intrepret it as an unrequested response, since
                // we already got one response for the block. I'm not sure what the intent is
                // for having this stream terminator line in this test at all. Receiving an invalid
                // block and a stream terminator with the same Id now results in two failed attempts,
                // I'm unsure if this is how it should behave?
                //
                bl.parent_lookup_response::<BlockRequestState<Parent>>(id, peer_id, None, D, &cx);
                rig.expect_penalty();
            }
        }
        if i < parent_lookup::PARENT_FAIL_TOLERANCE {
            assert_eq!(
                bl.parent_lookups[0]
                    .current_parent_request
                    .block_request_state
                    .state
                    .failed_attempts(),
                dbg!(i)
            );
        }
    }

    assert_eq!(bl.parent_lookups.len(), 0);
}

#[test]
fn test_parent_lookup_too_many_download_attempts_no_blacklist() {
    let response_type = ResponseType::Block;
    let (mut bl, mut cx, mut rig) = TestRig::test_setup(false);

    let fork_name = rig
        .harness
        .spec
        .fork_name_at_slot::<E>(rig.harness.chain.slot().unwrap());
    let parent = rig.rand_block(fork_name);
    let block = rig.block_with_parent(parent.canonical_root(), fork_name);
    let block_hash = block.canonical_root();
    let peer_id = PeerId::random();
    let block_root = block.canonical_root();
    let parent_root = block.parent_root();
    let slot = block.slot();

    // Trigger the request
    bl.search_parent(slot, block_root, parent_root, peer_id, &mut cx);
    for i in 1..=parent_lookup::PARENT_FAIL_TOLERANCE {
        assert!(!bl.failed_chains.contains(&block_hash));
        let id = rig.expect_parent_request(response_type);
        // If we're in deneb, a blob request should have been triggered as well,
        // we don't require a response because we're generateing 0-blob blocks in this test.
        if matches!(fork_name, ForkName::Deneb) && i == 1 {
            let _ = rig.expect_parent_request(ResponseType::Blob);
        }
        if i % 2 != 0 {
            // The request fails. It should be tried again.
            bl.parent_lookup_failed::<BlockRequestState<Parent>>(
                id,
                peer_id,
                &cx,
                RPCError::ErrorResponse(
                    RPCResponseErrorCode::ResourceUnavailable,
                    "older than deneb".into(),
                ),
            );
        } else {
            // Send a bad block this time. It should be tried again.
            let bad_block = rig.rand_block(fork_name);
            bl.parent_lookup_response::<BlockRequestState<Parent>>(
                id,
                peer_id,
                Some(bad_block.into()),
                D,
                &cx,
            );
            rig.expect_penalty();
        }
        if i < parent_lookup::PARENT_FAIL_TOLERANCE {
            assert_eq!(
                bl.parent_lookups[0]
                    .current_parent_request
                    .block_request_state
                    .state
                    .failed_attempts(),
                dbg!(i)
            );
        }
    }

    assert_eq!(bl.parent_lookups.len(), 0);
    assert!(!bl.failed_chains.contains(&block_hash));
    assert!(!bl.failed_chains.contains(&parent.canonical_root()));
}

#[test]
fn test_parent_lookup_too_many_processing_attempts_must_blacklist() {
    let response_type = ResponseType::Block;
    const PROCESSING_FAILURES: u8 = parent_lookup::PARENT_FAIL_TOLERANCE / 2 + 1;
    let (mut bl, mut cx, mut rig) = TestRig::test_setup(false);
    let fork_name = rig
        .harness
        .spec
        .fork_name_at_slot::<E>(rig.harness.chain.slot().unwrap());

    let parent = Arc::new(rig.rand_block(fork_name));
    let block = rig.block_with_parent(parent.canonical_root(), fork_name);
    let peer_id = PeerId::random();
    let block_root = block.canonical_root();
    let parent_root = block.parent_root();
    let slot = block.slot();

    // Trigger the request
    bl.search_parent(slot, block_root, parent_root, peer_id, &mut cx);

    // Fail downloading the block
    for i in 0..(parent_lookup::PARENT_FAIL_TOLERANCE - PROCESSING_FAILURES) {
        let id = rig.expect_parent_request(response_type);
        // If we're in deneb, a blob request should have been triggered as well,
        // we don't require a response because we're generateing 0-blob blocks in this test.
        if matches!(fork_name, ForkName::Deneb) && i == 0 {
            let _ = rig.expect_parent_request(ResponseType::Blob);
        }
        // The request fails. It should be tried again.
        bl.parent_lookup_failed::<BlockRequestState<Parent>>(
            id,
            peer_id,
            &cx,
            RPCError::ErrorResponse(
                RPCResponseErrorCode::ResourceUnavailable,
                "older than deneb".into(),
            ),
        );
    }

    // Now fail processing a block in the parent request
    for i in 0..PROCESSING_FAILURES {
        let id = dbg!(rig.expect_parent_request(response_type));
        if matches!(fork_name, ForkName::Deneb) && i != 0 {
            let _ = rig.expect_parent_request(ResponseType::Blob);
        }
        // If we're in deneb, a blob request should have been triggered as well,
        // we don't require a response because we're generateing 0-blob blocks in this test.
        assert!(!bl.failed_chains.contains(&block_root));
        // send the right parent but fail processing
        bl.parent_lookup_response::<BlockRequestState<Parent>>(
            id,
            peer_id,
            Some(parent.clone()),
            D,
            &cx,
        );
        bl.parent_block_processed(block_root, BlockError::InvalidSignature.into(), &mut cx);
        bl.parent_lookup_response::<BlockRequestState<Parent>>(id, peer_id, None, D, &cx);
        rig.expect_penalty();
    }

    assert!(bl.failed_chains.contains(&block_root));
    assert_eq!(bl.parent_lookups.len(), 0);
}

#[test]
fn test_parent_lookup_too_deep() {
    let response_type = ResponseType::Block;
    let (mut bl, mut cx, mut rig) = TestRig::test_setup(false);
    let fork_name = rig
        .harness
        .spec
        .fork_name_at_slot::<E>(rig.harness.chain.slot().unwrap());
    let mut blocks =
        Vec::<Arc<SignedBeaconBlock<E>>>::with_capacity(parent_lookup::PARENT_DEPTH_TOLERANCE);
    while blocks.len() < parent_lookup::PARENT_DEPTH_TOLERANCE {
        let parent = blocks
            .last()
            .map(|b| b.canonical_root())
            .unwrap_or_else(Hash256::random);
        let block = Arc::new(rig.block_with_parent(parent, fork_name));
        blocks.push(block);
    }

    let peer_id = PeerId::random();
    let trigger_block = blocks.pop().unwrap();
    let chain_hash = trigger_block.canonical_root();
    let trigger_block_root = trigger_block.canonical_root();
    let trigger_parent_root = trigger_block.parent_root();
    let trigger_slot = trigger_block.slot();
    bl.search_parent(
        trigger_slot,
        trigger_block_root,
        trigger_parent_root,
        peer_id,
        &mut cx,
    );

    for block in blocks.into_iter().rev() {
        let id = rig.expect_parent_request(response_type);
        // If we're in deneb, a blob request should have been triggered as well,
        // we don't require a response because we're generateing 0-blob blocks in this test.
        if matches!(fork_name, ForkName::Deneb) {
            let _ = rig.expect_parent_request(ResponseType::Blob);
        }
        // the block
        bl.parent_lookup_response::<BlockRequestState<Parent>>(
            id,
            peer_id,
            Some(block.clone()),
            D,
            &cx,
        );
        // the stream termination
        bl.parent_lookup_response::<BlockRequestState<Parent>>(id, peer_id, None, D, &cx);
        // the processing request
        rig.expect_block_process(response_type);
        // the processing result
        bl.parent_block_processed(
            chain_hash,
            BlockError::ParentUnknown(block.into()).into(),
            &mut cx,
        )
    }

    rig.expect_penalty();
    assert!(bl.failed_chains.contains(&chain_hash));
}

#[test]
fn test_parent_lookup_disconnection() {
    let (mut bl, mut cx, mut rig) = TestRig::test_setup(false);
    let peer_id = PeerId::random();
    let fork_name = rig
        .harness
        .spec
        .fork_name_at_slot::<E>(rig.harness.chain.slot().unwrap());
    let trigger_block = rig.rand_block(fork_name);
    let trigger_block_root = trigger_block.canonical_root();
    let trigger_parent_root = trigger_block.parent_root();
    let trigger_slot = trigger_block.slot();
    bl.search_parent(
        trigger_slot,
        trigger_block_root,
        trigger_parent_root,
        peer_id,
        &mut cx,
    );

    bl.peer_disconnected(&peer_id, &mut cx);
    assert!(bl.parent_lookups.is_empty());
}

#[test]
fn test_single_block_lookup_ignored_response() {
    let response_type = ResponseType::Block;
    let (mut bl, mut cx, mut rig) = TestRig::test_setup(false);

    let fork_name = rig
        .harness
        .spec
        .fork_name_at_slot::<E>(rig.harness.chain.slot().unwrap());
    let block = rig.rand_block(fork_name);
    let peer_id = PeerId::random();

    // Trigger the request
    bl.search_block(
        block.canonical_root(),
        PeerShouldHave::BlockAndBlobs(peer_id),
        &mut cx,
    );
    let id = rig.expect_lookup_request(response_type);
    // If we're in deneb, a blob request should have been triggered as well,
    // we don't require a response because we're generateing 0-blob blocks in this test.
    if matches!(fork_name, ForkName::Deneb) {
        let _ = rig.expect_lookup_request(ResponseType::Blob);
    }

    // The peer provides the correct block, should not be penalized. Now the block should be sent
    // for processing.
    bl.single_lookup_response::<BlockRequestState<Current>>(
        id,
        peer_id,
        Some(block.into()),
        D,
        &cx,
    );
    rig.expect_empty_network();
    rig.expect_block_process(response_type);

    // The request should still be active.
    assert_eq!(bl.single_block_lookups.len(), 1);

    // Send the stream termination. Peer should have not been penalized, and the request removed
    // after processing.
    bl.single_lookup_response::<BlockRequestState<Current>>(id, peer_id, None, D, &cx);
    // Send an Ignored response, the request should be dropped
    bl.single_block_component_processed::<BlockRequestState<Current>>(
        id.id,
        BlockProcessingResult::Ignored,
        &mut cx,
    );
    rig.expect_empty_network();
    assert_eq!(bl.single_block_lookups.len(), 0);
}

#[test]
fn test_parent_lookup_ignored_response() {
    let response_type = ResponseType::Block;
    let (mut bl, mut cx, mut rig) = TestRig::test_setup(false);

    let fork_name = rig
        .harness
        .spec
        .fork_name_at_slot::<E>(rig.harness.chain.slot().unwrap());
    let parent = rig.rand_block(fork_name);
    let block = rig.block_with_parent(parent.canonical_root(), fork_name);
    let chain_hash = block.canonical_root();
    let peer_id = PeerId::random();
    let block_root = block.canonical_root();
    let parent_root = block.parent_root();
    let slot = block.slot();

    // Trigger the request
    bl.search_parent(slot, block_root, parent_root, peer_id, &mut cx);
    let id = rig.expect_parent_request(response_type);

    // If we're in deneb, a blob request should have been triggered as well,
    // we don't require a response because we're generateing 0-blob blocks in this test.
    if matches!(fork_name, ForkName::Deneb) {
        let _ = rig.expect_parent_request(ResponseType::Blob);
    }

    // Peer sends the right block, it should be sent for processing. Peer should not be penalized.
    bl.parent_lookup_response::<BlockRequestState<Parent>>(
        id,
        peer_id,
        Some(parent.into()),
        D,
        &cx,
    );
    rig.expect_block_process(response_type);
    rig.expect_empty_network();

    // Return an Ignored result. The request should be dropped
    bl.parent_block_processed(chain_hash, BlockProcessingResult::Ignored, &mut cx);
    rig.expect_empty_network();
    assert_eq!(bl.parent_lookups.len(), 0);
}

/// This is a regression test.
#[test]
fn test_same_chain_race_condition() {
    let response_type = ResponseType::Block;
    let (mut bl, mut cx, mut rig) = TestRig::test_setup(true);

    let fork_name = rig
        .harness
        .spec
        .fork_name_at_slot::<E>(rig.harness.chain.slot().unwrap());
    #[track_caller]
    fn parent_lookups_consistency(bl: &BlockLookups<T>) {
        let hashes: Vec<_> = bl
            .parent_lookups
            .iter()
            .map(|req| req.chain_hash())
            .collect();
        let expected = hashes.len();
        assert_eq!(
            expected,
            hashes
                .into_iter()
                .collect::<std::collections::HashSet<_>>()
                .len(),
            "duplicated chain hashes in parent queue"
        )
    }
    // if we use one or two blocks it will match on the hash or the parent hash, so make a longer
    // chain.
    let depth = 4;
    let mut blocks = Vec::<Arc<SignedBeaconBlock<E>>>::with_capacity(depth);
    while blocks.len() < depth {
        let parent = blocks
            .last()
            .map(|b| b.canonical_root())
            .unwrap_or_else(Hash256::random);
        let block = Arc::new(rig.block_with_parent(parent, fork_name));
        blocks.push(block);
    }

    let peer_id = PeerId::random();
    let trigger_block = blocks.pop().unwrap();
    let chain_hash = trigger_block.canonical_root();
    let trigger_block_root = trigger_block.canonical_root();
    let trigger_parent_root = trigger_block.parent_root();
    let trigger_slot = trigger_block.slot();
    bl.search_parent(
        trigger_slot,
        trigger_block_root,
        trigger_parent_root,
        peer_id,
        &mut cx,
    );

    for (i, block) in blocks.into_iter().rev().enumerate() {
        let id = rig.expect_parent_request(response_type);
        // If we're in deneb, a blob request should have been triggered as well,
        // we don't require a response because we're generateing 0-blob blocks in this test.
        if matches!(fork_name, ForkName::Deneb) {
            let _ = rig.expect_parent_request(ResponseType::Blob);
        }
        // the block
        bl.parent_lookup_response::<BlockRequestState<Parent>>(
            id,
            peer_id,
            Some(block.clone()),
            D,
            &cx,
        );
        // the stream termination
        bl.parent_lookup_response::<BlockRequestState<Parent>>(id, peer_id, None, D, &cx);
        // the processing request
        rig.expect_block_process(response_type);
        // the processing result
        if i + 2 == depth {
            // one block was removed
            bl.parent_block_processed(chain_hash, BlockError::BlockIsAlreadyKnown.into(), &mut cx)
        } else {
            bl.parent_block_processed(
                chain_hash,
                BlockError::ParentUnknown(block.into()).into(),
                &mut cx,
            )
        }
        parent_lookups_consistency(&bl)
    }

    // Processing succeeds, now the rest of the chain should be sent for processing.
    rig.expect_parent_chain_process();

    // Try to get this block again while the chain is being processed. We should not request it again.
    let peer_id = PeerId::random();
    let trigger_block_root = trigger_block.canonical_root();
    let trigger_parent_root = trigger_block.parent_root();
    let trigger_slot = trigger_block.slot();
    bl.search_parent(
        trigger_slot,
        trigger_block_root,
        trigger_parent_root,
        peer_id,
        &mut cx,
    );
    parent_lookups_consistency(&bl);

    let process_result = BatchProcessResult::Success {
        was_non_empty: true,
    };
    bl.parent_chain_processed(chain_hash, process_result, &cx);
    assert_eq!(bl.parent_lookups.len(), 0);
}

mod deneb_only {
    use super::*;
<<<<<<< HEAD
    use crate::sync::block_lookups::common::ResponseType;
    use beacon_chain::blob_verification::BlobError;
=======
    use beacon_chain::data_availability_checker::AvailabilityCheckError;
>>>>>>> a36e34ee
    use std::ops::IndexMut;
    use std::str::FromStr;

    struct DenebTester {
        bl: BlockLookups<T>,
        cx: SyncNetworkContext<T>,
        rig: TestRig,
        block: Option<Arc<SignedBeaconBlock<E>>>,
        blobs: Vec<Arc<BlobSidecar<E>>>,
        parent_block: Option<Arc<SignedBeaconBlock<E>>>,
        parent_blobs: Vec<Arc<BlobSidecar<E>>>,
        peer_id: PeerId,
        block_req_id: Option<SingleLookupReqId>,
        parent_block_req_id: Option<SingleLookupReqId>,
        blob_req_id: Option<SingleLookupReqId>,
        parent_blob_req_id: Option<SingleLookupReqId>,
        slot: Slot,
        block_root: Hash256,
    }

    enum RequestTrigger {
        AttestationUnknownBlock,
        GossipUnknownParentBlock,
        GossipUnknownParentBlob,
        GossipUnknownBlockOrBlob,
    }

    impl DenebTester {
        fn new(request_trigger: RequestTrigger) -> Option<Self> {
            let fork_name = get_fork_name();
            if !matches!(fork_name, ForkName::Deneb) {
                return None;
            }
            let (mut bl, mut cx, mut rig) = TestRig::test_setup(false);
            rig.harness.chain.slot_clock.set_slot(
                E::slots_per_epoch() * rig.harness.spec.deneb_fork_epoch.unwrap().as_u64(),
            );
            let (block, blobs) = rig.rand_block_and_blobs(fork_name, NumBlobs::Random);
            let block = Arc::new(block);
            let slot = block.slot();
            let mut block_root = block.canonical_root();
            let mut block = Some(block);
            let mut blobs = blobs.into_iter().map(Arc::new).collect::<Vec<_>>();

            let mut parent_block = None;
            let mut parent_blobs = vec![];

            let peer_id = PeerId::random();

            // Trigger the request
            let (block_req_id, blob_req_id, parent_block_req_id, parent_blob_req_id) =
                match request_trigger {
                    RequestTrigger::AttestationUnknownBlock => {
                        bl.search_block(
                            block_root,
                            PeerShouldHave::BlockAndBlobs(peer_id),
                            &mut cx,
                        );
                        let block_req_id = rig.expect_lookup_request(ResponseType::Block);
                        let blob_req_id = rig.expect_lookup_request(ResponseType::Blob);
                        (Some(block_req_id), Some(blob_req_id), None, None)
                    }
                    RequestTrigger::GossipUnknownParentBlock => {
                        let (child_block, child_blobs) = rig.block_with_parent_and_blobs(
                            block_root,
                            get_fork_name(),
                            NumBlobs::Random,
                        );
                        parent_block = Some(Arc::new(child_block));
                        parent_blobs = child_blobs.into_iter().map(Arc::new).collect::<Vec<_>>();
                        std::mem::swap(&mut parent_block, &mut block);
                        std::mem::swap(&mut parent_blobs, &mut blobs);

                        let child_block = block.as_ref().expect("block").clone();
                        let child_root = child_block.canonical_root();
                        let parent_root = block_root;
                        block_root = child_root;
                        bl.search_child_block(
                            child_root,
                            Some(CachedChildComponents::new(Some(child_block), None)),
                            &[PeerShouldHave::Neither(peer_id)],
                            &mut cx,
                        );

                        let blob_req_id = rig.expect_lookup_request(ResponseType::Blob);
                        rig.expect_empty_network(); // expect no block request
                        bl.search_parent(slot, child_root, parent_root, peer_id, &mut cx);
                        let parent_block_req_id = rig.expect_parent_request(ResponseType::Block);
                        let parent_blob_req_id = rig.expect_parent_request(ResponseType::Blob);
                        (
                            None,
                            Some(blob_req_id),
                            Some(parent_block_req_id),
                            Some(parent_blob_req_id),
                        )
                    }
                    RequestTrigger::GossipUnknownParentBlob => {
                        let (child_block, child_blobs) = rig.block_with_parent_and_blobs(
                            block_root,
                            get_fork_name(),
                            NumBlobs::Random,
                        );

                        parent_block = Some(Arc::new(child_block));
                        parent_blobs = child_blobs.into_iter().map(Arc::new).collect::<Vec<_>>();
                        std::mem::swap(&mut parent_block, &mut block);
                        std::mem::swap(&mut parent_blobs, &mut blobs);

                        let child_blob = blobs.first().cloned().unwrap();
                        let parent_root = block_root;
                        let child_root = child_blob.block_root;
                        block_root = child_root;

                        let mut blobs = FixedBlobSidecarList::default();
                        *blobs.index_mut(0) = Some(child_blob);
                        bl.search_child_block(
                            child_root,
                            Some(CachedChildComponents::new(None, Some(blobs))),
                            &[PeerShouldHave::Neither(peer_id)],
                            &mut cx,
                        );

                        let block_req_id = rig.expect_lookup_request(ResponseType::Block);
                        let blobs_req_id = rig.expect_lookup_request(ResponseType::Blob);
                        rig.expect_empty_network(); // expect no block request
                        bl.search_parent(slot, child_root, parent_root, peer_id, &mut cx);
                        let parent_block_req_id = rig.expect_parent_request(ResponseType::Block);
                        let parent_blob_req_id = rig.expect_parent_request(ResponseType::Blob);
                        (
                            Some(block_req_id),
                            Some(blobs_req_id),
                            Some(parent_block_req_id),
                            Some(parent_blob_req_id),
                        )
                    }
                    RequestTrigger::GossipUnknownBlockOrBlob => {
                        bl.search_block(block_root, PeerShouldHave::Neither(peer_id), &mut cx);
                        let block_req_id = rig.expect_lookup_request(ResponseType::Block);
                        let blob_req_id = rig.expect_lookup_request(ResponseType::Blob);
                        (Some(block_req_id), Some(blob_req_id), None, None)
                    }
                };

            Some(Self {
                bl,
                cx,
                rig,
                block,
                blobs,
                parent_block,
                parent_blobs,
                peer_id,
                block_req_id,
                parent_block_req_id,
                blob_req_id,
                parent_blob_req_id,
                slot,
                block_root,
            })
        }

        fn parent_block_response(mut self) -> Self {
            self.rig.expect_empty_network();
            self.bl.parent_lookup_response::<BlockRequestState<Parent>>(
                self.parent_block_req_id.expect("parent request id"),
                self.peer_id,
                self.parent_block.clone(),
                D,
                &self.cx,
            );

            assert_eq!(self.bl.parent_lookups.len(), 1);
            self
        }

        fn parent_blob_response(mut self) -> Self {
            for blob in &self.parent_blobs {
                self.bl
                    .parent_lookup_response::<BlobRequestState<Parent, E>>(
                        self.parent_blob_req_id.expect("parent blob request id"),
                        self.peer_id,
                        Some(blob.clone()),
                        D,
                        &self.cx,
                    );
                assert_eq!(self.bl.parent_lookups.len(), 1);
            }
            self.bl
                .parent_lookup_response::<BlobRequestState<Parent, E>>(
                    self.parent_blob_req_id.expect("blob request id"),
                    self.peer_id,
                    None,
                    D,
                    &self.cx,
                );

            self
        }

        fn block_response_triggering_process(self) -> Self {
            let mut me = self.block_response();
            me.rig.expect_block_process(ResponseType::Block);

            // The request should still be active.
            assert_eq!(me.bl.single_block_lookups.len(), 1);
            me
        }

        fn block_response(mut self) -> Self {
            // The peer provides the correct block, should not be penalized. Now the block should be sent
            // for processing.
            self.bl
                .single_lookup_response::<BlockRequestState<Current>>(
                    self.block_req_id.expect("block request id"),
                    self.peer_id,
                    self.block.clone(),
                    D,
                    &self.cx,
                );
            self.rig.expect_empty_network();

            // The request should still be active.
            assert_eq!(self.bl.single_block_lookups.len(), 1);
            self
        }

        fn blobs_response(mut self) -> Self {
            for blob in &self.blobs {
                self.bl
                    .single_lookup_response::<BlobRequestState<Current, E>>(
                        self.blob_req_id.expect("blob request id"),
                        self.peer_id,
                        Some(blob.clone()),
                        D,
                        &self.cx,
                    );
                assert_eq!(self.bl.single_block_lookups.len(), 1);
            }
            self.bl
                .single_lookup_response::<BlobRequestState<Current, E>>(
                    self.blob_req_id.expect("blob request id"),
                    self.peer_id,
                    None,
                    D,
                    &self.cx,
                );
            self
        }

        fn blobs_response_was_valid(mut self) -> Self {
            self.rig.expect_empty_network();
            if !self.blobs.is_empty() {
                self.rig.expect_block_process(ResponseType::Blob);
            }
            self
        }

        fn expect_empty_beacon_processor(mut self) -> Self {
            self.rig.expect_empty_beacon_processor();
            self
        }

        fn empty_block_response(mut self) -> Self {
            self.bl
                .single_lookup_response::<BlockRequestState<Current>>(
                    self.block_req_id.expect("block request id"),
                    self.peer_id,
                    None,
                    D,
                    &self.cx,
                );
            self
        }

        fn empty_blobs_response(mut self) -> Self {
            self.bl
                .single_lookup_response::<BlobRequestState<Current, E>>(
                    self.blob_req_id.expect("blob request id"),
                    self.peer_id,
                    None,
                    D,
                    &self.cx,
                );
            self
        }

        fn empty_parent_block_response(mut self) -> Self {
            self.bl.parent_lookup_response::<BlockRequestState<Parent>>(
                self.parent_block_req_id.expect("block request id"),
                self.peer_id,
                None,
                D,
                &self.cx,
            );
            self
        }

        fn empty_parent_blobs_response(mut self) -> Self {
            self.bl
                .parent_lookup_response::<BlobRequestState<Parent, E>>(
                    self.parent_blob_req_id.expect("blob request id"),
                    self.peer_id,
                    None,
                    D,
                    &self.cx,
                );
            self
        }

        fn block_imported(mut self) -> Self {
            // Missing blobs should be the request is not removed, the outstanding blobs request should
            // mean we do not send a new request.
            self.bl
                .single_block_component_processed::<BlockRequestState<Current>>(
                    self.block_req_id.expect("block request id").id,
                    BlockProcessingResult::Ok(AvailabilityProcessingStatus::Imported(
                        self.block_root,
                    )),
                    &mut self.cx,
                );
            self.rig.expect_empty_network();
            assert_eq!(self.bl.single_block_lookups.len(), 0);
            self
        }

        fn parent_block_imported(mut self) -> Self {
            self.bl.parent_block_processed(
                self.block_root,
                BlockProcessingResult::Ok(AvailabilityProcessingStatus::Imported(self.block_root)),
                &mut self.cx,
            );
            self.rig.expect_empty_network();
            assert_eq!(self.bl.parent_lookups.len(), 0);
            self
        }

        fn parent_block_unknown_parent(mut self) -> Self {
            self.bl.parent_block_processed(
                self.block_root,
                BlockProcessingResult::Err(BlockError::ParentUnknown(RpcBlock::new_without_blobs(
                    self.parent_block.clone().expect("parent block"),
                ))),
                &mut self.cx,
            );
            assert_eq!(self.bl.parent_lookups.len(), 1);
            self
        }

        fn invalid_parent_processed(mut self) -> Self {
            self.bl.parent_block_processed(
                self.block_root,
                BlockProcessingResult::Err(BlockError::ProposalSignatureInvalid),
                &mut self.cx,
            );
            assert_eq!(self.bl.parent_lookups.len(), 1);
            self
        }

        fn invalid_block_processed(mut self) -> Self {
            self.bl
                .single_block_component_processed::<BlockRequestState<Current>>(
                    self.block_req_id.expect("block request id").id,
                    BlockProcessingResult::Err(BlockError::ProposalSignatureInvalid),
                    &mut self.cx,
                );
            assert_eq!(self.bl.single_block_lookups.len(), 1);
            self
        }

        fn invalid_blob_processed(mut self) -> Self {
<<<<<<< HEAD
            self.bl
                .single_block_component_processed::<BlobRequestState<Current, E>>(
                    self.blob_req_id.expect("blob request id").id,
                    BlockProcessingResult::Err(BlockError::BlobValidation(
                        BlobError::ProposerSignatureInvalid,
                    )),
                    &mut self.cx,
                );
=======
            self.bl.single_block_component_processed(
                self.blob_req_id.expect("blob request id"),
                BlockProcessingResult::Err(BlockError::AvailabilityCheck(
                    AvailabilityCheckError::KzgVerificationFailed,
                )),
                ResponseType::Blob,
                &mut self.cx,
            );
>>>>>>> a36e34ee
            assert_eq!(self.bl.single_block_lookups.len(), 1);
            self
        }

        fn missing_components_from_block_request(mut self) -> Self {
            self.bl
                .single_block_component_processed::<BlockRequestState<Current>>(
                    self.block_req_id.expect("block request id").id,
                    BlockProcessingResult::Ok(AvailabilityProcessingStatus::MissingComponents(
                        self.slot,
                        self.block_root,
                    )),
                    &mut self.cx,
                );
            assert_eq!(self.bl.single_block_lookups.len(), 1);
            self
        }

        fn missing_components_from_blob_request(mut self) -> Self {
            self.bl
                .single_block_component_processed::<BlobRequestState<Current, E>>(
                    self.blob_req_id.expect("blob request id").id,
                    BlockProcessingResult::Ok(AvailabilityProcessingStatus::MissingComponents(
                        self.slot,
                        self.block_root,
                    )),
                    &mut self.cx,
                );
            assert_eq!(self.bl.single_block_lookups.len(), 1);
            self
        }

        fn expect_penalty(mut self) -> Self {
            self.rig.expect_penalty();
            self
        }
        fn expect_no_penalty(mut self) -> Self {
            self.rig.expect_empty_network();
            self
        }
        fn expect_block_request(mut self) -> Self {
            let id = self.rig.expect_lookup_request(ResponseType::Block);
            self.block_req_id = Some(id);
            self
        }
        fn expect_blobs_request(mut self) -> Self {
            let id = self.rig.expect_lookup_request(ResponseType::Blob);
            self.blob_req_id = Some(id);
            self
        }
        fn expect_parent_block_request(mut self) -> Self {
            let id = self.rig.expect_parent_request(ResponseType::Block);
            self.parent_block_req_id = Some(id);
            self
        }
        fn expect_parent_blobs_request(mut self) -> Self {
            let id = self.rig.expect_parent_request(ResponseType::Blob);
            self.parent_blob_req_id = Some(id);
            self
        }
        fn expect_no_blobs_request(mut self) -> Self {
            self.rig.expect_empty_network();
            self
        }
        fn expect_no_block_request(mut self) -> Self {
            self.rig.expect_empty_network();
            self
        }
        fn invalidate_blobs_too_few(mut self) -> Self {
            self.blobs.pop().expect("blobs");
            self
        }
        fn invalidate_blobs_too_many(mut self) -> Self {
            let first_blob = self.blobs.get(0).expect("blob").clone();
            self.blobs.push(first_blob);
            self
        }
        fn expect_parent_chain_process(mut self) -> Self {
            self.rig.expect_parent_chain_process();
            self
        }
        fn expect_block_process(mut self) -> Self {
            self.rig.expect_block_process(ResponseType::Block);
            self
        }
    }

    fn get_fork_name() -> ForkName {
        ForkName::from_str(
            &std::env::var(beacon_chain::test_utils::FORK_NAME_ENV_VAR).unwrap_or_else(|e| {
                panic!(
                    "{} env var must be defined when using fork_from_env: {:?}",
                    beacon_chain::test_utils::FORK_NAME_ENV_VAR,
                    e
                )
            }),
        )
        .unwrap()
    }

    #[test]
    fn single_block_and_blob_lookup_block_returned_first_attestation() {
        let Some(tester) = DenebTester::new(RequestTrigger::AttestationUnknownBlock) else {
            return;
        };

        tester
            .block_response_triggering_process()
            .blobs_response()
            .blobs_response_was_valid()
            .block_imported();
    }

    #[test]
    fn single_block_and_blob_lookup_blobs_returned_first_attestation() {
        let Some(tester) = DenebTester::new(RequestTrigger::AttestationUnknownBlock) else {
            return;
        };

        tester
            .blobs_response()
            .blobs_response_was_valid()
            .block_response_triggering_process()
            .block_imported();
    }

    #[test]
    fn single_block_and_blob_lookup_empty_response_attestation() {
        let Some(tester) = DenebTester::new(RequestTrigger::AttestationUnknownBlock) else {
            return;
        };

        tester
            .empty_block_response()
            .expect_penalty()
            .expect_block_request()
            .expect_no_blobs_request()
            .empty_blobs_response()
            .expect_empty_beacon_processor()
            .expect_no_penalty()
            .expect_no_block_request()
            .expect_no_blobs_request()
            .block_response_triggering_process()
            .missing_components_from_block_request();
    }

    #[test]
    fn single_block_response_then_empty_blob_response_attestation() {
        let Some(tester) = DenebTester::new(RequestTrigger::AttestationUnknownBlock) else {
            return;
        };

        tester
            .block_response_triggering_process()
            .missing_components_from_block_request()
            .empty_blobs_response()
            .missing_components_from_blob_request()
            .expect_penalty()
            .expect_blobs_request()
            .expect_no_block_request();
    }

    #[test]
    fn single_blob_response_then_empty_block_response_attestation() {
        let Some(tester) = DenebTester::new(RequestTrigger::AttestationUnknownBlock) else {
            return;
        };

        tester
            .blobs_response()
            .blobs_response_was_valid()
            .expect_no_penalty()
            .expect_no_block_request()
            .expect_no_blobs_request()
            .missing_components_from_blob_request()
            .empty_block_response()
            .expect_penalty()
            .expect_block_request()
            .expect_no_blobs_request();
    }

    #[test]
    fn single_invalid_block_response_then_blob_response_attestation() {
        let Some(tester) = DenebTester::new(RequestTrigger::AttestationUnknownBlock) else {
            return;
        };

        tester
            .block_response_triggering_process()
            .invalid_block_processed()
            .expect_penalty()
            .expect_block_request()
            .expect_no_blobs_request()
            .blobs_response()
            .missing_components_from_blob_request()
            .expect_no_penalty()
            .expect_no_block_request()
            .expect_no_block_request();
    }

    #[test]
    fn single_block_response_then_invalid_blob_response_attestation() {
        let Some(tester) = DenebTester::new(RequestTrigger::AttestationUnknownBlock) else {
            return;
        };

        tester
            .block_response_triggering_process()
            .missing_components_from_block_request()
            .blobs_response()
            .invalid_blob_processed()
            .expect_penalty()
            .expect_blobs_request()
            .expect_no_block_request();
    }

    #[test]
    fn single_block_response_then_too_few_blobs_response_attestation() {
        let Some(tester) = DenebTester::new(RequestTrigger::AttestationUnknownBlock) else {
            return;
        };

        tester
            .block_response_triggering_process()
            .missing_components_from_block_request()
            .invalidate_blobs_too_few()
            .blobs_response()
            .missing_components_from_blob_request()
            .expect_penalty()
            .expect_blobs_request()
            .expect_no_block_request();
    }

    #[test]
    fn single_block_response_then_too_many_blobs_response_attestation() {
        let Some(tester) = DenebTester::new(RequestTrigger::AttestationUnknownBlock) else {
            return;
        };

        tester
            .block_response_triggering_process()
            .invalidate_blobs_too_many()
            .blobs_response()
            .expect_penalty()
            .expect_blobs_request()
            .expect_no_block_request();
    }
    #[test]
    fn too_few_blobs_response_then_block_response_attestation() {
        let Some(tester) = DenebTester::new(RequestTrigger::AttestationUnknownBlock) else {
            return;
        };

        tester
            .invalidate_blobs_too_few()
            .blobs_response()
            .blobs_response_was_valid()
            .expect_no_penalty()
            .expect_no_blobs_request()
            .expect_no_block_request()
            .block_response_triggering_process();
    }

    #[test]
    fn too_many_blobs_response_then_block_response_attestation() {
        let Some(tester) = DenebTester::new(RequestTrigger::AttestationUnknownBlock) else {
            return;
        };

        tester
            .invalidate_blobs_too_many()
            .blobs_response()
            .expect_penalty()
            .expect_blobs_request()
            .expect_no_block_request()
            .block_response_triggering_process();
    }

    #[test]
    fn single_block_and_blob_lookup_block_returned_first_gossip() {
        let Some(tester) = DenebTester::new(RequestTrigger::GossipUnknownBlockOrBlob) else {
            return;
        };

        tester
            .block_response_triggering_process()
            .blobs_response()
            .blobs_response_was_valid()
            .block_imported();
    }

    #[test]
    fn single_block_and_blob_lookup_blobs_returned_first_gossip() {
        let Some(tester) = DenebTester::new(RequestTrigger::GossipUnknownBlockOrBlob) else {
            return;
        };

        tester
            .blobs_response()
            .blobs_response_was_valid()
            .block_response_triggering_process()
            .block_imported();
    }

    #[test]
    fn single_block_and_blob_lookup_empty_response_gossip() {
        let Some(tester) = DenebTester::new(RequestTrigger::GossipUnknownBlockOrBlob) else {
            return;
        };

        tester
            .empty_block_response()
            .expect_block_request()
            .expect_no_penalty()
            .expect_no_blobs_request()
            .empty_blobs_response()
            .expect_no_penalty()
            .expect_no_block_request()
            .expect_no_blobs_request()
            .block_response_triggering_process()
            .missing_components_from_block_request();
    }

    #[test]
    fn single_block_response_then_empty_blob_response_gossip() {
        let Some(tester) = DenebTester::new(RequestTrigger::GossipUnknownBlockOrBlob) else {
            return;
        };

        tester
            .block_response_triggering_process()
            .missing_components_from_block_request()
            .empty_blobs_response()
            .missing_components_from_blob_request()
            .expect_blobs_request()
            .expect_no_penalty()
            .expect_no_block_request();
    }

    #[test]
    fn single_blob_response_then_empty_block_response_gossip() {
        let Some(tester) = DenebTester::new(RequestTrigger::GossipUnknownBlockOrBlob) else {
            return;
        };

        tester
            .blobs_response()
            .blobs_response_was_valid()
            .expect_no_penalty()
            .expect_no_block_request()
            .expect_no_blobs_request()
            .missing_components_from_blob_request()
            .empty_block_response()
            .expect_block_request()
            .expect_no_penalty()
            .expect_no_blobs_request();
    }

    #[test]
    fn single_invalid_block_response_then_blob_response_gossip() {
        let Some(tester) = DenebTester::new(RequestTrigger::GossipUnknownBlockOrBlob) else {
            return;
        };

        tester
            .block_response_triggering_process()
            .invalid_block_processed()
            .expect_penalty()
            .expect_block_request()
            .expect_no_blobs_request()
            .blobs_response()
            .missing_components_from_blob_request()
            .expect_no_penalty()
            .expect_no_block_request()
            .expect_no_block_request();
    }

    #[test]
    fn single_block_response_then_invalid_blob_response_gossip() {
        let Some(tester) = DenebTester::new(RequestTrigger::GossipUnknownBlockOrBlob) else {
            return;
        };

        tester
            .block_response_triggering_process()
            .missing_components_from_block_request()
            .blobs_response()
            .invalid_blob_processed()
            .expect_penalty()
            .expect_blobs_request()
            .expect_no_block_request();
    }

    #[test]
    fn single_block_response_then_too_few_blobs_response_gossip() {
        let Some(tester) = DenebTester::new(RequestTrigger::GossipUnknownBlockOrBlob) else {
            return;
        };

        tester
            .block_response_triggering_process()
            .missing_components_from_block_request()
            .invalidate_blobs_too_few()
            .blobs_response()
            .missing_components_from_blob_request()
            .expect_blobs_request()
            .expect_no_penalty()
            .expect_no_block_request();
    }

    #[test]
    fn single_block_response_then_too_many_blobs_response_gossip() {
        let Some(tester) = DenebTester::new(RequestTrigger::GossipUnknownBlockOrBlob) else {
            return;
        };

        tester
            .block_response_triggering_process()
            .invalidate_blobs_too_many()
            .blobs_response()
            .expect_penalty()
            .expect_blobs_request()
            .expect_no_block_request();
    }
    #[test]
    fn too_few_blobs_response_then_block_response_gossip() {
        let Some(tester) = DenebTester::new(RequestTrigger::GossipUnknownBlockOrBlob) else {
            return;
        };

        tester
            .invalidate_blobs_too_few()
            .blobs_response()
            .blobs_response_was_valid()
            .missing_components_from_blob_request()
            .expect_no_penalty()
            .expect_no_blobs_request()
            .expect_no_block_request()
            .block_response_triggering_process()
            .missing_components_from_block_request()
            .expect_blobs_request();
    }

    #[test]
    fn too_many_blobs_response_then_block_response_gossip() {
        let Some(tester) = DenebTester::new(RequestTrigger::GossipUnknownBlockOrBlob) else {
            return;
        };

        tester
            .invalidate_blobs_too_many()
            .blobs_response()
            .expect_penalty()
            .expect_blobs_request()
            .expect_no_block_request()
            .block_response_triggering_process();
    }

    #[test]
    fn parent_block_unknown_parent() {
        let Some(tester) = DenebTester::new(RequestTrigger::GossipUnknownParentBlock) else {
            return;
        };

        tester
            .blobs_response()
            .expect_empty_beacon_processor()
            .parent_block_response()
            .parent_blob_response()
            .expect_block_process()
            .parent_block_unknown_parent()
            .expect_parent_block_request()
            .expect_parent_blobs_request()
            .expect_empty_beacon_processor();
    }

    #[test]
    fn parent_block_invalid_parent() {
        let Some(tester) = DenebTester::new(RequestTrigger::GossipUnknownParentBlock) else {
            return;
        };

        tester
            .blobs_response()
            .expect_empty_beacon_processor()
            .parent_block_response()
            .parent_blob_response()
            .expect_block_process()
            .invalid_parent_processed()
            .expect_penalty()
            .expect_parent_block_request()
            .expect_parent_blobs_request()
            .expect_empty_beacon_processor();
    }

    #[test]
    fn parent_block_and_blob_lookup_parent_returned_first() {
        let Some(tester) = DenebTester::new(RequestTrigger::GossipUnknownParentBlock) else {
            return;
        };

        tester
            .parent_block_response()
            .parent_blob_response()
            .expect_block_process()
            .parent_block_imported()
            .blobs_response()
            .expect_parent_chain_process();
    }

    #[test]
    fn parent_block_and_blob_lookup_child_returned_first() {
        let Some(tester) = DenebTester::new(RequestTrigger::GossipUnknownParentBlock) else {
            return;
        };

        tester
            .blobs_response()
            .expect_no_penalty()
            .expect_no_block_request()
            .expect_no_blobs_request()
            .parent_block_response()
            .parent_blob_response()
            .expect_block_process()
            .parent_block_imported()
            .expect_parent_chain_process();
    }

    #[test]
    fn empty_parent_block_then_parent_blob() {
        let Some(tester) = DenebTester::new(RequestTrigger::GossipUnknownParentBlock) else {
            return;
        };

        tester
            .empty_parent_block_response()
            .expect_penalty()
            .expect_parent_block_request()
            .expect_no_blobs_request()
            .parent_blob_response()
            .expect_empty_beacon_processor()
            .parent_block_response()
            .expect_block_process()
            .parent_block_imported()
            .blobs_response()
            .expect_parent_chain_process();
    }

    #[test]
    fn empty_parent_blobs_then_parent_block() {
        let Some(tester) = DenebTester::new(RequestTrigger::GossipUnknownParentBlock) else {
            return;
        };

        tester
            .blobs_response()
            .empty_parent_blobs_response()
            .expect_no_penalty()
            .expect_no_blobs_request()
            .expect_no_block_request()
            .parent_block_response()
            .expect_penalty()
            .expect_parent_blobs_request()
            .parent_blob_response()
            .expect_block_process()
            .parent_block_imported()
            .expect_parent_chain_process();
    }

    #[test]
    fn parent_blob_unknown_parent() {
        let Some(tester) = DenebTester::new(RequestTrigger::GossipUnknownParentBlob) else {
            return;
        };

        tester
            .block_response()
            .expect_empty_beacon_processor()
            .parent_block_response()
            .parent_blob_response()
            .expect_block_process()
            .parent_block_unknown_parent()
            .expect_parent_block_request()
            .expect_parent_blobs_request()
            .expect_empty_beacon_processor();
    }

    #[test]
    fn parent_blob_invalid_parent() {
        let Some(tester) = DenebTester::new(RequestTrigger::GossipUnknownParentBlob) else {
            return;
        };

        tester
            .block_response()
            .expect_empty_beacon_processor()
            .parent_block_response()
            .parent_blob_response()
            .expect_block_process()
            .invalid_parent_processed()
            .expect_penalty()
            .expect_parent_block_request()
            .expect_parent_blobs_request()
            .expect_empty_beacon_processor();
    }

    #[test]
    fn parent_block_and_blob_lookup_parent_returned_first_blob_trigger() {
        let Some(tester) = DenebTester::new(RequestTrigger::GossipUnknownParentBlob) else {
            return;
        };

        tester
            .parent_block_response()
            .parent_blob_response()
            .expect_block_process()
            .parent_block_imported()
            .block_response()
            .expect_parent_chain_process();
    }

    #[test]
    fn parent_block_and_blob_lookup_child_returned_first_blob_trigger() {
        let Some(tester) = DenebTester::new(RequestTrigger::GossipUnknownParentBlob) else {
            return;
        };

        tester
            .block_response()
            .expect_no_penalty()
            .expect_no_block_request()
            .expect_no_blobs_request()
            .parent_block_response()
            .parent_blob_response()
            .expect_block_process()
            .parent_block_imported()
            .expect_parent_chain_process();
    }

    #[test]
    fn empty_parent_block_then_parent_blob_blob_trigger() {
        let Some(tester) = DenebTester::new(RequestTrigger::GossipUnknownParentBlob) else {
            return;
        };

        tester
            .empty_parent_block_response()
            .expect_penalty()
            .expect_parent_block_request()
            .expect_no_blobs_request()
            .parent_blob_response()
            .expect_empty_beacon_processor()
            .parent_block_response()
            .expect_block_process()
            .parent_block_imported()
            .block_response()
            .expect_parent_chain_process();
    }

    #[test]
    fn empty_parent_blobs_then_parent_block_blob_trigger() {
        let Some(tester) = DenebTester::new(RequestTrigger::GossipUnknownParentBlob) else {
            return;
        };

        tester
            .block_response()
            .empty_parent_blobs_response()
            .expect_no_penalty()
            .expect_no_blobs_request()
            .expect_no_block_request()
            .parent_block_response()
            .expect_penalty()
            .expect_parent_blobs_request()
            .parent_blob_response()
            .expect_block_process()
            .parent_block_imported()
            .expect_parent_chain_process();
    }
}<|MERGE_RESOLUTION|>--- conflicted
+++ resolved
@@ -1225,12 +1225,8 @@
 
 mod deneb_only {
     use super::*;
-<<<<<<< HEAD
     use crate::sync::block_lookups::common::ResponseType;
-    use beacon_chain::blob_verification::BlobError;
-=======
     use beacon_chain::data_availability_checker::AvailabilityCheckError;
->>>>>>> a36e34ee
     use std::ops::IndexMut;
     use std::str::FromStr;
 
@@ -1601,25 +1597,14 @@
         }
 
         fn invalid_blob_processed(mut self) -> Self {
-<<<<<<< HEAD
             self.bl
                 .single_block_component_processed::<BlobRequestState<Current, E>>(
                     self.blob_req_id.expect("blob request id").id,
-                    BlockProcessingResult::Err(BlockError::BlobValidation(
-                        BlobError::ProposerSignatureInvalid,
+                    BlockProcessingResult::Err(BlockError::AvailabilityCheck(
+                        AvailabilityCheckError::KzgVerificationFailed,
                     )),
                     &mut self.cx,
                 );
-=======
-            self.bl.single_block_component_processed(
-                self.blob_req_id.expect("blob request id"),
-                BlockProcessingResult::Err(BlockError::AvailabilityCheck(
-                    AvailabilityCheckError::KzgVerificationFailed,
-                )),
-                ResponseType::Blob,
-                &mut self.cx,
-            );
->>>>>>> a36e34ee
             assert_eq!(self.bl.single_block_lookups.len(), 1);
             self
         }
