use beacon_chain::blob_verification::{AsBlock, BlockWrapper};
use beacon_chain::data_availability_checker::{AvailabilityCheckError, DataAvailabilityChecker};
use beacon_chain::{AvailabilityProcessingStatus, BeaconChainTypes, BlockError};
use lighthouse_network::rpc::RPCError;
use lighthouse_network::{PeerAction, PeerId};
use lru_cache::LRUTimeCache;
use slog::{debug, error, trace, warn, Logger};
use smallvec::SmallVec;
use std::collections::HashMap;
use std::fmt::Debug;
use std::sync::Arc;
use std::time::Duration;
use store::Hash256;
use strum::Display;
use types::blob_sidecar::FixedBlobSidecarList;
use types::{BlobSidecar, SignedBeaconBlock, Slot};

use self::parent_lookup::PARENT_FAIL_TOLERANCE;
use self::parent_lookup::{ParentLookup, ParentVerifyError};
use self::single_block_lookup::{LookupVerifyError, SingleBlockLookup};
use super::manager::BlockProcessingResult;
use super::BatchProcessResult;
use super::{
    manager::{BlockProcessType, Id},
    network_context::SyncNetworkContext,
};
use crate::beacon_processor::{ChainSegmentProcessId, WorkEvent};
use crate::metrics;
use crate::sync::block_lookups::single_block_lookup::{LookupId, UnknownParentComponents};

pub(crate) mod delayed_lookup;
mod parent_lookup;
mod single_block_lookup;
#[cfg(test)]
mod tests;

pub type DownloadedBlocks<T> = (Hash256, BlockWrapper<T>);
pub type RootBlockTuple<T> = (Hash256, Arc<SignedBeaconBlock<T>>);
pub type RootBlobsTuple<T> = (Hash256, FixedBlobSidecarList<T>);

const FAILED_CHAINS_CACHE_EXPIRY_SECONDS: u64 = 60;
const SINGLE_BLOCK_LOOKUP_MAX_ATTEMPTS: u8 = 3;

pub(crate) struct BlockLookups<T: BeaconChainTypes> {
    /// Parent chain lookups being downloaded.
    parent_lookups: SmallVec<[ParentLookup<T>; 3]>,

    processing_parent_lookups:
        HashMap<Hash256, (Vec<Hash256>, SingleBlockLookup<PARENT_FAIL_TOLERANCE, T>)>,

    /// A cache of failed chain lookups to prevent duplicate searches.
    failed_chains: LRUTimeCache<Hash256>,

    single_block_lookups: Vec<SingleBlockLookup<SINGLE_BLOCK_LOOKUP_MAX_ATTEMPTS, T>>,

    da_checker: Arc<DataAvailabilityChecker<T>>,

    /// The logger for the import manager.
    log: Logger,
}

<<<<<<< HEAD
=======
pub type BlockRequestId = Id;
pub type BlobRequestId = Id;

>>>>>>> 1c240fcb
#[derive(Debug, PartialEq)]
enum StreamTerminator {
    True,
    False,
}

impl From<bool> for StreamTerminator {
    fn from(value: bool) -> Self {
        if value {
            StreamTerminator::True
        } else {
            StreamTerminator::False
        }
    }
}

<<<<<<< HEAD
pub type BlockRequestId = Id;
pub type BlobRequestId = Id;

=======
/// Used to track block or blob responses in places we want to reduce code duplication in
/// response handling.
// NOTE: a better solution may be to wrap request `Id` in an enum.
>>>>>>> 1c240fcb
#[derive(Debug, Copy, Clone)]
pub enum ResponseType {
    Block,
    Blob,
}

<<<<<<< HEAD
=======
/// This enum is used to track what a peer *should* be able to respond with respond based on
/// other messages we've seen from this peer on the network. This is useful for peer scoring.
/// We expect a peer tracked by the `BlockAndBlobs` variant to be able to respond to all
/// components of a block. This peer has either sent an attestation for the requested block
/// or has forwarded a block or blob that is a descendant of the requested block. An honest node
/// should not attest unless it has all components of a block, and it should not forward
/// messages if it does not have all components of the parent block. A peer tracked by the
/// `Neither` variant has likely just sent us a block or blob over gossip, in which case we
/// can't know whether the peer has all components of the block, and could be acting honestly
/// by forwarding a message without any other block components.
>>>>>>> 1c240fcb
#[derive(Debug, PartialEq, Eq, Hash, Clone, Copy, Display)]
pub enum PeerShouldHave {
    BlockAndBlobs(PeerId),
    Neither(PeerId),
}
<<<<<<< HEAD
=======

>>>>>>> 1c240fcb
impl PeerShouldHave {
    fn as_peer_id(&self) -> &PeerId {
        match self {
            PeerShouldHave::BlockAndBlobs(id) => id,
            PeerShouldHave::Neither(id) => id,
        }
    }
    fn to_peer_id(self) -> PeerId {
        match self {
            PeerShouldHave::BlockAndBlobs(id) => id,
            PeerShouldHave::Neither(id) => id,
        }
    }
    fn should_have_block(&self) -> bool {
        match self {
            PeerShouldHave::BlockAndBlobs(_) => true,
            PeerShouldHave::Neither(_) => false,
        }
    }
}

<<<<<<< HEAD
=======
/// Tracks the conditions under which we want to drop a parent or single block lookup.
>>>>>>> 1c240fcb
#[derive(Debug, Copy, Clone)]
pub enum ShouldRemoveLookup {
    True,
    False,
}

<<<<<<< HEAD
=======
/// Tracks the event that triggered the lookup. This is useful to know whether the lookup
/// is require to cache `UnknownParentComponents`.
pub enum LookupSource {
    UnknownParent,
    MissingComponents,
}

>>>>>>> 1c240fcb
impl<T: BeaconChainTypes> BlockLookups<T> {
    pub fn new(da_checker: Arc<DataAvailabilityChecker<T>>, log: Logger) -> Self {
        Self {
            parent_lookups: Default::default(),
            processing_parent_lookups: Default::default(),
            failed_chains: LRUTimeCache::new(Duration::from_secs(
                FAILED_CHAINS_CACHE_EXPIRY_SECONDS,
            )),
            single_block_lookups: Default::default(),
            da_checker,
            log,
        }
    }

    /* Lookup requests */

    pub fn search_block(
        &mut self,
        block_root: Hash256,
        peer_source: PeerShouldHave,
        cx: &mut SyncNetworkContext<T>,
    ) {
<<<<<<< HEAD
        self.search_block_with(block_root, None, None, &[peer_source], cx)
    }

    pub fn search_current_unknown_parent_block_and_blobs(
=======
        self.search_block_with(
            block_root,
            None,
            None,
            &[peer_source],
            LookupSource::MissingComponents,
        );
        self.trigger_single_lookup(block_root, cx)
    }

    pub fn search_block_delayed(&mut self, block_root: Hash256, peer_source: PeerShouldHave) {
        self.search_block_with(
            block_root,
            None,
            None,
            &[peer_source],
            LookupSource::MissingComponents,
        );
    }

    pub fn search_child_block(
>>>>>>> 1c240fcb
        &mut self,
        block_root: Hash256,
        block: Option<Arc<SignedBeaconBlock<T::EthSpec>>>,
        blobs: Option<FixedBlobSidecarList<T::EthSpec>>,
        peer_source: &[PeerShouldHave],
        cx: &mut SyncNetworkContext<T>,
    ) {
<<<<<<< HEAD
        self.search_block_with(block_root, block, blobs, peer_source, cx);
=======
        self.search_block_with(
            block_root,
            block,
            blobs,
            peer_source,
            LookupSource::UnknownParent,
        );
        self.trigger_single_lookup(block_root, cx)
    }

    pub fn search_child_delayed(
        &mut self,
        block_root: Hash256,
        block: Option<Arc<SignedBeaconBlock<T::EthSpec>>>,
        blobs: Option<FixedBlobSidecarList<T::EthSpec>>,
        peer_source: &[PeerShouldHave],
    ) {
        self.search_block_with(
            block_root,
            block,
            blobs,
            peer_source,
            LookupSource::UnknownParent,
        );
    }

    /// Attempts to trigger the request matching the given `block_root`. If the requests for
    /// blocks and blobs could not have been made or are no longer required, this also removes the lookup.
    pub fn trigger_single_lookup(&mut self, block_root: Hash256, cx: &mut SyncNetworkContext<T>) {
        let mut drop_lookup = None;
        for (index, single_block_request) in self.single_block_lookups.iter_mut().enumerate() {
            if single_block_request
                .block_request_state
                .requested_block_root
                == block_root
                && !single_block_request.triggered
            {
                if single_block_request.request_block_and_blobs(cx).is_err() {
                    drop_lookup = Some(index);
                }
                single_block_request.triggered = true;
            }
        }
        if let Some(index) = drop_lookup {
            self.single_block_lookups.swap_remove(index);
        }
>>>>>>> 1c240fcb
    }

    /// Searches for a single block hash. If the blocks parent is unknown, a chain of blocks is
    /// constructed.
    pub fn search_block_with(
        &mut self,
        block_root: Hash256,
        block: Option<Arc<SignedBeaconBlock<T::EthSpec>>>,
        blobs: Option<FixedBlobSidecarList<T::EthSpec>>,
<<<<<<< HEAD
        peer_source: &[PeerShouldHave],
        cx: &mut SyncNetworkContext<T>,
=======
        peers: &[PeerShouldHave],
        lookup_source: LookupSource,
>>>>>>> 1c240fcb
    ) {
        // Do not re-request a block that is already being requested
        if let Some(lookup) = self
            .single_block_lookups
            .iter_mut()
<<<<<<< HEAD
            .any(|single_block_request| {
                single_block_request.add_peers_if_useful(&block_root, peer_source)
            })
=======
            .find(|lookup| lookup.is_for_block(block_root))
>>>>>>> 1c240fcb
        {
            lookup.add_peers(peers);
            if let Some(block) = block {
                lookup.add_unknown_parent_block(block)
            }
            if let Some(blobs) = blobs {
                lookup.add_unknown_parent_blobs(blobs)
            }
            return;
        }

<<<<<<< HEAD
        if self.parent_lookups.iter_mut().any(|parent_req| {
            parent_req.add_peers_if_useful(&block_root, peer_source)
                || parent_req.contains_block(&block_root)
=======
        if let Some(parent_lookup) = self.parent_lookups.iter_mut().find(|parent_req| {
            parent_req.is_for_block(block_root) || parent_req.contains_block(&block_root)
>>>>>>> 1c240fcb
        }) {
            parent_lookup.add_peers(peers);

            // If the block was already downloaded, or is being downloaded in this moment, do not
            // request it.
            return;
        }

        if self
            .processing_parent_lookups
            .values()
            .any(|(hashes, _last_parent_request)| hashes.contains(&block_root))
        {
            // we are already processing this block, ignore it.
            return;
        }

        debug!(
            self.log,
            "Searching for block";
<<<<<<< HEAD
            "peer_id" => ?peer_source,
            "block" => ?block_root
        );

        let triggered_by_unknown_parent = block.is_some() || blobs.is_some();
        let unknown_parent_components = if triggered_by_unknown_parent {
=======
            "peer_id" => ?peers,
            "block" => ?block_root
        );

        let unknown_parent_components = if matches!(lookup_source, LookupSource::UnknownParent) {
>>>>>>> 1c240fcb
            Some(UnknownParentComponents {
                downloaded_block: block,
                downloaded_blobs: blobs.unwrap_or_default(),
            })
        } else {
            None
        };

<<<<<<< HEAD
        let mut single_block_request = SingleBlockLookup::new(
            block_root,
            unknown_parent_components,
            peer_source,
            self.da_checker.clone(),
        );
        single_block_request.request_block_and_blobs(cx);
=======
        let single_block_request = SingleBlockLookup::new(
            block_root,
            unknown_parent_components,
            peers,
            self.da_checker.clone(),
        );
>>>>>>> 1c240fcb
        self.single_block_lookups.push(single_block_request);

        metrics::set_gauge(
            &metrics::SYNC_SINGLE_BLOCK_LOOKUPS,
            self.single_block_lookups.len() as i64,
        );
    }

    /// If a block is attempted to be processed but we do not know its parent, this function is
    /// called in order to find the block's parent.
    pub fn search_parent(
        &mut self,
        slot: Slot,
        block_root: Hash256,
        parent_root: Hash256,
        peer_id: PeerId,
        cx: &mut SyncNetworkContext<T>,
    ) {
        // Gossip blocks or blobs shouldn't be propagated if parents are unavailable.
        let peer_source = PeerShouldHave::BlockAndBlobs(peer_id);

        // If this block or it's parent is part of a known failed chain, ignore it.
        if self.failed_chains.contains(&parent_root) || self.failed_chains.contains(&block_root) {
            debug!(self.log, "Block is from a past failed chain. Dropping";
                "block_root" => ?block_root, "block_slot" => slot);
            return;
        }

        // Make sure this block is not already downloaded, and that neither it or its parent is
        // being searched for.
<<<<<<< HEAD
        if self.parent_lookups.iter_mut().any(|parent_req| {
            parent_req.contains_block(&block_root)
                || parent_req.add_peers_if_useful(&block_root, &[peer_source])
=======
        if let Some(parent_lookup) = self.parent_lookups.iter_mut().find(|parent_req| {
            parent_req.contains_block(&block_root) || parent_req.is_for_block(block_root)
>>>>>>> 1c240fcb
        }) {
            parent_lookup.add_peers(&[peer_source]);
            // we are already searching for this block, ignore it
            return;
        }

        if self
            .processing_parent_lookups
            .values()
            .any(|(hashes, _peers)| hashes.contains(&block_root) || hashes.contains(&parent_root))
        {
            // we are already processing this block, ignore it.
            return;
        }

        let parent_lookup = ParentLookup::new(
            block_root,
            parent_root,
            peer_source,
            self.da_checker.clone(),
        );
        self.request_parent_block_and_blobs(parent_lookup, cx);
    }

    /* Lookup responses */

    pub fn single_block_lookup_response(
        &mut self,
        id: Id,
        peer_id: PeerId,
        block: Option<Arc<SignedBeaconBlock<T::EthSpec>>>,
        seen_timestamp: Duration,
        cx: &mut SyncNetworkContext<T>,
    ) {
        let stream_terminator = block.is_none().into();
        let log = self.log.clone();

        let Some((has_pending_parent_request, request_ref)) = self.find_single_lookup_request(id, stream_terminator, ResponseType::Block) else {
            return;
        };

        let should_remove = match request_ref.verify_block(block) {
            Ok(Some((block_root, block))) => {
                if let Some(parent_components) = request_ref.unknown_parent_components.as_mut() {
                    parent_components.add_unknown_parent_block(block.clone());
                };

                if !has_pending_parent_request {
                    let block_wrapper = request_ref
                        .get_downloaded_block()
                        .unwrap_or(BlockWrapper::Block(block));
                    // This is the correct block, send it for processing
                    match self.send_block_for_processing(
                        block_root,
                        block_wrapper,
                        seen_timestamp,
                        BlockProcessType::SingleBlock { id },
                        cx,
                    ) {
                        Ok(()) => ShouldRemoveLookup::False,
                        Err(()) => ShouldRemoveLookup::True,
                    }
                } else {
                    ShouldRemoveLookup::False
                }
            }
            Ok(None) => ShouldRemoveLookup::False,
            Err(e) => handle_block_lookup_verify_error(
                request_ref,
                ResponseType::Block,
                peer_id,
                e,
                cx,
                &log,
            ),
        };

        if matches!(should_remove, ShouldRemoveLookup::True) {
            self.single_block_lookups
                .retain(|req| req.id.block_request_id != Some(id));
        }

        metrics::set_gauge(
            &metrics::SYNC_SINGLE_BLOCK_LOOKUPS,
            self.single_block_lookups.len() as i64,
        );
    }

    pub fn single_blob_lookup_response(
        &mut self,
        id: Id,
        peer_id: PeerId,
        blob: Option<Arc<BlobSidecar<T::EthSpec>>>,
        seen_timestamp: Duration,
        cx: &mut SyncNetworkContext<T>,
    ) {
        let stream_terminator = blob.is_none().into();

        let log = self.log.clone();

        let Some((has_pending_parent_requests, request_ref)) =
            self.find_single_lookup_request(id, stream_terminator, ResponseType::Blob) else {
            return;
        };

        let should_remove = match request_ref.verify_blob(blob) {
            Ok(Some((block_root, blobs))) => {
                if let Some(parent_components) = request_ref.unknown_parent_components.as_mut() {
                    parent_components.add_unknown_parent_blobs(blobs);

                    if !has_pending_parent_requests {
                        request_ref
                            .get_downloaded_block()
                            .map(|block| {
                                match self.send_block_for_processing(
                                    block_root,
                                    block,
                                    seen_timestamp,
                                    BlockProcessType::SingleBlock { id },
                                    cx,
                                ) {
                                    Ok(()) => ShouldRemoveLookup::False,
                                    Err(()) => ShouldRemoveLookup::True,
                                }
                            })
                            .unwrap_or(ShouldRemoveLookup::False)
                    } else {
                        ShouldRemoveLookup::False
                    }
                } else {
                    // These are the correct blobs, send them for processing
                    match self.send_blobs_for_processing(
                        block_root,
                        blobs,
                        seen_timestamp,
                        BlockProcessType::SingleBlock { id },
                        cx,
                    ) {
                        Ok(()) => ShouldRemoveLookup::False,
                        Err(()) => ShouldRemoveLookup::True,
                    }
                }
            }
            Ok(None) => ShouldRemoveLookup::False,
            Err(e) => handle_block_lookup_verify_error(
                request_ref,
                ResponseType::Blob,
                peer_id,
                e,
                cx,
                &log,
            ),
        };

        if matches!(should_remove, ShouldRemoveLookup::True) {
            self.single_block_lookups
                .retain(|req| req.id.blob_request_id != Some(id));
        }

        metrics::set_gauge(
            &metrics::SYNC_SINGLE_BLOCK_LOOKUPS,
            self.single_block_lookups.len() as i64,
        );
    }

<<<<<<< HEAD
=======
    /// Returns the lookup along with a `bool` representing whether the lookup has an outstanding
    /// parent lookup that has yet to be resolved. This determines whether we send the
    /// block or blob for processing because we would fail block processing and trigger a new lookup
    /// via `UnknownParentBlock` or `UnknownParentBlob` until we process the parent.
>>>>>>> 1c240fcb
    fn find_single_lookup_request(
        &mut self,
        target_id: Id,
        stream_terminator: StreamTerminator,
        response_type: ResponseType,
    ) -> Option<(
        bool,
        &mut SingleBlockLookup<SINGLE_BLOCK_LOOKUP_MAX_ATTEMPTS, T>,
    )> {
        let lookup = self.single_block_lookups.iter_mut().find_map(|req| {
            let id_opt = match response_type {
                ResponseType::Block => req.id.block_request_id,
                ResponseType::Blob => req.id.blob_request_id,
            };
            if let Some(lookup_id) = id_opt {
                if lookup_id == target_id {
<<<<<<< HEAD
                    // Only send for processing if we don't have parent requests that were triggered by
                    // this block.
                    let triggered_parent_request = self.parent_lookups.iter().any(|lookup| {
                        lookup.chain_hash() == req.block_request_state.requested_block_root
                    });

                    return Some((triggered_parent_request, req));
=======
                    let has_pending_parent_request = self.parent_lookups.iter().any(|lookup| {
                        lookup.chain_hash() == req.block_request_state.requested_block_root
                    });

                    return Some((has_pending_parent_request, req));
>>>>>>> 1c240fcb
                }
            }
            None
        });

<<<<<<< HEAD
        let (triggered_parent_request, request) = match lookup {
            Some((triggered_parent_request, req)) => (triggered_parent_request, req),
            None => {
                if matches!(stream_terminator, StreamTerminator::False,) {
                    debug!(
                        self.log,
                        "Block returned for single block lookup not present";
                        "response_type" => ?response_type,
                    );
                }
                return None;
            }
        };
        Some((triggered_parent_request, request))
=======
        if lookup.is_none() && matches!(stream_terminator, StreamTerminator::False) {
            warn!(
                self.log,
                "Block returned for single block lookup not present";
                "response_type" => ?response_type,
            );
        }
        lookup
>>>>>>> 1c240fcb
    }

    /// Process a response received from a parent lookup request.
    pub fn parent_lookup_response(
        &mut self,
        id: Id,
        peer_id: PeerId,
        block: Option<Arc<SignedBeaconBlock<T::EthSpec>>>,
        seen_timestamp: Duration,
        cx: &mut SyncNetworkContext<T>,
    ) {
        let mut parent_lookup = if let Some(pos) = self
            .parent_lookups
            .iter()
            .position(|request| request.pending_block_response(id))
        {
            self.parent_lookups.remove(pos)
        } else {
            if block.is_some() {
                debug!(self.log, "Response for a parent lookup request that was not found"; "peer_id" => %peer_id);
            }
            return;
        };

        match parent_lookup.verify_block(block, &mut self.failed_chains) {
            Ok(Some((block_root, block))) => {
                parent_lookup.add_current_request_block(block);
                if let Some(block_wrapper) =
                    parent_lookup.current_parent_request.get_downloaded_block()
                {
                    let chain_hash = parent_lookup.chain_hash();
                    if self
                        .send_block_for_processing(
                            block_root,
                            block_wrapper,
                            seen_timestamp,
                            BlockProcessType::ParentLookup { chain_hash },
                            cx,
                        )
                        .is_ok()
                    {
                        self.parent_lookups.push(parent_lookup)
                    }
                } else {
                    let outstanding_blobs_req = parent_lookup
                        .current_parent_request
                        .id
                        .blob_request_id
                        .is_some();
                    if !outstanding_blobs_req {
                        if let Ok(peer_id) = parent_lookup
                            .current_parent_request
                            .downloading_peer(ResponseType::Blob)
                        {
                            cx.report_peer(
                                peer_id.to_peer_id(),
                                PeerAction::MidToleranceError,
                                "bbroot_failed_chains",
                            );
                        }

                        self.request_parent_blobs(parent_lookup, cx);
                    } else {
                        self.parent_lookups.push(parent_lookup)
                    }
                }
            }
            Ok(None) => {
                // Request finished successfully, nothing else to do. It will be removed after the
                // processing result arrives.
                self.parent_lookups.push(parent_lookup);
            }
            Err(e) => {
                self.handle_parent_verify_error(peer_id, parent_lookup, ResponseType::Block, e, cx)
            }
        };

        metrics::set_gauge(
            &metrics::SYNC_PARENT_BLOCK_LOOKUPS,
            self.parent_lookups.len() as i64,
        );
    }

    pub fn parent_lookup_blob_response(
        &mut self,
        id: Id,
        peer_id: PeerId,
        blob: Option<Arc<BlobSidecar<T::EthSpec>>>,
        seen_timestamp: Duration,
        cx: &mut SyncNetworkContext<T>,
    ) {
        let mut parent_lookup = if let Some(pos) = self
            .parent_lookups
            .iter()
            .position(|request| request.pending_blob_response(id))
        {
            self.parent_lookups.remove(pos)
        } else {
            if blob.is_some() {
                debug!(self.log, "Response for a parent lookup blob request that was not found"; "peer_id" => %peer_id);
            }
            return;
        };

        match parent_lookup.verify_blob(blob, &mut self.failed_chains) {
            Ok(Some((block_root, blobs))) => {
                parent_lookup.add_current_request_blobs(blobs);
                let chain_hash = parent_lookup.chain_hash();
                if let Some(block_wrapper) =
                    parent_lookup.current_parent_request.get_downloaded_block()
                {
                    if self
                        .send_block_for_processing(
                            block_root,
                            block_wrapper,
                            seen_timestamp,
                            BlockProcessType::ParentLookup { chain_hash },
                            cx,
                        )
                        .is_ok()
                    {
                        self.parent_lookups.push(parent_lookup)
                    }
                } else {
                    self.parent_lookups.push(parent_lookup)
                }
            }
            Ok(None) => {
                // Waiting for more blobs to arrive
                self.parent_lookups.push(parent_lookup);
            }
            Err(e) => {
                self.handle_parent_verify_error(peer_id, parent_lookup, ResponseType::Blob, e, cx)
            }
        };

        metrics::set_gauge(
            &metrics::SYNC_PARENT_BLOCK_LOOKUPS,
            self.parent_lookups.len() as i64,
        );
    }

    fn handle_parent_verify_error(
        &mut self,
        peer_id: PeerId,
        mut parent_lookup: ParentLookup<T>,
        response_type: ResponseType,
        e: ParentVerifyError,
        cx: &mut SyncNetworkContext<T>,
    ) {
        match e {
            ParentVerifyError::RootMismatch
            | ParentVerifyError::NoBlockReturned
            | ParentVerifyError::NotEnoughBlobsReturned
            | ParentVerifyError::ExtraBlocksReturned
            | ParentVerifyError::UnrequestedBlobId
            | ParentVerifyError::ExtraBlobsReturned
            | ParentVerifyError::InvalidIndex(_) => {
                let e = e.into();
                warn!(self.log, "Peer sent invalid response to parent request.";
                        "peer_id" => %peer_id, "reason" => %e);

                // We do not tolerate these kinds of errors. We will accept a few but these are signs
                // of a faulty peer.
                cx.report_peer(peer_id, PeerAction::LowToleranceError, e);

                // We try again if possible.
                match response_type {
                    ResponseType::Block => self.request_parent_block(parent_lookup, cx),
                    ResponseType::Blob => self.request_parent_blobs(parent_lookup, cx),
                };
            }
            ParentVerifyError::PreviousFailure { parent_root } => {
                debug!(
                    self.log,
                    "Parent chain ignored due to past failure";
                    "block" => %parent_root,
                );
                // Add the root block to failed chains
                self.failed_chains.insert(parent_lookup.chain_hash());

                cx.report_peer(
                    peer_id,
                    PeerAction::MidToleranceError,
                    "bbroot_failed_chains",
                );
            }
            ParentVerifyError::BenignFailure => {
                trace!(
                    self.log,
                    "Requested peer could not respond to block request, requesting a new peer";
                );
                parent_lookup
                    .current_parent_request
                    .remove_peer_if_useless(&peer_id, response_type);
                match response_type {
                    ResponseType::Block => self.request_parent_block(parent_lookup, cx),
                    ResponseType::Blob => self.request_parent_blobs(parent_lookup, cx),
                };
            }
        }
    }

    /* Error responses */

    pub fn peer_disconnected(&mut self, peer_id: &PeerId, cx: &mut SyncNetworkContext<T>) {
        self.single_block_lookups.retain_mut(|req| {
            let should_remove_block =
                should_remove_disconnected_peer(ResponseType::Block, peer_id, cx, req, &self.log);
            let should_remove_blob =
                should_remove_disconnected_peer(ResponseType::Blob, peer_id, cx, req, &self.log);

            matches!(should_remove_block, ShouldRemoveLookup::False)
                && matches!(should_remove_blob, ShouldRemoveLookup::False)
        });

        /* Check disconnection for parent lookups */
        while let Some(pos) = self.parent_lookups.iter_mut().position(|req| {
            req.check_block_peer_disconnected(peer_id).is_err()
                || req.check_blob_peer_disconnected(peer_id).is_err()
        }) {
            let parent_lookup = self.parent_lookups.remove(pos);
            trace!(self.log, "Parent lookup's peer disconnected"; &parent_lookup);
            self.request_parent_block_and_blobs(parent_lookup, cx);
        }
    }

    /// An RPC error has occurred during a parent lookup. This function handles this case.
    pub fn parent_lookup_failed(
        &mut self,
        id: Id,
        peer_id: PeerId,
        cx: &mut SyncNetworkContext<T>,
        error: RPCError,
    ) {
        let msg = error.as_static_str();
        if let Some(pos) = self
            .parent_lookups
            .iter()
            .position(|request| request.pending_block_response(id))
        {
            let mut parent_lookup = self.parent_lookups.remove(pos);
            parent_lookup.block_download_failed();
            trace!(self.log, "Parent lookup block request failed"; &parent_lookup, "error" => msg);

            self.request_parent_block(parent_lookup, cx);
<<<<<<< HEAD
        } else {
            return debug!(self.log, "RPC failure for a block parent lookup request that was not found"; "peer_id" => %peer_id, "error" => msg);
        };

        if let Some(pos) = self
            .parent_lookups
            .iter()
            .position(|request| request.pending_blob_response(id))
        {
            let mut parent_lookup = self.parent_lookups.remove(pos);
            parent_lookup.blob_download_failed();
            trace!(self.log, "Parent lookup blobs request failed"; &parent_lookup, "error" => msg);

            self.request_parent_blobs(parent_lookup, cx);
        } else {
=======
        } else {
            return debug!(self.log, "RPC failure for a block parent lookup request that was not found"; "peer_id" => %peer_id, "error" => msg);
        };

        if let Some(pos) = self
            .parent_lookups
            .iter()
            .position(|request| request.pending_blob_response(id))
        {
            let mut parent_lookup = self.parent_lookups.remove(pos);
            parent_lookup.blob_download_failed();
            trace!(self.log, "Parent lookup blobs request failed"; &parent_lookup, "error" => msg);

            self.request_parent_blobs(parent_lookup, cx);
        } else {
>>>>>>> 1c240fcb
            return debug!(self.log, "RPC failure for a blobs parent lookup request that was not found"; "peer_id" => %peer_id, "error" => msg);
        };
        metrics::set_gauge(
            &metrics::SYNC_PARENT_BLOCK_LOOKUPS,
            self.parent_lookups.len() as i64,
        );
    }

    pub fn single_block_lookup_failed(
        &mut self,
        id: Id,
        peer_id: &PeerId,
        cx: &mut SyncNetworkContext<T>,
        error: RPCError,
    ) {
        let msg = error.as_static_str();
        self.single_block_lookups.retain_mut(|req| {
            let should_remove_block = should_remove_failed_lookup(
                id,
                ResponseType::Block,
                msg,
                peer_id,
                cx,
                req,
                &self.log,
            );
            let should_remove_blob = should_remove_failed_lookup(
                id,
                ResponseType::Blob,
                msg,
                peer_id,
                cx,
                req,
                &self.log,
            );

            matches!(should_remove_block, ShouldRemoveLookup::False)
                && matches!(should_remove_blob, ShouldRemoveLookup::False)
        });

        metrics::set_gauge(
            &metrics::SYNC_SINGLE_BLOCK_LOOKUPS,
            self.single_block_lookups.len() as i64,
        );
    }

    /* Processing responses */

    pub fn single_block_component_processed(
        &mut self,
        target_id: Id,
        result: BlockProcessingResult<T::EthSpec>,
        response_type: ResponseType,
        cx: &mut SyncNetworkContext<T>,
    ) {
        let lookup_components_opt =
            self.single_block_lookups
                .iter_mut()
                .enumerate()
                .find_map(|(index, req)| {
                    let block_match = req.id.block_request_id.as_ref() == Some(&target_id);
                    let blob_match = req.id.blob_request_id.as_ref() == Some(&target_id);
                    (block_match || blob_match).then_some((index, req))
                });
        let (index, request_ref) = match lookup_components_opt {
            Some(req) => req,
            None => {
                return debug!(
                    self.log,
                    "Block component processed for single block lookup not present"
                );
            }
        };

        let root = request_ref.block_request_state.requested_block_root;
        let peer_id = request_ref.processing_peer(response_type);

        let peer_id = match peer_id {
            Ok(peer) => peer,
            Err(_) => return,
        };

        let should_remove_lookup = match result {
            BlockProcessingResult::Ok(status) => match status {
                AvailabilityProcessingStatus::Imported(root) => {
                    trace!(self.log, "Single block processing succeeded"; "block" => %root);
                    ShouldRemoveLookup::True
                }
                AvailabilityProcessingStatus::MissingComponents(_, _block_root) => {
                    should_remove_missing_components(request_ref, response_type, cx, &self.log)
                }
            },
            BlockProcessingResult::Ignored => {
                // Beacon processor signalled to ignore the block processing result.
                // This implies that the cpu is overloaded. Drop the request.
                warn!(
                    self.log,
                    "Single block processing was ignored, cpu might be overloaded";
                    "action" => "dropping single block request"
                );
                ShouldRemoveLookup::True
            }
            BlockProcessingResult::Err(e) => {
                trace!(self.log, "Single block processing failed"; "block" => %root, "error" => %e);
                match e {
                    BlockError::BlockIsAlreadyKnown => {
                        // No error here
                        ShouldRemoveLookup::True
                    }
                    BlockError::BeaconChainError(e) => {
                        // Internal error
                        error!(self.log, "Beacon chain error processing single block"; "block_root" => %root, "error" => ?e);
                        ShouldRemoveLookup::True
                    }
                    BlockError::ParentUnknown(block) => {
                        let slot = block.slot();
                        let parent_root = block.parent_root();
                        let (block, blobs) = block.deconstruct();
                        request_ref.add_unknown_parent_block(block);
                        if let Some(blobs) = blobs {
                            request_ref.add_unknown_parent_blobs(blobs);
                        }
                        self.search_parent(slot, root, parent_root, peer_id.to_peer_id(), cx);
                        ShouldRemoveLookup::False
                    }
                    ref e @ BlockError::ExecutionPayloadError(ref epe) if !epe.penalize_peer() => {
                        // These errors indicate that the execution layer is offline
                        // and failed to validate the execution payload. Do not downscore peer.
                        debug!(
                            self.log,
                            "Single block lookup failed. Execution layer is offline / unsynced / misconfigured";
                            "root" => %root,
                            "error" => ?e
                        );
                        ShouldRemoveLookup::True
                    }
                    BlockError::AvailabilityCheck(
                        AvailabilityCheckError::KzgVerificationFailed,
                    )
                    | BlockError::AvailabilityCheck(AvailabilityCheckError::Kzg(_))
                    | BlockError::BlobValidation(_) => {
                        warn!(self.log, "Blob validation failure"; "root" => %root, "peer_id" => %peer_id);
                        if let Ok(blob_peer) = request_ref.processing_peer(ResponseType::Blob) {
                            cx.report_peer(
                                blob_peer.to_peer_id(),
                                PeerAction::MidToleranceError,
                                "single_blob_failure",
                            );
                            // Try it again if possible.
                            retry_request_after_failure(
                                request_ref,
                                ResponseType::Blob,
                                peer_id.as_peer_id(),
                                cx,
                                &self.log,
                            )
                        } else {
                            ShouldRemoveLookup::False
                        }
                    }
                    other => {
                        warn!(self.log, "Peer sent invalid block in single block lookup"; "root" => %root, "error" => ?other, "peer_id" => %peer_id);
                        if let Ok(block_peer) = request_ref.processing_peer(ResponseType::Block) {
                            cx.report_peer(
                                block_peer.to_peer_id(),
                                PeerAction::MidToleranceError,
                                "single_block_failure",
                            );

                            // Try it again if possible.
                            retry_request_after_failure(
                                request_ref,
                                ResponseType::Block,
                                block_peer.as_peer_id(),
                                cx,
                                &self.log,
                            )
                        } else {
                            ShouldRemoveLookup::False
                        }
                    }
                }
            }
        };

        if matches!(should_remove_lookup, ShouldRemoveLookup::True) {
            self.single_block_lookups.remove(index);
        }

        metrics::set_gauge(
            &metrics::SYNC_SINGLE_BLOCK_LOOKUPS,
            self.single_block_lookups.len() as i64,
        );
    }

    pub fn parent_block_processed(
        &mut self,
        chain_hash: Hash256,
        result: BlockProcessingResult<T::EthSpec>,
        response_type: ResponseType,
        cx: &mut SyncNetworkContext<T>,
    ) {
        let index = self
            .parent_lookups
            .iter()
            .enumerate()
            .find(|(_, lookup)| lookup.chain_hash() == chain_hash)
            .map(|(index, _)| index);

        let Some(mut parent_lookup) = index.map(|index|self.parent_lookups.remove(index)) else {
            return debug!(self.log, "Process response for a parent lookup request that was not found"; "chain_hash" => %chain_hash);
        };

        let peer_id = parent_lookup
            .current_parent_request
            .processing_peer(response_type);

        let peer_id = match peer_id {
            Ok(peer) => peer,
            Err(_) => return,
        };

        match &result {
            BlockProcessingResult::Ok(status) => match status {
                AvailabilityProcessingStatus::Imported(block_root) => {
                    trace!(self.log, "Parent block processing succeeded"; &parent_lookup, "block_root" => ?block_root)
                }
                AvailabilityProcessingStatus::MissingComponents(_, block_root) => {
                    trace!(self.log, "Parent missing parts, triggering single block lookup "; &parent_lookup,"block_root" => ?block_root)
                }
            },
            BlockProcessingResult::Err(e) => {
                trace!(self.log, "Parent block processing failed"; &parent_lookup, "error" => %e)
            }
            BlockProcessingResult::Ignored => {
                trace!(
                    self.log,
                    "Parent block processing job was ignored";
                    "action" => "re-requesting block",
                    &parent_lookup
                );
            }
        }

        match result {
            BlockProcessingResult::Ok(AvailabilityProcessingStatus::MissingComponents(
                _,
                block_root,
            )) => {
                self.search_block(block_root, peer_id, cx);
            }
            BlockProcessingResult::Err(BlockError::ParentUnknown(block)) => {
                parent_lookup.add_unknown_parent_block(block);
                self.request_parent_block_and_blobs(parent_lookup, cx);
            }
            BlockProcessingResult::Ok(AvailabilityProcessingStatus::Imported(_))
            | BlockProcessingResult::Err(BlockError::BlockIsAlreadyKnown { .. }) => {
                // Check if the beacon processor is available
                let beacon_processor_send = match cx.processor_channel_if_enabled() {
                    Some(channel) => channel,
                    None => {
                        return trace!(
                            self.log,
                            "Dropping parent chain segment that was ready for processing.";
                            parent_lookup
                        );
                    }
                };
                let (chain_hash, mut blocks, hashes, block_request) =
                    parent_lookup.parts_for_processing();
                if let Some(child_block) = self.single_block_lookups.iter_mut().find_map(|req| {
                    if req.block_request_state.requested_block_root == chain_hash {
                        req.get_downloaded_block()
                    } else {
                        None
                    }
                }) {
                    blocks.push(child_block);
                };
                let process_id = ChainSegmentProcessId::ParentLookup(chain_hash);
                let work = WorkEvent::chain_segment(process_id, blocks);

                match beacon_processor_send.try_send(work) {
                    Ok(_) => {
                        self.processing_parent_lookups
                            .insert(chain_hash, (hashes, block_request));
                    }
                    Err(e) => {
                        error!(
                            self.log,
                            "Failed to send chain segment to processor";
                            "error" => ?e
                        );
                    }
                }
            }
            ref e @ BlockProcessingResult::Err(BlockError::ExecutionPayloadError(ref epe))
                if !epe.penalize_peer() =>
            {
                // These errors indicate that the execution layer is offline
                // and failed to validate the execution payload. Do not downscore peer.
                debug!(
                    self.log,
                    "Parent lookup failed. Execution layer is offline";
                    "chain_hash" => %chain_hash,
                    "error" => ?e
                );
            }
            BlockProcessingResult::Err(outcome) => {
                self.handle_invalid_block(outcome, peer_id.to_peer_id(), cx, parent_lookup);
            }
            BlockProcessingResult::Ignored => {
                // Beacon processor signalled to ignore the block processing result.
                // This implies that the cpu is overloaded. Drop the request.
                warn!(
                    self.log,
                    "Parent block processing was ignored, cpu might be overloaded";
                    "action" => "dropping parent request"
                );
            }
        }

        metrics::set_gauge(
            &metrics::SYNC_PARENT_BLOCK_LOOKUPS,
            self.parent_lookups.len() as i64,
        );
    }

    fn handle_invalid_block(
        &mut self,
        outcome: BlockError<<T as BeaconChainTypes>::EthSpec>,
        peer_id: PeerId,
        cx: &mut SyncNetworkContext<T>,
        mut parent_lookup: ParentLookup<T>,
    ) {
        // all else we consider the chain a failure and downvote the peer that sent
        // us the last block
        warn!(
            self.log, "Invalid parent chain";
            "score_adjustment" => %PeerAction::MidToleranceError,
            "outcome" => ?outcome,
            "last_peer" => %peer_id,
        );
        // This currently can be a host of errors. We permit this due to the partial
        // ambiguity.
        cx.report_peer(peer_id, PeerAction::MidToleranceError, "parent_request_err");
        // Try again if possible
        parent_lookup.block_processing_failed();
        parent_lookup.blob_processing_failed();
        self.request_parent_block_and_blobs(parent_lookup, cx);
    }

    pub fn parent_chain_processed(
        &mut self,
        chain_hash: Hash256,
        result: BatchProcessResult,
        cx: &mut SyncNetworkContext<T>,
    ) {
        let request = match self.processing_parent_lookups.remove(&chain_hash) {
            Some((_hashes, request)) => request,
            None => {
                return debug!(self.log, "Chain process response for a parent lookup request that was not found"; "chain_hash" => %chain_hash, "result" => ?result)
            }
        };

        debug!(self.log, "Parent chain processed"; "chain_hash" => %chain_hash, "result" => ?result);
        match result {
            BatchProcessResult::Success { .. } => {
                if let Some((index, _)) = self
                    .single_block_lookups
                    .iter()
                    .enumerate()
                    .find(|(_, req)| req.block_request_state.requested_block_root == chain_hash)
                {
                    if let Some((lookup_id, block_wrapper)) =
                        self.single_block_lookups.get_mut(index).and_then(|lookup| {
                            lookup
                                .get_downloaded_block()
                                .map(|block| (lookup.id.clone(), block))
                        })
                    {
                        let LookupId {
                            block_request_id,
                            blob_request_id,
                        } = lookup_id;
                        let Some(id) = block_request_id.or(blob_request_id) else {
                                warn!(self.log, "No id found for single block lookup"; "chain_hash" => %chain_hash);
                                return;
                            };

                        // This is the correct block, send it for processing
                        if self
                            .send_block_for_processing(
                                chain_hash,
                                block_wrapper,
                                Duration::from_secs(0), //TODO(sean) pipe this through
                                BlockProcessType::SingleBlock { id },
                                cx,
                            )
                            .is_err()
                        {
                            // Remove to avoid inconsistencies
                            self.single_block_lookups.remove(index);
                        }
                    }
                }
            }
            BatchProcessResult::FaultyFailure {
                imported_blocks: _,
                penalty,
            } => {
                self.failed_chains.insert(chain_hash);
                let mut all_peers = request.block_request_state.state.used_peers.clone();
                all_peers.extend(request.blob_request_state.state.used_peers);
                for peer_source in all_peers {
                    cx.report_peer(peer_source, penalty, "parent_chain_failure")
                }
            }
            BatchProcessResult::NonFaultyFailure => {
                // We might request this chain again if there is need but otherwise, don't try again
            }
        }

        metrics::set_gauge(
            &metrics::SYNC_PARENT_BLOCK_LOOKUPS,
            self.parent_lookups.len() as i64,
        );
    }

    /* Helper functions */

    fn send_block_for_processing(
        &mut self,
        block_root: Hash256,
        block: BlockWrapper<T::EthSpec>,
        duration: Duration,
        process_type: BlockProcessType,
        cx: &mut SyncNetworkContext<T>,
    ) -> Result<(), ()> {
        match cx.processor_channel_if_enabled() {
            Some(beacon_processor_send) => {
                trace!(self.log, "Sending block for processing"; "block" => ?block_root, "process" => ?process_type);
                let event = WorkEvent::rpc_beacon_block(block_root, block, duration, process_type);
                if let Err(e) = beacon_processor_send.try_send(event) {
                    error!(
                        self.log,
                        "Failed to send sync block to processor";
                        "error" => ?e
                    );
                    Err(())
                } else {
                    Ok(())
                }
            }
            None => {
                trace!(self.log, "Dropping block ready for processing. Beacon processor not available"; "block" => %block_root);
                Err(())
            }
        }
    }

    fn send_blobs_for_processing(
        &self,
        block_root: Hash256,
        blobs: FixedBlobSidecarList<T::EthSpec>,
        duration: Duration,
        process_type: BlockProcessType,
        cx: &mut SyncNetworkContext<T>,
    ) -> Result<(), ()> {
        let blob_count = blobs.iter().filter(|b| b.is_some()).count();
        if blob_count == 0 {
            return Ok(());
        }
        match cx.processor_channel_if_enabled() {
            Some(beacon_processor_send) => {
                trace!(self.log, "Sending blobs for processing"; "block" => ?block_root, "process_type" => ?process_type);
                let event = WorkEvent::rpc_blobs(block_root, blobs, duration, process_type);
                if let Err(e) = beacon_processor_send.try_send(event) {
                    error!(
                        self.log,
                        "Failed to send sync blobs to processor";
                        "error" => ?e
                    );
                    Err(())
                } else {
                    Ok(())
                }
            }
            None => {
                trace!(self.log, "Dropping blobs ready for processing. Beacon processor not available"; "block_root" => %block_root);
                Err(())
            }
        }
    }

    fn request_parent_block(
        &mut self,
        mut parent_lookup: ParentLookup<T>,
        cx: &mut SyncNetworkContext<T>,
    ) {
        let response = parent_lookup.request_parent_block(cx);
        self.handle_response(parent_lookup, cx, response, ResponseType::Block);
    }

    fn request_parent_blobs(
        &mut self,
        mut parent_lookup: ParentLookup<T>,
        cx: &mut SyncNetworkContext<T>,
    ) {
        let response = parent_lookup.request_parent_blobs(cx);
        self.handle_response(parent_lookup, cx, response, ResponseType::Blob);
    }

    fn request_parent_block_and_blobs(
        &mut self,
        mut parent_lookup: ParentLookup<T>,
        cx: &mut SyncNetworkContext<T>,
    ) {
        let block_res = parent_lookup.request_parent_block(cx);
        match block_res {
            Ok(()) => {
                let blob_res = parent_lookup.request_parent_blobs(cx);
                self.handle_response(parent_lookup, cx, blob_res, ResponseType::Blob)
            }
            Err(e) => {
                self.handle_response(parent_lookup, cx, Err(e), ResponseType::Block);
            }
        }
    }

    fn handle_response(
        &mut self,
        parent_lookup: ParentLookup<T>,
        cx: &mut SyncNetworkContext<T>,
        result: Result<(), parent_lookup::RequestError>,
        response_type: ResponseType,
    ) {
        match result {
            Err(e) => {
                debug!(self.log, "Failed to request parent"; &parent_lookup, "error" => e.as_static());
                match e {
                    parent_lookup::RequestError::SendFailed(_) => {
                        // Probably shutting down, nothing to do here. Drop the request
                    }
                    parent_lookup::RequestError::ChainTooLong => {
                        self.failed_chains.insert(parent_lookup.chain_hash());
                        // This indicates faulty peers.
                        for &peer_id in parent_lookup.used_peers(response_type) {
                            cx.report_peer(peer_id, PeerAction::LowToleranceError, e.as_static())
                        }
                    }
                    parent_lookup::RequestError::TooManyAttempts { cannot_process } => {
                        // We only consider the chain failed if we were unable to process it.
                        // We could have failed because one peer continually failed to send us
                        // bad blocks. We still allow other peers to send us this chain. Note
                        // that peers that do this, still get penalised.
                        if cannot_process {
                            self.failed_chains.insert(parent_lookup.chain_hash());
                        }
                        // This indicates faulty peers.
                        for &peer_id in parent_lookup.used_peers(response_type) {
                            cx.report_peer(peer_id, PeerAction::LowToleranceError, e.as_static())
                        }
                    }
                    parent_lookup::RequestError::NoPeers => {
                        // This happens if the peer disconnects while the block is being
                        // processed. Drop the request without extra penalty
                    }
                }
            }
            Ok(_) => {
                debug!(self.log, "Requesting parent"; &parent_lookup);
                self.parent_lookups.push(parent_lookup)
            }
        }

        // We remove and add back again requests so we want this updated regardless of outcome.
        metrics::set_gauge(
            &metrics::SYNC_PARENT_BLOCK_LOOKUPS,
            self.parent_lookups.len() as i64,
        );
    }

    /// Drops all the single block requests and returns how many requests were dropped.
    pub fn drop_single_block_requests(&mut self) -> usize {
        let requests_to_drop = self.single_block_lookups.len();
        self.single_block_lookups.clear();
        requests_to_drop
    }

    /// Drops all the parent chain requests and returns how many requests were dropped.
    pub fn drop_parent_chain_requests(&mut self) -> usize {
        self.parent_lookups.drain(..).len()
    }
}

fn handle_block_lookup_verify_error<T: BeaconChainTypes>(
    request_ref: &mut SingleBlockLookup<SINGLE_BLOCK_LOOKUP_MAX_ATTEMPTS, T>,
    response_type: ResponseType,
    peer_id: PeerId,
    e: LookupVerifyError,
    cx: &mut SyncNetworkContext<T>,
    log: &Logger,
) -> ShouldRemoveLookup {
    let msg = if matches!(e, LookupVerifyError::BenignFailure) {
        request_ref.remove_peer_if_useless(&peer_id, response_type);
        "peer could not response to request"
    } else {
        let msg = e.into();
        cx.report_peer(peer_id, PeerAction::LowToleranceError, msg);
        msg
    };

    debug!(log, "Single block lookup failed";
        "peer_id" => %peer_id,
        "error" => msg,
        "block_root" => ?request_ref.block_request_state.requested_block_root,
        "response_type" => ?response_type
    );
    retry_request_after_failure(request_ref, response_type, &peer_id, cx, log)
}

fn retry_request_after_failure<T: BeaconChainTypes>(
    request_ref: &mut SingleBlockLookup<SINGLE_BLOCK_LOOKUP_MAX_ATTEMPTS, T>,
    response_type: ResponseType,
    initial_peer_id: &PeerId,
    cx: &mut SyncNetworkContext<T>,
    log: &Logger,
) -> ShouldRemoveLookup {
    let requested_block_root = request_ref.block_request_state.requested_block_root;

    // try the request again if possible
    match response_type {
        ResponseType::Block => {
            let id = request_ref.request_block().map(|request_opt| {
                request_opt
                    .map(|(peer_id, request)| cx.single_block_lookup_request(peer_id, request))
            });
            match id {
                Ok(Some(Ok(id))) => {
                    request_ref.id.block_request_id = Some(id);
                }
                Ok(Some(Err(e))) => {
                    debug!(log, "Single block lookup failed";
                    "peer_id" => %initial_peer_id, 
                    "error" => ?e, 
                    "block_root" => ?requested_block_root, 
                    "response_type" => ?response_type);
                    return ShouldRemoveLookup::True;
                }
                Ok(None) => {
                    request_ref.id.block_request_id = None;
                    // The lookup failed but the block or blob was found via other means.
                }
                Err(e) => {
                    debug!(log, "Single block lookup failed";
                    "peer_id" => %initial_peer_id, 
                    "error" => ?e, 
                    "block_root" => ?requested_block_root, 
                    "response_type" => ?response_type);
                    return ShouldRemoveLookup::True;
                }
            }
        }
        ResponseType::Blob => {
            let id = request_ref.request_blobs().map(|request_opt| {
                request_opt
                    .map(|(peer_id, request)| cx.single_blobs_lookup_request(peer_id, request))
            });

            match id {
                Ok(Some(Ok(id))) => {
                    request_ref.id.blob_request_id = Some(id);
                }
                Ok(Some(Err(e))) => {
                    debug!(log, "Single block lookup failed";
                    "peer_id" => %initial_peer_id, 
                    "error" => ?e, 
                    "block_root" => ?requested_block_root, 
                    "response_type" => ?response_type);
                    return ShouldRemoveLookup::True;
                }
                Ok(None) => {
                    request_ref.id.blob_request_id = None;
                    // The lookup failed but the block or blob was found via other means.
                }
                Err(e) => {
                    debug!(log, "Single block lookup failed";
                    "peer_id" => %initial_peer_id, 
                    "error" => ?e, 
                    "block_root" => ?requested_block_root, 
                    "response_type" => ?response_type);
                    return ShouldRemoveLookup::True;
                }
            }
        }
    };
    ShouldRemoveLookup::False
}

fn should_remove_disconnected_peer<T: BeaconChainTypes>(
    response_type: ResponseType,
    peer_id: &PeerId,
    cx: &mut SyncNetworkContext<T>,
    req: &mut SingleBlockLookup<SINGLE_BLOCK_LOOKUP_MAX_ATTEMPTS, T>,
    log: &Logger,
) -> ShouldRemoveLookup {
    if req.check_peer_disconnected(peer_id, response_type).is_err() {
        trace!(log, "Single lookup failed on peer disconnection"; "block_root" => ?req.block_request_state.requested_block_root, "response_type" => ?response_type);
        retry_request_after_failure(req, response_type, peer_id, cx, log)
    } else {
        ShouldRemoveLookup::False
    }
}

fn should_remove_failed_lookup<T: BeaconChainTypes>(
    id: Id,
    response_type: ResponseType,
    msg: &'static str,
    peer_id: &PeerId,
    cx: &mut SyncNetworkContext<T>,
    req: &mut SingleBlockLookup<SINGLE_BLOCK_LOOKUP_MAX_ATTEMPTS, T>,
    log: &Logger,
) -> ShouldRemoveLookup {
    if req.id.block_request_id == Some(id) || req.id.blob_request_id == Some(id) {
        req.register_failure_downloading(response_type);
        trace!(log, "Single lookup failed"; "block" => %req.block_request_state.requested_block_root, "error" => msg, "response_type" => ?response_type);
        retry_request_after_failure(req, response_type, peer_id, cx, log)
    } else {
        ShouldRemoveLookup::False
    }
}

fn should_remove_missing_components<T: BeaconChainTypes>(
    request_ref: &mut SingleBlockLookup<SINGLE_BLOCK_LOOKUP_MAX_ATTEMPTS, T>,
    response_type: ResponseType,
    cx: &mut SyncNetworkContext<T>,
    log: &Logger,
) -> ShouldRemoveLookup {
    request_ref.set_component_processed(response_type);

    // If we get a missing component response after processing both a blob and a block response, the
    // blobs must be what are missing.
    if request_ref.both_components_processed() {
        let Ok(blob_peer) = request_ref.processing_peer(ResponseType::Blob) else {
            return ShouldRemoveLookup::False;
        };
        if let PeerShouldHave::BlockAndBlobs(blob_peer) = blob_peer {
            cx.report_peer(
                blob_peer,
                PeerAction::MidToleranceError,
                "single_block_failure",
            );
        }
        request_ref.remove_peer_if_useless(blob_peer.as_peer_id(), ResponseType::Blob);
        if !request_ref.downloading(ResponseType::Blob) {
            // Try it again if possible.
            return retry_request_after_failure(
                request_ref,
                ResponseType::Blob,
                blob_peer.as_peer_id(),
                cx,
                log,
            );
        }
    }
    ShouldRemoveLookup::False
}<|MERGE_RESOLUTION|>--- conflicted
+++ resolved
@@ -59,12 +59,9 @@
     log: Logger,
 }
 
-<<<<<<< HEAD
-=======
 pub type BlockRequestId = Id;
 pub type BlobRequestId = Id;
 
->>>>>>> 1c240fcb
 #[derive(Debug, PartialEq)]
 enum StreamTerminator {
     True,
@@ -81,23 +78,15 @@
     }
 }
 
-<<<<<<< HEAD
-pub type BlockRequestId = Id;
-pub type BlobRequestId = Id;
-
-=======
 /// Used to track block or blob responses in places we want to reduce code duplication in
 /// response handling.
 // NOTE: a better solution may be to wrap request `Id` in an enum.
->>>>>>> 1c240fcb
 #[derive(Debug, Copy, Clone)]
 pub enum ResponseType {
     Block,
     Blob,
 }
 
-<<<<<<< HEAD
-=======
 /// This enum is used to track what a peer *should* be able to respond with respond based on
 /// other messages we've seen from this peer on the network. This is useful for peer scoring.
 /// We expect a peer tracked by the `BlockAndBlobs` variant to be able to respond to all
@@ -108,16 +97,12 @@
 /// `Neither` variant has likely just sent us a block or blob over gossip, in which case we
 /// can't know whether the peer has all components of the block, and could be acting honestly
 /// by forwarding a message without any other block components.
->>>>>>> 1c240fcb
 #[derive(Debug, PartialEq, Eq, Hash, Clone, Copy, Display)]
 pub enum PeerShouldHave {
     BlockAndBlobs(PeerId),
     Neither(PeerId),
 }
-<<<<<<< HEAD
-=======
-
->>>>>>> 1c240fcb
+
 impl PeerShouldHave {
     fn as_peer_id(&self) -> &PeerId {
         match self {
@@ -139,18 +124,13 @@
     }
 }
 
-<<<<<<< HEAD
-=======
 /// Tracks the conditions under which we want to drop a parent or single block lookup.
->>>>>>> 1c240fcb
 #[derive(Debug, Copy, Clone)]
 pub enum ShouldRemoveLookup {
     True,
     False,
 }
 
-<<<<<<< HEAD
-=======
 /// Tracks the event that triggered the lookup. This is useful to know whether the lookup
 /// is require to cache `UnknownParentComponents`.
 pub enum LookupSource {
@@ -158,7 +138,6 @@
     MissingComponents,
 }
 
->>>>>>> 1c240fcb
 impl<T: BeaconChainTypes> BlockLookups<T> {
     pub fn new(da_checker: Arc<DataAvailabilityChecker<T>>, log: Logger) -> Self {
         Self {
@@ -181,12 +160,6 @@
         peer_source: PeerShouldHave,
         cx: &mut SyncNetworkContext<T>,
     ) {
-<<<<<<< HEAD
-        self.search_block_with(block_root, None, None, &[peer_source], cx)
-    }
-
-    pub fn search_current_unknown_parent_block_and_blobs(
-=======
         self.search_block_with(
             block_root,
             None,
@@ -208,7 +181,6 @@
     }
 
     pub fn search_child_block(
->>>>>>> 1c240fcb
         &mut self,
         block_root: Hash256,
         block: Option<Arc<SignedBeaconBlock<T::EthSpec>>>,
@@ -216,9 +188,6 @@
         peer_source: &[PeerShouldHave],
         cx: &mut SyncNetworkContext<T>,
     ) {
-<<<<<<< HEAD
-        self.search_block_with(block_root, block, blobs, peer_source, cx);
-=======
         self.search_block_with(
             block_root,
             block,
@@ -265,7 +234,6 @@
         if let Some(index) = drop_lookup {
             self.single_block_lookups.swap_remove(index);
         }
->>>>>>> 1c240fcb
     }
 
     /// Searches for a single block hash. If the blocks parent is unknown, a chain of blocks is
@@ -275,25 +243,14 @@
         block_root: Hash256,
         block: Option<Arc<SignedBeaconBlock<T::EthSpec>>>,
         blobs: Option<FixedBlobSidecarList<T::EthSpec>>,
-<<<<<<< HEAD
-        peer_source: &[PeerShouldHave],
-        cx: &mut SyncNetworkContext<T>,
-=======
         peers: &[PeerShouldHave],
         lookup_source: LookupSource,
->>>>>>> 1c240fcb
     ) {
         // Do not re-request a block that is already being requested
         if let Some(lookup) = self
             .single_block_lookups
             .iter_mut()
-<<<<<<< HEAD
-            .any(|single_block_request| {
-                single_block_request.add_peers_if_useful(&block_root, peer_source)
-            })
-=======
             .find(|lookup| lookup.is_for_block(block_root))
->>>>>>> 1c240fcb
         {
             lookup.add_peers(peers);
             if let Some(block) = block {
@@ -305,14 +262,8 @@
             return;
         }
 
-<<<<<<< HEAD
-        if self.parent_lookups.iter_mut().any(|parent_req| {
-            parent_req.add_peers_if_useful(&block_root, peer_source)
-                || parent_req.contains_block(&block_root)
-=======
         if let Some(parent_lookup) = self.parent_lookups.iter_mut().find(|parent_req| {
             parent_req.is_for_block(block_root) || parent_req.contains_block(&block_root)
->>>>>>> 1c240fcb
         }) {
             parent_lookup.add_peers(peers);
 
@@ -333,20 +284,11 @@
         debug!(
             self.log,
             "Searching for block";
-<<<<<<< HEAD
-            "peer_id" => ?peer_source,
-            "block" => ?block_root
-        );
-
-        let triggered_by_unknown_parent = block.is_some() || blobs.is_some();
-        let unknown_parent_components = if triggered_by_unknown_parent {
-=======
             "peer_id" => ?peers,
             "block" => ?block_root
         );
 
         let unknown_parent_components = if matches!(lookup_source, LookupSource::UnknownParent) {
->>>>>>> 1c240fcb
             Some(UnknownParentComponents {
                 downloaded_block: block,
                 downloaded_blobs: blobs.unwrap_or_default(),
@@ -355,22 +297,12 @@
             None
         };
 
-<<<<<<< HEAD
-        let mut single_block_request = SingleBlockLookup::new(
-            block_root,
-            unknown_parent_components,
-            peer_source,
-            self.da_checker.clone(),
-        );
-        single_block_request.request_block_and_blobs(cx);
-=======
         let single_block_request = SingleBlockLookup::new(
             block_root,
             unknown_parent_components,
             peers,
             self.da_checker.clone(),
         );
->>>>>>> 1c240fcb
         self.single_block_lookups.push(single_block_request);
 
         metrics::set_gauge(
@@ -401,14 +333,8 @@
 
         // Make sure this block is not already downloaded, and that neither it or its parent is
         // being searched for.
-<<<<<<< HEAD
-        if self.parent_lookups.iter_mut().any(|parent_req| {
-            parent_req.contains_block(&block_root)
-                || parent_req.add_peers_if_useful(&block_root, &[peer_source])
-=======
         if let Some(parent_lookup) = self.parent_lookups.iter_mut().find(|parent_req| {
             parent_req.contains_block(&block_root) || parent_req.is_for_block(block_root)
->>>>>>> 1c240fcb
         }) {
             parent_lookup.add_peers(&[peer_source]);
             // we are already searching for this block, ignore it
@@ -574,13 +500,10 @@
         );
     }
 
-<<<<<<< HEAD
-=======
     /// Returns the lookup along with a `bool` representing whether the lookup has an outstanding
     /// parent lookup that has yet to be resolved. This determines whether we send the
     /// block or blob for processing because we would fail block processing and trigger a new lookup
     /// via `UnknownParentBlock` or `UnknownParentBlob` until we process the parent.
->>>>>>> 1c240fcb
     fn find_single_lookup_request(
         &mut self,
         target_id: Id,
@@ -597,42 +520,16 @@
             };
             if let Some(lookup_id) = id_opt {
                 if lookup_id == target_id {
-<<<<<<< HEAD
-                    // Only send for processing if we don't have parent requests that were triggered by
-                    // this block.
-                    let triggered_parent_request = self.parent_lookups.iter().any(|lookup| {
-                        lookup.chain_hash() == req.block_request_state.requested_block_root
-                    });
-
-                    return Some((triggered_parent_request, req));
-=======
                     let has_pending_parent_request = self.parent_lookups.iter().any(|lookup| {
                         lookup.chain_hash() == req.block_request_state.requested_block_root
                     });
 
                     return Some((has_pending_parent_request, req));
->>>>>>> 1c240fcb
                 }
             }
             None
         });
 
-<<<<<<< HEAD
-        let (triggered_parent_request, request) = match lookup {
-            Some((triggered_parent_request, req)) => (triggered_parent_request, req),
-            None => {
-                if matches!(stream_terminator, StreamTerminator::False,) {
-                    debug!(
-                        self.log,
-                        "Block returned for single block lookup not present";
-                        "response_type" => ?response_type,
-                    );
-                }
-                return None;
-            }
-        };
-        Some((triggered_parent_request, request))
-=======
         if lookup.is_none() && matches!(stream_terminator, StreamTerminator::False) {
             warn!(
                 self.log,
@@ -641,7 +538,6 @@
             );
         }
         lookup
->>>>>>> 1c240fcb
     }
 
     /// Process a response received from a parent lookup request.
@@ -888,7 +784,6 @@
             trace!(self.log, "Parent lookup block request failed"; &parent_lookup, "error" => msg);
 
             self.request_parent_block(parent_lookup, cx);
-<<<<<<< HEAD
         } else {
             return debug!(self.log, "RPC failure for a block parent lookup request that was not found"; "peer_id" => %peer_id, "error" => msg);
         };
@@ -904,23 +799,6 @@
 
             self.request_parent_blobs(parent_lookup, cx);
         } else {
-=======
-        } else {
-            return debug!(self.log, "RPC failure for a block parent lookup request that was not found"; "peer_id" => %peer_id, "error" => msg);
-        };
-
-        if let Some(pos) = self
-            .parent_lookups
-            .iter()
-            .position(|request| request.pending_blob_response(id))
-        {
-            let mut parent_lookup = self.parent_lookups.remove(pos);
-            parent_lookup.blob_download_failed();
-            trace!(self.log, "Parent lookup blobs request failed"; &parent_lookup, "error" => msg);
-
-            self.request_parent_blobs(parent_lookup, cx);
-        } else {
->>>>>>> 1c240fcb
             return debug!(self.log, "RPC failure for a blobs parent lookup request that was not found"; "peer_id" => %peer_id, "error" => msg);
         };
         metrics::set_gauge(
