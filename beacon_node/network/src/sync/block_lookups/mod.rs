--- conflicted
+++ resolved
@@ -593,15 +593,6 @@
         {
             self.parent_queue.remove(pos)
         } else {
-<<<<<<< HEAD
-=======
-            #[cfg(debug_assertions)]
-            panic!(
-                "Chain process response for a parent lookup request that was not found. Chain_hash: {}",
-                chain_hash
-            );
-            #[cfg(not(debug_assertions))]
->>>>>>> 71fd0b42
             return debug!(self.log, "Chain process response for a parent lookup request that was not found"; "chain_hash" => %chain_hash);
         };
 
