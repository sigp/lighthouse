use self::parent_lookup::ParentVerifyError;
use self::single_block_lookup::SingleBlockLookup;
use super::manager::BlockProcessingResult;
use super::BatchProcessResult;
use super::{manager::BlockProcessType, network_context::SyncNetworkContext};
use crate::metrics;
use crate::network_beacon_processor::ChainSegmentProcessId;
<<<<<<< HEAD
use crate::sync::block_lookups::parent_lookup::ParentLookup;
use crate::sync::block_lookups::single_block_lookup::LookupVerifyError;
use crate::sync::manager::{Id, ResponseType};
=======
use crate::sync::block_lookups::single_block_lookup::LookupId;
>>>>>>> 8c341bb9
use beacon_chain::block_verification_types::{AsBlock, RpcBlock};
use beacon_chain::data_availability_checker::{AvailabilityCheckError, DataAvailabilityChecker};
use beacon_chain::{AvailabilityProcessingStatus, BeaconChainTypes, BlockError};
use fnv::FnvHashMap;
use lighthouse_network::rpc::RPCError;
use lighthouse_network::{PeerAction, PeerId};
use lru_cache::LRUTimeCache;
pub use single_block_lookup::UnknownParentComponents;
pub use single_block_lookup::{
    BlobRequestState, BlockRequestState, Current, Lookup, Parent, RequestState,
};
use slog::{debug, error, trace, warn, Logger};
use smallvec::SmallVec;
use std::collections::HashMap;
use std::fmt::Debug;
use std::sync::Arc;
use std::time::Duration;
use store::{Hash256, SignedBeaconBlock};
use strum::Display;
use types::blob_sidecar::FixedBlobSidecarList;
use types::{BlobSidecar, EthSpec, Slot};

pub(crate) mod delayed_lookup;
mod parent_lookup;
mod single_block_lookup;
#[cfg(test)]
mod tests;

pub type DownloadedBlocks<T> = (Hash256, RpcBlock<T>);
pub type RootBlockTuple<T> = (Hash256, Arc<SignedBeaconBlock<T>>);
pub type RootBlobsTuple<T> = (Hash256, FixedBlobSidecarList<T>);

const FAILED_CHAINS_CACHE_EXPIRY_SECONDS: u64 = 60;
pub const SINGLE_BLOCK_LOOKUP_MAX_ATTEMPTS: u8 = 3;

pub struct BlockLookups<T: BeaconChainTypes> {
    /// Parent chain lookups being downloaded.
    parent_lookups: SmallVec<[ParentLookup<T>; 3]>,

    processing_parent_lookups: HashMap<Hash256, (Vec<Hash256>, SingleBlockLookup<Parent, T>)>,

    /// A cache of failed chain lookups to prevent duplicate searches.
    failed_chains: LRUTimeCache<Hash256>,

    single_block_lookups: FnvHashMap<Id, SingleBlockLookup<Current, T>>,

    da_checker: Arc<DataAvailabilityChecker<T>>,

    /// The logger for the import manager.
    log: Logger,
}

/// This enum is used to track what a peer *should* be able to respond with respond based on
/// other messages we've seen from this peer on the network. This is useful for peer scoring.
/// We expect a peer tracked by the `BlockAndBlobs` variant to be able to respond to all
/// components of a block. This peer has either sent an attestation for the requested block
/// or has forwarded a block or blob that is a descendant of the requested block. An honest node
/// should not attest unless it has all components of a block, and it should not forward
/// messages if it does not have all components of the parent block. A peer tracked by the
/// `Neither` variant has likely just sent us a block or blob over gossip, in which case we
/// can't know whether the peer has all components of the block, and could be acting honestly
/// by forwarding a message without any other block components.
#[derive(Debug, PartialEq, Eq, Hash, Clone, Copy, Display)]
pub enum PeerShouldHave {
    BlockAndBlobs(PeerId),
    Neither(PeerId),
}

impl PeerShouldHave {
    fn as_peer_id(&self) -> &PeerId {
        match self {
            PeerShouldHave::BlockAndBlobs(id) => id,
            PeerShouldHave::Neither(id) => id,
        }
    }
    fn to_peer_id(self) -> PeerId {
        match self {
            PeerShouldHave::BlockAndBlobs(id) => id,
            PeerShouldHave::Neither(id) => id,
        }
    }
    fn should_have_block(&self) -> bool {
        match self {
            PeerShouldHave::BlockAndBlobs(_) => true,
            PeerShouldHave::Neither(_) => false,
        }
    }
}

impl<T: BeaconChainTypes> BlockLookups<T> {
    pub fn new(da_checker: Arc<DataAvailabilityChecker<T>>, log: Logger) -> Self {
        Self {
            parent_lookups: Default::default(),
            processing_parent_lookups: Default::default(),
            failed_chains: LRUTimeCache::new(Duration::from_secs(
                FAILED_CHAINS_CACHE_EXPIRY_SECONDS,
            )),
            single_block_lookups: Default::default(),
            da_checker,
            log,
        }
    }

    /* Lookup requests */

    /// Creates a lookup for the block with the given `block_root` and immediately triggers it.
    pub fn search_block(
        &mut self,
        block_root: Hash256,
        peer_source: PeerShouldHave,
        cx: &SyncNetworkContext<T>,
    ) {
        let lookup = self.new_current_lookup(block_root, None, &[peer_source], cx);
        if let Some(lookup) = lookup {
            self.trigger_single_lookup(lookup, cx);
        }
    }
    /// Creates a lookup for the block with the given `block_root`.
    ///
    /// The request is not immediately triggered, and should be triggered by a call to
    /// `trigger_lookup_by_root`.
    pub fn search_block_delayed(
        &mut self,
        block_root: Hash256,
        peer_source: PeerShouldHave,
        cx: &SyncNetworkContext<T>,
    ) {
        let lookup = self.new_current_lookup(block_root, None, &[peer_source], cx);
        if let Some(lookup) = lookup {
            self.add_single_lookup(lookup)
        }
    }

    /// Creates a lookup for the block with the given `block_root`, while caching other block
    /// components we've already received. The block components are cached here because we haven't
    /// imported it's parent and therefore can't fully validate it and store it in the data
    /// availability cache.
    ///
    /// The request is immediately triggered.
    pub fn search_child_block(
        &mut self,
        block_root: Hash256,
        parent_components: Option<UnknownParentComponents<T::EthSpec>>,
        peer_source: &[PeerShouldHave],
        cx: &SyncNetworkContext<T>,
    ) {
        let lookup = self.new_current_lookup(block_root, parent_components, peer_source, cx);
        if let Some(lookup) = lookup {
            self.trigger_single_lookup(lookup, cx);
        }
    }

    /// Creates a lookup for the block with the given `block_root`, while caching other block
    /// components we've already received. The block components are cached here because we haven't
    /// imported it's parent and therefore can't fully validate it and store it in the data
    /// availability cache.
    ///
    /// The request is not immediately triggered, and should be triggered by a call to
    /// `trigger_lookup_by_root`.
    pub fn search_child_delayed(
        &mut self,
        block_root: Hash256,
        parent_components: Option<UnknownParentComponents<T::EthSpec>>,
        peer_source: &[PeerShouldHave],
        cx: &SyncNetworkContext<T>,
    ) {
        let lookup = self.new_current_lookup(block_root, parent_components, peer_source, cx);
        if let Some(lookup) = lookup {
            self.add_single_lookup(lookup)
        }
    }

    /// Attempts to trigger the request matching the given `block_root`.
    pub fn trigger_single_lookup(
        &mut self,
        mut single_block_lookup: SingleBlockLookup<Current, T>,
        cx: &SyncNetworkContext<T>,
    ) {
        if !single_block_lookup.triggered && single_block_lookup.request_block_and_blobs(cx).is_ok()
        {
            single_block_lookup.triggered = true;
            self.add_single_lookup(single_block_lookup)
        }
    }

    pub fn add_single_lookup(&mut self, single_block_lookup: SingleBlockLookup<Current, T>) {
        self.single_block_lookups
            .insert(single_block_lookup.id, single_block_lookup);

        metrics::set_gauge(
            &metrics::SYNC_SINGLE_BLOCK_LOOKUPS,
            self.single_block_lookups.len() as i64,
        );
    }

    pub fn trigger_lookup_by_root(
        &mut self,
        block_root: Hash256,
        cx: &SyncNetworkContext<T>,
    ) -> Result<(), ()> {
        for (_, lookup) in self.single_block_lookups.iter_mut() {
            if lookup.block_request_state.requested_block_root == block_root && !lookup.triggered {
                if lookup.request_block_and_blobs(cx).is_ok() {
                    lookup.triggered = true;
                }
            }
        }
        Ok(())
    }

    pub fn remove_lookup_by_root(&mut self, block_root: Hash256) {
        self.single_block_lookups
            .retain(|_id, lookup| lookup.block_request_state.requested_block_root != block_root);
    }

    /// Searches for a single block hash. If the blocks parent is unknown, a chain of blocks is
    /// constructed.
    pub fn new_current_lookup(
        &mut self,
        block_root: Hash256,
        parent_components: Option<UnknownParentComponents<T::EthSpec>>,
        peers: &[PeerShouldHave],
        cx: &SyncNetworkContext<T>,
    ) -> Option<SingleBlockLookup<Current, T>> {
        // Do not re-request a block that is already being requested
        if let Some((_, lookup)) = self
            .single_block_lookups
            .iter_mut()
            .find(|(id, lookup)| lookup.is_for_block(block_root))
        {
            lookup.add_peers(peers);
            if let Some(components) = parent_components {
                lookup.add_unknown_parent_components(components);
            }
            return None;
        }

        if let Some(parent_lookup) = self.parent_lookups.iter_mut().find(|parent_req| {
            parent_req.is_for_block(block_root) || parent_req.contains_block(&block_root)
        }) {
            parent_lookup.add_peers(peers);

            // If the block was already downloaded, or is being downloaded in this moment, do not
            // request it.
            return None;
        }

        if self
            .processing_parent_lookups
            .values()
            .any(|(hashes, _last_parent_request)| hashes.contains(&block_root))
        {
            // we are already processing this block, ignore it.
            return None;
        }

        debug!(
            self.log,
            "Searching for block";
            "peer_id" => ?peers,
            "block" => ?block_root
        );

        Some(SingleBlockLookup::new(
            block_root,
            parent_components,
            peers,
            self.da_checker.clone(),
            cx,
        ))
    }

    /// If a block is attempted to be processed but we do not know its parent, this function is
    /// called in order to find the block's parent.
    pub fn search_parent(
        &mut self,
        slot: Slot,
        block_root: Hash256,
        parent_root: Hash256,
        peer_id: PeerId,
        cx: &SyncNetworkContext<T>,
    ) {
        // Gossip blocks or blobs shouldn't be propagated if parents are unavailable.
        let peer_source = PeerShouldHave::BlockAndBlobs(peer_id);

        // If this block or it's parent is part of a known failed chain, ignore it.
        if self.failed_chains.contains(&parent_root) || self.failed_chains.contains(&block_root) {
            debug!(self.log, "Block is from a past failed chain. Dropping";
                "block_root" => ?block_root, "block_slot" => slot);
            return;
        }

        // Make sure this block is not already downloaded, and that neither it or its parent is
        // being searched for.
        if let Some(parent_lookup) = self.parent_lookups.iter_mut().find(|parent_req| {
            parent_req.contains_block(&block_root) || parent_req.is_for_block(block_root)
        }) {
            parent_lookup.add_peers(&[peer_source]);
            // we are already searching for this block, ignore it
            return;
        }

        if self
            .processing_parent_lookups
            .values()
            .any(|(hashes, _peers)| hashes.contains(&block_root) || hashes.contains(&parent_root))
        {
            // we are already processing this block, ignore it.
            return;
        }
        let mut parent_lookup = ParentLookup::new(
            block_root,
            parent_root,
            peer_source,
            self.da_checker.clone(),
            cx,
        );
        if let Ok(()) = parent_lookup
            .current_parent_request
            .request_block_and_blobs(cx)
        {
            self.parent_lookups.push(parent_lookup);
        }
    }

    /* Lookup responses */

    pub fn single_lookup_response<R: RequestState<Current, T>>(
        &mut self,
        id: Id,
        peer_id: PeerId,
        response: Option<R::ResponseType>,
        seen_timestamp: Duration,
        cx: &SyncNetworkContext<T>,
    ) {
        let is_stream_terminator = response.is_none();
        let response_type = R::response_type();
        let log = self.log.clone();

<<<<<<< HEAD
        let Some(lookup) = self.single_block_lookups.get_mut(&id) else {
            if !is_stream_terminator {
                warn!(
                    self.log,
                    "Block returned for single block lookup not present";
                        "response_type" => ?response_type,
                );
=======
        let Some((has_pending_parent_request, request_ref)) = self.find_single_lookup_request(id, stream_terminator, ResponseType::Block) else {
            return;
        };

        let should_remove = match request_ref.verify_block(block) {
            Ok(Some((block_root, block))) => {
                if let Some(parent_components) = request_ref.unknown_parent_components.as_mut() {
                    parent_components.add_unknown_parent_block(block.clone());
                };

                if !has_pending_parent_request {
                    let rpc_block = request_ref
                        .get_downloaded_block()
                        .unwrap_or(RpcBlock::new_without_blobs(block));
                    // This is the correct block, send it for processing
                    match self.send_block_for_processing(
                        block_root,
                        rpc_block,
                        seen_timestamp,
                        BlockProcessType::SingleBlock { id },
                        cx,
                    ) {
                        Ok(()) => ShouldRemoveLookup::False,
                        Err(()) => ShouldRemoveLookup::True,
                    }
                } else {
                    ShouldRemoveLookup::False
                }
>>>>>>> 8c341bb9
            }
            return;
        };

        let expected_block_root = lookup.block_request_state.requested_block_root;

        let has_pending_parent_request = self
            .parent_lookups
            .iter()
            .any(|parent_lookup| parent_lookup.chain_hash() == expected_block_root);

        let request_state = R::request_state_mut(lookup);

        match request_state.verify_response(expected_block_root, response) {
            Ok(Some((root, verified_response))) => {
                if let Some(parent_components) = lookup.unknown_parent_components.as_mut() {
                    R::add_to_parent_components(verified_response, parent_components);

                    if !has_pending_parent_request {
                        if let Some(rpc_block) = lookup.get_downloaded_block() {
                            if let Err(()) = self.send_block_for_processing(
                                expected_block_root,
                                rpc_block,
                                seen_timestamp,
                                BlockProcessType::SingleBlock { id },
                                cx,
                            ) {
                                self.single_block_lookups.remove(&id);
                            }
                        }
                    }
                } else {
                    if let Err(()) = R::send_for_processing(
                        id,
                        self,
                        root,
                        R::verified_to_reconstructed(verified_response),
                        seen_timestamp,
                        &cx,
                    ) {
                        self.single_block_lookups.remove(&id);
                    }
                }
            }
            Ok(None) => {}
            Err(e) => {
                let msg = if matches!(e, LookupVerifyError::BenignFailure) {
                    request_state
                        .get_state_mut()
                        .remove_peer_if_useless(&peer_id);
                    "peer could not response to request"
                } else {
                    let msg = e.into();
                    cx.report_peer(peer_id, PeerAction::LowToleranceError, msg);
                    msg
                };

                debug!(log, "Single block lookup failed";
                    "peer_id" => %peer_id,
                    "error" => msg,
                    "block_root" => ?expected_block_root,
                    "response_type" => ?response_type
                );
                if let Err(()) = request_state.retry_request_after_failure(id, cx, &log) {
                    self.single_block_lookups.remove(&id);
                }
            }
        }

        //TODO(sean) move metric to trait to differentiate block and blob
        metrics::set_gauge(
            &metrics::SYNC_SINGLE_BLOCK_LOOKUPS,
            self.single_block_lookups.len() as i64,
        );
    }

    /// Process a response received from a parent lookup request.
    pub fn parent_lookup_response<R: RequestState<Parent, T>>(
        &mut self,
        id: Id,
        peer_id: PeerId,
        block: Option<R::ResponseType>,
        seen_timestamp: Duration,
        cx: &SyncNetworkContext<T>,
    ) {
        let mut parent_lookup = if let Some(pos) = self
            .parent_lookups
            .iter()
            .position(|request| request.current_parent_request.id == id)
        {
            self.parent_lookups.remove(pos)
        } else {
            if block.is_some() {
                debug!(self.log, "Response for a parent lookup request that was not found"; "peer_id" => %peer_id);
            }
            return;
        };

        match parent_lookup.verify_block::<R>(block, &mut self.failed_chains) {
            Ok(Some((block_root, verified_response))) => {
                if let Some(parent_components) = parent_lookup
                    .current_parent_request
                    .unknown_parent_components
                    .as_mut()
                {
                    R::add_to_parent_components(verified_response, parent_components);
                }
                if let Some(rpc_block) = parent_lookup.current_parent_request.get_downloaded_block()
                {
                    let chain_hash = parent_lookup.chain_hash();
                    if self
                        .send_block_for_processing(
                            block_root,
                            rpc_block,
                            seen_timestamp,
                            BlockProcessType::ParentLookup { chain_hash },
                            cx,
                        )
                        .is_ok()
                    {
                        self.parent_lookups.push(parent_lookup)
                    }
                } else {
                    //TODO(sean) here, we could penalize a peer who previously sent us a blob list
                    // that was incomplete, and trigger a re-request immediately
                    self.parent_lookups.push(parent_lookup)
                }
            }
            Ok(None) => {
                // Request finished successfully, nothing else to do. It will be removed after the
                // processing result arrives.
                self.parent_lookups.push(parent_lookup);
            }
            Err(e) => self.handle_parent_verify_error::<R>(peer_id, parent_lookup, e, cx),
        };

        //TODO(sean) move metric to trait to differentiate block and blob
        metrics::set_gauge(
            &metrics::SYNC_PARENT_BLOCK_LOOKUPS,
            self.parent_lookups.len() as i64,
        );
    }

    fn handle_parent_verify_error<R: RequestState<Parent, T>>(
        &mut self,
        peer_id: PeerId,
        mut parent_lookup: ParentLookup<T>,
        e: ParentVerifyError,
        cx: &SyncNetworkContext<T>,
    ) {
        match e {
            ParentVerifyError::RootMismatch
            | ParentVerifyError::NoBlockReturned
            | ParentVerifyError::NotEnoughBlobsReturned
            | ParentVerifyError::ExtraBlocksReturned
            | ParentVerifyError::UnrequestedBlobId
            | ParentVerifyError::ExtraBlobsReturned
            | ParentVerifyError::InvalidIndex(_) => {
                let e = e.into();
                warn!(self.log, "Peer sent invalid response to parent request.";
                        "peer_id" => %peer_id, "reason" => %e);

                // We do not tolerate these kinds of errors. We will accept a few but these are signs
                // of a faulty peer.
                cx.report_peer(peer_id, PeerAction::LowToleranceError, e);

                // We try again if possible.
                self.request_parent(parent_lookup, cx)
            }
            ParentVerifyError::PreviousFailure { parent_root } => {
                debug!(
                    self.log,
                    "Parent chain ignored due to past failure";
                    "block" => %parent_root,
                );
                // Add the root block to failed chains
                self.failed_chains.insert(parent_lookup.chain_hash());

                cx.report_peer(
                    peer_id,
                    PeerAction::MidToleranceError,
                    "bbroot_failed_chains",
                );
            }
            ParentVerifyError::BenignFailure => {
                trace!(
                    self.log,
                    "Requested peer could not respond to block request, requesting a new peer";
                );
                let request_state = R::request_state_mut(&mut parent_lookup.current_parent_request);
                request_state.remove_if_useless(&peer_id);
                self.request_parent(parent_lookup, cx)
            }
        }
    }

    /* Error responses */

    pub fn peer_disconnected(&mut self, peer_id: &PeerId, cx: &mut SyncNetworkContext<T>) {
        /* Check disconnection for single lookups */
        self.single_block_lookups.retain(|id, req| {
            let should_remove_lookup =
                req.should_remove_disconnected_peer(*id, peer_id, cx, &self.log);

            !should_remove_lookup
        });

        /* Check disconnection for parent lookups */
        while let Some(pos) = self.parent_lookups.iter_mut().position(|req| {
            req.check_block_peer_disconnected(peer_id).is_err()
                || req.check_blob_peer_disconnected(peer_id).is_err()
        }) {
            let parent_lookup = self.parent_lookups.remove(pos);
            trace!(self.log, "Parent lookup's peer disconnected"; &parent_lookup);
            self.request_parent(parent_lookup, cx);
        }
    }

    /// An RPC error has occurred during a parent lookup. This function handles this case.
    pub fn parent_lookup_failed<R: RequestState<Parent, T>>(
        &mut self,
        id: Id,
        peer_id: PeerId,
        cx: &SyncNetworkContext<T>,
        error: RPCError,
    ) {
        let msg = error.as_static_str();
        if let Some(pos) = self
            .parent_lookups
            .iter()
            .position(|request| request.current_parent_request.id == id)
        {
            let mut parent_lookup = self.parent_lookups.remove(pos);
            R::request_state_mut(&mut parent_lookup.current_parent_request)
                .register_failure_downloading();
            trace!(self.log, "Parent lookup block request failed"; &parent_lookup, "error" => msg);

            self.request_parent(parent_lookup, cx);
        } else {
            return debug!(self.log, "RPC failure for a block parent lookup request that was not found"; "peer_id" => %peer_id, "error" => msg);
        };

        metrics::set_gauge(
            &metrics::SYNC_PARENT_BLOCK_LOOKUPS,
            self.parent_lookups.len() as i64,
        );
    }

    pub fn single_block_lookup_failed<R: RequestState<Current, T>>(
        &mut self,
        id: Id,
        peer_id: &PeerId,
        cx: &SyncNetworkContext<T>,
        error: RPCError,
    ) {
        let msg = error.as_static_str();
        let Some(lookup) = self.single_block_lookups.get_mut(&id) else {
            debug!(self.log, "Error response to dropped lookup"; "error" => ?error);
            return;
        };
        let root = lookup.block_request_state.requested_block_root;
        let request_state = R::request_state_mut(lookup);
        request_state.register_failure_downloading();
        let response_type = R::response_type();
        trace!(self.log, "Single lookup failed"; "block_root" => ?root, "error" => msg, "response_type" => ?response_type);
        if let Err(()) = request_state.retry_request_after_failure(id, cx, &self.log) {
            self.single_block_lookups.remove(&id);
        };

        metrics::set_gauge(
            &metrics::SYNC_SINGLE_BLOCK_LOOKUPS,
            self.single_block_lookups.len() as i64,
        );
    }

    /* Processing responses */

    pub fn single_block_component_processed<R: RequestState<Current, T>>(
        &mut self,
        target_id: Id,
        result: BlockProcessingResult<T::EthSpec>,
        cx: &SyncNetworkContext<T>,
    ) {
        let Some(request_ref) = self.single_block_lookups.get_mut(&target_id) else {
           debug!(self.log, "Block component processed for single block lookup not present"    );
           return;
       };

        let root = request_ref.block_request_state.requested_block_root;
        let request_state = R::request_state_mut(request_ref);
        let peer_id = request_state.get_state().processing_peer();
        request_state.get_state_mut().component_processed = true;

        let peer_id = match peer_id {
            Ok(peer) => peer,
            Err(_) => return,
        };

        match result {
            BlockProcessingResult::Ok(status) => match status {
                AvailabilityProcessingStatus::Imported(root) => {
                    trace!(self.log, "Single block processing succeeded"; "block" => %root);
                    self.single_block_lookups.remove(&target_id);
                }
                AvailabilityProcessingStatus::MissingComponents(_, _block_root) => {
                    // if this was the result of a blocks request, the block peer did nothing wrong.
                    // if we already had a blobs resposne, we should penalize the blobs peer because
                    // they did not provide all blobs.
                    if request_ref.both_components_processed() {
                        if let Ok(blob_peer) =
                            request_ref.blob_request_state.state.processing_peer()
                        {
                            if let PeerShouldHave::BlockAndBlobs(blob_peer) = blob_peer {
                                cx.report_peer(
                                    blob_peer,
                                    PeerAction::MidToleranceError,
                                    "single_block_failure",
                                );
                            }
                            request_ref
                                .blob_request_state
                                .state
                                .remove_peer_if_useless(blob_peer.as_peer_id());
                            if !<BlobRequestState<
                                single_block_lookup::Current,
                                <T as BeaconChainTypes>::EthSpec,
                            > as RequestState<single_block_lookup::Current, T>>::downloading(
                                &request_ref.blob_request_state,
                            ) {
                                // Try it again if possible.
                                if let Err(()) = request_ref
                                    .blob_request_state
                                    .retry_request_after_failure(target_id, cx, &self.log)
                                {
                                    self.single_block_lookups.remove(&target_id);
                                };
                            }
                        } else {
                            trace!(self.log, "Dropped blob peer prior to penalizing"; "root" => ?root);
                            self.single_block_lookups.remove(&target_id);
                        };
                    }
                }
            },
            BlockProcessingResult::Ignored => {
                // Beacon processor signalled to ignore the block processing result.
                // This implies that the cpu is overloaded. Drop the request.
                warn!(
                    self.log,
                    "Single block processing was ignored, cpu might be overloaded";
                    "action" => "dropping single block request"
                );
                self.single_block_lookups.remove(&target_id);
            }
            BlockProcessingResult::Err(e) => {
                trace!(self.log, "Single block processing failed"; "block" => %root, "error" => %e);
                match e {
                    BlockError::BlockIsAlreadyKnown => {
                        // No error here
                        self.single_block_lookups.remove(&target_id);
                    }
                    BlockError::BeaconChainError(e) => {
                        // Internal error
                        error!(self.log, "Beacon chain error processing single block"; "block_root" => %root, "error" => ?e);
                        self.single_block_lookups.remove(&target_id);
                    }
                    BlockError::ParentUnknown(block) => {
                        let slot = block.slot();
                        let parent_root = block.parent_root();
                        request_ref.add_unknown_parent_components(block.into());
                        self.search_parent(slot, root, parent_root, peer_id.to_peer_id(), cx);
                    }
                    ref e @ BlockError::ExecutionPayloadError(ref epe) if !epe.penalize_peer() => {
                        // These errors indicate that the execution layer is offline
                        // and failed to validate the execution payload. Do not downscore peer.
                        debug!(
                            self.log,
                            "Single block lookup failed. Execution layer is offline / unsynced / misconfigured";
                            "root" => %root,
                            "error" => ?e
                        );
                        self.single_block_lookups.remove(&target_id);
                    }
                    BlockError::AvailabilityCheck(
                        AvailabilityCheckError::KzgVerificationFailed,
                    )
                    | BlockError::AvailabilityCheck(AvailabilityCheckError::Kzg(_))
                    | BlockError::BlobValidation(_) => {
                        warn!(self.log, "Blob validation failure"; "root" => %root, "peer_id" => %peer_id);
                        if let Ok(blob_peer) =
                            request_ref.blob_request_state.state.processing_peer()
                        {
                            cx.report_peer(
                                blob_peer.to_peer_id(),
                                PeerAction::MidToleranceError,
                                "single_blob_failure",
                            );
                            // Try it again if possible.
                            if let Err(()) = request_ref
                                .blob_request_state
                                .retry_request_after_failure(target_id, cx, &self.log)
                            {
                                self.single_block_lookups.remove(&target_id);
                            };
                        }
                    }
                    other => {
                        warn!(self.log, "Peer sent invalid block in single block lookup"; "root" => %root, "error" => ?other, "peer_id" => %peer_id);
                        if let Ok(block_peer) =
                            request_ref.block_request_state.state.processing_peer()
                        {
                            cx.report_peer(
                                block_peer.to_peer_id(),
                                PeerAction::MidToleranceError,
                                "single_block_failure",
                            );

                            // Try it again if possible.
                            if let Err(()) = request_ref
                                .blob_request_state
                                .retry_request_after_failure(target_id, cx, &self.log)
                            {
                                self.single_block_lookups.remove(&target_id);
                            };
                        }
                    }
                }
            }
        };

        //TODO(sean) move metrics to lookup response trait
        metrics::set_gauge(
            &metrics::SYNC_SINGLE_BLOCK_LOOKUPS,
            self.single_block_lookups.len() as i64,
        );
    }

    pub fn parent_block_processed(
        &mut self,
        chain_hash: Hash256,
        result: BlockProcessingResult<T::EthSpec>,
        response_type: ResponseType,
        cx: &SyncNetworkContext<T>,
    ) {
        let index = self
            .parent_lookups
            .iter()
            .enumerate()
            .find(|(_, lookup)| lookup.chain_hash() == chain_hash)
            .map(|(index, _)| index);

        let Some(mut parent_lookup) = index.map(|index|self.parent_lookups.remove(index)) else {
            return debug!(self.log, "Process response for a parent lookup request that was not found"; "chain_hash" => %chain_hash);
        };

        let Ok(peer_id) =
            parent_lookup.processing_peer() else {
            return
        };

        match &result {
            BlockProcessingResult::Ok(status) => match status {
                AvailabilityProcessingStatus::Imported(block_root) => {
                    trace!(self.log, "Parent block processing succeeded"; &parent_lookup, "block_root" => ?block_root)
                }
                AvailabilityProcessingStatus::MissingComponents(_, block_root) => {
                    trace!(self.log, "Parent missing parts, triggering single block lookup "; &parent_lookup,"block_root" => ?block_root)
                }
            },
            BlockProcessingResult::Err(e) => {
                trace!(self.log, "Parent block processing failed"; &parent_lookup, "error" => %e)
            }
            BlockProcessingResult::Ignored => {
                trace!(
                    self.log,
                    "Parent block processing job was ignored";
                    "action" => "re-requesting block",
                    &parent_lookup
                );
            }
        }

        match result {
            BlockProcessingResult::Ok(AvailabilityProcessingStatus::MissingComponents(
                _,
                block_root,
            )) => {
                self.search_block(block_root, peer_id, cx);
            }
            BlockProcessingResult::Err(BlockError::ParentUnknown(block)) => {
                parent_lookup.add_unknown_parent_block(block);
                self.request_parent(parent_lookup, cx);
            }
            BlockProcessingResult::Ok(AvailabilityProcessingStatus::Imported(_))
            | BlockProcessingResult::Err(BlockError::BlockIsAlreadyKnown { .. }) => {
                // Check if the beacon processor is available
                let beacon_processor = match cx.beacon_processor_if_enabled() {
                    Some(beacon_processor) => beacon_processor,
                    None => {
                        return trace!(
                            self.log,
                            "Dropping parent chain segment that was ready for processing.";
                            parent_lookup
                        );
                    }
                };
                let (chain_hash, mut blocks, hashes, block_request) =
                    parent_lookup.parts_for_processing();

                // Find the child block that spawned the parent lookup request and add it to the chain
                // to send for processing.
                if let Some(child_lookup_id) =
                    self.single_block_lookups.iter().find_map(|(id, lookup)| {
                        (lookup.block_request_state.requested_block_root == chain_hash).then(|| *id)
                    })
                {
                    let Some(child_lookup) = self.single_block_lookups.get_mut(&child_lookup_id)  else {
                        debug!(self.log, "Missing child for parent lookup request"; "child_root" => ?chain_hash);
                        return;
                    };
                    if let Some(rpc_block) = child_lookup.get_downloaded_block() {
                        blocks.push(rpc_block);
                    } else {
                        trace!(self.log, "Parent lookup chain complete, awaiting child response"; "chain_hash" => ?chain_hash);
                    }
                } else {
                    debug!(self.log, "Missing child for parent lookup request"; "child_root" => ?chain_hash);
                };

                let process_id = ChainSegmentProcessId::ParentLookup(chain_hash);

                match beacon_processor.send_chain_segment(process_id, blocks) {
                    Ok(_) => {
                        self.processing_parent_lookups
                            .insert(chain_hash, (hashes, block_request));
                    }
                    Err(e) => {
                        error!(
                            self.log,
                            "Failed to send chain segment to processor";
                            "error" => ?e
                        );
                    }
                }
            }
            ref e @ BlockProcessingResult::Err(BlockError::ExecutionPayloadError(ref epe))
                if !epe.penalize_peer() =>
            {
                // These errors indicate that the execution layer is offline
                // and failed to validate the execution payload. Do not downscore peer.
                debug!(
                    self.log,
                    "Parent lookup failed. Execution layer is offline";
                    "chain_hash" => %chain_hash,
                    "error" => ?e
                );
            }
            BlockProcessingResult::Err(outcome) => {
                self.handle_invalid_block(outcome, peer_id.to_peer_id(), cx, parent_lookup);
            }
            BlockProcessingResult::Ignored => {
                // Beacon processor signalled to ignore the block processing result.
                // This implies that the cpu is overloaded. Drop the request.
                warn!(
                    self.log,
                    "Parent block processing was ignored, cpu might be overloaded";
                    "action" => "dropping parent request"
                );
            }
        }

        metrics::set_gauge(
            &metrics::SYNC_PARENT_BLOCK_LOOKUPS,
            self.parent_lookups.len() as i64,
        );
    }

    fn handle_invalid_block(
        &mut self,
        outcome: BlockError<<T as BeaconChainTypes>::EthSpec>,
        peer_id: PeerId,
        cx: &SyncNetworkContext<T>,
        mut parent_lookup: ParentLookup<T>,
    ) {
        // all else we consider the chain a failure and downvote the peer that sent
        // us the last block
        warn!(
            self.log, "Invalid parent chain";
            "score_adjustment" => %PeerAction::MidToleranceError,
            "outcome" => ?outcome,
            "last_peer" => %peer_id,
        );
        // This currently can be a host of errors. We permit this due to the partial
        // ambiguity.
        cx.report_peer(peer_id, PeerAction::MidToleranceError, "parent_request_err");
        // Try again if possible
        parent_lookup.processing_failed();
        self.request_parent(parent_lookup, cx);
    }

    pub fn parent_chain_processed(
        &mut self,
        chain_hash: Hash256,
        result: BatchProcessResult,
        cx: &SyncNetworkContext<T>,
    ) {
        let request = match self.processing_parent_lookups.remove(&chain_hash) {
            Some((_hashes, request)) => request,
            None => {
                return debug!(self.log, "Chain process response for a parent lookup request that was not found"; "chain_hash" => %chain_hash, "result" => ?result)
            }
        };

        debug!(self.log, "Parent chain processed"; "chain_hash" => %chain_hash, "result" => ?result);
        match result {
            BatchProcessResult::Success { .. } => {
                let Some(id) = self
                    .single_block_lookups
                    .iter()
                    .find_map(|(id, req)|
                        (req.block_request_state.requested_block_root == chain_hash).then(|| *id)) else {
                    warn!(self.log, "No id found for single block lookup"; "chain_hash" => %chain_hash);
                    return;
                };

                let Some(lookup) = self
                    .single_block_lookups
                    .get_mut(&id) else {
                    warn!(self.log, "No id found for single block lookup"; "chain_hash" => %chain_hash);
                    return;
                };

                if let Some(rpc_block) = lookup.get_downloaded_block() {
                    // This is the correct block, send it for processing
                    if self
                        .send_block_for_processing(
                            chain_hash,
                            rpc_block,
                            Duration::from_secs(0), //TODO(sean) pipe this through
                            BlockProcessType::SingleBlock { id: id },
                            cx,
                        )
                        .is_err()
                    {
                        // Remove to avoid inconsistencies
                        self.single_block_lookups.remove(&id);
                    }
                }
            }
            BatchProcessResult::FaultyFailure {
                imported_blocks: _,
                penalty,
            } => {
                self.failed_chains.insert(chain_hash);
                let mut all_peers = request.block_request_state.state.used_peers.clone();
                all_peers.extend(request.blob_request_state.state.used_peers);
                for peer_source in all_peers {
                    cx.report_peer(peer_source, penalty, "parent_chain_failure")
                }
            }
            BatchProcessResult::NonFaultyFailure => {
                // We might request this chain again if there is need but otherwise, don't try again
            }
        }

        metrics::set_gauge(
            &metrics::SYNC_PARENT_BLOCK_LOOKUPS,
            self.parent_lookups.len() as i64,
        );
    }

    /* Helper functions */

    fn send_block_for_processing(
        &mut self,
        block_root: Hash256,
        block: RpcBlock<T::EthSpec>,
        duration: Duration,
        process_type: BlockProcessType,
        cx: &SyncNetworkContext<T>,
    ) -> Result<(), ()> {
        match cx.beacon_processor_if_enabled() {
            Some(beacon_processor) => {
                trace!(self.log, "Sending block for processing"; "block" => ?block_root, "process" => ?process_type);
                if let Err(e) = beacon_processor.send_rpc_beacon_block(
                    block_root,
                    block,
                    duration,
                    process_type,
                ) {
                    error!(
                        self.log,
                        "Failed to send sync block to processor";
                        "error" => ?e
                    );
                    Err(())
                } else {
                    Ok(())
                }
            }
            None => {
                trace!(self.log, "Dropping block ready for processing. Beacon processor not available"; "block" => %block_root);
                Err(())
            }
        }
    }

    fn send_blobs_for_processing(
        &self,
        block_root: Hash256,
        blobs: FixedBlobSidecarList<T::EthSpec>,
        duration: Duration,
        process_type: BlockProcessType,
        cx: &SyncNetworkContext<T>,
    ) -> Result<(), ()> {
        let blob_count = blobs.iter().filter(|b| b.is_some()).count();
        if blob_count == 0 {
            return Ok(());
        }
        match cx.beacon_processor_if_enabled() {
            Some(beacon_processor) => {
                trace!(self.log, "Sending blobs for processing"; "block" => ?block_root, "process_type" => ?process_type);
                if let Err(e) =
                    beacon_processor.send_rpc_blobs(block_root, blobs, duration, process_type)
                {
                    error!(
                        self.log,
                        "Failed to send sync blobs to processor";
                        "error" => ?e
                    );
                    Err(())
                } else {
                    Ok(())
                }
            }
            None => {
                trace!(self.log, "Dropping blobs ready for processing. Beacon processor not available"; "block_root" => %block_root);
                Err(())
            }
        }
    }

    fn request_parent(&mut self, mut parent_lookup: ParentLookup<T>, cx: &SyncNetworkContext<T>) {
        let response = parent_lookup.request_parent(cx);

        match response {
            Err(e) => {
                debug!(self.log, "Failed to request parent"; &parent_lookup, "error" => e.as_static());
                match e {
                    parent_lookup::RequestError::SendFailed(_) => {
                        // Probably shutting down, nothing to do here. Drop the request
                    }
                    parent_lookup::RequestError::ChainTooLong => {
                        self.failed_chains.insert(parent_lookup.chain_hash());
                        // This indicates faulty peers.
                        for &peer_id in parent_lookup.used_peers() {
                            cx.report_peer(peer_id, PeerAction::LowToleranceError, e.as_static())
                        }
                    }
                    parent_lookup::RequestError::TooManyAttempts { cannot_process } => {
                        // We only consider the chain failed if we were unable to process it.
                        // We could have failed because one peer continually failed to send us
                        // bad blocks. We still allow other peers to send us this chain. Note
                        // that peers that do this, still get penalised.
                        if cannot_process {
                            self.failed_chains.insert(parent_lookup.chain_hash());
                        }
                        // This indicates faulty peers.
                        for &peer_id in parent_lookup.used_peers() {
                            cx.report_peer(peer_id, PeerAction::LowToleranceError, e.as_static())
                        }
                    }
                    parent_lookup::RequestError::NoPeers => {
                        // This happens if the peer disconnects while the block is being
                        // processed. Drop the request without extra penalty
                    }
                    parent_lookup::RequestError::AlreadyDownloaded => {}
                }
            }
            Ok(_) => {
                debug!(self.log, "Requesting parent"; &parent_lookup);
                self.parent_lookups.push(parent_lookup)
            }
        }

        // We remove and add back again requests so we want this updated regardless of outcome.
        metrics::set_gauge(
            &metrics::SYNC_PARENT_BLOCK_LOOKUPS,
            self.parent_lookups.len() as i64,
        );
    }

    /// Drops all the single block requests and returns how many requests were dropped.
    pub fn drop_single_block_requests(&mut self) -> usize {
        let requests_to_drop = self.single_block_lookups.len();
        self.single_block_lookups.clear();
        requests_to_drop
    }

    /// Drops all the parent chain requests and returns how many requests were dropped.
    pub fn drop_parent_chain_requests(&mut self) -> usize {
        self.parent_lookups.drain(..).len()
    }
}

#[derive(Debug, Copy, Clone)]
pub enum LookupType {
    Current,
    Parent,
}<|MERGE_RESOLUTION|>--- conflicted
+++ resolved
@@ -5,13 +5,7 @@
 use super::{manager::BlockProcessType, network_context::SyncNetworkContext};
 use crate::metrics;
 use crate::network_beacon_processor::ChainSegmentProcessId;
-<<<<<<< HEAD
-use crate::sync::block_lookups::parent_lookup::ParentLookup;
-use crate::sync::block_lookups::single_block_lookup::LookupVerifyError;
-use crate::sync::manager::{Id, ResponseType};
-=======
 use crate::sync::block_lookups::single_block_lookup::LookupId;
->>>>>>> 8c341bb9
 use beacon_chain::block_verification_types::{AsBlock, RpcBlock};
 use beacon_chain::data_availability_checker::{AvailabilityCheckError, DataAvailabilityChecker};
 use beacon_chain::{AvailabilityProcessingStatus, BeaconChainTypes, BlockError};
@@ -351,7 +345,6 @@
         let response_type = R::response_type();
         let log = self.log.clone();
 
-<<<<<<< HEAD
         let Some(lookup) = self.single_block_lookups.get_mut(&id) else {
             if !is_stream_terminator {
                 warn!(
@@ -359,36 +352,6 @@
                     "Block returned for single block lookup not present";
                         "response_type" => ?response_type,
                 );
-=======
-        let Some((has_pending_parent_request, request_ref)) = self.find_single_lookup_request(id, stream_terminator, ResponseType::Block) else {
-            return;
-        };
-
-        let should_remove = match request_ref.verify_block(block) {
-            Ok(Some((block_root, block))) => {
-                if let Some(parent_components) = request_ref.unknown_parent_components.as_mut() {
-                    parent_components.add_unknown_parent_block(block.clone());
-                };
-
-                if !has_pending_parent_request {
-                    let rpc_block = request_ref
-                        .get_downloaded_block()
-                        .unwrap_or(RpcBlock::new_without_blobs(block));
-                    // This is the correct block, send it for processing
-                    match self.send_block_for_processing(
-                        block_root,
-                        rpc_block,
-                        seen_timestamp,
-                        BlockProcessType::SingleBlock { id },
-                        cx,
-                    ) {
-                        Ok(()) => ShouldRemoveLookup::False,
-                        Err(()) => ShouldRemoveLookup::True,
-                    }
-                } else {
-                    ShouldRemoveLookup::False
-                }
->>>>>>> 8c341bb9
             }
             return;
         };
