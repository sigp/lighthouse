use self::parent_lookup::ParentVerifyError;
use self::single_block_lookup::SingleBlockLookup;
use super::manager::BlockProcessingResult;
use super::BatchProcessResult;
use super::{manager::BlockProcessType, network_context::SyncNetworkContext};
use crate::metrics;
use crate::network_beacon_processor::ChainSegmentProcessId;
use crate::sync::block_lookups::common::LookupType;
use crate::sync::block_lookups::parent_lookup::{ParentLookup, RequestError};
use crate::sync::block_lookups::single_block_lookup::{CachedChild, LookupRequestError};
use crate::sync::manager::{Id, SingleLookupReqId};
use beacon_chain::block_verification_types::{AsBlock, RpcBlock};
pub use beacon_chain::data_availability_checker::ChildComponents;
use beacon_chain::data_availability_checker::{
    AvailabilityCheckErrorCategory, DataAvailabilityChecker,
};
use beacon_chain::validator_monitor::timestamp_now;
use beacon_chain::{AvailabilityProcessingStatus, BeaconChainTypes, BlockError};
pub use common::Current;
pub use common::Lookup;
pub use common::Parent;
pub use common::RequestState;
use fnv::FnvHashMap;
use lighthouse_network::rpc::RPCError;
use lighthouse_network::{PeerAction, PeerId};
use lru_cache::LRUTimeCache;
pub use single_block_lookup::{BlobRequestState, BlockRequestState};
use slog::{debug, error, trace, warn, Logger};
use smallvec::SmallVec;
use std::collections::{HashMap, VecDeque};
use std::sync::Arc;
use std::time::Duration;
use store::Hash256;
use types::blob_sidecar::FixedBlobSidecarList;
use types::Slot;

pub mod common;
mod parent_lookup;
mod single_block_lookup;
#[cfg(test)]
mod tests;

pub type DownloadedBlock<E> = (Hash256, RpcBlock<E>);

const FAILED_CHAINS_CACHE_EXPIRY_SECONDS: u64 = 60;
pub const SINGLE_BLOCK_LOOKUP_MAX_ATTEMPTS: u8 = 3;

enum Action {
    Retry,
    ParentUnknown { parent_root: Hash256, slot: Slot },
    Drop,
}

pub struct BlockLookups<T: BeaconChainTypes> {
    /// Parent chain lookups being downloaded.
    parent_lookups: SmallVec<[ParentLookup<T>; 3]>,

    processing_parent_lookups: HashMap<Hash256, (Vec<Hash256>, SingleBlockLookup<Parent, T>)>,

    /// A cache of failed chain lookups to prevent duplicate searches.
    failed_chains: LRUTimeCache<Hash256>,

    single_block_lookups: FnvHashMap<Id, SingleBlockLookup<Current, T>>,

    pub(crate) da_checker: Arc<DataAvailabilityChecker<T>>,

    /// The logger for the import manager.
    log: Logger,
}

impl<T: BeaconChainTypes> BlockLookups<T> {
    pub fn new(da_checker: Arc<DataAvailabilityChecker<T>>, log: Logger) -> Self {
        Self {
            parent_lookups: Default::default(),
            processing_parent_lookups: Default::default(),
            failed_chains: LRUTimeCache::new(Duration::from_secs(
                FAILED_CHAINS_CACHE_EXPIRY_SECONDS,
            )),
            single_block_lookups: Default::default(),
            da_checker,
            log,
        }
    }

    #[cfg(test)]
    pub(crate) fn active_single_lookups(&self) -> Vec<Id> {
        self.single_block_lookups.keys().cloned().collect()
    }

    #[cfg(test)]
    pub(crate) fn active_parent_lookups(&self) -> Vec<Hash256> {
        self.parent_lookups
            .iter()
            .map(|r| r.chain_hash())
            .collect::<Vec<_>>()
    }

    #[cfg(test)]
    pub(crate) fn failed_chains_contains(&mut self, chain_hash: &Hash256) -> bool {
        self.failed_chains.contains(chain_hash)
    }

    /* Lookup requests */

    /// Creates a lookup for the block with the given `block_root` and immediately triggers it.
    pub fn search_block(
        &mut self,
        block_root: Hash256,
        peer_source: &[PeerId],
        cx: &mut SyncNetworkContext<T>,
    ) {
        self.new_current_lookup(block_root, None, peer_source, cx)
    }

    /// Creates a lookup for the block with the given `block_root`, while caching other block
    /// components we've already received. The block components are cached here because we haven't
    /// imported its parent and therefore can't fully validate it and store it in the data
    /// availability cache.
    ///
    /// The request is immediately triggered.
    pub fn search_child_block(
        &mut self,
        block_root: Hash256,
        child_components: ChildComponents<T::EthSpec>,
        peer_source: &[PeerId],
        cx: &mut SyncNetworkContext<T>,
    ) {
        self.new_current_lookup(block_root, Some(child_components), peer_source, cx)
    }

    /// Attempts to trigger the request matching the given `block_root`.
    pub fn trigger_single_lookup(
        &mut self,
        mut single_block_lookup: SingleBlockLookup<Current, T>,
        cx: &SyncNetworkContext<T>,
    ) {
        let block_root = single_block_lookup.block_root();
        match single_block_lookup.request_block_and_blobs(cx) {
            Ok(()) => self.add_single_lookup(single_block_lookup),
            Err(e) => {
                debug!(self.log, "Single block lookup failed";
                    "error" => ?e,
                    "block_root" => ?block_root,
                );
            }
        }
    }

    /// Adds a lookup to the `single_block_lookups` map.
    pub fn add_single_lookup(&mut self, single_block_lookup: SingleBlockLookup<Current, T>) {
        self.single_block_lookups
            .insert(single_block_lookup.id, single_block_lookup);

        metrics::set_gauge(
            &metrics::SYNC_SINGLE_BLOCK_LOOKUPS,
            self.single_block_lookups.len() as i64,
        );
    }

    /// Searches for a single block hash. If the blocks parent is unknown, a chain of blocks is
    /// constructed.
    pub fn new_current_lookup(
        &mut self,
        block_root: Hash256,
        child_components: Option<ChildComponents<T::EthSpec>>,
        peers: &[PeerId],
        cx: &mut SyncNetworkContext<T>,
    ) {
        // Do not re-request a block that is already being requested
        if let Some((_, lookup)) = self
            .single_block_lookups
            .iter_mut()
            .find(|(_id, lookup)| lookup.is_for_block(block_root))
        {
            lookup.add_peers(peers);
            if let Some(components) = child_components {
                lookup.add_child_components(components);
            }
            return;
        }

        if let Some(parent_lookup) = self.parent_lookups.iter_mut().find(|parent_req| {
            parent_req.is_for_block(block_root) || parent_req.contains_block(&block_root)
        }) {
            parent_lookup.add_peers(peers);

            // If the block was already downloaded, or is being downloaded in this moment, do not
            // request it.
            trace!(self.log, "Already searching for block in a parent lookup request"; "block_root" => ?block_root);
            return;
        }

        if self
            .processing_parent_lookups
            .values()
            .any(|(hashes, _last_parent_request)| hashes.contains(&block_root))
        {
            // we are already processing this block, ignore it.
            trace!(self.log, "Already processing block in a parent request"; "block_root" => ?block_root);
            return;
        }

        let msg = if child_components.is_some() {
            "Searching for components of a block with unknown parent"
        } else {
            "Searching for block components"
        };

        let lookup = SingleBlockLookup::new(
            block_root,
            child_components,
            peers,
            self.da_checker.clone(),
            cx.next_id(),
        );

        debug!(
            self.log,
            "{}", msg;
            "peer_ids" => ?peers,
            "block" => ?block_root,
        );
        self.trigger_single_lookup(lookup, cx);
    }

    /// If a block is attempted to be processed but we do not know its parent, this function is
    /// called in order to find the block's parent.
    pub fn search_parent(
        &mut self,
        slot: Slot,
        block_root: Hash256,
        parent_root: Hash256,
        peer_id: PeerId,
        cx: &mut SyncNetworkContext<T>,
    ) {
        // If this block or it's parent is part of a known failed chain, ignore it.
        if self.failed_chains.contains(&parent_root) || self.failed_chains.contains(&block_root) {
            debug!(self.log, "Block is from a past failed chain. Dropping";
                "block_root" => ?block_root, "block_slot" => slot);
            return;
        }

        // Make sure this block is not already downloaded, and that neither it or its parent is
        // being searched for.
        if let Some(parent_lookup) = self.parent_lookups.iter_mut().find(|parent_req| {
            parent_req.contains_block(&parent_root) || parent_req.is_for_block(parent_root)
        }) {
            parent_lookup.add_peer(peer_id);
            // we are already searching for this block, ignore it
            debug!(self.log, "Already searching for parent block";
                "block_root" => ?block_root, "parent_root" => ?parent_root);
            return;
        }

        if self
            .processing_parent_lookups
            .iter()
            .any(|(chain_hash, (hashes, _peers))| {
                chain_hash == &block_root
                    || hashes.contains(&block_root)
                    || hashes.contains(&parent_root)
            })
        {
            // we are already processing this block, ignore it.
            debug!(self.log, "Already processing parent block";
                "block_root" => ?block_root, "parent_root" => ?parent_root);
            return;
        }
        let parent_lookup = ParentLookup::new(
            block_root,
            parent_root,
            peer_id,
            self.da_checker.clone(),
            cx,
        );

        debug!(self.log, "Created new parent lookup"; "block_root" => ?block_root, "parent_root" => ?parent_root);

        self.request_parent(parent_lookup, cx);
    }

    /* Lookup responses */

    /// Get a single block lookup by its ID. This method additionally ensures the `req_counter`
    /// matches the current `req_counter` for the lookup. This ensures any stale responses from requests
    /// that have been retried are ignored.
    fn get_single_lookup<R: RequestState<Current, T>>(
        &mut self,
        id: SingleLookupReqId,
    ) -> Option<SingleBlockLookup<Current, T>> {
        let mut lookup = self.single_block_lookups.remove(&id.id)?;

        let request_state = R::request_state_mut(&mut lookup);
        if request_state
            .get_state()
            .is_current_req_counter(id.req_counter)
        {
            Some(lookup)
        } else {
            // We don't want to drop the lookup, just ignore the old response.
            self.single_block_lookups.insert(id.id, lookup);
            None
        }
    }

    /// Checks whether a single block lookup is waiting for a parent lookup to complete. This is
    /// necessary because we want to make sure all parents are processed before sending a child
    /// for processing, otherwise the block will fail validation and will be returned to the network
    /// layer with an `UnknownParent` error.
    pub fn has_pending_parent_request(&self, block_root: Hash256) -> bool {
        self.parent_lookups
            .iter()
            .any(|parent_lookup| parent_lookup.chain_hash() == block_root)
    }

    /// Process a block or blob response received from a single lookup request.
    pub fn single_lookup_response<R: RequestState<Current, T>>(
        &mut self,
        lookup_id: SingleLookupReqId,
        peer_id: PeerId,
        response: Option<R::ResponseType>,
        seen_timestamp: Duration,
        cx: &SyncNetworkContext<T>,
    ) {
        let id = lookup_id.id;
        let response_type = R::response_type();

        let Some(lookup) = self.get_single_lookup::<R>(lookup_id) else {
            if response.is_some() {
                // We don't have the ability to cancel in-flight RPC requests. So this can happen
                // if we started this RPC request, and later saw the block/blobs via gossip.
                debug!(
                    self.log,
                    "Block returned for single block lookup not present";
                        "response_type" => ?response_type,
                );
            }
            return;
        };

        let expected_block_root = lookup.block_root();
        if response.is_some() {
            debug!(self.log,
                "Peer returned response for single lookup";
                "peer_id" => %peer_id ,
                "id" => ?id,
                "block_root" => ?expected_block_root,
                "response_type" => ?response_type,
            );
        }

        match self.single_lookup_response_inner::<R>(peer_id, response, seen_timestamp, cx, lookup)
        {
            Ok(lookup) => {
                self.single_block_lookups.insert(id, lookup);
            }
            Err(e) => {
                debug!(self.log,
                    "Single lookup request failed";
                    "error" => ?e,
                    "block_root" => ?expected_block_root,
                );
            }
        }

        metrics::set_gauge(
            &metrics::SYNC_SINGLE_BLOCK_LOOKUPS,
            self.single_block_lookups.len() as i64,
        );
    }

    /// Consolidates error handling for `single_lookup_response`. An `Err` here should always mean
    /// the lookup is dropped.
    fn single_lookup_response_inner<R: RequestState<Current, T>>(
        &self,
        peer_id: PeerId,
        response: Option<R::ResponseType>,
        seen_timestamp: Duration,
        cx: &SyncNetworkContext<T>,
        mut lookup: SingleBlockLookup<Current, T>,
    ) -> Result<SingleBlockLookup<Current, T>, LookupRequestError> {
        let response_type = R::response_type();
        let log = self.log.clone();
        let expected_block_root = lookup.block_root();
        let request_state = R::request_state_mut(&mut lookup);

        match request_state.verify_response(expected_block_root, peer_id, response) {
            Ok(Some(verified_response)) => {
                self.handle_verified_response::<Current, R>(
                    seen_timestamp,
                    cx,
                    BlockProcessType::SingleBlock { id: lookup.id },
                    verified_response,
                    &mut lookup,
                )?;
            }
            Ok(None) => {}
            Err(e) => {
                debug!(
                    log,
                    "Single lookup response verification failed, retrying";
                    "block_root" => ?expected_block_root,
                    "peer_id" => %peer_id,
                    "response_type" => ?response_type,
                    "error" => ?e
                );
                let msg = e.into();
                cx.report_peer(peer_id, PeerAction::LowToleranceError, msg);

                request_state.register_failure_downloading();
                lookup.request_block_and_blobs(cx)?;
            }
        }
        Ok(lookup)
    }

    fn handle_verified_response<L: Lookup, R: RequestState<L, T>>(
        &self,
        seen_timestamp: Duration,
        cx: &SyncNetworkContext<T>,
        process_type: BlockProcessType,
        verified_response: R::VerifiedResponseType,
        lookup: &mut SingleBlockLookup<L, T>,
    ) -> Result<(), LookupRequestError> {
        let id = lookup.id;
        let block_root = lookup.block_root();

        let cached_child = lookup.add_response::<R>(verified_response.clone());
        match cached_child {
            CachedChild::Ok(block) => {
                // If we have an outstanding parent request for this block, delay sending the response until
                // all parent blocks have been processed, otherwise we will fail validation with an
                // `UnknownParent`.
                let delay_send = match L::lookup_type() {
                    LookupType::Parent => false,
                    LookupType::Current => self.has_pending_parent_request(lookup.block_root()),
                };

                if !delay_send {
                    self.send_block_for_processing(
                        block_root,
                        block,
                        seen_timestamp,
                        process_type,
                        cx,
                    )?
                }
            }
            CachedChild::DownloadIncomplete => {
                // If this was the result of a block request, we can't determine if the block peer
                // did anything wrong. If we already had both a block and blobs response processed,
                // we should penalize the blobs peer because they did not provide all blobs on the
                // initial request.
                if lookup.both_components_downloaded() {
                    lookup.penalize_blob_peer(cx);
                    lookup.blob_request_state.state.on_download_failure();
                }
                lookup.request_block_and_blobs(cx)?;
            }
            CachedChild::NotRequired => R::send_reconstructed_for_processing(
                id,
                self,
                block_root,
                R::verified_to_reconstructed(block_root, verified_response),
                seen_timestamp,
                cx,
            )?,
            CachedChild::Err(e) => {
                warn!(self.log, "Consistency error in cached block";
                    "error" => ?e,
                    "block_root" => ?block_root
                );
                lookup.handle_consistency_failure(cx);
                lookup.request_block_and_blobs(cx)?;
            }
        }
        Ok(())
    }

    /// Get a parent block lookup by its ID. This method additionally ensures the `req_counter`
    /// matches the current `req_counter` for the lookup. This any stale responses from requests
    /// that have been retried are ignored.
    fn get_parent_lookup<R: RequestState<Parent, T>>(
        &mut self,
        id: SingleLookupReqId,
    ) -> Option<ParentLookup<T>> {
        let mut parent_lookup = if let Some(pos) = self
            .parent_lookups
            .iter()
            .position(|request| request.current_parent_request.id == id.id)
        {
            self.parent_lookups.remove(pos)
        } else {
            return None;
        };

        if R::request_state_mut(&mut parent_lookup.current_parent_request)
            .get_state()
            .is_current_req_counter(id.req_counter)
        {
            Some(parent_lookup)
        } else {
            self.parent_lookups.push(parent_lookup);
            None
        }
    }

    /// Process a response received from a parent lookup request.
    pub fn parent_lookup_response<R: RequestState<Parent, T>>(
        &mut self,
        id: SingleLookupReqId,
        peer_id: PeerId,
        response: Option<R::ResponseType>,
        seen_timestamp: Duration,
        cx: &SyncNetworkContext<T>,
    ) {
        let Some(mut parent_lookup) = self.get_parent_lookup::<R>(id) else {
            if response.is_some() {
                debug!(self.log, "Response for a parent lookup request that was not found"; "peer_id" => %peer_id);
            }
            return;
        };

        if response.is_some() {
            debug!(self.log,
                "Peer returned response for parent lookup";
                "peer_id" => %peer_id ,
                "id" => ?id,
                "block_root" => ?parent_lookup.current_parent_request.block_request_state.requested_block_root,
                "response_type" => ?R::response_type(),
            );
        }

        match self.parent_lookup_response_inner::<R>(
            peer_id,
            response,
            seen_timestamp,
            cx,
            &mut parent_lookup,
        ) {
            Ok(()) => {
                self.parent_lookups.push(parent_lookup);
            }
            Err(e) => {
                self.handle_parent_request_error(&mut parent_lookup, cx, e);
            }
        }

        metrics::set_gauge(
            &metrics::SYNC_PARENT_BLOCK_LOOKUPS,
            self.parent_lookups.len() as i64,
        );
    }

    /// Consolidates error handling for `parent_lookup_response`. An `Err` here should always mean
    /// the lookup is dropped.
    fn parent_lookup_response_inner<R: RequestState<Parent, T>>(
        &mut self,
        peer_id: PeerId,
        response: Option<R::ResponseType>,
        seen_timestamp: Duration,
        cx: &SyncNetworkContext<T>,
        parent_lookup: &mut ParentLookup<T>,
    ) -> Result<(), RequestError> {
        match parent_lookup.verify_response::<R>(peer_id, response, &mut self.failed_chains) {
            Ok(Some(verified_response)) => {
                self.handle_verified_response::<Parent, R>(
                    seen_timestamp,
                    cx,
                    BlockProcessType::ParentLookup {
                        chain_hash: parent_lookup.chain_hash(),
                    },
                    verified_response,
                    &mut parent_lookup.current_parent_request,
                )?;
            }
            Ok(None) => {}
            Err(e) => self.handle_parent_verify_error::<R>(peer_id, parent_lookup, e, cx)?,
        };
        Ok(())
    }

    /// Handle logging and peer scoring for `ParentVerifyError`s during parent lookup requests.
    fn handle_parent_verify_error<R: RequestState<Parent, T>>(
        &mut self,
        peer_id: PeerId,
        parent_lookup: &mut ParentLookup<T>,
        e: ParentVerifyError,
        cx: &SyncNetworkContext<T>,
    ) -> Result<(), RequestError> {
        match e {
            ParentVerifyError::RootMismatch
            | ParentVerifyError::NoBlockReturned
            | ParentVerifyError::NotEnoughBlobsReturned
            | ParentVerifyError::ExtraBlocksReturned
            | ParentVerifyError::UnrequestedBlobId(_)
            | ParentVerifyError::InvalidInclusionProof
            | ParentVerifyError::UnrequestedHeader
            | ParentVerifyError::ExtraBlobsReturned
            | ParentVerifyError::InvalidIndex(_) => {
                let e = e.into();
                warn!(self.log, "Peer sent invalid response to parent request";
                        "peer_id" => %peer_id, "reason" => %e);

                // We do not tolerate these kinds of errors. We will accept a few but these are signs
                // of a faulty peer.
                cx.report_peer(peer_id, PeerAction::LowToleranceError, e);

                // We try again if possible.
                parent_lookup.request_parent(cx)?;
            }
            ParentVerifyError::PreviousFailure { parent_root } => {
                debug!(
                    self.log,
                    "Parent chain ignored due to past failure";
                    "block" => %parent_root,
                );
                // Add the root block to failed chains
                self.failed_chains.insert(parent_lookup.chain_hash());

                cx.report_peer(
                    peer_id,
                    PeerAction::MidToleranceError,
                    "bbroot_failed_chains",
                );
            }
        }
        Ok(())
    }

    /// Handle logging and peer scoring for `RequestError`s during parent lookup requests.
    fn handle_parent_request_error(
        &mut self,
        parent_lookup: &mut ParentLookup<T>,
        cx: &SyncNetworkContext<T>,
        e: RequestError,
    ) {
        debug!(self.log, "Failed to request parent";  "error" => e.as_static());
        match e {
            RequestError::SendFailed(_) => {
                // Probably shutting down, nothing to do here. Drop the request
            }
            RequestError::ChainTooLong => {
                self.failed_chains.insert(parent_lookup.chain_hash());
                // This indicates faulty peers.
                for &peer_id in parent_lookup.all_used_peers() {
                    cx.report_peer(peer_id, PeerAction::LowToleranceError, e.as_static())
                }
            }
            RequestError::TooManyAttempts { cannot_process } => {
                // We only consider the chain failed if we were unable to process it.
                // We could have failed because one peer continually failed to send us
                // bad blocks. We still allow other peers to send us this chain. Note
                // that peers that do this, still get penalised.
                if cannot_process {
                    self.failed_chains.insert(parent_lookup.chain_hash());
                }
                // This indicates faulty peers.
                for &peer_id in parent_lookup.all_used_peers() {
                    cx.report_peer(peer_id, PeerAction::LowToleranceError, e.as_static())
                }
            }
            RequestError::NoPeers => {
                // This happens if the peer disconnects while the block is being
                // processed. Drop the request without extra penalty
            }
            RequestError::BadState(_) => {
                // Should never happen
            }
        }
    }

    /* Error responses */

    pub fn peer_disconnected(&mut self, peer_id: &PeerId, cx: &mut SyncNetworkContext<T>) {
        /* Check disconnection for single lookups */
        self.single_block_lookups.retain(|id, req| {
            let should_drop_lookup =
                req.should_drop_lookup_on_disconnected_peer(peer_id, cx, &self.log);
            if should_drop_lookup {
                debug!(self.log, "Dropping lookup after peer disconnected"; "id" => id, "block_root" => %req.block_root());
            }

            !should_drop_lookup
        });

        /* Check disconnection for parent lookups */
        while let Some(pos) = self
            .parent_lookups
            .iter_mut()
            .position(|req| req.check_peer_disconnected(peer_id).is_err())
        {
            let parent_lookup = self.parent_lookups.remove(pos);
            debug!(self.log, "Dropping parent lookup after peer disconnected"; &parent_lookup);
            self.request_parent(parent_lookup, cx);
        }
    }

    /// An RPC error has occurred during a parent lookup. This function handles this case.
    pub fn parent_lookup_failed<R: RequestState<Parent, T>>(
        &mut self,
        id: SingleLookupReqId,
        peer_id: &PeerId,
        cx: &SyncNetworkContext<T>,
        error: RPCError,
    ) {
        let msg = error.as_static_str();
        let Some(mut parent_lookup) = self.get_parent_lookup::<R>(id) else {
            debug!(self.log,
                "RPC failure for a block parent lookup request that was not found";
                "peer_id" => %peer_id,
                "error" => msg
            );
            return;
        };
        R::request_state_mut(&mut parent_lookup.current_parent_request)
            .register_failure_downloading();
        trace!(self.log, "Parent lookup block request failed"; &parent_lookup, "error" => msg);

        self.request_parent(parent_lookup, cx);

        metrics::set_gauge(
            &metrics::SYNC_PARENT_BLOCK_LOOKUPS,
            self.parent_lookups.len() as i64,
        );
    }

    /// An RPC error has occurred during a single lookup. This function handles this case.\
    pub fn single_block_lookup_failed<R: RequestState<Current, T>>(
        &mut self,
        id: SingleLookupReqId,
        peer_id: &PeerId,
        cx: &SyncNetworkContext<T>,
        error: RPCError,
    ) {
        let msg = error.as_static_str();
        let log = self.log.clone();
        let Some(mut lookup) = self.get_single_lookup::<R>(id) else {
            debug!(log, "Error response to dropped lookup"; "error" => ?error);
            return;
        };
        let block_root = lookup.block_root();
        let request_state = R::request_state_mut(&mut lookup);
        let response_type = R::response_type();
        trace!(log,
            "Single lookup failed";
            "block_root" => ?block_root,
            "error" => msg,
            "peer_id" => %peer_id,
            "response_type" => ?response_type
        );
        let id = id.id;
        request_state.register_failure_downloading();
        if let Err(e) = lookup.request_block_and_blobs(cx) {
            debug!(self.log,
                "Single lookup retry failed";
                "error" => ?e,
                "block_root" => ?block_root,
            );
            self.single_block_lookups.remove(&id);
        }

        metrics::set_gauge(
            &metrics::SYNC_SINGLE_BLOCK_LOOKUPS,
            self.single_block_lookups.len() as i64,
        );
    }

    /* Processing responses */

    pub fn single_block_component_processed<R: RequestState<Current, T>>(
        &mut self,
        target_id: Id,
        result: BlockProcessingResult<T::EthSpec>,
        cx: &mut SyncNetworkContext<T>,
    ) {
        let Some(mut lookup) = self.single_block_lookups.remove(&target_id) else {
            debug!(self.log, "Unknown single block lookup"; "target_id" => target_id);
            return;
        };

        let block_root = lookup.block_root();
        let request_state = R::request_state_mut(&mut lookup);

        let peer_id = match request_state.get_state().processing_peer() {
            Ok(peer_id) => peer_id,
            Err(e) => {
                debug!(self.log, "Attempting to process single block lookup in bad state"; "id" => target_id, "response_type" => ?R::response_type(), "error" => e);
                return;
            }
        };
        debug!(
            self.log,
            "Block component processed for lookup";
            "response_type" => ?R::response_type(),
            "block_root" => ?block_root,
            "result" => ?result,
            "id" => target_id,
        );

        let action = match result {
            BlockProcessingResult::Ok(AvailabilityProcessingStatus::Imported(_))
            | BlockProcessingResult::Err(BlockError::BlockIsAlreadyKnown { .. }) => {
                // Successfully imported
                trace!(self.log, "Single block processing succeeded"; "block" => %block_root);
                Action::Drop
            }

            BlockProcessingResult::Ok(AvailabilityProcessingStatus::MissingComponents(
                _,
                _block_root,
            )) => {
                // Handles a `MissingComponents` block processing error. Handles peer scoring and retries.
                // If this was the result of a block request, we can't determined if the block peer did anything
                // wrong. If we already had both a block and blobs response processed, we should penalize the
                // blobs peer because they did not provide all blobs on the initial request.
                R::request_state_mut(&mut lookup)
                    .get_state_mut()
                    .component_processed = true;
                if lookup.both_components_processed() {
                    lookup.penalize_blob_peer(cx);

                    // Try it again if possible.
                    lookup
                        .blob_request_state
                        .state
                        .register_failure_processing();
                    Action::Retry
                } else {
                    Action::Drop
                }
            }
            BlockProcessingResult::Ignored => {
                // Beacon processor signalled to ignore the block processing result.
                // This implies that the cpu is overloaded. Drop the request.
                warn!(
                    self.log,
                    "Single block processing was ignored, cpu might be overloaded";
                    "action" => "dropping single block request"
                );
                Action::Drop
            }
            BlockProcessingResult::Err(e) => {
                let root = lookup.block_root();
                trace!(self.log, "Single block processing failed"; "block" => %root, "error" => %e);
                match e {
                    BlockError::BeaconChainError(e) => {
                        // Internal error
                        error!(self.log, "Beacon chain error processing single block"; "block_root" => %root, "error" => ?e);
                        Action::Drop
                    }
                    BlockError::ParentUnknown(block) => {
                        let slot = block.slot();
                        let parent_root = block.parent_root();
                        lookup.add_child_components(block.into());
                        Action::ParentUnknown { parent_root, slot }
                    }
                    ref e @ BlockError::ExecutionPayloadError(ref epe) if !epe.penalize_peer() => {
                        // These errors indicate that the execution layer is offline
                        // and failed to validate the execution payload. Do not downscore peer.
                        debug!(
                            self.log,
                            "Single block lookup failed. Execution layer is offline / unsynced / misconfigured";
                            "root" => %root,
                            "error" => ?e
                        );
                        Action::Drop
                    }
                    BlockError::AvailabilityCheck(e) => match e.category() {
                        AvailabilityCheckErrorCategory::Internal => {
                            warn!(self.log, "Internal availability check failure"; "root" => %root, "peer_id" => %peer_id, "error" => ?e);
                            lookup
                                .block_request_state
                                .state
                                .register_failure_downloading();
                            lookup
                                .blob_request_state
                                .state
                                .register_failure_downloading();
                            Action::Retry
                        }
                        AvailabilityCheckErrorCategory::Malicious => {
                            warn!(self.log, "Availability check failure"; "root" => %root, "peer_id" => %peer_id, "error" => ?e);
                            lookup.handle_availability_check_failure(cx);
                            Action::Retry
                        }
                    },
                    other => {
                        warn!(self.log, "Peer sent invalid block in single block lookup"; "root" => %root, "error" => ?other, "peer_id" => %peer_id);
                        if let Ok(block_peer) = lookup.block_request_state.state.processing_peer() {
                            cx.report_peer(
                                block_peer,
                                PeerAction::MidToleranceError,
                                "single_block_failure",
                            );

                            lookup
                                .block_request_state
                                .state
                                .register_failure_processing();
                        }
                        Action::Retry
                    }
                }
            }
        };
<<<<<<< HEAD
=======
    }

    /// Handles a `MissingComponents` block processing error. Handles peer scoring and retries.
    ///
    /// If this was the result of a block request, we can't determined if the block peer did anything
    /// wrong. If we already had both a block and blobs response processed, we should penalize the
    /// blobs peer because they did not provide all blobs on the initial request.
    fn handle_missing_components<R: RequestState<Current, T>>(
        &self,
        cx: &SyncNetworkContext<T>,
        lookup: &mut SingleBlockLookup<Current, T>,
    ) -> Result<(), LookupRequestError> {
        let request_state = R::request_state_mut(lookup);

        request_state
            .get_state_mut()
            .on_processing_success()
            .map_err(LookupRequestError::BadState)?;
        if lookup.both_components_processed() {
            lookup.penalize_blob_peer(cx);

            // Try it again if possible.
            lookup.blob_request_state.state.on_processing_failure();
            lookup.request_block_and_blobs(cx)?;
        }
        Ok(())
    }
>>>>>>> fee2ee9c

        match action {
            Action::Retry => {
                if let Err(e) = lookup.request_block_and_blobs(cx) {
                    warn!(self.log, "Single block lookup failed"; "block_root" => %block_root, "error" => ?e);
                    // Failed with too many retries, drop with noop
                    self.update_metrics();
                } else {
                    self.single_block_lookups.insert(target_id, lookup);
                }
            }
            Action::ParentUnknown { parent_root, slot } => {
                // TODO: Consider including all peers from the lookup, claiming to know this block, not
                // just the one that sent this specific block
                self.search_parent(slot, block_root, parent_root, peer_id, cx);
                self.single_block_lookups.insert(target_id, lookup);
            }
<<<<<<< HEAD
            Action::Drop => {
                // drop with noop
                self.update_metrics();
=======
            BlockError::ParentUnknown(block) => {
                let slot = block.slot();
                let parent_root = block.parent_root();
                lookup.add_child_components(block.into());
                lookup.request_block_and_blobs(cx)?;
                self.search_parent(slot, root, parent_root, peer_id, cx);
            }
            ref e @ BlockError::ExecutionPayloadError(ref epe) if !epe.penalize_peer() => {
                // These errors indicate that the execution layer is offline
                // and failed to validate the execution payload. Do not downscore peer.
                debug!(
                    self.log,
                    "Single block lookup failed. Execution layer is offline / unsynced / misconfigured";
                    "root" => %root,
                    "error" => ?e
                );
                return Ok(None);
            }
            BlockError::AvailabilityCheck(e) => match e.category() {
                AvailabilityCheckErrorCategory::Internal => {
                    warn!(self.log, "Internal availability check failure"; "root" => %root, "peer_id" => %peer_id, "error" => ?e);
                    lookup.block_request_state.state.on_download_failure();
                    lookup.blob_request_state.state.on_download_failure();
                    lookup.request_block_and_blobs(cx)?
                }
                AvailabilityCheckErrorCategory::Malicious => {
                    warn!(self.log, "Availability check failure"; "root" => %root, "peer_id" => %peer_id, "error" => ?e);
                    lookup.handle_availability_check_failure(cx);
                    lookup.request_block_and_blobs(cx)?
                }
            },
            other => {
                warn!(self.log, "Peer sent invalid block in single block lookup"; "root" => %root, "error" => ?other, "peer_id" => %peer_id);
                if let Ok(block_peer) = lookup.block_request_state.state.processing_peer() {
                    cx.report_peer(
                        block_peer,
                        PeerAction::MidToleranceError,
                        "single_block_failure",
                    );

                    // Try it again if possible.
                    lookup.block_request_state.state.on_processing_failure();
                    lookup.request_block_and_blobs(cx)?
                }
>>>>>>> fee2ee9c
            }
        }
    }

    pub fn parent_block_processed(
        &mut self,
        chain_hash: Hash256,
        result: BlockProcessingResult<T::EthSpec>,
        cx: &mut SyncNetworkContext<T>,
    ) {
        let index = self
            .parent_lookups
            .iter()
            .enumerate()
            .find(|(_, lookup)| lookup.chain_hash() == chain_hash)
            .map(|(index, _)| index);

        let Some(mut parent_lookup) = index.map(|index| self.parent_lookups.remove(index)) else {
            return debug!(self.log, "Process response for a parent lookup request that was not found"; "chain_hash" => %chain_hash);
        };

        match &result {
            BlockProcessingResult::Ok(status) => match status {
                AvailabilityProcessingStatus::Imported(block_root) => {
                    debug!(self.log, "Parent block processing succeeded"; &parent_lookup, "block_root" => ?block_root)
                }
                AvailabilityProcessingStatus::MissingComponents(_, block_root) => {
                    debug!(self.log, "Parent missing parts, triggering single block lookup"; &parent_lookup,"block_root" => ?block_root)
                }
            },
            BlockProcessingResult::Err(e) => {
                debug!(self.log, "Parent block processing failed"; &parent_lookup, "error" => %e)
            }
            BlockProcessingResult::Ignored => {
                debug!(
                    self.log,
                    "Parent block processing job was ignored";
                    "action" => "re-requesting block",
                    &parent_lookup
                );
            }
        }

        match result {
            BlockProcessingResult::Ok(AvailabilityProcessingStatus::MissingComponents(
                _,
                block_root,
            )) => {
                let expected_block_root = parent_lookup.current_parent_request.block_root();
                if block_root != expected_block_root {
                    warn!(
                        self.log,
                        "Parent block processing result/request root mismatch";
                        "request" =>?expected_block_root,
                        "result" => ?block_root
                    );
                    return;
                }

                // We only send parent blocks + blobs for processing together. This means a
                // `MissingComponents` response here indicates missing blobs. Therefore we always
                // register a blob processing failure here.
                parent_lookup
                    .current_parent_request
                    .blob_request_state
                    .state
                    .on_processing_failure();
                match parent_lookup
                    .current_parent_request
                    .request_block_and_blobs(cx)
                {
                    Ok(()) => self.parent_lookups.push(parent_lookup),
                    Err(e) => self.handle_parent_request_error(&mut parent_lookup, cx, e.into()),
                }
            }
            BlockProcessingResult::Err(BlockError::ParentUnknown(block)) => {
                parent_lookup.add_unknown_parent_block(block);
                self.request_parent(parent_lookup, cx);
            }
            BlockProcessingResult::Ok(AvailabilityProcessingStatus::Imported(_))
            | BlockProcessingResult::Err(BlockError::BlockIsAlreadyKnown(_)) => {
                // Check if the beacon processor is available
                let Some(beacon_processor) = cx.beacon_processor_if_enabled() else {
                    return trace!(
                        self.log,
                        "Dropping parent chain segment that was ready for processing.";
                        parent_lookup
                    );
                };
                let (chain_hash, blocks, hashes, block_request) =
                    parent_lookup.parts_for_processing();

                let blocks = self.add_child_block_to_chain(chain_hash, blocks, cx).into();

                let process_id = ChainSegmentProcessId::ParentLookup(chain_hash);

                match beacon_processor.send_chain_segment(process_id, blocks) {
                    Ok(_) => {
                        self.processing_parent_lookups
                            .insert(chain_hash, (hashes, block_request));
                    }
                    Err(e) => {
                        error!(
                            self.log,
                            "Failed to send chain segment to processor";
                            "error" => ?e
                        );
                    }
                }
            }
            ref e @ BlockProcessingResult::Err(BlockError::ExecutionPayloadError(ref epe))
                if !epe.penalize_peer() =>
            {
                // These errors indicate that the execution layer is offline
                // and failed to validate the execution payload. Do not downscore peer.
                debug!(
                    self.log,
                    "Parent lookup failed. Execution layer is offline";
                    "chain_hash" => %chain_hash,
                    "error" => ?e
                );
            }
            BlockProcessingResult::Err(outcome) => {
                self.handle_parent_block_error(outcome, cx, parent_lookup);
            }
            BlockProcessingResult::Ignored => {
                // Beacon processor signalled to ignore the block processing result.
                // This implies that the cpu is overloaded. Drop the request.
                warn!(
                    self.log,
                    "Parent block processing was ignored, cpu might be overloaded";
                    "action" => "dropping parent request"
                );
            }
        }

        metrics::set_gauge(
            &metrics::SYNC_PARENT_BLOCK_LOOKUPS,
            self.parent_lookups.len() as i64,
        );
    }

    /// Find the child block that spawned the parent lookup request and add it to the chain
    /// to send for processing.
    fn add_child_block_to_chain(
        &mut self,
        chain_hash: Hash256,
        mut blocks: VecDeque<RpcBlock<T::EthSpec>>,
        cx: &SyncNetworkContext<T>,
    ) -> VecDeque<RpcBlock<T::EthSpec>> {
        // Find the child block that spawned the parent lookup request and add it to the chain
        // to send for processing.
        if let Some(child_lookup_id) = self
            .single_block_lookups
            .iter()
            .find_map(|(id, lookup)| (lookup.block_root() == chain_hash).then_some(*id))
        {
            let Some(child_lookup) = self.single_block_lookups.get_mut(&child_lookup_id) else {
                debug!(self.log, "Missing child for parent lookup request"; "child_root" => ?chain_hash);
                return blocks;
            };
            match child_lookup.get_cached_child_block() {
                CachedChild::Ok(rpc_block) => {
                    // Insert this block at the front. This order is important because we later check
                    // for linear roots in `filter_chain_segment`
                    blocks.push_front(rpc_block);
                }
                CachedChild::DownloadIncomplete => {
                    trace!(self.log, "Parent lookup chain complete, awaiting child response"; "chain_hash" => ?chain_hash);
                }
                CachedChild::NotRequired => {
                    warn!(self.log, "Child not cached for parent lookup"; "chain_hash" => %chain_hash);
                }
                CachedChild::Err(e) => {
                    warn!(
                        self.log,
                        "Consistency error in child block triggering chain or parent lookups";
                        "error" => ?e,
                        "chain_hash" => ?chain_hash
                    );
                    child_lookup.handle_consistency_failure(cx);
                    if let Err(e) = child_lookup.request_block_and_blobs(cx) {
                        debug!(self.log,
                            "Failed to request block and blobs, dropping lookup";
                            "error" => ?e
                        );
                        self.single_block_lookups.remove(&child_lookup_id);
                    }
                }
            }
        } else {
            debug!(self.log, "Missing child for parent lookup request"; "child_root" => ?chain_hash);
        };
        blocks
    }

    /// Handle the peer scoring, retries, and logging related to a `BlockError` returned from
    /// processing a block + blobs for a parent lookup.
    fn handle_parent_block_error(
        &mut self,
        outcome: BlockError<<T as BeaconChainTypes>::EthSpec>,
        cx: &SyncNetworkContext<T>,
        mut parent_lookup: ParentLookup<T>,
    ) {
        // We should always have a block peer.
        let Ok(block_peer_id) = parent_lookup.block_processing_peer() else {
            return;
        };

        // We may not have a blob peer, if there were no blobs required for this block.
        let blob_peer_id = parent_lookup.blob_processing_peer().ok();

        // all else we consider the chain a failure and downvote the peer that sent
        // us the last block
        warn!(
            self.log, "Invalid parent chain";
            "score_adjustment" => %PeerAction::MidToleranceError,
            "outcome" => ?outcome,
            "block_peer_id" => %block_peer_id,
        );
        // This currently can be a host of errors. We permit this due to the partial
        // ambiguity.
        cx.report_peer(
            block_peer_id,
            PeerAction::MidToleranceError,
            "parent_request_err",
        );
        // Don't downscore the same peer twice
        if let Some(blob_peer_id) = blob_peer_id {
            if block_peer_id != blob_peer_id {
                debug!(
                    self.log, "Additionally down-scoring blob peer";
                    "score_adjustment" => %PeerAction::MidToleranceError,
                    "outcome" => ?outcome,
                    "blob_peer_id" => %blob_peer_id,
                );
                cx.report_peer(
                    blob_peer_id,
                    PeerAction::MidToleranceError,
                    "parent_request_err",
                );
            }
        }

        // Try again if possible
        parent_lookup.processing_failed();
        self.request_parent(parent_lookup, cx);
    }

    pub fn parent_chain_processed(
        &mut self,
        chain_hash: Hash256,
        result: BatchProcessResult,
        cx: &SyncNetworkContext<T>,
    ) {
        let Some((_hashes, request)) = self.processing_parent_lookups.remove(&chain_hash) else {
            return debug!(self.log, "Chain process response for a parent lookup request that was not found"; "chain_hash" => %chain_hash, "result" => ?result);
        };

        debug!(self.log, "Parent chain processed"; "chain_hash" => %chain_hash, "result" => ?result);
        match result {
            BatchProcessResult::Success { .. } => {
                let Some(id) = self
                    .single_block_lookups
                    .iter()
                    .find_map(|(id, req)| (req.block_root() == chain_hash).then_some(*id))
                else {
                    warn!(self.log, "No id found for single block lookup"; "chain_hash" => %chain_hash);
                    return;
                };

                let Some(lookup) = self.single_block_lookups.get_mut(&id) else {
                    warn!(self.log, "No id found for single block lookup"; "chain_hash" => %chain_hash);
                    return;
                };

                match lookup.get_cached_child_block() {
                    CachedChild::Ok(rpc_block) => {
                        // This is the correct block, send it for processing
                        if self
                            .send_block_for_processing(
                                chain_hash,
                                rpc_block,
                                timestamp_now(),
                                BlockProcessType::SingleBlock { id },
                                cx,
                            )
                            .is_err()
                        {
                            // Remove to avoid inconsistencies
                            self.single_block_lookups.remove(&id);
                        }
                    }
                    CachedChild::DownloadIncomplete => {
                        trace!(self.log, "Parent chain complete, awaiting child response"; "chain_hash" => %chain_hash);
                    }
                    CachedChild::NotRequired => {
                        warn!(self.log, "Child not cached for parent lookup"; "chain_hash" => %chain_hash);
                    }
                    CachedChild::Err(e) => {
                        warn!(
                            self.log,
                            "Consistency error in child block triggering parent lookup";
                            "chain_hash" => %chain_hash,
                            "error" => ?e
                        );
                        lookup.handle_consistency_failure(cx);
                        if let Err(e) = lookup.request_block_and_blobs(cx) {
                            debug!(self.log,
                                "Failed to request block and blobs, dropping lookup";
                                "error" => ?e
                            );
                            self.single_block_lookups.remove(&id);
                        }
                    }
                }
            }
            BatchProcessResult::FaultyFailure {
                imported_blocks: _,
                penalty,
            } => {
                self.failed_chains.insert(chain_hash);
                for peer_source in request.all_used_peers() {
                    cx.report_peer(*peer_source, penalty, "parent_chain_failure")
                }
            }
            BatchProcessResult::NonFaultyFailure => {
                // We might request this chain again if there is need but otherwise, don't try again
            }
        }

        metrics::set_gauge(
            &metrics::SYNC_PARENT_BLOCK_LOOKUPS,
            self.parent_lookups.len() as i64,
        );
    }

    /* Helper functions */

    fn send_block_for_processing(
        &self,
        block_root: Hash256,
        block: RpcBlock<T::EthSpec>,
        duration: Duration,
        process_type: BlockProcessType,
        cx: &SyncNetworkContext<T>,
    ) -> Result<(), LookupRequestError> {
        match cx.beacon_processor_if_enabled() {
            Some(beacon_processor) => {
                debug!(self.log, "Sending block for processing"; "block" => ?block_root, "process" => ?process_type);
                if let Err(e) = beacon_processor.send_rpc_beacon_block(
                    block_root,
                    block,
                    duration,
                    process_type,
                ) {
                    error!(
                        self.log,
                        "Failed to send sync block to processor";
                        "error" => ?e
                    );
                    Err(LookupRequestError::SendFailed(
                        "beacon processor send failure",
                    ))
                } else {
                    Ok(())
                }
            }
            None => {
                trace!(self.log, "Dropping block ready for processing. Beacon processor not available"; "block" => %block_root);
                Err(LookupRequestError::SendFailed(
                    "beacon processor unavailable",
                ))
            }
        }
    }

    fn send_blobs_for_processing(
        &self,
        block_root: Hash256,
        blobs: FixedBlobSidecarList<T::EthSpec>,
        duration: Duration,
        process_type: BlockProcessType,
        cx: &SyncNetworkContext<T>,
    ) -> Result<(), LookupRequestError> {
        match cx.beacon_processor_if_enabled() {
            Some(beacon_processor) => {
                trace!(self.log, "Sending blobs for processing"; "block" => ?block_root, "process_type" => ?process_type);
                if let Err(e) =
                    beacon_processor.send_rpc_blobs(block_root, blobs, duration, process_type)
                {
                    error!(
                        self.log,
                        "Failed to send sync blobs to processor";
                        "error" => ?e
                    );
                    Err(LookupRequestError::SendFailed(
                        "beacon processor send failure",
                    ))
                } else {
                    Ok(())
                }
            }
            None => {
                trace!(self.log, "Dropping blobs ready for processing. Beacon processor not available"; "block_root" => %block_root);
                Err(LookupRequestError::SendFailed(
                    "beacon processor unavailable",
                ))
            }
        }
    }

    /// Attempts to request the next unknown parent. This method handles peer scoring and dropping
    /// the lookup in the event of failure.
    fn request_parent(&mut self, mut parent_lookup: ParentLookup<T>, cx: &SyncNetworkContext<T>) {
        let response = parent_lookup.request_parent(cx);

        match response {
            Err(e) => {
                self.handle_parent_request_error(&mut parent_lookup, cx, e);
            }
            Ok(_) => self.parent_lookups.push(parent_lookup),
        }

        // We remove and add back again requests so we want this updated regardless of outcome.
        metrics::set_gauge(
            &metrics::SYNC_PARENT_BLOCK_LOOKUPS,
            self.parent_lookups.len() as i64,
        );
    }

    /// Drops all the single block requests and returns how many requests were dropped.
    pub fn drop_single_block_requests(&mut self) -> usize {
        let requests_to_drop = self.single_block_lookups.len();
        self.single_block_lookups.clear();
        requests_to_drop
    }

    /// Drops all the parent chain requests and returns how many requests were dropped.
    pub fn drop_parent_chain_requests(&mut self) -> usize {
        self.parent_lookups.drain(..).len()
    }

    pub fn update_metrics(&self) {
        metrics::set_gauge(
            &metrics::SYNC_SINGLE_BLOCK_LOOKUPS,
            self.single_block_lookups.len() as i64,
        );

        metrics::set_gauge(
            &metrics::SYNC_PARENT_BLOCK_LOOKUPS,
            self.parent_lookups.len() as i64,
        );
    }
}<|MERGE_RESOLUTION|>--- conflicted
+++ resolved
@@ -869,14 +869,8 @@
                     BlockError::AvailabilityCheck(e) => match e.category() {
                         AvailabilityCheckErrorCategory::Internal => {
                             warn!(self.log, "Internal availability check failure"; "root" => %root, "peer_id" => %peer_id, "error" => ?e);
-                            lookup
-                                .block_request_state
-                                .state
-                                .register_failure_downloading();
-                            lookup
-                                .blob_request_state
-                                .state
-                                .register_failure_downloading();
+                            lookup.block_request_state.state.on_download_failure();
+                            lookup.blob_request_state.state.on_download_failure();
                             Action::Retry
                         }
                         AvailabilityCheckErrorCategory::Malicious => {
@@ -894,46 +888,13 @@
                                 "single_block_failure",
                             );
 
-                            lookup
-                                .block_request_state
-                                .state
-                                .register_failure_processing();
+                            lookup.block_request_state.state.on_processing_failure();
                         }
                         Action::Retry
                     }
                 }
             }
         };
-<<<<<<< HEAD
-=======
-    }
-
-    /// Handles a `MissingComponents` block processing error. Handles peer scoring and retries.
-    ///
-    /// If this was the result of a block request, we can't determined if the block peer did anything
-    /// wrong. If we already had both a block and blobs response processed, we should penalize the
-    /// blobs peer because they did not provide all blobs on the initial request.
-    fn handle_missing_components<R: RequestState<Current, T>>(
-        &self,
-        cx: &SyncNetworkContext<T>,
-        lookup: &mut SingleBlockLookup<Current, T>,
-    ) -> Result<(), LookupRequestError> {
-        let request_state = R::request_state_mut(lookup);
-
-        request_state
-            .get_state_mut()
-            .on_processing_success()
-            .map_err(LookupRequestError::BadState)?;
-        if lookup.both_components_processed() {
-            lookup.penalize_blob_peer(cx);
-
-            // Try it again if possible.
-            lookup.blob_request_state.state.on_processing_failure();
-            lookup.request_block_and_blobs(cx)?;
-        }
-        Ok(())
-    }
->>>>>>> fee2ee9c
 
         match action {
             Action::Retry => {
@@ -951,56 +912,9 @@
                 self.search_parent(slot, block_root, parent_root, peer_id, cx);
                 self.single_block_lookups.insert(target_id, lookup);
             }
-<<<<<<< HEAD
             Action::Drop => {
                 // drop with noop
                 self.update_metrics();
-=======
-            BlockError::ParentUnknown(block) => {
-                let slot = block.slot();
-                let parent_root = block.parent_root();
-                lookup.add_child_components(block.into());
-                lookup.request_block_and_blobs(cx)?;
-                self.search_parent(slot, root, parent_root, peer_id, cx);
-            }
-            ref e @ BlockError::ExecutionPayloadError(ref epe) if !epe.penalize_peer() => {
-                // These errors indicate that the execution layer is offline
-                // and failed to validate the execution payload. Do not downscore peer.
-                debug!(
-                    self.log,
-                    "Single block lookup failed. Execution layer is offline / unsynced / misconfigured";
-                    "root" => %root,
-                    "error" => ?e
-                );
-                return Ok(None);
-            }
-            BlockError::AvailabilityCheck(e) => match e.category() {
-                AvailabilityCheckErrorCategory::Internal => {
-                    warn!(self.log, "Internal availability check failure"; "root" => %root, "peer_id" => %peer_id, "error" => ?e);
-                    lookup.block_request_state.state.on_download_failure();
-                    lookup.blob_request_state.state.on_download_failure();
-                    lookup.request_block_and_blobs(cx)?
-                }
-                AvailabilityCheckErrorCategory::Malicious => {
-                    warn!(self.log, "Availability check failure"; "root" => %root, "peer_id" => %peer_id, "error" => ?e);
-                    lookup.handle_availability_check_failure(cx);
-                    lookup.request_block_and_blobs(cx)?
-                }
-            },
-            other => {
-                warn!(self.log, "Peer sent invalid block in single block lookup"; "root" => %root, "error" => ?other, "peer_id" => %peer_id);
-                if let Ok(block_peer) = lookup.block_request_state.state.processing_peer() {
-                    cx.report_peer(
-                        block_peer,
-                        PeerAction::MidToleranceError,
-                        "single_block_failure",
-                    );
-
-                    // Try it again if possible.
-                    lookup.block_request_state.state.on_processing_failure();
-                    lookup.request_block_and_blobs(cx)?
-                }
->>>>>>> fee2ee9c
             }
         }
     }
