--- conflicted
+++ resolved
@@ -276,30 +276,15 @@
     pub(crate) fn missing_blob_ids(&self) -> MissingBlobs {
         let block_root = self.block_root();
         if let Some(components) = self.child_components.as_ref() {
-<<<<<<< HEAD
-            self.da_checker
-                .get_missing_blob_ids(block_root, Some(components))
+            self.da_checker.get_missing_blob_ids(
+                block_root,
+                components.downloaded_block.as_ref().map(|b| b.as_ref()),
+                &components.downloaded_blobs,
+            )
         } else {
             // TODO: the da_checker should look into the availability cache, not only the processing
             // cache.
             self.da_checker.get_missing_blob_ids_with(block_root)
-=======
-            self.da_checker.get_missing_blob_ids(
-                block_root,
-                &components.downloaded_block,
-                &components.downloaded_blobs,
-            )
-        } else {
-            let Some(processing_components) = self.da_checker.get_processing_components(block_root)
-            else {
-                return MissingBlobs::new_without_block(block_root, self.da_checker.is_deneb());
-            };
-            self.da_checker.get_missing_blob_ids(
-                block_root,
-                &processing_components.block,
-                &processing_components.blob_commitments,
-            )
->>>>>>> 06eb181b
         }
     }
 
