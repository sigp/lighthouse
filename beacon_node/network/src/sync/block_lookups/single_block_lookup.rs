--- conflicted
+++ resolved
@@ -519,13 +519,8 @@
             State::Processing(result) => {
                 let peers_source = result.peer_group.clone();
                 self.failed_processing = self.failed_processing.saturating_add(1);
-<<<<<<< HEAD
-                self.state = State::AwaitingDownload;
+                self.state = State::AwaitingDownload("not started");
                 Ok(peers_source)
-=======
-                self.state = State::AwaitingDownload("not started");
-                Ok(peer_id)
->>>>>>> 2c971fa9
             }
             other => Err(LookupRequestError::BadState(format!(
                 "Bad state on_processing_failure expected Processing got {other}"
