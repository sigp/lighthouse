--- conflicted
+++ resolved
@@ -31,13 +31,9 @@
     RootMismatch,
     NoBlockReturned,
     ExtraBlocksReturned,
-<<<<<<< HEAD
-    UnrequestedBlobId,
+    UnrequestedBlobId(BlobIdentifier),
     InvalidInclusionProof,
     UnrequestedHeader,
-=======
-    UnrequestedBlobId(BlobIdentifier),
->>>>>>> feb531f8
     ExtraBlobsReturned,
     NotEnoughBlobsReturned,
     InvalidIndex(u64),
