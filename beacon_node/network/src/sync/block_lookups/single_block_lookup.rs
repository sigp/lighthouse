use super::common::ResponseType;
use super::{BlockComponent, PeerId, SINGLE_BLOCK_LOOKUP_MAX_ATTEMPTS};
use crate::sync::block_lookups::common::RequestState;
use crate::sync::block_lookups::Id;
use crate::sync::network_context::{
    LookupRequestResult, ReqId, RpcRequestSendError, SendErrorProcessor, SyncNetworkContext,
};
use beacon_chain::BeaconChainTypes;
use derivative::Derivative;
use rand::seq::IteratorRandom;
use std::collections::HashSet;
use std::fmt::Debug;
use std::sync::Arc;
use std::time::{Duration, Instant};
use store::Hash256;
use strum::IntoStaticStr;
use types::blob_sidecar::FixedBlobSidecarList;
use types::{EthSpec, SignedBeaconBlock};

// Dedicated enum for LookupResult to force its usage
#[must_use = "LookupResult must be handled with on_lookup_result"]
pub enum LookupResult {
    /// Lookup completed successfully
    Completed,
    /// Lookup is expecting some future event from the network
    Pending,
}

#[derive(Debug, PartialEq, Eq, IntoStaticStr)]
pub enum LookupRequestError {
    /// Too many failed attempts
    TooManyAttempts {
        /// The failed attempts were primarily due to processing failures.
        cannot_process: bool,
    },
    /// No peers left to serve this lookup
    NoPeers,
    /// Error sending event to network
    SendFailedNetwork(RpcRequestSendError),
    /// Error sending event to processor
    SendFailedProcessor(SendErrorProcessor),
    /// Inconsistent lookup request state
    BadState(String),
    /// Lookup failed for some other reason and should be dropped
    Failed,
    /// Received MissingComponents when all components have been processed. This should never
    /// happen, and indicates some internal bug
    MissingComponentsAfterAllProcessed,
    /// Attempted to retrieve a not known lookup id
    UnknownLookup,
    /// Received a download result for a different request id than the in-flight request.
    /// There should only exist a single request at a time. Having multiple requests is a bug and
    /// can result in undefined state, so it's treated as a hard error and the lookup is dropped.
    UnexpectedRequestId {
        expected_req_id: ReqId,
        req_id: ReqId,
    },
}

#[derive(Derivative)]
#[derivative(Debug(bound = "T: BeaconChainTypes"))]
pub struct SingleBlockLookup<T: BeaconChainTypes> {
    pub id: Id,
    pub block_request_state: BlockRequestState<T::EthSpec>,
    pub blob_request_state: BlobRequestState<T::EthSpec>,
    /// Peers that claim to have imported this set of block components
    #[derivative(Debug(format_with = "fmt_peer_set_as_len"))]
    peers: HashSet<PeerId>,
    block_root: Hash256,
    awaiting_parent: Option<Hash256>,
    created: Instant,
}

impl<T: BeaconChainTypes> SingleBlockLookup<T> {
    pub fn new(
        requested_block_root: Hash256,
        peers: &[PeerId],
        id: Id,
        awaiting_parent: Option<Hash256>,
    ) -> Self {
        Self {
            id,
            block_request_state: BlockRequestState::new(requested_block_root),
            blob_request_state: BlobRequestState::new(requested_block_root),
            peers: HashSet::from_iter(peers.iter().copied()),
            block_root: requested_block_root,
            awaiting_parent,
            created: Instant::now(),
        }
    }

    /// Get the block root that is being requested.
    pub fn block_root(&self) -> Hash256 {
        self.block_root
    }

    pub fn awaiting_parent(&self) -> Option<Hash256> {
        self.awaiting_parent
    }

    /// Mark this lookup as awaiting a parent lookup from being processed. Meanwhile don't send
    /// components for processing.
    pub fn set_awaiting_parent(&mut self, parent_root: Hash256) {
        self.awaiting_parent = Some(parent_root)
    }

    /// Mark this lookup as no longer awaiting a parent lookup. Components can be sent for
    /// processing.
    pub fn resolve_awaiting_parent(&mut self) {
        self.awaiting_parent = None;
    }

    /// Returns the time elapsed since this lookup was created
    pub fn elapsed_since_created(&self) -> Duration {
        self.created.elapsed()
    }

    /// Maybe insert a verified response into this lookup. Returns true if imported
    pub fn add_child_components(&mut self, block_component: BlockComponent<T::EthSpec>) -> bool {
        match block_component {
            BlockComponent::Block(block) => self
                .block_request_state
                .state
                .insert_verified_response(block),
            BlockComponent::Blob(_) => {
                // For now ignore single blobs, as the blob request state assumes all blobs are
                // attributed to the same peer = the peer serving the remaining blobs. Ignoring this
                // block component has a minor effect, causing the node to re-request this blob
                // once the parent chain is successfully resolved
                false
            }
        }
    }

    /// Check the block root matches the requested block root.
    pub fn is_for_block(&self, block_root: Hash256) -> bool {
        self.block_root() == block_root
    }

    /// Returns true if the block has already been downloaded.
    pub fn both_components_processed(&self) -> bool {
        self.block_request_state.state.is_processed()
            && self.blob_request_state.state.is_processed()
    }

    /// Returns true if this request is expecting some event to make progress
    pub fn is_awaiting_event(&self) -> bool {
        self.awaiting_parent.is_some()
            || self.block_request_state.state.is_awaiting_event()
            || self.blob_request_state.state.is_awaiting_event()
    }

    /// Makes progress on all requests of this lookup. Any error is not recoverable and must result
    /// in dropping the lookup. May mark the lookup as completed.
    pub fn continue_requests(
        &mut self,
        cx: &mut SyncNetworkContext<T>,
    ) -> Result<LookupResult, LookupRequestError> {
        // TODO: Check what's necessary to download, specially for blobs
        self.continue_request::<BlockRequestState<T::EthSpec>>(cx)?;
        self.continue_request::<BlobRequestState<T::EthSpec>>(cx)?;

        // If all components of this lookup are already processed, there will be no future events
        // that can make progress so it must be dropped. Consider the lookup completed.
        // This case can happen if we receive the components from gossip during a retry.
        if self.block_request_state.state.is_processed()
            && self.blob_request_state.state.is_processed()
        {
            Ok(LookupResult::Completed)
        } else {
            Ok(LookupResult::Pending)
        }
    }

    /// Potentially makes progress on this request if it's in a progress-able state
    fn continue_request<R: RequestState<T>>(
        &mut self,
        cx: &mut SyncNetworkContext<T>,
    ) -> Result<(), LookupRequestError> {
        let id = self.id;
        let awaiting_parent = self.awaiting_parent.is_some();
        let downloaded_block_expected_blobs = self
            .block_request_state
            .state
            .peek_downloaded_data()
            .map(|block| block.num_expected_blobs());
        let block_is_processed = self.block_request_state.state.is_processed();
        let request = R::request_state_mut(self);

        // Attempt to progress awaiting downloads
        if request.get_state().is_awaiting_download() {
            // Verify the current request has not exceeded the maximum number of attempts.
            let request_state = request.get_state();
            if request_state.failed_attempts() >= SINGLE_BLOCK_LOOKUP_MAX_ATTEMPTS {
                let cannot_process = request_state.more_failed_processing_attempts();
                return Err(LookupRequestError::TooManyAttempts { cannot_process });
            }

            let Some(peer_id) = self.use_rand_available_peer() else {
<<<<<<< HEAD
                if awaiting_parent {
                    // Allow lookups awaiting for a parent to have zero peers. If when the parent
                    // resolve they still have zero peers the lookup will fail gracefully.
                    R::request_state_mut(self)
                        .get_state_mut()
                        .update_awaiting_download_status("no_peers_awaiting_parent");
                    return Ok(());
                } else {
                    return Err(LookupRequestError::NoPeers);
                }
=======
                // Allow lookup to not have any peers. In that case do nothing. If the lookup does
                // not have peers for some time, it will be dropped.
                return Ok(());
>>>>>>> f187ad8b
            };

            let request = R::request_state_mut(self);
            match request.make_request(id, peer_id, downloaded_block_expected_blobs, cx)? {
                LookupRequestResult::RequestSent(req_id) => {
                    request.get_state_mut().on_download_start(req_id)?
                }
                LookupRequestResult::NoRequestNeeded => {
                    request.get_state_mut().on_completed_request()?
                }
                // Sync will receive a future event to make progress on the request, do nothing now
                LookupRequestResult::Pending(reason) => {
                    request
                        .get_state_mut()
                        .update_awaiting_download_status(reason);
                    return Ok(());
                }
            }

        // Otherwise, attempt to progress awaiting processing
        // If this request is awaiting a parent lookup to be processed, do not send for processing.
        // The request will be rejected with unknown parent error.
        } else if !awaiting_parent
            && (block_is_processed || matches!(R::response_type(), ResponseType::Block))
        {
            // maybe_start_processing returns Some if state == AwaitingProcess. This pattern is
            // useful to conditionally access the result data.
            if let Some(result) = request.get_state_mut().maybe_start_processing() {
                return R::send_for_processing(id, result, cx);
            }
        }

        Ok(())
    }

    /// Get all unique peers that claim to have imported this set of block components
    pub fn all_peers(&self) -> impl Iterator<Item = &PeerId> + '_ {
        self.peers.iter()
    }

    /// Add peer to all request states. The peer must be able to serve this request.
    /// Returns true if the peer was newly inserted into some request state.
    pub fn add_peer(&mut self, peer_id: PeerId) -> bool {
        self.peers.insert(peer_id)
    }

    /// Remove peer from available peers. Return true if there are no more available peers and all
    /// requests are not expecting any future event (AwaitingDownload).
    pub fn remove_peer(&mut self, peer_id: &PeerId) -> bool {
        self.peers.remove(peer_id)
    }

    /// Returns true if this lookup has zero peers
    pub fn has_no_peers(&self) -> bool {
        self.peers.is_empty()
    }

    /// Selects a random peer from available peers if any
    fn use_rand_available_peer(&mut self) -> Option<PeerId> {
        self.peers.iter().choose(&mut rand::thread_rng()).copied()
    }
}

/// The state of the blob request component of a `SingleBlockLookup`.
#[derive(Derivative)]
#[derivative(Debug)]
pub struct BlobRequestState<E: EthSpec> {
    #[derivative(Debug = "ignore")]
    pub block_root: Hash256,
    pub state: SingleLookupRequestState<FixedBlobSidecarList<E>>,
}

impl<E: EthSpec> BlobRequestState<E> {
    pub fn new(block_root: Hash256) -> Self {
        Self {
            block_root,
            state: SingleLookupRequestState::new(),
        }
    }
}

/// The state of the block request component of a `SingleBlockLookup`.
#[derive(Derivative)]
#[derivative(Debug)]
pub struct BlockRequestState<E: EthSpec> {
    #[derivative(Debug = "ignore")]
    pub requested_block_root: Hash256,
    pub state: SingleLookupRequestState<Arc<SignedBeaconBlock<E>>>,
}

impl<E: EthSpec> BlockRequestState<E> {
    pub fn new(block_root: Hash256) -> Self {
        Self {
            requested_block_root: block_root,
            state: SingleLookupRequestState::new(),
        }
    }
}

#[derive(Debug, PartialEq, Eq, Clone)]
pub struct DownloadResult<T: Clone> {
    pub value: T,
    pub block_root: Hash256,
    pub seen_timestamp: Duration,
    pub peer_id: PeerId,
}

#[derive(PartialEq, Eq, IntoStaticStr)]
pub enum State<T: Clone> {
    AwaitingDownload(&'static str),
    Downloading(ReqId),
    AwaitingProcess(DownloadResult<T>),
    /// Request is processing, sent by lookup sync
    Processing(DownloadResult<T>),
    /// Request is processed
    Processed,
}

/// Object representing the state of a single block or blob lookup request.
#[derive(PartialEq, Eq, Derivative)]
#[derivative(Debug)]
pub struct SingleLookupRequestState<T: Clone> {
    /// State of this request.
    state: State<T>,
    /// How many times have we attempted to process this block or blob.
    failed_processing: u8,
    /// How many times have we attempted to download this block or blob.
    failed_downloading: u8,
}

impl<T: Clone> SingleLookupRequestState<T> {
    pub fn new() -> Self {
        Self {
            state: State::AwaitingDownload("not started"),
            failed_processing: 0,
            failed_downloading: 0,
        }
    }

    pub fn is_awaiting_download(&self) -> bool {
        match self.state {
            State::AwaitingDownload { .. } => true,
            State::Downloading { .. }
            | State::AwaitingProcess { .. }
            | State::Processing { .. }
            | State::Processed { .. } => false,
        }
    }

    pub fn is_processed(&self) -> bool {
        match self.state {
            State::AwaitingDownload { .. }
            | State::Downloading { .. }
            | State::AwaitingProcess { .. }
            | State::Processing { .. } => false,
            State::Processed { .. } => true,
        }
    }

    /// Returns true if we can expect some future event to progress this block component request
    /// specifically.
    pub fn is_awaiting_event(&self) -> bool {
        match self.state {
            // No event will progress this request specifically, but the request may be put on hold
            // due to some external event
            State::AwaitingDownload { .. } => false,
            // Network will emit a download success / error event
            State::Downloading { .. } => true,
            // Not awaiting any external event
            State::AwaitingProcess { .. } => false,
            // Beacon processor will emit a processing result event
            State::Processing { .. } => true,
            // Request complete, no future event left
            State::Processed { .. } => false,
        }
    }

    pub fn peek_downloaded_data(&self) -> Option<&T> {
        match &self.state {
            State::AwaitingDownload { .. } => None,
            State::Downloading { .. } => None,
            State::AwaitingProcess(result) => Some(&result.value),
            State::Processing(result) => Some(&result.value),
            State::Processed { .. } => None,
        }
    }

    /// Switch to `AwaitingProcessing` if the request is in `AwaitingDownload` state, otherwise
    /// ignore.
    pub fn insert_verified_response(&mut self, result: DownloadResult<T>) -> bool {
        if let State::AwaitingDownload { .. } = &self.state {
            self.state = State::AwaitingProcess(result);
            true
        } else {
            false
        }
    }

    /// Append metadata on why this request is in AwaitingDownload status. Very helpful to debug
    /// stuck lookups. Not fallible as it's purely informational.
    pub fn update_awaiting_download_status(&mut self, new_status: &'static str) {
        if let State::AwaitingDownload(status) = &mut self.state {
            *status = new_status
        }
    }

    /// Switch to `Downloading` if the request is in `AwaitingDownload` state, otherwise returns None.
    pub fn on_download_start(&mut self, req_id: ReqId) -> Result<(), LookupRequestError> {
        match &self.state {
            State::AwaitingDownload { .. } => {
                self.state = State::Downloading(req_id);
                Ok(())
            }
            other => Err(LookupRequestError::BadState(format!(
                "Bad state on_download_start expected AwaitingDownload got {other}"
            ))),
        }
    }

    /// Registers a failure in downloading a block. This might be a peer disconnection or a wrong
    /// block.
    pub fn on_download_failure(&mut self, req_id: ReqId) -> Result<(), LookupRequestError> {
        match &self.state {
            State::Downloading(expected_req_id) => {
                if req_id != *expected_req_id {
                    return Err(LookupRequestError::UnexpectedRequestId {
                        expected_req_id: *expected_req_id,
                        req_id,
                    });
                }
                self.failed_downloading = self.failed_downloading.saturating_add(1);
                self.state = State::AwaitingDownload("not started");
                Ok(())
            }
            other => Err(LookupRequestError::BadState(format!(
                "Bad state on_download_failure expected Downloading got {other}"
            ))),
        }
    }

    pub fn on_download_success(
        &mut self,
        req_id: ReqId,
        result: DownloadResult<T>,
    ) -> Result<(), LookupRequestError> {
        match &self.state {
            State::Downloading(expected_req_id) => {
                if req_id != *expected_req_id {
                    return Err(LookupRequestError::UnexpectedRequestId {
                        expected_req_id: *expected_req_id,
                        req_id,
                    });
                }
                self.state = State::AwaitingProcess(result);
                Ok(())
            }
            other => Err(LookupRequestError::BadState(format!(
                "Bad state on_download_success expected Downloading got {other}"
            ))),
        }
    }

    /// Switch to `Processing` if the request is in `AwaitingProcess` state, otherwise returns None.
    pub fn maybe_start_processing(&mut self) -> Option<DownloadResult<T>> {
        // For 2 lines replace state with placeholder to gain ownership of `result`
        match &self.state {
            State::AwaitingProcess(result) => {
                let result = result.clone();
                self.state = State::Processing(result.clone());
                Some(result)
            }
            _ => None,
        }
    }

    /// Revert into `AwaitingProcessing`, if the payload if not invalid and can be submitted for
    /// processing latter.
    pub fn revert_to_awaiting_processing(&mut self) -> Result<(), LookupRequestError> {
        match &self.state {
            State::Processing(result) => {
                self.state = State::AwaitingProcess(result.clone());
                Ok(())
            }
            other => Err(LookupRequestError::BadState(format!(
                "Bad state on revert_to_awaiting_processing expected Processing got {other}"
            ))),
        }
    }

    /// Registers a failure in processing a block.
    pub fn on_processing_failure(&mut self) -> Result<PeerId, LookupRequestError> {
        match &self.state {
            State::Processing(result) => {
                let peer_id = result.peer_id;
                self.failed_processing = self.failed_processing.saturating_add(1);
                self.state = State::AwaitingDownload("not started");
                Ok(peer_id)
            }
            other => Err(LookupRequestError::BadState(format!(
                "Bad state on_processing_failure expected Processing got {other}"
            ))),
        }
    }

    pub fn on_processing_success(&mut self) -> Result<(), LookupRequestError> {
        match &self.state {
            State::Processing(_) => {
                self.state = State::Processed;
                Ok(())
            }
            other => Err(LookupRequestError::BadState(format!(
                "Bad state on_processing_success expected Processing got {other}"
            ))),
        }
    }

    /// Mark a request as complete without any download or processing
    pub fn on_completed_request(&mut self) -> Result<(), LookupRequestError> {
        match &self.state {
            State::AwaitingDownload { .. } => {
                self.state = State::Processed;
                Ok(())
            }
            other => Err(LookupRequestError::BadState(format!(
                "Bad state on_completed_request expected AwaitingDownload got {other}"
            ))),
        }
    }

    /// The total number of failures, whether it be processing or downloading.
    pub fn failed_attempts(&self) -> u8 {
        self.failed_processing + self.failed_downloading
    }

    pub fn more_failed_processing_attempts(&self) -> bool {
        self.failed_processing >= self.failed_downloading
    }
}

// Display is used in the BadState assertions above
impl<T: Clone> std::fmt::Display for State<T> {
    fn fmt(&self, f: &mut std::fmt::Formatter<'_>) -> std::fmt::Result {
        write!(f, "{}", Into::<&'static str>::into(self))
    }
}

// Debug is used in the log_stuck_lookups print to include some more info. Implements custom Debug
// to not dump an entire block or blob to terminal which don't add valuable data.
impl<T: Clone> std::fmt::Debug for State<T> {
    fn fmt(&self, f: &mut std::fmt::Formatter<'_>) -> std::fmt::Result {
        match self {
            Self::AwaitingDownload(status) => write!(f, "AwaitingDownload({:?})", status),
            Self::Downloading(req_id) => write!(f, "Downloading({:?})", req_id),
            Self::AwaitingProcess(d) => write!(f, "AwaitingProcess({:?})", d.peer_id),
            Self::Processing(d) => write!(f, "Processing({:?})", d.peer_id),
            Self::Processed { .. } => write!(f, "Processed"),
        }
    }
}

fn fmt_peer_set_as_len(
    peer_set: &HashSet<PeerId>,
    f: &mut std::fmt::Formatter,
) -> Result<(), std::fmt::Error> {
    write!(f, "{}", peer_set.len())
}<|MERGE_RESOLUTION|>--- conflicted
+++ resolved
@@ -197,22 +197,9 @@
             }
 
             let Some(peer_id) = self.use_rand_available_peer() else {
-<<<<<<< HEAD
-                if awaiting_parent {
-                    // Allow lookups awaiting for a parent to have zero peers. If when the parent
-                    // resolve they still have zero peers the lookup will fail gracefully.
-                    R::request_state_mut(self)
-                        .get_state_mut()
-                        .update_awaiting_download_status("no_peers_awaiting_parent");
-                    return Ok(());
-                } else {
-                    return Err(LookupRequestError::NoPeers);
-                }
-=======
                 // Allow lookup to not have any peers. In that case do nothing. If the lookup does
                 // not have peers for some time, it will be dropped.
                 return Ok(());
->>>>>>> f187ad8b
             };
 
             let request = R::request_state_mut(self);
