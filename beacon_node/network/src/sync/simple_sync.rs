--- conflicted
+++ resolved
@@ -439,13 +439,8 @@
     pub fn on_beacon_block_headers_response(
         &mut self,
         peer_id: PeerId,
-<<<<<<< HEAD
-        res: BeaconBlockHeadersResponse,
-        network: &mut NetworkContext<T::EthSpec>,
-=======
         headers: Vec<BeaconBlockHeader>,
-        network: &mut NetworkContext,
->>>>>>> b5af73d0
+        network: &mut NetworkContext<T::EthSpec>,
     ) {
         debug!(
             self.log,
@@ -522,13 +517,8 @@
     pub fn on_beacon_block_bodies_response(
         &mut self,
         peer_id: PeerId,
-<<<<<<< HEAD
-        res: BeaconBlockBodiesResponse<T::EthSpec>,
-        network: &mut NetworkContext<T::EthSpec>,
-=======
-        res: DecodedBeaconBlockBodiesResponse,
-        network: &mut NetworkContext,
->>>>>>> b5af73d0
+        res: DecodedBeaconBlockBodiesResponse<T::EthSpec>,
+        network: &mut NetworkContext<T::EthSpec>,
     ) {
         debug!(
             self.log,
@@ -928,14 +918,9 @@
     HelloMessage {
         //TODO: Correctly define the chain/network id
         network_id: spec.chain_id,
-<<<<<<< HEAD
+        chain_id: spec.chain_id as u64,
         latest_finalized_root: state.finalized_checkpoint.root,
         latest_finalized_epoch: state.finalized_checkpoint.epoch,
-=======
-        chain_id: spec.chain_id as u64,
-        latest_finalized_root: state.finalized_root,
-        latest_finalized_epoch: state.finalized_epoch,
->>>>>>> b5af73d0
         best_root: beacon_chain.head().beacon_block_root,
         best_slot: state.slot,
     }
