//! Provides network functionality for the Syncing thread. This fundamentally wraps a network
//! channel and stores a global RPC ID to perform requests.

use self::custody::{ActiveCustodyRequest, Error as CustodyRequestError};
pub use self::requests::{BlocksByRootSingleRequest, DataColumnsByRootSingleBlockRequest};
use super::block_sidecar_coupling::RangeBlockComponentsRequest;
use super::manager::BlockProcessType;
use super::range_sync::{BatchId, ByRangeRequestType, ChainId};
use crate::metrics;
use crate::network_beacon_processor::NetworkBeaconProcessor;
use crate::service::NetworkMessage;
use crate::status::ToStatusMessage;
use crate::sync::block_lookups::SingleLookupId;
use crate::sync::network_context::requests::BlobsByRootSingleBlockRequest;
use beacon_chain::block_verification_types::RpcBlock;
use beacon_chain::{BeaconChain, BeaconChainTypes, BlockProcessStatus, EngineState};
use custody::CustodyRequestResult;
use fnv::FnvHashMap;
use lighthouse_network::rpc::methods::{
    BlobsByRangeRequest, DataColumnsByRangeRequest, OldBlocksByRangeRequest,
    OldBlocksByRangeRequestV1, OldBlocksByRangeRequestV2,
};
use lighthouse_network::rpc::{BlocksByRangeRequest, GoodbyeReason, RPCError, RequestType};
use lighthouse_network::service::api_types::{
    AppRequestId, CustodyId, CustodyRequester, DataColumnsByRootRequestId,
    DataColumnsByRootRequester, Id, SingleLookupReqId, SyncRequestId,
};
use lighthouse_network::{Client, NetworkGlobals, PeerAction, PeerId, ReportSource};
use rand::seq::SliceRandom;
use rand::thread_rng;
pub use requests::LookupVerifyError;
use requests::{
    ActiveRequests, BlobsByRootRequestItems, BlocksByRootRequestItems,
    DataColumnsByRootRequestItems,
};
use slog::{debug, error, warn};
use std::collections::hash_map::Entry;
use std::collections::HashMap;
use std::sync::Arc;
use std::time::Duration;
use tokio::sync::mpsc;
use types::blob_sidecar::FixedBlobSidecarList;
use types::{
    BlobSidecar, ColumnIndex, DataColumnSidecar, DataColumnSidecarList, EthSpec, Hash256,
    SignedBeaconBlock, Slot,
};

pub mod custody;
mod requests;

pub struct BlocksAndBlobsByRangeResponse<E: EthSpec> {
    pub sender_id: RangeRequestId,
    pub responses: Result<Vec<RpcBlock<E>>, String>,
    pub expects_blobs: bool,
    pub expects_custody_columns: Option<Vec<ColumnIndex>>,
}

#[derive(Debug, Clone, Copy)]
pub enum RangeRequestId {
    RangeSync {
        chain_id: ChainId,
        batch_id: BatchId,
    },
    BackfillSync {
        batch_id: BatchId,
    },
}

#[derive(Debug)]
pub enum RpcEvent<T> {
    StreamTermination,
    Response(T, Duration),
    RPCError(RPCError),
}

pub type RpcResponseResult<T> = Result<(T, Duration), RpcResponseError>;

pub type CustodyByRootResult<T> = Result<(DataColumnSidecarList<T>, PeerGroup), RpcResponseError>;

#[derive(Debug)]
pub enum RpcResponseError {
    RpcError(RPCError),
    VerifyError(LookupVerifyError),
    CustodyRequestError(CustodyRequestError),
}

#[derive(Debug, PartialEq, Eq)]
pub enum RpcRequestSendError {
    /// Network channel send failed
    NetworkSendError,
    NoCustodyPeers,
    CustodyRequestError(custody::Error),
    SlotClockError,
}

#[derive(Debug, PartialEq, Eq)]
pub enum SendErrorProcessor {
    SendError,
    ProcessorNotAvailable,
}

impl std::fmt::Display for RpcResponseError {
    fn fmt(&self, f: &mut std::fmt::Formatter) -> std::fmt::Result {
        match self {
            RpcResponseError::RpcError(e) => write!(f, "RPC Error: {:?}", e),
            RpcResponseError::VerifyError(e) => write!(f, "Lookup Verify Error: {:?}", e),
            RpcResponseError::CustodyRequestError(e) => write!(f, "Custody Request Error: {:?}", e),
        }
    }
}

impl From<RPCError> for RpcResponseError {
    fn from(e: RPCError) -> Self {
        RpcResponseError::RpcError(e)
    }
}

impl From<LookupVerifyError> for RpcResponseError {
    fn from(e: LookupVerifyError) -> Self {
        RpcResponseError::VerifyError(e)
    }
}

/// Represents a group of peers that served a block component.
#[derive(Clone, Debug)]
pub struct PeerGroup {
    /// Peers group by which indexed section of the block component they served. For example:
    /// - PeerA served = [blob index 0, blob index 2]
    /// - PeerA served = [blob index 1]
    peers: HashMap<PeerId, Vec<usize>>,
}

impl PeerGroup {
    /// Return a peer group where a single peer returned all parts of a block component. For
    /// example, a block has a single component (the block = index 0/1).
    pub fn from_single(peer: PeerId) -> Self {
        Self {
            peers: HashMap::from_iter([(peer, vec![0])]),
        }
    }
    pub fn from_set(peers: HashMap<PeerId, Vec<usize>>) -> Self {
        Self { peers }
    }
    pub fn all(&self) -> impl Iterator<Item = &PeerId> + '_ {
        self.peers.keys()
    }
    pub fn of_index(&self, index: usize) -> impl Iterator<Item = &PeerId> + '_ {
        self.peers.iter().filter_map(move |(peer, indices)| {
            if indices.contains(&index) {
                Some(peer)
            } else {
                None
            }
        })
    }
}

/// Sequential ID that uniquely identifies ReqResp outgoing requests
pub type ReqId = u32;

pub enum LookupRequestResult<I = ReqId> {
    /// A request is sent. Sync MUST receive an event from the network in the future for either:
    /// completed response or failed request
    RequestSent(I),
    /// No request is sent, and no further action is necessary to consider this request completed.
    /// Includes a reason why this request is not needed.
    NoRequestNeeded(&'static str),
    /// No request is sent, but the request is not completed. Sync MUST receive some future event
    /// that makes progress on the request. For example: request is processing from a different
    /// source (i.e. block received from gossip) and sync MUST receive an event with that processing
    /// result.
    Pending(&'static str),
}

/// Wraps a Network channel to employ various RPC related network functionality for the Sync manager. This includes management of a global RPC request Id.
pub struct SyncNetworkContext<T: BeaconChainTypes> {
    /// The network channel to relay messages to the Network service.
    network_send: mpsc::UnboundedSender<NetworkMessage<T::EthSpec>>,

    /// A sequential ID for all RPC requests.
    request_id: Id,

    /// A mapping of active BlocksByRoot requests, including both current slot and parent lookups.
    blocks_by_root_requests:
        ActiveRequests<SingleLookupReqId, BlocksByRootRequestItems<T::EthSpec>>,
    /// A mapping of active BlobsByRoot requests, including both current slot and parent lookups.
    blobs_by_root_requests: ActiveRequests<SingleLookupReqId, BlobsByRootRequestItems<T::EthSpec>>,
    /// A mapping of active DataColumnsByRoot requests
    data_columns_by_root_requests:
        ActiveRequests<DataColumnsByRootRequestId, DataColumnsByRootRequestItems<T::EthSpec>>,

    /// Mapping of active custody column requests for a block root
    custody_by_root_requests: FnvHashMap<CustodyRequester, ActiveCustodyRequest<T>>,

    /// BlocksByRange requests paired with BlobsByRange
    range_block_components_requests:
        FnvHashMap<Id, (RangeRequestId, RangeBlockComponentsRequest<T::EthSpec>)>,

    /// Whether the ee is online. If it's not, we don't allow access to the
    /// `beacon_processor_send`.
    execution_engine_state: EngineState,

    /// Sends work to the beacon processor via a channel.
    network_beacon_processor: Arc<NetworkBeaconProcessor<T>>,

    pub chain: Arc<BeaconChain<T>>,

    /// Logger for the `SyncNetworkContext`.
    pub log: slog::Logger,
}

/// Small enumeration to make dealing with block and blob requests easier.
pub enum BlockOrBlob<E: EthSpec> {
    Block(Option<Arc<SignedBeaconBlock<E>>>),
    Blob(Option<Arc<BlobSidecar<E>>>),
    CustodyColumns(Option<Arc<DataColumnSidecar<E>>>),
}

impl<E: EthSpec> From<Option<Arc<SignedBeaconBlock<E>>>> for BlockOrBlob<E> {
    fn from(block: Option<Arc<SignedBeaconBlock<E>>>) -> Self {
        BlockOrBlob::Block(block)
    }
}

impl<E: EthSpec> From<Option<Arc<BlobSidecar<E>>>> for BlockOrBlob<E> {
    fn from(blob: Option<Arc<BlobSidecar<E>>>) -> Self {
        BlockOrBlob::Blob(blob)
    }
}

impl<T: BeaconChainTypes> SyncNetworkContext<T> {
    pub fn new(
        network_send: mpsc::UnboundedSender<NetworkMessage<T::EthSpec>>,
        network_beacon_processor: Arc<NetworkBeaconProcessor<T>>,
        chain: Arc<BeaconChain<T>>,
        log: slog::Logger,
    ) -> Self {
        SyncNetworkContext {
            network_send,
            execution_engine_state: EngineState::Online, // always assume `Online` at the start
            request_id: 1,
            // true = enforce max_requests as returned for blocks_by_root. We always request a single
            // block and the peer must have it.
            blocks_by_root_requests: ActiveRequests::new(true, "blocks_by_root"),
            // true = enforce max_requests are returned for blobs_by_root. We only issue requests for
            // blocks after we know the block has data, and only request peers after they claim to
            // have imported the block+blobs.
            blobs_by_root_requests: ActiveRequests::new(true, "blobs_by_root"),
            // true = enforce max_requests are returned data_columns_by_root. We only issue requests
            // for blocks after we know the block has data, and only request peers after they claim to
            // have imported the block+columns and claim to be custodians
            data_columns_by_root_requests: ActiveRequests::new(true, "data_columns_by_root"),
            custody_by_root_requests: <_>::default(),
            range_block_components_requests: FnvHashMap::default(),
            network_beacon_processor,
            chain,
            log,
        }
    }

    /// Returns the ids of all the requests made to the given peer_id.
    pub fn peer_disconnected(&mut self, peer_id: &PeerId) -> Vec<SyncRequestId> {
        let failed_range_ids =
            self.range_block_components_requests
                .iter()
                .filter_map(|(id, request)| {
                    if request.1.peer_ids.contains(peer_id) {
                        Some(SyncRequestId::RangeBlockAndBlobs { id: *id })
                    } else {
                        None
                    }
                });

        let failed_block_ids = self
            .blocks_by_root_requests
            .active_requests_of_peer(peer_id)
            .into_iter()
            .map(|id| SyncRequestId::SingleBlock { id: *id });
        let failed_blob_ids = self
            .blobs_by_root_requests
            .active_requests_of_peer(peer_id)
            .into_iter()
            .map(|id| SyncRequestId::SingleBlob { id: *id });
        let failed_data_column_by_root_ids = self
            .data_columns_by_root_requests
            .active_requests_of_peer(peer_id)
            .into_iter()
            .map(|req_id| SyncRequestId::DataColumnsByRoot(*req_id));

        failed_range_ids
            .chain(failed_block_ids)
            .chain(failed_blob_ids)
            .chain(failed_data_column_by_root_ids)
            .collect()
    }

    pub fn get_custodial_peers(&self, column_index: ColumnIndex) -> Vec<PeerId> {
        self.network_globals()
            .custody_peers_for_column(column_index)
    }

    pub fn get_random_custodial_peer(&self, column_index: ColumnIndex) -> Option<PeerId> {
        self.get_custodial_peers(column_index)
            .choose(&mut thread_rng())
            .cloned()
    }

    pub fn network_globals(&self) -> &NetworkGlobals<T::EthSpec> {
        &self.network_beacon_processor.network_globals
    }

    /// Returns the Client type of the peer if known
    pub fn client_type(&self, peer_id: &PeerId) -> Client {
        self.network_globals()
            .peers
            .read()
            .peer_info(peer_id)
            .map(|info| info.client().clone())
            .unwrap_or_default()
    }

    pub fn status_peers<C: ToStatusMessage>(&self, chain: &C, peers: impl Iterator<Item = PeerId>) {
        let status_message = chain.status_message();
        for peer_id in peers {
            debug!(
                self.log,
                "Sending Status Request";
                "peer" => %peer_id,
                "fork_digest" => ?status_message.fork_digest,
                "finalized_root" => ?status_message.finalized_root,
                "finalized_epoch" => ?status_message.finalized_epoch,
                "head_root" => %status_message.head_root,
                "head_slot" => %status_message.head_slot,
            );

            let request = RequestType::Status(status_message.clone());
            let request_id = AppRequestId::Router;
            let _ = self.send_network_msg(NetworkMessage::SendRequest {
                peer_id,
                request,
                request_id,
            });
        }
    }

    /// A blocks by range request sent by the range sync algorithm
    pub fn block_components_by_range_request(
        &mut self,
        peer_id: PeerId,
        batch_type: ByRangeRequestType,
        request: BlocksByRangeRequest,
        sender_id: RangeRequestId,
    ) -> Result<Id, RpcRequestSendError> {
        let epoch = Slot::new(*request.start_slot()).epoch(T::EthSpec::slots_per_epoch());
        let id = self.next_id();
        let mut requested_peers = vec![peer_id];
        debug!(
            self.log,
            "Sending BlocksByRange request";
            "method" => "BlocksByRange",
            "count" => request.count(),
            "epoch" => epoch,
            "peer" => %peer_id,
        );
        let rpc_request = match request {
            BlocksByRangeRequest::V1(ref req) => {
                RequestType::BlocksByRange(OldBlocksByRangeRequest::V1(OldBlocksByRangeRequestV1 {
                    start_slot: req.start_slot,
                    count: req.count,
                    step: 1,
                }))
            }
            BlocksByRangeRequest::V2(ref req) => {
                RequestType::BlocksByRange(OldBlocksByRangeRequest::V2(OldBlocksByRangeRequestV2 {
                    start_slot: req.start_slot,
                    count: req.count,
                    step: 1,
                }))
            }
        };
        self.network_send
            .send(NetworkMessage::SendRequest {
                peer_id,
                request: rpc_request,
                request_id: AppRequestId::Sync(SyncRequestId::RangeBlockAndBlobs { id }),
            })
            .map_err(|_| RpcRequestSendError::NetworkSendError)?;

        let expected_blobs = if matches!(batch_type, ByRangeRequestType::BlocksAndBlobs) {
            debug!(
                self.log,
                "Sending BlobsByRange requests";
                "method" => "BlobsByRange",
                "count" => request.count(),
                "epoch" => epoch,
                "peer" => %peer_id,
            );

            // Create the blob request based on the blocks request.
            self.network_send
                .send(NetworkMessage::SendRequest {
                    peer_id,
                    request: RequestType::BlobsByRange(BlobsByRangeRequest {
                        start_slot: *request.start_slot(),
                        count: *request.count(),
                    }),
                    request_id: AppRequestId::Sync(SyncRequestId::RangeBlockAndBlobs { id }),
                })
                .map_err(|_| RpcRequestSendError::NetworkSendError)?;
            true
        } else {
            false
        };

        let (expects_custody_columns, num_of_custody_column_req) =
            if matches!(batch_type, ByRangeRequestType::BlocksAndColumns) {
                let custody_indexes = self.network_globals().custody_columns.clone();
                let mut num_of_custody_column_req = 0;

                for (peer_id, columns_by_range_request) in
                    self.make_columns_by_range_requests(request, &custody_indexes)?
                {
                    requested_peers.push(peer_id);

                    debug!(
                        self.log,
                        "Sending DataColumnsByRange requests";
                        "method" => "DataColumnsByRange",
                        "count" => columns_by_range_request.count,
                        "epoch" => epoch,
                        "columns" => ?columns_by_range_request.columns,
                        "peer" => %peer_id,
                    );

                    self.send_network_msg(NetworkMessage::SendRequest {
                        peer_id,
                        request: RequestType::DataColumnsByRange(columns_by_range_request),
                        request_id: AppRequestId::Sync(SyncRequestId::RangeBlockAndBlobs { id }),
                    })
                    .map_err(|_| RpcRequestSendError::NetworkSendError)?;

                    num_of_custody_column_req += 1;
                }

                (Some(custody_indexes), Some(num_of_custody_column_req))
            } else {
                (None, None)
            };

        let info = RangeBlockComponentsRequest::new(
            expected_blobs,
            expects_custody_columns,
            num_of_custody_column_req,
            requested_peers,
        );
        self.range_block_components_requests
            .insert(id, (sender_id, info));
        Ok(id)
    }

    fn make_columns_by_range_requests(
        &self,
        request: BlocksByRangeRequest,
        custody_indexes: &Vec<ColumnIndex>,
    ) -> Result<HashMap<PeerId, DataColumnsByRangeRequest>, RpcRequestSendError> {
        let mut peer_id_to_request_map = HashMap::new();

        for column_index in custody_indexes {
            // TODO(das): The peer selection logic here needs to be improved - we should probably
            // avoid retrying from failed peers, however `BatchState` currently only tracks the peer
            // serving the blocks.
            let Some(custody_peer) = self.get_random_custodial_peer(*column_index) else {
                // TODO(das): this will be pretty bad UX. To improve we should:
                // - Attempt to fetch custody requests first, before requesting blocks
                // - Handle the no peers case gracefully, maybe add some timeout and give a few
                //   minutes / seconds to the peer manager to locate peers on this subnet before
                //   abandoing progress on the chain completely.
                return Err(RpcRequestSendError::NoCustodyPeers);
            };

            let columns_by_range_request = peer_id_to_request_map
                .entry(custody_peer)
                .or_insert_with(|| DataColumnsByRangeRequest {
                    start_slot: *request.start_slot(),
                    count: *request.count(),
                    columns: vec![],
                });

            columns_by_range_request.columns.push(*column_index);
        }

        Ok(peer_id_to_request_map)
    }

    pub fn range_request_failed(&mut self, request_id: Id) -> Option<RangeRequestId> {
        let sender_id = self
            .range_block_components_requests
            .remove(&request_id)
            .map(|(sender_id, _info)| sender_id);
        if let Some(sender_id) = sender_id {
            debug!(
                self.log,
                "Sync range request failed";
                "request_id" => request_id,
                "sender_id" => ?sender_id
            );
            Some(sender_id)
        } else {
            debug!(self.log, "Sync range request failed"; "request_id" => request_id);
            None
        }
    }

    /// Received a blocks by range or blobs by range response for a request that couples blocks '
    /// and blobs.
    pub fn range_block_and_blob_response(
        &mut self,
        request_id: Id,
        block_or_blob: BlockOrBlob<T::EthSpec>,
    ) -> Option<BlocksAndBlobsByRangeResponse<T::EthSpec>> {
        let Entry::Occupied(mut entry) = self.range_block_components_requests.entry(request_id)
        else {
            metrics::inc_counter_vec(&metrics::SYNC_UNKNOWN_NETWORK_REQUESTS, &["range_blocks"]);
            return None;
        };

        let (_, info) = entry.get_mut();
        match block_or_blob {
            BlockOrBlob::Block(maybe_block) => info.add_block_response(maybe_block),
            BlockOrBlob::Blob(maybe_sidecar) => info.add_sidecar_response(maybe_sidecar),
            BlockOrBlob::CustodyColumns(column) => info.add_data_column(column),
        }
        if info.is_finished() {
            // If the request is finished, dequeue everything
            let (sender_id, info) = entry.remove();
            let (expects_blobs, expects_custody_columns) = info.get_requirements();
            Some(BlocksAndBlobsByRangeResponse {
                sender_id,
                responses: info.into_responses(&self.chain.spec),
                expects_blobs,
                expects_custody_columns,
            })
        } else {
            None
        }
    }

    /// Request block of `block_root` if necessary by checking:
    /// - If the da_checker has a pending block from gossip or a previous request
    ///
    /// Returns false if no request was made, because the block is already imported
    pub fn block_lookup_request(
        &mut self,
        lookup_id: SingleLookupId,
        peer_id: PeerId,
        block_root: Hash256,
    ) -> Result<LookupRequestResult, RpcRequestSendError> {
        match self.chain.get_block_process_status(&block_root) {
            // Unknown block, continue request to download
            BlockProcessStatus::Unknown => {}
            // Block is known are currently processing, expect a future event with the result of
            // processing.
            BlockProcessStatus::NotValidated { .. } => {
                // Lookup sync event safety: If the block is currently in the processing cache, we
                // are guaranteed to receive a `SyncMessage::GossipBlockProcessResult` that will
                // make progress on this lookup
                return Ok(LookupRequestResult::Pending("block in processing cache"));
            }
            // Block is fully validated. If it's not yet imported it's waiting for missing block
            // components. Consider this request completed and do nothing.
            BlockProcessStatus::ExecutionValidated { .. } => {
                return Ok(LookupRequestResult::NoRequestNeeded(
                    "block execution validated",
                ))
            }
        }

        let req_id = self.next_id();
        let id = SingleLookupReqId { lookup_id, req_id };

        debug!(
            self.log,
            "Sending BlocksByRoot Request";
            "method" => "BlocksByRoot",
            "block_root" => ?block_root,
            "peer" => %peer_id,
            "id" => ?id
        );

        let request = BlocksByRootSingleRequest(block_root);

        // Lookup sync event safety: If network_send.send() returns Ok(_) we are guaranteed that
        // eventually at least one this 3 events will be received:
        // - StreamTermination(request_id): handled by `Self::on_single_block_response`
        // - RPCError(request_id): handled by `Self::on_single_block_response`
        // - Disconnect(peer_id) handled by `Self::peer_disconnected``which converts it to a
        // ` RPCError(request_id)`event handled by the above method
        self.network_send
            .send(NetworkMessage::SendRequest {
                peer_id,
                request: RequestType::BlocksByRoot(request.into_request(&self.chain.spec)),
                request_id: AppRequestId::Sync(SyncRequestId::SingleBlock { id }),
            })
            .map_err(|_| RpcRequestSendError::NetworkSendError)?;

        self.blocks_by_root_requests
            .insert(id, peer_id, BlocksByRootRequestItems::new(request));

        Ok(LookupRequestResult::RequestSent(req_id))
    }

    /// Request necessary blobs for `block_root`. Requests only the necessary blobs by checking:
    /// - If we have a downloaded but not yet processed block
    /// - If the da_checker has a pending block
    /// - If the da_checker has pending blobs from gossip
    ///
    /// Returns false if no request was made, because we don't need to import (more) blobs.
    pub fn blob_lookup_request(
        &mut self,
        lookup_id: SingleLookupId,
        peer_id: PeerId,
        block_root: Hash256,
        downloaded_block: Option<Arc<SignedBeaconBlock<T::EthSpec>>>,
    ) -> Result<LookupRequestResult, RpcRequestSendError> {
        let Some(block) = downloaded_block.or_else(|| {
            // If the block is already being processed or fully validated, retrieve how many blobs
            // it expects. Consider any stage of the block. If the block root has been validated, we
            // can assert that this is the correct value of `blob_kzg_commitments_count`.
            match self.chain.get_block_process_status(&block_root) {
                BlockProcessStatus::Unknown => None,
                BlockProcessStatus::NotValidated(block)
                | BlockProcessStatus::ExecutionValidated(block) => Some(block.clone()),
            }
        }) else {
            // Wait to download the block before downloading blobs. Then we can be sure that the
            // block has data, so there's no need to do "blind" requests for all possible blobs and
            // latter handle the case where if the peer sent no blobs, penalize.
            // - if `downloaded_block_expected_blobs` is Some = block is downloading or processing.
            // - if `num_expected_blobs` returns Some = block is processed.
            //
            // Lookup sync event safety: Reaching this code means that a block is not in any pre-import
            // cache nor in the request state of this lookup. Therefore, the block must either: (1) not
            // be downloaded yet or (2) the block is already imported into the fork-choice.
            // In case (1) the lookup must either successfully download the block or get dropped.
            // In case (2) the block will be downloaded, processed, reach `DuplicateFullyImported`
            // and get dropped as completed.
            return Ok(LookupRequestResult::Pending("waiting for block download"));
        };
        let expected_blobs = block.num_expected_blobs();
        let block_epoch = block.slot().epoch(T::EthSpec::slots_per_epoch());

        // Check if we are in deneb, before peerdas and inside da window
        if !self.chain.should_fetch_blobs(block_epoch) {
            return Ok(LookupRequestResult::NoRequestNeeded("blobs not required"));
        }

        // No data required for this block
        if expected_blobs == 0 {
            return Ok(LookupRequestResult::NoRequestNeeded("no data"));
        }

        let imported_blob_indexes = self
            .chain
            .data_availability_checker
            .imported_blob_indexes(&block_root)
            .unwrap_or_default();
        // Include only the blob indexes not yet imported (received through gossip)
        let indices = (0..expected_blobs as u64)
            .filter(|index| !imported_blob_indexes.contains(index))
            .collect::<Vec<_>>();

        if indices.is_empty() {
            // No blobs required, do not issue any request
            return Ok(LookupRequestResult::NoRequestNeeded("no indices to fetch"));
        }

        let req_id = self.next_id();
        let id = SingleLookupReqId { lookup_id, req_id };

        debug!(
            self.log,
            "Sending BlobsByRoot Request";
            "method" => "BlobsByRoot",
            "block_root" => ?block_root,
            "blob_indices" => ?indices,
            "peer" => %peer_id,
            "id" => ?id
        );

        let request = BlobsByRootSingleBlockRequest {
            block_root,
            indices,
        };

        // Lookup sync event safety: Refer to `Self::block_lookup_request` `network_send.send` call
        self.network_send
            .send(NetworkMessage::SendRequest {
                peer_id,
                request: RequestType::BlobsByRoot(request.clone().into_request(&self.chain.spec)),
                request_id: AppRequestId::Sync(SyncRequestId::SingleBlob { id }),
            })
            .map_err(|_| RpcRequestSendError::NetworkSendError)?;

        self.blobs_by_root_requests
            .insert(id, peer_id, BlobsByRootRequestItems::new(request));

        Ok(LookupRequestResult::RequestSent(req_id))
    }

    /// Request to send a single `data_columns_by_root` request to the network.
    pub fn data_column_lookup_request(
        &mut self,
        requester: DataColumnsByRootRequester,
        peer_id: PeerId,
        request: DataColumnsByRootSingleBlockRequest,
    ) -> Result<LookupRequestResult<DataColumnsByRootRequestId>, &'static str> {
        let req_id = DataColumnsByRootRequestId {
            id: self.next_id(),
            requester,
        };
        debug!(
            self.log,
            "Sending DataColumnsByRoot Request";
            "method" => "DataColumnsByRoot",
            "block_root" => ?request.block_root,
            "indices" => ?request.indices,
            "peer" => %peer_id,
            "requester" => ?requester,
            "req_id" => %req_id,
        );

        self.send_network_msg(NetworkMessage::SendRequest {
            peer_id,
<<<<<<< HEAD
            request: Request::DataColumnsByRoot(request.clone().into_request(&self.chain.spec)),
            request_id: AppRequestId::Sync(SyncRequestId::DataColumnsByRoot(req_id)),
=======
            request: RequestType::DataColumnsByRoot(request.clone().into_request(&self.chain.spec)),
            request_id: AppRequestId::Sync(SyncRequestId::DataColumnsByRoot(req_id, requester)),
>>>>>>> a4a673b7
        })?;

        self.data_columns_by_root_requests.insert(
            req_id,
            peer_id,
            DataColumnsByRootRequestItems::new(request),
        );

        Ok(LookupRequestResult::RequestSent(req_id))
    }

    /// Request to fetch all needed custody columns of a specific block. This function may not send
    /// any request to the network if no columns have to be fetched based on the import state of the
    /// node. A custody request is a "super request" that may trigger 0 or more `data_columns_by_root`
    /// requests.
    pub fn custody_lookup_request(
        &mut self,
        lookup_id: SingleLookupId,
        block_root: Hash256,
        downloaded_block: Option<Arc<SignedBeaconBlock<T::EthSpec>>>,
    ) -> Result<LookupRequestResult, RpcRequestSendError> {
        let Some(block) =
            downloaded_block.or_else(|| match self.chain.get_block_process_status(&block_root) {
                BlockProcessStatus::Unknown => None,
                BlockProcessStatus::NotValidated(block)
                | BlockProcessStatus::ExecutionValidated(block) => Some(block.clone()),
            })
        else {
            // Wait to download the block before downloading columns. Then we can be sure that the
            // block has data, so there's no need to do "blind" requests for all possible columns and
            // latter handle the case where if the peer sent no columns, penalize.
            // - if `downloaded_block_expected_blobs` is Some = block is downloading or processing.
            // - if `num_expected_blobs` returns Some = block is processed.
            return Ok(LookupRequestResult::Pending("waiting for block download"));
        };
        let expected_blobs = block.num_expected_blobs();
        let block_epoch = block.slot().epoch(T::EthSpec::slots_per_epoch());

        // Check if we are into peerdas and inside da window
        if !self.chain.should_fetch_custody_columns(block_epoch) {
            return Ok(LookupRequestResult::NoRequestNeeded("columns not required"));
        }

        // No data required for this block
        if expected_blobs == 0 {
            return Ok(LookupRequestResult::NoRequestNeeded("no data"));
        }

        let custody_indexes_imported = self
            .chain
            .data_availability_checker
            .imported_custody_column_indexes(&block_root)
            .unwrap_or_default();

        // Include only the blob indexes not yet imported (received through gossip)
        let custody_indexes_to_fetch = self
            .network_globals()
            .custody_columns
            .clone()
            .into_iter()
            .filter(|index| !custody_indexes_imported.contains(index))
            .collect::<Vec<_>>();

        if custody_indexes_to_fetch.is_empty() {
            // No indexes required, do not issue any request
            return Ok(LookupRequestResult::NoRequestNeeded("no indices to fetch"));
        }

        let req_id = self.next_id();
        let id = SingleLookupReqId { lookup_id, req_id };

        debug!(
            self.log,
            "Starting custody columns request";
            "block_root" => ?block_root,
            "indices" => ?custody_indexes_to_fetch,
            "id" => ?id
        );

        let requester = CustodyRequester(id);
        let mut request = ActiveCustodyRequest::new(
            block_root,
            // TODO(das): req_id is duplicated here, also present in id
            CustodyId { requester, req_id },
            &custody_indexes_to_fetch,
            self.log.clone(),
        );

        // TODO(das): start request
        // Note that you can only send, but not handle a response here
        match request.continue_requests(self) {
            Ok(_) => {
                // Ignoring the result of `continue_requests` is okay. A request that has just been
                // created cannot return data immediately, it must send some request to the network
                // first. And there must exist some request, `custody_indexes_to_fetch` is not empty.
                self.custody_by_root_requests.insert(requester, request);
                Ok(LookupRequestResult::RequestSent(req_id))
            }
            // TODO(das): handle this error properly
            Err(e) => Err(RpcRequestSendError::CustodyRequestError(e)),
        }
    }

    pub fn is_execution_engine_online(&self) -> bool {
        self.execution_engine_state == EngineState::Online
    }

    pub fn update_execution_engine_state(&mut self, engine_state: EngineState) {
        debug!(self.log, "Sync's view on execution engine state updated";
            "past_state" => ?self.execution_engine_state, "new_state" => ?engine_state);
        self.execution_engine_state = engine_state;
    }

    /// Terminates the connection with the peer and bans them.
    pub fn goodbye_peer(&mut self, peer_id: PeerId, reason: GoodbyeReason) {
        self.network_send
            .send(NetworkMessage::GoodbyePeer {
                peer_id,
                reason,
                source: ReportSource::SyncService,
            })
            .unwrap_or_else(|_| {
                warn!(self.log, "Could not report peer: channel failed");
            });
    }

    /// Reports to the scoring algorithm the behaviour of a peer.
    pub fn report_peer(&self, peer_id: PeerId, action: PeerAction, msg: &'static str) {
        debug!(self.log, "Sync reporting peer"; "peer_id" => %peer_id, "action" => %action, "msg" => %msg);
        self.network_send
            .send(NetworkMessage::ReportPeer {
                peer_id,
                action,
                source: ReportSource::SyncService,
                msg,
            })
            .unwrap_or_else(|e| {
                warn!(self.log, "Could not report peer: channel failed"; "error"=> %e);
            });
    }

    /// Subscribes to core topics.
    pub fn subscribe_core_topics(&self) {
        self.network_send
            .send(NetworkMessage::SubscribeCoreTopics)
            .unwrap_or_else(|e| {
                warn!(self.log, "Could not subscribe to core topics."; "error" => %e);
            });
    }

    /// Sends an arbitrary network message.
    fn send_network_msg(&self, msg: NetworkMessage<T::EthSpec>) -> Result<(), &'static str> {
        self.network_send.send(msg).map_err(|_| {
            debug!(self.log, "Could not send message to the network service");
            "Network channel send Failed"
        })
    }

    pub fn beacon_processor_if_enabled(&self) -> Option<&Arc<NetworkBeaconProcessor<T>>> {
        self.is_execution_engine_online()
            .then_some(&self.network_beacon_processor)
    }

    pub fn beacon_processor(&self) -> &Arc<NetworkBeaconProcessor<T>> {
        &self.network_beacon_processor
    }

    pub fn next_id(&mut self) -> Id {
        let id = self.request_id;
        self.request_id += 1;
        id
    }

    /// Check whether a batch for this epoch (and only this epoch) should request just blocks or
    /// blocks and blobs.
    pub fn batch_type(&self, epoch: types::Epoch) -> ByRangeRequestType {
        // Induces a compile time panic if this doesn't hold true.
        #[allow(clippy::assertions_on_constants)]
        const _: () = assert!(
            super::backfill_sync::BACKFILL_EPOCHS_PER_BATCH == 1
                && super::range_sync::EPOCHS_PER_BATCH == 1,
            "To deal with alignment with deneb boundaries, batches need to be of just one epoch"
        );

        if self
            .chain
            .data_availability_checker
            .data_columns_required_for_epoch(epoch)
        {
            ByRangeRequestType::BlocksAndColumns
        } else if self
            .chain
            .data_availability_checker
            .blobs_required_for_epoch(epoch)
        {
            ByRangeRequestType::BlocksAndBlobs
        } else {
            ByRangeRequestType::Blocks
        }
    }

    pub fn insert_range_blocks_and_blobs_request(
        &mut self,
        id: Id,
        sender_id: RangeRequestId,
        info: RangeBlockComponentsRequest<T::EthSpec>,
    ) {
        self.range_block_components_requests
            .insert(id, (sender_id, info));
    }

    /// Attempt to make progress on all custody_by_root requests. Some request may be stale waiting
    /// for custody peers. Returns a Vec of results as zero or more requests may fail in this
    /// attempt.
    pub fn continue_custody_by_root_requests(
        &mut self,
    ) -> Vec<(CustodyRequester, CustodyByRootResult<T::EthSpec>)> {
        let ids = self
            .custody_by_root_requests
            .keys()
            .copied()
            .collect::<Vec<_>>();

        // Need to collect ids and results in separate steps to re-borrow self.
        ids.into_iter()
            .filter_map(|id| {
                let mut request = self
                    .custody_by_root_requests
                    .remove(&id)
                    .expect("key of hashmap");
                let result = request.continue_requests(self);
                self.handle_custody_by_root_result(id, request, result)
                    .map(|result| (id, result))
            })
            .collect()
    }

    // Request handlers

    pub(crate) fn on_single_block_response(
        &mut self,
        id: SingleLookupReqId,
        peer_id: PeerId,
        rpc_event: RpcEvent<Arc<SignedBeaconBlock<T::EthSpec>>>,
    ) -> Option<RpcResponseResult<Arc<SignedBeaconBlock<T::EthSpec>>>> {
        let response = self.blocks_by_root_requests.on_response(id, rpc_event);
        let response = response.map(|res| {
            res.and_then(|(mut blocks, seen_timestamp)| {
                // Enforce that exactly one chunk = one block is returned. ReqResp behavior limits the
                // response count to at most 1.
                match blocks.pop() {
                    Some(block) => Ok((block, seen_timestamp)),
                    // Should never happen, `blocks_by_root_requests` enforces that we receive at least
                    // 1 chunk.
                    None => Err(LookupVerifyError::NotEnoughResponsesReturned { actual: 0 }.into()),
                }
            })
        });
        if let Some(Err(RpcResponseError::VerifyError(e))) = &response {
            self.report_peer(peer_id, PeerAction::LowToleranceError, e.into());
        }
        response
    }

    pub(crate) fn on_single_blob_response(
        &mut self,
        id: SingleLookupReqId,
        peer_id: PeerId,
        rpc_event: RpcEvent<Arc<BlobSidecar<T::EthSpec>>>,
    ) -> Option<RpcResponseResult<FixedBlobSidecarList<T::EthSpec>>> {
        let response = self.blobs_by_root_requests.on_response(id, rpc_event);
        let response = response.map(|res| {
            res.and_then(
                |(blobs, seen_timestamp)| match to_fixed_blob_sidecar_list(blobs) {
                    Ok(blobs) => Ok((blobs, seen_timestamp)),
                    Err(e) => Err(e.into()),
                },
            )
        });
        if let Some(Err(RpcResponseError::VerifyError(e))) = &response {
            self.report_peer(peer_id, PeerAction::LowToleranceError, e.into());
        }
        response
    }

    #[allow(clippy::type_complexity)]
    pub(crate) fn on_data_columns_by_root_response(
        &mut self,
        id: DataColumnsByRootRequestId,
        peer_id: PeerId,
        rpc_event: RpcEvent<Arc<DataColumnSidecar<T::EthSpec>>>,
    ) -> Option<RpcResponseResult<Vec<Arc<DataColumnSidecar<T::EthSpec>>>>> {
        let resp = self
            .data_columns_by_root_requests
            .on_response(id, rpc_event);
        self.report_rpc_response_errors(resp, peer_id)
    }

    fn report_rpc_response_errors<R>(
        &mut self,
        resp: Option<RpcResponseResult<R>>,
        peer_id: PeerId,
    ) -> Option<RpcResponseResult<R>> {
        if let Some(Err(RpcResponseError::VerifyError(e))) = &resp {
            self.report_peer(peer_id, PeerAction::LowToleranceError, e.into());
        }
        resp
    }

    /// Insert a downloaded column into an active custody request. Then make progress on the
    /// entire request.
    ///
    /// ### Returns
    ///
    /// - `Some`: Request completed, won't make more progress. Expect requester to act on the result.
    /// - `None`: Request still active, requester should do no action
    #[allow(clippy::type_complexity)]
    pub fn on_custody_by_root_response(
        &mut self,
        id: CustodyId,
        req_id: DataColumnsByRootRequestId,
        peer_id: PeerId,
        resp: RpcResponseResult<Vec<Arc<DataColumnSidecar<T::EthSpec>>>>,
    ) -> Option<CustodyByRootResult<T::EthSpec>> {
        // Note: need to remove the request to borrow self again below. Otherwise we can't
        // do nested requests
        let Some(mut request) = self.custody_by_root_requests.remove(&id.requester) else {
            // TOOD(das): This log can happen if the request is error'ed early and dropped
            debug!(self.log, "Custody column downloaded event for unknown request"; "id" => ?id);
            return None;
        };

        let result = request.on_data_column_downloaded(peer_id, req_id, resp, self);

        self.handle_custody_by_root_result(id.requester, request, result)
    }

    fn handle_custody_by_root_result(
        &mut self,
        id: CustodyRequester,
        request: ActiveCustodyRequest<T>,
        result: CustodyRequestResult<T::EthSpec>,
    ) -> Option<CustodyByRootResult<T::EthSpec>> {
        let result = result
            .map_err(RpcResponseError::CustodyRequestError)
            .transpose();

        // Convert a result from internal format of `ActiveCustodyRequest` (error first to use ?) to
        // an Option first to use in an `if let Some() { act on result }` block.
        match result.as_ref() {
            Some(Ok((columns, peer_group))) => {
                debug!(self.log, "Custody request success, removing"; "id" => ?id, "count" => columns.len(), "peers" => ?peer_group)
            }
            Some(Err(e)) => {
                debug!(self.log, "Custody request failure, removing"; "id" => ?id, "error" => ?e)
            }
            None => {
                self.custody_by_root_requests.insert(id, request);
            }
        }
        result
    }

    pub fn send_block_for_processing(
        &self,
        id: Id,
        block_root: Hash256,
        block: RpcBlock<T::EthSpec>,
        duration: Duration,
    ) -> Result<(), SendErrorProcessor> {
        let beacon_processor = self
            .beacon_processor_if_enabled()
            .ok_or(SendErrorProcessor::ProcessorNotAvailable)?;

        debug!(self.log, "Sending block for processing"; "block" => ?block_root, "id" => id);
        // Lookup sync event safety: If `beacon_processor.send_rpc_beacon_block` returns Ok() sync
        // must receive a single `SyncMessage::BlockComponentProcessed` with this process type
        beacon_processor
            .send_rpc_beacon_block(
                block_root,
                block,
                duration,
                BlockProcessType::SingleBlock { id },
            )
            .map_err(|e| {
                error!(
                    self.log,
                    "Failed to send sync block to processor";
                    "error" => ?e
                );
                SendErrorProcessor::SendError
            })
    }

    pub fn send_blobs_for_processing(
        &self,
        id: Id,
        block_root: Hash256,
        blobs: FixedBlobSidecarList<T::EthSpec>,
        duration: Duration,
    ) -> Result<(), SendErrorProcessor> {
        let beacon_processor = self
            .beacon_processor_if_enabled()
            .ok_or(SendErrorProcessor::ProcessorNotAvailable)?;

        debug!(self.log, "Sending blobs for processing"; "block" => ?block_root, "id" => id);
        // Lookup sync event safety: If `beacon_processor.send_rpc_blobs` returns Ok() sync
        // must receive a single `SyncMessage::BlockComponentProcessed` event with this process type
        beacon_processor
            .send_rpc_blobs(
                block_root,
                blobs,
                duration,
                BlockProcessType::SingleBlob { id },
            )
            .map_err(|e| {
                error!(
                    self.log,
                    "Failed to send sync blobs to processor";
                    "error" => ?e
                );
                SendErrorProcessor::SendError
            })
    }

    pub fn send_custody_columns_for_processing(
        &self,
        _id: Id,
        block_root: Hash256,
        custody_columns: DataColumnSidecarList<T::EthSpec>,
        duration: Duration,
        process_type: BlockProcessType,
    ) -> Result<(), SendErrorProcessor> {
        let beacon_processor = self
            .beacon_processor_if_enabled()
            .ok_or(SendErrorProcessor::ProcessorNotAvailable)?;

        debug!(self.log, "Sending custody columns for processing"; "block" => ?block_root, "process_type" => ?process_type);

        beacon_processor
            .send_rpc_custody_columns(block_root, custody_columns, duration, process_type)
            .map_err(|e| {
                error!(
                    self.log,
                    "Failed to send sync custody columns to processor";
                    "error" => ?e
                );
                SendErrorProcessor::SendError
            })
    }

    pub(crate) fn register_metrics(&self) {
        metrics::set_gauge_vec(
            &metrics::SYNC_ACTIVE_NETWORK_REQUESTS,
            &["blocks_by_root"],
            self.blocks_by_root_requests.len() as i64,
        );
        metrics::set_gauge_vec(
            &metrics::SYNC_ACTIVE_NETWORK_REQUESTS,
            &["blobs_by_root"],
            self.blobs_by_root_requests.len() as i64,
        );
        metrics::set_gauge_vec(
            &metrics::SYNC_ACTIVE_NETWORK_REQUESTS,
            &["range_blocks"],
            self.range_block_components_requests.len() as i64,
        );
    }
}

fn to_fixed_blob_sidecar_list<E: EthSpec>(
    blobs: Vec<Arc<BlobSidecar<E>>>,
) -> Result<FixedBlobSidecarList<E>, LookupVerifyError> {
    let mut fixed_list = FixedBlobSidecarList::default();
    for blob in blobs.into_iter() {
        let index = blob.index as usize;
        *fixed_list
            .get_mut(index)
            .ok_or(LookupVerifyError::UnrequestedIndex(index as u64))? = Some(blob)
    }
    Ok(fixed_list)
}<|MERGE_RESOLUTION|>--- conflicted
+++ resolved
@@ -731,13 +731,8 @@
 
         self.send_network_msg(NetworkMessage::SendRequest {
             peer_id,
-<<<<<<< HEAD
-            request: Request::DataColumnsByRoot(request.clone().into_request(&self.chain.spec)),
+            request: RequestType::DataColumnsByRoot(request.clone().into_request(&self.chain.spec)),
             request_id: AppRequestId::Sync(SyncRequestId::DataColumnsByRoot(req_id)),
-=======
-            request: RequestType::DataColumnsByRoot(request.clone().into_request(&self.chain.spec)),
-            request_id: AppRequestId::Sync(SyncRequestId::DataColumnsByRoot(req_id, requester)),
->>>>>>> a4a673b7
         })?;
 
         self.data_columns_by_root_requests.insert(
