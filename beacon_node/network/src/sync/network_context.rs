//! Provides network functionality for the Syncing thread. This fundamentally wraps a network
//! channel and stores a global RPC ID to perform requests.

use self::requests::{ActiveBlobsByRootRequest, ActiveBlocksByRootRequest};
pub use self::requests::{BlobsByRootSingleBlockRequest, BlocksByRootSingleRequest};
use super::block_sidecar_coupling::BlocksAndBlobsRequestInfo;
use super::manager::{Id, RequestId as SyncRequestId};
use super::range_sync::{BatchId, ByRangeRequestType, ChainId};
use crate::network_beacon_processor::NetworkBeaconProcessor;
use crate::service::{NetworkMessage, RequestId};
use crate::status::ToStatusMessage;
use crate::sync::block_lookups::SingleLookupId;
use crate::sync::manager::{BlockProcessType, SingleLookupReqId};
use beacon_chain::block_verification_types::RpcBlock;
use beacon_chain::{BeaconChain, BeaconChainTypes, BlockProcessStatus, EngineState};
use fnv::FnvHashMap;
use lighthouse_network::rpc::methods::BlobsByRangeRequest;
use lighthouse_network::rpc::{BlocksByRangeRequest, GoodbyeReason, RPCError};
use lighthouse_network::{Client, NetworkGlobals, PeerAction, PeerId, ReportSource, Request};
pub use requests::LookupVerifyError;
use slog::{debug, error, trace, warn};
use std::collections::hash_map::Entry;
use std::sync::Arc;
use std::time::Duration;
use tokio::sync::mpsc;
use types::blob_sidecar::FixedBlobSidecarList;
use types::{BlobSidecar, EthSpec, Hash256, SignedBeaconBlock};

mod requests;

pub struct BlocksAndBlobsByRangeResponse<E: EthSpec> {
    pub sender_id: RangeRequestId,
    pub responses: Result<Vec<RpcBlock<E>>, String>,
    pub request_type: ByRangeRequestType,
}

#[derive(Debug, Clone, Copy)]
pub enum RangeRequestId {
    RangeSync {
        chain_id: ChainId,
        batch_id: BatchId,
    },
    BackfillSync {
        batch_id: BatchId,
    },
}

#[derive(Debug)]
pub enum RpcEvent<T> {
    StreamTermination,
    Response(T, Duration),
    RPCError(RPCError),
}

pub type RpcResponseResult<T> = Result<(T, Duration), RpcResponseError>;

pub enum RpcResponseError {
    RpcError(RPCError),
    VerifyError(LookupVerifyError),
}

#[derive(Debug, PartialEq, Eq)]
pub enum RpcRequestSendError {
    /// Network channel send failed
    NetworkSendError,
}

#[derive(Debug, PartialEq, Eq)]
pub enum SendErrorProcessor {
    SendError,
    ProcessorNotAvailable,
}

impl std::fmt::Display for RpcResponseError {
    fn fmt(&self, f: &mut std::fmt::Formatter) -> std::fmt::Result {
        match self {
            RpcResponseError::RpcError(e) => write!(f, "RPC Error: {:?}", e),
            RpcResponseError::VerifyError(e) => write!(f, "Lookup Verify Error: {:?}", e),
        }
    }
}

impl From<RPCError> for RpcResponseError {
    fn from(e: RPCError) -> Self {
        RpcResponseError::RpcError(e)
    }
}

impl From<LookupVerifyError> for RpcResponseError {
    fn from(e: LookupVerifyError) -> Self {
        RpcResponseError::VerifyError(e)
    }
}

/// Sequential ID that uniquely identifies ReqResp outgoing requests
pub type ReqId = u32;

pub enum LookupRequestResult {
    /// A request is sent. Sync MUST receive an event from the network in the future for either:
    /// completed response or failed request
    RequestSent(ReqId),
    /// No request is sent, and no further action is necessary to consider this request completed
    NoRequestNeeded,
    /// No request is sent, but the request is not completed. Sync MUST receive some future event
    /// that makes progress on the request. For example: request is processing from a different
    /// source (i.e. block received from gossip) and sync MUST receive an event with that processing
    /// result.
    Pending(&'static str),
}

/// Wraps a Network channel to employ various RPC related network functionality for the Sync manager. This includes management of a global RPC request Id.
pub struct SyncNetworkContext<T: BeaconChainTypes> {
    /// The network channel to relay messages to the Network service.
    network_send: mpsc::UnboundedSender<NetworkMessage<T::EthSpec>>,

    /// A sequential ID for all RPC requests.
    request_id: Id,

    /// A mapping of active BlocksByRoot requests, including both current slot and parent lookups.
    blocks_by_root_requests: FnvHashMap<SingleLookupReqId, ActiveBlocksByRootRequest>,

    /// A mapping of active BlobsByRoot requests, including both current slot and parent lookups.
    blobs_by_root_requests: FnvHashMap<SingleLookupReqId, ActiveBlobsByRootRequest<T::EthSpec>>,

    /// BlocksByRange requests paired with BlobsByRange
    range_blocks_and_blobs_requests:
        FnvHashMap<Id, (RangeRequestId, BlocksAndBlobsRequestInfo<T::EthSpec>)>,

    /// Whether the ee is online. If it's not, we don't allow access to the
    /// `beacon_processor_send`.
    execution_engine_state: EngineState,

    /// Sends work to the beacon processor via a channel.
    network_beacon_processor: Arc<NetworkBeaconProcessor<T>>,

    pub chain: Arc<BeaconChain<T>>,

    /// Logger for the `SyncNetworkContext`.
    pub log: slog::Logger,
}

/// Small enumeration to make dealing with block and blob requests easier.
pub enum BlockOrBlob<E: EthSpec> {
    Block(Option<Arc<SignedBeaconBlock<E>>>),
    Blob(Option<Arc<BlobSidecar<E>>>),
}

impl<E: EthSpec> From<Option<Arc<SignedBeaconBlock<E>>>> for BlockOrBlob<E> {
    fn from(block: Option<Arc<SignedBeaconBlock<E>>>) -> Self {
        BlockOrBlob::Block(block)
    }
}

impl<E: EthSpec> From<Option<Arc<BlobSidecar<E>>>> for BlockOrBlob<E> {
    fn from(blob: Option<Arc<BlobSidecar<E>>>) -> Self {
        BlockOrBlob::Blob(blob)
    }
}

impl<T: BeaconChainTypes> SyncNetworkContext<T> {
    pub fn new(
        network_send: mpsc::UnboundedSender<NetworkMessage<T::EthSpec>>,
        network_beacon_processor: Arc<NetworkBeaconProcessor<T>>,
        chain: Arc<BeaconChain<T>>,
        log: slog::Logger,
    ) -> Self {
        SyncNetworkContext {
            network_send,
            execution_engine_state: EngineState::Online, // always assume `Online` at the start
            request_id: 1,
            blocks_by_root_requests: <_>::default(),
            blobs_by_root_requests: <_>::default(),
            range_blocks_and_blobs_requests: FnvHashMap::default(),
            network_beacon_processor,
            chain,
            log,
        }
    }

    pub fn network_globals(&self) -> &NetworkGlobals<T::EthSpec> {
        &self.network_beacon_processor.network_globals
    }

    /// Returns the Client type of the peer if known
    pub fn client_type(&self, peer_id: &PeerId) -> Client {
        self.network_globals()
            .peers
            .read()
            .peer_info(peer_id)
            .map(|info| info.client().clone())
            .unwrap_or_default()
    }

    pub fn status_peers<C: ToStatusMessage>(&self, chain: &C, peers: impl Iterator<Item = PeerId>) {
        let status_message = chain.status_message();
        for peer_id in peers {
            debug!(
                self.log,
                "Sending Status Request";
                "peer" => %peer_id,
                "fork_digest" => ?status_message.fork_digest,
                "finalized_root" => ?status_message.finalized_root,
                "finalized_epoch" => ?status_message.finalized_epoch,
                "head_root" => %status_message.head_root,
                "head_slot" => %status_message.head_slot,
            );

            let request = Request::Status(status_message.clone());
            let request_id = RequestId::Router;
            let _ = self.send_network_msg(NetworkMessage::SendRequest {
                peer_id,
                request,
                request_id,
            });
        }
    }

    /// A blocks by range request for the range sync algorithm.
    pub fn blocks_by_range_request(
        &mut self,
        peer_id: PeerId,
        batch_type: ByRangeRequestType,
        request: BlocksByRangeRequest,
    ) -> Result<Id, RpcRequestSendError> {
        let id = self.next_id();
        trace!(
            self.log,
            "Sending BlocksByRange request";
            "method" => "BlocksByRange",
            "count" => request.count(),
            "peer" => %peer_id,
        );
        self.network_send
            .send(NetworkMessage::SendRequest {
                peer_id,
                request: Request::BlocksByRange(request.clone()),
                request_id: RequestId::Sync(SyncRequestId::RangeBlockAndBlobs { id }),
            })
            .map_err(|_| RpcRequestSendError::NetworkSendError)?;

        if matches!(batch_type, ByRangeRequestType::BlocksAndBlobs) {
            debug!(
                self.log,
                "Sending BlobsByRange requests";
                "method" => "BlobsByRange",
                "count" => request.count(),
                "peer" => %peer_id,
            );

            // Create the blob request based on the blocks request.
            self.network_send
                .send(NetworkMessage::SendRequest {
                    peer_id,
                    request: Request::BlobsByRange(BlobsByRangeRequest {
                        start_slot: *request.start_slot(),
                        count: *request.count(),
                    }),
                    request_id: RequestId::Sync(SyncRequestId::RangeBlockAndBlobs { id }),
                })
                .map_err(|_| RpcRequestSendError::NetworkSendError)?;
        }

        Ok(id)
    }

    /// A blocks by range request sent by the range sync algorithm
    pub fn blocks_and_blobs_by_range_request(
        &mut self,
        peer_id: PeerId,
        batch_type: ByRangeRequestType,
        request: BlocksByRangeRequest,
        sender_id: RangeRequestId,
    ) -> Result<Id, RpcRequestSendError> {
        let id = self.blocks_by_range_request(peer_id, batch_type, request)?;
        self.range_blocks_and_blobs_requests
            .insert(id, (sender_id, BlocksAndBlobsRequestInfo::new(batch_type)));
        Ok(id)
    }

    pub fn range_request_failed(&mut self, request_id: Id) -> Option<RangeRequestId> {
        let sender_id = self
            .range_blocks_and_blobs_requests
            .remove(&request_id)
            .map(|(sender_id, _info)| sender_id);
        if let Some(sender_id) = sender_id {
            debug!(
                self.log,
                "Sync range request failed";
                "request_id" => request_id,
                "sender_id" => ?sender_id
            );
            Some(sender_id)
        } else {
            debug!(self.log, "Sync range request failed"; "request_id" => request_id);
            None
        }
    }

    /// Received a blocks by range or blobs by range response for a request that couples blocks '
    /// and blobs.
    pub fn range_block_and_blob_response(
        &mut self,
        request_id: Id,
        block_or_blob: BlockOrBlob<T::EthSpec>,
    ) -> Option<BlocksAndBlobsByRangeResponse<T::EthSpec>> {
        match self.range_blocks_and_blobs_requests.entry(request_id) {
            Entry::Occupied(mut entry) => {
                let (_, info) = entry.get_mut();
                match block_or_blob {
                    BlockOrBlob::Block(maybe_block) => info.add_block_response(maybe_block),
                    BlockOrBlob::Blob(maybe_sidecar) => info.add_sidecar_response(maybe_sidecar),
                }
                if info.is_finished() {
                    // If the request is finished, dequeue everything
                    let (sender_id, info) = entry.remove();
                    let request_type = info.get_request_type();
                    Some(BlocksAndBlobsByRangeResponse {
                        sender_id,
                        request_type,
                        responses: info.into_responses(),
                    })
                } else {
                    None
                }
            }
            Entry::Vacant(_) => None,
        }
    }

    /// Request block of `block_root` if necessary by checking:
    /// - If the da_checker has a pending block from gossip or a previous request
    ///
    /// Returns false if no request was made, because the block is already imported
    pub fn block_lookup_request(
        &mut self,
        lookup_id: SingleLookupId,
        peer_id: PeerId,
        block_root: Hash256,
    ) -> Result<LookupRequestResult, RpcRequestSendError> {
<<<<<<< HEAD
        // da_checker includes block that are execution verified, but are missing components
        if self
            .chain
            .data_availability_checker
            .has_execution_valid_block(&block_root)
        {
            return Ok(LookupRequestResult::NoRequestNeeded);
        }

        // reqresp_pre_import_cache includes blocks that may not be yet execution verified
        if self
            .chain
            .reqresp_pre_import_cache
            .read()
            .contains_key(&block_root)
        {
            // A block is on the `reqresp_pre_import_cache` but NOT in the
            // `data_availability_checker` only if it is actively processing. We can expect a future
            // event with the result of processing
            return Ok(LookupRequestResult::Pending("block in processing cache"));
=======
        match self.chain.get_block_process_status(&block_root) {
            // Unknown block, continue request to download
            BlockProcessStatus::Unknown => {}
            // Block is known are currently processing, expect a future event with the result of
            // processing.
            BlockProcessStatus::NotValidated { .. } => return Ok(LookupRequestResult::Pending),
            // Block is fully validated. If it's not yet imported it's waiting for missing block
            // components. Consider this request completed and do nothing.
            BlockProcessStatus::ExecutionValidated { .. } => {
                return Ok(LookupRequestResult::NoRequestNeeded)
            }
>>>>>>> 7f8b600f
        }

        let req_id = self.next_id();
        let id = SingleLookupReqId { lookup_id, req_id };

        debug!(
            self.log,
            "Sending BlocksByRoot Request";
            "method" => "BlocksByRoot",
            "block_root" => ?block_root,
            "peer" => %peer_id,
            "id" => ?id
        );

        let request = BlocksByRootSingleRequest(block_root);

        self.network_send
            .send(NetworkMessage::SendRequest {
                peer_id,
                request: Request::BlocksByRoot(request.into_request(&self.chain.spec)),
                request_id: RequestId::Sync(SyncRequestId::SingleBlock { id }),
            })
            .map_err(|_| RpcRequestSendError::NetworkSendError)?;

        self.blocks_by_root_requests
            .insert(id, ActiveBlocksByRootRequest::new(request));

        Ok(LookupRequestResult::RequestSent(req_id))
    }

    /// Request necessary blobs for `block_root`. Requests only the necessary blobs by checking:
    /// - If we have a downloaded but not yet processed block
    /// - If the da_checker has a pending block
    /// - If the da_checker has pending blobs from gossip
    ///
    /// Returns false if no request was made, because we don't need to import (more) blobs.
    pub fn blob_lookup_request(
        &mut self,
        lookup_id: SingleLookupId,
        peer_id: PeerId,
        block_root: Hash256,
        downloaded_block_expected_blobs: Option<usize>,
    ) -> Result<LookupRequestResult, RpcRequestSendError> {
        let Some(expected_blobs) = downloaded_block_expected_blobs.or_else(|| {
            // If the block is already being processed or fully validated, retrieve how many blobs
            // it expects. Consider any stage of the block. If the block root has been validated, we
            // can assert that this is the correct value of `blob_kzg_commitments_count`.
            match self.chain.get_block_process_status(&block_root) {
                BlockProcessStatus::Unknown => None,
                BlockProcessStatus::NotValidated(block)
                | BlockProcessStatus::ExecutionValidated(block) => Some(block.num_expected_blobs()),
            }
        }) else {
            // Wait to download the block before downloading blobs. Then we can be sure that the
            // block has data, so there's no need to do "blind" requests for all possible blobs and
            // latter handle the case where if the peer sent no blobs, penalize.
            // - if `downloaded_block_expected_blobs` is Some = block is downloading or processing.
            // - if `num_expected_blobs` returns Some = block is processed.
            return Ok(LookupRequestResult::Pending("waiting for block download"));
        };

        let imported_blob_indexes = self
            .chain
            .data_availability_checker
            .imported_blob_indexes(&block_root)
            .unwrap_or_default();
        // Include only the blob indexes not yet imported (received through gossip)
        let indices = (0..expected_blobs as u64)
            .filter(|index| !imported_blob_indexes.contains(index))
            .collect::<Vec<_>>();

        if indices.is_empty() {
            // No blobs required, do not issue any request
            return Ok(LookupRequestResult::NoRequestNeeded);
        }

        let req_id = self.next_id();
        let id = SingleLookupReqId { lookup_id, req_id };

        debug!(
            self.log,
            "Sending BlobsByRoot Request";
            "method" => "BlobsByRoot",
            "block_root" => ?block_root,
            "blob_indices" => ?indices,
            "peer" => %peer_id,
            "id" => ?id
        );

        let request = BlobsByRootSingleBlockRequest {
            block_root,
            indices,
        };

        self.network_send
            .send(NetworkMessage::SendRequest {
                peer_id,
                request: Request::BlobsByRoot(request.clone().into_request(&self.chain.spec)),
                request_id: RequestId::Sync(SyncRequestId::SingleBlob { id }),
            })
            .map_err(|_| RpcRequestSendError::NetworkSendError)?;

        self.blobs_by_root_requests
            .insert(id, ActiveBlobsByRootRequest::new(request));

        Ok(LookupRequestResult::RequestSent(req_id))
    }

    pub fn is_execution_engine_online(&self) -> bool {
        self.execution_engine_state == EngineState::Online
    }

    pub fn update_execution_engine_state(&mut self, engine_state: EngineState) {
        debug!(self.log, "Sync's view on execution engine state updated";
            "past_state" => ?self.execution_engine_state, "new_state" => ?engine_state);
        self.execution_engine_state = engine_state;
    }

    /// Terminates the connection with the peer and bans them.
    pub fn goodbye_peer(&mut self, peer_id: PeerId, reason: GoodbyeReason) {
        self.network_send
            .send(NetworkMessage::GoodbyePeer {
                peer_id,
                reason,
                source: ReportSource::SyncService,
            })
            .unwrap_or_else(|_| {
                warn!(self.log, "Could not report peer: channel failed");
            });
    }

    /// Reports to the scoring algorithm the behaviour of a peer.
    pub fn report_peer(&self, peer_id: PeerId, action: PeerAction, msg: &'static str) {
        debug!(self.log, "Sync reporting peer"; "peer_id" => %peer_id, "action" => %action, "msg" => %msg);
        self.network_send
            .send(NetworkMessage::ReportPeer {
                peer_id,
                action,
                source: ReportSource::SyncService,
                msg,
            })
            .unwrap_or_else(|e| {
                warn!(self.log, "Could not report peer: channel failed"; "error"=> %e);
            });
    }

    /// Subscribes to core topics.
    pub fn subscribe_core_topics(&self) {
        self.network_send
            .send(NetworkMessage::SubscribeCoreTopics)
            .unwrap_or_else(|e| {
                warn!(self.log, "Could not subscribe to core topics."; "error" => %e);
            });
    }

    /// Sends an arbitrary network message.
    fn send_network_msg(&self, msg: NetworkMessage<T::EthSpec>) -> Result<(), &'static str> {
        self.network_send.send(msg).map_err(|_| {
            debug!(self.log, "Could not send message to the network service");
            "Network channel send Failed"
        })
    }

    pub fn beacon_processor_if_enabled(&self) -> Option<&Arc<NetworkBeaconProcessor<T>>> {
        self.is_execution_engine_online()
            .then_some(&self.network_beacon_processor)
    }

    pub fn beacon_processor(&self) -> &Arc<NetworkBeaconProcessor<T>> {
        &self.network_beacon_processor
    }

    pub fn next_id(&mut self) -> Id {
        let id = self.request_id;
        self.request_id += 1;
        id
    }

    /// Check whether a batch for this epoch (and only this epoch) should request just blocks or
    /// blocks and blobs.
    pub fn batch_type(&self, epoch: types::Epoch) -> ByRangeRequestType {
        // Induces a compile time panic if this doesn't hold true.
        #[allow(clippy::assertions_on_constants)]
        const _: () = assert!(
            super::backfill_sync::BACKFILL_EPOCHS_PER_BATCH == 1
                && super::range_sync::EPOCHS_PER_BATCH == 1,
            "To deal with alignment with deneb boundaries, batches need to be of just one epoch"
        );

        if let Some(data_availability_boundary) = self.chain.data_availability_boundary() {
            if epoch >= data_availability_boundary {
                ByRangeRequestType::BlocksAndBlobs
            } else {
                ByRangeRequestType::Blocks
            }
        } else {
            ByRangeRequestType::Blocks
        }
    }

    pub fn insert_range_blocks_and_blobs_request(
        &mut self,
        id: Id,
        sender_id: RangeRequestId,
        info: BlocksAndBlobsRequestInfo<T::EthSpec>,
    ) {
        self.range_blocks_and_blobs_requests
            .insert(id, (sender_id, info));
    }

    // Request handlers

    pub fn on_single_block_response(
        &mut self,
        request_id: SingleLookupReqId,
        peer_id: PeerId,
        block: RpcEvent<Arc<SignedBeaconBlock<T::EthSpec>>>,
    ) -> Option<RpcResponseResult<Arc<SignedBeaconBlock<T::EthSpec>>>> {
        let Entry::Occupied(mut request) = self.blocks_by_root_requests.entry(request_id) else {
            return None;
        };

        let resp = match block {
            RpcEvent::Response(block, seen_timestamp) => {
                match request.get_mut().add_response(block) {
                    Ok(block) => Ok((block, seen_timestamp)),
                    Err(e) => {
                        // The request must be dropped after receiving an error.
                        request.remove();
                        Err(e.into())
                    }
                }
            }
            RpcEvent::StreamTermination => match request.remove().terminate() {
                Ok(_) => return None,
                Err(e) => Err(e.into()),
            },
            RpcEvent::RPCError(e) => {
                request.remove();
                Err(e.into())
            }
        };

        if let Err(RpcResponseError::VerifyError(e)) = &resp {
            self.report_peer(peer_id, PeerAction::LowToleranceError, e.into());
        }
        Some(resp)
    }

    pub fn on_single_blob_response(
        &mut self,
        request_id: SingleLookupReqId,
        peer_id: PeerId,
        blob: RpcEvent<Arc<BlobSidecar<T::EthSpec>>>,
    ) -> Option<RpcResponseResult<FixedBlobSidecarList<T::EthSpec>>> {
        let Entry::Occupied(mut request) = self.blobs_by_root_requests.entry(request_id) else {
            return None;
        };

        let resp = match blob {
            RpcEvent::Response(blob, seen_timestamp) => {
                let request = request.get_mut();
                match request.add_response(blob) {
                    Ok(Some(blobs)) => to_fixed_blob_sidecar_list(blobs)
                        .map(|blobs| (blobs, seen_timestamp))
                        .map_err(|e| (e.into(), request.resolve())),
                    Ok(None) => return None,
                    Err(e) => Err((e.into(), request.resolve())),
                }
            }
            RpcEvent::StreamTermination => match request.remove().terminate() {
                Ok(_) => return None,
                // (err, false = not resolved) because terminate returns Ok() if resolved
                Err(e) => Err((e.into(), false)),
            },
            RpcEvent::RPCError(e) => Err((e.into(), request.remove().resolve())),
        };

        match resp {
            Ok(resp) => Some(Ok(resp)),
            // Track if this request has already returned some value downstream. Ensure that
            // downstream code only receives a single Result per request. If the serving peer does
            // multiple penalizable actions per request, downscore and return None. This allows to
            // catch if a peer is returning more blobs than requested or if the excess blobs are
            // invalid.
            Err((e, resolved)) => {
                if let RpcResponseError::VerifyError(e) = &e {
                    self.report_peer(peer_id, PeerAction::LowToleranceError, e.into());
                }
                if resolved {
                    None
                } else {
                    Some(Err(e))
                }
            }
        }
    }

    pub fn send_block_for_processing(
        &self,
        id: Id,
        block_root: Hash256,
        block: RpcBlock<T::EthSpec>,
        duration: Duration,
    ) -> Result<(), SendErrorProcessor> {
        let beacon_processor = self
            .beacon_processor_if_enabled()
            .ok_or(SendErrorProcessor::ProcessorNotAvailable)?;

        debug!(self.log, "Sending block for processing"; "block" => ?block_root, "id" => id);
        beacon_processor
            .send_rpc_beacon_block(
                block_root,
                block,
                duration,
                BlockProcessType::SingleBlock { id },
            )
            .map_err(|e| {
                error!(
                    self.log,
                    "Failed to send sync block to processor";
                    "error" => ?e
                );
                SendErrorProcessor::SendError
            })
    }

    pub fn send_blobs_for_processing(
        &self,
        id: Id,
        block_root: Hash256,
        blobs: FixedBlobSidecarList<T::EthSpec>,
        duration: Duration,
    ) -> Result<(), SendErrorProcessor> {
        let beacon_processor = self
            .beacon_processor_if_enabled()
            .ok_or(SendErrorProcessor::ProcessorNotAvailable)?;

        debug!(self.log, "Sending blobs for processing"; "block" => ?block_root, "id" => id);
        beacon_processor
            .send_rpc_blobs(
                block_root,
                blobs,
                duration,
                BlockProcessType::SingleBlob { id },
            )
            .map_err(|e| {
                error!(
                    self.log,
                    "Failed to send sync blobs to processor";
                    "error" => ?e
                );
                SendErrorProcessor::SendError
            })
    }
}

fn to_fixed_blob_sidecar_list<E: EthSpec>(
    blobs: Vec<Arc<BlobSidecar<E>>>,
) -> Result<FixedBlobSidecarList<E>, LookupVerifyError> {
    let mut fixed_list = FixedBlobSidecarList::default();
    for blob in blobs.into_iter() {
        let index = blob.index as usize;
        *fixed_list
            .get_mut(index)
            .ok_or(LookupVerifyError::UnrequestedBlobIndex(index as u64))? = Some(blob)
    }
    Ok(fixed_list)
}<|MERGE_RESOLUTION|>--- conflicted
+++ resolved
@@ -337,40 +337,17 @@
         peer_id: PeerId,
         block_root: Hash256,
     ) -> Result<LookupRequestResult, RpcRequestSendError> {
-<<<<<<< HEAD
-        // da_checker includes block that are execution verified, but are missing components
-        if self
-            .chain
-            .data_availability_checker
-            .has_execution_valid_block(&block_root)
-        {
-            return Ok(LookupRequestResult::NoRequestNeeded);
-        }
-
-        // reqresp_pre_import_cache includes blocks that may not be yet execution verified
-        if self
-            .chain
-            .reqresp_pre_import_cache
-            .read()
-            .contains_key(&block_root)
-        {
-            // A block is on the `reqresp_pre_import_cache` but NOT in the
-            // `data_availability_checker` only if it is actively processing. We can expect a future
-            // event with the result of processing
-            return Ok(LookupRequestResult::Pending("block in processing cache"));
-=======
         match self.chain.get_block_process_status(&block_root) {
             // Unknown block, continue request to download
             BlockProcessStatus::Unknown => {}
             // Block is known are currently processing, expect a future event with the result of
             // processing.
-            BlockProcessStatus::NotValidated { .. } => return Ok(LookupRequestResult::Pending),
+            BlockProcessStatus::NotValidated { .. } => return Ok(LookupRequestResult::Pending("block in processing cache")),
             // Block is fully validated. If it's not yet imported it's waiting for missing block
             // components. Consider this request completed and do nothing.
             BlockProcessStatus::ExecutionValidated { .. } => {
                 return Ok(LookupRequestResult::NoRequestNeeded)
             }
->>>>>>> 7f8b600f
         }
 
         let req_id = self.next_id();
