use beacon_chain::get_block_root;
<<<<<<< HEAD
use lighthouse_network::rpc::{
    methods::{BlobsByRootRequest, DataColumnsByRootRequest},
    BlocksByRootRequest, RPCError,
=======
use lighthouse_network::{
    rpc::{methods::BlobsByRootRequest, BlocksByRootRequest},
    PeerId,
>>>>>>> 9e12c21f
};
use std::sync::Arc;
use strum::IntoStaticStr;
use types::{
    blob_sidecar::BlobIdentifier, data_column_sidecar::DataColumnIdentifier, BlobSidecar,
    ChainSpec, DataColumnSidecar, EthSpec, Hash256, SignedBeaconBlock,
};

#[derive(Debug, PartialEq, Eq, IntoStaticStr)]
pub enum LookupVerifyError {
    NoResponseReturned,
    NotEnoughResponsesReturned { expected: usize, actual: usize },
    TooManyResponses,
    UnrequestedBlockRoot(Hash256),
    UnrequestedBlobIndex(u64),
    InvalidInclusionProof,
    DuplicateData,
}

pub struct ActiveBlocksByRootRequest {
    request: BlocksByRootSingleRequest,
    resolved: bool,
    pub(crate) peer_id: PeerId,
}

impl ActiveBlocksByRootRequest {
    pub fn new(request: BlocksByRootSingleRequest, peer_id: PeerId) -> Self {
        Self {
            request,
            resolved: false,
            peer_id,
        }
    }

    /// Append a response to the single chunk request. If the chunk is valid, the request is
    /// resolved immediately.
    /// The active request SHOULD be dropped after `add_response` returns an error
    pub fn add_response<E: EthSpec>(
        &mut self,
        block: Arc<SignedBeaconBlock<E>>,
    ) -> Result<Arc<SignedBeaconBlock<E>>, LookupVerifyError> {
        if self.resolved {
            return Err(LookupVerifyError::TooManyResponses);
        }

        let block_root = get_block_root(&block);
        if self.request.0 != block_root {
            return Err(LookupVerifyError::UnrequestedBlockRoot(block_root));
        }

        // Valid data, blocks by root expects a single response
        self.resolved = true;
        Ok(block)
    }

    pub fn terminate(self) -> Result<(), LookupVerifyError> {
        if self.resolved {
            Ok(())
        } else {
            Err(LookupVerifyError::NoResponseReturned)
        }
    }
}

#[derive(Debug, Copy, Clone)]
pub struct BlocksByRootSingleRequest(pub Hash256);

impl BlocksByRootSingleRequest {
    pub fn into_request(self, spec: &ChainSpec) -> BlocksByRootRequest {
        BlocksByRootRequest::new(vec![self.0], spec)
    }
}

#[derive(Debug, Clone)]
pub struct BlobsByRootSingleBlockRequest {
    pub block_root: Hash256,
    pub indices: Vec<u64>,
}

impl BlobsByRootSingleBlockRequest {
    pub fn into_request(self, spec: &ChainSpec) -> BlobsByRootRequest {
        BlobsByRootRequest::new(
            self.indices
                .into_iter()
                .map(|index| BlobIdentifier {
                    block_root: self.block_root,
                    index,
                })
                .collect(),
            spec,
        )
    }
}

pub struct ActiveBlobsByRootRequest<E: EthSpec> {
    request: BlobsByRootSingleBlockRequest,
    blobs: Vec<Arc<BlobSidecar<E>>>,
    resolved: bool,
    pub(crate) peer_id: PeerId,
}

impl<E: EthSpec> ActiveBlobsByRootRequest<E> {
    pub fn new(request: BlobsByRootSingleBlockRequest, peer_id: PeerId) -> Self {
        Self {
            request,
            blobs: vec![],
            resolved: false,
            peer_id,
        }
    }

    /// Appends a chunk to this multi-item request. If all expected chunks are received, this
    /// method returns `Some`, resolving the request before the stream terminator.
    /// The active request SHOULD be dropped after `add_response` returns an error
    pub fn add_response(
        &mut self,
        blob: Arc<BlobSidecar<E>>,
    ) -> Result<Option<Vec<Arc<BlobSidecar<E>>>>, LookupVerifyError> {
        if self.resolved {
            return Err(LookupVerifyError::TooManyResponses);
        }

        let block_root = blob.block_root();
        if self.request.block_root != block_root {
            return Err(LookupVerifyError::UnrequestedBlockRoot(block_root));
        }
        if !blob.verify_blob_sidecar_inclusion_proof() {
            return Err(LookupVerifyError::InvalidInclusionProof);
        }
        if !self.request.indices.contains(&blob.index) {
            return Err(LookupVerifyError::UnrequestedBlobIndex(blob.index));
        }
        if self.blobs.iter().any(|b| b.index == blob.index) {
            return Err(LookupVerifyError::DuplicateData);
        }

        self.blobs.push(blob);
        if self.blobs.len() >= self.request.indices.len() {
            // All expected chunks received, return result early
            self.resolved = true;
            Ok(Some(std::mem::take(&mut self.blobs)))
        } else {
            Ok(None)
        }
    }

    pub fn terminate(self) -> Result<(), LookupVerifyError> {
        if self.resolved {
            Ok(())
        } else {
            Err(LookupVerifyError::NotEnoughResponsesReturned {
                expected: self.request.indices.len(),
                actual: self.blobs.len(),
            })
        }
    }

    /// Mark request as resolved (= has returned something downstream) while marking this status as
    /// true for future calls.
    pub fn resolve(&mut self) -> bool {
        std::mem::replace(&mut self.resolved, true)
    }
}

#[derive(Debug, Clone)]
pub struct DataColumnsByRootSingleBlockRequest {
    pub block_root: Hash256,
    pub indices: Vec<u64>,
}

impl DataColumnsByRootSingleBlockRequest {
    pub fn into_request(self, spec: &ChainSpec) -> DataColumnsByRootRequest {
        DataColumnsByRootRequest::new(
            self.indices
                .into_iter()
                .map(|index| DataColumnIdentifier {
                    block_root: self.block_root,
                    index,
                })
                .collect(),
            spec,
        )
    }
}

pub struct ActiveDataColumnsByRootRequest<E: EthSpec> {
    request: DataColumnsByRootSingleBlockRequest,
    items: Vec<Arc<DataColumnSidecar<E>>>,
    resolved: bool,
}

impl<E: EthSpec> ActiveDataColumnsByRootRequest<E> {
    pub fn new(request: DataColumnsByRootSingleBlockRequest) -> Self {
        Self {
            request,
            items: vec![],
            resolved: false,
        }
    }

    /// Appends a chunk to this multi-item request. If all expected chunks are received, this
    /// method returns `Some`, resolving the request before the stream terminator.
    /// The active request SHOULD be dropped after `add_response` returns an error
    pub fn add_response(
        &mut self,
        data_column: Arc<DataColumnSidecar<E>>,
    ) -> Result<Option<Vec<Arc<DataColumnSidecar<E>>>>, RPCError> {
        if self.resolved {
            return Err(RPCError::InvalidData("too many responses".to_string()));
        }

        let block_root = data_column.block_root();
        if self.request.block_root != block_root {
            return Err(RPCError::InvalidData(format!(
                "un-requested block root {block_root:?}"
            )));
        }
        if !data_column.verify_inclusion_proof() {
            return Err(RPCError::InvalidData("invalid inclusion proof".to_string()));
        }
        if !self.request.indices.contains(&data_column.index) {
            return Err(RPCError::InvalidData(format!(
                "un-requested index {}",
                data_column.index
            )));
        }
        if self.items.iter().any(|b| b.index == data_column.index) {
            return Err(RPCError::InvalidData("duplicated data".to_string()));
        }

        self.items.push(data_column);
        if self.items.len() >= self.request.indices.len() {
            // All expected chunks received, return result early
            self.resolved = true;
            Ok(Some(std::mem::take(&mut self.items)))
        } else {
            Ok(None)
        }
    }

    pub fn terminate(self) -> Option<Vec<Arc<DataColumnSidecar<E>>>> {
        if self.resolved {
            None
        } else {
            Some(self.items)
        }
    }
}<|MERGE_RESOLUTION|>--- conflicted
+++ resolved
@@ -1,13 +1,10 @@
 use beacon_chain::get_block_root;
-<<<<<<< HEAD
-use lighthouse_network::rpc::{
-    methods::{BlobsByRootRequest, DataColumnsByRootRequest},
-    BlocksByRootRequest, RPCError,
-=======
 use lighthouse_network::{
-    rpc::{methods::BlobsByRootRequest, BlocksByRootRequest},
+    rpc::{
+        methods::{BlobsByRootRequest, DataColumnsByRootRequest},
+        BlocksByRootRequest, RPCError,
+    },
     PeerId,
->>>>>>> 9e12c21f
 };
 use std::sync::Arc;
 use strum::IntoStaticStr;
