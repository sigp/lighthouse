use crate::sync::manager::Id;
use beacon_chain::block_verification_types::{AsBlock, RpcBlock};
use lighthouse_network::rpc::methods::BlocksByRangeRequest;
use lighthouse_network::PeerId;
use std::collections::HashSet;
use std::hash::{Hash, Hasher};
use std::ops::Sub;
use strum::Display;
use types::{Epoch, EthSpec, Slot};

/// The number of times to retry a batch before it is considered failed.
const MAX_BATCH_DOWNLOAD_ATTEMPTS: u8 = 5;

/// Invalid batches are attempted to be re-downloaded from other peers. If a batch cannot be processed
/// after `MAX_BATCH_PROCESSING_ATTEMPTS` times, it is considered faulty.
const MAX_BATCH_PROCESSING_ATTEMPTS: u8 = 3;

/// Type of expected batch.
#[derive(Debug, Copy, Clone, Display)]
#[strum(serialize_all = "snake_case")]
pub enum ByRangeRequestType {
    BlocksAndColumns,
    BlocksAndBlobs,
    Blocks,
}

/// Allows customisation of the above constants used in other sync methods such as BackFillSync.
pub trait BatchConfig {
    /// The maximum batch download attempts.
    fn max_batch_download_attempts() -> u8;
    /// The max batch processing attempts.
    fn max_batch_processing_attempts() -> u8;
    /// Hashing function of a batch's attempt. Used for scoring purposes.
    ///
    /// When a batch fails processing, it is possible that the batch is wrong (faulty or
    /// incomplete) or that a previous one is wrong. For this reason we need to re-download and
    /// re-process the batches awaiting validation and the current one. Consider this scenario:
    ///
    /// ```ignore
    /// BatchA BatchB BatchC BatchD
    /// -----X Empty  Empty  Y-----
    /// ```
    ///
    /// BatchA declares that it refers X, but BatchD declares that it's first block is Y. There is no
    /// way to know if BatchD is faulty/incomplete or if batches B and/or C are missing blocks. It is
    /// also possible that BatchA belongs to a different chain to the rest starting in some block
    /// midway in the batch's range. For this reason, the four batches would need to be re-downloaded
    /// and re-processed.
    ///
    /// If batchD was actually good, it will still register two processing attempts for the same set of
    /// blocks. In this case, we don't want to penalize the peer that provided the first version, since
    /// it's equal to the successfully processed one.
    ///
    /// The function `batch_attempt_hash` provides a way to compare two batch attempts without
    /// storing the full set of blocks.
    ///
    /// Note that simpler hashing functions considered in the past (hash of first block, hash of last
    /// block, number of received blocks) are not good enough to differentiate attempts. For this
    /// reason, we hash the complete set of blocks both in RangeSync and BackFillSync.
    fn batch_attempt_hash<E: EthSpec>(blocks: &[RpcBlock<E>]) -> u64;
}

pub struct RangeSyncBatchConfig {}

impl BatchConfig for RangeSyncBatchConfig {
    fn max_batch_download_attempts() -> u8 {
        MAX_BATCH_DOWNLOAD_ATTEMPTS
    }
    fn max_batch_processing_attempts() -> u8 {
        MAX_BATCH_PROCESSING_ATTEMPTS
    }
    fn batch_attempt_hash<E: EthSpec>(blocks: &[RpcBlock<E>]) -> u64 {
        let mut hasher = std::collections::hash_map::DefaultHasher::new();
        blocks.hash(&mut hasher);
        hasher.finish()
    }
}

/// Error type of a batch in a wrong state.
// Such errors should never be encountered.
pub struct WrongState(pub(crate) String);

/// After batch operations, we use this to communicate whether a batch can continue or not
pub enum BatchOperationOutcome {
    Continue,
    Failed { blacklist: bool },
}

pub enum BatchProcessingResult {
    Success,
    FaultyFailure,
    NonFaultyFailure,
}

/// A segment of a chain.
pub struct BatchInfo<E: EthSpec, B: BatchConfig = RangeSyncBatchConfig> {
    /// Start slot of the batch.
    start_slot: Slot,
    /// End slot of the batch.
    end_slot: Slot,
    /// The `Attempts` that have been made and failed to send us this batch.
    failed_processing_attempts: Vec<Attempt>,
    /// Number of processing attempts that have failed but we do not count.
    non_faulty_processing_attempts: u8,
    /// The number of download retries this batch has undergone due to a failed request.
    failed_download_attempts: Vec<PeerId>,
    /// State of the batch.
    state: BatchState<E>,
    /// Whether this batch contains all blocks or all blocks and blobs.
    batch_type: ByRangeRequestType,
    /// Pin the generic
    marker: std::marker::PhantomData<B>,
}

/// Current state of a batch
pub enum BatchState<E: EthSpec> {
    /// The batch has failed either downloading or processing, but can be requested again.
    AwaitingDownload,
    /// The batch is being downloaded.
    Downloading(PeerId, Id),
    /// The batch has been completely downloaded and is ready for processing.
    AwaitingProcessing(PeerId, Vec<RpcBlock<E>>),
    /// The batch is being processed.
    Processing(Attempt),
    /// The batch was successfully processed and is waiting to be validated.
    ///
    /// It is not sufficient to process a batch successfully to consider it correct. This is
    /// because batches could be erroneously empty, or incomplete. Therefore, a batch is considered
    /// valid, only if the next sequential batch imports at least a block.
    AwaitingValidation(Attempt),
    /// Intermediate state for inner state handling.
    Poisoned,
    /// The batch has maxed out the allowed attempts for either downloading or processing. It
    /// cannot be recovered.
    Failed,
}

impl<E: EthSpec> BatchState<E> {
    /// Helper function for poisoning a state.
    pub fn poison(&mut self) -> BatchState<E> {
        std::mem::replace(self, BatchState::Poisoned)
    }
}

impl<E: EthSpec, B: BatchConfig> BatchInfo<E, B> {
    /// Batches are downloaded excluding the first block of the epoch assuming it has already been
    /// downloaded.
    ///
    /// For example:
    ///
    /// Epoch boundary |                                   |
    ///  ... | 30 | 31 | 32 | 33 | 34 | ... | 61 | 62 | 63 | 64 | 65 |
    ///       Batch 1       |              Batch 2              |  Batch 3
    ///
    /// NOTE: Removed the shift by one for deneb because otherwise the last batch before the blob
    /// fork boundary will be of mixed type (all blocks and one last blockblob), and I don't want to
    /// deal with this for now.
    /// This means finalization might be slower in deneb
    pub fn new(start_epoch: &Epoch, num_of_epochs: u64, batch_type: ByRangeRequestType) -> Self {
        let start_slot = start_epoch.start_slot(E::slots_per_epoch());
        let end_slot = start_slot + num_of_epochs * E::slots_per_epoch();
        BatchInfo {
            start_slot,
            end_slot,
            failed_processing_attempts: Vec::new(),
            failed_download_attempts: Vec::new(),
            non_faulty_processing_attempts: 0,
            state: BatchState::AwaitingDownload,
            batch_type,
            marker: std::marker::PhantomData,
        }
    }

    /// Gives a list of peers from which this batch has had a failed download or processing
    /// attempt.
    pub fn failed_peers(&self) -> HashSet<PeerId> {
        let mut peers = HashSet::with_capacity(
            self.failed_processing_attempts.len() + self.failed_download_attempts.len(),
        );

        for attempt in &self.failed_processing_attempts {
            peers.insert(attempt.peer_id);
        }

        for download in &self.failed_download_attempts {
            peers.insert(*download);
        }

        peers
    }

    /// Return the number of times this batch has failed downloading and failed processing, in this
    /// order.
    pub fn failed_attempts(&self) -> (usize, usize) {
        (
            self.failed_download_attempts.len(),
            self.failed_processing_attempts.len(),
        )
    }

    /// Verifies if an incoming block belongs to this batch.
<<<<<<< HEAD
    pub fn is_expecting_block(&self, request_id: &Id) -> bool {
        if let BatchState::Downloading(_, _, expected_id) = &self.state {
            return expected_id == request_id;
=======
    pub fn is_expecting_block(&self, peer_id: &PeerId, request_id: &Id) -> bool {
        if let BatchState::Downloading(expected_peer, expected_id) = &self.state {
            return peer_id == expected_peer && expected_id == request_id;
>>>>>>> bf300b33
        }
        false
    }

    /// Returns the peer that is currently responsible for progressing the state of the batch.
    pub fn current_peer(&self) -> Option<&PeerId> {
        match &self.state {
            BatchState::AwaitingDownload | BatchState::Failed => None,
            BatchState::Downloading(peer_id, _)
            | BatchState::AwaitingProcessing(peer_id, _)
            | BatchState::Processing(Attempt { peer_id, .. })
            | BatchState::AwaitingValidation(Attempt { peer_id, .. }) => Some(peer_id),
            BatchState::Poisoned => unreachable!("Poisoned batch"),
        }
    }

    /// Returns a BlocksByRange request associated with the batch.
    pub fn to_blocks_by_range_request(&self) -> (BlocksByRangeRequest, ByRangeRequestType) {
        (
            BlocksByRangeRequest::new(
                self.start_slot.into(),
                self.end_slot.sub(self.start_slot).into(),
            ),
            self.batch_type,
        )
    }

    /// After different operations over a batch, this could be in a state that allows it to
    /// continue, or in failed state. When the batch has failed, we check if it did mainly due to
    /// processing failures. In this case the batch is considered failed and faulty.
    pub fn outcome(&self) -> BatchOperationOutcome {
        match self.state {
            BatchState::Poisoned => unreachable!("Poisoned batch"),
            BatchState::Failed => BatchOperationOutcome::Failed {
                blacklist: self.failed_processing_attempts.len()
                    > self.failed_download_attempts.len(),
            },
            _ => BatchOperationOutcome::Continue,
        }
    }

    pub fn state(&self) -> &BatchState<E> {
        &self.state
    }

    pub fn attempts(&self) -> &[Attempt] {
        &self.failed_processing_attempts
    }

    /// Marks the batch as ready to be processed if the blocks are in the range. The number of
    /// received blocks is returned, or the wrong batch end on failure
    #[must_use = "Batch may have failed"]
    pub fn download_completed(
        &mut self,
        blocks: Vec<RpcBlock<E>>,
    ) -> Result<
        usize, /* Received blocks */
        Result<(Slot, Slot, BatchOperationOutcome), WrongState>,
    > {
        match self.state.poison() {
            BatchState::Downloading(peer, _request_id) => {
                // verify that blocks are in range
                if let Some(last_slot) = blocks.last().map(|b| b.slot()) {
                    // the batch is non-empty
                    let first_slot = blocks[0].slot();

                    let failed_range = if first_slot < self.start_slot {
                        Some((self.start_slot, first_slot))
                    } else if self.end_slot < last_slot {
                        Some((self.end_slot, last_slot))
                    } else {
                        None
                    };

                    if let Some((expected, received)) = failed_range {
                        // this is a failed download, register the attempt and check if the batch
                        // can be tried again
                        self.failed_download_attempts.push(peer);
                        self.state = if self.failed_download_attempts.len()
                            >= B::max_batch_download_attempts() as usize
                        {
                            BatchState::Failed
                        } else {
                            // drop the blocks
                            BatchState::AwaitingDownload
                        };

                        return Err(Ok((expected, received, self.outcome())));
                    }
                }

                let received = blocks.len();
                self.state = BatchState::AwaitingProcessing(peer, blocks);
                Ok(received)
            }
            BatchState::Poisoned => unreachable!("Poisoned batch"),
            other => {
                self.state = other;
                Err(Err(WrongState(format!(
                    "Download completed for batch in wrong state {:?}",
                    self.state
                ))))
            }
        }
    }

    /// Mark the batch as failed and return whether we can attempt a re-download.
    ///
    /// This can happen if a peer disconnects or some error occurred that was not the peers fault.
    /// THe `mark_failed` parameter, when set to false, does not increment the failed attempts of
    /// this batch and register the peer, rather attempts a re-download.
    #[must_use = "Batch may have failed"]
    pub fn download_failed(
        &mut self,
        mark_failed: bool,
    ) -> Result<BatchOperationOutcome, WrongState> {
        match self.state.poison() {
            BatchState::Downloading(peer, _request_id) => {
                // register the attempt and check if the batch can be tried again
                if mark_failed {
                    self.failed_download_attempts.push(peer);
                }
                self.state = if self.failed_download_attempts.len()
                    >= B::max_batch_download_attempts() as usize
                {
                    BatchState::Failed
                } else {
                    // drop the blocks
                    BatchState::AwaitingDownload
                };
                Ok(self.outcome())
            }
            BatchState::Poisoned => unreachable!("Poisoned batch"),
            other => {
                self.state = other;
                Err(WrongState(format!(
                    "Download failed for batch in wrong state {:?}",
                    self.state
                )))
            }
        }
    }

    pub fn start_downloading_from_peer(
        &mut self,
        peer: PeerId,
        request_id: Id,
    ) -> Result<(), WrongState> {
        match self.state.poison() {
            BatchState::AwaitingDownload => {
                self.state = BatchState::Downloading(peer, request_id);
                Ok(())
            }
            BatchState::Poisoned => unreachable!("Poisoned batch"),
            other => {
                self.state = other;
                Err(WrongState(format!(
                    "Starting download for batch in wrong state {:?}",
                    self.state
                )))
            }
        }
    }

    pub fn start_processing(&mut self) -> Result<Vec<RpcBlock<E>>, WrongState> {
        match self.state.poison() {
            BatchState::AwaitingProcessing(peer, blocks) => {
                self.state = BatchState::Processing(Attempt::new::<B, E>(peer, &blocks));
                Ok(blocks)
            }
            BatchState::Poisoned => unreachable!("Poisoned batch"),
            other => {
                self.state = other;
                Err(WrongState(format!(
                    "Starting procesing batch in wrong state {:?}",
                    self.state
                )))
            }
        }
    }

    #[must_use = "Batch may have failed"]
    pub fn processing_completed(
        &mut self,
        procesing_result: BatchProcessingResult,
    ) -> Result<BatchOperationOutcome, WrongState> {
        match self.state.poison() {
            BatchState::Processing(attempt) => {
                self.state = match procesing_result {
                    BatchProcessingResult::Success => BatchState::AwaitingValidation(attempt),
                    BatchProcessingResult::FaultyFailure => {
                        // register the failed attempt
                        self.failed_processing_attempts.push(attempt);

                        // check if the batch can be downloaded again
                        if self.failed_processing_attempts.len()
                            >= B::max_batch_processing_attempts() as usize
                        {
                            BatchState::Failed
                        } else {
                            BatchState::AwaitingDownload
                        }
                    }
                    BatchProcessingResult::NonFaultyFailure => {
                        self.non_faulty_processing_attempts =
                            self.non_faulty_processing_attempts.saturating_add(1);
                        BatchState::AwaitingDownload
                    }
                };
                Ok(self.outcome())
            }
            BatchState::Poisoned => unreachable!("Poisoned batch"),
            other => {
                self.state = other;
                Err(WrongState(format!(
                    "Procesing completed for batch in wrong state: {:?}",
                    self.state
                )))
            }
        }
    }

    #[must_use = "Batch may have failed"]
    pub fn validation_failed(&mut self) -> Result<BatchOperationOutcome, WrongState> {
        match self.state.poison() {
            BatchState::AwaitingValidation(attempt) => {
                self.failed_processing_attempts.push(attempt);

                // check if the batch can be downloaded again
                self.state = if self.failed_processing_attempts.len()
                    >= B::max_batch_processing_attempts() as usize
                {
                    BatchState::Failed
                } else {
                    BatchState::AwaitingDownload
                };
                Ok(self.outcome())
            }
            BatchState::Poisoned => unreachable!("Poisoned batch"),
            other => {
                self.state = other;
                Err(WrongState(format!(
                    "Validation failed for batch in wrong state: {:?}",
                    self.state
                )))
            }
        }
    }
}

/// Represents a peer's attempt and providing the result for this batch.
///
/// Invalid attempts will downscore a peer.
#[derive(PartialEq, Debug)]
pub struct Attempt {
    /// The peer that made the attempt.
    pub peer_id: PeerId,
    /// The hash of the blocks of the attempt.
    pub hash: u64,
}

impl Attempt {
    fn new<B: BatchConfig, E: EthSpec>(peer_id: PeerId, blocks: &[RpcBlock<E>]) -> Self {
        let hash = B::batch_attempt_hash(blocks);
        Attempt { peer_id, hash }
    }
}

impl<E: EthSpec, B: BatchConfig> slog::KV for &mut BatchInfo<E, B> {
    fn serialize(
        &self,
        record: &slog::Record,
        serializer: &mut dyn slog::Serializer,
    ) -> slog::Result {
        slog::KV::serialize(*self, record, serializer)
    }
}

impl<E: EthSpec, B: BatchConfig> slog::KV for BatchInfo<E, B> {
    fn serialize(
        &self,
        record: &slog::Record,
        serializer: &mut dyn slog::Serializer,
    ) -> slog::Result {
        use slog::Value;
        Value::serialize(&self.start_slot, record, "start_slot", serializer)?;
        Value::serialize(
            &(self.end_slot - 1), // NOTE: The -1 shows inclusive blocks
            record,
            "end_slot",
            serializer,
        )?;
        serializer.emit_usize("downloaded", self.failed_download_attempts.len())?;
        serializer.emit_usize("processed", self.failed_processing_attempts.len())?;
        serializer.emit_u8("processed_no_penalty", self.non_faulty_processing_attempts)?;
        serializer.emit_arguments("state", &format_args!("{:?}", self.state))?;
        serializer.emit_arguments("batch_ty", &format_args!("{}", self.batch_type))?;
        slog::Result::Ok(())
    }
}

impl<E: EthSpec> std::fmt::Debug for BatchState<E> {
    fn fmt(&self, f: &mut std::fmt::Formatter<'_>) -> std::fmt::Result {
        match self {
            BatchState::Processing(Attempt {
                ref peer_id,
                hash: _,
            }) => write!(f, "Processing({})", peer_id),
            BatchState::AwaitingValidation(Attempt {
                ref peer_id,
                hash: _,
            }) => write!(f, "AwaitingValidation({})", peer_id),
            BatchState::AwaitingDownload => f.write_str("AwaitingDownload"),
            BatchState::Failed => f.write_str("Failed"),
            BatchState::AwaitingProcessing(ref peer, ref blocks) => {
                write!(f, "AwaitingProcessing({}, {} blocks)", peer, blocks.len())
            }
            BatchState::Downloading(peer, request_id) => {
                write!(f, "Downloading({}, {})", peer, request_id)
            }
            BatchState::Poisoned => f.write_str("Poisoned"),
        }
    }
}<|MERGE_RESOLUTION|>--- conflicted
+++ resolved
@@ -199,15 +199,9 @@
     }
 
     /// Verifies if an incoming block belongs to this batch.
-<<<<<<< HEAD
     pub fn is_expecting_block(&self, request_id: &Id) -> bool {
-        if let BatchState::Downloading(_, _, expected_id) = &self.state {
+        if let BatchState::Downloading(_, expected_id) = &self.state {
             return expected_id == request_id;
-=======
-    pub fn is_expecting_block(&self, peer_id: &PeerId, request_id: &Id) -> bool {
-        if let BatchState::Downloading(expected_peer, expected_id) = &self.state {
-            return peer_id == expected_peer && expected_id == request_id;
->>>>>>> bf300b33
         }
         false
     }
