use crate::sync::manager::Id;
use beacon_chain::blob_verification::{AsBlock, BlockWrapper};
use lighthouse_network::rpc::methods::BlocksByRangeRequest;
use lighthouse_network::PeerId;
use std::collections::HashSet;
use std::hash::{Hash, Hasher};
use std::ops::Sub;
use strum::Display;
use types::{Epoch, EthSpec, Slot};

/// The number of times to retry a batch before it is considered failed.
const MAX_BATCH_DOWNLOAD_ATTEMPTS: u8 = 5;

/// Invalid batches are attempted to be re-downloaded from other peers. If a batch cannot be processed
/// after `MAX_BATCH_PROCESSING_ATTEMPTS` times, it is considered faulty.
const MAX_BATCH_PROCESSING_ATTEMPTS: u8 = 3;

/// Type of expected batch.
#[derive(Debug, Copy, Clone, Display)]
#[strum(serialize_all = "snake_case")]
pub enum ByRangeRequestType {
    BlocksAndBlobs,
    Blocks,
}

/// Allows customisation of the above constants used in other sync methods such as BackFillSync.
pub trait BatchConfig {
    /// The maximum batch download attempts.
    fn max_batch_download_attempts() -> u8;
    /// The max batch processing attempts.
    fn max_batch_processing_attempts() -> u8;
    /// Hashing function of a batch's attempt. Used for scoring purposes.
    ///
    /// When a batch fails processing, it is possible that the batch is wrong (faulty or
    /// incomplete) or that a previous one is wrong. For this reason we need to re-download and
    /// re-process the batches awaiting validation and the current one. Consider this scenario:
    ///
    /// ```ignore
    /// BatchA BatchB BatchC BatchD
    /// -----X Empty  Empty  Y-----
    /// ```
    ///
    /// BatchA declares that it refers X, but BatchD declares that it's first block is Y. There is no
    /// way to know if BatchD is faulty/incomplete or if batches B and/or C are missing blocks. It is
    /// also possible that BatchA belongs to a different chain to the rest starting in some block
    /// midway in the batch's range. For this reason, the four batches would need to be re-downloaded
    /// and re-processed.
    ///
    /// If batchD was actually good, it will still register two processing attempts for the same set of
    /// blocks. In this case, we don't want to penalize the peer that provided the first version, since
    /// it's equal to the successfully processed one.
    ///
    /// The function `batch_attempt_hash` provides a way to compare two batch attempts without
    /// storing the full set of blocks.
    ///
    /// Note that simpler hashing functions considered in the past (hash of first block, hash of last
    /// block, number of received blocks) are not good enough to differentiate attempts. For this
    /// reason, we hash the complete set of blocks both in RangeSync and BackFillSync.
    fn batch_attempt_hash<T: EthSpec>(blocks: &[BlockWrapper<T>]) -> u64;
}

pub struct RangeSyncBatchConfig {}

impl BatchConfig for RangeSyncBatchConfig {
    fn max_batch_download_attempts() -> u8 {
        MAX_BATCH_DOWNLOAD_ATTEMPTS
    }
    fn max_batch_processing_attempts() -> u8 {
        MAX_BATCH_PROCESSING_ATTEMPTS
    }
    fn batch_attempt_hash<T: EthSpec>(blocks: &[BlockWrapper<T>]) -> u64 {
        let mut hasher = std::collections::hash_map::DefaultHasher::new();
        blocks.hash(&mut hasher);
        hasher.finish()
    }
}

/// Error type of a batch in a wrong state.
// Such errors should never be encountered.
pub struct WrongState(pub(crate) String);

/// After batch operations, we use this to communicate whether a batch can continue or not
pub enum BatchOperationOutcome {
    Continue,
    Failed { blacklist: bool },
}

pub enum BatchProcessingResult {
    Success,
    FaultyFailure,
    NonFaultyFailure,
}

/// A segment of a chain.
pub struct BatchInfo<T: EthSpec, B: BatchConfig = RangeSyncBatchConfig> {
    /// Start slot of the batch.
    start_slot: Slot,
    /// End slot of the batch.
    end_slot: Slot,
    /// The `Attempts` that have been made and failed to send us this batch.
    failed_processing_attempts: Vec<Attempt>,
    /// Number of processing attempts that have failed but we do not count.
    non_faulty_processing_attempts: u8,
    /// The number of download retries this batch has undergone due to a failed request.
    failed_download_attempts: Vec<PeerId>,
    /// State of the batch.
    state: BatchState<T>,
    /// Whether this batch contains all blocks or all blocks and blobs.
    batch_type: ByRangeRequestType,
    /// Pin the generic
    marker: std::marker::PhantomData<B>,
}

/// Current state of a batch
pub enum BatchState<T: EthSpec> {
    /// The batch has failed either downloading or processing, but can be requested again.
    AwaitingDownload,
    /// The batch is being downloaded.
    Downloading(PeerId, Vec<BlockWrapper<T>>, Id),
    /// The batch has been completely downloaded and is ready for processing.
    AwaitingProcessing(PeerId, Vec<BlockWrapper<T>>),
    /// The batch is being processed.
    Processing(Attempt),
    /// The batch was successfully processed and is waiting to be validated.
    ///
    /// It is not sufficient to process a batch successfully to consider it correct. This is
    /// because batches could be erroneously empty, or incomplete. Therefore, a batch is considered
    /// valid, only if the next sequential batch imports at least a block.
    AwaitingValidation(Attempt),
    /// Intermediate state for inner state handling.
    Poisoned,
    /// The batch has maxed out the allowed attempts for either downloading or processing. It
    /// cannot be recovered.
    Failed,
}

impl<T: EthSpec> BatchState<T> {
    /// Helper function for poisoning a state.
    pub fn poison(&mut self) -> BatchState<T> {
        std::mem::replace(self, BatchState::Poisoned)
    }
}

impl<T: EthSpec, B: BatchConfig> BatchInfo<T, B> {
    /// Batches are downloaded excluding the first block of the epoch assuming it has already been
    /// downloaded.
    ///
    /// For example:
    ///
    /// Epoch boundary |                                   |
    ///  ... | 30 | 31 | 32 | 33 | 34 | ... | 61 | 62 | 63 | 64 | 65 |
    ///       Batch 1       |              Batch 2              |  Batch 3
    ///
    /// NOTE: Removed the shift by one for deneb because otherwise the last batch before the blob
    /// fork boundary will be of mixed type (all blocks and one last blockblob), and I don't want to
    /// deal with this for now.
    /// This means finalization might be slower in deneb
    pub fn new(start_epoch: &Epoch, num_of_epochs: u64, batch_type: ByRangeRequestType) -> Self {
        let start_slot = start_epoch.start_slot(T::slots_per_epoch());
        let end_slot = start_slot + num_of_epochs * T::slots_per_epoch();
        BatchInfo {
            start_slot,
            end_slot,
            failed_processing_attempts: Vec::new(),
            failed_download_attempts: Vec::new(),
            non_faulty_processing_attempts: 0,
            state: BatchState::AwaitingDownload,
            batch_type,
            marker: std::marker::PhantomData,
        }
    }

    /// Gives a list of peers from which this batch has had a failed download or processing
    /// attempt.
    pub fn failed_peers(&self) -> HashSet<PeerId> {
        let mut peers = HashSet::with_capacity(
            self.failed_processing_attempts.len() + self.failed_download_attempts.len(),
        );

        for attempt in &self.failed_processing_attempts {
            peers.insert(attempt.peer_id);
        }

        for download in &self.failed_download_attempts {
            peers.insert(*download);
        }

        peers
    }

    /// Return the number of times this batch has failed downloading and failed processing, in this
    /// order.
    pub fn failed_attempts(&self) -> (usize, usize) {
        (
            self.failed_download_attempts.len(),
            self.failed_processing_attempts.len(),
        )
    }

    /// Verifies if an incoming block belongs to this batch.
    pub fn is_expecting_block(&self, peer_id: &PeerId, request_id: &Id) -> bool {
        if let BatchState::Downloading(expected_peer, _, expected_id) = &self.state {
            return peer_id == expected_peer && expected_id == request_id;
        }
        false
    }

    /// Returns the peer that is currently responsible for progressing the state of the batch.
    pub fn current_peer(&self) -> Option<&PeerId> {
        match &self.state {
            BatchState::AwaitingDownload | BatchState::Failed => None,
            BatchState::Downloading(peer_id, _, _)
            | BatchState::AwaitingProcessing(peer_id, _)
            | BatchState::Processing(Attempt { peer_id, .. })
            | BatchState::AwaitingValidation(Attempt { peer_id, .. }) => Some(peer_id),
            BatchState::Poisoned => unreachable!("Poisoned batch"),
        }
    }

    /// Returns a BlocksByRange request associated with the batch.
<<<<<<< HEAD
    pub fn to_blocks_by_range_request(&self) -> (BlocksByRangeRequest, ByRangeRequestType) {
        (
            BlocksByRangeRequest {
                start_slot: self.start_slot.into(),
                count: self.end_slot.sub(self.start_slot).into(),
            },
            self.batch_type,
=======
    pub fn to_blocks_by_range_request(&self) -> BlocksByRangeRequest {
        BlocksByRangeRequest::new(
            self.start_slot.into(),
            self.end_slot.sub(self.start_slot).into(),
>>>>>>> cc780aae
        )
    }

    /// After different operations over a batch, this could be in a state that allows it to
    /// continue, or in failed state. When the batch has failed, we check if it did mainly due to
    /// processing failures. In this case the batch is considered failed and faulty.
    pub fn outcome(&self) -> BatchOperationOutcome {
        match self.state {
            BatchState::Poisoned => unreachable!("Poisoned batch"),
            BatchState::Failed => BatchOperationOutcome::Failed {
                blacklist: self.failed_processing_attempts.len()
                    > self.failed_download_attempts.len(),
            },
            _ => BatchOperationOutcome::Continue,
        }
    }

    pub fn state(&self) -> &BatchState<T> {
        &self.state
    }

    pub fn attempts(&self) -> &[Attempt] {
        &self.failed_processing_attempts
    }

    /// Adds a block to a downloading batch.
    pub fn add_block(&mut self, block: BlockWrapper<T>) -> Result<(), WrongState> {
        match self.state.poison() {
            BatchState::Downloading(peer, mut blocks, req_id) => {
                blocks.push(block);
                self.state = BatchState::Downloading(peer, blocks, req_id);
                Ok(())
            }
            BatchState::Poisoned => unreachable!("Poisoned batch"),
            other => {
                self.state = other;
                Err(WrongState(format!(
                    "Add block for batch in wrong state {:?}",
                    self.state
                )))
            }
        }
    }

    /// Marks the batch as ready to be processed if the blocks are in the range. The number of
    /// received blocks is returned, or the wrong batch end on failure
    #[must_use = "Batch may have failed"]
    pub fn download_completed(
        &mut self,
    ) -> Result<
        usize, /* Received blocks */
        Result<(Slot, Slot, BatchOperationOutcome), WrongState>,
    > {
        match self.state.poison() {
            BatchState::Downloading(peer, blocks, _request_id) => {
                // verify that blocks are in range
                if let Some(last_slot) = blocks.last().map(|b| b.slot()) {
                    // the batch is non-empty
                    let first_slot = blocks[0].slot();

                    let failed_range = if first_slot < self.start_slot {
                        Some((self.start_slot, first_slot))
                    } else if self.end_slot < last_slot {
                        Some((self.end_slot, last_slot))
                    } else {
                        None
                    };

                    if let Some((expected, received)) = failed_range {
                        // this is a failed download, register the attempt and check if the batch
                        // can be tried again
                        self.failed_download_attempts.push(peer);
                        self.state = if self.failed_download_attempts.len()
                            >= B::max_batch_download_attempts() as usize
                        {
                            BatchState::Failed
                        } else {
                            // drop the blocks
                            BatchState::AwaitingDownload
                        };

                        return Err(Ok((expected, received, self.outcome())));
                    }
                }

                let received = blocks.len();
                self.state = BatchState::AwaitingProcessing(peer, blocks);
                Ok(received)
            }
            BatchState::Poisoned => unreachable!("Poisoned batch"),
            other => {
                self.state = other;
                Err(Err(WrongState(format!(
                    "Download completed for batch in wrong state {:?}",
                    self.state
                ))))
            }
        }
    }

    /// Mark the batch as failed and return whether we can attempt a re-download.
    ///
    /// This can happen if a peer disconnects or some error occurred that was not the peers fault.
    /// THe `mark_failed` parameter, when set to false, does not increment the failed attempts of
    /// this batch and register the peer, rather attempts a re-download.
    #[must_use = "Batch may have failed"]
    pub fn download_failed(
        &mut self,
        mark_failed: bool,
    ) -> Result<BatchOperationOutcome, WrongState> {
        match self.state.poison() {
            BatchState::Downloading(peer, _, _request_id) => {
                // register the attempt and check if the batch can be tried again
                if mark_failed {
                    self.failed_download_attempts.push(peer);
                }
                self.state = if self.failed_download_attempts.len()
                    >= B::max_batch_download_attempts() as usize
                {
                    BatchState::Failed
                } else {
                    // drop the blocks
                    BatchState::AwaitingDownload
                };
                Ok(self.outcome())
            }
            BatchState::Poisoned => unreachable!("Poisoned batch"),
            other => {
                self.state = other;
                Err(WrongState(format!(
                    "Download failed for batch in wrong state {:?}",
                    self.state
                )))
            }
        }
    }

    pub fn start_downloading_from_peer(
        &mut self,
        peer: PeerId,
        request_id: Id,
    ) -> Result<(), WrongState> {
        match self.state.poison() {
            BatchState::AwaitingDownload => {
                self.state = BatchState::Downloading(peer, Vec::new(), request_id);
                Ok(())
            }
            BatchState::Poisoned => unreachable!("Poisoned batch"),
            other => {
                self.state = other;
                Err(WrongState(format!(
                    "Starting download for batch in wrong state {:?}",
                    self.state
                )))
            }
        }
    }

    pub fn start_processing(&mut self) -> Result<Vec<BlockWrapper<T>>, WrongState> {
        match self.state.poison() {
            BatchState::AwaitingProcessing(peer, blocks) => {
                self.state = BatchState::Processing(Attempt::new::<B, T>(peer, &blocks));
                Ok(blocks)
            }
            BatchState::Poisoned => unreachable!("Poisoned batch"),
            other => {
                self.state = other;
                Err(WrongState(format!(
                    "Starting procesing batch in wrong state {:?}",
                    self.state
                )))
            }
        }
    }

    #[must_use = "Batch may have failed"]
    pub fn processing_completed(
        &mut self,
        procesing_result: BatchProcessingResult,
    ) -> Result<BatchOperationOutcome, WrongState> {
        match self.state.poison() {
            BatchState::Processing(attempt) => {
                self.state = match procesing_result {
                    BatchProcessingResult::Success => BatchState::AwaitingValidation(attempt),
                    BatchProcessingResult::FaultyFailure => {
                        // register the failed attempt
                        self.failed_processing_attempts.push(attempt);

                        // check if the batch can be downloaded again
                        if self.failed_processing_attempts.len()
                            >= B::max_batch_processing_attempts() as usize
                        {
                            BatchState::Failed
                        } else {
                            BatchState::AwaitingDownload
                        }
                    }
                    BatchProcessingResult::NonFaultyFailure => {
                        self.non_faulty_processing_attempts =
                            self.non_faulty_processing_attempts.saturating_add(1);
                        BatchState::AwaitingDownload
                    }
                };
                Ok(self.outcome())
            }
            BatchState::Poisoned => unreachable!("Poisoned batch"),
            other => {
                self.state = other;
                Err(WrongState(format!(
                    "Procesing completed for batch in wrong state: {:?}",
                    self.state
                )))
            }
        }
    }

    #[must_use = "Batch may have failed"]
    pub fn validation_failed(&mut self) -> Result<BatchOperationOutcome, WrongState> {
        match self.state.poison() {
            BatchState::AwaitingValidation(attempt) => {
                self.failed_processing_attempts.push(attempt);

                // check if the batch can be downloaded again
                self.state = if self.failed_processing_attempts.len()
                    >= B::max_batch_processing_attempts() as usize
                {
                    BatchState::Failed
                } else {
                    BatchState::AwaitingDownload
                };
                Ok(self.outcome())
            }
            BatchState::Poisoned => unreachable!("Poisoned batch"),
            other => {
                self.state = other;
                Err(WrongState(format!(
                    "Validation failed for batch in wrong state: {:?}",
                    self.state
                )))
            }
        }
    }
}

/// Represents a peer's attempt and providing the result for this batch.
///
/// Invalid attempts will downscore a peer.
#[derive(PartialEq, Debug)]
pub struct Attempt {
    /// The peer that made the attempt.
    pub peer_id: PeerId,
    /// The hash of the blocks of the attempt.
    pub hash: u64,
}

impl Attempt {
    fn new<B: BatchConfig, T: EthSpec>(peer_id: PeerId, blocks: &[BlockWrapper<T>]) -> Self {
        let hash = B::batch_attempt_hash(blocks);
        Attempt { peer_id, hash }
    }
}

impl<T: EthSpec, B: BatchConfig> slog::KV for &mut BatchInfo<T, B> {
    fn serialize(
        &self,
        record: &slog::Record,
        serializer: &mut dyn slog::Serializer,
    ) -> slog::Result {
        slog::KV::serialize(*self, record, serializer)
    }
}

impl<T: EthSpec, B: BatchConfig> slog::KV for BatchInfo<T, B> {
    fn serialize(
        &self,
        record: &slog::Record,
        serializer: &mut dyn slog::Serializer,
    ) -> slog::Result {
        use slog::Value;
        Value::serialize(&self.start_slot, record, "start_slot", serializer)?;
        Value::serialize(
            &(self.end_slot - 1), // NOTE: The -1 shows inclusive blocks
            record,
            "end_slot",
            serializer,
        )?;
        serializer.emit_usize("downloaded", self.failed_download_attempts.len())?;
        serializer.emit_usize("processed", self.failed_processing_attempts.len())?;
        serializer.emit_u8("processed_no_penalty", self.non_faulty_processing_attempts)?;
        serializer.emit_arguments("state", &format_args!("{:?}", self.state))?;
        serializer.emit_arguments("batch_ty", &format_args!("{}", self.batch_type))?;
        slog::Result::Ok(())
    }
}

impl<T: EthSpec> std::fmt::Debug for BatchState<T> {
    fn fmt(&self, f: &mut std::fmt::Formatter<'_>) -> std::fmt::Result {
        match self {
            BatchState::Processing(Attempt {
                ref peer_id,
                hash: _,
            }) => write!(f, "Processing({})", peer_id),
            BatchState::AwaitingValidation(Attempt {
                ref peer_id,
                hash: _,
            }) => write!(f, "AwaitingValidation({})", peer_id),
            BatchState::AwaitingDownload => f.write_str("AwaitingDownload"),
            BatchState::Failed => f.write_str("Failed"),
            BatchState::AwaitingProcessing(ref peer, ref blocks) => {
                write!(f, "AwaitingProcessing({}, {} blocks)", peer, blocks.len())
            }
            BatchState::Downloading(peer, blocks, request_id) => write!(
                f,
                "Downloading({}, {} blocks, {})",
                peer,
                blocks.len(),
                request_id
            ),
            BatchState::Poisoned => f.write_str("Poisoned"),
        }
    }
}<|MERGE_RESOLUTION|>--- conflicted
+++ resolved
@@ -218,20 +218,13 @@
     }
 
     /// Returns a BlocksByRange request associated with the batch.
-<<<<<<< HEAD
     pub fn to_blocks_by_range_request(&self) -> (BlocksByRangeRequest, ByRangeRequestType) {
         (
-            BlocksByRangeRequest {
-                start_slot: self.start_slot.into(),
-                count: self.end_slot.sub(self.start_slot).into(),
-            },
+            BlocksByRangeRequest::new(
+                self.start_slot.into(),
+                self.end_slot.sub(self.start_slot).into(),
+            ),
             self.batch_type,
-=======
-    pub fn to_blocks_by_range_request(&self) -> BlocksByRangeRequest {
-        BlocksByRangeRequest::new(
-            self.start_slot.into(),
-            self.end_slot.sub(self.start_slot).into(),
->>>>>>> cc780aae
         )
     }
 
