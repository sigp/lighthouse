//! This contains the logic for the long range (batch) sync strategy.
//!
//! The general premise is to group peers by their self-proclaimed finalized blocks and head
//! blocks. Once grouped, the peers become sources to download a specific `Chain`. A `Chain` is a
//! collection of blocks that terminates at the specified target head.
//!
//! This sync strategy can be separated into two distinct forms:
//!  - Finalized Chain Sync
//!  - Head Chain Sync
//!
//!  ## Finalized chain sync
//!
//!  This occurs when a peer connects that claims to have a finalized head slot that is greater
//!  than our own. In this case, we form a chain from our last finalized slot, to their claimed
//!  finalized slot. Any peer that also claims to have this last finalized slot is added to a pool
//!  of peers from which batches of blocks may be downloaded. Blocks are downloaded until
//!  the finalized slot of the chain is reached. Once reached, all peers within the pool are sent a
//!  STATUS message to potentially start a head chain sync, or check if further finalized chains
//!  need to be downloaded.
//!
//!  A few interesting notes about finalized chain syncing:
//!  - Only one finalized chain can sync at a time.
//!  - The finalized chain with the largest peer pool takes priority.
//!  - As one finalized chain completes, others are checked to see if we they can be continued,
//!  otherwise they are removed.
//!
//!  ## Head Chain Sync
//!
//!  If a peer joins and there is no active finalized chains being synced, and it's head is
//!  beyond our `SLOT_IMPORT_TOLERANCE` a chain is formed starting from this peers finalized slot
//!  (this has been necessarily downloaded by our node, otherwise we would start a finalized chain
//!  sync) to this peers head slot. Any other peers that match this head slot and head root, are
//!  added to this chain's peer pool, which will be downloaded in parallel.
//!
//!  Unlike finalized chains, head chains can be synced in parallel.
//!
//!  ## Batch Syncing
//!
//!  Each chain is downloaded in batches of blocks. The batched blocks are processed sequentially
//!  and further batches are requested as current blocks are being processed.

use super::chain::ProcessingResult;
use super::chain_collection::{ChainCollection, SyncState};
use super::{Batch, BatchProcessResult};
use crate::message_processor::PeerSyncInfo;
use crate::sync::manager::SyncMessage;
use crate::sync::network_context::SyncNetworkContext;
use beacon_chain::{BeaconChain, BeaconChainTypes};
use eth2_libp2p::rpc::RequestId;
use eth2_libp2p::PeerId;
use slog::{debug, error, trace, warn};
use std::collections::HashSet;
use std::rc::Rc;
use std::sync::Weak;
use tokio::sync::mpsc;
use types::{BeaconBlock, EthSpec};

/// The primary object dealing with long range/batch syncing. This contains all the active and
/// non-active chains that need to be processed before the syncing is considered complete. This
/// holds the current state of the long range sync.
pub struct RangeSync<T: BeaconChainTypes> {
    /// The beacon chain for processing.
    beacon_chain: Weak<BeaconChain<T>>,
    /// A collection of chains that need to be downloaded. This stores any head or finalized chains
    /// that need to be downloaded.
    chains: ChainCollection<T>,
    /// Peers that join whilst a finalized chain is being download, sit in this set. Once the
    /// finalized chain(s) complete, these peer's get STATUS'ed to update their head slot before
    /// the head chains are formed and downloaded.
    awaiting_head_peers: HashSet<PeerId>,
    /// The sync manager channel, allowing the batch processor thread to callback the sync task
    /// once complete.
    sync_send: mpsc::UnboundedSender<SyncMessage<T::EthSpec>>,
    /// The syncing logger.
    log: slog::Logger,
}

impl<T: BeaconChainTypes> RangeSync<T> {
    pub fn new(
        beacon_chain: Weak<BeaconChain<T>>,
        sync_send: mpsc::UnboundedSender<SyncMessage<T::EthSpec>>,
        log: slog::Logger,
    ) -> Self {
        RangeSync {
            beacon_chain: beacon_chain.clone(),
            chains: ChainCollection::new(beacon_chain),
            awaiting_head_peers: HashSet::new(),
            sync_send,
            log,
        }
    }

    /// The `chains` collection stores the current state of syncing. Once a finalized chain
    /// completes, it's state is pre-emptively set to `SyncState::Head`. This ensures that
    /// during the transition period of finalized to head, the sync manager doesn't start
    /// requesting blocks from gossipsub.
    ///
    /// On re-status, a peer that has no head to download indicates that this state can be set to
    /// idle as there are in fact no head chains to download. This function notifies the chain
    /// collection that the state can safely be set to idle.
    pub fn fully_synced_peer_found(&mut self) {
        self.chains.fully_synced_peer_found()
    }

    /// A useful peer has been added. The SyncManager has identified this peer as needing either
    /// a finalized or head chain sync. This processes the peer and starts/resumes any chain that
    /// may need to be synced as a result. A new peer, may increase the peer pool of a finalized
    /// chain, this may result in a different finalized chain from syncing as finalized chains are
    /// prioritised by peer-pool size.
    pub fn add_peer(
        &mut self,
        network: &mut SyncNetworkContext,
        peer_id: PeerId,
        remote: PeerSyncInfo,
    ) {
        // evaluate which chain to sync from

        // determine if we need to run a sync to the nearest finalized state or simply sync to
        // its current head

        let (chain, local_info) = match self.beacon_chain.upgrade() {
            Some(chain) => match PeerSyncInfo::from_chain(&chain) {
                Some(local) => (chain, local),
                None => {
                    return error!(
                        self.log,
                        "Failed to get peer sync info";
                        "msg" => "likely due to head lock contention"
                    )
                }
            },
            None => {
                return warn!(self.log,
                      "Beacon chain dropped. Peer not considered for sync";
                      "peer_id" => format!("{:?}", peer_id));
            }
        };

        // convenience variables
        let remote_finalized_slot = remote
            .finalized_epoch
            .start_slot(T::EthSpec::slots_per_epoch());
        let local_finalized_slot = local_info
            .finalized_epoch
            .start_slot(T::EthSpec::slots_per_epoch());

        // remove peer from any chains
        self.remove_peer(network, &peer_id);

        // remove any out-of-date chains
        self.chains.purge_outdated_chains(network, &self.log);

        if remote_finalized_slot > local_info.head_slot
            && !chain
                .block_root_tree
                .is_known_block_root(&remote.finalized_root)
        {
            debug!(self.log, "Finalization sync peer joined"; "peer_id" => format!("{:?}", peer_id));
            // Finalized chain search

            // Note: We keep current head chains. These can continue syncing whilst we complete
            // this new finalized chain.

            // If a finalized chain already exists that matches, add this peer to the chain's peer
            // pool.
            if let Some(chain) = self
                .chains
                .get_finalized_mut(remote.finalized_root, remote_finalized_slot)
            {
                debug!(self.log, "Finalized chain exists, adding peer"; "peer_id" => format!("{:?}", peer_id), "target_root" => format!("{}", chain.target_head_root), "end_slot" => chain.target_head_slot, "start_slot"=> chain.start_slot);

                // add the peer to the chain's peer pool
                chain.add_peer(network, peer_id);

                // check if the new peer's addition will favour a new syncing chain.
                self.chains.update_finalized(network, &self.log);
            } else {
                // there is no finalized chain that matches this peer's last finalized target
                // create a new finalized chain
                debug!(self.log, "New finalized chain added to sync"; "peer_id" => format!("{:?}", peer_id), "start_slot" => local_finalized_slot.as_u64(), "end_slot" => remote_finalized_slot.as_u64(), "finalized_root" => format!("{}", remote.finalized_root));

                self.chains.new_finalized_chain(
                    local_finalized_slot,
                    remote.finalized_root,
                    remote_finalized_slot,
                    peer_id,
                    self.sync_send.clone(),
                    &self.log,
                );
                self.chains.update_finalized(network, &self.log);
            }
        } else {
            if self.chains.is_finalizing_sync() {
                // If there are finalized chains to sync, finish these first, before syncing head
                // chains. This allows us to re-sync all known peers
                trace!(self.log, "Waiting for finalized sync to complete"; "peer_id" => format!("{:?}", peer_id));
                return;
            }

            // The new peer has the same finalized (earlier filters should prevent a peer with an
            // earlier finalized chain from reaching here).
            debug!(self.log, "New peer added for recent head sync"; "peer_id" => format!("{:?}", peer_id));

            // search if there is a matching head chain, then add the peer to the chain
            if let Some(chain) = self.chains.get_head_mut(remote.head_root, remote.head_slot) {
                debug!(self.log, "Adding peer to the existing head chain peer pool"; "head_root" => format!("{}",remote.head_root), "head_slot" => remote.head_slot, "peer_id" => format!("{:?}", peer_id));

                // add the peer to the head's pool
<<<<<<< HEAD
                chain.add_peer(network, peer_id.clone());
=======
                chain.add_peer(network, peer_id, &self.log);
>>>>>>> 7396cd2c
            } else {
                // There are no other head chains that match this peer's status, create a new one, and
                let start_slot = std::cmp::min(local_info.head_slot, remote_finalized_slot);
                debug!(self.log, "Creating a new syncing head chain"; "head_root" => format!("{}",remote.head_root), "start_slot" => start_slot, "head_slot" => remote.head_slot, "peer_id" => format!("{:?}", peer_id));
                self.chains.new_head_chain(
                    network,
                    start_slot,
                    remote.head_root,
                    remote.head_slot,
                    peer_id,
                    self.sync_send.clone(),
                    &self.log,
                );
            }
            self.chains.update_finalized(network, &self.log);
        }
    }

    /// A `BlocksByRange` response has been received from the network.
    ///
    /// This function finds the chain that made this request. Once found, processes the result.
    /// This request could complete a chain or simply add to its progress.
    pub fn blocks_by_range_response(
        &mut self,
        network: &mut SyncNetworkContext,
        peer_id: PeerId,
        request_id: RequestId,
        beacon_block: Option<BeaconBlock<T::EthSpec>>,
    ) {
        // Find the request. Most likely the first finalized chain (the syncing chain). If there
        // are no finalized chains, then it will be a head chain. At most, there should only be
        // `connected_peers` number of head chains, which should be relatively small and this
        // lookup should not be very expensive. However, we could add an extra index that maps the
        // request id to index of the vector to avoid O(N) searches and O(N) hash lookups.

        if let None = self.chains.head_finalized_request(|chain| {
            chain.on_block_response(network, request_id, &beacon_block)
        }) {
            // The request didn't exist in any `SyncingChain`. Could have been an old request. Log
            // and ignore
            debug!(self.log, "Range response without matching request"; "peer" => format!("{:?}", peer_id), "request_id" => request_id);
        }
    }

    pub fn handle_block_process_result(
        &mut self,
        network: &mut SyncNetworkContext,
        processing_id: u64,
        batch: Box<Batch<T::EthSpec>>,
        result: BatchProcessResult,
    ) {
        // build an RC for passing the batch to each chain
        let batch = Rc::new(*batch);

        match self.chains.finalized_request(|chain| {
            chain.on_batch_process_result(network, processing_id, batch.clone(), &result)
        }) {
            Some((index, ProcessingResult::RemoveChain)) => {
                let chain = self.chains.remove_finalized_chain(index);
                debug!(self.log, "Finalized chain removed"; "start_slot" => chain.start_slot.as_u64(), "end_slot" => chain.target_head_slot.as_u64());
                // the chain is complete, re-status it's peers
                chain.status_peers(network);

                // update the state of the collection
                self.chains.update_finalized(network, &self.log);

                // set the state to a head sync, to inform the manager that we are awaiting a
                // head chain.
                self.chains.set_head_sync();

                // if there are no more finalized chains, re-status all known peers awaiting a head
                // sync
                match self.chains.sync_state() {
                    SyncState::Idle | SyncState::Head => {
                        for peer_id in self.awaiting_head_peers.drain() {
                            network.status_peer(self.beacon_chain.clone(), peer_id);
                        }
                    }
                    SyncState::Finalized => {} // Have more finalized chains to complete
                }
            }
            Some((_, ProcessingResult::KeepChain)) => {}
            None => {
                match self.chains.head_request(|chain| {
                    chain.on_batch_process_result(network, processing_id, batch.clone(), &result)
                }) {
                    Some((index, ProcessingResult::RemoveChain)) => {
                        let chain = self.chains.remove_head_chain(index);
                        debug!(self.log, "Head chain completed"; "start_slot" => chain.start_slot.as_u64(), "end_slot" => chain.target_head_slot.as_u64());
                        // the chain is complete, re-status it's peers and remove it
                        chain.status_peers(network);

                        // update the state of the collection
                        self.chains.update_finalized(network, &self.log);
                    }
                    Some((_, ProcessingResult::KeepChain)) => {}
                    None => {
                        warn!(self.log, "No chains match the block processing id"; "id" => processing_id);
                    }
                }
            }
        }
    }

    /// Public method to indicate the current state of the long range sync.
    pub fn is_syncing(&self) -> bool {
        match self.chains.sync_state() {
            SyncState::Finalized => true,
            SyncState::Head => true,
            SyncState::Idle => false,
        }
    }

    /// A peer has disconnected. This removes the peer from any ongoing chains and mappings. A
    /// disconnected peer could remove a chain
    pub fn peer_disconnect(&mut self, network: &mut SyncNetworkContext, peer_id: &PeerId) {
        // if the peer is in the awaiting head mapping, remove it
        self.awaiting_head_peers.remove(&peer_id);

        // remove the peer from any peer pool
        self.remove_peer(network, peer_id);

        // update the state of the collection
        self.chains.update_finalized(network, &self.log);
    }

    /// When a peer gets removed, both the head and finalized chains need to be searched to check which pool the peer is in. The chain may also have a batch or batches awaiting
    /// for this peer. If so we mark the batch as failed. The batch may then hit it's maximum
    /// retries. In this case, we need to remove the chain and re-status all the peers.
    fn remove_peer(&mut self, network: &mut SyncNetworkContext, peer_id: &PeerId) {
<<<<<<< HEAD
        match self.chains.head_finalized_request(|chain| {
            if chain.peer_pool.remove(peer_id) {
                // this chain contained the peer
                while let Some(batch) = chain.pending_batches.remove_batch_by_peer(peer_id) {
                    if let ProcessingResult::RemoveChain = chain.failed_batch(network, batch) {
                        // a single batch failed, remove the chain
                        return Some(ProcessingResult::RemoveChain);
=======
        let log_ref = &self.log;
        if let Some((index, ProcessingResult::RemoveChain)) =
            self.chains.head_finalized_request(|chain| {
                if chain.peer_pool.remove(peer_id) {
                    // this chain contained the peer
                    while let Some(batch) = chain.pending_batches.remove_batch_by_peer(peer_id) {
                        if let ProcessingResult::RemoveChain =
                            chain.failed_batch(network, batch, log_ref)
                        {
                            // a single batch failed, remove the chain
                            return Some(ProcessingResult::RemoveChain);
                        }
>>>>>>> 7396cd2c
                    }
                    // peer removed from chain, no batch failed
                    Some(ProcessingResult::KeepChain)
                } else {
                    None
                }
            })
        {
            // the chain needed to be removed
            debug!(self.log, "Chain being removed due to failed batch");
            self.chains.remove_chain(network, index, &self.log);
        }
    }

    /// An RPC error has occurred.
    ///
    /// Check to see if the request corresponds to a pending batch. If so, re-request it if possible, if there have
    /// been too many failed attempts for the batch, remove the chain.
    pub fn inject_error(
        &mut self,
        network: &mut SyncNetworkContext,
        peer_id: PeerId,
        request_id: RequestId,
    ) {
        // check that this request is pending
<<<<<<< HEAD
        match self
            .chains
            .head_finalized_request(|chain| chain.inject_error(network, &peer_id, &request_id))
        {
=======
        let log_ref = &self.log;
        match self.chains.head_finalized_request(|chain| {
            chain.inject_error(network, &peer_id, request_id, log_ref)
        }) {
>>>>>>> 7396cd2c
            Some((_, ProcessingResult::KeepChain)) => {} // error handled chain persists
            Some((index, ProcessingResult::RemoveChain)) => {
                debug!(self.log, "Chain being removed due to RPC error");
                self.chains.remove_chain(network, index, &self.log)
            }
            None => {} // request wasn't in the finalized chains, check the head chains
        }
    }
}<|MERGE_RESOLUTION|>--- conflicted
+++ resolved
@@ -206,11 +206,7 @@
                 debug!(self.log, "Adding peer to the existing head chain peer pool"; "head_root" => format!("{}",remote.head_root), "head_slot" => remote.head_slot, "peer_id" => format!("{:?}", peer_id));
 
                 // add the peer to the head's pool
-<<<<<<< HEAD
                 chain.add_peer(network, peer_id.clone());
-=======
-                chain.add_peer(network, peer_id, &self.log);
->>>>>>> 7396cd2c
             } else {
                 // There are no other head chains that match this peer's status, create a new one, and
                 let start_slot = std::cmp::min(local_info.head_slot, remote_finalized_slot);
@@ -341,7 +337,6 @@
     /// for this peer. If so we mark the batch as failed. The batch may then hit it's maximum
     /// retries. In this case, we need to remove the chain and re-status all the peers.
     fn remove_peer(&mut self, network: &mut SyncNetworkContext, peer_id: &PeerId) {
-<<<<<<< HEAD
         match self.chains.head_finalized_request(|chain| {
             if chain.peer_pool.remove(peer_id) {
                 // this chain contained the peer
@@ -349,31 +344,20 @@
                     if let ProcessingResult::RemoveChain = chain.failed_batch(network, batch) {
                         // a single batch failed, remove the chain
                         return Some(ProcessingResult::RemoveChain);
-=======
-        let log_ref = &self.log;
-        if let Some((index, ProcessingResult::RemoveChain)) =
-            self.chains.head_finalized_request(|chain| {
-                if chain.peer_pool.remove(peer_id) {
-                    // this chain contained the peer
-                    while let Some(batch) = chain.pending_batches.remove_batch_by_peer(peer_id) {
-                        if let ProcessingResult::RemoveChain =
-                            chain.failed_batch(network, batch, log_ref)
-                        {
-                            // a single batch failed, remove the chain
-                            return Some(ProcessingResult::RemoveChain);
-                        }
->>>>>>> 7396cd2c
                     }
-                    // peer removed from chain, no batch failed
-                    Some(ProcessingResult::KeepChain)
-                } else {
-                    None
                 }
-            })
-        {
-            // the chain needed to be removed
-            debug!(self.log, "Chain being removed due to failed batch");
-            self.chains.remove_chain(network, index, &self.log);
+                // peer removed from chain, no batch failed
+                Some(ProcessingResult::KeepChain)
+            } else {
+                None
+            }
+        }) {
+            Some((index, ProcessingResult::RemoveChain)) => {
+                // the chain needed to be removed
+                debug!(self.log, "Chain being removed due to failed batch");
+                self.chains.remove_chain(network, index, &self.log);
+            }
+            _ => {}
         }
     }
 
@@ -388,17 +372,10 @@
         request_id: RequestId,
     ) {
         // check that this request is pending
-<<<<<<< HEAD
         match self
             .chains
-            .head_finalized_request(|chain| chain.inject_error(network, &peer_id, &request_id))
+            .head_finalized_request(|chain| chain.inject_error(network, &peer_id, request_id))
         {
-=======
-        let log_ref = &self.log;
-        match self.chains.head_finalized_request(|chain| {
-            chain.inject_error(network, &peer_id, request_id, log_ref)
-        }) {
->>>>>>> 7396cd2c
             Some((_, ProcessingResult::KeepChain)) => {} // error handled chain persists
             Some((index, ProcessingResult::RemoveChain)) => {
                 debug!(self.log, "Chain being removed due to RPC error");
