//! This contains the logic for the long range (batch) sync strategy.
//!
//! The general premise is to group peers by their self-proclaimed finalized blocks and head
//! blocks. Once grouped, the peers become sources to download a specific `Chain`. A `Chain` is a
//! collection of blocks that terminates at the specified target head.
//!
//! This sync strategy can be separated into two distinct forms:
//!  - Finalized Chain Sync
//!  - Head Chain Sync
//!
//!  ## Finalized chain sync
//!
//!  This occurs when a peer connects that claims to have a finalized head slot that is greater
//!  than our own. In this case, we form a chain from our last finalized epoch, to their claimed
//!  finalized slot. Any peer that also claims to have this last finalized slot is added to a pool
//!  of peers from which batches of blocks may be downloaded. Blocks are downloaded until the
//!  finalized slot of the chain is reached. Once reached, all peers within the pool are sent a
//!  STATUS message to potentially start a head chain sync, or check if further finalized chains
//!  need to be downloaded.
//!
//!  A few interesting notes about finalized chain syncing:
//!  - Only one finalized chain can sync at a time.
//!  - The finalized chain with the largest peer pool takes priority.
//!  - As one finalized chain completes, others are checked to see if we they can be continued,
//!  otherwise they are removed.
//!
//!  ## Head Chain Sync
//!
//!  If a peer joins and there is no active finalized chains being synced, and it's head is beyond
//!  our `SLOT_IMPORT_TOLERANCE` a chain is formed starting from this peers finalized epoch (this
//!  has been necessarily downloaded by our node, otherwise we would start a finalized chain sync)
//!  to this peers head slot. Any other peers that match this head slot and head root, are added to
//!  this chain's peer pool, which will be downloaded in parallel.
//!
//!  Unlike finalized chains, head chains can be synced in parallel.
//!
//!  ## Batch Syncing
//!
//!  Each chain is downloaded in batches of blocks. The batched blocks are processed sequentially
//!  and further batches are requested as current blocks are being processed.

use super::chain::ChainId;
use super::chain_collection::{ChainCollection, RangeSyncState};
use super::sync_type::RangeSyncType;
use crate::beacon_processor::WorkEvent as BeaconWorkEvent;
use crate::sync::network_context::SyncNetworkContext;
use crate::sync::BatchProcessResult;
use crate::sync::PeerSyncInfo;
use crate::sync::RequestId;
use beacon_chain::{BeaconChain, BeaconChainTypes};
use eth2_libp2p::{NetworkGlobals, PeerId};
use slog::{debug, error, trace, warn};
use std::collections::HashSet;
use std::sync::Arc;
use tokio::sync::mpsc;
use types::{Epoch, EthSpec, SignedBeaconBlock};

/// The primary object dealing with long range/batch syncing. This contains all the active and
/// non-active chains that need to be processed before the syncing is considered complete. This
/// holds the current state of the long range sync.
pub struct RangeSync<T: BeaconChainTypes> {
    /// The beacon chain for processing.
    beacon_chain: Arc<BeaconChain<T>>,
    /// A collection of chains that need to be downloaded. This stores any head or finalized chains
    /// that need to be downloaded.
    chains: ChainCollection<T>,
    /// Peers that join whilst a finalized chain is being downloaded, sit in this set. Once the
    /// finalized chain(s) complete, these peer's get STATUS'ed to update their head slot before
    /// the head chains are formed and downloaded.
    awaiting_head_peers: HashSet<PeerId>,
    /// A multi-threaded, non-blocking processor for applying messages to the beacon chain.
    beacon_processor_send: mpsc::Sender<BeaconWorkEvent<T::EthSpec>>,
    /// The syncing logger.
    log: slog::Logger,
}

impl<T: BeaconChainTypes> RangeSync<T> {
    pub fn new(
        beacon_chain: Arc<BeaconChain<T>>,
        network_globals: Arc<NetworkGlobals<T::EthSpec>>,
        beacon_processor_send: mpsc::Sender<BeaconWorkEvent<T::EthSpec>>,
        log: slog::Logger,
    ) -> Self {
        RangeSync {
            beacon_chain: beacon_chain.clone(),
            chains: ChainCollection::new(beacon_chain, network_globals, log.clone()),
            awaiting_head_peers: HashSet::new(),
            beacon_processor_send,
            log,
        }
    }

    /// The `chains` collection stores the current state of syncing. Once a finalized chain
    /// completes, it's state is pre-emptively set to `SyncState::Head`. This ensures that
    /// during the transition period of finalized to head, the sync manager doesn't start
    /// requesting blocks from gossipsub.
    ///
    /// On re-status, a peer that has no head to download indicates that this state can be set to
    /// idle as there are in fact no head chains to download. This function notifies the chain
    /// collection that the state can safely be set to idle.
    pub fn fully_synced_peer_found(&mut self, network: &mut SyncNetworkContext<T::EthSpec>) {
        self.chains.fully_synced_peer_found(network)
    }

    /// A useful peer has been added. The SyncManager has identified this peer as needing either
    /// a finalized or head chain sync. This processes the peer and starts/resumes any chain that
    /// may need to be synced as a result. A new peer, may increase the peer pool of a finalized
    /// chain, this may result in a different finalized chain from syncing as finalized chains are
    /// prioritised by peer-pool size.
    pub fn add_peer(
        &mut self,
        network: &mut SyncNetworkContext<T::EthSpec>,
        peer_id: PeerId,
        remote_info: PeerSyncInfo,
    ) {
        // evaluate which chain to sync from

        // determine if we need to run a sync to the nearest finalized state or simply sync to
        // its current head

        let local_info = match PeerSyncInfo::from_chain(&self.beacon_chain) {
            Some(local) => local,
            None => {
                return error!(self.log, "Failed to get peer sync info";
                    "msg" => "likely due to head lock contention")
            }
        };

        // convenience variable
        let remote_finalized_slot = remote_info
            .finalized_epoch
            .start_slot(T::EthSpec::slots_per_epoch());

        // NOTE: A peer that has been re-status'd may now exist in multiple finalized chains.

        // remove any out-of-date chains
        self.chains.purge_outdated_chains(network);

        // determine which kind of sync to perform and set up the chains
        match RangeSyncType::new(&self.beacon_chain, &local_info, &remote_info) {
            RangeSyncType::Finalized => {
                // Finalized chain search
                debug!(self.log, "Finalization sync peer joined"; "peer_id" => %peer_id);

                // remove the peer from the awaiting_head_peers list if it exists
                self.awaiting_head_peers.remove(&peer_id);

                // Note: We keep current head chains. These can continue syncing whilst we complete
                // this new finalized chain.

                self.chains.add_peer_or_create_chain(
                    local_info.finalized_epoch,
                    remote_info.finalized_root,
                    remote_finalized_slot,
                    peer_id,
                    RangeSyncType::Finalized,
                    &self.beacon_processor_send,
                    network,
                );

<<<<<<< HEAD
                self.chains.update(network);
                // update the global sync state
                self.chains.update_sync_state();
=======
                    // check if the new peer's addition will favour a new syncing chain.
                    self.chains.update(network);
                    // update the global sync state if necessary
                    self.chains.update_sync_state(network);
                } else {
                    // there is no finalized chain that matches this peer's last finalized target
                    // create a new finalized chain
                    debug!(self.log, "New finalized chain added to sync"; "peer_id" => format!("{:?}", peer_id), "start_slot" => local_finalized_slot, "end_slot" => remote_finalized_slot, "finalized_root" => format!("{}", remote_info.finalized_root));

                    self.chains.new_finalized_chain(
                        local_info.finalized_epoch,
                        remote_info.finalized_root,
                        remote_finalized_slot,
                        peer_id,
                        self.beacon_processor_send.clone(),
                    );
                    self.chains.update(network);
                    // update the global sync state
                    self.chains.update_sync_state(network);
                }
>>>>>>> 80e52a02
            }
            RangeSyncType::Head => {
                // This peer requires a head chain sync

                if self.chains.is_finalizing_sync() {
                    // If there are finalized chains to sync, finish these first, before syncing head
                    // chains. This allows us to re-sync all known peers
                    trace!(self.log, "Waiting for finalized sync to complete"; "peer_id" => %peer_id);
                    // store the peer to re-status after all finalized chains complete
                    self.awaiting_head_peers.insert(peer_id);
                    return;
                }

                // if the peer existed in any other head chain, remove it.
                self.remove_peer(network, &peer_id);

                // The new peer has the same finalized (earlier filters should prevent a peer with an
                // earlier finalized chain from reaching here).

                let start_epoch = std::cmp::min(local_info.head_slot, remote_finalized_slot)
                    .epoch(T::EthSpec::slots_per_epoch());
                self.chains.add_peer_or_create_chain(
                    start_epoch,
                    remote_info.head_root,
                    remote_info.head_slot,
                    peer_id,
                    RangeSyncType::Head,
                    &self.beacon_processor_send,
                    network,
                );
                self.chains.update(network);
                self.chains.update_sync_state(network);
            }
        }
    }

    /// A `BlocksByRange` response has been received from the network.
    ///
    /// This function finds the chain that made this request. Once found, processes the result.
    /// This request could complete a chain or simply add to its progress.
    pub fn blocks_by_range_response(
        &mut self,
        network: &mut SyncNetworkContext<T::EthSpec>,
        peer_id: PeerId,
        request_id: RequestId,
        beacon_block: Option<SignedBeaconBlock<T::EthSpec>>,
    ) {
        // get the chain and batch for which this response belongs
        if let Some((chain_id, batch_id)) =
            network.blocks_by_range_response(request_id, beacon_block.is_none())
        {
            // check if this chunk removes the chain
            match self.chains.call_by_id(chain_id, |chain| {
                chain.on_block_response(network, batch_id, peer_id, beacon_block)
            }) {
                Ok((removed_chain, sync_type)) => {
                    if let Some(removed_chain) = removed_chain {
                        debug!(self.log, "Chain removed after block response"; "sync_type" => ?sync_type, "chain_id" => chain_id);
                        removed_chain.status_peers(network);
                        // TODO: update & update_sync_state?
                    }
                }
                Err(_) => {
                    debug!(self.log, "BlocksByRange response for removed chain"; "chain" => chain_id)
                }
            }
        } else {
            warn!(self.log, "Response/Error for non registered request"; "request_id" => request_id)
        }
    }

    pub fn handle_block_process_result(
        &mut self,
        network: &mut SyncNetworkContext<T::EthSpec>,
        chain_id: ChainId,
        batch_id: Epoch,
        result: BatchProcessResult,
    ) {
        // check if this response removes the chain
        match self.chains.call_by_id(chain_id, |chain| {
            chain.on_batch_process_result(network, batch_id, &result)
        }) {
<<<<<<< HEAD
            Ok((None, _sync_type)) => {
                // Chain was found and not removed
            }
            Ok((Some(removed_chain), sync_type)) => {
                debug!(self.log, "Chain removed after processing result"; "chain" => chain_id, "sync_type" => ?sync_type);
                // Chain ended, re-status its peers
                removed_chain.status_peers(network);
                match sync_type {
                    RangeSyncType::Finalized => {
                        // update the state of the collection
                        self.chains.update(network);
                        // set the state to a head sync if there are no finalized chains, to inform
                        // the manager that we are awaiting a head chain.
                        self.chains.set_head_sync();
                        // Update the global variables
                        self.chains.update_sync_state();
                        // if there are no more finalized chains, re-status all known peers
                        // awaiting a head sync
                        match self.chains.state() {
                            RangeSyncState::Idle | RangeSyncState::Head { .. } => {
                                network.status_peers(
                                    self.beacon_chain.clone(),
                                    self.awaiting_head_peers.drain(),
                                );
                            }
                            RangeSyncState::Finalized { .. } => {} // Have more finalized chains to complete
=======
            Some((index, ProcessingResult::RemoveChain)) => {
                let chain = self.chains.remove_finalized_chain(index);
                debug!(self.log, "Finalized chain removed"; "start_epoch" => chain.start_epoch, "end_slot" => chain.target_head_slot);
                // update the state of the collection
                self.chains.update(network);

                // the chain is complete, re-status it's peers
                chain.status_peers(network);

                // set the state to a head sync if there are no finalized chains, to inform the manager that we are awaiting a
                // head chain.
                self.chains.set_head_sync();
                // Update the global variables
                self.chains.update_sync_state(network);

                // if there are no more finalized chains, re-status all known peers awaiting a head
                // sync
                match self.chains.state() {
                    RangeSyncState::Idle | RangeSyncState::Head { .. } => {
                        for peer_id in self.awaiting_head_peers.drain() {
                            network.status_peer(self.beacon_chain.clone(), peer_id);
>>>>>>> 80e52a02
                        }
                    }
                    RangeSyncType::Head => {
                        // Remove non-syncing head chains and re-status the peers.  This removes a
                        // build-up of potentially duplicate head chains. Any legitimate head
                        // chains will be re-established
                        self.chains.clear_head_chains(network);
                        // update the state of the collection
                        self.chains.update(network);
                        // update the global state and log any change
                        self.chains.update_sync_state(network);
                    }
                }
            }

            Err(_) => {
                debug!(self.log, "BlocksByRange response for removed chain"; "chain" => chain_id)
            }
        }
    }

    /// A peer has disconnected. This removes the peer from any ongoing chains and mappings. A
    /// disconnected peer could remove a chain
    pub fn peer_disconnect(
        &mut self,
        network: &mut SyncNetworkContext<T::EthSpec>,
        peer_id: &PeerId,
    ) {
        // if the peer is in the awaiting head mapping, remove it
        self.awaiting_head_peers.remove(peer_id);

        // remove the peer from any peer pool, failing its batches
        self.remove_peer(network, peer_id);

        // update the state of the collection
        self.chains.update(network);
        // update the global state and inform the user
        self.chains.update_sync_state(network);
    }

    /// When a peer gets removed, both the head and finalized chains need to be searched to check
    /// which pool the peer is in. The chain may also have a batch or batches awaiting
    /// for this peer. If so we mark the batch as failed. The batch may then hit it's maximum
    /// retries. In this case, we need to remove the chain and re-status all the peers.
    fn remove_peer(&mut self, network: &mut SyncNetworkContext<T::EthSpec>, peer_id: &PeerId) {
        for (removed_chain, sync_type) in self
            .chains
            .call_all(|chain| chain.remove_peer(peer_id, network))
        {
            debug!(self.log, "Chain removed after removing peer"; "sync_type" => ?sync_type, "chain" => removed_chain.get_id());
            // TODO: anything else to do?
        }
    }

    /// An RPC error has occurred.
    ///
    /// Check to see if the request corresponds to a pending batch. If so, re-request it if possible, if there have
    /// been too many failed attempts for the batch, remove the chain.
    pub fn inject_error(
        &mut self,
        network: &mut SyncNetworkContext<T::EthSpec>,
        peer_id: PeerId,
        request_id: RequestId,
    ) {
        // get the chain and batch for which this response belongs
        if let Some((chain_id, batch_id)) = network.blocks_by_range_response(request_id, true) {
            // check that this request is pending
            match self.chains.call_by_id(chain_id, |chain| {
                chain.inject_error(network, batch_id, peer_id)
            }) {
                Ok((removed_chain, sync_type)) => {
                    if let Some(removed_chain) = removed_chain {
                        debug!(self.log, "Chain removed on rpc error"; "sync_type" => ?sync_type, "chain" => removed_chain.get_id());
                        removed_chain.status_peers(network);
                        // TODO: update & update_sync_state?
                    }
                }
                Err(_) => {
                    debug!(self.log, "BlocksByRange response for removed chain"; "chain" => chain_id)
                }
            }
        } else {
            warn!(self.log, "Response/Error for non registered request"; "request_id" => request_id)
        }
    }
}<|MERGE_RESOLUTION|>--- conflicted
+++ resolved
@@ -158,32 +158,9 @@
                     network,
                 );
 
-<<<<<<< HEAD
                 self.chains.update(network);
                 // update the global sync state
-                self.chains.update_sync_state();
-=======
-                    // check if the new peer's addition will favour a new syncing chain.
-                    self.chains.update(network);
-                    // update the global sync state if necessary
-                    self.chains.update_sync_state(network);
-                } else {
-                    // there is no finalized chain that matches this peer's last finalized target
-                    // create a new finalized chain
-                    debug!(self.log, "New finalized chain added to sync"; "peer_id" => format!("{:?}", peer_id), "start_slot" => local_finalized_slot, "end_slot" => remote_finalized_slot, "finalized_root" => format!("{}", remote_info.finalized_root));
-
-                    self.chains.new_finalized_chain(
-                        local_info.finalized_epoch,
-                        remote_info.finalized_root,
-                        remote_finalized_slot,
-                        peer_id,
-                        self.beacon_processor_send.clone(),
-                    );
-                    self.chains.update(network);
-                    // update the global sync state
-                    self.chains.update_sync_state(network);
-                }
->>>>>>> 80e52a02
+                self.chains.update_sync_state(network);
             }
             RangeSyncType::Head => {
                 // This peer requires a head chain sync
@@ -266,7 +243,6 @@
         match self.chains.call_by_id(chain_id, |chain| {
             chain.on_batch_process_result(network, batch_id, &result)
         }) {
-<<<<<<< HEAD
             Ok((None, _sync_type)) => {
                 // Chain was found and not removed
             }
@@ -282,7 +258,7 @@
                         // the manager that we are awaiting a head chain.
                         self.chains.set_head_sync();
                         // Update the global variables
-                        self.chains.update_sync_state();
+                        self.chains.update_sync_state(network);
                         // if there are no more finalized chains, re-status all known peers
                         // awaiting a head sync
                         match self.chains.state() {
@@ -293,29 +269,6 @@
                                 );
                             }
                             RangeSyncState::Finalized { .. } => {} // Have more finalized chains to complete
-=======
-            Some((index, ProcessingResult::RemoveChain)) => {
-                let chain = self.chains.remove_finalized_chain(index);
-                debug!(self.log, "Finalized chain removed"; "start_epoch" => chain.start_epoch, "end_slot" => chain.target_head_slot);
-                // update the state of the collection
-                self.chains.update(network);
-
-                // the chain is complete, re-status it's peers
-                chain.status_peers(network);
-
-                // set the state to a head sync if there are no finalized chains, to inform the manager that we are awaiting a
-                // head chain.
-                self.chains.set_head_sync();
-                // Update the global variables
-                self.chains.update_sync_state(network);
-
-                // if there are no more finalized chains, re-status all known peers awaiting a head
-                // sync
-                match self.chains.state() {
-                    RangeSyncState::Idle | RangeSyncState::Head { .. } => {
-                        for peer_id in self.awaiting_head_peers.drain() {
-                            network.status_peer(self.beacon_chain.clone(), peer_id);
->>>>>>> 80e52a02
                         }
                     }
                     RangeSyncType::Head => {
