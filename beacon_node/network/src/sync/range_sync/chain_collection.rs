//! This provides the logic for the finalized and head chains.
//!
//! Each chain type is stored in it's own map. A variety of helper functions are given along with
//! this struct to simplify the logic of the other layers of sync.

use super::chain::{ChainId, ProcessingResult, RemoveChain, SyncingChain};
use super::sync_type::RangeSyncType;
use crate::beacon_processor::WorkEvent as BeaconWorkEvent;
use crate::metrics;
use crate::sync::network_context::SyncNetworkContext;
use beacon_chain::{BeaconChain, BeaconChainTypes};
use eth2_libp2p::PeerId;
use eth2_libp2p::SyncInfo;
use fnv::FnvHashMap;
use slog::{crit, debug, error};
use smallvec::SmallVec;
use std::collections::hash_map::Entry;
use std::collections::HashMap;
use std::sync::Arc;
use tokio::sync::mpsc;
use types::EthSpec;
use types::{Epoch, Hash256, Slot};

/// The number of head syncing chains to sync at a time.
const PARALLEL_HEAD_CHAINS: usize = 2;

/// Minimum work we require a finalized chain to do before picking a chain with more peers.
const MIN_FINALIZED_CHAIN_VALIDATED_EPOCHS: u64 = 10;

/// The state of the long range/batch sync.
#[derive(Clone)]
pub enum RangeSyncState {
    /// A finalized chain is being synced.
    Finalized(u64),
    /// There are no finalized chains and we are syncing one more head chains.
    Head(SmallVec<[u64; PARALLEL_HEAD_CHAINS]>),
    /// There are no head or finalized chains and no long range sync is in progress.
    Idle,
}

/// A collection of finalized and head chains currently being processed.
pub struct ChainCollection<T: BeaconChainTypes> {
    /// The beacon chain for processing.
    beacon_chain: Arc<BeaconChain<T>>,
    /// The set of finalized chains being synced.
    finalized_chains: FnvHashMap<ChainId, SyncingChain<T>>,
    /// The set of head chains being synced.
    head_chains: FnvHashMap<ChainId, SyncingChain<T>>,
    /// The current sync state of the process.
    state: RangeSyncState,
    /// Logger for the collection.
    log: slog::Logger,
}

impl<T: BeaconChainTypes> ChainCollection<T> {
    pub fn new(beacon_chain: Arc<BeaconChain<T>>, log: slog::Logger) -> Self {
        ChainCollection {
            beacon_chain,
            finalized_chains: FnvHashMap::default(),
            head_chains: FnvHashMap::default(),
            state: RangeSyncState::Idle,
            log,
        }
    }

    /// Updates the Syncing state of the collection after a chain is removed.
    fn on_chain_removed(&mut self, id: &ChainId, was_syncing: bool, sync_type: RangeSyncType) {
        let _ = metrics::get_int_gauge(&metrics::SYNCING_CHAINS_COUNT, &[sync_type.as_str()])
            .map(|m| m.dec());

        match self.state {
            RangeSyncState::Finalized(ref syncing_id) => {
                if syncing_id == id {
                    // the finalized chain that was syncing was removed
                    debug_assert!(was_syncing);
                    let syncing_head_ids: SmallVec<[u64; PARALLEL_HEAD_CHAINS]> = self
                        .head_chains
                        .iter()
                        .filter(|(_id, chain)| chain.is_syncing())
                        .map(|(id, _)| *id)
                        .collect();
                    self.state = if syncing_head_ids.is_empty() {
                        RangeSyncState::Idle
                    } else {
                        RangeSyncState::Head(syncing_head_ids)
                    };
                } else {
                    debug_assert!(!was_syncing);
                }
            }
            RangeSyncState::Head(ref mut syncing_head_ids) => {
                if let Some(index) = syncing_head_ids
                    .iter()
                    .enumerate()
                    .find(|(_, &chain_id)| &chain_id == id)
                    .map(|(i, _)| i)
                {
                    // a syncing head chain was removed
                    debug_assert!(was_syncing);
                    syncing_head_ids.swap_remove(index);
                    if syncing_head_ids.is_empty() {
                        self.state = RangeSyncState::Idle;
                    }
                } else {
                    debug_assert!(!was_syncing);
                }
            }
            RangeSyncState::Idle => {
                // the removed chain should not be syncing
                debug_assert!(!was_syncing)
            }
        }
    }

    /// Calls `func` on every chain of the collection. If the result is
    /// `ProcessingResult::RemoveChain`, the chain is removed and returned.
    /// NOTE: `func` must not change the syncing state of a chain.
    pub fn call_all<F>(&mut self, mut func: F) -> Vec<(SyncingChain<T>, RangeSyncType, RemoveChain)>
    where
        F: FnMut(&mut SyncingChain<T>) -> ProcessingResult,
    {
        let mut to_remove = Vec::new();

        for (id, chain) in self.finalized_chains.iter_mut() {
            if let Err(remove_reason) = func(chain) {
                to_remove.push((*id, RangeSyncType::Finalized, remove_reason));
            }
        }

        for (id, chain) in self.head_chains.iter_mut() {
            if let Err(remove_reason) = func(chain) {
                to_remove.push((*id, RangeSyncType::Head, remove_reason));
            }
        }

        let mut results = Vec::with_capacity(to_remove.len());
        for (id, sync_type, reason) in to_remove.into_iter() {
            let chain = match sync_type {
                RangeSyncType::Finalized => self.finalized_chains.remove(&id),
                RangeSyncType::Head => self.head_chains.remove(&id),
            };
            let chain = chain.expect("Chain exists");
            self.on_chain_removed(&id, chain.is_syncing(), sync_type);
            results.push((chain, sync_type, reason));
        }
        results
    }

    /// Executes a function on the chain with the given id.
    ///
    /// If the function returns `ProcessingResult::RemoveChain`, the chain is removed and returned.
    /// If the chain is found, its syncing type is returned, or an error otherwise.
    /// NOTE: `func` should not change the sync state of a chain.
    #[allow(clippy::type_complexity)]
    pub fn call_by_id<F>(
        &mut self,
        id: ChainId,
        func: F,
    ) -> Result<(Option<(SyncingChain<T>, RemoveChain)>, RangeSyncType), ()>
    where
        F: FnOnce(&mut SyncingChain<T>) -> ProcessingResult,
    {
        if let Entry::Occupied(mut entry) = self.finalized_chains.entry(id) {
            // Search in our finalized chains first
            if let Err(remove_reason) = func(entry.get_mut()) {
                let chain = entry.remove();
                self.on_chain_removed(&id, chain.is_syncing(), RangeSyncType::Finalized);
                Ok((Some((chain, remove_reason)), RangeSyncType::Finalized))
            } else {
                Ok((None, RangeSyncType::Finalized))
            }
        } else if let Entry::Occupied(mut entry) = self.head_chains.entry(id) {
            // Search in our head chains next
            if let Err(remove_reason) = func(entry.get_mut()) {
                let chain = entry.remove();
                self.on_chain_removed(&id, chain.is_syncing(), RangeSyncType::Head);
                Ok((Some((chain, remove_reason)), RangeSyncType::Head))
            } else {
                Ok((None, RangeSyncType::Head))
            }
        } else {
            // Chain was not found in the finalized collection, nor the head collection
            Err(())
        }
    }

    /// Updates the state of the chain collection.
    ///
    /// This removes any out-dated chains, swaps to any higher priority finalized chains and
    /// updates the state of the collection. This starts head chains syncing if any are required to
    /// do so.
    pub fn update(
        &mut self,
        network: &mut SyncNetworkContext<T::EthSpec>,
        local: &SyncInfo,
        awaiting_head_peers: &mut HashMap<PeerId, SyncInfo>,
        beacon_processor_send: &mpsc::Sender<BeaconWorkEvent<T::EthSpec>>,
    ) {
        // Remove any outdated finalized/head chains
        self.purge_outdated_chains(local, awaiting_head_peers);

        let local_head_epoch = local.head_slot.epoch(T::EthSpec::slots_per_epoch());
        // Choose the best finalized chain if one needs to be selected.
        self.update_finalized_chains(network, local.finalized_epoch, local_head_epoch);

        if !matches!(self.state, RangeSyncState::Finalized(_)) {
            // Handle head syncing chains if there are no finalized chains left.
            self.update_head_chains(
                network,
                local.finalized_epoch,
                local_head_epoch,
                awaiting_head_peers,
                beacon_processor_send,
            );
        }
    }

    pub fn state(
        &self,
    ) -> Result<Option<(RangeSyncType, Slot /* from */, Slot /* to */)>, &'static str> {
        match self.state {
            RangeSyncState::Finalized(ref syncing_id) => {
                let chain = self
                    .finalized_chains
                    .get(syncing_id)
                    .ok_or("Finalized syncing chain not found")?;
                Ok(Some((
                    RangeSyncType::Finalized,
                    chain.start_epoch.start_slot(T::EthSpec::slots_per_epoch()),
                    chain.target_head_slot,
                )))
            }
            RangeSyncState::Head(ref syncing_head_ids) => {
                let mut range: Option<(Slot, Slot)> = None;
                for id in syncing_head_ids {
                    let chain = self
                        .head_chains
                        .get(id)
                        .ok_or("Head syncing chain not found")?;
                    let start = chain.start_epoch.start_slot(T::EthSpec::slots_per_epoch());
                    let target = chain.target_head_slot;

                    range = range
                        .map(|(min_start, max_slot)| (min_start.min(start), max_slot.max(target)))
                        .or(Some((start, target)));
                }
<<<<<<< HEAD
                let (start_slot, target_slot) =
                    range.ok_or("Syncing head with empty head ids")?;
=======
                let (start_slot, target_slot) = range.ok_or("Syncing head with empty head ids")?;
>>>>>>> d3f0a214
                Ok(Some((RangeSyncType::Head, start_slot, target_slot)))
            }
            RangeSyncState::Idle => Ok(None),
        }
    }

    /// This looks at all current finalized chains and decides if a new chain should be prioritised
    /// or not.
    fn update_finalized_chains(
        &mut self,
        network: &mut SyncNetworkContext<T::EthSpec>,
        local_epoch: Epoch,
        local_head_epoch: Epoch,
    ) {
        // Find the chain with most peers and check if it is already syncing
        if let Some((mut new_id, max_peers)) = self
            .finalized_chains
            .iter()
            .max_by_key(|(_, chain)| chain.available_peers())
            .map(|(id, chain)| (*id, chain.available_peers()))
        {
            let mut old_id = None;
            if let RangeSyncState::Finalized(syncing_id) = self.state {
                if syncing_id == new_id {
                    // best chain is already syncing
                    old_id = Some(None);
                } else {
                    // chains are different, check that they don't have the same number of peers
                    if let Some(syncing_chain) = self.finalized_chains.get_mut(&syncing_id) {
                        if max_peers > syncing_chain.available_peers()
                            && syncing_chain.validated_epochs()
                                > MIN_FINALIZED_CHAIN_VALIDATED_EPOCHS
                        {
                            syncing_chain.stop_syncing();
                            old_id = Some(Some(syncing_id));
                        } else {
                            // chains have the same number of peers, pick the currently syncing
                            // chain to avoid unnecesary switchings and try to advance it
                            new_id = syncing_id;
                            old_id = Some(None);
                        }
                    }
                }
            }

            let chain = self
                .finalized_chains
                .get_mut(&new_id)
                .expect("Chain exists");

            match old_id {
                Some(Some(old_id)) => debug!(self.log, "Switching finalized chains";
                    "old_id" => old_id, &chain),
                None => debug!(self.log, "Syncing new finalized chain"; &chain),
                Some(None) => {
                    // this is the same chain. We try to advance it.
                }
            }

            // update the state to a new finalized state
            self.state = RangeSyncState::Finalized(new_id);

            if let Err(remove_reason) = chain.start_syncing(network, local_epoch, local_head_epoch)
            {
                if remove_reason.is_critical() {
                    crit!(self.log, "Chain removed while switching chains"; "chain" => new_id, "reason" => ?remove_reason);
                } else {
                    // this happens only if sending a batch over the `network` fails a lot
                    error!(self.log, "Chain removed while switching chains"; "chain" => new_id, "reason" => ?remove_reason);
                }
                self.finalized_chains.remove(&new_id);
                self.on_chain_removed(&new_id, true, RangeSyncType::Finalized);
            }
        }
    }

    /// Start syncing any head chains if required.
    fn update_head_chains(
        &mut self,
        network: &mut SyncNetworkContext<T::EthSpec>,
        local_epoch: Epoch,
        local_head_epoch: Epoch,
        awaiting_head_peers: &mut HashMap<PeerId, SyncInfo>,
        beacon_processor_send: &mpsc::Sender<BeaconWorkEvent<T::EthSpec>>,
    ) {
        // Include the awaiting head peers
        for (peer_id, peer_sync_info) in awaiting_head_peers.drain() {
            debug!(self.log, "including head peer");
            self.add_peer_or_create_chain(
                local_epoch,
                peer_sync_info.head_root,
                peer_sync_info.head_slot,
                peer_id,
                RangeSyncType::Head,
                beacon_processor_send,
                network,
            );
        }

        if self.head_chains.is_empty() {
            // There are no finalized chains, update the state.
            self.state = RangeSyncState::Idle;
            return;
        }

        // Order chains by available peers, if two chains have the same number of peers, prefer one
        // that is already syncing
        let mut preferred_ids = self
            .head_chains
            .iter()
            .map(|(id, chain)| (chain.available_peers(), !chain.is_syncing(), *id))
            .collect::<Vec<_>>();
        preferred_ids.sort_unstable();

        let mut syncing_chains = SmallVec::<[u64; PARALLEL_HEAD_CHAINS]>::new();
        for (_, _, id) in preferred_ids {
            let chain = self.head_chains.get_mut(&id).expect("known chain");
            if syncing_chains.len() < PARALLEL_HEAD_CHAINS {
                // start this chain if it's not already syncing
                if !chain.is_syncing() {
                    debug!(self.log, "New head chain started syncing"; &chain);
                }
                if let Err(remove_reason) =
                    chain.start_syncing(network, local_epoch, local_head_epoch)
                {
                    self.head_chains.remove(&id);
                    if remove_reason.is_critical() {
                        crit!(self.log, "Chain removed while switching head chains"; "chain" => id, "reason" => ?remove_reason);
                    } else {
                        error!(self.log, "Chain removed while switching head chains"; "chain" => id, "reason" => ?remove_reason);
                    }
                } else {
                    syncing_chains.push(id);
                }
            } else {
                // stop any other chain
                chain.stop_syncing();
            }
        }

        self.state = if syncing_chains.is_empty() {
            RangeSyncState::Idle
        } else {
            RangeSyncState::Head(syncing_chains)
        };
    }

    /// Returns if `true` if any finalized chains exist, `false` otherwise.
    pub fn is_finalizing_sync(&self) -> bool {
        !self.finalized_chains.is_empty()
    }

    /// Removes any outdated finalized or head chains.
    /// This removes chains with no peers, or chains whose start block slot is less than our current
    /// finalized block slot. Peers that would create outdated chains are removed too.
    pub fn purge_outdated_chains(
        &mut self,
        local_info: &SyncInfo,
        awaiting_head_peers: &mut HashMap<PeerId, SyncInfo>,
    ) {
        let local_finalized_slot = local_info
            .finalized_epoch
            .start_slot(T::EthSpec::slots_per_epoch());

        let beacon_chain = &self.beacon_chain;
        let log_ref = &self.log;

        let is_outdated = |target_slot: &Slot, target_root: &Hash256| {
            target_slot <= &local_finalized_slot
                || beacon_chain.fork_choice.read().contains_block(target_root)
        };

        // Retain only head peers that remain relevant
        awaiting_head_peers.retain(|_peer_id, peer_sync_info| {
            !is_outdated(&peer_sync_info.head_slot, &peer_sync_info.head_root)
        });

        // Remove chains that are out-dated
        let mut removed_chains = Vec::new();
        self.finalized_chains.retain(|id, chain| {
            if is_outdated(&chain.target_head_slot, &chain.target_head_root)
                || chain.available_peers() == 0
            {
                debug!(log_ref, "Purging out of finalized chain"; &chain);
                removed_chains.push((*id, chain.is_syncing(), RangeSyncType::Finalized));
                false
            } else {
                true
            }
        });
        self.head_chains.retain(|id, chain| {
            if is_outdated(&chain.target_head_slot, &chain.target_head_root)
                || chain.available_peers() == 0
            {
                debug!(log_ref, "Purging out of date head chain"; &chain);
                removed_chains.push((*id, chain.is_syncing(), RangeSyncType::Head));
                false
            } else {
                true
            }
        });

        // update the state of the collection
        for (id, was_syncing, sync_type) in removed_chains {
            self.on_chain_removed(&id, was_syncing, sync_type);
        }
    }

    /// Adds a peer to a chain with the given target, or creates a new syncing chain if it doesn't
    /// exists.
    #[allow(clippy::too_many_arguments)]
    pub fn add_peer_or_create_chain(
        &mut self,
        start_epoch: Epoch,
        target_head_root: Hash256,
        target_head_slot: Slot,
        peer: PeerId,
        sync_type: RangeSyncType,
        beacon_processor_send: &mpsc::Sender<BeaconWorkEvent<T::EthSpec>>,
        network: &mut SyncNetworkContext<T::EthSpec>,
    ) {
        let id = SyncingChain::<T>::id(&target_head_root, &target_head_slot);
        let collection = if let RangeSyncType::Finalized = sync_type {
            &mut self.finalized_chains
        } else {
            &mut self.head_chains
        };
        match collection.entry(id) {
            Entry::Occupied(mut entry) => {
                let chain = entry.get_mut();
                debug!(self.log, "Adding peer to known chain"; "peer_id" => %peer, "sync_type" => ?sync_type, &chain);
                debug_assert_eq!(chain.target_head_root, target_head_root);
                debug_assert_eq!(chain.target_head_slot, target_head_slot);
                if let Err(remove_reason) = chain.add_peer(network, peer) {
                    if remove_reason.is_critical() {
                        error!(self.log, "Chain removed after adding peer"; "chain" => id, "reason" => ?remove_reason);
                    } else {
                        error!(self.log, "Chain removed after adding peer"; "chain" => id, "reason" => ?remove_reason);
                    }
                    let chain = entry.remove();
                    self.on_chain_removed(&id, chain.is_syncing(), sync_type);
                }
            }
            Entry::Vacant(entry) => {
                let peer_rpr = peer.to_string();
                let new_chain = SyncingChain::new(
                    start_epoch,
                    target_head_slot,
                    target_head_root,
                    peer,
                    beacon_processor_send.clone(),
                    &self.log,
                );
                debug_assert_eq!(new_chain.get_id(), id);
                debug!(self.log, "New chain added to sync"; "peer_id" => peer_rpr, "sync_type" => ?sync_type, &new_chain);
                entry.insert(new_chain);
                let _ =
                    metrics::get_int_gauge(&metrics::SYNCING_CHAINS_COUNT, &[sync_type.as_str()])
                        .map(|m| m.inc());
            }
        }
    }
}<|MERGE_RESOLUTION|>--- conflicted
+++ resolved
@@ -244,12 +244,8 @@
                         .map(|(min_start, max_slot)| (min_start.min(start), max_slot.max(target)))
                         .or(Some((start, target)));
                 }
-<<<<<<< HEAD
                 let (start_slot, target_slot) =
                     range.ok_or("Syncing head with empty head ids")?;
-=======
-                let (start_slot, target_slot) = range.ok_or("Syncing head with empty head ids")?;
->>>>>>> d3f0a214
                 Ok(Some((RangeSyncType::Head, start_slot, target_slot)))
             }
             RangeSyncState::Idle => Ok(None),
