use super::batch::{BatchInfo, BatchProcessingResult, BatchState};
use super::RangeSyncType;
use crate::metrics;
use crate::metrics::PEERS_PER_COLUMN_SUBNET;
use crate::network_beacon_processor::ChainSegmentProcessId;
use crate::sync::network_context::RangeRequestId;
use crate::sync::{network_context::SyncNetworkContext, BatchOperationOutcome, BatchProcessResult};
use beacon_chain::block_verification_types::RpcBlock;
use beacon_chain::BeaconChainTypes;
use fnv::FnvHashMap;
use lighthouse_metrics::set_int_gauge;
use lighthouse_network::service::api_types::Id;
use lighthouse_network::{PeerAction, PeerId};
use logging::crit;
use rand::seq::SliceRandom;
use rand::Rng;
use slog::o;
use std::collections::{btree_map::Entry, BTreeMap, HashSet};
use std::hash::{Hash, Hasher};
use strum::IntoStaticStr;
use tracing::{debug, warn};
use types::{Epoch, EthSpec, Hash256, Slot};

/// Blocks are downloaded in batches from peers. This constant specifies how many epochs worth of
/// blocks per batch are requested _at most_. A batch may request less blocks to account for
/// already requested slots. There is a timeout for each batch request. If this value is too high,
/// we will negatively report peers with poor bandwidth. This can be set arbitrarily high, in which
/// case the responder will fill the response up to the max request size, assuming they have the
/// bandwidth to do so.
pub const EPOCHS_PER_BATCH: u64 = 1;

/// The maximum number of batches to queue before requesting more.
const BATCH_BUFFER_SIZE: u8 = 5;

/// A return type for functions that act on a `Chain` which informs the caller whether the chain
/// has been completed and should be removed or to be kept if further processing is
/// required.
///
/// Should be checked, since a failed chain must be removed. A chain that requested being removed
/// and continued is now in an inconsistent state.
pub type ProcessingResult = Result<KeepChain, RemoveChain>;

/// Reasons for removing a chain
#[derive(Debug)]
pub enum RemoveChain {
    EmptyPeerPool,
    ChainCompleted,
    /// A chain has failed. This boolean signals whether the chain should be blacklisted.
    ChainFailed {
        blacklist: bool,
        failing_batch: BatchId,
    },
    WrongBatchState(String),
    WrongChainState(String),
}

#[derive(Debug)]
pub struct KeepChain;

/// A chain identifier
pub type ChainId = u64;
pub type BatchId = Epoch;

#[derive(Debug, Copy, Clone, IntoStaticStr)]
pub enum SyncingChainType {
    Head,
    Finalized,
    Backfill,
}

/// A chain of blocks that need to be downloaded. Peers who claim to contain the target head
/// root are grouped into the peer pool and queried for batches when downloading the
/// chain.
pub struct SyncingChain<T: BeaconChainTypes> {
    /// A random id used to identify this chain.
    id: ChainId,

    /// SyncingChain type
    pub chain_type: SyncingChainType,

    /// The start of the chain segment. Any epoch previous to this one has been validated.
    pub start_epoch: Epoch,

    /// The target head slot.
    pub target_head_slot: Slot,

    /// The target head root.
    pub target_head_root: Hash256,

    /// Sorted map of batches undergoing some kind of processing.
    batches: BTreeMap<BatchId, BatchInfo<T::EthSpec>>,

    /// The peers that agree on the `target_head_slot` and `target_head_root` as a canonical chain
    /// and thus available to download this chain from, as well as the batches we are currently
    /// requesting.
    peers: FnvHashMap<PeerId, HashSet<BatchId>>,

    /// Starting epoch of the next batch that needs to be downloaded.
    to_be_downloaded: BatchId,

    /// Starting epoch of the batch that needs to be processed next.
    /// This is incremented as the chain advances.
    processing_target: BatchId,

    /// Optimistic head to sync.
    /// If a block is imported for this batch, the chain advances to this point.
    optimistic_start: Option<BatchId>,

    /// When a batch for an optimistic start is tried (either successful or not), it is stored to
    /// avoid trying it again due to chain stopping/re-starting on chain switching.
    attempted_optimistic_starts: HashSet<BatchId>,

    /// The current state of the chain.
    pub state: ChainSyncingState,

    /// The current processing batch, if any.
    current_processing_batch: Option<BatchId>,

    /// The chain's log.
    log: slog::Logger,
}

#[derive(PartialEq, Debug)]
pub enum ChainSyncingState {
    /// The chain is not being synced.
    Stopped,
    /// The chain is undergoing syncing.
    Syncing,
}

impl<T: BeaconChainTypes> SyncingChain<T> {
    pub fn id(target_root: &Hash256, target_slot: &Slot) -> u64 {
        let mut hasher = std::collections::hash_map::DefaultHasher::new();
        (target_root, target_slot).hash(&mut hasher);
        hasher.finish()
    }

    #[allow(clippy::too_many_arguments)]
    pub fn new(
        start_epoch: Epoch,
        target_head_slot: Slot,
        target_head_root: Hash256,
        peer_id: PeerId,
        chain_type: SyncingChainType,
        log: &slog::Logger,
    ) -> Self {
        let mut peers = FnvHashMap::default();
        peers.insert(peer_id, Default::default());

        let id = SyncingChain::<T>::id(&target_head_root, &target_head_slot);

        SyncingChain {
            id,
            chain_type,
            start_epoch,
            target_head_slot,
            target_head_root,
            batches: BTreeMap::new(),
            peers,
            to_be_downloaded: start_epoch,
            processing_target: start_epoch,
            optimistic_start: None,
            attempted_optimistic_starts: HashSet::default(),
            state: ChainSyncingState::Stopped,
            current_processing_batch: None,
            log: log.new(o!("chain" => id)),
        }
    }

    /// Check if the chain has peers from which to process batches.
    pub fn available_peers(&self) -> usize {
        self.peers.len()
    }

    /// Get the chain's id.
    pub fn get_id(&self) -> ChainId {
        self.id
    }

    /// Peers currently syncing this chain.
    pub fn peers(&self) -> impl Iterator<Item = PeerId> + '_ {
        self.peers.keys().cloned()
    }

    /// Progress in epochs made by the chain
    pub fn processed_epochs(&self) -> u64 {
        self.processing_target
            .saturating_sub(self.start_epoch)
            .into()
    }

    /// Returns the total count of pending blocks in all the batches of this chain
    pub fn pending_blocks(&self) -> usize {
        self.batches
            .values()
            .map(|batch| batch.pending_blocks())
            .sum()
    }

    /// Removes a peer from the chain.
    /// If the peer has active batches, those are considered failed and re-requested.
    pub fn remove_peer(
        &mut self,
        peer_id: &PeerId,
        network: &mut SyncNetworkContext<T>,
    ) -> ProcessingResult {
        if let Some(batch_ids) = self.peers.remove(peer_id) {
            // fail the batches.
            for id in batch_ids {
                if let Some(batch) = self.batches.get_mut(&id) {
                    if let BatchOperationOutcome::Failed { blacklist } =
                        batch.download_failed(true)?
                    {
                        return Err(RemoveChain::ChainFailed {
                            blacklist,
                            failing_batch: id,
                        });
                    }
                    self.retry_batch_download(network, id)?;
                } else {
                    debug!(%peer_id, batch = ?id,"Batch not found while removing peer")
                }
            }
        }

        if self.peers.is_empty() {
            Err(RemoveChain::EmptyPeerPool)
        } else {
            Ok(KeepChain)
        }
    }

    /// Returns the latest slot number that has been processed.
    fn current_processed_slot(&self) -> Slot {
        // the last slot we processed was included in the previous batch, and corresponds to the
        // first slot of the current target epoch
        self.processing_target
            .start_slot(T::EthSpec::slots_per_epoch())
    }

    /// A block has been received for a batch on this chain.
    /// If the block correctly completes the batch it will be processed if possible.
    pub fn on_block_response(
        &mut self,
        network: &mut SyncNetworkContext<T>,
        batch_id: BatchId,
        peer_id: &PeerId,
        request_id: Id,
        blocks: Vec<RpcBlock<T::EthSpec>>,
    ) -> ProcessingResult {
        // check if we have this batch
        let batch = match self.batches.get_mut(&batch_id) {
            None => {
                debug!( epoch = ?batch_id,"Received a block for unknown batch");
                // A batch might get removed when the chain advances, so this is non fatal.
                return Ok(KeepChain);
            }
            Some(batch) => {
                // A batch could be retried without the peer failing the request (disconnecting/
                // sending an error /timeout) if the peer is removed from the chain for other
                // reasons. Check that this block belongs to the expected peer, and that the
                // request_id matches
                // TODO(das): removed peer_id matching as the node may request a different peer for data
                // columns.
                if !batch.is_expecting_block(&request_id) {
                    return Ok(KeepChain);
                }
                batch
            }
        };

        {
            // A stream termination has been sent. This batch has ended. Process a completed batch.
            // Remove the request from the peer's active batches
            self.peers
                .get_mut(peer_id)
                .map(|active_requests| active_requests.remove(&batch_id));

            match batch.download_completed(blocks) {
                Ok(received) => {
                    let awaiting_batches = batch_id
                        .saturating_sub(self.optimistic_start.unwrap_or(self.processing_target))
                        / EPOCHS_PER_BATCH;
                    debug!(epoch = ?batch_id, blocks = received, batch_state = self.visualize_batch_state(), ?awaiting_batches,"Batch downloaded");

                    // pre-emptively request more blocks from peers whilst we process current blocks,
                    self.request_batches(network)?;
                    self.process_completed_batches(network)
                }
                Err(result) => {
                    let (expected_boundary, received_boundary, outcome) = result?;
                    warn!(?expected_boundary, ?received_boundary, %peer_id, ?batch,"Batch received out of range blocks");

                    if let BatchOperationOutcome::Failed { blacklist } = outcome {
                        return Err(RemoveChain::ChainFailed {
                            blacklist,
                            failing_batch: batch_id,
                        });
                    }
                    // this batch can't be used, so we need to request it again.
                    self.retry_batch_download(network, batch_id)
                }
            }
        }
    }

    /// Processes the batch with the given id.
    /// The batch must exist and be ready for processing
    fn process_batch(
        &mut self,
        network: &mut SyncNetworkContext<T>,
        batch_id: BatchId,
    ) -> ProcessingResult {
        // Only process batches if this chain is Syncing, and only one at a time
        if self.state != ChainSyncingState::Syncing || self.current_processing_batch.is_some() {
            return Ok(KeepChain);
        }

        let Some(beacon_processor) = network.beacon_processor_if_enabled() else {
            return Ok(KeepChain);
        };

        let Some(batch) = self.batches.get_mut(&batch_id) else {
            return Err(RemoveChain::WrongChainState(format!(
                "Trying to process a batch that does not exist: {}",
                batch_id
            )));
        };

        // NOTE: We send empty batches to the processor in order to trigger the block processor
        // result callback. This is done, because an empty batch could end a chain and the logic
        // for removing chains and checking completion is in the callback.

        let (blocks, duration_in_awaiting_processing) = batch.start_processing()?;
        metrics::observe_duration(
            &metrics::SYNCING_CHAIN_BATCH_AWAITING_PROCESSING,
            duration_in_awaiting_processing,
        );

        let process_id = ChainSegmentProcessId::RangeBatchId(self.id, batch_id);
        self.current_processing_batch = Some(batch_id);

        if let Err(e) = beacon_processor.send_chain_segment(process_id, blocks) {
            crit!(msg = "process_batch",error = %e, batch = ?self.processing_target, "Failed to send chain segment to processor.");
            // This is unlikely to happen but it would stall syncing since the batch now has no
            // blocks to continue, and the chain is expecting a processing result that won't
            // arrive.  To mitigate this, (fake) fail this processing so that the batch is
            // re-downloaded.
            self.on_batch_process_result(network, batch_id, &BatchProcessResult::NonFaultyFailure)
        } else {
            Ok(KeepChain)
        }
    }

    /// Processes the next ready batch, prioritizing optimistic batches over the processing target.
    fn process_completed_batches(
        &mut self,
        network: &mut SyncNetworkContext<T>,
    ) -> ProcessingResult {
        // Only process batches if this chain is Syncing and only process one batch at a time
        if self.state != ChainSyncingState::Syncing || self.current_processing_batch.is_some() {
            return Ok(KeepChain);
        }

        // Find the id of the batch we are going to process.
        //
        // First try our optimistic start, if any. If this batch is ready, we process it. If the
        // batch has not already been completed, check the current chain target.
        if let Some(epoch) = self.optimistic_start {
            if let Some(batch) = self.batches.get(&epoch) {
                let state = batch.state();
                match state {
                    BatchState::AwaitingProcessing(..) => {
                        // this batch is ready
                        debug!(%epoch, "Processing optimistic start");
                        return self.process_batch(network, epoch);
                    }
                    BatchState::Downloading(..) => {
                        // The optimistic batch is being downloaded. We wait for this before
                        // attempting to process other batches.
                        return Ok(KeepChain);
                    }
                    BatchState::Poisoned => unreachable!("Poisoned batch"),
                    BatchState::Processing(_)
                    | BatchState::AwaitingDownload
                    | BatchState::Failed => {
                        // these are all inconsistent states:
                        // - Processing -> `self.current_processing_batch` is None
                        // - Failed -> non recoverable batch. For an optimistic batch, it should
                        //   have been removed
                        // - AwaitingDownload -> A recoverable failed batch should have been
                        //   re-requested.
                        return Err(RemoveChain::WrongChainState(format!(
                            "Optimistic batch indicates inconsistent chain state: {:?}",
                            state
                        )));
                    }
                    BatchState::AwaitingValidation(_) => {
                        // If an optimistic start is given to the chain after the corresponding
                        // batch has been requested and processed we can land here. We drop the
                        // optimistic candidate since we can't conclude whether the batch included
                        // blocks or not at this point
                        debug!(batch = %epoch,"Dropping optimistic candidate");
                        self.optimistic_start = None;
                    }
                }
            }
        }

        // if the optimistic target can't be processed, check the processing target
        if let Some(batch) = self.batches.get(&self.processing_target) {
            let state = batch.state();
            match state {
                BatchState::AwaitingProcessing(..) => {
                    return self.process_batch(network, self.processing_target);
                }
                BatchState::Downloading(..) => {
                    // Batch is not ready, nothing to process
                }
                BatchState::Poisoned => unreachable!("Poisoned batch"),
                BatchState::Failed | BatchState::AwaitingDownload | BatchState::Processing(_) => {
                    // these are all inconsistent states:
                    // - Failed -> non recoverable batch. Chain should have beee removed
                    // - AwaitingDownload -> A recoverable failed batch should have been
                    //   re-requested.
                    // - Processing -> `self.current_processing_batch` is None
                    return Err(RemoveChain::WrongChainState(format!(
                        "Robust target batch indicates inconsistent chain state: {:?}",
                        state
                    )));
                }
                BatchState::AwaitingValidation(_) => {
                    // we can land here if an empty optimistic batch succeeds processing and is
                    // inside the download buffer (between `self.processing_target` and
                    // `self.to_be_downloaded`). In this case, eventually the chain advances to the
                    // batch (`self.processing_target` reaches this point).
                    debug!(batch = %self.processing_target,"Chain encountered a robust batch awaiting validation");

                    self.processing_target += EPOCHS_PER_BATCH;
                    if self.to_be_downloaded <= self.processing_target {
                        self.to_be_downloaded = self.processing_target + EPOCHS_PER_BATCH;
                    }
                    self.request_batches(network)?;
                }
            }
        } else if !self.good_peers_on_sampling_subnets(self.processing_target, network) {
            // This is to handle the case where no batch was sent for the current processing
            // target when there is no sampling peers available. This is a valid state and should not
            // return an error.
            return Ok(KeepChain);
        } else {
            return Err(RemoveChain::WrongChainState(format!(
                "Batch not found for current processing target {}",
                self.processing_target
            )));
        }
        Ok(KeepChain)
    }

    /// The block processor has completed processing a batch. This function handles the result
    /// of the batch processor.
    pub fn on_batch_process_result(
        &mut self,
        network: &mut SyncNetworkContext<T>,
        batch_id: BatchId,
        result: &BatchProcessResult,
    ) -> ProcessingResult {
        // the first two cases are possible if the chain advances while waiting for a processing
        // result
        let batch_state = self.visualize_batch_state();
        let batch = match &self.current_processing_batch {
            Some(processing_id) if *processing_id != batch_id => {
                debug!(batch_epoch = %batch_id, expected_batch_epoch = %processing_id,"Unexpected batch result");
                return Ok(KeepChain);
            }
            None => {
                debug!(batch_epoch = %batch_id,"Chain was not expecting a batch result");
                return Ok(KeepChain);
            }
            _ => {
                // batch_id matches, continue
                self.current_processing_batch = None;
                self.batches.get_mut(&batch_id).ok_or_else(|| {
                    RemoveChain::WrongChainState(format!(
                        "Current processing batch not found: {}",
                        batch_id
                    ))
                })?
            }
        };

        let peer = batch.current_peer().cloned().ok_or_else(|| {
            RemoveChain::WrongBatchState(format!(
                "Processing target is in wrong state: {:?}",
                batch.state(),
            ))
        })?;

        // Log the process result and the batch for debugging purposes.
        debug!(
            result = ?result,
            batch_epoch = %batch_id,
            client = %network.client_type(&peer),
            batch_state = ?batch_state,
            ?batch,
            "Batch processing result"
        );

        // We consider three cases. Batch was successfully processed, Batch failed processing due
        // to a faulty peer, or batch failed processing but the peer can't be deemed faulty.
        match result {
            BatchProcessResult::Success {
                sent_blocks,
                imported_blocks,
            } => {
                if sent_blocks > imported_blocks {
                    let ignored_blocks = sent_blocks - imported_blocks;
                    metrics::inc_counter_vec_by(
                        &metrics::SYNCING_CHAINS_IGNORED_BLOCKS,
                        &[self.chain_type.into()],
                        ignored_blocks as u64,
                    );
                }
                metrics::inc_counter_vec(
                    &metrics::SYNCING_CHAINS_PROCESSED_BATCHES,
                    &[self.chain_type.into()],
                );

                batch.processing_completed(BatchProcessingResult::Success)?;

                // was not empty = sent_blocks > 0
                if *sent_blocks > 0 {
                    // If the processed batch was not empty, we can validate previous unvalidated
                    // blocks.
                    self.advance_chain(network, batch_id);
                    // we register so that on chain switching we don't try it again
                    self.attempted_optimistic_starts.insert(batch_id);
                } else if self.optimistic_start == Some(batch_id) {
                    // check if this batch corresponds to an optimistic batch. In this case, we
                    // reject it as an optimistic candidate since the batch was empty
                    self.reject_optimistic_batch(
                        network,
                        false, /* do not re-request */
                        "batch was empty",
                    )?;
                }

                if batch_id == self.processing_target {
                    self.processing_target += EPOCHS_PER_BATCH;
                }

                // check if the chain has completed syncing
                if self.current_processed_slot() >= self.target_head_slot {
                    // chain is completed
                    Err(RemoveChain::ChainCompleted)
                } else {
                    // chain is not completed
                    // attempt to request more batches
                    self.request_batches(network)?;
                    // attempt to process more batches
                    self.process_completed_batches(network)
                }
            }
            BatchProcessResult::FaultyFailure {
                imported_blocks,
                penalty,
            } => {
                // Penalize the peer appropiately.
                network.report_peer(peer, *penalty, "faulty_batch");

                // Check if this batch is allowed to continue
                match batch.processing_completed(BatchProcessingResult::FaultyFailure)? {
                    BatchOperationOutcome::Continue => {
                        // Chain can continue. Check if it can be moved forward.
                        if *imported_blocks > 0 {
                            // At least one block was successfully verified and imported, so we can be sure all
                            // previous batches are valid and we only need to download the current failed
                            // batch.
                            self.advance_chain(network, batch_id);
                        }
                        // Handle this invalid batch, that is within the re-process retries limit.
                        self.handle_invalid_batch(network, batch_id)
                    }
                    BatchOperationOutcome::Failed { blacklist } => {
                        // Check that we have not exceeded the re-process retry counter,
                        // If a batch has exceeded the invalid batch lookup attempts limit, it means
                        // that it is likely all peers in this chain are are sending invalid batches
                        // repeatedly and are either malicious or faulty. We drop the chain and
                        // report all peers.
                        // There are some edge cases with forks that could land us in this situation.
                        // This should be unlikely, so we tolerate these errors, but not often.
                        warn!(
                            score_adjustment = %penalty,
                            batch_epoch = %batch_id,
                            "Batch failed to download. Dropping chain scoring peers"
                        );

                        for (peer, _) in self.peers.drain() {
                            network.report_peer(peer, *penalty, "faulty_chain");
                        }
                        Err(RemoveChain::ChainFailed {
                            blacklist,
                            failing_batch: batch_id,
                        })
                    }
                }
            }
            BatchProcessResult::NonFaultyFailure => {
                batch.processing_completed(BatchProcessingResult::NonFaultyFailure)?;
                // Simply redownload the batch.
                self.retry_batch_download(network, batch_id)
            }
        }
    }

    fn reject_optimistic_batch(
        &mut self,
        network: &mut SyncNetworkContext<T>,
        redownload: bool,
        reason: &str,
    ) -> ProcessingResult {
        if let Some(epoch) = self.optimistic_start.take() {
            self.attempted_optimistic_starts.insert(epoch);
            // if this batch is inside the current processing range, keep it, otherwise drop
            // it. NOTE: this is done to prevent non-sequential batches coming from optimistic
            // starts from filling up the buffer size
            if epoch < self.to_be_downloaded {
                debug!(%epoch, reason,"Rejected optimistic batch left for future use");
                // this batch is now treated as any other batch, and re-requested for future use
                if redownload {
                    return self.retry_batch_download(network, epoch);
                }
            } else {
                debug!(%epoch, reason,"Rejected optimistic batch");
                self.batches.remove(&epoch);
            }
        }

        Ok(KeepChain)
    }

    /// Removes any batches previous to the given `validating_epoch` and updates the current
    /// boundaries of the chain.
    ///
    /// The `validating_epoch` must align with batch boundaries.
    ///
    /// If a previous batch has been validated and it had been re-processed, penalize the original
    /// peer.
    #[allow(clippy::modulo_one)]
    fn advance_chain(&mut self, network: &mut SyncNetworkContext<T>, validating_epoch: Epoch) {
        // make sure this epoch produces an advancement
        if validating_epoch <= self.start_epoch {
            return;
        }

        // safety check for batch boundaries
        if validating_epoch % EPOCHS_PER_BATCH != self.start_epoch % EPOCHS_PER_BATCH {
            crit!("Validating Epoch is not aligned");
            return;
        }

        // batches in the range [BatchId, ..) (not yet validated)
        let remaining_batches = self.batches.split_off(&validating_epoch);
        // batches less than `validating_epoch`
        let removed_batches = std::mem::replace(&mut self.batches, remaining_batches);

        for (id, batch) in removed_batches.into_iter() {
            // only for batches awaiting validation can we be sure the last attempt is
            // right, and thus, that any different attempt is wrong
            match batch.state() {
                BatchState::AwaitingValidation(ref processed_attempt) => {
                    for attempt in batch.attempts() {
                        // The validated batch has been re-processed
                        if attempt.hash != processed_attempt.hash {
                            // The re-downloaded version was different
                            if processed_attempt.peer_id != attempt.peer_id {
                                // A different peer sent the correct batch, the previous peer did not
                                // We negatively score the original peer.
                                let action = PeerAction::LowToleranceError;
                                debug!(
                                    batch_epoch = %id, score_adjustment = %action,
                                    original_peer = %attempt.peer_id, new_peer = %processed_attempt.peer_id,
                                    "Re-processed batch validated. Scoring original peer"
                                );
                                network.report_peer(
                                    attempt.peer_id,
                                    action,
                                    "batch_reprocessed_original_peer",
                                );
                            } else {
                                // The same peer corrected it's previous mistake. There was an error, so we
                                // negative score the original peer.
                                let action = PeerAction::MidToleranceError;
                                debug!(
                                    batch_epoch = %id, score_adjustment = %action,
                                    original_peer = %attempt.peer_id, new_peer = %processed_attempt.peer_id,
                                    "Re-processed batch validated by the same peer"
                                );
                                network.report_peer(
                                    attempt.peer_id,
                                    action,
                                    "batch_reprocessed_same_peer",
                                );
                            }
                        }
                    }
                }
                BatchState::Downloading(peer, ..) => {
                    // remove this batch from the peer's active requests
                    if let Some(active_batches) = self.peers.get_mut(peer) {
                        active_batches.remove(&id);
                    }
                }
                BatchState::Failed | BatchState::Poisoned | BatchState::AwaitingDownload => {
                    crit!("batch indicates inconsistent chain state while advancing chain")
                }
                BatchState::AwaitingProcessing(..) => {}
                BatchState::Processing(_) => {
                    debug!(batch = %id, %batch,"Advancing chain while processing a batch");
                    if let Some(processing_id) = self.current_processing_batch {
                        if id <= processing_id {
                            self.current_processing_batch = None;
                        }
                    }
                }
            }
        }

        self.processing_target = self.processing_target.max(validating_epoch);
        let old_start = self.start_epoch;
        self.start_epoch = validating_epoch;
        self.to_be_downloaded = self.to_be_downloaded.max(validating_epoch);
        if self.batches.contains_key(&self.to_be_downloaded) {
            // if a chain is advanced by Range beyond the previous `self.to_be_downloaded`, we
            // won't have this batch, so we need to request it.
            self.to_be_downloaded += EPOCHS_PER_BATCH;
        }
        if let Some(epoch) = self.optimistic_start {
            if epoch <= validating_epoch {
                self.optimistic_start = None;
            }
        }
        debug!(
            previous_start = %old_start,
            new_start = %self.start_epoch,
            processing_target = %self.processing_target,
            "Chain advanced"
        );
    }

    /// An invalid batch has been received that could not be processed, but that can be retried.
    ///
    /// These events occur when a peer has successfully responded with blocks, but the blocks we
    /// have received are incorrect or invalid. This indicates the peer has not performed as
    /// intended and can result in downvoting a peer.
    fn handle_invalid_batch(
        &mut self,
        network: &mut SyncNetworkContext<T>,
        batch_id: BatchId,
    ) -> ProcessingResult {
        // The current batch could not be processed, indicating either the current or previous
        // batches are invalid.

        // The previous batch could be incomplete due to the block sizes being too large to fit in
        // a single RPC request or there could be consecutive empty batches which are not supposed
        // to be there

        // The current (sub-optimal) strategy is to simply re-request all batches that could
        // potentially be faulty. If a batch returns a different result than the original and
        // results in successful processing, we downvote the original peer that sent us the batch.

        if let Some(epoch) = self.optimistic_start {
            // If this batch is an optimistic batch, we reject this epoch as an optimistic
            // candidate and try to re download it
            if epoch == batch_id {
                return self.reject_optimistic_batch(network, true, "batch was invalid");
                // since this is the optimistic batch, we can't consider previous batches as
                // invalid.
            }
        }
        // this is our robust `processing_target`. All previous batches must be awaiting
        // validation
        let mut redownload_queue = Vec::new();

        for (id, batch) in self.batches.range_mut(..batch_id) {
            if let BatchOperationOutcome::Failed { blacklist } = batch.validation_failed()? {
                // remove the chain early
                return Err(RemoveChain::ChainFailed {
                    blacklist,
                    failing_batch: *id,
                });
            }
            redownload_queue.push(*id);
        }

        // no batch maxed out it process attempts, so now the chain's volatile progress must be
        // reset
        self.processing_target = self.start_epoch;

        for id in redownload_queue {
            self.retry_batch_download(network, id)?;
        }
        // finally, re-request the failed batch.
        self.retry_batch_download(network, batch_id)
    }

    pub fn stop_syncing(&mut self) {
        self.state = ChainSyncingState::Stopped;
    }

    /// Either a new chain, or an old one with a peer list
    /// This chain has been requested to start syncing.
    ///
    /// This could be new chain, or an old chain that is being resumed.
    pub fn start_syncing(
        &mut self,
        network: &mut SyncNetworkContext<T>,
        local_finalized_epoch: Epoch,
        optimistic_start_epoch: Epoch,
    ) -> ProcessingResult {
        // to avoid dropping local progress, we advance the chain wrt its batch boundaries. This
        let align = |epoch| {
            // start_epoch + (number of batches in between)*length_of_batch
            self.start_epoch + ((epoch - self.start_epoch) / EPOCHS_PER_BATCH) * EPOCHS_PER_BATCH
        };
        // get the *aligned* epoch that produces a batch containing the `local_finalized_epoch`
        let validating_epoch = align(local_finalized_epoch);
        // align the optimistic_start too.
        let optimistic_epoch = align(optimistic_start_epoch);

        // advance the chain to the new validating epoch
        self.advance_chain(network, validating_epoch);
        if self.optimistic_start.is_none()
            && optimistic_epoch > self.processing_target
            && !self.attempted_optimistic_starts.contains(&optimistic_epoch)
        {
            self.optimistic_start = Some(optimistic_epoch);
        }

        // update the state
        self.state = ChainSyncingState::Syncing;

        // begin requesting blocks from the peer pool, until all peers are exhausted.
        self.request_batches(network)?;

        // start processing batches if needed
        self.process_completed_batches(network)
    }

    /// Add a peer to the chain.
    ///
    /// If the chain is active, this starts requesting batches from this peer.
    pub fn add_peer(
        &mut self,
        network: &mut SyncNetworkContext<T>,
        peer_id: PeerId,
    ) -> ProcessingResult {
        // add the peer without overwriting its active requests
        if self.peers.entry(peer_id).or_default().is_empty() {
            // Either new or not, this peer is idle, try to request more batches
            self.request_batches(network)
        } else {
            Ok(KeepChain)
        }
    }

    /// An RPC error has occurred.
    ///
    /// If the batch exists it is re-requested.
    pub fn inject_error(
        &mut self,
        network: &mut SyncNetworkContext<T>,
        batch_id: BatchId,
        peer_id: &PeerId,
        request_id: Id,
    ) -> ProcessingResult {
        let batch_state = self.visualize_batch_state();
        if let Some(batch) = self.batches.get_mut(&batch_id) {
            // A batch could be retried without the peer failing the request (disconnecting/
            // sending an error /timeout) if the peer is removed from the chain for other
            // reasons. Check that this block belongs to the expected peer
            // TODO(das): removed peer_id matching as the node may request a different peer for data
            // columns.
            if !batch.is_expecting_block(&request_id) {
                debug!(
                    batch_epoch = %batch_id,
                    batch_state = ?batch.state(),
                    %peer_id,
                    %request_id,
                    ?batch_state,
                    "Batch not expecting block"
                );
                return Ok(KeepChain);
            }
            debug!(
                batch_epoch = ?batch_id,
                batch_state = ?batch.state(),
                ?peer_id,
                ?request_id,
                "Batch failed. RPC Error"
            );
            if let Some(active_requests) = self.peers.get_mut(peer_id) {
                active_requests.remove(&batch_id);
            }
            if let BatchOperationOutcome::Failed { blacklist } = batch.download_failed(true)? {
                return Err(RemoveChain::ChainFailed {
                    blacklist,
                    failing_batch: batch_id,
                });
            }
            self.retry_batch_download(network, batch_id)
        } else {
            debug!(
                batch_epoch = %batch_id,
                %peer_id,
                %request_id,
                batch_state,
                "Batch not found"
            );
            // this could be an error for an old batch, removed when the chain advances
            Ok(KeepChain)
        }
    }

    /// Sends and registers the request of a batch awaiting download.
    pub fn retry_batch_download(
        &mut self,
        network: &mut SyncNetworkContext<T>,
        batch_id: BatchId,
    ) -> ProcessingResult {
        let Some(batch) = self.batches.get_mut(&batch_id) else {
            return Ok(KeepChain);
        };

        // Find a peer to request the batch
        let failed_peers = batch.failed_peers();

        let new_peer = self
            .peers
            .iter()
            .map(|(peer, requests)| {
                (
                    failed_peers.contains(peer),
                    requests.len(),
                    rand::thread_rng().gen::<u32>(),
                    *peer,
                )
            })
            // Sort peers prioritizing unrelated peers with less active requests.
            .min()
            .map(|(_, _, _, peer)| peer);

        if let Some(peer) = new_peer {
            self.send_batch(network, batch_id, peer)
        } else {
            // If we are here the chain has no more peers
            Err(RemoveChain::EmptyPeerPool)
        }
    }

    /// Requests the batch assigned to the given id from a given peer.
    pub fn send_batch(
        &mut self,
        network: &mut SyncNetworkContext<T>,
        batch_id: BatchId,
        peer: PeerId,
    ) -> ProcessingResult {
        let batch_state = self.visualize_batch_state();
        if let Some(batch) = self.batches.get_mut(&batch_id) {
            let (request, batch_type) = batch.to_blocks_by_range_request();
            match network.block_components_by_range_request(
                peer,
                batch_type,
                request,
                RangeRequestId::RangeSync {
                    chain_id: self.id,
                    batch_id,
                },
            ) {
                Ok(request_id) => {
                    // inform the batch about the new request
                    batch.start_downloading_from_peer(peer, request_id)?;
                    if self
                        .optimistic_start
                        .map(|epoch| epoch == batch_id)
                        .unwrap_or(false)
                    {
                        debug!(epoch = %batch_id, %batch, %batch_state, "Requesting optimistic batch");
                    } else {
                        debug!(epoch = %batch_id, %batch, %batch_state, "Requesting batch");
                    }
                    // register the batch for this peer
                    return self
                        .peers
                        .get_mut(&peer)
                        .map(|requests| {
                            requests.insert(batch_id);
                            Ok(KeepChain)
                        })
                        .unwrap_or_else(|| {
                            Err(RemoveChain::WrongChainState(format!(
                                "Sending batch to a peer that is not in the chain: {}",
                                peer
                            )))
                        });
                }
                Err(e) => {
                    // NOTE: under normal conditions this shouldn't happen but we handle it anyway
                    warn!(%batch_id, error = %e, %batch, "Could not send batch request");
                    // register the failed download and check if the batch can be retried
                    batch.start_downloading_from_peer(peer, 1)?; // fake request_id is not relevant
                    self.peers
                        .get_mut(&peer)
                        .map(|request| request.remove(&batch_id));
                    match batch.download_failed(true)? {
                        BatchOperationOutcome::Failed { blacklist } => {
                            return Err(RemoveChain::ChainFailed {
                                blacklist,
                                failing_batch: batch_id,
                            })
                        }
                        BatchOperationOutcome::Continue => {
                            return self.retry_batch_download(network, batch_id)
                        }
                    }
                }
            }
        }

        Ok(KeepChain)
    }

    /// Returns true if this chain is currently syncing.
    pub fn is_syncing(&self) -> bool {
        match self.state {
            ChainSyncingState::Syncing => true,
            ChainSyncingState::Stopped => false,
        }
    }

    /// Kickstarts the chain by sending for processing batches that are ready and requesting more
    /// batches if needed.
    pub fn resume(
        &mut self,
        network: &mut SyncNetworkContext<T>,
    ) -> Result<KeepChain, RemoveChain> {
        // Request more batches if needed.
        self.request_batches(network)?;
        // If there is any batch ready for processing, send it.
        self.process_completed_batches(network)
    }

    /// Attempts to request the next required batches from the peer pool if the chain is syncing. It will exhaust the peer
    /// pool and left over batches until the batch buffer is reached or all peers are exhausted.
    fn request_batches(&mut self, network: &mut SyncNetworkContext<T>) -> ProcessingResult {
        if !matches!(self.state, ChainSyncingState::Syncing) {
            return Ok(KeepChain);
        }

        // find the next pending batch and request it from the peer

        // randomize the peers for load balancing
        let mut rng = rand::thread_rng();
        let mut idle_peers = self
            .peers
            .iter()
            .filter_map(|(peer, requests)| {
                if requests.is_empty() {
                    Some(*peer)
                } else {
                    None
                }
            })
            .collect::<Vec<_>>();
        idle_peers.shuffle(&mut rng);

        // check if we have the batch for our optimistic start. If not, request it first.
        // We wait for this batch before requesting any other batches.
        if let Some(epoch) = self.optimistic_start {
<<<<<<< HEAD
            if !self.good_peers_on_custody_subnets(epoch, network) {
                debug!("Waiting for peers to be available on custody column subnets");
=======
            if !self.good_peers_on_sampling_subnets(epoch, network) {
                debug!(
                    self.log,
                    "Waiting for peers to be available on sampling column subnets"
                );
>>>>>>> 8cf686f5
                return Ok(KeepChain);
            }

            if let Entry::Vacant(entry) = self.batches.entry(epoch) {
                if let Some(peer) = idle_peers.pop() {
                    let batch_type = network.batch_type(epoch);
                    let optimistic_batch = BatchInfo::new(&epoch, EPOCHS_PER_BATCH, batch_type);
                    entry.insert(optimistic_batch);
                    self.send_batch(network, epoch, peer)?;
                }
            }
            return Ok(KeepChain);
        }

        while let Some(peer) = idle_peers.pop() {
            if let Some(batch_id) = self.include_next_batch(network) {
                // send the batch
                self.send_batch(network, batch_id, peer)?;
            } else {
                // No more batches, simply stop
                return Ok(KeepChain);
            }
        }

        Ok(KeepChain)
    }

    /// Checks all sampling column subnets for peers. Returns `true` if there is at least one peer in
    /// every sampling column subnet.
    fn good_peers_on_sampling_subnets(
        &self,
        epoch: Epoch,
        network: &SyncNetworkContext<T>,
    ) -> bool {
        if network.chain.spec.is_peer_das_enabled_for_epoch(epoch) {
            // Require peers on all sampling column subnets before sending batches
            let peers_on_all_custody_subnets = network
                .network_globals()
                .sampling_subnets
                .iter()
                .all(|subnet_id| {
                    let peer_count = network
                        .network_globals()
                        .peers
                        .read()
                        .good_custody_subnet_peer(*subnet_id)
                        .count();

                    set_int_gauge(
                        &PEERS_PER_COLUMN_SUBNET,
                        &[&subnet_id.to_string()],
                        peer_count as i64,
                    );
                    peer_count > 0
                });
            peers_on_all_custody_subnets
        } else {
            true
        }
    }

    /// Creates the next required batch from the chain. If there are no more batches required,
    /// `false` is returned.
    fn include_next_batch(&mut self, network: &mut SyncNetworkContext<T>) -> Option<BatchId> {
        // don't request batches beyond the target head slot
        if self
            .to_be_downloaded
            .start_slot(T::EthSpec::slots_per_epoch())
            >= self.target_head_slot
        {
            return None;
        }
        // only request batches up to the buffer size limit
        // NOTE: we don't count batches in the AwaitingValidation state, to prevent stalling sync
        // if the current processing window is contained in a long range of skip slots.
        let in_buffer = |batch: &BatchInfo<T::EthSpec>| {
            matches!(
                batch.state(),
                BatchState::Downloading(..) | BatchState::AwaitingProcessing(..)
            )
        };
        if self
            .batches
            .iter()
            .filter(|&(_epoch, batch)| in_buffer(batch))
            .count()
            > BATCH_BUFFER_SIZE as usize
        {
            return None;
        }

        // don't send batch requests until we have peers on sampling subnets
        // TODO(das): this is a workaround to avoid sending out excessive block requests because
        // block and data column requests are currently coupled. This can be removed once we find a
        // way to decouple the requests and do retries individually, see issue #6258.
<<<<<<< HEAD
        if !self.good_peers_on_custody_subnets(self.to_be_downloaded, network) {
            debug!("Waiting for peers to be available on custody column subnets");
=======
        if !self.good_peers_on_sampling_subnets(self.to_be_downloaded, network) {
            debug!(
                self.log,
                "Waiting for peers to be available on custody column subnets"
            );
>>>>>>> 8cf686f5
            return None;
        }

        let batch_id = self.to_be_downloaded;
        // this batch could have been included already being an optimistic batch
        match self.batches.entry(batch_id) {
            Entry::Occupied(_) => {
                // this batch doesn't need downloading, let this same function decide the next batch
                self.to_be_downloaded += EPOCHS_PER_BATCH;
                self.include_next_batch(network)
            }
            Entry::Vacant(entry) => {
                let batch_type = network.batch_type(batch_id);
                entry.insert(BatchInfo::new(&batch_id, EPOCHS_PER_BATCH, batch_type));
                self.to_be_downloaded += EPOCHS_PER_BATCH;
                Some(batch_id)
            }
        }
    }

    /// Creates a string visualization of the current state of the chain, to make it easier for debugging and understanding
    /// where sync is up to from glancing at the logs.
    ///
    /// This produces a string of the form: [D,E,E,E,E]
    /// to indicate the current buffer state of the chain. The symbols are defined on each of the
    /// batch states. See [BatchState::visualize] for symbol definitions.
    fn visualize_batch_state(&self) -> String {
        let mut visualization_string = String::with_capacity((BATCH_BUFFER_SIZE * 3) as usize);

        // Start of the block
        visualization_string.push('[');

        for mut batch_index in 0..BATCH_BUFFER_SIZE {
            if let Some(batch) = self
                .batches
                .get(&(self.processing_target + batch_index as u64 * EPOCHS_PER_BATCH))
            {
                visualization_string.push(batch.visualize());
                if batch_index != BATCH_BUFFER_SIZE {
                    // Add a comma in between elements
                    visualization_string.push(',');
                }
            } else {
                // No batch exists, it is on our list to be downloaded
                // Fill in the rest of the gaps
                while batch_index < BATCH_BUFFER_SIZE {
                    visualization_string.push('E');
                    // Add a comma between the empty batches
                    if batch_index < BATCH_BUFFER_SIZE.saturating_sub(1) {
                        visualization_string.push(',')
                    }
                    batch_index += 1;
                }
                break;
            }
        }
        visualization_string.push(']');
        visualization_string
    }
}

impl<T: BeaconChainTypes> slog::KV for &mut SyncingChain<T> {
    fn serialize(
        &self,
        record: &slog::Record,
        serializer: &mut dyn slog::Serializer,
    ) -> slog::Result {
        slog::KV::serialize(*self, record, serializer)
    }
}

impl<T: BeaconChainTypes> slog::KV for SyncingChain<T> {
    fn serialize(
        &self,
        record: &slog::Record,
        serializer: &mut dyn slog::Serializer,
    ) -> slog::Result {
        use slog::Value;
        serializer.emit_u64("id", self.id)?;
        Value::serialize(&self.start_epoch, record, "from", serializer)?;
        Value::serialize(
            &self.target_head_slot.epoch(T::EthSpec::slots_per_epoch()),
            record,
            "to",
            serializer,
        )?;
        serializer.emit_arguments("end_root", &format_args!("{}", self.target_head_root))?;
        Value::serialize(
            &self.processing_target,
            record,
            "current_target",
            serializer,
        )?;
        serializer.emit_usize("batches", self.batches.len())?;
        serializer.emit_usize("peers", self.peers.len())?;
        serializer.emit_arguments("state", &format_args!("{:?}", self.state))?;
        slog::Result::Ok(())
    }
}

use super::batch::WrongState as WrongBatchState;
impl From<WrongBatchState> for RemoveChain {
    fn from(err: WrongBatchState) -> Self {
        RemoveChain::WrongBatchState(err.0)
    }
}

impl RemoveChain {
    pub fn is_critical(&self) -> bool {
        matches!(
            self,
            RemoveChain::WrongBatchState(..) | RemoveChain::WrongChainState(..)
        )
    }
}

impl From<RangeSyncType> for SyncingChainType {
    fn from(value: RangeSyncType) -> Self {
        match value {
            RangeSyncType::Head => Self::Head,
            RangeSyncType::Finalized => Self::Finalized,
        }
    }
}<|MERGE_RESOLUTION|>--- conflicted
+++ resolved
@@ -1077,16 +1077,8 @@
         // check if we have the batch for our optimistic start. If not, request it first.
         // We wait for this batch before requesting any other batches.
         if let Some(epoch) = self.optimistic_start {
-<<<<<<< HEAD
-            if !self.good_peers_on_custody_subnets(epoch, network) {
-                debug!("Waiting for peers to be available on custody column subnets");
-=======
             if !self.good_peers_on_sampling_subnets(epoch, network) {
-                debug!(
-                    self.log,
-                    "Waiting for peers to be available on sampling column subnets"
-                );
->>>>>>> 8cf686f5
+                debug!("Waiting for peers to be available on sampling column subnets");
                 return Ok(KeepChain);
             }
 
@@ -1182,16 +1174,8 @@
         // TODO(das): this is a workaround to avoid sending out excessive block requests because
         // block and data column requests are currently coupled. This can be removed once we find a
         // way to decouple the requests and do retries individually, see issue #6258.
-<<<<<<< HEAD
-        if !self.good_peers_on_custody_subnets(self.to_be_downloaded, network) {
+        if !self.good_peers_on_sampling_subnets(self.to_be_downloaded, network) {
             debug!("Waiting for peers to be available on custody column subnets");
-=======
-        if !self.good_peers_on_sampling_subnets(self.to_be_downloaded, network) {
-            debug!(
-                self.log,
-                "Waiting for peers to be available on custody column subnets"
-            );
->>>>>>> 8cf686f5
             return None;
         }
 
