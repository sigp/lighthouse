--- conflicted
+++ resolved
@@ -243,14 +243,9 @@
                         self.to_be_processed_id += 1;
                         continue;
                     } else {
-<<<<<<< HEAD
                         let mut successes = 0;
                         debug!(log, "Processing batch"; "batch_id" => batch.id);
                         match process_batch(chain.clone(), batch, &mut successes, log) {
-=======
-                        debug!(log, "Processing batch"; "batch_id" => batch.id);
-                        match process_batch(chain.clone(), batch, log) {
->>>>>>> 44911550
                             Ok(_) => {
                                 trace!(log, "Blocks Processed"; "current_slot" => batch.end_slot);
                                 // batch was successfully processed
