use super::*;
use beacon_chain::{
    builder::{BeaconChainBuilder, Witness},
    eth1_chain::CachingEth1Backend,
    BeaconChain,
};
use futures::prelude::*;
use genesis::{generate_deterministic_keypairs, interop_genesis_state, DEFAULT_ETH1_BLOCK_HASH};
use lazy_static::lazy_static;
use lighthouse_network::NetworkConfig;
use slog::{o, Drain, Logger};
use sloggers::{null::NullLoggerBuilder, Build};
use slot_clock::{SlotClock, SystemTimeSlotClock};
use std::sync::Arc;
use std::time::{Duration, SystemTime};
use store::config::StoreConfig;
use store::{HotColdDB, MemoryStore};
use task_executor::test_utils::TestRuntime;
use types::{
    CommitteeIndex, Epoch, EthSpec, Hash256, MainnetEthSpec, Slot, SubnetId,
    SyncCommitteeSubscription, SyncSubnetId, ValidatorSubscription,
};

const SLOT_DURATION_MILLIS: u64 = 400;
const EPOCHS_PER_RANDOM_SUBNET_SUBSCRIPTION: u64 = 10;

type TestBeaconChainType = Witness<
    SystemTimeSlotClock,
    CachingEth1Backend<MainnetEthSpec>,
    MainnetEthSpec,
    MemoryStore<MainnetEthSpec>,
    MemoryStore<MainnetEthSpec>,
>;

pub struct TestBeaconChain {
    chain: Arc<BeaconChain<TestBeaconChainType>>,
    _test_runtime: TestRuntime,
}

impl TestBeaconChain {
    pub fn new_with_system_clock() -> Self {
        let mut spec = MainnetEthSpec::default_spec();
        spec.epochs_per_random_subnet_subscription = EPOCHS_PER_RANDOM_SUBNET_SUBSCRIPTION;

        let keypairs = generate_deterministic_keypairs(1);

        let log = get_logger(None);
        let store =
            HotColdDB::open_ephemeral(StoreConfig::default(), spec.clone(), log.clone()).unwrap();

        let (shutdown_tx, _) = futures::channel::mpsc::channel(1);

        let test_runtime = TestRuntime::default();

        let chain = Arc::new(
            BeaconChainBuilder::new(MainnetEthSpec)
                .logger(log.clone())
                .custom_spec(spec.clone())
                .store(Arc::new(store))
                .task_executor(test_runtime.task_executor.clone())
                .genesis_state(
                    interop_genesis_state::<MainnetEthSpec>(
                        &keypairs,
                        0,
                        Hash256::from_slice(DEFAULT_ETH1_BLOCK_HASH),
                        None,
                        &spec,
                    )
                    .expect("should generate interop state"),
                )
                .expect("should build state using recent genesis")
                .dummy_eth1_backend()
                .expect("should build dummy backend")
                .slot_clock(SystemTimeSlotClock::new(
                    Slot::new(0),
                    Duration::from_secs(recent_genesis_time()),
                    Duration::from_millis(SLOT_DURATION_MILLIS),
                ))
                .shutdown_sender(shutdown_tx)
                .monitor_validators(true, vec![], log)
                .build()
                .expect("should build"),
        );
        Self {
            chain,
            _test_runtime: test_runtime,
        }
    }
}

pub fn recent_genesis_time() -> u64 {
    SystemTime::now()
        .duration_since(SystemTime::UNIX_EPOCH)
        .unwrap()
        .as_secs()
}

fn get_logger(log_level: Option<slog::Level>) -> Logger {
    if let Some(level) = log_level {
        let drain = {
            let decorator = slog_term::TermDecorator::new().build();
            let decorator =
                logging::AlignedTermDecorator::new(decorator, logging::MAX_MESSAGE_WIDTH);
            let drain = slog_term::FullFormat::new(decorator).build().fuse();
            let drain = slog_async::Async::new(drain).chan_size(2048).build();
            drain.filter_level(level)
        };

        Logger::root(drain.fuse(), o!())
    } else {
        let builder = NullLoggerBuilder;
        builder.build().expect("should build logger")
    }
}

lazy_static! {
    static ref CHAIN: TestBeaconChain = TestBeaconChain::new_with_system_clock();
}

fn get_attestation_service(
    log_level: Option<slog::Level>,
) -> AttestationService<TestBeaconChainType> {
    let log = get_logger(log_level);
    let config = NetworkConfig::default();

    let beacon_chain = CHAIN.chain.clone();

    AttestationService::new(
        beacon_chain,
        #[cfg(feature = "deterministic_long_lived_attnets")]
        lighthouse_network::discv5::enr::NodeId::random()
            .raw()
            .into(),
        &config,
        &log,
    )
}

fn get_sync_committee_service() -> SyncCommitteeService<TestBeaconChainType> {
    let log = get_logger(None);
    let config = NetworkConfig::default();

    let beacon_chain = CHAIN.chain.clone();

    SyncCommitteeService::new(beacon_chain, &config, &log)
}

// gets a number of events from the subscription service, or returns none if it times out after a number
// of slots
async fn get_events<S: Stream<Item = SubnetServiceMessage> + Unpin>(
    stream: &mut S,
    num_events: Option<usize>,
    num_slots_before_timeout: u32,
) -> Vec<SubnetServiceMessage> {
    let mut events = Vec::new();

    let timeout =
        tokio::time::sleep(Duration::from_millis(SLOT_DURATION_MILLIS) * num_slots_before_timeout);
    futures::pin_mut!(timeout);

    loop {
        tokio::select! {
            Some(event) = stream.next() => {
                events.push(event);
                if let Some(num) = num_events {
                    if events.len() == num {
                        break;
                    }
                }
            }
            _ = timeout.as_mut() => {
                break;
            }

        }
    }

    events
}

mod attestation_service {

<<<<<<< HEAD
    #[cfg(feature = "deterministic_long_lived_attnets")]
    use std::collections::HashSet;

=======
>>>>>>> 419c53bf
    use crate::subnet_service::attestation_subnets::MIN_PEER_DISCOVERY_SLOT_LOOK_AHEAD;

    use super::*;

    fn get_subscription(
        validator_index: u64,
        attestation_committee_index: CommitteeIndex,
        slot: Slot,
        committee_count_at_slot: u64,
    ) -> ValidatorSubscription {
        let is_aggregator = true;
        ValidatorSubscription {
            validator_index,
            attestation_committee_index,
            slot,
            committee_count_at_slot,
            is_aggregator,
        }
    }

    fn get_subscriptions(
        validator_count: u64,
        slot: Slot,
        committee_count_at_slot: u64,
    ) -> Vec<ValidatorSubscription> {
        (0..validator_count)
            .map(|validator_index| {
                get_subscription(
                    validator_index,
                    validator_index,
                    slot,
                    committee_count_at_slot,
                )
            })
            .collect()
    }

    #[tokio::test]
    async fn subscribe_current_slot_wait_for_unsubscribe() {
        // subscription config
        let validator_index = 1;
        let committee_index = 1;
        // Keep a low subscription slot so that there are no additional subnet discovery events.
        let subscription_slot = 0;
        let committee_count = 1;

        // create the attestation service and subscriptions
        let mut attestation_service = get_attestation_service(None);
        let current_slot = attestation_service
            .beacon_chain
            .slot_clock
            .now()
            .expect("Could not get current slot");

        let subscriptions = vec![get_subscription(
            validator_index,
            committee_index,
            current_slot + Slot::new(subscription_slot),
            committee_count,
        )];

        // submit the subscriptions
        attestation_service
            .validator_subscriptions(subscriptions)
            .unwrap();

        // not enough time for peer discovery, just subscribe, unsubscribe
        let subnet_id = SubnetId::compute_subnet::<MainnetEthSpec>(
            current_slot + Slot::new(subscription_slot),
            committee_index,
            committee_count,
            &attestation_service.beacon_chain.spec,
        )
        .unwrap();
        let expected = vec![
            SubnetServiceMessage::Subscribe(Subnet::Attestation(subnet_id)),
            SubnetServiceMessage::Unsubscribe(Subnet::Attestation(subnet_id)),
        ];

        // Wait for 1 slot duration to get the unsubscription event
        let events = get_events(
            &mut attestation_service,
            Some(5),
            (MainnetEthSpec::slots_per_epoch() * 3) as u32,
        )
        .await;
        matches::assert_matches!(
            events[..3],
            [
                SubnetServiceMessage::Subscribe(_any1),
                SubnetServiceMessage::EnrAdd(_any3),
                SubnetServiceMessage::DiscoverPeers(_),
            ]
        );

        // If the long lived and short lived subnets are the same, there should be no more events
        // as we don't resubscribe already subscribed subnets.
        if !attestation_service
<<<<<<< HEAD
            .is_subscribed(&subnet_id, attestation_subnets::SubscriptionKind::LongLived)
=======
            .subscriptions(attestation_subnets::SubscriptionKind::LongLived)
            .contains_key(&subnet_id)
>>>>>>> 419c53bf
        {
            assert_eq!(expected[..], events[3..]);
        }
        // Should be subscribed to only 1 long lived subnet after unsubscription.
        assert_eq!(attestation_service.subscription_count(), 1);
    }

    /// Test to verify that we are not unsubscribing to a subnet before a required subscription.
    #[tokio::test]
    async fn test_same_subnet_unsubscription() {
        // subscription config
        let validator_index = 1;
        let committee_count = 1;

        // Makes 2 validator subscriptions to the same subnet but at different slots.
        // There should be just 1 unsubscription event for the later slot subscription (subscription_slot2).
        let subscription_slot1 = 0;
        let subscription_slot2 = 1;
        let com1 = 1;
        let com2 = 0;

        // create the attestation service and subscriptions
        let mut attestation_service = get_attestation_service(None);
        let current_slot = attestation_service
            .beacon_chain
            .slot_clock
            .now()
            .expect("Could not get current slot");

        let sub1 = get_subscription(
            validator_index,
            com1,
            current_slot + Slot::new(subscription_slot1),
            committee_count,
        );

        let sub2 = get_subscription(
            validator_index,
            com2,
            current_slot + Slot::new(subscription_slot2),
            committee_count,
        );

        let subnet_id1 = SubnetId::compute_subnet::<MainnetEthSpec>(
            current_slot + Slot::new(subscription_slot1),
            com1,
            committee_count,
            &attestation_service.beacon_chain.spec,
        )
        .unwrap();

        let subnet_id2 = SubnetId::compute_subnet::<MainnetEthSpec>(
            current_slot + Slot::new(subscription_slot2),
            com2,
            committee_count,
            &attestation_service.beacon_chain.spec,
        )
        .unwrap();

        // Assert that subscriptions are different but their subnet is the same
        assert_ne!(sub1, sub2);
        assert_eq!(subnet_id1, subnet_id2);

        // submit the subscriptions
        attestation_service
            .validator_subscriptions(vec![sub1, sub2])
            .unwrap();

        // Unsubscription event should happen at slot 2 (since subnet id's are the same,
        // unsubscription event should be at higher slot + 1) Get all events for 1 slot duration
        // (unsubscription event should happen after 2 slot durations).
        let events = get_events(&mut attestation_service, None, 1).await;
        matches::assert_matches!(
            events[..3],
            [
                SubnetServiceMessage::Subscribe(_any1),
                SubnetServiceMessage::EnrAdd(_any3),
                SubnetServiceMessage::DiscoverPeers(_),
            ]
        );

        let expected = SubnetServiceMessage::Subscribe(Subnet::Attestation(subnet_id1));

<<<<<<< HEAD
        // Should be still subscribed to 1 long lived and 1 short lived subnet if both are
        // different.
        if !attestation_service.is_subscribed(
            &subnet_id1,
            attestation_subnets::SubscriptionKind::LongLived,
        ) {
=======
        // Should be still subscribed to 1 long lived and 1 short lived subnet if both are different.
        if !attestation_service
            .subscriptions(attestation_subnets::SubscriptionKind::LongLived)
            .contains_key(&subnet_id1)
        {
>>>>>>> 419c53bf
            assert_eq!(expected, events[3]);
            assert_eq!(attestation_service.subscription_count(), 2);
        } else {
            assert_eq!(attestation_service.subscription_count(), 1);
        }

        // Get event for 1 more slot duration, we should get the unsubscribe event now.
        let unsubscribe_event = get_events(&mut attestation_service, None, 1).await;

<<<<<<< HEAD
        // If the long lived and short lived subnets are different, we should get an unsubscription
        // event.
        if !attestation_service.is_subscribed(
            &subnet_id1,
            attestation_subnets::SubscriptionKind::LongLived,
        ) {
=======
        // If the long lived and short lived subnets are different, we should get an unsubscription event.
        if !attestation_service
            .subscriptions(attestation_subnets::SubscriptionKind::LongLived)
            .contains_key(&subnet_id1)
        {
>>>>>>> 419c53bf
            assert_eq!(
                [SubnetServiceMessage::Unsubscribe(Subnet::Attestation(
                    subnet_id1
                ))],
                unsubscribe_event[..]
            );
        }

        // Should be subscribed to only 1 long lived subnet after unsubscription.
        assert_eq!(attestation_service.subscription_count(), 1);
    }

    #[tokio::test]
    async fn subscribe_all_random_subnets() {
        let attestation_subnet_count = MainnetEthSpec::default_spec().attestation_subnet_count;
        let subscription_slot = 10;
        let subscription_count = attestation_subnet_count;
        let committee_count = 1;

        // create the attestation service and subscriptions
        let mut attestation_service = get_attestation_service(None);
        let current_slot = attestation_service
            .beacon_chain
            .slot_clock
            .now()
            .expect("Could not get current slot");

        let subscriptions = get_subscriptions(
            subscription_count,
            current_slot + subscription_slot,
            committee_count,
        );

        // submit the subscriptions
        attestation_service
            .validator_subscriptions(subscriptions)
            .unwrap();

        let events = get_events(&mut attestation_service, None, 3).await;
        let mut discover_peer_count = 0;
        let mut enr_add_count = 0;
        let mut unexpected_msg_count = 0;

        for event in &events {
            match event {
                SubnetServiceMessage::DiscoverPeers(_) => discover_peer_count += 1,
                SubnetServiceMessage::Subscribe(_any_subnet) => {}
                SubnetServiceMessage::EnrAdd(_any_subnet) => enr_add_count += 1,
                _ => unexpected_msg_count += 1,
            }
        }

        // The bulk discovery request length should be equal to validator_count
        let bulk_discovery_event = events.last().unwrap();
        if let SubnetServiceMessage::DiscoverPeers(d) = bulk_discovery_event {
            assert_eq!(d.len(), attestation_subnet_count as usize);
        } else {
            panic!("Unexpected event {:?}", bulk_discovery_event);
        }

        // 64 `DiscoverPeer` requests of length 1 corresponding to random subnets
        // and 1 `DiscoverPeer` request corresponding to bulk subnet discovery.
        assert_eq!(discover_peer_count, subscription_count + 1);
        assert_eq!(attestation_service.subscription_count(), 64);
        assert_eq!(enr_add_count, 64);
        assert_eq!(unexpected_msg_count, 0);
        // test completed successfully
    }

    #[tokio::test]
    async fn subscribe_all_random_subnets_plus_one() {
        let attestation_subnet_count = MainnetEthSpec::default_spec().attestation_subnet_count;
        let subscription_slot = 10;
        // the 65th subscription should result in no more messages than the previous scenario
        let subscription_count = attestation_subnet_count + 1;
        let committee_count = 1;

        // create the attestation service and subscriptions
        let mut attestation_service = get_attestation_service(None);
        let current_slot = attestation_service
            .beacon_chain
            .slot_clock
            .now()
            .expect("Could not get current slot");

        let subscriptions = get_subscriptions(
            subscription_count,
            current_slot + subscription_slot,
            committee_count,
        );

        // submit the subscriptions
        attestation_service
            .validator_subscriptions(subscriptions)
            .unwrap();

        let events = get_events(&mut attestation_service, None, 3).await;
        let mut discover_peer_count = 0;
        let mut enr_add_count = 0;
        let mut unexpected_msg_count = 0;

        for event in &events {
            match event {
                SubnetServiceMessage::DiscoverPeers(_) => discover_peer_count += 1,
                SubnetServiceMessage::Subscribe(_any_subnet) => {}
                SubnetServiceMessage::EnrAdd(_any_subnet) => enr_add_count += 1,
                _ => unexpected_msg_count += 1,
            }
        }

        // The bulk discovery request length shouldn't exceed max attestation_subnet_count
        let bulk_discovery_event = events.last().unwrap();
        if let SubnetServiceMessage::DiscoverPeers(d) = bulk_discovery_event {
            assert_eq!(d.len(), attestation_subnet_count as usize);
        } else {
            panic!("Unexpected event {:?}", bulk_discovery_event);
        }
        // 64 `DiscoverPeer` requests of length 1 corresponding to random subnets
        // and 1 `DiscoverPeer` request corresponding to the bulk subnet discovery.
        // For the 65th subscription, the call to `subscribe_to_random_subnets` is not made because we are at capacity.
        assert_eq!(discover_peer_count, 64 + 1);
        assert_eq!(attestation_service.subscription_count(), 64);
        assert_eq!(enr_add_count, 64);
        assert_eq!(unexpected_msg_count, 0);
    }

    #[tokio::test]
    async fn test_subscribe_same_subnet_several_slots_apart() {
        // subscription config
        let validator_index = 1;
        let committee_count = 1;

        // Makes 2 validator subscriptions to the same subnet but at different slots.
        // There should be just 1 unsubscription event for the later slot subscription (subscription_slot2).
        let subscription_slot1 = 0;
        let subscription_slot2 = MIN_PEER_DISCOVERY_SLOT_LOOK_AHEAD + 4;
        let com1 = MIN_PEER_DISCOVERY_SLOT_LOOK_AHEAD + 4;
        let com2 = 0;

        // create the attestation service and subscriptions
        let mut attestation_service = get_attestation_service(None);
        let current_slot = attestation_service
            .beacon_chain
            .slot_clock
            .now()
            .expect("Could not get current slot");

        let sub1 = get_subscription(
            validator_index,
            com1,
            current_slot + Slot::new(subscription_slot1),
            committee_count,
        );

        let sub2 = get_subscription(
            validator_index,
            com2,
            current_slot + Slot::new(subscription_slot2),
            committee_count,
        );

        let subnet_id1 = SubnetId::compute_subnet::<MainnetEthSpec>(
            current_slot + Slot::new(subscription_slot1),
            com1,
            committee_count,
            &attestation_service.beacon_chain.spec,
        )
        .unwrap();

        let subnet_id2 = SubnetId::compute_subnet::<MainnetEthSpec>(
            current_slot + Slot::new(subscription_slot2),
            com2,
            committee_count,
            &attestation_service.beacon_chain.spec,
        )
        .unwrap();

        // Assert that subscriptions are different but their subnet is the same
        assert_ne!(sub1, sub2);
        assert_eq!(subnet_id1, subnet_id2);

        // submit the subscriptions
        attestation_service
            .validator_subscriptions(vec![sub1, sub2])
            .unwrap();

        // Unsubscription event should happen at the end of the slot.
        let events = get_events(&mut attestation_service, None, 1).await;
        matches::assert_matches!(
            events[..3],
            [
                SubnetServiceMessage::Subscribe(_any1),
                SubnetServiceMessage::EnrAdd(_any3),
                SubnetServiceMessage::DiscoverPeers(_),
            ]
        );

        let expected_subscription =
            SubnetServiceMessage::Subscribe(Subnet::Attestation(subnet_id1));
        let expected_unsubscription =
            SubnetServiceMessage::Unsubscribe(Subnet::Attestation(subnet_id1));

<<<<<<< HEAD
        if !attestation_service.is_subscribed(
            &subnet_id1,
            attestation_subnets::SubscriptionKind::LongLived,
        ) {
=======
        if !attestation_service
            .subscriptions(attestation_subnets::SubscriptionKind::LongLived)
            .contains_key(&subnet_id1)
        {
>>>>>>> 419c53bf
            assert_eq!(expected_subscription, events[3]);
            // fourth is a discovery event
            assert_eq!(expected_unsubscription, events[5]);
        }
        assert_eq!(attestation_service.subscription_count(), 1);

        println!("{events:?}");
        let subscription_slot = current_slot + subscription_slot2 - 1; // one less do to the
                                                                       // advance subscription time
        let wait_slots = attestation_service
            .beacon_chain
            .slot_clock
            .duration_to_slot(subscription_slot)
            .unwrap()
            .as_millis() as u64
            / SLOT_DURATION_MILLIS;

        let no_events = dbg!(get_events(&mut attestation_service, None, wait_slots as u32).await);

        assert_eq!(no_events, []);

        let second_subscribe_event = get_events(&mut attestation_service, None, 2).await;
        // If the long lived and short lived subnets are different, we should get an unsubscription event.
<<<<<<< HEAD
        if !attestation_service.is_subscribed(
            &subnet_id1,
            attestation_subnets::SubscriptionKind::LongLived,
        ) {
=======
        if !attestation_service
            .subscriptions(attestation_subnets::SubscriptionKind::LongLived)
            .contains_key(&subnet_id1)
        {
>>>>>>> 419c53bf
            assert_eq!(
                [SubnetServiceMessage::Subscribe(Subnet::Attestation(
                    subnet_id1
                ))],
                second_subscribe_event[..]
            );
        }
    }
<<<<<<< HEAD

    #[tokio::test]
    #[cfg(feature = "deterministic_long_lived_attnets")]
    async fn test_update_deterministic_long_lived_subnets() {
        let mut attestation_service = get_attestation_service(None);
        let new_subnet = SubnetId::new(1);
        let maintained_subnet = SubnetId::new(2);
        let removed_subnet = SubnetId::new(3);

        attestation_service
            .set_long_lived_subscriptions(HashSet::from([removed_subnet, maintained_subnet]));
        // clear initial events
        let _events = get_events(&mut attestation_service, None, 1).await;

        attestation_service
            .update_long_lived_subnets_testing(HashSet::from([maintained_subnet, new_subnet]));

        let events = get_events(&mut attestation_service, None, 1).await;
        let new_subnet = Subnet::Attestation(new_subnet);
        let removed_subnet = Subnet::Attestation(removed_subnet);
        assert_eq!(
            events,
            [
                // events for the new subnet
                SubnetServiceMessage::Subscribe(new_subnet),
                SubnetServiceMessage::EnrAdd(new_subnet),
                SubnetServiceMessage::DiscoverPeers(vec![SubnetDiscovery {
                    subnet: new_subnet,
                    min_ttl: None
                }]),
                // events for the removed subnet
                SubnetServiceMessage::Unsubscribe(removed_subnet),
                SubnetServiceMessage::EnrRemove(removed_subnet),
            ]
        );
        println!("{events:?}")
    }
=======
>>>>>>> 419c53bf
}

mod sync_committee_service {
    use super::*;

    #[tokio::test]
    async fn subscribe_and_unsubscribe() {
        // subscription config
        let validator_index = 1;
        let until_epoch = Epoch::new(1);
        let sync_committee_indices = vec![1];

        // create the attestation service and subscriptions
        let mut sync_committee_service = get_sync_committee_service();

        let subscriptions = vec![SyncCommitteeSubscription {
            validator_index,
            sync_committee_indices: sync_committee_indices.clone(),
            until_epoch,
        }];

        // submit the subscriptions
        sync_committee_service
            .validator_subscriptions(subscriptions)
            .unwrap();

        let subnet_ids = SyncSubnetId::compute_subnets_for_sync_committee::<MainnetEthSpec>(
            &sync_committee_indices,
        )
        .unwrap();
        let subnet_id = subnet_ids.iter().next().unwrap();

        // Note: the unsubscription event takes 2 epochs (8 * 2 * 0.4 secs = 3.2 secs)
        let events = get_events(
            &mut sync_committee_service,
            Some(5),
            (MainnetEthSpec::slots_per_epoch() * 3) as u32, // Have some buffer time before getting 5 events
        )
        .await;
        assert_eq!(
            events[..2],
            [
                SubnetServiceMessage::Subscribe(Subnet::SyncCommittee(*subnet_id)),
                SubnetServiceMessage::EnrAdd(Subnet::SyncCommittee(*subnet_id))
            ]
        );
        matches::assert_matches!(
            events[2..],
            [
                SubnetServiceMessage::DiscoverPeers(_),
                SubnetServiceMessage::Unsubscribe(_),
                SubnetServiceMessage::EnrRemove(_),
            ]
        );

        // Should be unsubscribed at the end.
        assert_eq!(sync_committee_service.subscription_count(), 0);
    }

    #[tokio::test]
    async fn same_subscription_with_lower_until_epoch() {
        // subscription config
        let validator_index = 1;
        let until_epoch = Epoch::new(2);
        let sync_committee_indices = vec![1];

        // create the attestation service and subscriptions
        let mut sync_committee_service = get_sync_committee_service();

        let subscriptions = vec![SyncCommitteeSubscription {
            validator_index,
            sync_committee_indices: sync_committee_indices.clone(),
            until_epoch,
        }];

        // submit the subscriptions
        sync_committee_service
            .validator_subscriptions(subscriptions)
            .unwrap();

        // Get all immediate events (won't include unsubscriptions)
        let events = get_events(&mut sync_committee_service, None, 1).await;
        matches::assert_matches!(
            events[..],
            [
                SubnetServiceMessage::Subscribe(Subnet::SyncCommittee(_)),
                SubnetServiceMessage::EnrAdd(Subnet::SyncCommittee(_)),
                SubnetServiceMessage::DiscoverPeers(_),
            ]
        );

        // Additional subscriptions which shouldn't emit any non-discovery events
        // Event 1 is a duplicate of an existing subscription
        // Event 2 is the same subscription with lower `until_epoch` than the existing subscription
        let subscriptions = vec![
            SyncCommitteeSubscription {
                validator_index,
                sync_committee_indices: sync_committee_indices.clone(),
                until_epoch,
            },
            SyncCommitteeSubscription {
                validator_index,
                sync_committee_indices: sync_committee_indices.clone(),
                until_epoch: until_epoch - 1,
            },
        ];

        // submit the subscriptions
        sync_committee_service
            .validator_subscriptions(subscriptions)
            .unwrap();

        // Get all immediate events (won't include unsubscriptions)
        let events = get_events(&mut sync_committee_service, None, 1).await;
        matches::assert_matches!(events[..], [SubnetServiceMessage::DiscoverPeers(_),]);

        // Should be unsubscribed at the end.
        assert_eq!(sync_committee_service.subscription_count(), 1);
    }
}<|MERGE_RESOLUTION|>--- conflicted
+++ resolved
@@ -180,12 +180,9 @@
 
 mod attestation_service {
 
-<<<<<<< HEAD
     #[cfg(feature = "deterministic_long_lived_attnets")]
     use std::collections::HashSet;
 
-=======
->>>>>>> 419c53bf
     use crate::subnet_service::attestation_subnets::MIN_PEER_DISCOVERY_SLOT_LOOK_AHEAD;
 
     use super::*;
@@ -206,6 +203,7 @@
         }
     }
 
+    #[cfg(not(feature = "deterministic_long_lived_attnets"))]
     fn get_subscriptions(
         validator_count: u64,
         slot: Slot,
@@ -284,12 +282,7 @@
         // If the long lived and short lived subnets are the same, there should be no more events
         // as we don't resubscribe already subscribed subnets.
         if !attestation_service
-<<<<<<< HEAD
             .is_subscribed(&subnet_id, attestation_subnets::SubscriptionKind::LongLived)
-=======
-            .subscriptions(attestation_subnets::SubscriptionKind::LongLived)
-            .contains_key(&subnet_id)
->>>>>>> 419c53bf
         {
             assert_eq!(expected[..], events[3..]);
         }
@@ -373,20 +366,12 @@
 
         let expected = SubnetServiceMessage::Subscribe(Subnet::Attestation(subnet_id1));
 
-<<<<<<< HEAD
         // Should be still subscribed to 1 long lived and 1 short lived subnet if both are
         // different.
         if !attestation_service.is_subscribed(
             &subnet_id1,
             attestation_subnets::SubscriptionKind::LongLived,
         ) {
-=======
-        // Should be still subscribed to 1 long lived and 1 short lived subnet if both are different.
-        if !attestation_service
-            .subscriptions(attestation_subnets::SubscriptionKind::LongLived)
-            .contains_key(&subnet_id1)
-        {
->>>>>>> 419c53bf
             assert_eq!(expected, events[3]);
             assert_eq!(attestation_service.subscription_count(), 2);
         } else {
@@ -396,20 +381,12 @@
         // Get event for 1 more slot duration, we should get the unsubscribe event now.
         let unsubscribe_event = get_events(&mut attestation_service, None, 1).await;
 
-<<<<<<< HEAD
         // If the long lived and short lived subnets are different, we should get an unsubscription
         // event.
         if !attestation_service.is_subscribed(
             &subnet_id1,
             attestation_subnets::SubscriptionKind::LongLived,
         ) {
-=======
-        // If the long lived and short lived subnets are different, we should get an unsubscription event.
-        if !attestation_service
-            .subscriptions(attestation_subnets::SubscriptionKind::LongLived)
-            .contains_key(&subnet_id1)
-        {
->>>>>>> 419c53bf
             assert_eq!(
                 [SubnetServiceMessage::Unsubscribe(Subnet::Attestation(
                     subnet_id1
@@ -422,6 +399,7 @@
         assert_eq!(attestation_service.subscription_count(), 1);
     }
 
+    #[cfg(not(feature = "deterministic_long_lived_attnets"))]
     #[tokio::test]
     async fn subscribe_all_random_subnets() {
         let attestation_subnet_count = MainnetEthSpec::default_spec().attestation_subnet_count;
@@ -479,6 +457,7 @@
         // test completed successfully
     }
 
+    #[cfg(not(feature = "deterministic_long_lived_attnets"))]
     #[tokio::test]
     async fn subscribe_all_random_subnets_plus_one() {
         let attestation_subnet_count = MainnetEthSpec::default_spec().attestation_subnet_count;
@@ -612,17 +591,10 @@
         let expected_unsubscription =
             SubnetServiceMessage::Unsubscribe(Subnet::Attestation(subnet_id1));
 
-<<<<<<< HEAD
         if !attestation_service.is_subscribed(
             &subnet_id1,
             attestation_subnets::SubscriptionKind::LongLived,
         ) {
-=======
-        if !attestation_service
-            .subscriptions(attestation_subnets::SubscriptionKind::LongLived)
-            .contains_key(&subnet_id1)
-        {
->>>>>>> 419c53bf
             assert_eq!(expected_subscription, events[3]);
             // fourth is a discovery event
             assert_eq!(expected_unsubscription, events[5]);
@@ -646,17 +618,10 @@
 
         let second_subscribe_event = get_events(&mut attestation_service, None, 2).await;
         // If the long lived and short lived subnets are different, we should get an unsubscription event.
-<<<<<<< HEAD
         if !attestation_service.is_subscribed(
             &subnet_id1,
             attestation_subnets::SubscriptionKind::LongLived,
         ) {
-=======
-        if !attestation_service
-            .subscriptions(attestation_subnets::SubscriptionKind::LongLived)
-            .contains_key(&subnet_id1)
-        {
->>>>>>> 419c53bf
             assert_eq!(
                 [SubnetServiceMessage::Subscribe(Subnet::Attestation(
                     subnet_id1
@@ -665,7 +630,6 @@
             );
         }
     }
-<<<<<<< HEAD
 
     #[tokio::test]
     #[cfg(feature = "deterministic_long_lived_attnets")]
@@ -703,8 +667,6 @@
         );
         println!("{events:?}")
     }
-=======
->>>>>>> 419c53bf
 }
 
 mod sync_committee_service {
