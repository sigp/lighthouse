--- conflicted
+++ resolved
@@ -13,10 +13,7 @@
 slog-async = { workspace = true }
 eth2 = { workspace = true }
 gossipsub = { workspace = true }
-<<<<<<< HEAD
-=======
 eth2_network_config = { workspace = true }
->>>>>>> b619f1ab
 kzg = { workspace = true }
 
 [dependencies]
