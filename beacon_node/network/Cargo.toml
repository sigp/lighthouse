--- conflicted
+++ resolved
@@ -13,11 +13,8 @@
 eth2 = { workspace = true }
 
 [dependencies]
-<<<<<<< HEAD
 async-channel = { workspace = true }
-=======
 anyhow = { workspace = true }
->>>>>>> abd99652
 beacon_chain = { workspace = true }
 store = { workspace = true }
 lighthouse_network = { workspace = true }
