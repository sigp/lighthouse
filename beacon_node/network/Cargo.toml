[package]
name = "network"
version = "0.2.0"
authors = ["Sigma Prime <contact@sigmaprime.io>"]
edition = "2018"

[dev-dependencies]
sloggers = "2.0.2"
genesis = { path = "../genesis" }
matches = "0.1.8"
exit-future = "0.2.0"
slog-term = "2.6.0"
slog-async = "2.5.0"
logging = { path = "../../common/logging" }
environment = { path = "../../lighthouse/environment" }

[dependencies]
beacon_chain =  { path = "../beacon_chain" }
store =  { path = "../store" }
eth2_libp2p =  { path = "../eth2_libp2p" }
hashset_delay = { path = "../../common/hashset_delay" }
types = { path = "../../consensus/types" }
slot_clock = { path = "../../common/slot_clock" }
slog = { version = "2.5.2", features = ["max_level_trace"] }
hex = "0.4.2"
<<<<<<< HEAD
eth2_ssz = "0.3.0"
eth2_ssz_types = "0.2.0"
=======
eth2_ssz = "0.4.0"
eth2_ssz_types = "0.2.1"
tree_hash = "0.4.0"
>>>>>>> 113ef74e
futures = "0.3.7"
error-chain = "0.12.4"
tokio = { version = "1.10.0", features = ["full"] }
tokio-stream = "0.1.3"
smallvec = "1.6.1"
rand = "0.7.3"
fnv = "1.0.7"
rlp = "0.5.0"
lazy_static = "1.4.0"
lighthouse_metrics = { path = "../../common/lighthouse_metrics" }
task_executor = { path = "../../common/task_executor" }
igd = "0.11.1"
itertools = "0.10.0"
num_cpus = "1.13.0"
lru_cache = { path = "../../common/lru_cache" }
if-addrs = "0.6.4"
strum = "0.21.0"
tokio-util = { version = "0.6.3", features = ["time"] }<|MERGE_RESOLUTION|>--- conflicted
+++ resolved
@@ -23,14 +23,8 @@
 slot_clock = { path = "../../common/slot_clock" }
 slog = { version = "2.5.2", features = ["max_level_trace"] }
 hex = "0.4.2"
-<<<<<<< HEAD
-eth2_ssz = "0.3.0"
-eth2_ssz_types = "0.2.0"
-=======
 eth2_ssz = "0.4.0"
 eth2_ssz_types = "0.2.1"
-tree_hash = "0.4.0"
->>>>>>> 113ef74e
 futures = "0.3.7"
 error-chain = "0.12.4"
 tokio = { version = "1.10.0", features = ["full"] }
