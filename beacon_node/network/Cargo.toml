--- conflicted
+++ resolved
@@ -46,8 +46,5 @@
 num_cpus = "1.13.0"
 lru_cache = { path = "../../common/lru_cache" }
 if-addrs = "0.6.4"
-<<<<<<< HEAD
-tokio-util = { version = "0.4.0", features = ["codec", "compat", "time"] }
-=======
 strum = { version = "0.20"}
->>>>>>> f819ba54
+tokio-util = { version = "0.4.0", features = ["codec", "compat", "time"] }