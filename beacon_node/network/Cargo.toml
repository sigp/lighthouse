--- conflicted
+++ resolved
@@ -11,11 +11,7 @@
 exit-future = "0.2.0"
 slog-term = "2.6.0"
 slog-async = "2.5.0"
-<<<<<<< HEAD
-environment = { path = "../../lighthouse/environment" }
 tempfile = "3.1.0"
-=======
->>>>>>> fc7f1ba6
 
 [dependencies]
 beacon_chain =  { path = "../beacon_chain" }
