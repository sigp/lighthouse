use super::BLOCKS_DB_COLUMN as DB_COLUMN;
use super::{ClientDB, DBError};
use ssz::Decodable;
use std::sync::Arc;
use types::{BeaconBlock, Hash256, Slot};

#[derive(Clone, Debug, PartialEq)]
pub enum BeaconBlockAtSlotError {
    UnknownBeaconBlock(Hash256),
    InvalidBeaconBlock(Hash256),
    DBError(String),
}

pub struct BeaconBlockStore<T>
where
    T: ClientDB,
{
    db: Arc<T>,
}

// Implements `put`, `get`, `exists` and `delete` for the store.
impl_crud_for_store!(BeaconBlockStore, DB_COLUMN);

impl<T: ClientDB> BeaconBlockStore<T> {
    pub fn new(db: Arc<T>) -> Self {
        Self { db }
    }

    pub fn get_deserialized(&self, hash: &Hash256) -> Result<Option<BeaconBlock>, DBError> {
        match self.get(&hash)? {
            None => Ok(None),
            Some(ssz) => {
                let (block, _) = BeaconBlock::ssz_decode(&ssz, 0).map_err(|_| DBError {
                    message: "Bad BeaconBlock SSZ.".to_string(),
                })?;
                Ok(Some(block))
            }
        }
    }

<<<<<<< HEAD
    /// Returns an object implementing `BeaconBlockReader`, or `None` (if hash not known).
    ///
    /// Note: Presently, this function fully deserializes a `BeaconBlock` and returns that. In the
    /// future, it would be ideal to return an object capable of reading directly from serialized
    /// SSZ bytes.
    pub fn get_reader(&self, hash: &Hash256) -> Result<Option<impl BeaconBlockReader>, DBError> {
        match self.get(&hash)? {
            None => Ok(None),
            Some(ssz) => {
                let (block, _) = BeaconBlock::ssz_decode(&ssz, 0).map_err(|_| DBError {
                    message: "Bad BeaconBlock SSZ.".to_string(),
                })?;
                Ok(Some(block))
            }
        }
    }

=======
>>>>>>> edeace9e
    /// Retrieve the block at a slot given a "head_hash" and a slot.
    ///
    /// A "head_hash" must be a block hash with a slot number greater than or equal to the desired
    /// slot.
    ///
    /// This function will read each block down the chain until it finds a block with the given
    /// slot number. If the slot is skipped, the function will return None.
    ///
    /// If a block is found, a tuple of (block_hash, serialized_block) is returned.
    ///
    /// Note: this function uses a loop instead of recursion as the compiler is over-strict when it
    /// comes to recursion and the `impl Trait` pattern. See:
    /// https://stackoverflow.com/questions/54032940/using-impl-trait-in-a-recursive-function
    pub fn block_at_slot(
        &self,
        head_hash: &Hash256,
        slot: Slot,
    ) -> Result<Option<(Hash256, BeaconBlock)>, BeaconBlockAtSlotError> {
        let mut current_hash = *head_hash;

        loop {
            if let Some(block) = self.get_deserialized(&current_hash)? {
                if block.slot == slot {
                    break Ok(Some((current_hash, block)));
                } else if block.slot < slot {
                    break Ok(None);
                } else {
                    current_hash = block.previous_block_root;
                }
            } else {
                break Err(BeaconBlockAtSlotError::UnknownBeaconBlock(current_hash));
            }
        }
    }
}

impl From<DBError> for BeaconBlockAtSlotError {
    fn from(e: DBError) -> Self {
        BeaconBlockAtSlotError::DBError(e.message)
    }
}

#[cfg(test)]
mod tests {
    use super::super::super::MemoryDB;
    use super::*;

    use std::sync::Arc;
    use std::thread;

    use ssz::ssz_encode;
    use types::test_utils::{SeedableRng, TestRandom, XorShiftRng};
    use types::BeaconBlock;
    use types::Hash256;

    test_crud_for_store!(BeaconBlockStore, DB_COLUMN);

    #[test]
    fn head_hash_slot_too_low() {
        let db = Arc::new(MemoryDB::open());
        let bs = Arc::new(BeaconBlockStore::new(db.clone()));
        let mut rng = XorShiftRng::from_seed([42; 16]);

        let mut block = BeaconBlock::random_for_test(&mut rng);
        block.slot = Slot::from(10_u64);

        let block_root = block.canonical_root();
        bs.put(&block_root, &ssz_encode(&block)).unwrap();

        let result = bs.block_at_slot(&block_root, Slot::from(11_u64)).unwrap();
        assert_eq!(result, None);
    }

    #[test]
    fn test_invalid_block_at_slot() {
        let db = Arc::new(MemoryDB::open());
        let store = BeaconBlockStore::new(db.clone());

        let ssz = "definitly not a valid block".as_bytes();
        let hash = &Hash256::from([0xAA; 32]);

        db.put(DB_COLUMN, hash.as_bytes(), ssz).unwrap();
        assert_eq!(
            store.block_at_slot(hash, Slot::from(42_u64)),
            Err(BeaconBlockAtSlotError::DBError(
                "Bad BeaconBlock SSZ.".into()
            ))
        );
    }

    #[test]
    fn test_unknown_block_at_slot() {
        let db = Arc::new(MemoryDB::open());
        let store = BeaconBlockStore::new(db.clone());

        let ssz = "some bytes".as_bytes();
        let hash = &Hash256::from([0xAA; 32]);
        let other_hash = &Hash256::from([0xBB; 32]);

        db.put(DB_COLUMN, hash.as_bytes(), ssz).unwrap();
        assert_eq!(
            store.block_at_slot(other_hash, Slot::from(42_u64)),
            Err(BeaconBlockAtSlotError::UnknownBeaconBlock(*other_hash))
        );
    }

    #[test]
    fn test_block_store_on_memory_db() {
        let db = Arc::new(MemoryDB::open());
        let bs = Arc::new(BeaconBlockStore::new(db.clone()));

        let thread_count = 10;
        let write_count = 10;

        let mut handles = vec![];
        for t in 0..thread_count {
            let wc = write_count;
            let bs = bs.clone();
            let handle = thread::spawn(move || {
                for w in 0..wc {
                    let key = t * w;
                    let val = 42;
                    bs.put(&Hash256::from_low_u64_le(key), &vec![val]).unwrap();
                }
            });
            handles.push(handle);
        }

        for handle in handles {
            handle.join().unwrap();
        }

        for t in 0..thread_count {
            for w in 0..write_count {
                let key = t * w;
                assert!(bs.exists(&Hash256::from_low_u64_le(key)).unwrap());
                let val = bs.get(&Hash256::from_low_u64_le(key)).unwrap().unwrap();
                assert_eq!(vec![42], val);
            }
        }
    }

    #[test]
    #[ignore]
    fn test_block_at_slot() {
        let db = Arc::new(MemoryDB::open());
        let bs = Arc::new(BeaconBlockStore::new(db.clone()));
        let mut rng = XorShiftRng::from_seed([42; 16]);

        // Specify test block parameters.
        let hashes = [
            Hash256::from([0; 32]),
            Hash256::from([1; 32]),
            Hash256::from([2; 32]),
            Hash256::from([3; 32]),
            Hash256::from([4; 32]),
        ];
        let parent_hashes = [
            Hash256::from([255; 32]), // Genesis block.
            Hash256::from([0; 32]),
            Hash256::from([1; 32]),
            Hash256::from([2; 32]),
            Hash256::from([3; 32]),
        ];
        let unknown_hash = Hash256::from([101; 32]); // different from all above
        let slots: Vec<Slot> = vec![0, 1, 3, 4, 5].iter().map(|x| Slot::new(*x)).collect();

        // Generate a vec of random blocks and store them in the DB.
        let block_count = 5;
        let mut blocks: Vec<BeaconBlock> = Vec::with_capacity(5);
        for i in 0..block_count {
            let mut block = BeaconBlock::random_for_test(&mut rng);

            block.previous_block_root = parent_hashes[i];
            block.slot = slots[i];

            let ssz = ssz_encode(&block);
            db.put(DB_COLUMN, hashes[i].as_bytes(), &ssz).unwrap();

            blocks.push(block);
        }

        // Test that certain slots can be reached from certain hashes.
        let test_cases = vec![(4, 4), (4, 3), (4, 2), (4, 1), (4, 0)];
        for (hashes_index, slot_index) in test_cases {
            let (matched_block_hash, block) = bs
                .block_at_slot(&hashes[hashes_index], slots[slot_index])
                .unwrap()
                .unwrap();
            assert_eq!(matched_block_hash, hashes[slot_index]);
            assert_eq!(block.slot, slots[slot_index]);
        }

        let ssz = bs.block_at_slot(&hashes[4], Slot::new(2)).unwrap();
        assert_eq!(ssz, None);

        let ssz = bs.block_at_slot(&hashes[4], Slot::new(6)).unwrap();
        assert_eq!(ssz, None);

        let ssz = bs.block_at_slot(&unknown_hash, Slot::new(2));
        assert_eq!(
            ssz,
            Err(BeaconBlockAtSlotError::UnknownBeaconBlock(unknown_hash))
        );
    }
}<|MERGE_RESOLUTION|>--- conflicted
+++ resolved
@@ -38,26 +38,6 @@
         }
     }
 
-<<<<<<< HEAD
-    /// Returns an object implementing `BeaconBlockReader`, or `None` (if hash not known).
-    ///
-    /// Note: Presently, this function fully deserializes a `BeaconBlock` and returns that. In the
-    /// future, it would be ideal to return an object capable of reading directly from serialized
-    /// SSZ bytes.
-    pub fn get_reader(&self, hash: &Hash256) -> Result<Option<impl BeaconBlockReader>, DBError> {
-        match self.get(&hash)? {
-            None => Ok(None),
-            Some(ssz) => {
-                let (block, _) = BeaconBlock::ssz_decode(&ssz, 0).map_err(|_| DBError {
-                    message: "Bad BeaconBlock SSZ.".to_string(),
-                })?;
-                Ok(Some(block))
-            }
-        }
-    }
-
-=======
->>>>>>> edeace9e
     /// Retrieve the block at a slot given a "head_hash" and a slot.
     ///
     /// A "head_hash" must be a block hash with a slot number greater than or equal to the desired
