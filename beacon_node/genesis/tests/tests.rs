--- conflicted
+++ resolved
@@ -29,22 +29,13 @@
     let log = env.core_context().log().clone();
     let mut spec = env.eth2_config().spec.clone();
 
-<<<<<<< HEAD
     env.runtime().block_on(
         async {
-            let eth1 = GanacheEth1Instance::new()
+            let eth1 = GanacheEth1Instance::new(DEFAULT_NETWORK_ID.into(), DEFAULT_CHAIN_ID.into())
                 .await
                 .expect("should start eth1 environment");
             let deposit_contract = &eth1.deposit_contract;
             let web3 = eth1.web3();
-=======
-    env.runtime().block_on(async {
-        let eth1 = GanacheEth1Instance::new(DEFAULT_NETWORK_ID.into(), DEFAULT_CHAIN_ID.into())
-            .await
-            .expect("should start eth1 environment");
-        let deposit_contract = &eth1.deposit_contract;
-        let web3 = eth1.web3();
->>>>>>> 5a3b94cb
 
             let now = web3
                 .eth()
@@ -54,10 +45,9 @@
                 .map(|v| v.as_u64())
                 .expect("should get block number");
 
-<<<<<<< HEAD
             let service = Eth1GenesisService::new(
                 Eth1Config {
-                    endpoint: eth1.endpoint(),
+                    endpoints: vec![eth1.endpoint()],
                     deposit_contract_address: deposit_contract.address(),
                     deposit_contract_deploy_block: now,
                     lowest_cached_block_number: now,
@@ -68,21 +58,6 @@
                 log,
                 spec.clone(),
             );
-=======
-        let service = Eth1GenesisService::new(
-            Eth1Config {
-                endpoints: vec![eth1.endpoint()],
-                deposit_contract_address: deposit_contract.address(),
-                deposit_contract_deploy_block: now,
-                lowest_cached_block_number: now,
-                follow_distance: 0,
-                block_cache_truncation: None,
-                ..Eth1Config::default()
-            },
-            log,
-            spec.clone(),
-        );
->>>>>>> 5a3b94cb
 
             // NOTE: this test is sensitive to the response speed of the external web3 server. If
             // you're experiencing failures, try increasing the update_interval.
