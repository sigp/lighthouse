[package]
name = "beacon_node"
version = "1.3.0"
authors = ["Paul Hauner <paul@paulhauner.com>", "Age Manning <Age@AgeManning.com"]
edition = "2018"

[lib]
name = "beacon_node"
path = "src/lib.rs"

[dev-dependencies]
node_test_rig = { path = "../testing/node_test_rig" }

[features]
write_ssz_files = ["beacon_chain/write_ssz_files"]  # Writes debugging .ssz files to /tmp during block processing.

[dependencies]
eth2_config = { path = "../common/eth2_config" }
beacon_chain = { path = "beacon_chain" }
types = { path = "../consensus/types" }
store = { path = "./store" }
client = { path = "client" }
clap = "2.33.3"
rand = "0.7.3"
slog = { version = "2.5.2", features = ["max_level_trace", "release_max_level_trace"] }
slog-term = "2.6.0"
slog-async = "2.5.0"
ctrlc = { version = "3.1.6", features = ["termination"] }
tokio = { version = "1.1.0", features = ["time"] }
exit-future = "0.2.0"
dirs = "3.0.1"
logging = { path = "../common/logging" }
directory = {path = "../common/directory"}
futures = "0.3.7"
environment = { path = "../lighthouse/environment" }
task_executor = { path = "../common/task_executor" }
genesis = { path = "genesis" }
eth2_network_config = { path = "../common/eth2_network_config" }
eth2_libp2p = { path = "./eth2_libp2p" }
eth2_ssz = "0.1.2"
serde = "1.0.116"
clap_utils = { path = "../common/clap_utils" }
hyper = "0.14.4"
lighthouse_version = { path = "../common/lighthouse_version" }
hex = "0.4.2"
slasher = { path = "../slasher" }
<<<<<<< HEAD
monitoring_api = { path = "../common/monitoring_api" }
=======
sensitive_url = { path = "../common/sensitive_url" }
>>>>>>> 4cc613d6
<|MERGE_RESOLUTION|>--- conflicted
+++ resolved
@@ -44,8 +44,5 @@
 lighthouse_version = { path = "../common/lighthouse_version" }
 hex = "0.4.2"
 slasher = { path = "../slasher" }
-<<<<<<< HEAD
 monitoring_api = { path = "../common/monitoring_api" }
-=======
-sensitive_url = { path = "../common/sensitive_url" }
->>>>>>> 4cc613d6
+sensitive_url = { path = "../common/sensitive_url" }