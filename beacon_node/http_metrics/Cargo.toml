[package]
name = "http_metrics"
version = "0.1.0"
authors = ["Paul Hauner <paul@paulhauner.com>"]
edition = "2018"

# See more keys and their definitions at https://doc.rust-lang.org/cargo/reference/manifest.html

[dependencies]
prometheus = "0.11.0"
warp = "0.3.0"
serde = { version = "1.0.116", features = ["derive"] }
slog = "2.5.2"
beacon_chain = { path = "../beacon_chain" }
store = { path = "../store" }
eth2_libp2p = { path = "../eth2_libp2p" }
slot_clock = { path = "../../common/slot_clock" }
lighthouse_metrics = { path = "../../common/lighthouse_metrics" }
lazy_static = "1.4.0"
eth2 = { path = "../../common/eth2" }
lighthouse_version = { path = "../../common/lighthouse_version" }
warp_utils = { path = "../../common/warp_utils" }

[dev-dependencies]
tokio = { version = "1.1.0", features = ["sync"] }
reqwest = { version = "0.11.0", features = ["json"] }
environment = { path = "../../lighthouse/environment" }
<<<<<<< HEAD
types = { path = "../../consensus/types" }
tokio-compat-02 = "0.1"

[features]
jemalloc = ["warp_utils/jemalloc"]
=======
types = { path = "../../consensus/types" }
>>>>>>> e2ff9c66
<|MERGE_RESOLUTION|>--- conflicted
+++ resolved
@@ -25,12 +25,7 @@
 tokio = { version = "1.1.0", features = ["sync"] }
 reqwest = { version = "0.11.0", features = ["json"] }
 environment = { path = "../../lighthouse/environment" }
-<<<<<<< HEAD
 types = { path = "../../consensus/types" }
-tokio-compat-02 = "0.1"
 
 [features]
-jemalloc = ["warp_utils/jemalloc"]
-=======
-types = { path = "../../consensus/types" }
->>>>>>> e2ff9c66
+jemalloc = ["warp_utils/jemalloc"]