///! This manages the discovery and management of peers.
pub(crate) mod enr;
pub mod enr_ext;

// Allow external use of the lighthouse ENR builder
pub use enr::{build_enr, CombinedKey, Keypair};
pub use enr_ext::{CombinedKeyExt, EnrExt};

use crate::metrics;
use crate::{error, Enr, NetworkConfig, NetworkGlobals};
use discv5::{enr::NodeId, Discv5, Discv5Event, QueryId};
use enr::{Eth2Enr, BITFIELD_ENR_KEY, ETH2_ENR_KEY};
use futures::prelude::*;
use libp2p::core::{connection::ConnectionId, Multiaddr, PeerId};
use libp2p::multiaddr::Protocol;
use libp2p::swarm::{
    protocols_handler::DummyProtocolsHandler, DialPeerCondition, NetworkBehaviour,
    NetworkBehaviourAction, PollParameters, ProtocolsHandler,
};
use lru::LruCache;
use slog::{crit, debug, info, trace, warn};
use ssz::{Decode, Encode};
use ssz_types::BitVector;
use std::{
    collections::{HashMap, HashSet, VecDeque},
    net::SocketAddr,
    path::Path,
    sync::Arc,
    task::{Context, Poll},
    time::{Duration, Instant},
};
use tokio::time::{delay_until, Delay};
use types::{EnrForkId, EthSpec, SubnetId};

mod subnet_predicate;

use subnet_predicate::subnet_predicate;

/// Maximum seconds before searching for extra peers.
const MAX_TIME_BETWEEN_PEER_SEARCHES: u64 = 120;
/// Initial delay between peer searches.
const INITIAL_SEARCH_DELAY: u64 = 5;
/// Local ENR storage filename.
pub const ENR_FILENAME: &str = "enr.dat";
/// Number of peers we'd like to have connected to a given long-lived subnet.
<<<<<<< HEAD
const TARGET_SUBNET_PEERS: u64 = 3;
=======
const TARGET_SUBNET_PEERS: usize = 3;
>>>>>>> efdd40a3
/// Number of times to attempt a discovery request
const MAX_DISCOVERY_RETRY: u64 = 3;

/// A struct representing the information associated with a single discovery request,
/// which can be retried with multiple queries
<<<<<<< HEAD
#[derive(PartialEq, Eq, Hash, Copy, Clone, Debug)]
pub struct Request {
    pub subnet_id: SubnetId,
    pub min_ttl: Duration,
    pub retry_count: u64,
=======
#[derive(Clone, Debug)]
pub struct Request {
    pub query_id: Option<QueryId>,
    pub min_ttl: Option<Instant>,
    pub retries: u64,
>>>>>>> efdd40a3
}

/// Lighthouse discovery behaviour. This provides peer management and discovery using the Discv5
/// libp2p protocol.
pub struct Discovery<TSpec: EthSpec> {
    /// Events to be processed by the behaviour.
    events: VecDeque<NetworkBehaviourAction<void::Void, Discv5Event>>,

    /// A collection of seen live ENRs for quick lookup and to map peer-id's to ENRs.
    cached_enrs: LruCache<PeerId, Enr>,

    /// The currently banned peers.
    banned_peers: HashSet<PeerId>,

    /// The target number of connected peers on the libp2p interface.
    max_peers: usize,

    /// The directory where the ENR is stored.
    enr_dir: String,

    /// The delay between peer discovery searches.
    peer_discovery_delay: Delay,

    /// Tracks the last discovery delay. The delay is doubled each round until the max
    /// time is reached.
    past_discovery_delay: u64,

    /// The TCP port for libp2p. Used to convert an updated IP address to a multiaddr. Note: This
    /// assumes that the external TCP port is the same as the internal TCP port if behind a NAT.
    //TODO: Improve NAT handling limit the above restriction
    tcp_port: u16,

    /// The discovery behaviour used to discover new peers.
    discovery: Discv5,

    /// A collection of network constants that can be read from other threads.
    network_globals: Arc<NetworkGlobals<TSpec>>,

<<<<<<< HEAD
    /// A mapping of query ids to all information associated with each request.
    subnet_queries: HashMap<QueryId, Request>,
=======
    /// A mapping of SubnetId that we are currently searching for to all information associated with each request.
    subnet_queries: HashMap<SubnetId, Request>,
>>>>>>> efdd40a3

    /// Logger for the discovery behaviour.
    log: slog::Logger,
}

impl<TSpec: EthSpec> Discovery<TSpec> {
    pub fn new(
        local_key: &Keypair,
        config: &NetworkConfig,
        network_globals: Arc<NetworkGlobals<TSpec>>,
        log: &slog::Logger,
    ) -> error::Result<Self> {
        let log = log.clone();

        let enr_dir = match config.network_dir.to_str() {
            Some(path) => String::from(path),
            None => String::from(""),
        };

        let local_enr = network_globals.local_enr.read().clone();

        info!(log, "ENR Initialised"; "enr" => local_enr.to_base64(), "seq" => local_enr.seq(), "id"=> format!("{}",local_enr.node_id()), "ip" => format!("{:?}", local_enr.ip()), "udp"=> format!("{:?}", local_enr.udp()), "tcp" => format!("{:?}", local_enr.tcp()));

        let listen_socket = SocketAddr::new(config.listen_address, config.discovery_port);

        // convert the keypair into an ENR key
        let enr_key: CombinedKey = CombinedKey::from_libp2p(&local_key)?;

        let mut discovery = Discv5::new(
            local_enr,
            enr_key,
            config.discv5_config.clone(),
            listen_socket,
        )
        .map_err(|e| format!("Discv5 service failed. Error: {:?}", e))?;

        // Add bootnodes to routing table
        for bootnode_enr in config.boot_nodes.clone() {
            debug!(
                log,
                "Adding node to routing table";
                "node_id" => format!("{}", bootnode_enr.node_id()),
                "peer_id" => format!("{}", bootnode_enr.peer_id()),
                "ip" => format!("{:?}", bootnode_enr.ip()),
                "udp" => format!("{:?}", bootnode_enr.udp()),
                "tcp" => format!("{:?}", bootnode_enr.tcp())
            );
            let _ = discovery.add_enr(bootnode_enr).map_err(|e| {
                warn!(
                    log,
                    "Could not add peer to the local routing table";
                    "error" => format!("{}", e)
                )
            });
        }

        Ok(Self {
            events: VecDeque::with_capacity(16),
            cached_enrs: LruCache::new(50),
            banned_peers: HashSet::new(),
            max_peers: config.max_peers,
            peer_discovery_delay: delay_until(tokio::time::Instant::now()),
            past_discovery_delay: INITIAL_SEARCH_DELAY,
            tcp_port: config.libp2p_port,
            discovery,
            network_globals,
            subnet_queries: HashMap::new(),
            log,
            enr_dir,
        })
    }

    /// Return the nodes local ENR.
    pub fn local_enr(&self) -> &Enr {
        self.discovery.local_enr()
    }

    /// Manually search for peers. This restarts the discovery round, sparking multiple rapid
    /// queries.
    pub fn discover_peers(&mut self) {
        self.past_discovery_delay = INITIAL_SEARCH_DELAY;
        self.find_peers();
    }

    /// Add an ENR to the routing table of the discovery mechanism.
    pub fn add_enr(&mut self, enr: Enr) {
        // add the enr to seen caches
        self.cached_enrs.put(enr.peer_id(), enr.clone());

        let _ = self.discovery.add_enr(enr).map_err(|e| {
            warn!(
                self.log,
                "Could not add peer to the local routing table";
                "error" => format!("{}", e)
            )
        });
    }

    /// The peer has been banned. Add this peer to the banned list to prevent any future
    /// re-connections.
    // TODO: Remove the peer from the DHT if present
    pub fn peer_banned(&mut self, peer_id: PeerId) {
        self.banned_peers.insert(peer_id);
    }

    pub fn peer_unbanned(&mut self, peer_id: &PeerId) {
        self.banned_peers.remove(peer_id);
    }

    /// Returns an iterator over all enr entries in the DHT.
    pub fn enr_entries(&mut self) -> impl Iterator<Item = &Enr> {
        self.discovery.enr_entries()
    }

    /// Returns the ENR of a known peer if it exists.
    pub fn enr_of_peer(&mut self, peer_id: &PeerId) -> Option<Enr> {
        // first search the local cache
        if let Some(enr) = self.cached_enrs.get(peer_id) {
            return Some(enr.clone());
        }
        // not in the local cache, look in the routing table
        if let Ok(_node_id) = enr_ext::peer_id_to_node_id(peer_id) {
            // TODO: Need to update discv5
            //  self.discovery.find_enr(&node_id)
            return None;
        } else {
            return None;
        }
    }

    /// Adds/Removes a subnet from the ENR Bitfield
    pub fn update_enr_bitfield(&mut self, subnet_id: SubnetId, value: bool) -> Result<(), String> {
        let id = *subnet_id as usize;

        let local_enr = self.discovery.local_enr();
        let mut current_bitfield = local_enr.bitfield::<TSpec>()?;

        if id >= current_bitfield.len() {
            return Err(format!(
                "Subnet id: {} is outside the ENR bitfield length: {}",
                id,
                current_bitfield.len()
            ));
        }

        if current_bitfield
            .get(id)
            .map_err(|_| String::from("Subnet ID out of bounds"))?
            == value
        {
            return Err(format!(
                "Subnet id: {} already in the local ENR already has value: {}",
                id, value
            ));
        }

        // set the subnet bitfield in the ENR
        current_bitfield
            .set(id, value)
            .map_err(|_| String::from("Subnet ID out of bounds, could not set subnet ID"))?;

        // insert the bitfield into the ENR record
        let _ = self
            .discovery
            .enr_insert(BITFIELD_ENR_KEY, current_bitfield.as_ssz_bytes());

        // replace the global version
        *self.network_globals.local_enr.write() = self.discovery.local_enr().clone();
        Ok(())
    }

    /// Updates the `eth2` field of our local ENR.
    pub fn update_eth2_enr(&mut self, enr_fork_id: EnrForkId) {
        // to avoid having a reference to the spec constant, for the logging we assume
        // FAR_FUTURE_EPOCH is u64::max_value()
        let next_fork_epoch_log = if enr_fork_id.next_fork_epoch == u64::max_value() {
            String::from("No other fork")
        } else {
            format!("{:?}", enr_fork_id.next_fork_epoch)
        };

        info!(self.log, "Updating the ENR fork version";
            "fork_digest" => format!("{:?}", enr_fork_id.fork_digest),
            "next_fork_version" => format!("{:?}", enr_fork_id.next_fork_version),
            "next_fork_epoch" => next_fork_epoch_log,
        );

        let _ = self
            .discovery
            .enr_insert(ETH2_ENR_KEY.into(), enr_fork_id.as_ssz_bytes())
            .map_err(|e| {
                warn!(
                    self.log,
                    "Could not update eth2 ENR field";
                    "error" => format!("{:?}", e)
                )
            });

        // replace the global version with discovery version
        *self.network_globals.local_enr.write() = self.discovery.local_enr().clone();
    }

    /// A request to find peers on a given subnet.
<<<<<<< HEAD
    // TODO: This logic should be improved with added sophistication in peer management
    // This currently checks for currently connected peers and if we don't have
    // PEERS_WANTED_BEFORE_DISCOVERY connected to a given subnet we search for more.
    pub fn peers_request(&mut self, request: Request) {
=======
    pub fn discover_subnet_peers(&mut self, subnet_id: SubnetId, min_ttl: Option<Instant>) {
        // TODO: Extend this to an event once discovery becomes a thread managed by the peer
        // manager
        if let Some(min_ttl) = min_ttl {
            self.network_globals
                .peers
                .write()
                .extend_peers_on_subnet(subnet_id, min_ttl);
        }

        // If there is already a discovery request in process for this subnet, ignore this request,
        // but update the min_ttl.
        if let Some(request) = self.subnet_queries.get_mut(&subnet_id) {
            // update the min_ttl if required
            if let Some(min_ttl) = min_ttl {
                if request.min_ttl < Some(min_ttl) {
                    request.min_ttl = Some(min_ttl);
                }
            }
            return;
        }

        // Insert a request and start a query for the subnet
        self.subnet_queries.insert(
            subnet_id.clone(),
            Request {
                query_id: None,
                min_ttl,
                retries: 0,
            },
        );
        self.run_subnet_query(subnet_id);
    }

    /// Runs a discovery request for a given subnet_id if one already exists.
    fn run_subnet_query(&mut self, subnet_id: SubnetId) {
        let mut request = match self.subnet_queries.remove(&subnet_id) {
            Some(v) => v,
            None => return, // request doesn't exist
        };

        // increment the retry count
        request.retries += 1;

>>>>>>> efdd40a3
        let peers_on_subnet = self
            .network_globals
            .peers
            .read()
<<<<<<< HEAD
            .peers_on_subnet(request.subnet_id)
            .count() as u64;

        self.network_globals
            .peers
            .write()
            .extend_peers_on_subnet(request.subnet_id, request.min_ttl);

        if peers_on_subnet < TARGET_SUBNET_PEERS {
            let target_peers = TARGET_SUBNET_PEERS - peers_on_subnet;
            debug!(self.log, "Searching for peers for subnet";
                "subnet_id" => *request.subnet_id,
=======
            .peers_on_subnet(subnet_id)
            .count();

        if peers_on_subnet > TARGET_SUBNET_PEERS {
            trace!(self.log, "Discovery ignored";
                "reason" => "Already connected to desired peers",
>>>>>>> efdd40a3
                "connected_peers_on_subnet" => peers_on_subnet,
                "target_subnet_peers" => TARGET_SUBNET_PEERS,
            );
            return;
        }

        // remove the entry and complete the query if greater than the maximum search count
        if request.retries >= MAX_DISCOVERY_RETRY {
            debug!(
                self.log,
                "Subnet peer discovery did not find sufficient peers. Reached max retry limit"
            );
            return;
        }

<<<<<<< HEAD
                    return bitfield.get(*request.subnet_id as usize).unwrap_or_else(|_| {
                        debug!(log_clone, "Peer found but not on desired subnet"; "peer_id" => format!("{}", enr.peer_id()));
                        false
                    });
                }
                false
            };

            // start the query, and update the queries map if necessary
            if let Some(query_id) = self.start_query(subnet_predicate, target_peers as usize) {
                self.subnet_queries.insert(query_id, request);
            }
=======
        let target_peers = TARGET_SUBNET_PEERS - peers_on_subnet;
        debug!(self.log, "Searching for peers for subnet";
            "subnet_id" => *subnet_id,
            "connected_peers_on_subnet" => peers_on_subnet,
            "target_subnet_peers" => TARGET_SUBNET_PEERS,
            "peers_to_find" => target_peers,
            "attempt" => request.retries,
        );

        // start the query, and update the queries map if necessary
        let subnet_predicate = subnet_predicate::<TSpec>(subnet_id, &self.log);
        if let Some(query_id) = self.start_query(subnet_predicate, target_peers) {
            request.query_id = Some(query_id);
>>>>>>> efdd40a3
        } else {
            // ENR is not present remove the query
            return;
        }
        self.subnet_queries.insert(subnet_id, request);
    }

    /* Internal Functions */

    /// Run a standard query to search for more peers.
    ///
    /// This searches for the standard kademlia bucket size (16) peers.
    fn find_peers(&mut self) {
        debug!(self.log, "Searching for peers");
        self.start_query(|_| true, 16);
    }

    /// Search for a specified number of new peers using the underlying discovery mechanism.
    ///
    /// This can optionally search for peers for a given predicate. Regardless of the predicate
    /// given, this will only search for peers on the same enr_fork_id as specified in the local
    /// ENR.
    fn start_query<F>(&mut self, enr_predicate: F, num_nodes: usize) -> Option<QueryId>
    where
        F: Fn(&Enr) -> bool + Send + 'static + Clone,
    {
        // pick a random NodeId
        let random_node = NodeId::random();

        let enr_fork_id = match self.local_enr().eth2() {
            Ok(v) => v,
            Err(e) => {
                crit!(self.log, "Local ENR has no fork id"; "error" => e);
                return None;
            }
        };
        // predicate for finding nodes with a matching fork
        let eth2_fork_predicate = move |enr: &Enr| enr.eth2() == Ok(enr_fork_id.clone());
        let predicate = move |enr: &Enr| eth2_fork_predicate(enr) && enr_predicate(enr);

        // general predicate
        Some(
            self.discovery
                .find_enr_predicate(random_node, predicate, num_nodes),
        )
<<<<<<< HEAD
=======
    }

    /// Peers that are found during discovery are optionally dialed.
    // TODO: Shift to peer manager. As its own service, discovery should spit out discovered nodes
    // and the peer manager should decide about who to connect to.
    fn dial_discovered_peers(&mut self, peers: Vec<Enr>, min_ttl: Option<Instant>) {
        for enr in peers {
            // cache known peers
            let peer_id = enr.peer_id();
            self.cached_enrs.put(enr.peer_id(), enr);

            // if we need more peers, attempt a connection
            if self.network_globals.connected_or_dialing_peers() < self.max_peers
                && !self
                    .network_globals
                    .peers
                    .read()
                    .is_connected_or_dialing(&peer_id)
                && !self.banned_peers.contains(&peer_id)
            {
                debug!(self.log, "Connecting to discovered peer"; "peer_id"=> peer_id.to_string());
                // TODO: Update output
                // This should be updated with the peer dialing. In fact created once the peer is
                // dialed
                if let Some(min_ttl) = min_ttl {
                    self.network_globals
                        .peers
                        .write()
                        .update_min_ttl(&peer_id, min_ttl);
                }
                self.events.push_back(NetworkBehaviourAction::DialPeer {
                    peer_id,
                    condition: DialPeerCondition::Disconnected,
                });
            }
        }
>>>>>>> efdd40a3
    }
}

// Build a dummy Network behaviour around the discv5 server
impl<TSpec: EthSpec> NetworkBehaviour for Discovery<TSpec> {
    type ProtocolsHandler = DummyProtocolsHandler;
    type OutEvent = Discv5Event;

    fn new_handler(&mut self) -> Self::ProtocolsHandler {
        DummyProtocolsHandler::default()
    }

    fn addresses_of_peer(&mut self, peer_id: &PeerId) -> Vec<Multiaddr> {
        if let Some(enr) = self.enr_of_peer(peer_id) {
            // ENR's may have multiple Multiaddrs. The multi-addr associated with the UDP
            // port is removed, which is assumed to be associated with the discv5 protocol (and
            // therefore irrelevant for other libp2p components).
            let mut out_list = enr.multiaddr();
            out_list.retain(|addr| {
                addr.iter()
                    .find(|v| match v {
                        Protocol::Udp(_) => true,
                        _ => false,
                    })
                    .is_none()
            });

            out_list
        } else {
            // PeerId is not known
            Vec::new()
        }
    }

    // ignore libp2p connections/streams
    fn inject_connected(&mut self, _: &PeerId) {}

    // ignore libp2p connections/streams
    fn inject_disconnected(&mut self, _: &PeerId) {}

    // no libp2p discv5 events - event originate from the session_service.
    fn inject_event(
        &mut self,
        _: PeerId,
        _: ConnectionId,
        _event: <Self::ProtocolsHandler as ProtocolsHandler>::OutEvent,
    ) {
        void::unreachable(_event)
    }

    fn poll(
        &mut self,
        cx: &mut Context,
        _: &mut impl PollParameters,
    ) -> Poll<
        NetworkBehaviourAction<
            <Self::ProtocolsHandler as ProtocolsHandler>::InEvent,
            Self::OutEvent,
        >,
    > {
        // search for peers if it is time
        loop {
            match self.peer_discovery_delay.poll_unpin(cx) {
                Poll::Ready(_) => {
                    if self.network_globals.connected_peers() < self.max_peers {
                        self.find_peers();
                    }
                    // Set to maximum, and update to earlier, once we get our results back.
                    self.peer_discovery_delay.reset(
                        tokio::time::Instant::now()
                            + Duration::from_secs(MAX_TIME_BETWEEN_PEER_SEARCHES),
                    );
                }
                Poll::Pending => break,
            }
        }

        // Poll discovery
        loop {
            match self.discovery.poll_next_unpin(cx) {
                Poll::Ready(Some(event)) => {
                    match event {
                        Discv5Event::Discovered(_enr) => {
                            // peers that get discovered during a query but are not contactable or
                            // don't match a predicate can end up here. For debugging purposes we
                            // log these to see if we are unnecessarily dropping discovered peers
                            /*
                            if enr.eth2() == self.local_enr().eth2() {
                                trace!(self.log, "Peer found in process of query"; "peer_id" => format!("{}", enr.peer_id()), "tcp_socket" => enr.tcp_socket());
                            } else {
                                // this is temporary warning for debugging the DHT
                                warn!(self.log, "Found peer during discovery not on correct fork"; "peer_id" => format!("{}", enr.peer_id()), "tcp_socket" => enr.tcp_socket());
                            }
                            */
                        }
                        Discv5Event::SocketUpdated(socket) => {
                            info!(self.log, "Address updated"; "ip" => format!("{}",socket.ip()), "udp_port" => format!("{}", socket.port()));
                            metrics::inc_counter(&metrics::ADDRESS_UPDATE_COUNT);
                            let mut address = Multiaddr::from(socket.ip());
                            address.push(Protocol::Tcp(self.tcp_port));
                            let enr = self.discovery.local_enr();
                            enr::save_enr_to_disk(Path::new(&self.enr_dir), enr, &self.log);

                            return Poll::Ready(NetworkBehaviourAction::ReportObservedAddr {
                                address,
                            });
                        }
                        Discv5Event::FindNodeResult {
                            closer_peers,
                            query_id,
                            ..
                        } => {
                            debug!(self.log, "Discovery query completed"; "peers_found" => closer_peers.len());
                            // update the time to the next query
                            if self.past_discovery_delay < MAX_TIME_BETWEEN_PEER_SEARCHES {
                                self.past_discovery_delay *= 2;
                            }
                            let delay = std::cmp::max(
                                self.past_discovery_delay,
                                MAX_TIME_BETWEEN_PEER_SEARCHES,
                            );
                            self.peer_discovery_delay
<<<<<<< HEAD
                                .reset(Instant::now() + Duration::from_secs(delay));

                            if let Some(request) = self.subnet_queries.clone().get(&query_id) {
                                self.subnet_queries.remove(&query_id);

                                // retry the request
                                if closer_peers.is_empty()
                                    && request.retry_count < MAX_DISCOVERY_RETRY
                                {
                                    debug!(self.log, "Peer Discovery request yielded no results. Retrying."; "request"=> format!("{:?}", request));
                                    self.peers_request(Request {
                                        subnet_id: request.subnet_id,
                                        min_ttl: request.min_ttl,
                                        retry_count: request.retry_count + 1,
                                    });
                                } else if closer_peers.is_empty() {
                                    debug!(self.log, "Peer Discovery request yielded no results. Retry Limit reached."; "request"=> format!("{:?}", request));
                                } else {
                                    for enr in closer_peers {
                                        // cache known peers
                                        let peer_id = enr.peer_id();
                                        self.cached_enrs.put(enr.peer_id(), enr);

                                        // if we need more peers, attempt a connection
                                        if self.network_globals.connected_or_dialing_peers()
                                            < self.max_peers
                                            && !self
                                                .network_globals
                                                .peers
                                                .read()
                                                .is_connected_or_dialing(&peer_id)
                                            && !self.banned_peers.contains(&peer_id)
                                        {
                                            // TODO: Debugging only
                                            // NOTE: The peer manager will get updated by the global swarm.
                                            let connection_status = self
                                                .network_globals
                                                .peers
                                                .read()
                                                .connection_status(&peer_id);
                                            debug!(self.log, "Connecting to discovered peer"; "peer_id"=> peer_id.to_string(), "status" => format!("{:?}", connection_status));

                                            //TODO: udpate min ttl at the swarm level
                                            self.network_globals
                                                .peers
                                                .write()
                                                .update_min_ttl(&peer_id, request.min_ttl);
                                            self.events.push_back(
                                                NetworkBehaviourAction::DialPeer {
                                                    peer_id,
                                                    condition: DialPeerCondition::Disconnected,
                                                },
                                            );
                                        }
                                    }
=======
                                .reset(tokio::time::Instant::now() + Duration::from_secs(delay));

                            // if this is a subnet query, run it to completion
                            if let Some((subnet_id, min_ttl)) = self
                                .subnet_queries
                                .iter()
                                .find(|(_, request)| request.query_id == Some(query_id))
                                .map(|(subnet_id, request)| {
                                    (subnet_id.clone(), request.min_ttl.clone())
                                })
                            {
                                debug!(self.log, "Peer subnet discovery request completed"; "peers_found" => closer_peers.len(), "subnet_id" => *subnet_id);
                                self.dial_discovered_peers(closer_peers, min_ttl);
                                self.run_subnet_query(subnet_id);
                            } else {
                                if closer_peers.is_empty() {
                                    debug!(self.log, "Peer Discovery request yielded no results.");
                                } else {
                                    self.dial_discovered_peers(closer_peers, None);
>>>>>>> efdd40a3
                                }
                            } else {
                                warn!(self.log, "Could not map this response to a previous query"; "query_id" => format!("{:?}", query_id));
                            }
                        }
                        _ => {}
                    }
                }
                // discv5 does not output any other NetworkBehaviourAction
                Poll::Ready(_) => {}
                Poll::Pending => break,
            }
        }

        // process any queued events
        if let Some(event) = self.events.pop_front() {
            return Poll::Ready(event);
        }

        Poll::Pending
    }
}<|MERGE_RESOLUTION|>--- conflicted
+++ resolved
@@ -43,29 +43,17 @@
 /// Local ENR storage filename.
 pub const ENR_FILENAME: &str = "enr.dat";
 /// Number of peers we'd like to have connected to a given long-lived subnet.
-<<<<<<< HEAD
-const TARGET_SUBNET_PEERS: u64 = 3;
-=======
 const TARGET_SUBNET_PEERS: usize = 3;
->>>>>>> efdd40a3
 /// Number of times to attempt a discovery request
 const MAX_DISCOVERY_RETRY: u64 = 3;
 
 /// A struct representing the information associated with a single discovery request,
 /// which can be retried with multiple queries
-<<<<<<< HEAD
-#[derive(PartialEq, Eq, Hash, Copy, Clone, Debug)]
-pub struct Request {
-    pub subnet_id: SubnetId,
-    pub min_ttl: Duration,
-    pub retry_count: u64,
-=======
 #[derive(Clone, Debug)]
 pub struct Request {
     pub query_id: Option<QueryId>,
     pub min_ttl: Option<Instant>,
     pub retries: u64,
->>>>>>> efdd40a3
 }
 
 /// Lighthouse discovery behaviour. This provides peer management and discovery using the Discv5
@@ -104,13 +92,8 @@
     /// A collection of network constants that can be read from other threads.
     network_globals: Arc<NetworkGlobals<TSpec>>,
 
-<<<<<<< HEAD
-    /// A mapping of query ids to all information associated with each request.
-    subnet_queries: HashMap<QueryId, Request>,
-=======
     /// A mapping of SubnetId that we are currently searching for to all information associated with each request.
     subnet_queries: HashMap<SubnetId, Request>,
->>>>>>> efdd40a3
 
     /// Logger for the discovery behaviour.
     log: slog::Logger,
@@ -314,12 +297,6 @@
     }
 
     /// A request to find peers on a given subnet.
-<<<<<<< HEAD
-    // TODO: This logic should be improved with added sophistication in peer management
-    // This currently checks for currently connected peers and if we don't have
-    // PEERS_WANTED_BEFORE_DISCOVERY connected to a given subnet we search for more.
-    pub fn peers_request(&mut self, request: Request) {
-=======
     pub fn discover_subnet_peers(&mut self, subnet_id: SubnetId, min_ttl: Option<Instant>) {
         // TODO: Extend this to an event once discovery becomes a thread managed by the peer
         // manager
@@ -364,32 +341,16 @@
         // increment the retry count
         request.retries += 1;
 
->>>>>>> efdd40a3
         let peers_on_subnet = self
             .network_globals
             .peers
             .read()
-<<<<<<< HEAD
-            .peers_on_subnet(request.subnet_id)
-            .count() as u64;
-
-        self.network_globals
-            .peers
-            .write()
-            .extend_peers_on_subnet(request.subnet_id, request.min_ttl);
-
-        if peers_on_subnet < TARGET_SUBNET_PEERS {
-            let target_peers = TARGET_SUBNET_PEERS - peers_on_subnet;
-            debug!(self.log, "Searching for peers for subnet";
-                "subnet_id" => *request.subnet_id,
-=======
             .peers_on_subnet(subnet_id)
             .count();
 
         if peers_on_subnet > TARGET_SUBNET_PEERS {
             trace!(self.log, "Discovery ignored";
                 "reason" => "Already connected to desired peers",
->>>>>>> efdd40a3
                 "connected_peers_on_subnet" => peers_on_subnet,
                 "target_subnet_peers" => TARGET_SUBNET_PEERS,
             );
@@ -405,20 +366,6 @@
             return;
         }
 
-<<<<<<< HEAD
-                    return bitfield.get(*request.subnet_id as usize).unwrap_or_else(|_| {
-                        debug!(log_clone, "Peer found but not on desired subnet"; "peer_id" => format!("{}", enr.peer_id()));
-                        false
-                    });
-                }
-                false
-            };
-
-            // start the query, and update the queries map if necessary
-            if let Some(query_id) = self.start_query(subnet_predicate, target_peers as usize) {
-                self.subnet_queries.insert(query_id, request);
-            }
-=======
         let target_peers = TARGET_SUBNET_PEERS - peers_on_subnet;
         debug!(self.log, "Searching for peers for subnet";
             "subnet_id" => *subnet_id,
@@ -432,7 +379,6 @@
         let subnet_predicate = subnet_predicate::<TSpec>(subnet_id, &self.log);
         if let Some(query_id) = self.start_query(subnet_predicate, target_peers) {
             request.query_id = Some(query_id);
->>>>>>> efdd40a3
         } else {
             // ENR is not present remove the query
             return;
@@ -478,8 +424,6 @@
             self.discovery
                 .find_enr_predicate(random_node, predicate, num_nodes),
         )
-<<<<<<< HEAD
-=======
     }
 
     /// Peers that are found during discovery are optionally dialed.
@@ -516,7 +460,6 @@
                 });
             }
         }
->>>>>>> efdd40a3
     }
 }
 
@@ -639,63 +582,6 @@
                                 MAX_TIME_BETWEEN_PEER_SEARCHES,
                             );
                             self.peer_discovery_delay
-<<<<<<< HEAD
-                                .reset(Instant::now() + Duration::from_secs(delay));
-
-                            if let Some(request) = self.subnet_queries.clone().get(&query_id) {
-                                self.subnet_queries.remove(&query_id);
-
-                                // retry the request
-                                if closer_peers.is_empty()
-                                    && request.retry_count < MAX_DISCOVERY_RETRY
-                                {
-                                    debug!(self.log, "Peer Discovery request yielded no results. Retrying."; "request"=> format!("{:?}", request));
-                                    self.peers_request(Request {
-                                        subnet_id: request.subnet_id,
-                                        min_ttl: request.min_ttl,
-                                        retry_count: request.retry_count + 1,
-                                    });
-                                } else if closer_peers.is_empty() {
-                                    debug!(self.log, "Peer Discovery request yielded no results. Retry Limit reached."; "request"=> format!("{:?}", request));
-                                } else {
-                                    for enr in closer_peers {
-                                        // cache known peers
-                                        let peer_id = enr.peer_id();
-                                        self.cached_enrs.put(enr.peer_id(), enr);
-
-                                        // if we need more peers, attempt a connection
-                                        if self.network_globals.connected_or_dialing_peers()
-                                            < self.max_peers
-                                            && !self
-                                                .network_globals
-                                                .peers
-                                                .read()
-                                                .is_connected_or_dialing(&peer_id)
-                                            && !self.banned_peers.contains(&peer_id)
-                                        {
-                                            // TODO: Debugging only
-                                            // NOTE: The peer manager will get updated by the global swarm.
-                                            let connection_status = self
-                                                .network_globals
-                                                .peers
-                                                .read()
-                                                .connection_status(&peer_id);
-                                            debug!(self.log, "Connecting to discovered peer"; "peer_id"=> peer_id.to_string(), "status" => format!("{:?}", connection_status));
-
-                                            //TODO: udpate min ttl at the swarm level
-                                            self.network_globals
-                                                .peers
-                                                .write()
-                                                .update_min_ttl(&peer_id, request.min_ttl);
-                                            self.events.push_back(
-                                                NetworkBehaviourAction::DialPeer {
-                                                    peer_id,
-                                                    condition: DialPeerCondition::Disconnected,
-                                                },
-                                            );
-                                        }
-                                    }
-=======
                                 .reset(tokio::time::Instant::now() + Duration::from_secs(delay));
 
                             // if this is a subnet query, run it to completion
@@ -715,10 +601,7 @@
                                     debug!(self.log, "Peer Discovery request yielded no results.");
                                 } else {
                                     self.dial_discovered_peers(closer_peers, None);
->>>>>>> efdd40a3
                                 }
-                            } else {
-                                warn!(self.log, "Could not map this response to a previous query"; "query_id" => format!("{:?}", query_id));
                             }
                         }
                         _ => {}
