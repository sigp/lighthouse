--- conflicted
+++ resolved
@@ -58,7 +58,6 @@
     dial_negotiated: u32,
 
     /// Current inbound substreams awaiting processing.
-<<<<<<< HEAD
     inbound_substreams: FnvHashMap<
         InboundRequestId,
         (
@@ -66,10 +65,6 @@
             Option<delay_queue::Key>,
         ),
     >,
-=======
-    inbound_substreams:
-        FnvHashMap<InboundRequestId, (InboundSubstreamState<TSubstream>, Option<delay_queue::Key>)>,
->>>>>>> eef56e77
 
     /// Inbound substream `DelayQueue` which keeps track of when an inbound substream will timeout.
     inbound_substreams_delay: DelayQueue<InboundRequestId>,
@@ -149,62 +144,7 @@
     Poisoned,
 }
 
-<<<<<<< HEAD
 impl<TSubstream, TSpec> InboundSubstreamState<TSubstream, TSpec>
-=======
-impl<TSubstream> InboundSubstreamState<TSubstream>
-where
-    TSubstream: AsyncRead + AsyncWrite,
-{
-    /// Moves the substream state to closing and informs the connected peer. The
-    /// `queued_outbound_items` must be given as a parameter to add stream termination messages to
-    /// the outbound queue.
-    pub fn close(&mut self, outbound_queue: &mut Vec<RPCErrorResponse>) {
-        // When terminating a stream, report the stream termination to the requesting user via
-        // an RPC error
-        let error = RPCErrorResponse::ServerError(ErrorMessage {
-            error_message: b"Request timed out".to_vec(),
-        });
-
-        // The stream termination type is irrelevant, this will terminate the
-        // stream
-        let stream_termination =
-            RPCErrorResponse::StreamTermination(ResponseTermination::BlocksByRange);
-
-        match std::mem::replace(self, InboundSubstreamState::Poisoned) {
-            InboundSubstreamState::ResponsePendingSend { substream, closing } => {
-                if !closing {
-                    outbound_queue.push(error);
-                    outbound_queue.push(stream_termination);
-                }
-                // if the stream is closing after the send, allow it to finish
-
-                *self = InboundSubstreamState::ResponsePendingSend { substream, closing }
-            }
-            InboundSubstreamState::ResponseIdle(mut substream) => {
-                // check if the stream is already closed
-                if let Ok(Async::Ready(None)) = substream.poll() {
-                    *self = InboundSubstreamState::Closing(substream);
-                } else {
-                    *self = InboundSubstreamState::ResponsePendingSend {
-                        substream: substream.send(error),
-                        closing: true,
-                    };
-                }
-            }
-            InboundSubstreamState::Closing(substream) => {
-                // let the stream close
-                *self = InboundSubstreamState::Closing(substream);
-            }
-            InboundSubstreamState::Poisoned => {
-                unreachable!("Coding error: Timeout poisoned substream")
-            }
-        };
-    }
-}
-
-impl<TSubstream> RPCHandler<TSubstream>
->>>>>>> eef56e77
 where
     TSubstream: AsyncRead + AsyncWrite,
     TSpec: EthSpec,
