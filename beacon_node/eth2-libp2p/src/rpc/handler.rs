--- conflicted
+++ resolved
@@ -275,13 +275,7 @@
     }
 
     /// Opens an outbound substream with a request.
-<<<<<<< HEAD
-    pub fn send_request(&mut self, id: Option<RequestId>, req: RPCRequest<TSpec>) {
-        self.keep_alive = KeepAlive::Yes;
-
-=======
-    fn send_request(&mut self, id: RequestId, req: RPCRequest<TSpec>) {
->>>>>>> 08e6b496
+    fn send_request(&mut self, id: Option<RequestId>, req: RPCRequest<TSpec>) {
         self.dial_queue.push((id, req));
         self.update_keep_alive();
     }
@@ -754,7 +748,6 @@
                                         }
                                         self.queued_outbound_items.remove(&request_id);
                                         entry.remove();
-
                                         self.update_keep_alive();
                                     }
                                     Poll::Pending => {
@@ -781,7 +774,6 @@
                                         }
                                         self.queued_outbound_items.remove(&request_id);
                                         entry.remove();
-
                                         self.update_keep_alive();
                                     } // drop the stream
                                     Poll::Ready(Err(e)) => {
@@ -876,6 +868,7 @@
                         let request_id = *&entry.get().req_id;
                         self.outbound_substreams_delay.remove(delay_key);
                         entry.remove_entry();
+                        self.update_keep_alive();
                         // notify the application error
                         if request.multiple_responses() {
                             // return an end of stream result
@@ -901,6 +894,7 @@
                         let protocol = entry.get().proto;
                         let request_id = entry.get().req_id;
                         entry.remove_entry();
+                        self.update_keep_alive();
                         return Poll::Ready(ProtocolsHandlerEvent::Custom(RPCEvent::Error(
                             request_id, protocol, e,
                         )));
@@ -915,15 +909,7 @@
                             let request_id = entry.get().req_id;
                             self.outbound_substreams_delay.remove(delay_key);
                             entry.remove_entry();
-
-                            // adjust the RPC keep-alive
-                            if self.outbound_substreams.is_empty()
-                                && self.inbound_substreams.is_empty()
-                            {
-                                self.keep_alive =
-                                    KeepAlive::Until(Instant::now() + self.inactive_timeout);
-                            }
-<<<<<<< HEAD
+                            self.update_keep_alive();
 
                             // report the stream termination to the user
                             //
@@ -933,22 +919,6 @@
                             // termination to the application
                             match protocol {
                                 Protocol::BlocksByRange => {
-=======
-                            Poll::Ready(None) => {
-                                // stream closed
-                                // if we expected multiple streams send a stream termination,
-                                // else report the stream terminating only.
-                                //trace!(self.log, "RPC Response - stream closed by remote");
-                                // drop the stream
-                                let delay_key = &entry.get().1;
-                                self.outbound_substreams_delay.remove(delay_key);
-                                entry.remove_entry();
-
-                                self.update_keep_alive();
-                                // notify the application error
-                                if request.multiple_responses() {
-                                    // return an end of stream result
->>>>>>> 08e6b496
                                     return Poll::Ready(ProtocolsHandlerEvent::Custom(
                                         RPCEvent::Response(
                                             request_id,
@@ -957,75 +927,6 @@
                                             ),
                                         ),
                                     ));
-<<<<<<< HEAD
-=======
-                                } // else we return an error, stream should not have closed early.
-                                return Poll::Ready(ProtocolsHandlerEvent::Custom(
-                                    RPCEvent::Error(
-                                        request_id,
-                                        request.protocol(),
-                                        RPCError::IncompleteStream,
-                                    ),
-                                ));
-                            }
-                            Poll::Pending => {
-                                entry.get_mut().0 = OutboundSubstreamState::RequestPendingResponse {
-                                    substream,
-                                    request,
-                                }
-                            }
-                            Poll::Ready(Some(Err(e))) => {
-                                // drop the stream
-                                let delay_key = &entry.get().1;
-                                self.outbound_substreams_delay.remove(delay_key);
-                                let protocol = entry.get().2;
-                                entry.remove_entry();
-                                self.update_keep_alive();
-                                return Poll::Ready(ProtocolsHandlerEvent::Custom(
-                                    RPCEvent::Error(request_id, protocol, e),
-                                ));
-                            }
-                        },
-                        OutboundSubstreamState::Closing(mut substream) => {
-                            match Sink::poll_close(Pin::new(&mut substream), cx) {
-                                Poll::Ready(_) => {
-                                    // drop the stream and its corresponding timeout
-                                    let delay_key = &entry.get().1;
-                                    let protocol = entry.get().2;
-                                    self.outbound_substreams_delay.remove(delay_key);
-                                    entry.remove_entry();
-                                    self.update_keep_alive();
-
-                                    // report the stream termination to the user
-                                    //
-                                    // Streams can be terminated here if a responder tries to
-                                    // continue sending responses beyond what we would expect. Here
-                                    // we simply terminate the stream and report a stream
-                                    // termination to the application
-                                    match protocol {
-                                        Protocol::BlocksByRange => {
-                                            return Poll::Ready(ProtocolsHandlerEvent::Custom(
-                                                RPCEvent::Response(
-                                                    request_id,
-                                                    RPCCodedResponse::StreamTermination(
-                                                        ResponseTermination::BlocksByRange,
-                                                    ),
-                                                ),
-                                            ));
-                                        }
-                                        Protocol::BlocksByRoot => {
-                                            return Poll::Ready(ProtocolsHandlerEvent::Custom(
-                                                RPCEvent::Response(
-                                                    request_id,
-                                                    RPCCodedResponse::StreamTermination(
-                                                        ResponseTermination::BlocksByRoot,
-                                                    ),
-                                                ),
-                                            ));
-                                        }
-                                        _ => {} // all other protocols are do not have multiple responses and we do not inform the user, we simply drop the stream.
-                                    }
->>>>>>> 08e6b496
                                 }
                                 Protocol::BlocksByRoot => {
                                     return Poll::Ready(ProtocolsHandlerEvent::Custom(
