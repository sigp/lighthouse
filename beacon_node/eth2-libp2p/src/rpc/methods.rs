--- conflicted
+++ resolved
@@ -2,109 +2,11 @@
 
 use ssz::{impl_decode_via_from, impl_encode_via_from};
 use ssz_derive::{Decode, Encode};
-<<<<<<< HEAD
-use types::{BeaconBlockBody, BeaconBlockHeader, Epoch, EthSpec, Hash256, Slot};
-
-#[derive(Debug)]
-/// Available Serenity Libp2p RPC methods
-pub enum RPCMethod {
-    /// Initialise handshake between connecting peers.
-    Hello,
-    /// Terminate a connection providing a reason.
-    Goodbye,
-    /// Requests a number of beacon block roots.
-    BeaconBlockRoots,
-    /// Requests a number of beacon block headers.
-    BeaconBlockHeaders,
-    /// Requests a number of beacon block bodies.
-    BeaconBlockBodies,
-    /// Requests values for a merkle proof for the current blocks state root.
-    BeaconChainState, // Note: experimental, not complete.
-    /// Unknown method received.
-    Unknown,
-}
-
-impl From<u16> for RPCMethod {
-    fn from(method_id: u16) -> Self {
-        match method_id {
-            0 => RPCMethod::Hello,
-            1 => RPCMethod::Goodbye,
-            10 => RPCMethod::BeaconBlockRoots,
-            11 => RPCMethod::BeaconBlockHeaders,
-            12 => RPCMethod::BeaconBlockBodies,
-            13 => RPCMethod::BeaconChainState,
-
-            _ => RPCMethod::Unknown,
-        }
-    }
-}
-
-impl Into<u16> for RPCMethod {
-    fn into(self) -> u16 {
-        match self {
-            RPCMethod::Hello => 0,
-            RPCMethod::Goodbye => 1,
-            RPCMethod::BeaconBlockRoots => 10,
-            RPCMethod::BeaconBlockHeaders => 11,
-            RPCMethod::BeaconBlockBodies => 12,
-            RPCMethod::BeaconChainState => 13,
-            _ => 0,
-        }
-    }
-}
-
-#[derive(Debug, Clone)]
-pub enum RPCRequest {
-    Hello(HelloMessage),
-    Goodbye(GoodbyeReason),
-    BeaconBlockRoots(BeaconBlockRootsRequest),
-    BeaconBlockHeaders(BeaconBlockHeadersRequest),
-    BeaconBlockBodies(BeaconBlockBodiesRequest),
-    BeaconChainState(BeaconChainStateRequest),
-}
-
-impl RPCRequest {
-    pub fn method_id(&self) -> u16 {
-        let method = match self {
-            RPCRequest::Hello(_) => RPCMethod::Hello,
-            RPCRequest::Goodbye(_) => RPCMethod::Goodbye,
-            RPCRequest::BeaconBlockRoots(_) => RPCMethod::BeaconBlockRoots,
-            RPCRequest::BeaconBlockHeaders(_) => RPCMethod::BeaconBlockHeaders,
-            RPCRequest::BeaconBlockBodies(_) => RPCMethod::BeaconBlockBodies,
-            RPCRequest::BeaconChainState(_) => RPCMethod::BeaconChainState,
-        };
-        method.into()
-    }
-}
-
-#[derive(Debug, Clone)]
-pub enum RPCResponse<E: EthSpec> {
-    Hello(HelloMessage),
-    BeaconBlockRoots(BeaconBlockRootsResponse),
-    BeaconBlockHeaders(BeaconBlockHeadersResponse),
-    BeaconBlockBodies(BeaconBlockBodiesResponse<E>),
-    BeaconChainState(BeaconChainStateResponse),
-}
-
-impl<E: EthSpec> RPCResponse<E> {
-    pub fn method_id(&self) -> u16 {
-        let method = match self {
-            RPCResponse::Hello(_) => RPCMethod::Hello,
-            RPCResponse::BeaconBlockRoots(_) => RPCMethod::BeaconBlockRoots,
-            RPCResponse::BeaconBlockHeaders(_) => RPCMethod::BeaconBlockHeaders,
-            RPCResponse::BeaconBlockBodies(_) => RPCMethod::BeaconBlockBodies,
-            RPCResponse::BeaconChainState(_) => RPCMethod::BeaconChainState,
-        };
-        method.into()
-    }
-}
-=======
-use types::{BeaconBlockBody, Epoch, Hash256, Slot};
+use types::{BeaconBlockBody, Epoch, EthSpec, Hash256, Slot};
 
 /* Request/Response data structures for RPC methods */
 
 /* Requests */
->>>>>>> b5af73d0
 
 pub type RequestId = usize;
 
@@ -242,12 +144,6 @@
 }
 
 /// Response containing the list of requested beacon block bodies.
-<<<<<<< HEAD
-#[derive(Encode, Decode, Clone, Debug, PartialEq)]
-pub struct BeaconBlockBodiesResponse<E: EthSpec> {
-    /// The list of beacon block bodies being requested.
-    pub block_bodies: Vec<BeaconBlockBody<E>>,
-=======
 #[derive(Clone, Debug, PartialEq)]
 pub struct BeaconBlockBodiesResponse {
     /// The list of hashes that were sent in the request and match these roots response. None when
@@ -258,12 +154,11 @@
 }
 
 /// The decoded version of `BeaconBlockBodiesResponse` which is expected in `SimpleSync`.
-pub struct DecodedBeaconBlockBodiesResponse {
+pub struct DecodedBeaconBlockBodiesResponse<E: EthSpec> {
     /// The list of hashes sent in the request to get this response.
     pub block_roots: Vec<Hash256>,
     /// The valid decoded block bodies.
-    pub block_bodies: Vec<BeaconBlockBody>,
->>>>>>> b5af73d0
+    pub block_bodies: Vec<BeaconBlockBody<E>>,
 }
 
 /// Request values for tree hashes which yield a blocks `state_root`.
