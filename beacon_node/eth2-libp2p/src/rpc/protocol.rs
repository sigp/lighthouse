--- conflicted
+++ resolved
@@ -171,7 +171,6 @@
 
 pub type InboundOutput<TSocket, TSpec> = (RPCRequest<TSpec>, InboundFramed<TSocket, TSpec>);
 pub type InboundFramed<TSocket, TSpec> =
-<<<<<<< HEAD
     Framed<TimeoutStream<TokioNegotiatedStream<TSocket>>, InboundCodec<TSpec>>;
 type FnAndThen<TSocket, TSpec> = fn(
     (
@@ -180,23 +179,6 @@
     ),
 ) -> Ready<Result<InboundOutput<TSocket, TSpec>, RPCError>>;
 type FnMapErr = fn(tokio::time::Elapsed) -> RPCError;
-=======
-    Framed<TimeoutStream<upgrade::Negotiated<TSocket>>, InboundCodec<TSpec>>;
-
-// Auxiliary types
-
-// The type of the socket timeout in the `InboundUpgrade` type `Future`
-type TTimeout<TSocket, TSpec> =
-    timeout::Timeout<stream::StreamFuture<InboundFramed<TSocket, TSpec>>>;
-// The type of the socket timeout error in the `InboundUpgrade` type `Future`
-type TTimeoutErr<TSocket, TSpec> = timeout::Error<(RPCError, InboundFramed<TSocket, TSpec>)>;
-// `TimeoutErr` to `RPCError` mapping function
-type FnMapErr<TSocket, TSpec> = fn(TTimeoutErr<TSocket, TSpec>) -> RPCError;
-
-type FnAndThen<TSocket, TSpec> = fn(
-    (Option<RPCRequest<TSpec>>, InboundFramed<TSocket, TSpec>),
-) -> FutureResult<InboundOutput<TSocket, TSpec>, RPCError>;
->>>>>>> 353e496b
 
 impl<TSocket, TSpec> InboundUpgrade<TSocket> for RPCProtocol<TSpec>
 where
@@ -207,27 +189,9 @@
     type Error = RPCError;
     type Future = Pin<Box<dyn Future<Output = Result<Self::Output, Self::Error>> + Send>>;
 
-<<<<<<< HEAD
     fn upgrade_inbound(self, socket: TSocket, protocol: ProtocolId) -> Self::Future {
-        let protocol_name = protocol.message_name.clone();
+        let protocol_name = protocol.message_name;
         let socket = TokioNegotiatedStream(socket);
-=======
-    type Future = future::Either<
-        FutureResult<InboundOutput<TSocket, TSpec>, RPCError>,
-        future::AndThen<
-            future::MapErr<TTimeout<TSocket, TSpec>, FnMapErr<TSocket, TSpec>>,
-            FutureResult<InboundOutput<TSocket, TSpec>, RPCError>,
-            FnAndThen<TSocket, TSpec>,
-        >,
-    >;
-
-    fn upgrade_inbound(
-        self,
-        socket: upgrade::Negotiated<TSocket>,
-        protocol: ProtocolId,
-    ) -> Self::Future {
-        let protocol_name = protocol.message_name;
->>>>>>> 353e496b
         let codec = match protocol.encoding {
             Encoding::SSZSnappy => {
                 let ssz_snappy_codec =
@@ -244,7 +208,6 @@
 
         let socket = Framed::new(timed_socket, codec);
 
-<<<<<<< HEAD
         // MetaData requests should be empty, return the stream
         Box::pin(match protocol_name {
             Protocol::MetaData => {
@@ -257,41 +220,13 @@
                     .and_then({
                         |(req, stream)| match req {
                             Some(Ok(request)) => future::ok((request, stream)),
-                            Some(Err(_)) | None => {
-                                err(RPCError::Custom("Stream terminated early".into()))
+                            Some(Err(_)) => | None => {
+                                future::err(RPCError::IncompleteStream)
                             }
                         }
                     } as FnAndThen<TSocket, TSpec>),
             ),
         })
-=======
-        match protocol_name {
-            // `MetaData` requests should be empty, return the stream
-            Protocol::MetaData => {
-                future::Either::A(future::ok((RPCRequest::MetaData(PhantomData), socket)))
-            }
-            _ => future::Either::B({
-                socket
-                    .into_future()
-                    .timeout(Duration::from_secs(REQUEST_TIMEOUT))
-                    .map_err({
-                        |err| {
-                            if err.is_elapsed() {
-                                RPCError::StreamTimeout
-                            } else {
-                                RPCError::InternalError("Stream timer failed")
-                            }
-                        }
-                    } as FnMapErr<TSocket, TSpec>)
-                    .and_then({
-                        |(req, stream)| match req {
-                            Some(request) => future::ok((request, stream)),
-                            None => future::err(RPCError::IncompleteStream),
-                        }
-                    } as FnAndThen<TSocket, TSpec>)
-            }),
-        }
->>>>>>> 353e496b
     }
 }
 
@@ -421,20 +356,10 @@
 {
     type Output = OutboundFramed<TSocket, TSpec>;
     type Error = RPCError;
-<<<<<<< HEAD
     type Future = Pin<Box<dyn Future<Output = Result<Self::Output, Self::Error>> + Send>>;
 
     fn upgrade_outbound(self, socket: TSocket, protocol: Self::Info) -> Self::Future {
         let socket = TokioNegotiatedStream(socket);
-=======
-    type Future = sink::Send<OutboundFramed<TSocket, TSpec>>;
-
-    fn upgrade_outbound(
-        self,
-        socket: upgrade::Negotiated<TSocket>,
-        protocol: Self::Info,
-    ) -> Self::Future {
->>>>>>> 353e496b
         let codec = match protocol.encoding {
             Encoding::SSZSnappy => {
                 let ssz_snappy_codec =
@@ -483,20 +408,11 @@
         RPCError::SSZDecodeError(err)
     }
 }
-<<<<<<< HEAD
 impl From<tokio::time::Elapsed> for RPCError {
     fn from(err: tokio::time::Elapsed) -> Self {
         RPCError::StreamTimeout
     }
 }
-
-impl From<()> for RPCError {
-    fn from(_err: ()) -> Self {
-        RPCError::Custom("".into())
-    }
-}
-=======
->>>>>>> 353e496b
 
 impl From<io::Error> for RPCError {
     fn from(err: io::Error) -> Self {
