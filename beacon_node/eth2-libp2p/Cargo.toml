[package]
name = "eth2-libp2p"
version = "0.1.2"
authors = ["Age Manning <Age@AgeManning.com>"]
edition = "2018"

[dependencies]
hex = "0.4.2"
types = { path =  "../../consensus/types" }
hashset_delay = { path = "../../common/hashset_delay" }
eth2_ssz_types = { path =  "../../consensus/ssz_types" }
serde = { version = "1.0.110", features = ["derive"] }
serde_derive = "1.0.110"
eth2_ssz = "0.1.2"
eth2_ssz_derive = "0.1.0"
slog = { version = "2.5.2", features = ["max_level_trace"] }
version = { path = "../version" }
tokio = { version = "0.2.20", features = ["time"] }
futures = "0.3.5"
error-chain = "0.12.2"
dirs = "2.0.2"
fnv = "1.0.6"
unsigned-varint = { git = "https://github.com/sigp/unsigned-varint", branch = "latest-codecs", features = ["codec"] }
lazy_static = "1.4.0"
lighthouse_metrics = { path = "../../common/lighthouse_metrics" }
smallvec = "1.4.0"
lru = "0.4.3"
parking_lot = "0.10.2"
sha2 = "0.8.1"
base64 = "0.12.1"
snap = "1.0.0"
void = "1.0.2"
tokio-io-timeout = "0.4.0"
tokio-util = { version = "0.3.1", features = ["codec", "compat"] }
tiny-keccak = "2.0.2"
<<<<<<< HEAD
libp2p-tcp = { version = "0.18.0", default-features = false, features = ["tokio"] }
serde_millis = "0.1.1"
=======
libp2p-tcp = { version = "0.19.1", default-features = false, features = ["tokio"] }
discv5 = "0.1.0-alpha.3"
>>>>>>> efdd40a3

[dependencies.libp2p]
version = "0.18.1"
default-features = false
features = ["websocket", "identify", "mplex", "yamux", "noise", "secio", "gossipsub", "dns"]


[dev-dependencies]
tokio = { version = "0.2.20", features = ["full"] }
slog-stdlog = "4.0.0"
slog-term = "2.5.0"
slog-async = "2.5.0"
tempdir = "0.3.7"<|MERGE_RESOLUTION|>--- conflicted
+++ resolved
@@ -15,40 +15,35 @@
 eth2_ssz_derive = "0.1.0"
 slog = { version = "2.5.2", features = ["max_level_trace"] }
 version = { path = "../version" }
-tokio = { version = "0.2.20", features = ["time"] }
+tokio = { version = "0.2.21", features = ["time"] }
 futures = "0.3.5"
 error-chain = "0.12.2"
 dirs = "2.0.2"
-fnv = "1.0.6"
+fnv = "1.0.7"
 unsigned-varint = { git = "https://github.com/sigp/unsigned-varint", branch = "latest-codecs", features = ["codec"] }
 lazy_static = "1.4.0"
 lighthouse_metrics = { path = "../../common/lighthouse_metrics" }
 smallvec = "1.4.0"
-lru = "0.4.3"
+lru = "0.4.5"
 parking_lot = "0.10.2"
-sha2 = "0.8.1"
+sha2 = "0.8.2"
 base64 = "0.12.1"
 snap = "1.0.0"
 void = "1.0.2"
 tokio-io-timeout = "0.4.0"
 tokio-util = { version = "0.3.1", features = ["codec", "compat"] }
 tiny-keccak = "2.0.2"
-<<<<<<< HEAD
-libp2p-tcp = { version = "0.18.0", default-features = false, features = ["tokio"] }
-serde_millis = "0.1.1"
-=======
 libp2p-tcp = { version = "0.19.1", default-features = false, features = ["tokio"] }
 discv5 = "0.1.0-alpha.3"
->>>>>>> efdd40a3
 
 [dependencies.libp2p]
-version = "0.18.1"
+version = "0.19.1"
 default-features = false
 features = ["websocket", "identify", "mplex", "yamux", "noise", "secio", "gossipsub", "dns"]
 
 
 [dev-dependencies]
-tokio = { version = "0.2.20", features = ["full"] }
+tokio = { version = "0.2.21", features = ["full"] }
 slog-stdlog = "4.0.0"
 slog-term = "2.5.0"
 slog-async = "2.5.0"
