--- conflicted
+++ resolved
@@ -1316,13 +1316,10 @@
                 metrics::set_gauge(
                     &metrics::BEACON_PROCESSOR_GOSSIP_BLOB_QUEUE_TOTAL,
                     gossip_blob_queue.len() as i64,
-<<<<<<< HEAD
                 );
                 metrics::set_gauge(
                     &metrics::BEACON_PROCESSOR_GOSSIP_BLOB_COLUMN_QUEUE_TOTAL,
                     gossip_blob_column_queue.len() as i64,
-=======
->>>>>>> b47e3f25
                 );
                 metrics::set_gauge(
                     &metrics::BEACON_PROCESSOR_RPC_BLOCK_QUEUE_TOTAL,
