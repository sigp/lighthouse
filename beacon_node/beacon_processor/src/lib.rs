//! Provides the `BeaconProcessor`, a multi-threaded processor for messages received on the network
//! that need to be processed by the `BeaconChain`.
//!
//! Uses `tokio` tasks (instead of raw threads) to provide the following tasks:
//!
//! - A "manager" task, which either spawns worker tasks or enqueues work.
//! - One or more "worker" tasks which perform time-intensive work on the `BeaconChain`.
//! - A task managing the scheduling of work that needs to be re-processed.
//!
//! ## Purpose
//!
//! The purpose of the `BeaconProcessor` is to provide two things:
//!
//! 1. Moving long-running, blocking tasks off the main `tokio` executor.
//! 2. A fixed-length buffer for consensus messages.
//!
//! (1) ensures that we don't clog up the networking stack with long-running tasks, potentially
//! causing timeouts. (2) means that we can easily and explicitly reject messages when we're
//! overloaded and also distribute load across time.
//!
//! ## Detail
//!
//! There is a single "manager" thread who listens to three event channels. These events are
//! either:
//!
//! - A new parcel of work (work event).
//! - Indication that a worker has finished a parcel of work (worker idle).
//! - A work ready for reprocessing (work event).
//!
//! Then, there is a maximum of `n` "worker" blocking threads, where `n` is the CPU count.
//!
//! Whenever the manager receives a new parcel of work, it is either:
//!
//! - Provided to a newly-spawned worker tasks (if we are not already at `n` workers).
//! - Added to a queue.
//!
//! Whenever the manager receives a notification that a worker has finished a parcel of work, it
//! checks the queues to see if there are more parcels of work that can be spawned in a new worker
//! task.

use crate::work_reprocessing_queue::{
    spawn_reprocess_scheduler, QueuedAggregate, QueuedBackfillBatch, QueuedGossipBlock,
    QueuedLightClientUpdate, QueuedRpcBlock, QueuedUnaggregate, ReadyWork, ReprocessQueueMessage,
};
use futures::stream::{Stream, StreamExt};
use futures::task::Poll;
use lighthouse_network::NetworkGlobals;
use lighthouse_network::{MessageId, PeerId};
use logging::TimeLatch;
use parking_lot::Mutex;
use serde::{Deserialize, Serialize};
use slog::{crit, debug, error, trace, warn, Logger};
use slot_clock::SlotClock;
use std::cmp;
use std::collections::{HashSet, VecDeque};
use std::fmt;
use std::future::Future;
use std::pin::Pin;
use std::sync::Arc;
use std::task::Context;
use std::time::Duration;
use task_executor::TaskExecutor;
use tokio::sync::mpsc;
use tokio::sync::mpsc::error::TrySendError;
use types::{Attestation, EthSpec, Hash256, SignedAggregateAndProof, Slot, SubnetId};
use work_reprocessing_queue::IgnoredRpcBlock;

mod metrics;
pub mod work_reprocessing_queue;

/// The maximum size of the channel for work events to the `BeaconProcessor`.
///
/// Setting this too low will cause consensus messages to be dropped.
const DEFAULT_MAX_WORK_EVENT_QUEUE_LEN: usize = 16_384;

/// The maximum size of the channel for idle events to the `BeaconProcessor`.
///
/// Setting this too low will prevent new workers from being spawned. It *should* only need to be
/// set to the CPU count, but we set it high to be safe.
const MAX_IDLE_QUEUE_LEN: usize = 16_384;

/// The maximum size of the channel for re-processing work events.
const DEFAULT_MAX_SCHEDULED_WORK_QUEUE_LEN: usize = 3 * DEFAULT_MAX_WORK_EVENT_QUEUE_LEN / 4;

/// The maximum number of queued `Attestation` objects that will be stored before we start dropping
/// them.
const MAX_UNAGGREGATED_ATTESTATION_QUEUE_LEN: usize = 16_384;

/// The maximum number of queued `Attestation` objects that will be stored before we start dropping
/// them.
const MAX_UNAGGREGATED_ATTESTATION_REPROCESS_QUEUE_LEN: usize = 8_192;

/// The maximum number of queued `SignedAggregateAndProof` objects that will be stored before we
/// start dropping them.
const MAX_AGGREGATED_ATTESTATION_QUEUE_LEN: usize = 4_096;

/// The maximum number of queued `SignedAggregateAndProof` objects that will be stored before we
/// start dropping them.
const MAX_AGGREGATED_ATTESTATION_REPROCESS_QUEUE_LEN: usize = 1_024;

/// The maximum number of queued `SignedBeaconBlock` objects received on gossip that will be stored
/// before we start dropping them.
const MAX_GOSSIP_BLOCK_QUEUE_LEN: usize = 1_024;

/// The maximum number of queued `SignedBeaconBlock` objects received prior to their slot (but
/// within acceptable clock disparity) that will be queued before we start dropping them.
const MAX_DELAYED_BLOCK_QUEUE_LEN: usize = 1_024;

/// The maximum number of queued `SignedVoluntaryExit` objects received on gossip that will be stored
/// before we start dropping them.
const MAX_GOSSIP_EXIT_QUEUE_LEN: usize = 4_096;

/// The maximum number of queued `ProposerSlashing` objects received on gossip that will be stored
/// before we start dropping them.
const MAX_GOSSIP_PROPOSER_SLASHING_QUEUE_LEN: usize = 4_096;

/// The maximum number of queued `AttesterSlashing` objects received on gossip that will be stored
/// before we start dropping them.
const MAX_GOSSIP_ATTESTER_SLASHING_QUEUE_LEN: usize = 4_096;

/// The maximum number of queued `LightClientFinalityUpdate` objects received on gossip that will be stored
/// before we start dropping them.
const MAX_GOSSIP_FINALITY_UPDATE_QUEUE_LEN: usize = 1_024;

/// The maximum number of queued `LightClientOptimisticUpdate` objects received on gossip that will be stored
/// before we start dropping them.
const MAX_GOSSIP_OPTIMISTIC_UPDATE_QUEUE_LEN: usize = 1_024;

/// The maximum number of queued `LightClientOptimisticUpdate` objects received on gossip that will be stored
/// for reprocessing before we start dropping them.
const MAX_GOSSIP_OPTIMISTIC_UPDATE_REPROCESS_QUEUE_LEN: usize = 128;

/// The maximum number of queued `SyncCommitteeMessage` objects that will be stored before we start dropping
/// them.
const MAX_SYNC_MESSAGE_QUEUE_LEN: usize = 2048;

/// The maximum number of queued `SignedContributionAndProof` objects that will be stored before we
/// start dropping them.
const MAX_SYNC_CONTRIBUTION_QUEUE_LEN: usize = 1024;

/// The maximum number of queued `SignedBeaconBlock` objects received from the network RPC that
/// will be stored before we start dropping them.
const MAX_RPC_BLOCK_QUEUE_LEN: usize = 1_024;

/// The maximum number of queued `Vec<SignedBeaconBlock>` objects received during syncing that will
/// be stored before we start dropping them.
const MAX_CHAIN_SEGMENT_QUEUE_LEN: usize = 64;

/// The maximum number of queued `StatusMessage` objects received from the network RPC that will be
/// stored before we start dropping them.
const MAX_STATUS_QUEUE_LEN: usize = 1_024;

/// The maximum number of queued `BlocksByRangeRequest` objects received from the network RPC that
/// will be stored before we start dropping them.
const MAX_BLOCKS_BY_RANGE_QUEUE_LEN: usize = 1_024;

/// The maximum number of queued `BlocksByRootRequest` objects received from the network RPC that
/// will be stored before we start dropping them.
const MAX_BLOCKS_BY_ROOTS_QUEUE_LEN: usize = 1_024;

/// Maximum number of `SignedBlsToExecutionChange` messages to queue before dropping them.
///
/// This value is set high to accommodate the large spike that is expected immediately after Capella
/// is activated.
const MAX_BLS_TO_EXECUTION_CHANGE_QUEUE_LEN: usize = 16_384;

/// The maximum number of queued `LightClientBootstrapRequest` objects received from the network RPC that
/// will be stored before we start dropping them.
const MAX_LIGHT_CLIENT_BOOTSTRAP_QUEUE_LEN: usize = 1_024;

/// The maximum number of priority-0 (highest priority) messages that will be queued before
/// they begin to be dropped.
const MAX_API_REQUEST_P0_QUEUE_LEN: usize = 1_024;

/// The maximum number of priority-1 (second-highest priority) messages that will be queued before
/// they begin to be dropped.
const MAX_API_REQUEST_P1_QUEUE_LEN: usize = 1_024;

/// The name of the manager tokio task.
const MANAGER_TASK_NAME: &str = "beacon_processor_manager";

/// The name of the worker tokio tasks.
const WORKER_TASK_NAME: &str = "beacon_processor_worker";

/// The `MAX_..._BATCH_SIZE` variables define how many attestations can be included in a single
/// batch.
///
/// Choosing these values is difficult since there is a trade-off between:
///
/// - It is faster to verify one large batch than multiple smaller batches.
/// - "Poisoning" attacks have a larger impact as the batch size increases.
///
/// Poisoning occurs when an invalid signature is included in a batch of attestations. A single
/// invalid signature causes the entire batch to fail. When a batch fails, we fall-back to
/// individually verifying each attestation signature.
const DEFAULT_MAX_GOSSIP_ATTESTATION_BATCH_SIZE: usize = 64;
const DEFAULT_MAX_GOSSIP_AGGREGATE_BATCH_SIZE: usize = 64;

/// Unique IDs used for metrics and testing.
pub const WORKER_FREED: &str = "worker_freed";
pub const NOTHING_TO_DO: &str = "nothing_to_do";
pub const GOSSIP_ATTESTATION: &str = "gossip_attestation";
pub const GOSSIP_ATTESTATION_BATCH: &str = "gossip_attestation_batch";
pub const GOSSIP_AGGREGATE: &str = "gossip_aggregate";
pub const GOSSIP_AGGREGATE_BATCH: &str = "gossip_aggregate_batch";
pub const GOSSIP_BLOCK: &str = "gossip_block";
pub const DELAYED_IMPORT_BLOCK: &str = "delayed_import_block";
pub const GOSSIP_VOLUNTARY_EXIT: &str = "gossip_voluntary_exit";
pub const GOSSIP_PROPOSER_SLASHING: &str = "gossip_proposer_slashing";
pub const GOSSIP_ATTESTER_SLASHING: &str = "gossip_attester_slashing";
pub const GOSSIP_SYNC_SIGNATURE: &str = "gossip_sync_signature";
pub const GOSSIP_SYNC_CONTRIBUTION: &str = "gossip_sync_contribution";
pub const GOSSIP_LIGHT_CLIENT_FINALITY_UPDATE: &str = "light_client_finality_update";
pub const GOSSIP_LIGHT_CLIENT_OPTIMISTIC_UPDATE: &str = "light_client_optimistic_update";
pub const RPC_BLOCK: &str = "rpc_block";
pub const IGNORED_RPC_BLOCK: &str = "ignored_rpc_block";
pub const CHAIN_SEGMENT: &str = "chain_segment";
pub const CHAIN_SEGMENT_BACKFILL: &str = "chain_segment_backfill";
pub const STATUS_PROCESSING: &str = "status_processing";
pub const BLOCKS_BY_RANGE_REQUEST: &str = "blocks_by_range_request";
pub const BLOCKS_BY_ROOTS_REQUEST: &str = "blocks_by_roots_request";
pub const LIGHT_CLIENT_BOOTSTRAP_REQUEST: &str = "light_client_bootstrap";
pub const UNKNOWN_BLOCK_ATTESTATION: &str = "unknown_block_attestation";
pub const UNKNOWN_BLOCK_AGGREGATE: &str = "unknown_block_aggregate";
pub const UNKNOWN_LIGHT_CLIENT_UPDATE: &str = "unknown_light_client_update";
pub const GOSSIP_BLS_TO_EXECUTION_CHANGE: &str = "gossip_bls_to_execution_change";
pub const API_REQUEST_P0: &str = "api_request_p0";
pub const API_REQUEST_P1: &str = "api_request_p1";

#[derive(Clone, PartialEq, Debug, Serialize, Deserialize)]
pub struct BeaconProcessorConfig {
    pub max_workers: usize,
    pub max_work_event_queue_len: usize,
    pub max_scheduled_work_queue_len: usize,
    pub max_gossip_attestation_batch_size: usize,
    pub max_gossip_aggregate_batch_size: usize,
    pub enable_backfill_rate_limiting: bool,
}

impl Default for BeaconProcessorConfig {
    fn default() -> Self {
        Self {
            max_workers: cmp::max(1, num_cpus::get()),
            max_work_event_queue_len: DEFAULT_MAX_WORK_EVENT_QUEUE_LEN,
            max_scheduled_work_queue_len: DEFAULT_MAX_SCHEDULED_WORK_QUEUE_LEN,
            max_gossip_attestation_batch_size: DEFAULT_MAX_GOSSIP_ATTESTATION_BATCH_SIZE,
            max_gossip_aggregate_batch_size: DEFAULT_MAX_GOSSIP_AGGREGATE_BATCH_SIZE,
            enable_backfill_rate_limiting: true,
        }
    }
}

// The channels necessary to instantiate a `BeaconProcessor`.
pub struct BeaconProcessorChannels<E: EthSpec> {
    pub beacon_processor_tx: BeaconProcessorSend<E>,
    pub beacon_processor_rx: mpsc::Receiver<WorkEvent<E>>,
    pub work_reprocessing_tx: mpsc::Sender<ReprocessQueueMessage>,
    pub work_reprocessing_rx: mpsc::Receiver<ReprocessQueueMessage>,
}

impl<E: EthSpec> BeaconProcessorChannels<E> {
    pub fn new(config: &BeaconProcessorConfig) -> Self {
        let (beacon_processor_tx, beacon_processor_rx) =
            mpsc::channel(config.max_scheduled_work_queue_len);
        let (work_reprocessing_tx, work_reprocessing_rx) =
            mpsc::channel(config.max_scheduled_work_queue_len);

        Self {
            beacon_processor_tx: BeaconProcessorSend(beacon_processor_tx),
            beacon_processor_rx,
            work_reprocessing_rx,
            work_reprocessing_tx,
        }
    }
}

impl<E: EthSpec> Default for BeaconProcessorChannels<E> {
    fn default() -> Self {
        Self::new(&BeaconProcessorConfig::default())
    }
}

/// A simple first-in-first-out queue with a maximum length.
struct FifoQueue<T> {
    queue: VecDeque<T>,
    max_length: usize,
}

impl<T> FifoQueue<T> {
    /// Create a new, empty queue with the given length.
    pub fn new(max_length: usize) -> Self {
        Self {
            queue: VecDeque::default(),
            max_length,
        }
    }

    /// Add a new item to the queue.
    ///
    /// Drops `item` if the queue is full.
    pub fn push(&mut self, item: T, item_desc: &str, log: &Logger) {
        if self.queue.len() == self.max_length {
            error!(
                log,
                "Work queue is full";
                "msg" => "the system has insufficient resources for load",
                "queue_len" => self.max_length,
                "queue" => item_desc,
            )
        } else {
            self.queue.push_back(item);
        }
    }

    /// Remove the next item from the queue.
    pub fn pop(&mut self) -> Option<T> {
        self.queue.pop_front()
    }

    /// Returns the current length of the queue.
    pub fn len(&self) -> usize {
        self.queue.len()
    }
}

/// A simple last-in-first-out queue with a maximum length.
struct LifoQueue<T> {
    queue: VecDeque<T>,
    max_length: usize,
}

impl<T> LifoQueue<T> {
    /// Create a new, empty queue with the given length.
    pub fn new(max_length: usize) -> Self {
        Self {
            queue: VecDeque::default(),
            max_length,
        }
    }

    /// Add a new item to the front of the queue.
    ///
    /// If the queue is full, the item at the back of the queue is dropped.
    pub fn push(&mut self, item: T) {
        if self.queue.len() == self.max_length {
            self.queue.pop_back();
        }
        self.queue.push_front(item);
    }

    /// Remove the next item from the queue.
    pub fn pop(&mut self) -> Option<T> {
        self.queue.pop_front()
    }

    /// Returns `true` if the queue is full.
    pub fn is_full(&self) -> bool {
        self.queue.len() >= self.max_length
    }

    /// Returns the current length of the queue.
    pub fn len(&self) -> usize {
        self.queue.len()
    }
}

/// A handle that sends a message on the provided channel to a receiver when it gets dropped.
///
/// The receiver task is responsible for removing the provided `entry` from the `DuplicateCache`
/// and perform any other necessary cleanup.
pub struct DuplicateCacheHandle {
    entry: Hash256,
    cache: DuplicateCache,
}

impl Drop for DuplicateCacheHandle {
    fn drop(&mut self) {
        self.cache.remove(&self.entry);
    }
}

/// A simple  cache for detecting duplicate block roots across multiple threads.
#[derive(Clone, Default)]
pub struct DuplicateCache {
    inner: Arc<Mutex<HashSet<Hash256>>>,
}

impl DuplicateCache {
    /// Checks if the given block_root exists and inserts it into the cache if
    /// it doesn't exist.
    ///
    /// Returns a `Some(DuplicateCacheHandle)` if the block_root was successfully
    /// inserted and `None` if the block root already existed in the cache.
    ///
    /// The handle removes the entry from the cache when it is dropped. This ensures that any unclean
    /// shutdowns in the worker tasks does not leave inconsistent state in the cache.
    pub fn check_and_insert(&self, block_root: Hash256) -> Option<DuplicateCacheHandle> {
        let mut inner = self.inner.lock();
        if inner.insert(block_root) {
            Some(DuplicateCacheHandle {
                entry: block_root,
                cache: self.clone(),
            })
        } else {
            None
        }
    }

    /// Remove the given block_root from the cache.
    pub fn remove(&self, block_root: &Hash256) {
        let mut inner = self.inner.lock();
        inner.remove(block_root);
    }
}

/// An event to be processed by the manager task.
#[derive(Debug)]
pub struct WorkEvent<E: EthSpec> {
    pub drop_during_sync: bool,
    pub work: Work<E>,
}

impl<E: EthSpec> WorkEvent<E> {
    /// Get a `str` representation of the type of work this `WorkEvent` contains.
    pub fn work_type(&self) -> &'static str {
        self.work.str_id()
    }
}

impl<E: EthSpec> From<ReadyWork> for WorkEvent<E> {
    fn from(ready_work: ReadyWork) -> Self {
        match ready_work {
            ReadyWork::Block(QueuedGossipBlock {
                beacon_block_slot,
                beacon_block_root,
                process_fn,
            }) => Self {
                drop_during_sync: false,
                work: Work::DelayedImportBlock {
                    beacon_block_slot,
                    beacon_block_root,
                    process_fn,
                },
            },
            ReadyWork::RpcBlock(QueuedRpcBlock {
                beacon_block_root: _,
                process_fn,
                ignore_fn: _,
            }) => Self {
                drop_during_sync: false,
                work: Work::RpcBlock { process_fn },
            },
            ReadyWork::IgnoredRpcBlock(IgnoredRpcBlock { process_fn }) => Self {
                drop_during_sync: false,
                work: Work::IgnoredRpcBlock { process_fn },
            },
            ReadyWork::Unaggregate(QueuedUnaggregate {
                beacon_block_root: _,
                process_fn,
            }) => Self {
                drop_during_sync: true,
                work: Work::UnknownBlockAttestation { process_fn },
            },
            ReadyWork::Aggregate(QueuedAggregate {
                process_fn,
                beacon_block_root: _,
            }) => Self {
                drop_during_sync: true,
                work: Work::UnknownBlockAggregate { process_fn },
            },
            ReadyWork::LightClientUpdate(QueuedLightClientUpdate {
                parent_root,
                process_fn,
            }) => Self {
                drop_during_sync: true,
                work: Work::UnknownLightClientOptimisticUpdate {
                    parent_root,
                    process_fn,
                },
            },
            ReadyWork::BackfillSync(QueuedBackfillBatch(process_fn)) => Self {
                drop_during_sync: false,
                work: Work::ChainSegmentBackfill(process_fn),
            },
        }
    }
}

/// Items required to verify a batch of unaggregated gossip attestations.
#[derive(Debug)]
pub struct GossipAttestationPackage<E: EthSpec> {
    pub message_id: MessageId,
    pub peer_id: PeerId,
    pub attestation: Box<Attestation<E>>,
    pub subnet_id: SubnetId,
    pub should_import: bool,
    pub seen_timestamp: Duration,
}

/// Items required to verify a batch of aggregated gossip attestations.
#[derive(Debug)]
pub struct GossipAggregatePackage<E: EthSpec> {
    pub message_id: MessageId,
    pub peer_id: PeerId,
    pub aggregate: Box<SignedAggregateAndProof<E>>,
    pub beacon_block_root: Hash256,
    pub seen_timestamp: Duration,
}

#[derive(Clone)]
pub struct BeaconProcessorSend<E: EthSpec>(pub mpsc::Sender<WorkEvent<E>>);

impl<E: EthSpec> BeaconProcessorSend<E> {
    pub fn try_send(&self, message: WorkEvent<E>) -> Result<(), TrySendError<WorkEvent<E>>> {
        let work_type = message.work_type();
        match self.0.try_send(message) {
            Ok(res) => Ok(res),
            Err(e) => {
                metrics::inc_counter_vec(
                    &metrics::BEACON_PROCESSOR_SEND_ERROR_PER_WORK_TYPE,
                    &[work_type],
                );
                Err(e)
            }
        }
    }
}

pub type AsyncFn = Pin<Box<dyn Future<Output = ()> + Send + Sync>>;
pub type BlockingFn = Box<dyn FnOnce() + Send + Sync>;
pub type BlockingFnWithManualSendOnIdle = Box<dyn FnOnce(SendOnDrop) + Send + Sync>;
pub enum BlockingOrAsync {
    Blocking(BlockingFn),
    Async(AsyncFn),
}

/// Indicates the type of work to be performed and therefore its priority and
/// queuing specifics.
pub enum Work<E: EthSpec> {
    GossipAttestation {
        attestation: GossipAttestationPackage<E>,
        process_individual: Box<dyn FnOnce(GossipAttestationPackage<E>) + Send + Sync>,
        process_batch: Box<dyn FnOnce(Vec<GossipAttestationPackage<E>>) + Send + Sync>,
    },
    UnknownBlockAttestation {
        process_fn: BlockingFn,
    },
    GossipAttestationBatch {
        attestations: Vec<GossipAttestationPackage<E>>,
        process_batch: Box<dyn FnOnce(Vec<GossipAttestationPackage<E>>) + Send + Sync>,
    },
    GossipAggregate {
        aggregate: GossipAggregatePackage<E>,
        process_individual: Box<dyn FnOnce(GossipAggregatePackage<E>) + Send + Sync>,
        process_batch: Box<dyn FnOnce(Vec<GossipAggregatePackage<E>>) + Send + Sync>,
    },
    UnknownBlockAggregate {
        process_fn: BlockingFn,
    },
    UnknownLightClientOptimisticUpdate {
        parent_root: Hash256,
        process_fn: BlockingFn,
    },
    GossipAggregateBatch {
        aggregates: Vec<GossipAggregatePackage<E>>,
        process_batch: Box<dyn FnOnce(Vec<GossipAggregatePackage<E>>) + Send + Sync>,
    },
    GossipBlock(AsyncFn),
    DelayedImportBlock {
        beacon_block_slot: Slot,
        beacon_block_root: Hash256,
        process_fn: AsyncFn,
    },
    GossipVoluntaryExit(BlockingFn),
    GossipProposerSlashing(BlockingFn),
    GossipAttesterSlashing(BlockingFn),
    GossipSyncSignature(BlockingFn),
    GossipSyncContribution(BlockingFn),
    GossipLightClientFinalityUpdate(BlockingFn),
    GossipLightClientOptimisticUpdate(BlockingFn),
    RpcBlock {
        process_fn: AsyncFn,
    },
    IgnoredRpcBlock {
        process_fn: BlockingFn,
    },
    ChainSegment(AsyncFn),
    ChainSegmentBackfill(AsyncFn),
    Status(BlockingFn),
    BlocksByRangeRequest(BlockingFnWithManualSendOnIdle),
    BlocksByRootsRequest(BlockingFnWithManualSendOnIdle),
    GossipBlsToExecutionChange(BlockingFn),
    LightClientBootstrapRequest(BlockingFn),
    ApiRequestP0(BlockingOrAsync),
    ApiRequestP1(BlockingOrAsync),
}

impl<E: EthSpec> fmt::Debug for Work<E> {
    fn fmt(&self, f: &mut fmt::Formatter<'_>) -> fmt::Result {
        write!(f, "{}", self.str_id())
    }
}

impl<E: EthSpec> Work<E> {
    /// Provides a `&str` that uniquely identifies each enum variant.
    fn str_id(&self) -> &'static str {
        match self {
            Work::GossipAttestation { .. } => GOSSIP_ATTESTATION,
            Work::GossipAttestationBatch { .. } => GOSSIP_ATTESTATION_BATCH,
            Work::GossipAggregate { .. } => GOSSIP_AGGREGATE,
            Work::GossipAggregateBatch { .. } => GOSSIP_AGGREGATE_BATCH,
            Work::GossipBlock(_) => GOSSIP_BLOCK,
            Work::DelayedImportBlock { .. } => DELAYED_IMPORT_BLOCK,
            Work::GossipVoluntaryExit(_) => GOSSIP_VOLUNTARY_EXIT,
            Work::GossipProposerSlashing(_) => GOSSIP_PROPOSER_SLASHING,
            Work::GossipAttesterSlashing(_) => GOSSIP_ATTESTER_SLASHING,
            Work::GossipSyncSignature(_) => GOSSIP_SYNC_SIGNATURE,
            Work::GossipSyncContribution(_) => GOSSIP_SYNC_CONTRIBUTION,
            Work::GossipLightClientFinalityUpdate(_) => GOSSIP_LIGHT_CLIENT_FINALITY_UPDATE,
            Work::GossipLightClientOptimisticUpdate(_) => GOSSIP_LIGHT_CLIENT_OPTIMISTIC_UPDATE,
            Work::RpcBlock { .. } => RPC_BLOCK,
            Work::IgnoredRpcBlock { .. } => IGNORED_RPC_BLOCK,
            Work::ChainSegment { .. } => CHAIN_SEGMENT,
            Work::ChainSegmentBackfill(_) => CHAIN_SEGMENT_BACKFILL,
            Work::Status(_) => STATUS_PROCESSING,
            Work::BlocksByRangeRequest(_) => BLOCKS_BY_RANGE_REQUEST,
            Work::BlocksByRootsRequest(_) => BLOCKS_BY_ROOTS_REQUEST,
            Work::LightClientBootstrapRequest(_) => LIGHT_CLIENT_BOOTSTRAP_REQUEST,
            Work::UnknownBlockAttestation { .. } => UNKNOWN_BLOCK_ATTESTATION,
            Work::UnknownBlockAggregate { .. } => UNKNOWN_BLOCK_AGGREGATE,
            Work::GossipBlsToExecutionChange(_) => GOSSIP_BLS_TO_EXECUTION_CHANGE,
            Work::UnknownLightClientOptimisticUpdate { .. } => UNKNOWN_LIGHT_CLIENT_UPDATE,
            Work::ApiRequestP0 { .. } => API_REQUEST_P0,
            Work::ApiRequestP1 { .. } => API_REQUEST_P1,
        }
    }
}

/// Unifies all the messages processed by the `BeaconProcessor`.
enum InboundEvent<E: EthSpec> {
    /// A worker has completed a task and is free.
    WorkerIdle,
    /// There is new work to be done.
    WorkEvent(WorkEvent<E>),
    /// A work event that was queued for re-processing has become ready.
    ReprocessingWork(WorkEvent<E>),
}

/// Combines the various incoming event streams for the `BeaconProcessor` into a single stream.
///
/// This struct has a similar purpose to `tokio::select!`, however it allows for more fine-grained
/// control (specifically in the ordering of event processing).
struct InboundEvents<E: EthSpec> {
    /// Used by workers when they finish a task.
    idle_rx: mpsc::Receiver<()>,
    /// Used by upstream processes to send new work to the `BeaconProcessor`.
    event_rx: mpsc::Receiver<WorkEvent<E>>,
    /// Used internally for queuing work ready to be re-processed.
    reprocess_work_rx: mpsc::Receiver<ReadyWork>,
}

impl<E: EthSpec> Stream for InboundEvents<E> {
    type Item = InboundEvent<E>;

    fn poll_next(mut self: Pin<&mut Self>, cx: &mut Context<'_>) -> Poll<Option<Self::Item>> {
        // Always check for idle workers before anything else. This allows us to ensure that a big
        // stream of new events doesn't suppress the processing of existing events.
        match self.idle_rx.poll_recv(cx) {
            Poll::Ready(Some(())) => {
                return Poll::Ready(Some(InboundEvent::WorkerIdle));
            }
            Poll::Ready(None) => {
                return Poll::Ready(None);
            }
            Poll::Pending => {}
        }

        // Poll for delayed blocks before polling for new work. It might be the case that a delayed
        // block is required to successfully process some new work.
        match self.reprocess_work_rx.poll_recv(cx) {
            Poll::Ready(Some(ready_work)) => {
                return Poll::Ready(Some(InboundEvent::ReprocessingWork(ready_work.into())));
            }
            Poll::Ready(None) => {
                return Poll::Ready(None);
            }
            Poll::Pending => {}
        }

        match self.event_rx.poll_recv(cx) {
            Poll::Ready(Some(event)) => {
                return Poll::Ready(Some(InboundEvent::WorkEvent(event)));
            }
            Poll::Ready(None) => {
                return Poll::Ready(None);
            }
            Poll::Pending => {}
        }

        Poll::Pending
    }
}

/// A mutli-threaded processor for messages received on the network
/// that need to be processed by the `BeaconChain`
///
/// See module level documentation for more information.
pub struct BeaconProcessor<E: EthSpec> {
    pub network_globals: Arc<NetworkGlobals<E>>,
    pub executor: TaskExecutor,
    pub max_workers: usize,
    pub current_workers: usize,
    pub config: BeaconProcessorConfig,
    pub log: Logger,
}

impl<E: EthSpec> BeaconProcessor<E> {
    /// Spawns the "manager" task which checks the receiver end of the returned `Sender` for
    /// messages which contain some new work which will be:
    ///
    /// - Performed immediately, if a worker is available.
    /// - Queued for later processing, if no worker is currently available.
    ///
    /// Only `self.max_workers` will ever be spawned at one time. Each worker is a `tokio` task
    /// started with `spawn_blocking`.
    ///
    /// The optional `work_journal_tx` allows for an outside process to receive a log of all work
    /// events processed by `self`. This should only be used during testing.
    pub fn spawn_manager<S: SlotClock + 'static>(
        mut self,
        event_rx: mpsc::Receiver<WorkEvent<E>>,
        work_reprocessing_tx: mpsc::Sender<ReprocessQueueMessage>,
        work_reprocessing_rx: mpsc::Receiver<ReprocessQueueMessage>,
        work_journal_tx: Option<mpsc::Sender<&'static str>>,
        slot_clock: S,
        maximum_gossip_clock_disparity: Duration,
    ) -> Result<(), String> {
        // Used by workers to communicate that they are finished a task.
        let (idle_tx, idle_rx) = mpsc::channel::<()>(MAX_IDLE_QUEUE_LEN);

        // Using LIFO queues for attestations since validator profits rely upon getting fresh
        // attestations into blocks. Additionally, later attestations contain more information than
        // earlier ones, so we consider them more valuable.
        let mut aggregate_queue = LifoQueue::new(MAX_AGGREGATED_ATTESTATION_QUEUE_LEN);
        let mut aggregate_debounce = TimeLatch::default();
        let mut attestation_queue = LifoQueue::new(MAX_UNAGGREGATED_ATTESTATION_QUEUE_LEN);
        let mut attestation_debounce = TimeLatch::default();
        let mut unknown_block_aggregate_queue =
            LifoQueue::new(MAX_AGGREGATED_ATTESTATION_REPROCESS_QUEUE_LEN);
        let mut unknown_block_attestation_queue =
            LifoQueue::new(MAX_UNAGGREGATED_ATTESTATION_REPROCESS_QUEUE_LEN);

        let mut sync_message_queue = LifoQueue::new(MAX_SYNC_MESSAGE_QUEUE_LEN);
        let mut sync_contribution_queue = LifoQueue::new(MAX_SYNC_CONTRIBUTION_QUEUE_LEN);

        // Using a FIFO queue for voluntary exits since it prevents exit censoring. I don't have
        // a strong feeling about queue type for exits.
        let mut gossip_voluntary_exit_queue = FifoQueue::new(MAX_GOSSIP_EXIT_QUEUE_LEN);

        // Using a FIFO queue for slashing to prevent people from flushing their slashings from the
        // queues with lots of junk messages.
        let mut gossip_proposer_slashing_queue =
            FifoQueue::new(MAX_GOSSIP_PROPOSER_SLASHING_QUEUE_LEN);
        let mut gossip_attester_slashing_queue =
            FifoQueue::new(MAX_GOSSIP_ATTESTER_SLASHING_QUEUE_LEN);

        // Using a FIFO queue for light client updates to maintain sequence order.
        let mut finality_update_queue = FifoQueue::new(MAX_GOSSIP_FINALITY_UPDATE_QUEUE_LEN);
        let mut optimistic_update_queue = FifoQueue::new(MAX_GOSSIP_OPTIMISTIC_UPDATE_QUEUE_LEN);
        let mut unknown_light_client_update_queue =
            FifoQueue::new(MAX_GOSSIP_OPTIMISTIC_UPDATE_REPROCESS_QUEUE_LEN);

        // Using a FIFO queue since blocks need to be imported sequentially.
        let mut rpc_block_queue = FifoQueue::new(MAX_RPC_BLOCK_QUEUE_LEN);
        let mut chain_segment_queue = FifoQueue::new(MAX_CHAIN_SEGMENT_QUEUE_LEN);
        let mut backfill_chain_segment = FifoQueue::new(MAX_CHAIN_SEGMENT_QUEUE_LEN);
        let mut gossip_block_queue = FifoQueue::new(MAX_GOSSIP_BLOCK_QUEUE_LEN);
        let mut delayed_block_queue = FifoQueue::new(MAX_DELAYED_BLOCK_QUEUE_LEN);

        let mut status_queue = FifoQueue::new(MAX_STATUS_QUEUE_LEN);
        let mut bbrange_queue = FifoQueue::new(MAX_BLOCKS_BY_RANGE_QUEUE_LEN);
        let mut bbroots_queue = FifoQueue::new(MAX_BLOCKS_BY_ROOTS_QUEUE_LEN);

        let mut gossip_bls_to_execution_change_queue =
            FifoQueue::new(MAX_BLS_TO_EXECUTION_CHANGE_QUEUE_LEN);

        let mut lcbootstrap_queue = FifoQueue::new(MAX_LIGHT_CLIENT_BOOTSTRAP_QUEUE_LEN);

        let mut api_request_p0_queue = FifoQueue::new(MAX_API_REQUEST_P0_QUEUE_LEN);
        let mut api_request_p1_queue = FifoQueue::new(MAX_API_REQUEST_P1_QUEUE_LEN);

        // Channels for sending work to the re-process scheduler (`work_reprocessing_tx`) and to
        // receive them back once they are ready (`ready_work_rx`).
        let (ready_work_tx, ready_work_rx) =
<<<<<<< HEAD
            mpsc::channel::<ReadyWork>(self.config.max_scheduled_work_queue_len);
=======
            mpsc::channel::<ReadyWork>(MAX_SCHEDULED_WORK_QUEUE_LEN);

>>>>>>> 31daf3a8
        spawn_reprocess_scheduler(
            ready_work_tx,
            work_reprocessing_rx,
            &self.executor,
            slot_clock,
            self.log.clone(),
            maximum_gossip_clock_disparity,
        )?;

        let executor = self.executor.clone();

        // The manager future will run on the core executor and delegate tasks to worker
        // threads on the blocking executor.
        let manager_future = async move {
            let mut inbound_events = InboundEvents {
                idle_rx,
                event_rx,
                reprocess_work_rx: ready_work_rx,
            };

            let enable_backfill_rate_limiting = self.config.enable_backfill_rate_limiting;

            loop {
                let work_event = match inbound_events.next().await {
                    Some(InboundEvent::WorkerIdle) => {
                        self.current_workers = self.current_workers.saturating_sub(1);
                        None
                    }
                    Some(InboundEvent::WorkEvent(event)) if enable_backfill_rate_limiting => {
                        match QueuedBackfillBatch::try_from(event) {
                            Ok(backfill_batch) => {
                                match work_reprocessing_tx
                                    .try_send(ReprocessQueueMessage::BackfillSync(backfill_batch))
                                {
                                    Err(e) => {
                                        warn!(
                                            self.log,
                                            "Unable to queue backfill work event. Will try to process now.";
                                            "error" => %e
                                        );
                                        match e {
                                            TrySendError::Full(reprocess_queue_message)
                                            | TrySendError::Closed(reprocess_queue_message) => {
                                                match reprocess_queue_message {
                                                    ReprocessQueueMessage::BackfillSync(
                                                        backfill_batch,
                                                    ) => Some(backfill_batch.into()),
                                                    other => {
                                                        crit!(
                                                            self.log,
                                                            "Unexpected queue message type";
                                                            "message_type" => other.as_ref()
                                                        );
                                                        // This is an unhandled exception, drop the message.
                                                        continue;
                                                    }
                                                }
                                            }
                                        }
                                    }
                                    Ok(..) => {
                                        // backfill work sent to "reprocessing" queue. Process the next event.
                                        continue;
                                    }
                                }
                            }
                            Err(event) => Some(event),
                        }
                    }
                    Some(InboundEvent::WorkEvent(event))
                    | Some(InboundEvent::ReprocessingWork(event)) => Some(event),
                    None => {
                        debug!(
                            self.log,
                            "Gossip processor stopped";
                            "msg" => "stream ended"
                        );
                        break;
                    }
                };

                let _event_timer =
                    metrics::start_timer(&metrics::BEACON_PROCESSOR_EVENT_HANDLING_SECONDS);
                if let Some(event) = &work_event {
                    metrics::inc_counter_vec(
                        &metrics::BEACON_PROCESSOR_WORK_EVENTS_RX_COUNT,
                        &[event.work.str_id()],
                    );
                } else {
                    metrics::inc_counter(&metrics::BEACON_PROCESSOR_IDLE_EVENTS_TOTAL);
                }

                if let Some(work_journal_tx) = &work_journal_tx {
                    let id = work_event
                        .as_ref()
                        .map(|event| event.work.str_id())
                        .unwrap_or(WORKER_FREED);

                    // We don't care if this message was successfully sent, we only use the journal
                    // during testing.
                    let _ = work_journal_tx.try_send(id);
                }

                let can_spawn = self.current_workers < self.max_workers;
                let drop_during_sync = work_event
                    .as_ref()
                    .map_or(false, |event| event.drop_during_sync);

                let idle_tx = idle_tx.clone();
                match work_event {
                    // There is no new work event, but we are able to spawn a new worker.
                    //
                    // We don't check the `work.drop_during_sync` here. We assume that if it made
                    // it into the queue at any point then we should process it.
                    None if can_spawn => {
                        // Check for chain segments first, they're the most efficient way to get
                        // blocks into the system.
                        if let Some(item) = chain_segment_queue.pop() {
                            self.spawn_worker(item, idle_tx);
                        // Check sync blocks before gossip blocks, since we've already explicitly
                        // requested these blocks.
                        } else if let Some(item) = rpc_block_queue.pop() {
                            self.spawn_worker(item, idle_tx);
                        // Check delayed blocks before gossip blocks, the gossip blocks might rely
                        // on the delayed ones.
                        } else if let Some(item) = delayed_block_queue.pop() {
                            self.spawn_worker(item, idle_tx);
                        // Check gossip blocks before gossip attestations, since a block might be
                        // required to verify some attestations.
                        } else if let Some(item) = gossip_block_queue.pop() {
                            self.spawn_worker(item, idle_tx);
                        // Check the priority 0 API requests after blocks, but before attestations.
                        } else if let Some(item) = api_request_p0_queue.pop() {
                            self.spawn_worker(item, idle_tx);
                        // Check the aggregates, *then* the unaggregates since we assume that
                        // aggregates are more valuable to local validators and effectively give us
                        // more information with less signature verification time.
                        } else if aggregate_queue.len() > 0 {
                            let batch_size = cmp::min(
                                aggregate_queue.len(),
                                self.config.max_gossip_aggregate_batch_size,
                            );

                            if batch_size < 2 {
                                // One single aggregate is in the queue, process it individually.
                                if let Some(item) = aggregate_queue.pop() {
                                    self.spawn_worker(item, idle_tx);
                                }
                            } else {
                                // Collect two or more aggregates into a batch, so they can take
                                // advantage of batch signature verification.
                                //
                                // Note: this will convert the `Work::GossipAggregate` item into a
                                // `Work::GossipAggregateBatch` item.
                                let mut aggregates = Vec::with_capacity(batch_size);
                                let mut process_batch_opt = None;
                                for _ in 0..batch_size {
                                    if let Some(item) = aggregate_queue.pop() {
                                        match item {
                                            Work::GossipAggregate {
                                                aggregate,
                                                process_individual: _,
                                                process_batch,
                                            } => {
                                                aggregates.push(aggregate);
                                                if process_batch_opt.is_none() {
                                                    process_batch_opt = Some(process_batch);
                                                }
                                            }
                                            _ => {
                                                error!(self.log, "Invalid item in aggregate queue");
                                            }
                                        }
                                    }
                                }

                                if let Some(process_batch) = process_batch_opt {
                                    // Process all aggregates with a single worker.
                                    self.spawn_worker(
                                        Work::GossipAggregateBatch {
                                            aggregates,
                                            process_batch,
                                        },
                                        idle_tx,
                                    )
                                } else {
                                    // There is no good reason for this to
                                    // happen, it is a serious logic error.
                                    // Since we only form batches when multiple
                                    // work items exist, we should always have a
                                    // work closure at this point.
                                    crit!(self.log, "Missing aggregate work");
                                }
                            }
                        // Check the unaggregated attestation queue.
                        //
                        // Potentially use batching.
                        } else if attestation_queue.len() > 0 {
                            let batch_size = cmp::min(
                                attestation_queue.len(),
                                self.config.max_gossip_attestation_batch_size,
                            );

                            if batch_size < 2 {
                                // One single attestation is in the queue, process it individually.
                                if let Some(item) = attestation_queue.pop() {
                                    self.spawn_worker(item, idle_tx);
                                }
                            } else {
                                // Collect two or more attestations into a batch, so they can take
                                // advantage of batch signature verification.
                                //
                                // Note: this will convert the `Work::GossipAttestation` item into a
                                // `Work::GossipAttestationBatch` item.
                                let mut attestations = Vec::with_capacity(batch_size);
                                let mut process_batch_opt = None;
                                for _ in 0..batch_size {
                                    if let Some(item) = attestation_queue.pop() {
                                        match item {
                                            Work::GossipAttestation {
                                                attestation,
                                                process_individual: _,
                                                process_batch,
                                            } => {
                                                attestations.push(attestation);
                                                if process_batch_opt.is_none() {
                                                    process_batch_opt = Some(process_batch);
                                                }
                                            }
                                            _ => error!(
                                                self.log,
                                                "Invalid item in attestation queue"
                                            ),
                                        }
                                    }
                                }

                                if let Some(process_batch) = process_batch_opt {
                                    // Process all attestations with a single worker.
                                    self.spawn_worker(
                                        Work::GossipAttestationBatch {
                                            attestations,
                                            process_batch,
                                        },
                                        idle_tx,
                                    )
                                } else {
                                    // There is no good reason for this to
                                    // happen, it is a serious logic error.
                                    // Since we only form batches when multiple
                                    // work items exist, we should always have a
                                    // work closure at this point.
                                    crit!(self.log, "Missing attestations work");
                                }
                            }
                        // Check sync committee messages after attestations as their rewards are lesser
                        // and they don't influence fork choice.
                        } else if let Some(item) = sync_contribution_queue.pop() {
                            self.spawn_worker(item, idle_tx);
                        } else if let Some(item) = sync_message_queue.pop() {
                            self.spawn_worker(item, idle_tx);
                        // Aggregates and unaggregates queued for re-processing are older and we
                        // care about fresher ones, so check those first.
                        } else if let Some(item) = unknown_block_aggregate_queue.pop() {
                            self.spawn_worker(item, idle_tx);
                        } else if let Some(item) = unknown_block_attestation_queue.pop() {
                            self.spawn_worker(item, idle_tx);
                        // Check RPC methods next. Status messages are needed for sync so
                        // prioritize them over syncing requests from other peers (BlocksByRange
                        // and BlocksByRoot)
                        } else if let Some(item) = status_queue.pop() {
                            self.spawn_worker(item, idle_tx);
                        } else if let Some(item) = bbrange_queue.pop() {
                            self.spawn_worker(item, idle_tx);
                        } else if let Some(item) = bbroots_queue.pop() {
                            self.spawn_worker(item, idle_tx);
                        // Check slashings after all other consensus messages so we prioritize
                        // following head.
                        //
                        // Check attester slashings before proposer slashings since they have the
                        // potential to slash multiple validators at once.
                        } else if let Some(item) = gossip_attester_slashing_queue.pop() {
                            self.spawn_worker(item, idle_tx);
                        } else if let Some(item) = gossip_proposer_slashing_queue.pop() {
                            self.spawn_worker(item, idle_tx);
                        // Check exits and address changes late since our validators don't get
                        // rewards from them.
                        } else if let Some(item) = gossip_voluntary_exit_queue.pop() {
                            self.spawn_worker(item, idle_tx);
                        } else if let Some(item) = gossip_bls_to_execution_change_queue.pop() {
                            self.spawn_worker(item, idle_tx);
                        // Check the priority 1 API requests after we've
                        // processed all the interesting things from the network
                        // and things required for us to stay in good repute
                        // with our P2P peers.
                        } else if let Some(item) = api_request_p1_queue.pop() {
                            self.spawn_worker(item, idle_tx);
                        // Handle backfill sync chain segments.
                        } else if let Some(item) = backfill_chain_segment.pop() {
                            self.spawn_worker(item, idle_tx);
                        // This statement should always be the final else statement.
                        } else if let Some(item) = lcbootstrap_queue.pop() {
                            self.spawn_worker(item, idle_tx);
                        } else {
                            // Let the journal know that a worker is freed and there's nothing else
                            // for it to do.
                            if let Some(work_journal_tx) = &work_journal_tx {
                                // We don't care if this message was successfully sent, we only use the journal
                                // during testing.
                                let _ = work_journal_tx.try_send(NOTHING_TO_DO);
                            }
                        }
                    }
                    // There is no new work event and we are unable to spawn a new worker.
                    //
                    // I cannot see any good reason why this would happen.
                    None => {
                        warn!(
                            self.log,
                            "Unexpected gossip processor condition";
                            "msg" => "no new work and cannot spawn worker"
                        );
                    }
                    // The chain is syncing and this event should be dropped during sync.
                    Some(work_event)
                        if self.network_globals.sync_state.read().is_syncing()
                            && drop_during_sync =>
                    {
                        let work_id = work_event.work.str_id();
                        metrics::inc_counter_vec(
                            &metrics::BEACON_PROCESSOR_WORK_EVENTS_IGNORED_COUNT,
                            &[work_id],
                        );
                        trace!(
                            self.log,
                            "Gossip processor skipping work";
                            "msg" => "chain is syncing",
                            "work_id" => work_id
                        );
                    }
                    // There is a new work event and the chain is not syncing. Process it or queue
                    // it.
                    Some(WorkEvent { work, .. }) => {
                        let work_id = work.str_id();

                        match work {
                            _ if can_spawn => self.spawn_worker(work, idle_tx),
                            Work::GossipAttestation { .. } => attestation_queue.push(work),
                            // Attestation batches are formed internally within the
                            // `BeaconProcessor`, they are not sent from external services.
                            Work::GossipAttestationBatch { .. } => crit!(
                                    self.log,
                                    "Unsupported inbound event";
                                    "type" => "GossipAttestationBatch"
                            ),
                            Work::GossipAggregate { .. } => aggregate_queue.push(work),
                            // Aggregate batches are formed internally within the `BeaconProcessor`,
                            // they are not sent from external services.
                            Work::GossipAggregateBatch { .. } => crit!(
                                    self.log,
                                    "Unsupported inbound event";
                                    "type" => "GossipAggregateBatch"
                            ),
                            Work::GossipBlock { .. } => {
                                gossip_block_queue.push(work, work_id, &self.log)
                            }
                            Work::DelayedImportBlock { .. } => {
                                delayed_block_queue.push(work, work_id, &self.log)
                            }
                            Work::GossipVoluntaryExit { .. } => {
                                gossip_voluntary_exit_queue.push(work, work_id, &self.log)
                            }
                            Work::GossipProposerSlashing { .. } => {
                                gossip_proposer_slashing_queue.push(work, work_id, &self.log)
                            }
                            Work::GossipAttesterSlashing { .. } => {
                                gossip_attester_slashing_queue.push(work, work_id, &self.log)
                            }
                            Work::GossipSyncSignature { .. } => sync_message_queue.push(work),
                            Work::GossipSyncContribution { .. } => {
                                sync_contribution_queue.push(work)
                            }
                            Work::GossipLightClientFinalityUpdate { .. } => {
                                finality_update_queue.push(work, work_id, &self.log)
                            }
                            Work::GossipLightClientOptimisticUpdate { .. } => {
                                optimistic_update_queue.push(work, work_id, &self.log)
                            }
                            Work::RpcBlock { .. } | Work::IgnoredRpcBlock { .. } => {
                                rpc_block_queue.push(work, work_id, &self.log)
                            }
                            Work::ChainSegment { .. } => {
                                chain_segment_queue.push(work, work_id, &self.log)
                            }
                            Work::ChainSegmentBackfill { .. } => {
                                backfill_chain_segment.push(work, work_id, &self.log)
                            }
                            Work::Status { .. } => status_queue.push(work, work_id, &self.log),
                            Work::BlocksByRangeRequest { .. } => {
                                bbrange_queue.push(work, work_id, &self.log)
                            }
                            Work::BlocksByRootsRequest { .. } => {
                                bbroots_queue.push(work, work_id, &self.log)
                            }
                            Work::LightClientBootstrapRequest { .. } => {
                                lcbootstrap_queue.push(work, work_id, &self.log)
                            }
                            Work::UnknownBlockAttestation { .. } => {
                                unknown_block_attestation_queue.push(work)
                            }
                            Work::UnknownBlockAggregate { .. } => {
                                unknown_block_aggregate_queue.push(work)
                            }
                            Work::GossipBlsToExecutionChange { .. } => {
                                gossip_bls_to_execution_change_queue.push(work, work_id, &self.log)
                            }
                            Work::UnknownLightClientOptimisticUpdate { .. } => {
                                unknown_light_client_update_queue.push(work, work_id, &self.log)
                            }
                            Work::ApiRequestP0 { .. } => {
                                api_request_p0_queue.push(work, work_id, &self.log)
                            }
                            Work::ApiRequestP1 { .. } => {
                                api_request_p1_queue.push(work, work_id, &self.log)
                            }
                        }
                    }
                }

                metrics::set_gauge(
                    &metrics::BEACON_PROCESSOR_WORKERS_ACTIVE_TOTAL,
                    self.current_workers as i64,
                );
                metrics::set_gauge(
                    &metrics::BEACON_PROCESSOR_UNAGGREGATED_ATTESTATION_QUEUE_TOTAL,
                    attestation_queue.len() as i64,
                );
                metrics::set_gauge(
                    &metrics::BEACON_PROCESSOR_AGGREGATED_ATTESTATION_QUEUE_TOTAL,
                    aggregate_queue.len() as i64,
                );
                metrics::set_gauge(
                    &metrics::BEACON_PROCESSOR_SYNC_MESSAGE_QUEUE_TOTAL,
                    sync_message_queue.len() as i64,
                );
                metrics::set_gauge(
                    &metrics::BEACON_PROCESSOR_SYNC_CONTRIBUTION_QUEUE_TOTAL,
                    sync_contribution_queue.len() as i64,
                );
                metrics::set_gauge(
                    &metrics::BEACON_PROCESSOR_GOSSIP_BLOCK_QUEUE_TOTAL,
                    gossip_block_queue.len() as i64,
                );
                metrics::set_gauge(
                    &metrics::BEACON_PROCESSOR_RPC_BLOCK_QUEUE_TOTAL,
                    rpc_block_queue.len() as i64,
                );
                metrics::set_gauge(
                    &metrics::BEACON_PROCESSOR_CHAIN_SEGMENT_QUEUE_TOTAL,
                    chain_segment_queue.len() as i64,
                );
                metrics::set_gauge(
                    &metrics::BEACON_PROCESSOR_BACKFILL_CHAIN_SEGMENT_QUEUE_TOTAL,
                    backfill_chain_segment.len() as i64,
                );
                metrics::set_gauge(
                    &metrics::BEACON_PROCESSOR_EXIT_QUEUE_TOTAL,
                    gossip_voluntary_exit_queue.len() as i64,
                );
                metrics::set_gauge(
                    &metrics::BEACON_PROCESSOR_PROPOSER_SLASHING_QUEUE_TOTAL,
                    gossip_proposer_slashing_queue.len() as i64,
                );
                metrics::set_gauge(
                    &metrics::BEACON_PROCESSOR_ATTESTER_SLASHING_QUEUE_TOTAL,
                    gossip_attester_slashing_queue.len() as i64,
                );
                metrics::set_gauge(
                    &metrics::BEACON_PROCESSOR_BLS_TO_EXECUTION_CHANGE_QUEUE_TOTAL,
                    gossip_bls_to_execution_change_queue.len() as i64,
                );
                metrics::set_gauge(
                    &metrics::BEACON_PROCESSOR_API_REQUEST_P0_QUEUE_TOTAL,
                    api_request_p0_queue.len() as i64,
                );
                metrics::set_gauge(
                    &metrics::BEACON_PROCESSOR_API_REQUEST_P1_QUEUE_TOTAL,
                    api_request_p1_queue.len() as i64,
                );

                if aggregate_queue.is_full() && aggregate_debounce.elapsed() {
                    error!(
                        self.log,
                        "Aggregate attestation queue full";
                        "msg" => "the system has insufficient resources for load",
                        "queue_len" => aggregate_queue.max_length,
                    )
                }

                if attestation_queue.is_full() && attestation_debounce.elapsed() {
                    error!(
                        self.log,
                        "Attestation queue full";
                        "msg" => "the system has insufficient resources for load",
                        "queue_len" => attestation_queue.max_length,
                    )
                }
            }
        };

        // Spawn on the core executor.
        executor.spawn(manager_future, MANAGER_TASK_NAME);
        Ok(())
    }

    /// Spawns a blocking worker thread to process some `Work`.
    ///
    /// Sends an message on `idle_tx` when the work is complete and the task is stopping.
    fn spawn_worker(&mut self, work: Work<E>, idle_tx: mpsc::Sender<()>) {
        let work_id = work.str_id();
        let worker_timer =
            metrics::start_timer_vec(&metrics::BEACON_PROCESSOR_WORKER_TIME, &[work_id]);
        metrics::inc_counter(&metrics::BEACON_PROCESSOR_WORKERS_SPAWNED_TOTAL);
        metrics::inc_counter_vec(
            &metrics::BEACON_PROCESSOR_WORK_EVENTS_STARTED_COUNT,
            &[work.str_id()],
        );

        // Wrap the `idle_tx` in a struct that will fire the idle message whenever it is dropped.
        //
        // This helps ensure that the worker is always freed in the case of an early exit or panic.
        // As such, this instantiation should happen as early in the function as possible.
        let send_idle_on_drop = SendOnDrop {
            tx: idle_tx,
            _worker_timer: worker_timer,
            log: self.log.clone(),
        };

        let worker_id = self.current_workers;
        self.current_workers = self.current_workers.saturating_add(1);

        let executor = self.executor.clone();

        trace!(
            self.log,
            "Spawning beacon processor worker";
            "work" => work_id,
            "worker" => worker_id,
        );

        let task_spawner = TaskSpawner {
            executor,
            send_idle_on_drop,
        };

        match work {
            Work::GossipAttestation {
                attestation,
                process_individual,
                process_batch: _,
            } => task_spawner.spawn_blocking(move || {
                process_individual(attestation);
            }),
            Work::GossipAttestationBatch {
                attestations,
                process_batch,
            } => task_spawner.spawn_blocking(move || {
                process_batch(attestations);
            }),
            Work::GossipAggregate {
                aggregate,
                process_individual,
                process_batch: _,
            } => task_spawner.spawn_blocking(move || {
                process_individual(aggregate);
            }),
            Work::GossipAggregateBatch {
                aggregates,
                process_batch,
            } => task_spawner.spawn_blocking(move || {
                process_batch(aggregates);
            }),
            Work::ChainSegment(process_fn) => task_spawner.spawn_async(async move {
                process_fn.await;
            }),
            Work::UnknownBlockAttestation { process_fn } => task_spawner.spawn_blocking(process_fn),
            Work::UnknownBlockAggregate { process_fn } => task_spawner.spawn_blocking(process_fn),
            Work::UnknownLightClientOptimisticUpdate {
                parent_root: _,
                process_fn,
            } => task_spawner.spawn_blocking(process_fn),
            Work::DelayedImportBlock {
                beacon_block_slot: _,
                beacon_block_root: _,
                process_fn,
            } => task_spawner.spawn_async(process_fn),
            Work::RpcBlock { process_fn } => task_spawner.spawn_async(process_fn),
            Work::IgnoredRpcBlock { process_fn } => task_spawner.spawn_blocking(process_fn),
            Work::GossipBlock(work) => task_spawner.spawn_async(async move {
                work.await;
            }),
            Work::BlocksByRangeRequest(work) | Work::BlocksByRootsRequest(work) => {
                task_spawner.spawn_blocking_with_manual_send_idle(work)
            }
            Work::ChainSegmentBackfill(process_fn) => task_spawner.spawn_async(process_fn),
            Work::ApiRequestP0(process_fn) | Work::ApiRequestP1(process_fn) => match process_fn {
                BlockingOrAsync::Blocking(process_fn) => task_spawner.spawn_blocking(process_fn),
                BlockingOrAsync::Async(process_fn) => task_spawner.spawn_async(process_fn),
            },
            Work::GossipVoluntaryExit(process_fn)
            | Work::GossipProposerSlashing(process_fn)
            | Work::GossipAttesterSlashing(process_fn)
            | Work::GossipSyncSignature(process_fn)
            | Work::GossipSyncContribution(process_fn)
            | Work::GossipLightClientFinalityUpdate(process_fn)
            | Work::GossipLightClientOptimisticUpdate(process_fn)
            | Work::Status(process_fn)
            | Work::GossipBlsToExecutionChange(process_fn)
            | Work::LightClientBootstrapRequest(process_fn) => {
                task_spawner.spawn_blocking(process_fn)
            }
        };
    }
}

/// Spawns tasks that are either:
///
/// - Blocking (i.e. intensive methods that shouldn't run on the core `tokio` executor)
/// - Async (i.e. `async` methods)
///
/// Takes a `SendOnDrop` and ensures it is dropped after the task completes. This frees the beacon
/// processor worker so a new task can be started.
struct TaskSpawner {
    executor: TaskExecutor,
    send_idle_on_drop: SendOnDrop,
}

impl TaskSpawner {
    /// Spawn an async task, dropping the `SendOnDrop` after the task has completed.
    fn spawn_async(self, task: impl Future<Output = ()> + Send + 'static) {
        self.executor.spawn(
            async {
                task.await;
                drop(self.send_idle_on_drop)
            },
            WORKER_TASK_NAME,
        )
    }

    /// Spawn a blocking task, dropping the `SendOnDrop` after the task has completed.
    fn spawn_blocking<F>(self, task: F)
    where
        F: FnOnce() + Send + 'static,
    {
        self.executor.spawn_blocking(
            || {
                task();
                drop(self.send_idle_on_drop)
            },
            WORKER_TASK_NAME,
        )
    }

    /// Spawn a blocking task, passing the `SendOnDrop` into the task.
    ///
    /// ## Notes
    ///
    /// Users must ensure the `SendOnDrop` is dropped at the appropriate time!
    pub fn spawn_blocking_with_manual_send_idle<F>(self, task: F)
    where
        F: FnOnce(SendOnDrop) + Send + 'static,
    {
        self.executor.spawn_blocking(
            || {
                task(self.send_idle_on_drop);
            },
            WORKER_TASK_NAME,
        )
    }
}

/// This struct will send a message on `self.tx` when it is dropped. An error will be logged on
/// `self.log` if the send fails (this happens when the node is shutting down).
///
/// ## Purpose
///
/// This is useful for ensuring that a worker-freed message is still sent if a worker panics.
///
/// The Rust docs for `Drop` state that `Drop` is called during an unwind in a panic:
///
/// https://doc.rust-lang.org/std/ops/trait.Drop.html#panics
pub struct SendOnDrop {
    tx: mpsc::Sender<()>,
    // The field is unused, but it's here to ensure the timer is dropped once the task has finished.
    _worker_timer: Option<metrics::HistogramTimer>,
    log: Logger,
}

impl Drop for SendOnDrop {
    fn drop(&mut self) {
        if let Err(e) = self.tx.try_send(()) {
            warn!(
                self.log,
                "Unable to free worker";
                "msg" => "did not free worker, shutdown may be underway",
                "error" => %e
            )
        }
    }
}<|MERGE_RESOLUTION|>--- conflicted
+++ resolved
@@ -792,12 +792,7 @@
         // Channels for sending work to the re-process scheduler (`work_reprocessing_tx`) and to
         // receive them back once they are ready (`ready_work_rx`).
         let (ready_work_tx, ready_work_rx) =
-<<<<<<< HEAD
             mpsc::channel::<ReadyWork>(self.config.max_scheduled_work_queue_len);
-=======
-            mpsc::channel::<ReadyWork>(MAX_SCHEDULED_WORK_QUEUE_LEN);
-
->>>>>>> 31daf3a8
         spawn_reprocess_scheduler(
             ready_work_tx,
             work_reprocessing_rx,
