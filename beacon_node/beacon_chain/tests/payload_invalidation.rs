--- conflicted
+++ resolved
@@ -1837,7 +1837,6 @@
             rig.import_block(Payload::Syncing).await;
         }
 
-<<<<<<< HEAD
         // Define a helper function.
         let chain = rig.harness.chain.clone();
         let get_unrealized_justified_epoch = move || {
@@ -1856,46 +1855,6 @@
         let initial_unrealized_justified = get_unrealized_justified_epoch();
         while get_unrealized_justified_epoch() == initial_unrealized_justified {
             rig.import_block(Payload::Syncing).await;
-=======
-        let slots_per_epoch = E::slots_per_epoch();
-        let start_slot = rig.cached_head().head_slot() + 1;
-        let mut opt_fork_block = None;
-
-        assert_eq!(start_slot % slots_per_epoch, 1);
-        for i in 0..slots_per_epoch - 1 {
-            let slot = start_slot + i;
-            let slot_offset = slot.as_u64() % slots_per_epoch;
-
-            rig.harness.set_current_slot(slot);
-
-            if slot_offset == slots_per_epoch - 1 {
-                // Optimistic head block right before epoch boundary.
-                let is_valid = Payload::Syncing;
-                rig.import_block_parametric(is_valid, is_valid, Some(slot), |error| {
-                    matches!(
-                        error,
-                        BlockError::ExecutionPayloadError(
-                            ExecutionPayloadError::RejectedByExecutionEngine { .. }
-                        )
-                    )
-                })
-                .await;
-            } else if 3 * slot_offset < 2 * slots_per_epoch {
-                // Valid block in previous epoch.
-                rig.import_block(Payload::Valid).await;
-            } else if slot_offset == slots_per_epoch - 2 {
-                // Fork block one slot prior to invalid head, not applied immediately.
-                let parent_state = rig
-                    .harness
-                    .chain
-                    .state_at_slot(slot - 1, StateSkipConfig::WithStateRoots)
-                    .unwrap();
-                let (fork_block_tuple, _) = rig.harness.make_block(parent_state, slot).await;
-                opt_fork_block = Some(fork_block_tuple.0);
-            } else {
-                // Skipped slot.
-            };
->>>>>>> 85304274
         }
 
         // Create a forked block that competes with the head block. Both the
@@ -1912,7 +1871,7 @@
             .state_at_slot(parent_slot, StateSkipConfig::WithStateRoots)
             .unwrap();
         let (fork_block_tuple, _) = rig.harness.make_block(parent_state, fork_block_slot).await;
-        let fork_block = Arc::new(fork_block_tuple.0);
+        let fork_block = fork_block_tuple.0;
 
         let invalid_head = rig.cached_head();
 
