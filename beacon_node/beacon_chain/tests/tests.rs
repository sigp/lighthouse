#![cfg(not(debug_assertions))]

use beacon_chain::test_utils::{
    AttestationStrategy, BeaconChainHarness, BlockStrategy, CommonTypes, PersistedBeaconChain,
    BEACON_CHAIN_DB_KEY,
};
use lmd_ghost::ThreadSafeReducedTree;
use rand::Rng;
use store::{MemoryStore, Store};
use types::test_utils::{SeedableRng, TestRandom, XorShiftRng};
use types::{Deposit, EthSpec, Hash256, MinimalEthSpec, Slot};

// Should ideally be divisible by 3.
pub const VALIDATOR_COUNT: usize = 24;

type TestForkChoice = ThreadSafeReducedTree<MemoryStore, MinimalEthSpec>;

fn get_harness(validator_count: usize) -> BeaconChainHarness<TestForkChoice, MinimalEthSpec> {
    let harness = BeaconChainHarness::new(validator_count);

    // Move past the zero slot.
    harness.advance_slot();

    harness
}

// FIXME: https://github.com/sigp/lighthouse/issues/447
#[test]
<<<<<<< HEAD
#[ignore]
fn fork() {
=======
fn chooses_fork() {
>>>>>>> 177df121
    let harness = get_harness(VALIDATOR_COUNT);

    let two_thirds = (VALIDATOR_COUNT / 3) * 2;
    let delay = MinimalEthSpec::default_spec().min_attestation_inclusion_delay as usize;

    let honest_validators: Vec<usize> = (0..two_thirds).collect();
    let faulty_validators: Vec<usize> = (two_thirds..VALIDATOR_COUNT).collect();

    let initial_blocks = delay + 1;
    let honest_fork_blocks = delay + 1;
    let faulty_fork_blocks = delay + 2;

    // Build an initial chain where all validators agree.
    harness.extend_chain(
        initial_blocks,
        BlockStrategy::OnCanonicalHead,
        AttestationStrategy::AllValidators,
    );

    let (honest_head, faulty_head) = harness.generate_two_forks_by_skipping_a_block(
        &honest_validators,
        &faulty_validators,
        honest_fork_blocks,
        faulty_fork_blocks,
    );

    assert!(honest_head != faulty_head, "forks should be distinct");

    let state = &harness.chain.head().beacon_state;

    assert_eq!(
        state.slot,
        Slot::from(initial_blocks + honest_fork_blocks),
        "head should be at the current slot"
    );

    assert_eq!(
        harness.chain.head().beacon_block_root,
        honest_head,
        "the honest chain should be the canonical chain"
    );
}

#[test]
fn finalizes_with_full_participation() {
    let num_blocks_produced = MinimalEthSpec::slots_per_epoch() * 5;

    let harness = get_harness(VALIDATOR_COUNT);

    harness.extend_chain(
        num_blocks_produced as usize,
        BlockStrategy::OnCanonicalHead,
        AttestationStrategy::AllValidators,
    );

    let state = &harness.chain.head().beacon_state;

    assert_eq!(
        state.slot, num_blocks_produced,
        "head should be at the current slot"
    );
    assert_eq!(
        state.current_epoch(),
        num_blocks_produced / MinimalEthSpec::slots_per_epoch(),
        "head should be at the expected epoch"
    );
    assert_eq!(
        state.current_justified_checkpoint.epoch,
        state.current_epoch() - 1,
        "the head should be justified one behind the current epoch"
    );
    assert_eq!(
        state.finalized_checkpoint.epoch,
        state.current_epoch() - 2,
        "the head should be finalized two behind the current epoch"
    );
}

#[test]
fn finalizes_with_two_thirds_participation() {
    let num_blocks_produced = MinimalEthSpec::slots_per_epoch() * 5;

    let harness = get_harness(VALIDATOR_COUNT);

    let two_thirds = (VALIDATOR_COUNT / 3) * 2;
    let attesters = (0..two_thirds).collect();

    harness.extend_chain(
        num_blocks_produced as usize,
        BlockStrategy::OnCanonicalHead,
        AttestationStrategy::SomeValidators(attesters),
    );

    let state = &harness.chain.head().beacon_state;

    assert_eq!(
        state.slot, num_blocks_produced,
        "head should be at the current slot"
    );
    assert_eq!(
        state.current_epoch(),
        num_blocks_produced / MinimalEthSpec::slots_per_epoch(),
        "head should be at the expected epoch"
    );

    // Note: the 2/3rds tests are not justifying the immediately prior epochs because the
    // `MIN_ATTESTATION_INCLUSION_DELAY` is preventing an adequate number of attestations being
    // included in blocks during that epoch.

    assert_eq!(
        state.current_justified_checkpoint.epoch,
        state.current_epoch() - 2,
        "the head should be justified two behind the current epoch"
    );
    assert_eq!(
        state.finalized_checkpoint.epoch,
        state.current_epoch() - 4,
        "the head should be finalized three behind the current epoch"
    );
}

#[test]
fn does_not_finalize_with_less_than_two_thirds_participation() {
    let num_blocks_produced = MinimalEthSpec::slots_per_epoch() * 5;

    let harness = get_harness(VALIDATOR_COUNT);

    let two_thirds = (VALIDATOR_COUNT / 3) * 2;
    let less_than_two_thirds = two_thirds - 1;
    let attesters = (0..less_than_two_thirds).collect();

    harness.extend_chain(
        num_blocks_produced as usize,
        BlockStrategy::OnCanonicalHead,
        AttestationStrategy::SomeValidators(attesters),
    );

    let state = &harness.chain.head().beacon_state;

    assert_eq!(
        state.slot, num_blocks_produced,
        "head should be at the current slot"
    );
    assert_eq!(
        state.current_epoch(),
        num_blocks_produced / MinimalEthSpec::slots_per_epoch(),
        "head should be at the expected epoch"
    );
    assert_eq!(
        state.current_justified_checkpoint.epoch, 0,
        "no epoch should have been justified"
    );
    assert_eq!(
        state.finalized_checkpoint.epoch, 0,
        "no epoch should have been finalized"
    );
}

#[test]
fn does_not_finalize_without_attestation() {
    let num_blocks_produced = MinimalEthSpec::slots_per_epoch() * 5;

    let harness = get_harness(VALIDATOR_COUNT);

    harness.extend_chain(
        num_blocks_produced as usize,
        BlockStrategy::OnCanonicalHead,
        AttestationStrategy::SomeValidators(vec![]),
    );

    let state = &harness.chain.head().beacon_state;

    assert_eq!(
        state.slot, num_blocks_produced,
        "head should be at the current slot"
    );
    assert_eq!(
        state.current_epoch(),
        num_blocks_produced / MinimalEthSpec::slots_per_epoch(),
        "head should be at the expected epoch"
    );
    assert_eq!(
        state.current_justified_checkpoint.epoch, 0,
        "no epoch should have been justified"
    );
    assert_eq!(
        state.finalized_checkpoint.epoch, 0,
        "no epoch should have been finalized"
    );
}

#[test]
fn roundtrip_operation_pool() {
    let num_blocks_produced = MinimalEthSpec::slots_per_epoch() * 5;

    let harness = get_harness(VALIDATOR_COUNT);

    // Add some attestations
    harness.extend_chain(
        num_blocks_produced as usize,
        BlockStrategy::OnCanonicalHead,
        AttestationStrategy::AllValidators,
    );
    assert!(harness.chain.op_pool.num_attestations() > 0);

    // Add some deposits
    let rng = &mut XorShiftRng::from_seed([66; 16]);
    for i in 0..rng.gen_range(1, VALIDATOR_COUNT) {
        harness
            .chain
            .process_deposit(i as u64, Deposit::random_for_test(rng))
            .unwrap();
    }

    // TODO: could add some other operations
    harness.chain.persist().unwrap();

    let key = Hash256::from_slice(&BEACON_CHAIN_DB_KEY.as_bytes());
    let p: PersistedBeaconChain<CommonTypes<TestForkChoice, MinimalEthSpec>> =
        harness.chain.store.get(&key).unwrap().unwrap();

    let restored_op_pool = p.op_pool.into_operation_pool(&p.state, &harness.spec);

    assert_eq!(harness.chain.op_pool, restored_op_pool);
}<|MERGE_RESOLUTION|>--- conflicted
+++ resolved
@@ -24,14 +24,8 @@
     harness
 }
 
-// FIXME: https://github.com/sigp/lighthouse/issues/447
-#[test]
-<<<<<<< HEAD
-#[ignore]
-fn fork() {
-=======
+#[test]
 fn chooses_fork() {
->>>>>>> 177df121
     let harness = get_harness(VALIDATOR_COUNT);
 
     let two_thirds = (VALIDATOR_COUNT / 3) * 2;
