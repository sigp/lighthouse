#![cfg(not(debug_assertions))]

#[macro_use]
extern crate lazy_static;

use beacon_chain::{
    attestation_verification::Error as AttnError,
    test_utils::{
        AttestationStrategy, BeaconChainHarness, BlockStrategy, EphemeralHarnessType,
        OP_POOL_DB_KEY,
    },
    StateSkipConfig, WhenSlotSkipped,
};
use operation_pool::PersistedOperationPool;
use state_processing::{
    per_slot_processing, per_slot_processing::Error as SlotProcessingError, EpochProcessingError,
};
use store::config::StoreConfig;
use types::{BeaconStateError, EthSpec, Hash256, Keypair, MinimalEthSpec, RelativeEpoch, Slot};

// Should ideally be divisible by 3.
pub const VALIDATOR_COUNT: usize = 24;

lazy_static! {
    /// A cached set of keys.
    static ref KEYPAIRS: Vec<Keypair> = types::test_utils::generate_deterministic_keypairs(VALIDATOR_COUNT);
}

fn get_harness(validator_count: usize) -> BeaconChainHarness<EphemeralHarnessType<MinimalEthSpec>> {
    let harness = BeaconChainHarness::new_with_store_config(
        MinimalEthSpec,
        None,
        KEYPAIRS[0..validator_count].to_vec(),
        StoreConfig::default(),
    );

    harness.advance_slot();

    harness
}

#[test]
fn massive_skips() {
    let harness = get_harness(8);
    let spec = &harness.chain.spec;
    let mut state = harness.chain.head().expect("should get head").beacon_state;

    // Run per_slot_processing until it returns an error.
    let error = loop {
        match per_slot_processing(&mut state, None, spec) {
            Ok(_) => continue,
            Err(e) => break e,
        }
    };

    assert!(state.slot() > 1, "the state should skip at least one slot");
    assert_eq!(
        error,
        SlotProcessingError::EpochProcessingError(EpochProcessingError::BeaconStateError(
            BeaconStateError::InsufficientValidators
        )),
        "should return error indicating that validators have been slashed out"
    )
}

#[test]
fn iterators() {
    let num_blocks_produced = MinimalEthSpec::slots_per_epoch() * 2 - 1;

    let harness = get_harness(VALIDATOR_COUNT);

    harness.extend_chain(
        num_blocks_produced as usize,
        BlockStrategy::OnCanonicalHead,
        // No need to produce attestations for this test.
        AttestationStrategy::SomeValidators(vec![]),
    );

    let block_roots: Vec<(Hash256, Slot)> = harness
        .chain
        .forwards_iter_block_roots(Slot::new(0))
        .expect("should get iter")
        .map(Result::unwrap)
        .collect();
    let state_roots: Vec<(Hash256, Slot)> = harness
        .chain
        .forwards_iter_state_roots(Slot::new(0))
        .expect("should get iter")
        .map(Result::unwrap)
        .collect();

    assert_eq!(
        block_roots.len(),
        state_roots.len(),
        "should be an equal amount of block and state roots"
    );

    assert!(
        block_roots.iter().any(|(_root, slot)| *slot == 0),
        "should contain genesis block root"
    );
    assert!(
        state_roots.iter().any(|(_root, slot)| *slot == 0),
        "should contain genesis state root"
    );

    assert_eq!(
        block_roots.len(),
        num_blocks_produced as usize + 1,
        "should contain all produced blocks, plus the genesis block"
    );

    block_roots.windows(2).for_each(|x| {
        assert_eq!(
            x[1].1,
            x[0].1 + 1,
            "block root slots should be increasing by one"
        )
    });
    state_roots.windows(2).for_each(|x| {
        assert_eq!(
            x[1].1,
            x[0].1 + 1,
            "state root slots should be increasing by one"
        )
    });

    let head = &harness.chain.head().expect("should get head");

    assert_eq!(
        *block_roots.last().expect("should have some block roots"),
        (head.beacon_block_root, head.beacon_block.slot()),
        "last block root and slot should be for the head block"
    );

    assert_eq!(
<<<<<<< HEAD
        *state_roots.first().expect("should have some state roots"),
        (head.beacon_state_root(), head.beacon_state.slot()),
        "first state root and slot should be for the head state"
=======
        *state_roots.last().expect("should have some state roots"),
        (head.beacon_state_root(), head.beacon_state.slot),
        "last state root and slot should be for the head state"
>>>>>>> 406e3921
    );
}

#[test]
fn find_reorgs() {
    let num_blocks_produced = MinimalEthSpec::slots_per_historical_root() + 1;

    let harness = get_harness(VALIDATOR_COUNT);

    harness.extend_chain(
        num_blocks_produced as usize,
        BlockStrategy::OnCanonicalHead,
        // No need to produce attestations for this test.
        AttestationStrategy::SomeValidators(vec![]),
    );

    let head_state = harness.chain.head_beacon_state().unwrap();
    let head_slot = head_state.slot();
    let genesis_state = harness
        .chain
        .state_at_slot(Slot::new(0), StateSkipConfig::WithStateRoots)
        .unwrap();

    // because genesis is more than `SLOTS_PER_HISTORICAL_ROOT` away, this should return with the
    // finalized slot.
    assert_eq!(
        harness
            .chain
            .find_reorg_slot(&genesis_state, harness.chain.genesis_block_root)
            .unwrap(),
        head_state
            .finalized_checkpoint()
            .epoch
            .start_slot(MinimalEthSpec::slots_per_epoch())
    );

    // test head
    assert_eq!(
        harness
            .chain
            .find_reorg_slot(
                &head_state,
                harness.chain.head_beacon_block().unwrap().canonical_root()
            )
            .unwrap(),
        head_slot
    );

    // Re-org back to the slot prior to the head.
    let prev_slot = head_slot - Slot::new(1);
    let prev_state = harness
        .chain
        .state_at_slot(prev_slot, StateSkipConfig::WithStateRoots)
        .unwrap();
    let prev_block_root = harness
        .chain
        .block_root_at_slot(prev_slot, WhenSlotSkipped::None)
        .unwrap()
        .unwrap();
    assert_eq!(
        harness
            .chain
            .find_reorg_slot(&prev_state, prev_block_root)
            .unwrap(),
        prev_slot
    );
}

#[test]
fn chooses_fork() {
    let harness = get_harness(VALIDATOR_COUNT);

    let two_thirds = (VALIDATOR_COUNT / 3) * 2;
    let delay = MinimalEthSpec::default_spec().min_attestation_inclusion_delay as usize;

    let honest_validators: Vec<usize> = (0..two_thirds).collect();
    let faulty_validators: Vec<usize> = (two_thirds..VALIDATOR_COUNT).collect();

    let initial_blocks = delay + 1;
    let honest_fork_blocks = delay + 1;
    let faulty_fork_blocks = delay + 2;

    // Build an initial chain where all validators agree.
    harness.extend_chain(
        initial_blocks,
        BlockStrategy::OnCanonicalHead,
        AttestationStrategy::AllValidators,
    );

    let (honest_head, faulty_head) = harness.generate_two_forks_by_skipping_a_block(
        &honest_validators,
        &faulty_validators,
        honest_fork_blocks,
        faulty_fork_blocks,
    );

    assert_ne!(honest_head, faulty_head, "forks should be distinct");

    let state = &harness.chain.head().expect("should get head").beacon_state;

    assert_eq!(
        state.slot(),
        Slot::from(initial_blocks + honest_fork_blocks),
        "head should be at the current slot"
    );

    assert_eq!(
        harness
            .chain
            .head()
            .expect("should get head")
            .beacon_block_root,
        honest_head,
        "the honest chain should be the canonical chain"
    );
}

#[test]
fn finalizes_with_full_participation() {
    let num_blocks_produced = MinimalEthSpec::slots_per_epoch() * 5;

    let harness = get_harness(VALIDATOR_COUNT);

    harness.extend_chain(
        num_blocks_produced as usize,
        BlockStrategy::OnCanonicalHead,
        AttestationStrategy::AllValidators,
    );

    let state = &harness.chain.head().expect("should get head").beacon_state;

    assert_eq!(
        state.slot(),
        num_blocks_produced,
        "head should be at the current slot"
    );
    assert_eq!(
        state.current_epoch(),
        num_blocks_produced / MinimalEthSpec::slots_per_epoch(),
        "head should be at the expected epoch"
    );
    assert_eq!(
        state.current_justified_checkpoint().epoch,
        state.current_epoch() - 1,
        "the head should be justified one behind the current epoch"
    );
    assert_eq!(
        state.finalized_checkpoint().epoch,
        state.current_epoch() - 2,
        "the head should be finalized two behind the current epoch"
    );
}

#[test]
fn finalizes_with_two_thirds_participation() {
    let num_blocks_produced = MinimalEthSpec::slots_per_epoch() * 5;

    let harness = get_harness(VALIDATOR_COUNT);

    let two_thirds = (VALIDATOR_COUNT / 3) * 2;
    let attesters = (0..two_thirds).collect();

    harness.extend_chain(
        num_blocks_produced as usize,
        BlockStrategy::OnCanonicalHead,
        AttestationStrategy::SomeValidators(attesters),
    );

    let state = &harness.chain.head().expect("should get head").beacon_state;

    assert_eq!(
        state.slot(),
        num_blocks_produced,
        "head should be at the current slot"
    );
    assert_eq!(
        state.current_epoch(),
        num_blocks_produced / MinimalEthSpec::slots_per_epoch(),
        "head should be at the expected epoch"
    );

    // Note: the 2/3rds tests are not justifying the immediately prior epochs because the
    // `MIN_ATTESTATION_INCLUSION_DELAY` is preventing an adequate number of attestations being
    // included in blocks during that epoch.

    assert_eq!(
        state.current_justified_checkpoint().epoch,
        state.current_epoch() - 2,
        "the head should be justified two behind the current epoch"
    );
    assert_eq!(
        state.finalized_checkpoint().epoch,
        state.current_epoch() - 4,
        "the head should be finalized three behind the current epoch"
    );
}

#[test]
fn does_not_finalize_with_less_than_two_thirds_participation() {
    let num_blocks_produced = MinimalEthSpec::slots_per_epoch() * 5;

    let harness = get_harness(VALIDATOR_COUNT);

    let two_thirds = (VALIDATOR_COUNT / 3) * 2;
    let less_than_two_thirds = two_thirds - 1;
    let attesters = (0..less_than_two_thirds).collect();

    harness.extend_chain(
        num_blocks_produced as usize,
        BlockStrategy::OnCanonicalHead,
        AttestationStrategy::SomeValidators(attesters),
    );

    let state = &harness.chain.head().expect("should get head").beacon_state;

    assert_eq!(
        state.slot(),
        num_blocks_produced,
        "head should be at the current slot"
    );
    assert_eq!(
        state.current_epoch(),
        num_blocks_produced / MinimalEthSpec::slots_per_epoch(),
        "head should be at the expected epoch"
    );
    assert_eq!(
        state.current_justified_checkpoint().epoch,
        0,
        "no epoch should have been justified"
    );
    assert_eq!(
        state.finalized_checkpoint().epoch,
        0,
        "no epoch should have been finalized"
    );
}

#[test]
fn does_not_finalize_without_attestation() {
    let num_blocks_produced = MinimalEthSpec::slots_per_epoch() * 5;

    let harness = get_harness(VALIDATOR_COUNT);

    harness.extend_chain(
        num_blocks_produced as usize,
        BlockStrategy::OnCanonicalHead,
        AttestationStrategy::SomeValidators(vec![]),
    );

    let state = &harness.chain.head().expect("should get head").beacon_state;

    assert_eq!(
        state.slot(),
        num_blocks_produced,
        "head should be at the current slot"
    );
    assert_eq!(
        state.current_epoch(),
        num_blocks_produced / MinimalEthSpec::slots_per_epoch(),
        "head should be at the expected epoch"
    );
    assert_eq!(
        state.current_justified_checkpoint().epoch,
        0,
        "no epoch should have been justified"
    );
    assert_eq!(
        state.finalized_checkpoint().epoch,
        0,
        "no epoch should have been finalized"
    );
}

#[test]
fn roundtrip_operation_pool() {
    let num_blocks_produced = MinimalEthSpec::slots_per_epoch() * 5;

    let harness = get_harness(VALIDATOR_COUNT);

    // Add some attestations
    harness.extend_chain(
        num_blocks_produced as usize,
        BlockStrategy::OnCanonicalHead,
        AttestationStrategy::AllValidators,
    );
    assert!(harness.chain.op_pool.num_attestations() > 0);

    // TODO: could add some other operations
    harness
        .chain
        .persist_op_pool()
        .expect("should persist op pool");

    let restored_op_pool = harness
        .chain
        .store
        .get_item::<PersistedOperationPool<MinimalEthSpec>>(&OP_POOL_DB_KEY)
        .expect("should read db")
        .expect("should find op pool")
        .into_operation_pool();

    assert_eq!(harness.chain.op_pool, restored_op_pool);
}

#[test]
fn unaggregated_attestations_added_to_fork_choice_some_none() {
    let num_blocks_produced = MinimalEthSpec::slots_per_epoch() / 2;

    let harness = get_harness(VALIDATOR_COUNT);

    harness.extend_chain(
        num_blocks_produced as usize,
        BlockStrategy::OnCanonicalHead,
        AttestationStrategy::AllValidators,
    );

    let state = &harness.chain.head().expect("should get head").beacon_state;
    let mut fork_choice = harness.chain.fork_choice.write();

    // Move forward a slot so all queued attestations can be processed.
    harness.advance_slot();
    fork_choice
        .update_time(harness.chain.slot().unwrap())
        .unwrap();

    let validator_slots: Vec<(usize, Slot)> = (0..VALIDATOR_COUNT)
        .into_iter()
        .map(|validator_index| {
            let slot = state
                .get_attestation_duties(validator_index, RelativeEpoch::Current)
                .expect("should get attester duties")
                .unwrap()
                .slot;

            (validator_index, slot)
        })
        .collect();

    for (validator, slot) in validator_slots.clone() {
        let latest_message = fork_choice.latest_message(validator);

        if slot <= num_blocks_produced && slot != 0 {
            assert_eq!(
                latest_message.unwrap().1,
                slot.epoch(MinimalEthSpec::slots_per_epoch()),
                "Latest message epoch for {} should be equal to epoch {}.",
                validator,
                slot
            )
        } else {
            assert!(
                latest_message.is_none(),
                "Latest message slot should be None."
            )
        }
    }
}

#[test]
fn attestations_with_increasing_slots() {
    let num_blocks_produced = MinimalEthSpec::slots_per_epoch() * 5;

    let harness = get_harness(VALIDATOR_COUNT);

    let mut attestations = vec![];

    for _ in 0..num_blocks_produced {
        harness.extend_chain(
            2,
            BlockStrategy::OnCanonicalHead,
            // Don't produce & include any attestations (we'll collect them later).
            AttestationStrategy::SomeValidators(vec![]),
        );

        let head = harness.chain.head().unwrap();
        let head_state_root = head.beacon_state_root();

        attestations.extend(harness.get_unaggregated_attestations(
            &AttestationStrategy::AllValidators,
            &head.beacon_state,
            head_state_root,
            head.beacon_block_root,
            head.beacon_block.slot(),
        ));

        harness.advance_slot();
    }

    for (attestation, subnet_id) in attestations.into_iter().flatten() {
        let res = harness
            .chain
            .verify_unaggregated_attestation_for_gossip(attestation.clone(), Some(subnet_id));

        let current_slot = harness.chain.slot().expect("should get slot");
        let expected_attestation_slot = attestation.data.slot;
        let expected_earliest_permissible_slot =
            current_slot - MinimalEthSpec::slots_per_epoch() - 1;

        if expected_attestation_slot < expected_earliest_permissible_slot {
            assert!(matches!(
                res.err().unwrap(),
                AttnError::PastSlot {
                    attestation_slot,
                    earliest_permissible_slot,
                }
                if attestation_slot == expected_attestation_slot && earliest_permissible_slot == expected_earliest_permissible_slot
            ))
        } else {
            res.expect("should process attestation");
        }
    }
}

#[test]
fn unaggregated_attestations_added_to_fork_choice_all_updated() {
    let num_blocks_produced = MinimalEthSpec::slots_per_epoch() * 2 - 1;

    let harness = get_harness(VALIDATOR_COUNT);

    harness.extend_chain(
        num_blocks_produced as usize,
        BlockStrategy::OnCanonicalHead,
        AttestationStrategy::AllValidators,
    );

    let state = &harness.chain.head().expect("should get head").beacon_state;
    let mut fork_choice = harness.chain.fork_choice.write();

    // Move forward a slot so all queued attestations can be processed.
    harness.advance_slot();
    fork_choice
        .update_time(harness.chain.slot().unwrap())
        .unwrap();

    let validators: Vec<usize> = (0..VALIDATOR_COUNT).collect();
    let slots: Vec<Slot> = validators
        .iter()
        .map(|&v| {
            state
                .get_attestation_duties(v, RelativeEpoch::Current)
                .expect("should get attester duties")
                .unwrap()
                .slot
        })
        .collect();
    let validator_slots: Vec<(&usize, Slot)> = validators.iter().zip(slots).collect();

    for (validator, slot) in validator_slots {
        let latest_message = fork_choice.latest_message(*validator);

        assert_eq!(
            latest_message.unwrap().1,
            slot.epoch(MinimalEthSpec::slots_per_epoch()),
            "Latest message slot should be equal to attester duty."
        );

        if slot != num_blocks_produced {
            let block_root = state
                .get_block_root(slot)
                .expect("Should get block root at slot");

            assert_eq!(
                latest_message.unwrap().0,
                *block_root,
                "Latest message block root should be equal to block at slot."
            );
        }
    }
}

fn run_skip_slot_test(skip_slots: u64) {
    let num_validators = 8;
    let harness_a = get_harness(num_validators);
    let harness_b = get_harness(num_validators);

    for _ in 0..skip_slots {
        harness_a.advance_slot();
        harness_b.advance_slot();
    }

    harness_a.extend_chain(
        1,
        BlockStrategy::OnCanonicalHead,
        // No attestation required for test.
        AttestationStrategy::SomeValidators(vec![]),
    );

    assert_eq!(
        harness_a
            .chain
            .head()
            .expect("should get head")
            .beacon_block
            .slot(),
        Slot::new(skip_slots + 1)
    );
    assert_eq!(
        harness_b
            .chain
            .head()
            .expect("should get head")
            .beacon_block
            .slot(),
        Slot::new(0)
    );

    assert_eq!(
        harness_b
            .chain
            .process_block(
                harness_a
                    .chain
                    .head()
                    .expect("should get head")
                    .beacon_block
                    .clone(),
            )
            .unwrap(),
        harness_a
            .chain
            .head()
            .expect("should get head")
            .beacon_block_root
    );

    harness_b
        .chain
        .fork_choice()
        .expect("should run fork choice");

    assert_eq!(
        harness_b
            .chain
            .head()
            .expect("should get head")
            .beacon_block
            .slot(),
        Slot::new(skip_slots + 1)
    );
}

#[test]
fn produces_and_processes_with_genesis_skip_slots() {
    for i in 0..MinimalEthSpec::slots_per_epoch() * 4 {
        run_skip_slot_test(i)
    }
}

#[test]
fn block_roots_skip_slot_behaviour() {
    let harness = get_harness(VALIDATOR_COUNT);

    // Test should be longer than the block roots to ensure a DB lookup is triggered.
    let chain_length = harness
        .chain
        .head()
        .unwrap()
        .beacon_state
        .block_roots()
        .len() as u64
        * 3;

    let skipped_slots = [1, 6, 7, 10, chain_length];

    // Build a chain with some skip slots.
    for i in 1..=chain_length {
        if i > 1 {
            harness.advance_slot();
        }

        let slot = harness.chain.slot().unwrap().as_u64();

        if !skipped_slots.contains(&slot) {
            harness.extend_chain(
                1,
                BlockStrategy::OnCanonicalHead,
                AttestationStrategy::AllValidators,
            );
        }
    }

    let mut prev_unskipped_root = None;

    for target_slot in 0..=chain_length {
        if skipped_slots.contains(&target_slot) {
            /*
             * A skip slot
             */
            assert!(
                harness
                    .chain
                    .block_root_at_slot(target_slot.into(), WhenSlotSkipped::None)
                    .unwrap()
                    .is_none(),
                "WhenSlotSkipped::None should return None on a skip slot"
            );

            let skipped_root = harness
                .chain
                .block_root_at_slot(target_slot.into(), WhenSlotSkipped::Prev)
                .unwrap()
                .expect("WhenSlotSkipped::Prev should always return Some");

            assert_eq!(
                skipped_root,
                prev_unskipped_root.expect("test is badly formed"),
                "WhenSlotSkipped::Prev should accurately return the prior skipped block"
            );

            let expected_block = harness.chain.get_block(&skipped_root).unwrap().unwrap();

            assert_eq!(
                harness
                    .chain
                    .block_at_slot(target_slot.into(), WhenSlotSkipped::Prev)
                    .unwrap()
                    .unwrap(),
                expected_block,
            );

            assert!(
                harness
                    .chain
                    .block_at_slot(target_slot.into(), WhenSlotSkipped::None)
                    .unwrap()
                    .is_none(),
                "WhenSlotSkipped::None should return None on a skip slot"
            );
        } else {
            /*
             * Not a skip slot
             */
            let skips_none = harness
                .chain
                .block_root_at_slot(target_slot.into(), WhenSlotSkipped::None)
                .unwrap()
                .expect("WhenSlotSkipped::None should return Some for non-skipped block");
            let skips_prev = harness
                .chain
                .block_root_at_slot(target_slot.into(), WhenSlotSkipped::Prev)
                .unwrap()
                .expect("WhenSlotSkipped::Prev should always return Some");
            assert_eq!(
                skips_none, skips_prev,
                "WhenSlotSkipped::None and WhenSlotSkipped::Prev should be equal on non-skipped slot"
            );

            let expected_block = harness.chain.get_block(&skips_prev).unwrap().unwrap();

            assert_eq!(
                harness
                    .chain
                    .block_at_slot(target_slot.into(), WhenSlotSkipped::Prev)
                    .unwrap()
                    .unwrap(),
                expected_block
            );

            assert_eq!(
                harness
                    .chain
                    .block_at_slot(target_slot.into(), WhenSlotSkipped::None)
                    .unwrap()
                    .unwrap(),
                expected_block
            );

            prev_unskipped_root = Some(skips_prev);
        }
    }

    /*
     * A future, non-existent slot.
     */

    let future_slot = harness.chain.slot().unwrap() + 1;
    assert_eq!(
        harness.chain.head().unwrap().beacon_block.slot(),
        future_slot - 2,
        "test precondition"
    );
    assert!(
        harness
            .chain
            .block_root_at_slot(future_slot, WhenSlotSkipped::None)
            .unwrap()
            .is_none(),
        "WhenSlotSkipped::None should return None on a future slot"
    );
    assert!(
        harness
            .chain
            .block_root_at_slot(future_slot, WhenSlotSkipped::Prev)
            .unwrap()
            .is_none(),
        "WhenSlotSkipped::Prev should return None on a future slot"
    );
}<|MERGE_RESOLUTION|>--- conflicted
+++ resolved
@@ -134,15 +134,9 @@
     );
 
     assert_eq!(
-<<<<<<< HEAD
-        *state_roots.first().expect("should have some state roots"),
+        *state_roots.last().expect("should have some state roots"),
         (head.beacon_state_root(), head.beacon_state.slot()),
-        "first state root and slot should be for the head state"
-=======
-        *state_roots.last().expect("should have some state roots"),
-        (head.beacon_state_root(), head.beacon_state.slot),
         "last state root and slot should be for the head state"
->>>>>>> 406e3921
     );
 }
 
