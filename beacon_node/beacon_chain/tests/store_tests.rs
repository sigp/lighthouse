#![cfg(not(debug_assertions))]

use beacon_chain::attestation_verification::Error as AttnError;
use beacon_chain::builder::BeaconChainBuilder;
use beacon_chain::test_utils::{
<<<<<<< HEAD
    test_logger, AttestationStrategy, BeaconChainHarness, BlockStrategy, DiskHarnessType,
    HARNESS_SLOT_TIME,
};
use beacon_chain::{
    historical_blocks::HistoricalBlockError, migrate::MigratorConfig, BeaconChainError,
    BeaconSnapshot, ChainConfig, ServerSentEventHandler,
};
=======
    test_logger, test_spec, AttestationStrategy, BeaconChainHarness, BlockStrategy, DiskHarnessType,
};
use beacon_chain::{BeaconChain, BeaconChainTypes, BeaconSnapshot};
>>>>>>> 6a620a31
use lazy_static::lazy_static;
use maplit::hashset;
use rand::Rng;
use std::collections::HashMap;
use std::collections::HashSet;
use std::convert::TryInto;
use std::sync::Arc;
use store::{
    iter::{BlockRootsIterator, StateRootsIterator},
    HotColdDB, LevelDB, StoreConfig,
};
use tempfile::{tempdir, TempDir};
use tree_hash::TreeHash;
use types::test_utils::{SeedableRng, XorShiftRng};
use types::*;

// Should ideally be divisible by 3.
pub const LOW_VALIDATOR_COUNT: usize = 24;
pub const HIGH_VALIDATOR_COUNT: usize = 64;

lazy_static! {
    /// A cached set of keys.
    static ref KEYPAIRS: Vec<Keypair> = types::test_utils::generate_deterministic_keypairs(HIGH_VALIDATOR_COUNT);
}

type E = MinimalEthSpec;
type TestHarness = BeaconChainHarness<DiskHarnessType<E>>;

fn get_store(db_path: &TempDir) -> Arc<HotColdDB<E, LevelDB<E>, LevelDB<E>>> {
    let spec = test_spec::<E>();
    let hot_path = db_path.path().join("hot_db");
    let cold_path = db_path.path().join("cold_db");
    let config = StoreConfig::default();
    let log = test_logger();

    HotColdDB::open(&hot_path, &cold_path, |_, _, _| Ok(()), config, spec, log)
        .expect("disk store should initialize")
}

fn get_harness(
    store: Arc<HotColdDB<E, LevelDB<E>, LevelDB<E>>>,
    validator_count: usize,
) -> TestHarness {
    let harness = BeaconChainHarness::new_with_disk_store(
        MinimalEthSpec,
        None,
        store,
        KEYPAIRS[0..validator_count].to_vec(),
    );
    harness.advance_slot();
    harness
}

#[test]
fn full_participation_no_skips() {
    let num_blocks_produced = E::slots_per_epoch() * 5;
    let db_path = tempdir().unwrap();
    let store = get_store(&db_path);
    let harness = get_harness(store.clone(), LOW_VALIDATOR_COUNT);

    harness.extend_chain(
        num_blocks_produced as usize,
        BlockStrategy::OnCanonicalHead,
        AttestationStrategy::AllValidators,
    );

    check_finalization(&harness, num_blocks_produced);
    check_split_slot(&harness, store);
    check_chain_dump(&harness, num_blocks_produced + 1);
    check_iterators(&harness);
}

#[test]
fn randomised_skips() {
    let num_slots = E::slots_per_epoch() * 5;
    let mut num_blocks_produced = 0;
    let db_path = tempdir().unwrap();
    let store = get_store(&db_path);
    let harness = get_harness(store.clone(), LOW_VALIDATOR_COUNT);
    let rng = &mut XorShiftRng::from_seed([42; 16]);

    let mut head_slot = 0;

    for slot in 1..=num_slots {
        if rng.gen_bool(0.8) {
            harness.extend_chain(
                1,
                BlockStrategy::ForkCanonicalChainAt {
                    previous_slot: Slot::new(head_slot),
                    first_slot: Slot::new(slot),
                },
                AttestationStrategy::AllValidators,
            );
            harness.advance_slot();
            num_blocks_produced += 1;
            head_slot = slot;
        } else {
            harness.advance_slot();
        }
    }

    let state = &harness.chain.head().expect("should get head").beacon_state;

    assert_eq!(
        state.slot(),
        num_slots,
        "head should be at the current slot"
    );

    check_split_slot(&harness, store);
    check_chain_dump(&harness, num_blocks_produced + 1);
    check_iterators(&harness);
}

#[test]
fn long_skip() {
    let db_path = tempdir().unwrap();
    let store = get_store(&db_path);
    let harness = get_harness(store.clone(), LOW_VALIDATOR_COUNT);

    // Number of blocks to create in the first run, intentionally not falling on an epoch
    // boundary in order to check that the DB hot -> cold migration is capable of reaching
    // back across the skip distance, and correctly migrating those extra non-finalized states.
    let initial_blocks = E::slots_per_epoch() * 5 + E::slots_per_epoch() / 2;
    let skip_slots = E::slots_per_historical_root() as u64 * 8;
    // Create the minimum ~2.5 epochs of extra blocks required to re-finalize the chain.
    // Having this set lower ensures that we start justifying and finalizing quickly after a skip.
    let final_blocks = 2 * E::slots_per_epoch() + E::slots_per_epoch() / 2;

    harness.extend_chain(
        initial_blocks as usize,
        BlockStrategy::OnCanonicalHead,
        AttestationStrategy::AllValidators,
    );

    check_finalization(&harness, initial_blocks);

    // 2. Skip slots
    for _ in 0..skip_slots {
        harness.advance_slot();
    }

    // 3. Produce more blocks, establish a new finalized epoch
    harness.extend_chain(
        final_blocks as usize,
        BlockStrategy::ForkCanonicalChainAt {
            previous_slot: Slot::new(initial_blocks),
            first_slot: Slot::new(initial_blocks + skip_slots as u64 + 1),
        },
        AttestationStrategy::AllValidators,
    );

    check_finalization(&harness, initial_blocks + skip_slots + final_blocks);
    check_split_slot(&harness, store);
    check_chain_dump(&harness, initial_blocks + final_blocks + 1);
    check_iterators(&harness);
}

/// Go forward to the point where the genesis randao value is no longer part of the vector.
///
/// This implicitly checks that:
/// 1. The chunked vector scheme doesn't attempt to store an incorrect genesis value
/// 2. We correctly load the genesis value for all required slots
/// NOTE: this test takes about a minute to run
#[test]
fn randao_genesis_storage() {
    let validator_count = 8;
    let db_path = tempdir().unwrap();
    let store = get_store(&db_path);
    let harness = get_harness(store.clone(), validator_count);

    let num_slots = E::slots_per_epoch() * (E::epochs_per_historical_vector() - 1) as u64;

    // Check we have a non-trivial genesis value
    let genesis_value = *harness
        .chain
        .head()
        .expect("should get head")
        .beacon_state
        .get_randao_mix(Epoch::new(0))
        .expect("randao mix ok");
    assert!(!genesis_value.is_zero());

    harness.extend_chain(
        num_slots as usize - 1,
        BlockStrategy::OnCanonicalHead,
        AttestationStrategy::AllValidators,
    );

    // Check that genesis value is still present
    assert!(harness
        .chain
        .head()
        .expect("should get head")
        .beacon_state
        .randao_mixes()
        .iter()
        .find(|x| **x == genesis_value)
        .is_some());

    // Then upon adding one more block, it isn't
    harness.advance_slot();
    harness.extend_chain(
        1,
        BlockStrategy::OnCanonicalHead,
        AttestationStrategy::AllValidators,
    );
    assert!(harness
        .chain
        .head()
        .expect("should get head")
        .beacon_state
        .randao_mixes()
        .iter()
        .find(|x| **x == genesis_value)
        .is_none());

    check_finalization(&harness, num_slots);
    check_split_slot(&harness, store);
    check_chain_dump(&harness, num_slots + 1);
    check_iterators(&harness);
}

// Check that closing and reopening a freezer DB restores the split slot to its correct value.
#[test]
fn split_slot_restore() {
    let db_path = tempdir().unwrap();

    let split_slot = {
        let store = get_store(&db_path);
        let harness = get_harness(store.clone(), LOW_VALIDATOR_COUNT);

        let num_blocks = 4 * E::slots_per_epoch();

        harness.extend_chain(
            num_blocks as usize,
            BlockStrategy::OnCanonicalHead,
            AttestationStrategy::AllValidators,
        );

        store.get_split_slot()
    };
    assert_ne!(split_slot, Slot::new(0));

    // Re-open the store
    let store = get_store(&db_path);

    assert_eq!(store.get_split_slot(), split_slot);
}

// Check attestation processing and `load_epoch_boundary_state` in the presence of a split DB.
// This is a bit of a monster test in that it tests lots of different things, but until they're
// tested elsewhere, this is as good a place as any.
#[test]
fn epoch_boundary_state_attestation_processing() {
    let num_blocks_produced = E::slots_per_epoch() * 5;
    let db_path = tempdir().unwrap();
    let store = get_store(&db_path);
    let harness = get_harness(store.clone(), LOW_VALIDATOR_COUNT);

    let late_validators = vec![0, 1];
    let timely_validators = (2..LOW_VALIDATOR_COUNT).collect::<Vec<_>>();

    let mut late_attestations = vec![];

    for _ in 0..num_blocks_produced {
        harness.extend_chain(
            1,
            BlockStrategy::OnCanonicalHead,
            AttestationStrategy::SomeValidators(timely_validators.clone()),
        );

        let head = harness.chain.head().expect("head ok");
        late_attestations.extend(harness.get_unaggregated_attestations(
            &AttestationStrategy::SomeValidators(late_validators.clone()),
            &head.beacon_state,
            head.beacon_state_root(),
            head.beacon_block_root,
            head.beacon_block.slot(),
        ));

        harness.advance_slot();
    }

    check_finalization(&harness, num_blocks_produced);
    check_split_slot(&harness, store.clone());
    check_chain_dump(&harness, num_blocks_produced + 1);
    check_iterators(&harness);

    let mut checked_pre_fin = false;

    for (attestation, subnet_id) in late_attestations.into_iter().flatten() {
        // load_epoch_boundary_state is idempotent!
        let block_root = attestation.data.beacon_block_root;
        let block = store.get_block(&block_root).unwrap().expect("block exists");
        let epoch_boundary_state = store
            .load_epoch_boundary_state(&block.state_root())
            .expect("no error")
            .expect("epoch boundary state exists");
        let ebs_of_ebs = store
            .load_epoch_boundary_state(&epoch_boundary_state.canonical_root())
            .expect("no error")
            .expect("ebs of ebs exists");
        assert_eq!(epoch_boundary_state, ebs_of_ebs);

        // If the attestation is pre-finalization it should be rejected.
        let finalized_epoch = harness
            .chain
            .head_info()
            .expect("should get head")
            .finalized_checkpoint
            .epoch;

        let res = harness
            .chain
            .verify_unaggregated_attestation_for_gossip(attestation.clone(), Some(subnet_id));

        let current_slot = harness.chain.slot().expect("should get slot");
        let expected_attestation_slot = attestation.data.slot;
        // Extra -1 to handle gossip clock disparity.
        let expected_earliest_permissible_slot = current_slot - E::slots_per_epoch() - 1;

        if expected_attestation_slot <= finalized_epoch.start_slot(E::slots_per_epoch())
            || expected_attestation_slot < expected_earliest_permissible_slot
        {
            checked_pre_fin = true;
            assert!(matches!(
                res.err().unwrap().0,
                AttnError::PastSlot {
                    attestation_slot,
                    earliest_permissible_slot,
                }
                if attestation_slot == expected_attestation_slot && earliest_permissible_slot == expected_earliest_permissible_slot
            ));
        } else {
            res.expect("should have verified attetation");
        }
    }
    assert!(checked_pre_fin);
}

#[test]
fn delete_blocks_and_states() {
    let db_path = tempdir().unwrap();
    let store = get_store(&db_path);
    let validators_keypairs =
        types::test_utils::generate_deterministic_keypairs(LOW_VALIDATOR_COUNT);
    let harness = BeaconChainHarness::new_with_disk_store(
        MinimalEthSpec,
        None,
        store.clone(),
        validators_keypairs,
    );

    let unforked_blocks: u64 = 4 * E::slots_per_epoch();

    // Finalize an initial portion of the chain.
    let initial_slots: Vec<Slot> = (1..=unforked_blocks).map(Into::into).collect();
    let (state, state_root) = harness.get_current_state_and_root();
    let all_validators = harness.get_all_validators();
    harness.add_attested_blocks_at_slots(state, state_root, &initial_slots, &all_validators);

    // Create a fork post-finalization.
    let two_thirds = (LOW_VALIDATOR_COUNT / 3) * 2;
    let honest_validators: Vec<usize> = (0..two_thirds).collect();
    let faulty_validators: Vec<usize> = (two_thirds..LOW_VALIDATOR_COUNT).collect();

    let fork_blocks = 2 * E::slots_per_epoch();

    let slot_u64: u64 = harness.get_current_slot().as_u64() + 1;

    let fork1_slots: Vec<Slot> = (slot_u64..(slot_u64 + fork_blocks))
        .map(Into::into)
        .collect();
    let fork2_slots: Vec<Slot> = (slot_u64 + 1..(slot_u64 + 1 + fork_blocks))
        .map(Into::into)
        .collect();

    let fork1_state = harness.get_current_state();
    let fork2_state = fork1_state.clone();
    let results = harness.add_blocks_on_multiple_chains(vec![
        (fork1_state, fork1_slots, honest_validators),
        (fork2_state, fork2_slots, faulty_validators),
    ]);

    let honest_head = results[0].2;
    let faulty_head = results[1].2;

    assert_ne!(honest_head, faulty_head, "forks should be distinct");
    let head_info = harness.chain.head_info().expect("should get head");
    assert_eq!(head_info.slot, unforked_blocks + fork_blocks);

    assert_eq!(
        head_info.block_root,
        honest_head.into(),
        "the honest chain should be the canonical chain",
    );

    let faulty_head_block = store
        .get_block(&faulty_head.into())
        .expect("no errors")
        .expect("faulty head block exists");

    let faulty_head_state = store
        .get_state(
            &faulty_head_block.state_root(),
            Some(faulty_head_block.slot()),
        )
        .expect("no db error")
        .expect("faulty head state exists");

    // Delete faulty fork
    // Attempting to load those states should find them unavailable
    for (state_root, slot) in
        StateRootsIterator::new(store.clone(), &faulty_head_state).map(Result::unwrap)
    {
        if slot <= unforked_blocks {
            break;
        }
        store.delete_state(&state_root, slot).unwrap();
        assert_eq!(store.get_state(&state_root, Some(slot)).unwrap(), None);
    }

    // Double-deleting should also be OK (deleting non-existent things is fine)
    for (state_root, slot) in
        StateRootsIterator::new(store.clone(), &faulty_head_state).map(Result::unwrap)
    {
        if slot <= unforked_blocks {
            break;
        }
        store.delete_state(&state_root, slot).unwrap();
    }

    // Deleting the blocks from the fork should remove them completely
    for (block_root, slot) in
        BlockRootsIterator::new(store.clone(), &faulty_head_state).map(Result::unwrap)
    {
        if slot <= unforked_blocks + 1 {
            break;
        }
        store.delete_block(&block_root).unwrap();
        assert_eq!(store.get_block(&block_root).unwrap(), None);
    }

    // Deleting frozen states should do nothing
    let split_slot = store.get_split_slot();
    let finalized_states = harness
        .chain
        .forwards_iter_state_roots(Slot::new(0))
        .expect("should get iter")
        .map(Result::unwrap);

    for (state_root, slot) in finalized_states {
        if slot < split_slot {
            store.delete_state(&state_root, slot).unwrap();
        }
    }

    // After all that, the chain dump should still be OK
    check_chain_dump(&harness, unforked_blocks + fork_blocks + 1);
}

// Check that we never produce invalid blocks when there is deep forking that changes the shuffling.
// See https://github.com/sigp/lighthouse/issues/845
fn multi_epoch_fork_valid_blocks_test(
    initial_blocks: usize,
    num_fork1_blocks_: usize,
    num_fork2_blocks_: usize,
    num_fork1_validators: usize,
) -> (TempDir, TestHarness, Hash256, Hash256) {
    let db_path = tempdir().unwrap();
    let store = get_store(&db_path);
    let validators_keypairs =
        types::test_utils::generate_deterministic_keypairs(LOW_VALIDATOR_COUNT);
    let harness =
        BeaconChainHarness::new_with_disk_store(MinimalEthSpec, None, store, validators_keypairs);

    let num_fork1_blocks: u64 = num_fork1_blocks_.try_into().unwrap();
    let num_fork2_blocks: u64 = num_fork2_blocks_.try_into().unwrap();

    // Create the initial portion of the chain
    if initial_blocks > 0 {
        let initial_slots: Vec<Slot> = (1..=initial_blocks).map(Into::into).collect();
        let (state, state_root) = harness.get_current_state_and_root();
        let all_validators = harness.get_all_validators();
        harness.add_attested_blocks_at_slots(state, state_root, &initial_slots, &all_validators);
    }

    assert!(num_fork1_validators <= LOW_VALIDATOR_COUNT);
    let fork1_validators: Vec<usize> = (0..num_fork1_validators).collect();
    let fork2_validators: Vec<usize> = (num_fork1_validators..LOW_VALIDATOR_COUNT).collect();

    let fork1_state = harness.get_current_state();
    let fork2_state = fork1_state.clone();

    let slot_u64: u64 = harness.get_current_slot().as_u64() + 1;
    let fork1_slots: Vec<Slot> = (slot_u64..(slot_u64 + num_fork1_blocks))
        .map(Into::into)
        .collect();
    let fork2_slots: Vec<Slot> = (slot_u64 + 1..(slot_u64 + 1 + num_fork2_blocks))
        .map(Into::into)
        .collect();

    let results = harness.add_blocks_on_multiple_chains(vec![
        (fork1_state, fork1_slots, fork1_validators),
        (fork2_state, fork2_slots, fork2_validators),
    ]);

    let head1 = results[0].2;
    let head2 = results[1].2;

    (db_path, harness, head1.into(), head2.into())
}

// This is the minimal test of block production with different shufflings.
#[test]
fn block_production_different_shuffling_early() {
    let slots_per_epoch = E::slots_per_epoch() as usize;
    multi_epoch_fork_valid_blocks_test(
        slots_per_epoch - 2,
        slots_per_epoch + 3,
        slots_per_epoch + 3,
        LOW_VALIDATOR_COUNT / 2,
    );
}

#[test]
fn block_production_different_shuffling_long() {
    let slots_per_epoch = E::slots_per_epoch() as usize;
    multi_epoch_fork_valid_blocks_test(
        2 * slots_per_epoch - 2,
        3 * slots_per_epoch,
        3 * slots_per_epoch,
        LOW_VALIDATOR_COUNT / 2,
    );
}

// Check that the op pool safely includes multiple attestations per block when necessary.
// This checks the correctness of the shuffling compatibility memoization.
#[test]
fn multiple_attestations_per_block() {
    let db_path = tempdir().unwrap();
    let store = get_store(&db_path);
    let harness = get_harness(store, HIGH_VALIDATOR_COUNT);

    harness.extend_chain(
        E::slots_per_epoch() as usize * 3,
        BlockStrategy::OnCanonicalHead,
        AttestationStrategy::AllValidators,
    );

    let head = harness.chain.head().unwrap();
    let committees_per_slot = head
        .beacon_state
        .get_committee_count_at_slot(head.beacon_state.slot())
        .unwrap();
    assert!(committees_per_slot > 1);

    for snapshot in harness.chain.chain_dump().unwrap() {
        let slot = snapshot.beacon_block.slot();
        assert_eq!(
            snapshot
                .beacon_block
                .deconstruct()
                .0
                .body()
                .attestations()
                .len() as u64,
            if slot <= 1 { 0 } else { committees_per_slot }
        );
    }
}

#[test]
fn shuffling_compatible_linear_chain() {
    let db_path = tempdir().unwrap();
    let store = get_store(&db_path);
    let harness = get_harness(store.clone(), LOW_VALIDATOR_COUNT);

    // Skip the block at the end of the first epoch.
    let head_block_root = harness.extend_chain(
        4 * E::slots_per_epoch() as usize,
        BlockStrategy::OnCanonicalHead,
        AttestationStrategy::AllValidators,
    );

    check_shuffling_compatible(
        &harness,
        &get_state_for_block(&harness, head_block_root),
        head_block_root,
        true,
        true,
        None,
        None,
    );
}

#[test]
fn shuffling_compatible_missing_pivot_block() {
    let db_path = tempdir().unwrap();
    let store = get_store(&db_path);
    let harness = get_harness(store.clone(), LOW_VALIDATOR_COUNT);

    // Skip the block at the end of the first epoch.
    harness.extend_chain(
        E::slots_per_epoch() as usize - 2,
        BlockStrategy::OnCanonicalHead,
        AttestationStrategy::AllValidators,
    );
    harness.advance_slot();
    harness.advance_slot();
    let head_block_root = harness.extend_chain(
        2 * E::slots_per_epoch() as usize,
        BlockStrategy::OnCanonicalHead,
        AttestationStrategy::AllValidators,
    );

    check_shuffling_compatible(
        &harness,
        &get_state_for_block(&harness, head_block_root),
        head_block_root,
        true,
        true,
        Some(E::slots_per_epoch() - 2),
        Some(E::slots_per_epoch() - 2),
    );
}

#[test]
fn shuffling_compatible_simple_fork() {
    let slots_per_epoch = E::slots_per_epoch() as usize;
    let (db_path, harness, head1, head2) = multi_epoch_fork_valid_blocks_test(
        2 * slots_per_epoch,
        3 * slots_per_epoch,
        3 * slots_per_epoch,
        LOW_VALIDATOR_COUNT / 2,
    );

    let head1_state = get_state_for_block(&harness, head1);
    let head2_state = get_state_for_block(&harness, head2);

    check_shuffling_compatible(&harness, &head1_state, head1, true, true, None, None);
    check_shuffling_compatible(&harness, &head1_state, head2, false, false, None, None);
    check_shuffling_compatible(&harness, &head2_state, head1, false, false, None, None);
    check_shuffling_compatible(&harness, &head2_state, head2, true, true, None, None);

    drop(db_path);
}

#[test]
fn shuffling_compatible_short_fork() {
    let slots_per_epoch = E::slots_per_epoch() as usize;
    let (db_path, harness, head1, head2) = multi_epoch_fork_valid_blocks_test(
        2 * slots_per_epoch - 2,
        slots_per_epoch + 2,
        slots_per_epoch + 2,
        LOW_VALIDATOR_COUNT / 2,
    );

    let head1_state = get_state_for_block(&harness, head1);
    let head2_state = get_state_for_block(&harness, head2);

    check_shuffling_compatible(&harness, &head1_state, head1, true, true, None, None);
    check_shuffling_compatible(&harness, &head1_state, head2, false, true, None, None);
    // NOTE: don't check this case, as block 14 from the first chain appears valid on the second
    // chain due to it matching the second chain's block 15.
    // check_shuffling_compatible(&harness, &head2_state, head1, false, true, None, None);
    check_shuffling_compatible(
        &harness,
        &head2_state,
        head2,
        true,
        true,
        // Required because of the skipped slot.
        Some(2 * E::slots_per_epoch() - 2),
        None,
    );

    drop(db_path);
}

fn get_state_for_block(harness: &TestHarness, block_root: Hash256) -> BeaconState<E> {
    let head_block = harness.chain.get_block(&block_root).unwrap().unwrap();
    harness
        .chain
        .get_state(&head_block.state_root(), Some(head_block.slot()))
        .unwrap()
        .unwrap()
}

/// Check the invariants that apply to `shuffling_is_compatible`.
fn check_shuffling_compatible(
    harness: &TestHarness,
    head_state: &BeaconState<E>,
    head_block_root: Hash256,
    current_epoch_valid: bool,
    previous_epoch_valid: bool,
    current_epoch_cutoff_slot: Option<u64>,
    previous_epoch_cutoff_slot: Option<u64>,
) {
    let shuffling_lookahead = harness.chain.spec.min_seed_lookahead.as_u64() + 1;
    let current_pivot_slot =
        (head_state.current_epoch() - shuffling_lookahead).end_slot(E::slots_per_epoch());
    let previous_pivot_slot =
        (head_state.previous_epoch() - shuffling_lookahead).end_slot(E::slots_per_epoch());

    for maybe_tuple in harness
        .chain
        .rev_iter_block_roots_from(head_block_root)
        .unwrap()
    {
        let (block_root, slot) = maybe_tuple.unwrap();
        // Shuffling is compatible targeting the current epoch,
        // if slot is greater than or equal to the current epoch pivot block.
        assert_eq!(
            harness.chain.shuffling_is_compatible(
                &block_root,
                head_state.current_epoch(),
                &head_state
            ),
            current_epoch_valid
                && slot >= current_epoch_cutoff_slot.unwrap_or(current_pivot_slot.as_u64())
        );
        // Similarly for the previous epoch
        assert_eq!(
            harness.chain.shuffling_is_compatible(
                &block_root,
                head_state.previous_epoch(),
                &head_state
            ),
            previous_epoch_valid
                && slot >= previous_epoch_cutoff_slot.unwrap_or(previous_pivot_slot.as_u64())
        );
        // Targeting the next epoch should always return false
        assert_eq!(
            harness.chain.shuffling_is_compatible(
                &block_root,
                head_state.current_epoch() + 1,
                &head_state
            ),
            false
        );
        // Targeting two epochs before the current epoch should also always return false
        if head_state.current_epoch() >= 2 {
            assert_eq!(
                harness.chain.shuffling_is_compatible(
                    &block_root,
                    head_state.current_epoch() - 2,
                    &head_state
                ),
                false
            );
        }
    }
}

// Ensure blocks from abandoned forks are pruned from the Hot DB
#[test]
fn prunes_abandoned_fork_between_two_finalized_checkpoints() {
    const HONEST_VALIDATOR_COUNT: usize = 16 + 0;
    const ADVERSARIAL_VALIDATOR_COUNT: usize = 8 - 0;
    const VALIDATOR_COUNT: usize = HONEST_VALIDATOR_COUNT + ADVERSARIAL_VALIDATOR_COUNT;
    let validators_keypairs = types::test_utils::generate_deterministic_keypairs(VALIDATOR_COUNT);
    let honest_validators: Vec<usize> = (0..HONEST_VALIDATOR_COUNT).collect();
    let adversarial_validators: Vec<usize> = (HONEST_VALIDATOR_COUNT..VALIDATOR_COUNT).collect();
    let rig = BeaconChainHarness::new(MinimalEthSpec, None, validators_keypairs);
    let slots_per_epoch = rig.slots_per_epoch();
    let (mut state, state_root) = rig.get_current_state_and_root();

    let canonical_chain_slots: Vec<Slot> = (1..=rig.epoch_start_slot(1)).map(Slot::new).collect();
    let (canonical_chain_blocks_pre_finalization, _, _, new_state) = rig
        .add_attested_blocks_at_slots(
            state,
            state_root,
            &canonical_chain_slots,
            &honest_validators,
        );
    state = new_state;
    let canonical_chain_slot: u64 = rig.get_current_slot().into();

    let stray_slots: Vec<Slot> = (canonical_chain_slot + 1..rig.epoch_start_slot(2))
        .map(Slot::new)
        .collect();
    let (current_state, current_state_root) = rig.get_current_state_and_root();
    let (stray_blocks, stray_states, stray_head, _) = rig.add_attested_blocks_at_slots(
        current_state,
        current_state_root,
        &stray_slots,
        &adversarial_validators,
    );

    // Precondition: Ensure all stray_blocks blocks are still known
    for &block_hash in stray_blocks.values() {
        assert!(
            rig.block_exists(block_hash),
            "stray block {} should be still present",
            block_hash
        );
    }

    for (&slot, &state_hash) in &stray_states {
        assert!(
            rig.hot_state_exists(state_hash),
            "stray state {} at slot {} should be still present",
            state_hash,
            slot
        );
    }

    assert_eq!(rig.get_finalized_checkpoints(), hashset! {},);

    assert!(rig.chain.knows_head(&stray_head));

    // Trigger finalization
    let finalization_slots: Vec<Slot> = ((canonical_chain_slot + 1)
        ..=(canonical_chain_slot + slots_per_epoch * 5))
        .map(Slot::new)
        .collect();
    let state_root = state.update_tree_hash_cache().unwrap();
    let (canonical_chain_blocks_post_finalization, _, _, _) = rig.add_attested_blocks_at_slots(
        state,
        state_root,
        &finalization_slots,
        &honest_validators,
    );

    // Postcondition: New blocks got finalized
    assert_eq!(
        rig.get_finalized_checkpoints(),
        hashset! {
            canonical_chain_blocks_pre_finalization[&rig.epoch_start_slot(1).into()],
            canonical_chain_blocks_post_finalization[&rig.epoch_start_slot(2).into()],
        },
    );

    // Postcondition: Ensure all stray_blocks blocks have been pruned
    for &block_hash in stray_blocks.values() {
        assert!(
            !rig.block_exists(block_hash),
            "abandoned block {} should have been pruned",
            block_hash
        );
    }

    for (&slot, &state_hash) in &stray_states {
        assert!(
            !rig.hot_state_exists(state_hash),
            "stray state {} at slot {} should have been pruned",
            state_hash,
            slot
        );
        assert!(
            !rig.cold_state_exists(state_hash),
            "stray state {} at slot {} should have been pruned",
            state_hash,
            slot
        );
    }

    assert!(!rig.chain.knows_head(&stray_head));
}

#[test]
fn pruning_does_not_touch_abandoned_block_shared_with_canonical_chain() {
    const HONEST_VALIDATOR_COUNT: usize = 16 + 0;
    const ADVERSARIAL_VALIDATOR_COUNT: usize = 8 - 0;
    const VALIDATOR_COUNT: usize = HONEST_VALIDATOR_COUNT + ADVERSARIAL_VALIDATOR_COUNT;
    let validators_keypairs = types::test_utils::generate_deterministic_keypairs(VALIDATOR_COUNT);
    let honest_validators: Vec<usize> = (0..HONEST_VALIDATOR_COUNT).collect();
    let adversarial_validators: Vec<usize> = (HONEST_VALIDATOR_COUNT..VALIDATOR_COUNT).collect();
    let rig = BeaconChainHarness::new(MinimalEthSpec, None, validators_keypairs);
    let slots_per_epoch = rig.slots_per_epoch();
    let (state, state_root) = rig.get_current_state_and_root();

    // Fill up 0th epoch
    let canonical_chain_slots_zeroth_epoch: Vec<Slot> =
        (1..rig.epoch_start_slot(1)).map(Slot::new).collect();
    let (_, _, _, mut state) = rig.add_attested_blocks_at_slots(
        state,
        state_root,
        &canonical_chain_slots_zeroth_epoch,
        &honest_validators,
    );

    // Fill up 1st epoch
    let canonical_chain_slots_first_epoch: Vec<Slot> = (rig.epoch_start_slot(1)
        ..=rig.epoch_start_slot(1) + 1)
        .map(Slot::new)
        .collect();
    let state_root = state.update_tree_hash_cache().unwrap();
    let (canonical_chain_blocks_first_epoch, _, shared_head, mut state) = rig
        .add_attested_blocks_at_slots(
            state.clone(),
            state_root,
            &canonical_chain_slots_first_epoch,
            &honest_validators,
        );
    let canonical_chain_slot: u64 = rig.get_current_slot().into();

    let stray_chain_slots_first_epoch: Vec<Slot> = (rig.epoch_start_slot(1) + 2
        ..=rig.epoch_start_slot(1) + 2)
        .map(Slot::new)
        .collect();
    let state_root = state.update_tree_hash_cache().unwrap();
    let (stray_blocks, stray_states, stray_head, _) = rig.add_attested_blocks_at_slots(
        state.clone(),
        state_root,
        &stray_chain_slots_first_epoch,
        &adversarial_validators,
    );

    // Preconditions
    for &block_hash in stray_blocks.values() {
        assert!(
            rig.block_exists(block_hash),
            "stray block {} should be still present",
            block_hash
        );
    }

    for (&slot, &state_hash) in &stray_states {
        assert!(
            rig.hot_state_exists(state_hash),
            "stray state {} at slot {} should be still present",
            state_hash,
            slot
        );
    }

    let chain_dump = rig.chain.chain_dump().unwrap();
    assert_eq!(
        get_finalized_epoch_boundary_blocks(&chain_dump),
        vec![Hash256::zero().into()].into_iter().collect(),
    );

    assert!(get_blocks(&chain_dump).contains(&shared_head));

    // Trigger finalization
    let finalization_slots: Vec<Slot> = ((canonical_chain_slot + 1)
        ..=(canonical_chain_slot + slots_per_epoch * 5))
        .map(Slot::new)
        .collect();
    let state_root = state.update_tree_hash_cache().unwrap();
    let (canonical_chain_blocks, _, _, _) = rig.add_attested_blocks_at_slots(
        state,
        state_root,
        &finalization_slots,
        &honest_validators,
    );

    // Postconditions
    assert_eq!(
        rig.get_finalized_checkpoints(),
        hashset! {
            canonical_chain_blocks_first_epoch[&rig.epoch_start_slot(1).into()],
            canonical_chain_blocks[&rig.epoch_start_slot(2).into()],
        },
    );

    for &block_hash in stray_blocks.values() {
        assert!(
            !rig.block_exists(block_hash),
            "stray block {} should have been pruned",
            block_hash,
        );
    }

    for (&slot, &state_hash) in &stray_states {
        assert!(
            !rig.hot_state_exists(state_hash),
            "stray state {} at slot {} should have been pruned",
            state_hash,
            slot
        );
        assert!(
            !rig.cold_state_exists(state_hash),
            "stray state {} at slot {} should have been pruned",
            state_hash,
            slot
        );
    }

    assert!(!rig.chain.knows_head(&stray_head));
    let chain_dump = rig.chain.chain_dump().unwrap();
    assert!(get_blocks(&chain_dump).contains(&shared_head));
}

#[test]
fn pruning_does_not_touch_blocks_prior_to_finalization() {
    const HONEST_VALIDATOR_COUNT: usize = 16;
    const ADVERSARIAL_VALIDATOR_COUNT: usize = 8;
    const VALIDATOR_COUNT: usize = HONEST_VALIDATOR_COUNT + ADVERSARIAL_VALIDATOR_COUNT;
    let validators_keypairs = types::test_utils::generate_deterministic_keypairs(VALIDATOR_COUNT);
    let honest_validators: Vec<usize> = (0..HONEST_VALIDATOR_COUNT).collect();
    let adversarial_validators: Vec<usize> = (HONEST_VALIDATOR_COUNT..VALIDATOR_COUNT).collect();
    let rig = BeaconChainHarness::new(MinimalEthSpec, None, validators_keypairs);
    let slots_per_epoch = rig.slots_per_epoch();
    let (mut state, state_root) = rig.get_current_state_and_root();

    // Fill up 0th epoch with canonical chain blocks
    let zeroth_epoch_slots: Vec<Slot> = (1..=rig.epoch_start_slot(1)).map(Slot::new).collect();
    let (canonical_chain_blocks, _, _, new_state) = rig.add_attested_blocks_at_slots(
        state,
        state_root,
        &zeroth_epoch_slots,
        &honest_validators,
    );
    state = new_state;
    let canonical_chain_slot: u64 = rig.get_current_slot().into();

    // Fill up 1st epoch.  Contains a fork.
    let first_epoch_slots: Vec<Slot> = ((rig.epoch_start_slot(1) + 1)..(rig.epoch_start_slot(2)))
        .map(Slot::new)
        .collect();
    let state_root = state.update_tree_hash_cache().unwrap();
    let (stray_blocks, stray_states, stray_head, _) = rig.add_attested_blocks_at_slots(
        state.clone(),
        state_root,
        &first_epoch_slots,
        &adversarial_validators,
    );

    // Preconditions
    for &block_hash in stray_blocks.values() {
        assert!(
            rig.block_exists(block_hash),
            "stray block {} should be still present",
            block_hash
        );
    }

    for (&slot, &state_hash) in &stray_states {
        assert!(
            rig.hot_state_exists(state_hash),
            "stray state {} at slot {} should be still present",
            state_hash,
            slot
        );
    }

    assert_eq!(rig.get_finalized_checkpoints(), hashset! {});

    // Trigger finalization
    let slots: Vec<Slot> = ((canonical_chain_slot + 1)
        ..=(canonical_chain_slot + slots_per_epoch * 4))
        .map(Slot::new)
        .collect();
    let state_root = state.update_tree_hash_cache().unwrap();
    let (_, _, _, _) =
        rig.add_attested_blocks_at_slots(state, state_root, &slots, &honest_validators);

    // Postconditions
    assert_eq!(
        rig.get_finalized_checkpoints(),
        hashset! {canonical_chain_blocks[&rig.epoch_start_slot(1).into()]},
    );

    for &block_hash in stray_blocks.values() {
        assert!(
            rig.block_exists(block_hash),
            "stray block {} should be still present",
            block_hash
        );
    }

    for (&slot, &state_hash) in &stray_states {
        assert!(
            rig.hot_state_exists(state_hash),
            "stray state {} at slot {} should be still present",
            state_hash,
            slot
        );
    }

    assert!(rig.chain.knows_head(&stray_head));
}

#[test]
fn prunes_fork_growing_past_youngest_finalized_checkpoint() {
    const HONEST_VALIDATOR_COUNT: usize = 16 + 0;
    const ADVERSARIAL_VALIDATOR_COUNT: usize = 8 - 0;
    const VALIDATOR_COUNT: usize = HONEST_VALIDATOR_COUNT + ADVERSARIAL_VALIDATOR_COUNT;
    let validators_keypairs = types::test_utils::generate_deterministic_keypairs(VALIDATOR_COUNT);
    let honest_validators: Vec<usize> = (0..HONEST_VALIDATOR_COUNT).collect();
    let adversarial_validators: Vec<usize> = (HONEST_VALIDATOR_COUNT..VALIDATOR_COUNT).collect();
    let rig = BeaconChainHarness::new(MinimalEthSpec, None, validators_keypairs);
    let (state, state_root) = rig.get_current_state_and_root();

    // Fill up 0th epoch with canonical chain blocks
    let zeroth_epoch_slots: Vec<Slot> = (1..=rig.epoch_start_slot(1)).map(Slot::new).collect();
    let (canonical_blocks_zeroth_epoch, _, _, mut state) = rig.add_attested_blocks_at_slots(
        state,
        state_root,
        &zeroth_epoch_slots,
        &honest_validators,
    );

    // Fill up 1st epoch.  Contains a fork.
    let slots_first_epoch: Vec<Slot> = (rig.epoch_start_slot(1) + 1..rig.epoch_start_slot(2))
        .map(Into::into)
        .collect();
    let state_root = state.update_tree_hash_cache().unwrap();
    let (stray_blocks_first_epoch, stray_states_first_epoch, _, mut stray_state) = rig
        .add_attested_blocks_at_slots(
            state.clone(),
            state_root,
            &slots_first_epoch,
            &adversarial_validators,
        );
    let (canonical_blocks_first_epoch, _, _, mut canonical_state) =
        rig.add_attested_blocks_at_slots(state, state_root, &slots_first_epoch, &honest_validators);

    // Fill up 2nd epoch.  Extends both the canonical chain and the fork.
    let stray_slots_second_epoch: Vec<Slot> = (rig.epoch_start_slot(2)
        ..=rig.epoch_start_slot(2) + 1)
        .map(Into::into)
        .collect();
    let stray_state_root = stray_state.update_tree_hash_cache().unwrap();
    let (stray_blocks_second_epoch, stray_states_second_epoch, stray_head, _) = rig
        .add_attested_blocks_at_slots(
            stray_state,
            stray_state_root,
            &stray_slots_second_epoch,
            &adversarial_validators,
        );

    // Precondition: Ensure all stray_blocks blocks are still known
    let stray_blocks: HashMap<Slot, SignedBeaconBlockHash> = stray_blocks_first_epoch
        .into_iter()
        .chain(stray_blocks_second_epoch.into_iter())
        .collect();

    let stray_states: HashMap<Slot, BeaconStateHash> = stray_states_first_epoch
        .into_iter()
        .chain(stray_states_second_epoch.into_iter())
        .collect();

    for &block_hash in stray_blocks.values() {
        assert!(
            rig.block_exists(block_hash),
            "stray block {} should be still present",
            block_hash
        );
    }

    for (&slot, &state_hash) in &stray_states {
        assert!(
            rig.hot_state_exists(state_hash),
            "stray state {} at slot {} should be still present",
            state_hash,
            slot
        );
    }

    // Precondition: Nothing is finalized yet
    assert_eq!(rig.get_finalized_checkpoints(), hashset! {},);

    assert!(rig.chain.knows_head(&stray_head));

    // Trigger finalization
    let canonical_slots: Vec<Slot> = (rig.epoch_start_slot(2)..=rig.epoch_start_slot(6))
        .map(Into::into)
        .collect();
    let canonical_state_root = canonical_state.update_tree_hash_cache().unwrap();
    let (canonical_blocks, _, _, _) = rig.add_attested_blocks_at_slots(
        canonical_state,
        canonical_state_root,
        &canonical_slots,
        &honest_validators,
    );

    // Postconditions
    let canonical_blocks: HashMap<Slot, SignedBeaconBlockHash> = canonical_blocks_zeroth_epoch
        .into_iter()
        .chain(canonical_blocks_first_epoch.into_iter())
        .chain(canonical_blocks.into_iter())
        .collect();

    // Postcondition: New blocks got finalized
    assert_eq!(
        rig.get_finalized_checkpoints(),
        hashset! {
            canonical_blocks[&rig.epoch_start_slot(1).into()],
            canonical_blocks[&rig.epoch_start_slot(2).into()],
        },
    );

    // Postcondition: Ensure all stray_blocks blocks have been pruned
    for &block_hash in stray_blocks.values() {
        assert!(
            !rig.block_exists(block_hash),
            "abandoned block {} should have been pruned",
            block_hash
        );
    }

    for (&slot, &state_hash) in &stray_states {
        assert!(
            !rig.hot_state_exists(state_hash),
            "stray state {} at slot {} should have been pruned",
            state_hash,
            slot
        );
        assert!(
            !rig.cold_state_exists(state_hash),
            "stray state {} at slot {} should have been pruned",
            state_hash,
            slot
        );
    }

    assert!(!rig.chain.knows_head(&stray_head));
}

// This is to check if state outside of normal block processing are pruned correctly.
#[test]
fn prunes_skipped_slots_states() {
    const HONEST_VALIDATOR_COUNT: usize = 16 + 0;
    const ADVERSARIAL_VALIDATOR_COUNT: usize = 8 - 0;
    const VALIDATOR_COUNT: usize = HONEST_VALIDATOR_COUNT + ADVERSARIAL_VALIDATOR_COUNT;
    let validators_keypairs = types::test_utils::generate_deterministic_keypairs(VALIDATOR_COUNT);
    let honest_validators: Vec<usize> = (0..HONEST_VALIDATOR_COUNT).collect();
    let adversarial_validators: Vec<usize> = (HONEST_VALIDATOR_COUNT..VALIDATOR_COUNT).collect();
    let rig = BeaconChainHarness::new(MinimalEthSpec, None, validators_keypairs);
    let (state, state_root) = rig.get_current_state_and_root();

    let canonical_slots_zeroth_epoch: Vec<Slot> =
        (1..=rig.epoch_start_slot(1)).map(Into::into).collect();
    let (canonical_blocks_zeroth_epoch, _, _, mut canonical_state) = rig
        .add_attested_blocks_at_slots(
            state.clone(),
            state_root,
            &canonical_slots_zeroth_epoch,
            &honest_validators,
        );

    let skipped_slot: Slot = (rig.epoch_start_slot(1) + 1).into();

    let stray_slots: Vec<Slot> = ((skipped_slot + 1).into()..rig.epoch_start_slot(2))
        .map(Into::into)
        .collect();
    let canonical_state_root = canonical_state.update_tree_hash_cache().unwrap();
    let (stray_blocks, stray_states, _, stray_state) = rig.add_attested_blocks_at_slots(
        canonical_state.clone(),
        canonical_state_root,
        &stray_slots,
        &adversarial_validators,
    );

    // Preconditions
    for &block_hash in stray_blocks.values() {
        assert!(
            rig.block_exists(block_hash),
            "stray block {} should be still present",
            block_hash
        );
    }

    for (&slot, &state_hash) in &stray_states {
        assert!(
            rig.hot_state_exists(state_hash),
            "stray state {} at slot {} should be still present",
            state_hash,
            slot
        );
    }

    assert_eq!(rig.get_finalized_checkpoints(), hashset! {},);

    // Make sure slots were skipped
    assert!(rig.is_skipped_slot(&stray_state, skipped_slot));
    {
        let state_hash = (*stray_state.get_state_root(skipped_slot).unwrap()).into();
        assert!(
            rig.hot_state_exists(state_hash),
            "skipped slot state {} should be still present",
            state_hash
        );
    }

    // Trigger finalization
    let canonical_slots: Vec<Slot> = ((skipped_slot + 1).into()..rig.epoch_start_slot(7))
        .map(Into::into)
        .collect();
    let canonical_state_root = canonical_state.update_tree_hash_cache().unwrap();
    let (canonical_blocks_post_finalization, _, _, _) = rig.add_attested_blocks_at_slots(
        canonical_state,
        canonical_state_root,
        &canonical_slots,
        &honest_validators,
    );

    // Postconditions
    let canonical_blocks: HashMap<Slot, SignedBeaconBlockHash> = canonical_blocks_zeroth_epoch
        .into_iter()
        .chain(canonical_blocks_post_finalization.into_iter())
        .collect();
    assert_eq!(
        rig.get_finalized_checkpoints(),
        hashset! {
            canonical_blocks[&rig.epoch_start_slot(1).into()],
            canonical_blocks[&rig.epoch_start_slot(2).into()],
        },
    );

    for (&slot, &state_hash) in &stray_states {
        assert!(
            !rig.hot_state_exists(state_hash),
            "stray state {} at slot {} should have been pruned",
            state_hash,
            slot
        );
        assert!(
            !rig.cold_state_exists(state_hash),
            "stray state {} at slot {} should have been pruned",
            state_hash,
            slot
        );
    }

    assert!(rig.is_skipped_slot(&stray_state, skipped_slot));
    {
        let state_hash: BeaconStateHash =
            (*stray_state.get_state_root(skipped_slot).unwrap()).into();
        assert!(
            !rig.hot_state_exists(state_hash),
            "skipped slot {} state {} should have been pruned",
            skipped_slot,
            state_hash
        );
    }
}

// This is to check if state outside of normal block processing are pruned correctly.
#[test]
fn finalizes_non_epoch_start_slot() {
    const HONEST_VALIDATOR_COUNT: usize = 16 + 0;
    const ADVERSARIAL_VALIDATOR_COUNT: usize = 8 - 0;
    const VALIDATOR_COUNT: usize = HONEST_VALIDATOR_COUNT + ADVERSARIAL_VALIDATOR_COUNT;
    let validators_keypairs = types::test_utils::generate_deterministic_keypairs(VALIDATOR_COUNT);
    let honest_validators: Vec<usize> = (0..HONEST_VALIDATOR_COUNT).collect();
    let adversarial_validators: Vec<usize> = (HONEST_VALIDATOR_COUNT..VALIDATOR_COUNT).collect();
    let rig = BeaconChainHarness::new(MinimalEthSpec, None, validators_keypairs);
    let (state, state_root) = rig.get_current_state_and_root();

    let canonical_slots_zeroth_epoch: Vec<Slot> =
        (1..rig.epoch_start_slot(1)).map(Into::into).collect();
    let (canonical_blocks_zeroth_epoch, _, _, mut canonical_state) = rig
        .add_attested_blocks_at_slots(
            state.clone(),
            state_root,
            &canonical_slots_zeroth_epoch,
            &honest_validators,
        );

    let skipped_slot: Slot = rig.epoch_start_slot(1).into();

    let stray_slots: Vec<Slot> = ((skipped_slot + 1).into()..rig.epoch_start_slot(2))
        .map(Into::into)
        .collect();
    let canonical_state_root = canonical_state.update_tree_hash_cache().unwrap();
    let (stray_blocks, stray_states, _, stray_state) = rig.add_attested_blocks_at_slots(
        canonical_state.clone(),
        canonical_state_root,
        &stray_slots,
        &adversarial_validators,
    );

    // Preconditions
    for &block_hash in stray_blocks.values() {
        assert!(
            rig.block_exists(block_hash),
            "stray block {} should be still present",
            block_hash
        );
    }

    for (&slot, &state_hash) in &stray_states {
        assert!(
            rig.hot_state_exists(state_hash),
            "stray state {} at slot {} should be still present",
            state_hash,
            slot
        );
    }

    assert_eq!(rig.get_finalized_checkpoints(), hashset! {});

    // Make sure slots were skipped
    assert!(rig.is_skipped_slot(&stray_state, skipped_slot));
    {
        let state_hash = (*stray_state.get_state_root(skipped_slot).unwrap()).into();
        assert!(
            rig.hot_state_exists(state_hash),
            "skipped slot state {} should be still present",
            state_hash
        );
    }

    // Trigger finalization
    let canonical_slots: Vec<Slot> = ((skipped_slot + 1).into()..rig.epoch_start_slot(7))
        .map(Into::into)
        .collect();
    let canonical_state_root = canonical_state.update_tree_hash_cache().unwrap();
    let (canonical_blocks_post_finalization, _, _, _) = rig.add_attested_blocks_at_slots(
        canonical_state,
        canonical_state_root,
        &canonical_slots,
        &honest_validators,
    );

    // Postconditions
    let canonical_blocks: HashMap<Slot, SignedBeaconBlockHash> = canonical_blocks_zeroth_epoch
        .into_iter()
        .chain(canonical_blocks_post_finalization.into_iter())
        .collect();
    assert_eq!(
        rig.get_finalized_checkpoints(),
        hashset! {
            canonical_blocks[&(rig.epoch_start_slot(1)-1).into()],
            canonical_blocks[&rig.epoch_start_slot(2).into()],
        },
    );

    for (&slot, &state_hash) in &stray_states {
        assert!(
            !rig.hot_state_exists(state_hash),
            "stray state {} at slot {} should have been pruned",
            state_hash,
            slot
        );
        assert!(
            !rig.cold_state_exists(state_hash),
            "stray state {} at slot {} should have been pruned",
            state_hash,
            slot
        );
    }

    assert!(rig.is_skipped_slot(&stray_state, skipped_slot));
    {
        let state_hash: BeaconStateHash =
            (*stray_state.get_state_root(skipped_slot).unwrap()).into();
        assert!(
            !rig.hot_state_exists(state_hash),
            "skipped slot {} state {} should have been pruned",
            skipped_slot,
            state_hash
        );
    }
}

fn check_all_blocks_exist<'a>(
    harness: &TestHarness,
    blocks: impl Iterator<Item = &'a SignedBeaconBlockHash>,
) {
    for &block_hash in blocks {
        let block = harness.chain.get_block(&block_hash.into()).unwrap();
        assert!(
            block.is_some(),
            "expected block {:?} to be in DB",
            block_hash
        );
    }
}

fn check_all_states_exist<'a>(
    harness: &TestHarness,
    states: impl Iterator<Item = &'a BeaconStateHash>,
) {
    for &state_hash in states {
        let state = harness.chain.get_state(&state_hash.into(), None).unwrap();
        assert!(
            state.is_some(),
            "expected state {:?} to be in DB",
            state_hash,
        );
    }
}

// Check that none of the given states exist in the database.
fn check_no_states_exist<'a>(
    harness: &TestHarness,
    states: impl Iterator<Item = &'a BeaconStateHash>,
) {
    for &state_root in states {
        assert!(
            harness
                .chain
                .get_state(&state_root.into(), None)
                .unwrap()
                .is_none(),
            "state {:?} should not be in the DB",
            state_root
        );
    }
}

// Check that none of the given blocks exist in the database.
fn check_no_blocks_exist<'a>(
    harness: &TestHarness,
    blocks: impl Iterator<Item = &'a SignedBeaconBlockHash>,
) {
    for &block_hash in blocks {
        let block = harness.chain.get_block(&block_hash.into()).unwrap();
        assert!(
            block.is_none(),
            "did not expect block {:?} to be in the DB",
            block_hash
        );
    }
}

#[test]
fn prune_single_block_fork() {
    let slots_per_epoch = E::slots_per_epoch();
    pruning_test(3 * slots_per_epoch, 1, slots_per_epoch, 0, 1);
}

#[test]
fn prune_single_block_long_skip() {
    let slots_per_epoch = E::slots_per_epoch();
    pruning_test(
        2 * slots_per_epoch,
        1,
        2 * slots_per_epoch,
        2 * slots_per_epoch as u64,
        1,
    );
}

#[test]
fn prune_shared_skip_states_mid_epoch() {
    let slots_per_epoch = E::slots_per_epoch();
    pruning_test(
        slots_per_epoch + slots_per_epoch / 2,
        1,
        slots_per_epoch,
        2,
        slots_per_epoch - 1,
    );
}

#[test]
fn prune_shared_skip_states_epoch_boundaries() {
    let slots_per_epoch = E::slots_per_epoch();
    pruning_test(slots_per_epoch - 1, 1, slots_per_epoch, 2, slots_per_epoch);
    pruning_test(slots_per_epoch - 1, 2, slots_per_epoch, 1, slots_per_epoch);
    pruning_test(
        2 * slots_per_epoch + slots_per_epoch / 2,
        slots_per_epoch as u64 / 2,
        slots_per_epoch,
        slots_per_epoch as u64 / 2 + 1,
        slots_per_epoch,
    );
    pruning_test(
        2 * slots_per_epoch + slots_per_epoch / 2,
        slots_per_epoch as u64 / 2,
        slots_per_epoch,
        slots_per_epoch as u64 / 2 + 1,
        slots_per_epoch,
    );
    pruning_test(
        2 * slots_per_epoch - 1,
        slots_per_epoch as u64,
        1,
        0,
        2 * slots_per_epoch,
    );
}

/// Generic harness for pruning tests.
fn pruning_test(
    // Number of blocks to start the chain with before forking.
    num_initial_blocks: u64,
    // Number of skip slots on the main chain after the initial blocks.
    num_canonical_skips: u64,
    // Number of blocks on the main chain after the skip, but before the finalisation-triggering
    // blocks.
    num_canonical_middle_blocks: u64,
    // Number of skip slots on the fork chain after the initial blocks.
    num_fork_skips: u64,
    // Number of blocks on the fork chain after the skips.
    num_fork_blocks: u64,
) {
    const VALIDATOR_COUNT: usize = 24;
    const VALIDATOR_SUPERMAJORITY: usize = (VALIDATOR_COUNT / 3) * 2;
    const HONEST_VALIDATOR_COUNT: usize = VALIDATOR_SUPERMAJORITY;

    let db_path = tempdir().unwrap();
    let store = get_store(&db_path);
    let harness = get_harness(store.clone(), VALIDATOR_COUNT);
    let honest_validators: Vec<usize> = (0..HONEST_VALIDATOR_COUNT).collect();
    let faulty_validators: Vec<usize> = (HONEST_VALIDATOR_COUNT..VALIDATOR_COUNT).collect();

    let slots = |start: Slot, num_blocks: u64| -> Vec<Slot> {
        (start.as_u64()..start.as_u64() + num_blocks)
            .map(Slot::new)
            .collect()
    };

    let start_slot = Slot::new(1);
    let divergence_slot = start_slot + num_initial_blocks;
    let (state, state_root) = harness.get_current_state_and_root();
    let (_, _, _, divergence_state) = harness.add_attested_blocks_at_slots(
        state,
        state_root,
        &slots(start_slot, num_initial_blocks)[..],
        &honest_validators,
    );

    let mut chains = harness.add_blocks_on_multiple_chains(vec![
        // Canonical chain
        (
            divergence_state.clone(),
            slots(
                divergence_slot + num_canonical_skips,
                num_canonical_middle_blocks,
            ),
            honest_validators.clone(),
        ),
        // Fork chain
        (
            divergence_state.clone(),
            slots(divergence_slot + num_fork_skips, num_fork_blocks),
            faulty_validators,
        ),
    ]);
    let (_, _, _, mut canonical_state) = chains.remove(0);
    let (stray_blocks, stray_states, _, stray_head_state) = chains.remove(0);

    let stray_head_slot = divergence_slot + num_fork_skips + num_fork_blocks - 1;
    let stray_head_state_root = stray_states[&stray_head_slot];
    let stray_states = harness
        .chain
        .rev_iter_state_roots_from(stray_head_state_root.into(), &stray_head_state)
        .map(Result::unwrap)
        .map(|(state_root, _)| state_root.into())
        .collect::<HashSet<_>>();

    check_all_blocks_exist(&harness, stray_blocks.values());
    check_all_states_exist(&harness, stray_states.iter());

    let chain_dump = harness.chain.chain_dump().unwrap();
    assert_eq!(
        get_finalized_epoch_boundary_blocks(&chain_dump),
        vec![Hash256::zero().into()].into_iter().collect(),
    );

    // Trigger finalization
    let num_finalization_blocks = 4 * E::slots_per_epoch();
    let canonical_slot = divergence_slot + num_canonical_skips + num_canonical_middle_blocks;
    let canonical_state_root = canonical_state.update_tree_hash_cache().unwrap();
    harness.add_attested_blocks_at_slots(
        canonical_state,
        canonical_state_root,
        &slots(canonical_slot, num_finalization_blocks),
        &honest_validators,
    );

    // Check that finalization has advanced past the divergence slot.
    assert!(
        harness
            .chain
            .head_info()
            .unwrap()
            .finalized_checkpoint
            .epoch
            .start_slot(E::slots_per_epoch())
            > divergence_slot
    );
    check_chain_dump(
        &harness,
        (num_initial_blocks + num_canonical_middle_blocks + num_finalization_blocks + 1) as u64,
    );

    let all_canonical_states = harness
        .chain
        .forwards_iter_state_roots(Slot::new(0))
        .unwrap()
        .map(Result::unwrap)
        .map(|(state_root, _)| state_root.into())
        .collect::<HashSet<BeaconStateHash>>();

    check_all_states_exist(&harness, all_canonical_states.iter());
    check_no_states_exist(&harness, stray_states.difference(&all_canonical_states));
    check_no_blocks_exist(&harness, stray_blocks.values());
}

#[test]
fn garbage_collect_temp_states_from_failed_block() {
    let db_path = tempdir().unwrap();
    let store = get_store(&db_path);
    let harness = get_harness(store.clone(), LOW_VALIDATOR_COUNT);
    let slots_per_epoch = E::slots_per_epoch();

    let genesis_state = harness.get_current_state();
    let block_slot = Slot::new(2 * slots_per_epoch);
    let (signed_block, state) = harness.make_block(genesis_state, block_slot);

    let (mut block, _) = signed_block.deconstruct();

    // Mutate the block to make it invalid, and re-sign it.
    *block.state_root_mut() = Hash256::repeat_byte(0xff);
    let proposer_index = block.proposer_index() as usize;
    let block = block.sign(
        &harness.validator_keypairs[proposer_index].sk,
        &state.fork(),
        state.genesis_validators_root(),
        &harness.spec,
    );

    // The block should be rejected, but should store a bunch of temporary states.
    harness.set_current_slot(block_slot);
    harness.process_block_result(block).unwrap_err();

    assert_eq!(
        store.iter_temporary_state_roots().count(),
        block_slot.as_usize() - 1
    );

    drop(harness);
    drop(store);

    // On startup, the store should garbage collect all the temporary states.
    let store = get_store(&db_path);
    assert_eq!(store.iter_temporary_state_roots().count(), 0);
}

#[test]
<<<<<<< HEAD
fn weak_subjectivity_sync() {
    // Build an initial chain on one harness, representing a synced node with full history.
    let num_initial_blocks = E::slots_per_epoch() * 11;
    let num_final_blocks = E::slots_per_epoch() * 2;

    let temp1 = tempdir().unwrap();
    let full_store = get_store(&temp1);
    let harness = get_harness(full_store.clone(), LOW_VALIDATOR_COUNT);

    harness.extend_chain(
        num_initial_blocks as usize,
        BlockStrategy::OnCanonicalHead,
        AttestationStrategy::AllValidators,
    );

    let genesis_state = full_store
        .get_state(&harness.chain.genesis_state_root, Some(Slot::new(0)))
        .unwrap()
        .unwrap();
    let wss_checkpoint = harness.chain.head_info().unwrap().finalized_checkpoint;
    let wss_block = harness.get_block(wss_checkpoint.root.into()).unwrap();
    let wss_state = full_store
        .get_state(&wss_block.state_root(), None)
        .unwrap()
        .unwrap();
    let wss_slot = wss_block.slot();

    // Add more blocks that advance finalization further.
    harness.advance_slot();
    harness.extend_chain(
        num_final_blocks as usize,
=======
fn finalizes_after_resuming_from_db() {
    let validator_count = 16;
    let num_blocks_produced = MinimalEthSpec::slots_per_epoch() * 8;
    let first_half = num_blocks_produced / 2;

    let db_path = tempdir().unwrap();
    let store = get_store(&db_path);

    let harness = BeaconChainHarness::new_with_disk_store(
        MinimalEthSpec,
        None,
        store.clone(),
        KEYPAIRS[0..validator_count].to_vec(),
    );

    harness.advance_slot();

    harness.extend_chain(
        first_half as usize,
>>>>>>> 6a620a31
        BlockStrategy::OnCanonicalHead,
        AttestationStrategy::AllValidators,
    );

<<<<<<< HEAD
    let (shutdown_tx, _shutdown_rx) = futures::channel::mpsc::channel(1);
    let log = test_logger();
    let temp2 = tempdir().unwrap();
    let data_dir = tempdir().unwrap();
    let store = get_store(&temp2);

    // Initialise a new beacon chain from the finalized checkpoint
    let beacon_chain = BeaconChainBuilder::new(MinimalEthSpec)
        .store(store.clone())
        .weak_subjectivity_state(wss_state, wss_block.clone(), genesis_state)
        .unwrap()
        .logger(log.clone())
        .store_migrator_config(MigratorConfig::default().blocking())
        .data_dir(data_dir.path().to_path_buf())
        .dummy_eth1_backend()
        .expect("should build dummy backend")
        .testing_slot_clock(HARNESS_SLOT_TIME)
        .expect("should configure testing slot clock")
        .shutdown_sender(shutdown_tx)
        .chain_config(ChainConfig::default())
        .event_handler(Some(ServerSentEventHandler::new_with_capacity(
            log.clone(),
            1,
        )))
        .monitor_validators(true, vec![], log)
        .build()
        .expect("should build");

    // Apply blocks forward to reach head.
    let chain_dump = harness.chain.chain_dump().unwrap();
    let new_blocks = &chain_dump[wss_slot.as_usize() + 1..];

    assert_eq!(new_blocks[0].beacon_block.slot(), wss_slot + 1);

    for snapshot in new_blocks {
        beacon_chain
            .slot_clock
            .set_slot(snapshot.beacon_block.slot().as_u64());
        beacon_chain
            .process_block(snapshot.beacon_block.clone())
            .unwrap();
        beacon_chain.fork_choice().unwrap();
    }

    // Forwards iterator from 0 should fail as we lack blocks.
    assert!(matches!(
        beacon_chain.forwards_iter_block_roots(Slot::new(0)),
        Err(BeaconChainError::HistoricalBlockError(
            HistoricalBlockError::BlockOutOfRange { .. }
        ))
    ));

    // Simulate processing of a `StatusMessage` with an older finalized epoch by calling
    // `root_at_slot` with an old slot for which we don't know the block root. It should
    // return `None` rather than erroring.
    assert_eq!(beacon_chain.root_at_slot(Slot::new(1)).unwrap(), None);

    // Supply blocks backwards to reach genesis
    let historical_blocks = chain_dump[..wss_block.slot().as_usize()]
        .iter()
        .map(|s| s.beacon_block.clone())
        .collect::<Vec<_>>();
    beacon_chain
        .import_historical_block_batch(historical_blocks.clone())
        .unwrap();
    assert_eq!(beacon_chain.store.get_oldest_block_slot(), 0);

    // Resupplying the blocks should fail
    beacon_chain
        .import_historical_block_batch(historical_blocks)
        .unwrap_err();

    // The forwards iterator should now match the original chain
    assert!(beacon_chain
        .forwards_iter_block_roots(Slot::new(0))
        .unwrap()
        .map(Result::unwrap)
        .eq(harness
            .chain
            .forwards_iter_block_roots(Slot::new(0))
            .unwrap()
            .map(Result::unwrap)));
=======
    assert!(
        harness
            .chain
            .head()
            .expect("should read head")
            .beacon_state
            .finalized_checkpoint()
            .epoch
            > 0,
        "the chain should have already finalized"
    );

    let latest_slot = harness.chain.slot().expect("should have a slot");

    harness
        .chain
        .persist_head_and_fork_choice()
        .expect("should persist the head and fork choice");
    harness
        .chain
        .persist_op_pool()
        .expect("should persist the op pool");
    harness
        .chain
        .persist_eth1_cache()
        .expect("should persist the eth1 cache");

    let data_dir = harness.data_dir;
    let original_chain = harness.chain;

    let resumed_harness = BeaconChainHarness::resume_from_disk_store(
        MinimalEthSpec,
        None,
        store,
        KEYPAIRS[0..validator_count].to_vec(),
        data_dir,
    );

    assert_chains_pretty_much_the_same(&original_chain, &resumed_harness.chain);

    // Set the slot clock of the resumed harness to be in the slot following the previous harness.
    //
    // This allows us to produce the block at the next slot.
    resumed_harness
        .chain
        .slot_clock
        .set_slot(latest_slot.as_u64() + 1);

    resumed_harness.extend_chain(
        (num_blocks_produced - first_half) as usize,
        BlockStrategy::OnCanonicalHead,
        AttestationStrategy::AllValidators,
    );

    let state = &resumed_harness
        .chain
        .head()
        .expect("should read head")
        .beacon_state;
    assert_eq!(
        state.slot(),
        num_blocks_produced,
        "head should be at the current slot"
    );
    assert_eq!(
        state.current_epoch(),
        num_blocks_produced / MinimalEthSpec::slots_per_epoch(),
        "head should be at the expected epoch"
    );
    assert_eq!(
        state.current_justified_checkpoint().epoch,
        state.current_epoch() - 1,
        "the head should be justified one behind the current epoch"
    );
    assert_eq!(
        state.finalized_checkpoint().epoch,
        state.current_epoch() - 2,
        "the head should be finalized two behind the current epoch"
    );
}

/// Checks that two chains are the same, for the purpose of these tests.
///
/// Several fields that are hard/impossible to check are ignored (e.g., the store).
fn assert_chains_pretty_much_the_same<T: BeaconChainTypes>(a: &BeaconChain<T>, b: &BeaconChain<T>) {
    assert_eq!(a.spec, b.spec, "spec should be equal");
    assert_eq!(a.op_pool, b.op_pool, "op_pool should be equal");
    assert_eq!(
        a.head().unwrap(),
        b.head().unwrap(),
        "head() should be equal"
    );
    assert_eq!(a.heads(), b.heads(), "heads() should be equal");
    assert_eq!(
        a.genesis_block_root, b.genesis_block_root,
        "genesis_block_root should be equal"
    );

    let slot = a.slot().unwrap();
    assert!(
        a.fork_choice.write().get_head(slot).unwrap()
            == b.fork_choice.write().get_head(slot).unwrap(),
        "fork_choice heads should be equal"
    );
>>>>>>> 6a620a31
}

/// Check that the head state's slot matches `expected_slot`.
fn check_slot(harness: &TestHarness, expected_slot: u64) {
    let state = &harness.chain.head().expect("should get head").beacon_state;

    assert_eq!(
        state.slot(),
        expected_slot,
        "head should be at the current slot"
    );
}

/// Check that the chain has finalized under best-case assumptions, and check the head slot.
fn check_finalization(harness: &TestHarness, expected_slot: u64) {
    let state = &harness.chain.head().expect("should get head").beacon_state;

    check_slot(harness, expected_slot);

    assert_eq!(
        state.current_justified_checkpoint().epoch,
        state.current_epoch() - 1,
        "the head should be justified one behind the current epoch"
    );
    assert_eq!(
        state.finalized_checkpoint().epoch,
        state.current_epoch() - 2,
        "the head should be finalized two behind the current epoch"
    );
}

/// Check that the HotColdDB's split_slot is equal to the start slot of the last finalized epoch.
fn check_split_slot(harness: &TestHarness, store: Arc<HotColdDB<E, LevelDB<E>, LevelDB<E>>>) {
    let split_slot = store.get_split_slot();
    assert_eq!(
        harness
            .chain
            .head()
            .expect("should get head")
            .beacon_state
            .finalized_checkpoint()
            .epoch
            .start_slot(E::slots_per_epoch()),
        split_slot
    );
    assert_ne!(split_slot, 0);
}

/// Check that all the states in a chain dump have the correct tree hash.
fn check_chain_dump(harness: &TestHarness, expected_len: u64) {
    let chain_dump = harness.chain.chain_dump().unwrap();

    assert_eq!(chain_dump.len() as u64, expected_len);

    for checkpoint in &chain_dump {
        // Check that the tree hash of the stored state is as expected
        assert_eq!(
            checkpoint.beacon_state_root(),
            checkpoint.beacon_state.tree_hash_root(),
            "tree hash of stored state is incorrect"
        );

        // Check that looking up the state root with no slot hint succeeds.
        // This tests the state root -> slot mapping.
        assert_eq!(
            harness
                .chain
                .store
                .get_state(&checkpoint.beacon_state_root(), None)
                .expect("no error")
                .expect("state exists")
                .slot(),
            checkpoint.beacon_state.slot()
        );
    }

    // Check the forwards block roots iterator against the chain dump
    let chain_dump_block_roots = chain_dump
        .iter()
        .map(|checkpoint| (checkpoint.beacon_block_root, checkpoint.beacon_block.slot()))
        .collect::<Vec<_>>();

    let mut forward_block_roots = harness
        .chain
        .forwards_iter_block_roots(Slot::new(0))
        .expect("should get iter")
        .map(Result::unwrap)
        .collect::<Vec<_>>();

    // Drop the block roots for skipped slots.
    forward_block_roots.dedup_by_key(|(block_root, _)| *block_root);

    for i in 0..std::cmp::max(chain_dump_block_roots.len(), forward_block_roots.len()) {
        assert_eq!(
            chain_dump_block_roots[i],
            forward_block_roots[i],
            "split slot is {}",
            harness.chain.store.get_split_slot()
        );
    }
}

/// Check that every state from the canonical chain is in the database, and that the
/// reverse state and block root iterators reach genesis.
fn check_iterators(harness: &TestHarness) {
    let mut max_slot = None;
    for (state_root, slot) in harness
        .chain
        .forwards_iter_state_roots(Slot::new(0))
        .expect("should get iter")
        .map(Result::unwrap)
    {
        assert!(
            harness
                .chain
                .store
                .get_state(&state_root, Some(slot))
                .unwrap()
                .is_some(),
            "state {:?} from canonical chain should be in DB",
            state_root
        );
        max_slot = Some(slot);
    }
    // Assert that we reached the head.
    assert_eq!(
        max_slot,
        Some(harness.chain.head_info().expect("should get head").slot)
    );
    // Assert that the block root iterator reaches the head.
    assert_eq!(
        harness
            .chain
            .forwards_iter_block_roots(Slot::new(0))
            .expect("should get iter")
            .last()
            .map(Result::unwrap)
            .map(|(_, slot)| slot),
        Some(harness.chain.head_info().expect("should get head").slot)
    );
}

fn get_finalized_epoch_boundary_blocks(
    dump: &[BeaconSnapshot<MinimalEthSpec>],
) -> HashSet<SignedBeaconBlockHash> {
    dump.iter()
        .cloned()
        .map(|checkpoint| checkpoint.beacon_state.finalized_checkpoint().root.into())
        .collect()
}

fn get_blocks(dump: &[BeaconSnapshot<MinimalEthSpec>]) -> HashSet<SignedBeaconBlockHash> {
    dump.iter()
        .cloned()
        .map(|checkpoint| checkpoint.beacon_block_root.into())
        .collect()
}<|MERGE_RESOLUTION|>--- conflicted
+++ resolved
@@ -3,19 +3,13 @@
 use beacon_chain::attestation_verification::Error as AttnError;
 use beacon_chain::builder::BeaconChainBuilder;
 use beacon_chain::test_utils::{
-<<<<<<< HEAD
-    test_logger, AttestationStrategy, BeaconChainHarness, BlockStrategy, DiskHarnessType,
+    test_logger, test_spec AttestationStrategy, BeaconChainHarness, BlockStrategy, DiskHarnessType,
     HARNESS_SLOT_TIME,
 };
 use beacon_chain::{
     historical_blocks::HistoricalBlockError, migrate::MigratorConfig, BeaconChainError,
-    BeaconSnapshot, ChainConfig, ServerSentEventHandler,
+    BeaconSnapshot, ChainConfig, ServerSentEventHandler, BeaconChain, BeaconChainTypes,
 };
-=======
-    test_logger, test_spec, AttestationStrategy, BeaconChainHarness, BlockStrategy, DiskHarnessType,
-};
-use beacon_chain::{BeaconChain, BeaconChainTypes, BeaconSnapshot};
->>>>>>> 6a620a31
 use lazy_static::lazy_static;
 use maplit::hashset;
 use rand::Rng;
@@ -1746,7 +1740,6 @@
 }
 
 #[test]
-<<<<<<< HEAD
 fn weak_subjectivity_sync() {
     // Build an initial chain on one harness, representing a synced node with full history.
     let num_initial_blocks = E::slots_per_epoch() * 11;
@@ -1778,32 +1771,10 @@
     harness.advance_slot();
     harness.extend_chain(
         num_final_blocks as usize,
-=======
-fn finalizes_after_resuming_from_db() {
-    let validator_count = 16;
-    let num_blocks_produced = MinimalEthSpec::slots_per_epoch() * 8;
-    let first_half = num_blocks_produced / 2;
-
-    let db_path = tempdir().unwrap();
-    let store = get_store(&db_path);
-
-    let harness = BeaconChainHarness::new_with_disk_store(
-        MinimalEthSpec,
-        None,
-        store.clone(),
-        KEYPAIRS[0..validator_count].to_vec(),
-    );
-
-    harness.advance_slot();
-
-    harness.extend_chain(
-        first_half as usize,
->>>>>>> 6a620a31
         BlockStrategy::OnCanonicalHead,
         AttestationStrategy::AllValidators,
     );
 
-<<<<<<< HEAD
     let (shutdown_tx, _shutdown_rx) = futures::channel::mpsc::channel(1);
     let log = test_logger();
     let temp2 = tempdir().unwrap();
@@ -1886,7 +1857,32 @@
             .forwards_iter_block_roots(Slot::new(0))
             .unwrap()
             .map(Result::unwrap)));
-=======
+}
+
+#[test]
+fn finalizes_after_resuming_from_db() {
+    let validator_count = 16;
+    let num_blocks_produced = MinimalEthSpec::slots_per_epoch() * 8;
+    let first_half = num_blocks_produced / 2;
+
+    let db_path = tempdir().unwrap();
+    let store = get_store(&db_path);
+
+    let harness = BeaconChainHarness::new_with_disk_store(
+        MinimalEthSpec,
+        None,
+        store.clone(),
+        KEYPAIRS[0..validator_count].to_vec(),
+    );
+
+    harness.advance_slot();
+
+    harness.extend_chain(
+        first_half as usize,
+        BlockStrategy::OnCanonicalHead,
+        AttestationStrategy::AllValidators,
+    );
+
     assert!(
         harness
             .chain
@@ -1991,7 +1987,6 @@
             == b.fork_choice.write().get_head(slot).unwrap(),
         "fork_choice heads should be equal"
     );
->>>>>>> 6a620a31
 }
 
 /// Check that the head state's slot matches `expected_slot`.
