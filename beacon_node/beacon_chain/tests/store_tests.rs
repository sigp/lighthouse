#![cfg(not(debug_assertions))]

use beacon_chain::attestation_verification::Error as AttnError;
use beacon_chain::block_verification_types::RpcBlock;
use beacon_chain::builder::BeaconChainBuilder;
use beacon_chain::data_availability_checker::AvailableBlock;
use beacon_chain::schema_change::migrate_schema;
use beacon_chain::test_utils::SyncCommitteeStrategy;
use beacon_chain::test_utils::{
    mock_execution_layer_from_parts, test_spec, AttestationStrategy, BeaconChainHarness,
    BlockStrategy, DiskHarnessType, KZG,
};
use beacon_chain::{
    data_availability_checker::MaybeAvailableBlock, historical_blocks::HistoricalBlockError,
    migrate::MigratorConfig, BeaconChain, BeaconChainError, BeaconChainTypes, BeaconSnapshot,
    BlockError, ChainConfig, NotifyExecutionLayer, ServerSentEventHandler, WhenSlotSkipped,
};
use logging::test_logger;
use maplit::hashset;
use rand::Rng;
use slot_clock::{SlotClock, TestingSlotClock};
use state_processing::{state_advance::complete_state_advance, BlockReplayer};
use std::collections::HashMap;
use std::collections::HashSet;
use std::convert::TryInto;
use std::sync::{Arc, LazyLock};
use std::time::Duration;
use store::chunked_vector::Chunk;
use store::metadata::{SchemaVersion, CURRENT_SCHEMA_VERSION, STATE_UPPER_LIMIT_NO_RETAIN};
use store::{
    chunked_vector::{chunk_key, Field},
    get_key_for_col,
    iter::{BlockRootsIterator, StateRootsIterator},
    BlobInfo, DBColumn, HotColdDB, KeyValueStore, KeyValueStoreOp, LevelDB, StoreConfig,
};
use tempfile::{tempdir, TempDir};
use tokio::time::sleep;
use types::test_utils::{SeedableRng, XorShiftRng};
use types::*;

// Should ideally be divisible by 3.
pub const LOW_VALIDATOR_COUNT: usize = 24;
pub const HIGH_VALIDATOR_COUNT: usize = 64;

/// A cached set of keys.
static KEYPAIRS: LazyLock<Vec<Keypair>> =
    LazyLock::new(|| types::test_utils::generate_deterministic_keypairs(HIGH_VALIDATOR_COUNT));

type E = MinimalEthSpec;
type TestHarness = BeaconChainHarness<DiskHarnessType<E>>;

fn get_store(db_path: &TempDir) -> Arc<HotColdDB<E, LevelDB<E>, LevelDB<E>>> {
    get_store_generic(db_path, StoreConfig::default(), test_spec::<E>())
}

fn get_store_generic(
    db_path: &TempDir,
    config: StoreConfig,
    spec: ChainSpec,
) -> Arc<HotColdDB<E, LevelDB<E>, LevelDB<E>>> {
    let hot_path = db_path.path().join("hot_db");
    let cold_path = db_path.path().join("cold_db");
    let blobs_path = db_path.path().join("blobs_db");
    let log = test_logger();

    HotColdDB::open(
        &hot_path,
        &cold_path,
        &blobs_path,
        |_, _, _| Ok(()),
        config,
        spec,
        log,
    )
    .expect("disk store should initialize")
}

fn get_harness(
    store: Arc<HotColdDB<E, LevelDB<E>, LevelDB<E>>>,
    validator_count: usize,
) -> TestHarness {
    // Most tests expect to retain historic states, so we use this as the default.
    let chain_config = ChainConfig {
        reconstruct_historic_states: true,
        ..ChainConfig::default()
    };
    get_harness_generic(store, validator_count, chain_config)
}

fn get_harness_generic(
    store: Arc<HotColdDB<E, LevelDB<E>, LevelDB<E>>>,
    validator_count: usize,
    chain_config: ChainConfig,
) -> TestHarness {
    let harness = TestHarness::builder(MinimalEthSpec)
        .spec(store.get_chain_spec().clone())
        .keypairs(KEYPAIRS[0..validator_count].to_vec())
        .logger(store.logger().clone())
        .fresh_disk_store(store)
        .mock_execution_layer()
        .chain_config(chain_config)
        .build();
    harness.advance_slot();
    harness
}

#[tokio::test]
async fn light_client_bootstrap_test() {
    let spec = test_spec::<E>();
    let Some(_) = spec.altair_fork_epoch else {
        // No-op prior to Altair.
        return;
    };

    let checkpoint_slot = Slot::new(E::slots_per_epoch() * 6);
    let db_path = tempdir().unwrap();
    let log = test_logger();

    let seconds_per_slot = spec.seconds_per_slot;
    let store = get_store_generic(
        &db_path,
        StoreConfig {
            slots_per_restore_point: 2 * E::slots_per_epoch(),
            ..Default::default()
        },
        test_spec::<E>(),
    );
    let harness = get_harness(store.clone(), LOW_VALIDATOR_COUNT);
    let all_validators = (0..LOW_VALIDATOR_COUNT).collect::<Vec<_>>();
    let num_initial_slots = E::slots_per_epoch() * 7;
    let slots: Vec<Slot> = (1..num_initial_slots).map(Slot::new).collect();

    let (genesis_state, genesis_state_root) = harness.get_current_state_and_root();
    harness
        .add_attested_blocks_at_slots_with_lc_data(
            genesis_state.clone(),
            genesis_state_root,
            &slots,
            &all_validators,
            None,
            SyncCommitteeStrategy::NoValidators,
        )
        .await;

    let wss_block_root = harness
        .chain
        .block_root_at_slot(checkpoint_slot, WhenSlotSkipped::Prev)
        .unwrap()
        .unwrap();
    let wss_state_root = harness
        .chain
        .state_root_at_slot(checkpoint_slot)
        .unwrap()
        .unwrap();
    let wss_block = harness
        .chain
        .store
        .get_full_block(&wss_block_root)
        .unwrap()
        .unwrap();
    let wss_blobs_opt = harness.chain.store.get_blobs(&wss_block_root).unwrap();
    let wss_state = store
        .get_state(&wss_state_root, Some(checkpoint_slot))
        .unwrap()
        .unwrap();

    let kzg = spec.deneb_fork_epoch.map(|_| KZG.clone());

    let mock =
        mock_execution_layer_from_parts(&harness.spec, harness.runtime.task_executor.clone());

    // Initialise a new beacon chain from the finalized checkpoint.
    // The slot clock must be set to a time ahead of the checkpoint state.
    let slot_clock = TestingSlotClock::new(
        Slot::new(0),
        Duration::from_secs(harness.chain.genesis_time),
        Duration::from_secs(seconds_per_slot),
    );
    slot_clock.set_slot(harness.get_current_slot().as_u64());

    let (shutdown_tx, _shutdown_rx) = futures::channel::mpsc::channel(1);

    let beacon_chain = BeaconChainBuilder::<DiskHarnessType<E>>::new(MinimalEthSpec)
        .store(store.clone())
        .custom_spec(test_spec::<E>())
        .task_executor(harness.chain.task_executor.clone())
        .logger(log.clone())
        .weak_subjectivity_state(
            wss_state,
            wss_block.clone(),
            wss_blobs_opt.clone(),
            genesis_state,
        )
        .unwrap()
        .store_migrator_config(MigratorConfig::default().blocking())
        .dummy_eth1_backend()
        .expect("should build dummy backend")
        .slot_clock(slot_clock)
        .shutdown_sender(shutdown_tx)
        .chain_config(ChainConfig::default())
        .event_handler(Some(ServerSentEventHandler::new_with_capacity(
            log.clone(),
            1,
        )))
        .execution_layer(Some(mock.el))
        .kzg(kzg)
        .build()
        .expect("should build");

<<<<<<< HEAD
=======
    let current_state = harness.get_current_state();

    if ForkName::Electra == current_state.fork_name_unchecked() {
        // TODO(electra) fix beacon state `compute_merkle_proof`
        return;
    }

>>>>>>> 521d5f2f
    let finalized_checkpoint = beacon_chain
        .canonical_head
        .cached_head()
        .finalized_checkpoint();
<<<<<<< HEAD

    // Advance to the next sync committee period
    for _i in 0..(E::slots_per_epoch() * u64::from(spec.epochs_per_sync_committee_period)) {
        harness.advance_slot();
    }

    harness
        .extend_chain_with_light_client_data(
            (num_final_blocks) as usize,
            BlockStrategy::OnCanonicalHead,
            AttestationStrategy::AllValidators,
        )
        .await;
=======
>>>>>>> 521d5f2f

    let block_root = finalized_checkpoint.root;

    let (lc_bootstrap, _) = harness
        .chain
        .get_light_client_bootstrap(&block_root)
        .unwrap()
        .unwrap();

    let bootstrap_slot = match lc_bootstrap {
        LightClientBootstrap::Altair(lc_bootstrap) => lc_bootstrap.header.beacon.slot,
        LightClientBootstrap::Capella(lc_bootstrap) => lc_bootstrap.header.beacon.slot,
        LightClientBootstrap::Deneb(lc_bootstrap) => lc_bootstrap.header.beacon.slot,
        LightClientBootstrap::Electra(lc_bootstrap) => lc_bootstrap.header.beacon.slot,
    };

    assert_eq!(
        bootstrap_slot.epoch(E::slots_per_epoch()),
        finalized_checkpoint.epoch
    );
}

#[tokio::test]
async fn light_client_updates_test() {
    let spec = test_spec::<E>();
    let Some(_) = spec.altair_fork_epoch else {
        // No-op prior to Altair.
        return;
    };

    let num_final_blocks = E::slots_per_epoch() * 2;
    let checkpoint_slot = Slot::new(E::slots_per_epoch() * 9);
    let db_path = tempdir().unwrap();
    let log = test_logger();

    let seconds_per_slot = spec.seconds_per_slot;
    let store = get_store_generic(
        &db_path,
        StoreConfig {
            slots_per_restore_point: 2 * E::slots_per_epoch(),
            ..Default::default()
        },
        test_spec::<E>(),
    );
    let harness = get_harness(store.clone(), LOW_VALIDATOR_COUNT);
    let all_validators = (0..LOW_VALIDATOR_COUNT).collect::<Vec<_>>();
    let num_initial_slots = E::slots_per_epoch() * 10;
    let slots: Vec<Slot> = (1..num_initial_slots).map(Slot::new).collect();

    let (genesis_state, genesis_state_root) = harness.get_current_state_and_root();
    harness
        .add_attested_blocks_at_slots(
            genesis_state.clone(),
            genesis_state_root,
            &slots,
            &all_validators,
        )
        .await;

    let wss_block_root = harness
        .chain
        .block_root_at_slot(checkpoint_slot, WhenSlotSkipped::Prev)
        .unwrap()
        .unwrap();
    let wss_state_root = harness
        .chain
        .state_root_at_slot(checkpoint_slot)
        .unwrap()
        .unwrap();
    let wss_block = harness
        .chain
        .store
        .get_full_block(&wss_block_root)
        .unwrap()
        .unwrap();
    let wss_blobs_opt = harness.chain.store.get_blobs(&wss_block_root).unwrap();
    let wss_state = store
        .get_state(&wss_state_root, Some(checkpoint_slot))
        .unwrap()
        .unwrap();

    let kzg = spec.deneb_fork_epoch.map(|_| KZG.clone());

    let mock =
        mock_execution_layer_from_parts(&harness.spec, harness.runtime.task_executor.clone());

    harness.advance_slot();
    harness
        .extend_chain_with_light_client_data(
            num_final_blocks as usize,
            BlockStrategy::OnCanonicalHead,
            AttestationStrategy::AllValidators,
        )
        .await;

    // Initialise a new beacon chain from the finalized checkpoint.
    // The slot clock must be set to a time ahead of the checkpoint state.
    let slot_clock = TestingSlotClock::new(
        Slot::new(0),
        Duration::from_secs(harness.chain.genesis_time),
        Duration::from_secs(seconds_per_slot),
    );
    slot_clock.set_slot(harness.get_current_slot().as_u64());

    let (shutdown_tx, _shutdown_rx) = futures::channel::mpsc::channel(1);

    let beacon_chain = BeaconChainBuilder::<DiskHarnessType<E>>::new(MinimalEthSpec)
        .store(store.clone())
        .custom_spec(test_spec::<E>())
        .task_executor(harness.chain.task_executor.clone())
        .logger(log.clone())
        .weak_subjectivity_state(
            wss_state,
            wss_block.clone(),
            wss_blobs_opt.clone(),
            genesis_state,
        )
        .unwrap()
        .store_migrator_config(MigratorConfig::default().blocking())
        .dummy_eth1_backend()
        .expect("should build dummy backend")
        .slot_clock(slot_clock)
        .shutdown_sender(shutdown_tx)
        .chain_config(ChainConfig::default())
        .event_handler(Some(ServerSentEventHandler::new_with_capacity(
            log.clone(),
            1,
        )))
        .execution_layer(Some(mock.el))
        .kzg(kzg)
        .build()
        .expect("should build");

    let beacon_chain = Arc::new(beacon_chain);

    let current_state = harness.get_current_state();

    // calculate the sync period from the previous slot
    let sync_period = (current_state.slot() - Slot::new(1))
        .epoch(E::slots_per_epoch())
        .sync_committee_period(&spec)
        .unwrap();

    // fetch a range of light client updates. right now there should only be one light client update
    // in the db.
    let lc_updates = beacon_chain
        .get_light_client_updates(sync_period, 100)
        .unwrap();

    assert_eq!(lc_updates.len(), 1);

    // Advance to the next sync committee period
    for _i in 0..(E::slots_per_epoch() * u64::from(spec.epochs_per_sync_committee_period)) {
        harness.advance_slot();
    }

    harness
        .extend_chain_with_light_client_data(
            num_final_blocks as usize,
            BlockStrategy::OnCanonicalHead,
            AttestationStrategy::AllValidators,
        )
        .await;

    // we should now have two light client updates in the db
    let lc_updates = beacon_chain
        .get_light_client_updates(sync_period, 100)
        .unwrap();

    assert_eq!(lc_updates.len(), 2);
}

/// Tests that `store.heal_freezer_block_roots_at_split` inserts block roots between last restore point
/// slot and the split slot.
#[tokio::test]
async fn heal_freezer_block_roots_at_split() {
    // chunk_size is hard-coded to 128
    let num_blocks_produced = E::slots_per_epoch() * 20;
    let db_path = tempdir().unwrap();
    let store = get_store_generic(
        &db_path,
        StoreConfig {
            slots_per_restore_point: 2 * E::slots_per_epoch(),
            ..Default::default()
        },
        test_spec::<E>(),
    );
    let harness = get_harness(store.clone(), LOW_VALIDATOR_COUNT);

    harness
        .extend_chain(
            num_blocks_produced as usize,
            BlockStrategy::OnCanonicalHead,
            AttestationStrategy::AllValidators,
        )
        .await;

    let split_slot = store.get_split_slot();
    assert_eq!(split_slot, 18 * E::slots_per_epoch());

    // Do a heal before deleting to make sure that it doesn't break.
    let last_restore_point_slot = Slot::new(16 * E::slots_per_epoch());
    store.heal_freezer_block_roots_at_split().unwrap();
    check_freezer_block_roots(&harness, last_restore_point_slot, split_slot);

    // Delete block roots between `last_restore_point_slot` and `split_slot`.
    let chunk_index = <store::chunked_vector::BlockRoots as Field<E>>::chunk_index(
        last_restore_point_slot.as_usize(),
    );
    let key_chunk = get_key_for_col(DBColumn::BeaconBlockRoots.as_str(), &chunk_key(chunk_index));
    store
        .cold_db
        .do_atomically(vec![KeyValueStoreOp::DeleteKey(key_chunk)])
        .unwrap();

    let block_root_err = store
        .forwards_block_roots_iterator_until(
            last_restore_point_slot,
            last_restore_point_slot + 1,
            || unreachable!(),
            &harness.chain.spec,
        )
        .unwrap()
        .next()
        .unwrap()
        .unwrap_err();

    assert!(matches!(block_root_err, store::Error::NoContinuationData));

    // Re-insert block roots
    store.heal_freezer_block_roots_at_split().unwrap();
    check_freezer_block_roots(&harness, last_restore_point_slot, split_slot);

    // Run for another two epochs to check that the invariant is maintained.
    let additional_blocks_produced = 2 * E::slots_per_epoch();
    harness
        .extend_slots(additional_blocks_produced as usize)
        .await;

    check_finalization(&harness, num_blocks_produced + additional_blocks_produced);
    check_split_slot(&harness, store);
    check_chain_dump(
        &harness,
        num_blocks_produced + additional_blocks_produced + 1,
    );
    check_iterators(&harness);
}

/// Tests that `store.heal_freezer_block_roots` inserts block roots between last restore point
/// slot and the split slot.
#[tokio::test]
async fn heal_freezer_block_roots_with_skip_slots() {
    // chunk_size is hard-coded to 128
    let num_blocks_produced = E::slots_per_epoch() * 20;
    let db_path = tempdir().unwrap();
    let store = get_store_generic(
        &db_path,
        StoreConfig {
            slots_per_restore_point: 2 * E::slots_per_epoch(),
            ..Default::default()
        },
        test_spec::<E>(),
    );
    let harness = get_harness(store.clone(), LOW_VALIDATOR_COUNT);

    let mut current_state = harness.get_current_state();
    let state_root = current_state.canonical_root().unwrap();
    let all_validators = &harness.get_all_validators();
    harness
        .add_attested_blocks_at_slots(
            current_state,
            state_root,
            &(1..=num_blocks_produced)
                .filter(|i| i % 12 != 0)
                .map(Slot::new)
                .collect::<Vec<_>>(),
            all_validators,
        )
        .await;

    // split slot should be 18 here
    let split_slot = store.get_split_slot();
    assert_eq!(split_slot, 18 * E::slots_per_epoch());

    let last_restore_point_slot = Slot::new(16 * E::slots_per_epoch());
    let chunk_index = <store::chunked_vector::BlockRoots as Field<E>>::chunk_index(
        last_restore_point_slot.as_usize(),
    );
    let key_chunk = get_key_for_col(DBColumn::BeaconBlockRoots.as_str(), &chunk_key(chunk_index));
    store
        .cold_db
        .do_atomically(vec![KeyValueStoreOp::DeleteKey(key_chunk)])
        .unwrap();

    let block_root_err = store
        .forwards_block_roots_iterator_until(
            last_restore_point_slot,
            last_restore_point_slot + 1,
            || unreachable!(),
            &harness.chain.spec,
        )
        .unwrap()
        .next()
        .unwrap()
        .unwrap_err();

    assert!(matches!(block_root_err, store::Error::NoContinuationData));

    // heal function
    store.heal_freezer_block_roots_at_split().unwrap();
    check_freezer_block_roots(&harness, last_restore_point_slot, split_slot);

    // Run for another two epochs to check that the invariant is maintained.
    let additional_blocks_produced = 2 * E::slots_per_epoch();
    harness
        .extend_slots(additional_blocks_produced as usize)
        .await;

    check_finalization(&harness, num_blocks_produced + additional_blocks_produced);
    check_split_slot(&harness, store);
    check_iterators(&harness);
}

/// Tests that `store.heal_freezer_block_roots_at_genesis` replaces 0x0 block roots between slot
/// 0 and the first non-skip slot with genesis block root.
#[tokio::test]
async fn heal_freezer_block_roots_at_genesis() {
    // Run for a few epochs to ensure we're past finalization.
    let num_blocks_produced = E::slots_per_epoch() * 4;
    let db_path = tempdir().unwrap();
    let store = get_store(&db_path);
    let harness = get_harness(store.clone(), LOW_VALIDATOR_COUNT);

    // Start with 2 skip slots.
    harness.advance_slot();
    harness.advance_slot();

    harness
        .extend_chain(
            num_blocks_produced as usize,
            BlockStrategy::OnCanonicalHead,
            AttestationStrategy::AllValidators,
        )
        .await;

    // Do a heal before deleting to make sure that it doesn't break.
    store.heal_freezer_block_roots_at_genesis().unwrap();
    check_freezer_block_roots(
        &harness,
        Slot::new(0),
        Epoch::new(1).end_slot(E::slots_per_epoch()),
    );

    // Write 0x0 block roots at slot 1 and slot 2.
    let chunk_index = 0;
    let chunk_db_key = chunk_key(chunk_index);
    let mut chunk =
        Chunk::<Hash256>::load(&store.cold_db, DBColumn::BeaconBlockRoots, &chunk_db_key)
            .unwrap()
            .unwrap();

    chunk.values[1] = Hash256::zero();
    chunk.values[2] = Hash256::zero();

    let mut ops = vec![];
    chunk
        .store(DBColumn::BeaconBlockRoots, &chunk_db_key, &mut ops)
        .unwrap();
    store.cold_db.do_atomically(ops).unwrap();

    // Ensure the DB is corrupted
    let block_roots = store
        .forwards_block_roots_iterator_until(
            Slot::new(1),
            Slot::new(2),
            || unreachable!(),
            &harness.chain.spec,
        )
        .unwrap()
        .map(Result::unwrap)
        .take(2)
        .collect::<Vec<_>>();
    assert_eq!(
        block_roots,
        vec![
            (Hash256::zero(), Slot::new(1)),
            (Hash256::zero(), Slot::new(2))
        ]
    );

    // Insert genesis block roots at skip slots before first block slot
    store.heal_freezer_block_roots_at_genesis().unwrap();
    check_freezer_block_roots(
        &harness,
        Slot::new(0),
        Epoch::new(1).end_slot(E::slots_per_epoch()),
    );
}

fn check_freezer_block_roots(harness: &TestHarness, start_slot: Slot, end_slot: Slot) {
    for slot in (start_slot.as_u64()..end_slot.as_u64()).map(Slot::new) {
        let (block_root, result_slot) = harness
            .chain
            .store
            .forwards_block_roots_iterator_until(slot, slot, || unreachable!(), &harness.chain.spec)
            .unwrap()
            .next()
            .unwrap()
            .unwrap();
        assert_eq!(slot, result_slot);
        let expected_block_root = harness
            .chain
            .block_root_at_slot(slot, WhenSlotSkipped::Prev)
            .unwrap()
            .unwrap();
        assert_eq!(expected_block_root, block_root);
    }
}

#[tokio::test]
async fn full_participation_no_skips() {
    let num_blocks_produced = E::slots_per_epoch() * 5;
    let db_path = tempdir().unwrap();
    let store = get_store(&db_path);
    let harness = get_harness(store.clone(), LOW_VALIDATOR_COUNT);

    harness
        .extend_chain(
            num_blocks_produced as usize,
            BlockStrategy::OnCanonicalHead,
            AttestationStrategy::AllValidators,
        )
        .await;

    check_finalization(&harness, num_blocks_produced);
    check_split_slot(&harness, store);
    check_chain_dump(&harness, num_blocks_produced + 1);
    check_iterators(&harness);
}

#[tokio::test]
async fn randomised_skips() {
    let num_slots = E::slots_per_epoch() * 5;
    let mut num_blocks_produced = 0;
    let db_path = tempdir().unwrap();
    let store = get_store(&db_path);
    let harness = get_harness(store.clone(), LOW_VALIDATOR_COUNT);
    let rng = &mut XorShiftRng::from_seed([42; 16]);

    let mut head_slot = 0;

    for slot in 1..=num_slots {
        if rng.gen_bool(0.8) {
            harness
                .extend_chain(
                    1,
                    BlockStrategy::ForkCanonicalChainAt {
                        previous_slot: Slot::new(head_slot),
                        first_slot: Slot::new(slot),
                    },
                    AttestationStrategy::AllValidators,
                )
                .await;
            harness.advance_slot();
            num_blocks_produced += 1;
            head_slot = slot;
        } else {
            harness.advance_slot();
        }
    }

    let state = &harness.chain.head_snapshot().beacon_state;

    assert_eq!(
        state.slot(),
        num_slots,
        "head should be at the current slot"
    );

    check_split_slot(&harness, store.clone());
    check_chain_dump(&harness, num_blocks_produced + 1);
    check_iterators(&harness);
}

#[tokio::test]
async fn long_skip() {
    let db_path = tempdir().unwrap();
    let store = get_store(&db_path);
    let harness = get_harness(store.clone(), LOW_VALIDATOR_COUNT);

    // Number of blocks to create in the first run, intentionally not falling on an epoch
    // boundary in order to check that the DB hot -> cold migration is capable of reaching
    // back across the skip distance, and correctly migrating those extra non-finalized states.
    let initial_blocks = E::slots_per_epoch() * 5 + E::slots_per_epoch() / 2;
    let skip_slots = E::slots_per_historical_root() as u64 * 8;
    // Create the minimum ~2.5 epochs of extra blocks required to re-finalize the chain.
    // Having this set lower ensures that we start justifying and finalizing quickly after a skip.
    let final_blocks = 2 * E::slots_per_epoch() + E::slots_per_epoch() / 2;

    harness
        .extend_chain(
            initial_blocks as usize,
            BlockStrategy::OnCanonicalHead,
            AttestationStrategy::AllValidators,
        )
        .await;

    check_finalization(&harness, initial_blocks);

    // 2. Skip slots
    for _ in 0..skip_slots {
        harness.advance_slot();
    }

    // 3. Produce more blocks, establish a new finalized epoch
    harness
        .extend_chain(
            final_blocks as usize,
            BlockStrategy::ForkCanonicalChainAt {
                previous_slot: Slot::new(initial_blocks),
                first_slot: Slot::new(initial_blocks + skip_slots as u64 + 1),
            },
            AttestationStrategy::AllValidators,
        )
        .await;

    check_finalization(&harness, initial_blocks + skip_slots + final_blocks);
    check_split_slot(&harness, store);
    check_chain_dump(&harness, initial_blocks + final_blocks + 1);
    check_iterators(&harness);
}

/// Go forward to the point where the genesis randao value is no longer part of the vector.
///
/// This implicitly checks that:
/// 1. The chunked vector scheme doesn't attempt to store an incorrect genesis value
/// 2. We correctly load the genesis value for all required slots
/// NOTE: this test takes about a minute to run
#[tokio::test]
async fn randao_genesis_storage() {
    let validator_count = 8;
    let db_path = tempdir().unwrap();
    let store = get_store(&db_path);
    let harness = get_harness(store.clone(), validator_count);

    let num_slots = E::slots_per_epoch() * (E::epochs_per_historical_vector() - 1) as u64;

    // Check we have a non-trivial genesis value
    let genesis_value = *harness
        .chain
        .head_snapshot()
        .beacon_state
        .get_randao_mix(Epoch::new(0))
        .expect("randao mix ok");
    assert!(!genesis_value.is_zero());

    harness
        .extend_chain(
            num_slots as usize - 1,
            BlockStrategy::OnCanonicalHead,
            AttestationStrategy::AllValidators,
        )
        .await;

    // Check that genesis value is still present
    assert!(harness
        .chain
        .head_snapshot()
        .beacon_state
        .randao_mixes()
        .iter()
        .find(|x| **x == genesis_value)
        .is_some());

    // Then upon adding one more block, it isn't
    harness.advance_slot();
    harness
        .extend_chain(
            1,
            BlockStrategy::OnCanonicalHead,
            AttestationStrategy::AllValidators,
        )
        .await;
    assert!(harness
        .chain
        .head_snapshot()
        .beacon_state
        .randao_mixes()
        .iter()
        .find(|x| **x == genesis_value)
        .is_none());

    check_finalization(&harness, num_slots);
    check_split_slot(&harness, store);
    check_chain_dump(&harness, num_slots + 1);
    check_iterators(&harness);
}

// Check that closing and reopening a freezer DB restores the split slot to its correct value.
#[tokio::test]
async fn split_slot_restore() {
    let db_path = tempdir().unwrap();

    let split_slot = {
        let store = get_store(&db_path);
        let harness = get_harness(store.clone(), LOW_VALIDATOR_COUNT);

        let num_blocks = 4 * E::slots_per_epoch();

        harness
            .extend_chain(
                num_blocks as usize,
                BlockStrategy::OnCanonicalHead,
                AttestationStrategy::AllValidators,
            )
            .await;

        store.get_split_slot()
    };
    assert_ne!(split_slot, Slot::new(0));

    // Re-open the store
    let store = get_store(&db_path);

    assert_eq!(store.get_split_slot(), split_slot);
}

// Check attestation processing and `load_epoch_boundary_state` in the presence of a split DB.
// This is a bit of a monster test in that it tests lots of different things, but until they're
// tested elsewhere, this is as good a place as any.
#[tokio::test]
async fn epoch_boundary_state_attestation_processing() {
    let num_blocks_produced = E::slots_per_epoch() * 5;
    let db_path = tempdir().unwrap();
    let store = get_store(&db_path);
    let harness = get_harness(store.clone(), LOW_VALIDATOR_COUNT);

    let late_validators = vec![0, 1];
    let timely_validators = (2..LOW_VALIDATOR_COUNT).collect::<Vec<_>>();

    let mut late_attestations = vec![];

    for _ in 0..num_blocks_produced {
        harness
            .extend_chain(
                1,
                BlockStrategy::OnCanonicalHead,
                AttestationStrategy::SomeValidators(timely_validators.clone()),
            )
            .await;

        let head = harness.chain.head_snapshot();
        late_attestations.extend(harness.get_unaggregated_attestations(
            &AttestationStrategy::SomeValidators(late_validators.clone()),
            &head.beacon_state,
            head.beacon_state_root(),
            head.beacon_block_root,
            head.beacon_block.slot(),
        ));

        harness.advance_slot();
    }

    check_finalization(&harness, num_blocks_produced);
    check_split_slot(&harness, store.clone());
    check_chain_dump(&harness, num_blocks_produced + 1);
    check_iterators(&harness);

    let mut checked_pre_fin = false;

    for (attestation, subnet_id) in late_attestations.into_iter().flatten() {
        // load_epoch_boundary_state is idempotent!
        let block_root = attestation.data().beacon_block_root;
        let block = store
            .get_blinded_block(&block_root)
            .unwrap()
            .expect("block exists");
        let mut epoch_boundary_state = store
            .load_epoch_boundary_state(&block.state_root())
            .expect("no error")
            .expect("epoch boundary state exists");
        let ebs_state_root = epoch_boundary_state.canonical_root().unwrap();
        let ebs_of_ebs = store
            .load_epoch_boundary_state(&ebs_state_root)
            .expect("no error")
            .expect("ebs of ebs exists");
        assert_eq!(epoch_boundary_state, ebs_of_ebs);

        // If the attestation is pre-finalization it should be rejected.
        let finalized_epoch = harness.finalized_checkpoint().epoch;

        let res = harness
            .chain
            .verify_unaggregated_attestation_for_gossip(&attestation, Some(subnet_id));

        let current_slot = harness.chain.slot().expect("should get slot");
        let expected_attestation_slot = attestation.data().slot;
        // Extra -1 to handle gossip clock disparity.
        let expected_earliest_permissible_slot = current_slot - E::slots_per_epoch() - 1;

        if expected_attestation_slot <= finalized_epoch.start_slot(E::slots_per_epoch())
            || expected_attestation_slot < expected_earliest_permissible_slot
        {
            checked_pre_fin = true;
            assert!(matches!(
                res.err().unwrap(),
                AttnError::PastSlot {
                    attestation_slot,
                    earliest_permissible_slot,
                }
                if attestation_slot == expected_attestation_slot && earliest_permissible_slot == expected_earliest_permissible_slot
            ));
        } else {
            res.expect("should have verified attetation");
        }
    }
    assert!(checked_pre_fin);
}

// Test that the `end_slot` for forwards block and state root iterators works correctly.
#[tokio::test]
async fn forwards_iter_block_and_state_roots_until() {
    let num_blocks_produced = E::slots_per_epoch() * 17;
    let db_path = tempdir().unwrap();
    let store = get_store(&db_path);
    let harness = get_harness(store.clone(), LOW_VALIDATOR_COUNT);

    let all_validators = &harness.get_all_validators();
    let (mut head_state, mut head_state_root) = harness.get_current_state_and_root();
    let head_block_root = harness.head_block_root();
    let mut block_roots = vec![head_block_root];
    let mut state_roots = vec![head_state_root];

    for slot in (1..=num_blocks_produced).map(Slot::from) {
        let (block_root, mut state) = harness
            .add_attested_block_at_slot(slot, head_state, head_state_root, all_validators)
            .await
            .unwrap();
        head_state_root = state.update_tree_hash_cache().unwrap();
        head_state = state;
        block_roots.push(block_root.into());
        state_roots.push(head_state_root);
    }

    check_finalization(&harness, num_blocks_produced);
    check_split_slot(&harness, store.clone());

    // The last restore point slot is the point at which the hybrid forwards iterator behaviour
    // changes.
    let last_restore_point_slot = store.get_latest_restore_point_slot().unwrap();
    assert!(last_restore_point_slot > 0);

    let chain = &harness.chain;
    let head_state = harness.get_current_state();
    let head_slot = head_state.slot();
    assert_eq!(head_slot, num_blocks_produced);

    let test_range = |start_slot: Slot, end_slot: Slot| {
        let mut block_root_iter = chain
            .forwards_iter_block_roots_until(start_slot, end_slot)
            .unwrap();
        let mut state_root_iter = chain
            .forwards_iter_state_roots_until(start_slot, end_slot)
            .unwrap();

        for slot in (start_slot.as_u64()..=end_slot.as_u64()).map(Slot::new) {
            let block_root = block_roots[slot.as_usize()];
            assert_eq!(block_root_iter.next().unwrap().unwrap(), (block_root, slot));

            let state_root = state_roots[slot.as_usize()];
            assert_eq!(state_root_iter.next().unwrap().unwrap(), (state_root, slot));
        }
    };

    let split_slot = store.get_split_slot();
    assert!(split_slot > last_restore_point_slot);

    test_range(Slot::new(0), last_restore_point_slot);
    test_range(last_restore_point_slot, last_restore_point_slot);
    test_range(last_restore_point_slot - 1, last_restore_point_slot);
    test_range(Slot::new(0), last_restore_point_slot - 1);
    test_range(Slot::new(0), split_slot);
    test_range(last_restore_point_slot - 1, split_slot);
    test_range(Slot::new(0), head_state.slot());
}

#[tokio::test]
async fn block_replayer_hooks() {
    let db_path = tempdir().unwrap();
    let store = get_store(&db_path);
    let harness = get_harness(store.clone(), LOW_VALIDATOR_COUNT);
    let chain = &harness.chain;

    let block_slots = vec![1, 3, 5, 10, 11, 12, 13, 14, 31, 32, 33]
        .into_iter()
        .map(Slot::new)
        .collect::<Vec<_>>();
    let max_slot = *block_slots.last().unwrap();
    let all_slots = (0..=max_slot.as_u64()).map(Slot::new).collect::<Vec<_>>();

    let (state, state_root) = harness.get_current_state_and_root();
    let all_validators = harness.get_all_validators();
    let (_, _, end_block_root, mut end_state) = harness
        .add_attested_blocks_at_slots(state.clone(), state_root, &block_slots, &all_validators)
        .await;

    let blocks = store
        .load_blocks_to_replay(Slot::new(0), max_slot, end_block_root.into())
        .unwrap();

    let mut pre_slots = vec![];
    let mut post_slots = vec![];
    let mut pre_block_slots = vec![];
    let mut post_block_slots = vec![];

    let mut replay_state = BlockReplayer::<MinimalEthSpec>::new(state, &chain.spec)
        .pre_slot_hook(Box::new(|_, state| {
            pre_slots.push(state.slot());
            Ok(())
        }))
        .post_slot_hook(Box::new(|state, epoch_summary, is_skip_slot| {
            if is_skip_slot {
                assert!(!block_slots.contains(&state.slot()));
            } else {
                assert!(block_slots.contains(&state.slot()));
            }
            if state.slot() % E::slots_per_epoch() == 0 {
                assert!(epoch_summary.is_some());
            }
            post_slots.push(state.slot());
            Ok(())
        }))
        .pre_block_hook(Box::new(|state, block| {
            assert_eq!(state.slot(), block.slot());
            pre_block_slots.push(block.slot());
            Ok(())
        }))
        .post_block_hook(Box::new(|state, block| {
            assert_eq!(state.slot(), block.slot());
            post_block_slots.push(block.slot());
            Ok(())
        }))
        .apply_blocks(blocks, None)
        .unwrap()
        .into_state();

    // All but last slot seen by pre-slot hook
    assert_eq!(&pre_slots, all_slots.split_last().unwrap().1);
    // All but 0th slot seen by post-slot hook
    assert_eq!(&post_slots, all_slots.split_first().unwrap().1);
    // All blocks seen by both hooks
    assert_eq!(pre_block_slots, block_slots);
    assert_eq!(post_block_slots, block_slots);

    // States match.
    end_state.apply_pending_mutations().unwrap();
    replay_state.apply_pending_mutations().unwrap();
    end_state.drop_all_caches().unwrap();
    replay_state.drop_all_caches().unwrap();
    assert_eq!(end_state, replay_state);
}

#[tokio::test]
async fn delete_blocks_and_states() {
    let db_path = tempdir().unwrap();
    let store = get_store(&db_path);
    let harness = get_harness(store.clone(), LOW_VALIDATOR_COUNT);

    let unforked_blocks: u64 = 4 * E::slots_per_epoch();

    // Finalize an initial portion of the chain.
    let initial_slots: Vec<Slot> = (1..=unforked_blocks).map(Into::into).collect();
    let (state, state_root) = harness.get_current_state_and_root();
    let all_validators = harness.get_all_validators();
    harness
        .add_attested_blocks_at_slots(state, state_root, &initial_slots, &all_validators)
        .await;

    // Create a fork post-finalization.
    let two_thirds = (LOW_VALIDATOR_COUNT / 3) * 2;
    let honest_validators: Vec<usize> = (0..two_thirds).collect();
    let faulty_validators: Vec<usize> = (two_thirds..LOW_VALIDATOR_COUNT).collect();

    let fork_blocks = 2 * E::slots_per_epoch();

    let slot_u64: u64 = harness.get_current_slot().as_u64() + 1;

    let fork1_slots: Vec<Slot> = (slot_u64..(slot_u64 + fork_blocks))
        .map(Into::into)
        .collect();
    let fork2_slots: Vec<Slot> = (slot_u64 + 1..(slot_u64 + 1 + fork_blocks))
        .map(Into::into)
        .collect();

    let fork1_state = harness.get_current_state();
    let fork2_state = fork1_state.clone();
    let results = harness
        .add_blocks_on_multiple_chains(vec![
            (fork1_state, fork1_slots, honest_validators),
            (fork2_state, fork2_slots, faulty_validators),
        ])
        .await;

    let honest_head = results[0].2;
    let faulty_head = results[1].2;

    assert_ne!(honest_head, faulty_head, "forks should be distinct");
    assert_eq!(harness.head_slot(), unforked_blocks + fork_blocks);

    assert_eq!(
        harness.head_block_root(),
        Hash256::from(honest_head),
        "the honest chain should be the canonical chain",
    );

    let faulty_head_block = store
        .get_blinded_block(&faulty_head.into())
        .expect("no errors")
        .expect("faulty head block exists");

    let faulty_head_state = store
        .get_state(
            &faulty_head_block.state_root(),
            Some(faulty_head_block.slot()),
        )
        .expect("no db error")
        .expect("faulty head state exists");

    // Delete faulty fork
    // Attempting to load those states should find them unavailable
    for (state_root, slot) in
        StateRootsIterator::new(&store, &faulty_head_state).map(Result::unwrap)
    {
        if slot <= unforked_blocks {
            break;
        }
        store.delete_state(&state_root, slot).unwrap();
        assert_eq!(store.get_state(&state_root, Some(slot)).unwrap(), None);
    }

    // Double-deleting should also be OK (deleting non-existent things is fine)
    for (state_root, slot) in
        StateRootsIterator::new(&store, &faulty_head_state).map(Result::unwrap)
    {
        if slot <= unforked_blocks {
            break;
        }
        store.delete_state(&state_root, slot).unwrap();
    }

    // Deleting the blocks from the fork should remove them completely
    for (block_root, slot) in
        BlockRootsIterator::new(&store, &faulty_head_state).map(Result::unwrap)
    {
        if slot <= unforked_blocks + 1 {
            break;
        }
        store.delete_block(&block_root).unwrap();
        assert_eq!(store.get_blinded_block(&block_root).unwrap(), None);
    }

    // Deleting frozen states should do nothing
    let split_slot = store.get_split_slot();
    let finalized_states = harness
        .chain
        .forwards_iter_state_roots(Slot::new(0))
        .expect("should get iter")
        .map(Result::unwrap);

    for (state_root, slot) in finalized_states {
        if slot < split_slot {
            store.delete_state(&state_root, slot).unwrap();
        }
    }

    // After all that, the chain dump should still be OK
    check_chain_dump(&harness, unforked_blocks + fork_blocks + 1);
}

// Check that we never produce invalid blocks when there is deep forking that changes the shuffling.
// See https://github.com/sigp/lighthouse/issues/845
async fn multi_epoch_fork_valid_blocks_test(
    initial_blocks: usize,
    num_fork1_blocks_: usize,
    num_fork2_blocks_: usize,
    num_fork1_validators: usize,
) -> (TempDir, TestHarness, Hash256, Hash256) {
    let db_path = tempdir().unwrap();
    let store = get_store(&db_path);
    let validators_keypairs =
        types::test_utils::generate_deterministic_keypairs(LOW_VALIDATOR_COUNT);
    let harness = TestHarness::builder(MinimalEthSpec)
        .default_spec()
        .keypairs(validators_keypairs)
        .fresh_disk_store(store)
        .mock_execution_layer()
        .build();

    let num_fork1_blocks: u64 = num_fork1_blocks_.try_into().unwrap();
    let num_fork2_blocks: u64 = num_fork2_blocks_.try_into().unwrap();

    // Create the initial portion of the chain
    if initial_blocks > 0 {
        let initial_slots: Vec<Slot> = (1..=initial_blocks).map(Into::into).collect();
        let (state, state_root) = harness.get_current_state_and_root();
        let all_validators = harness.get_all_validators();
        harness
            .add_attested_blocks_at_slots(state, state_root, &initial_slots, &all_validators)
            .await;
    }

    assert!(num_fork1_validators <= LOW_VALIDATOR_COUNT);
    let fork1_validators: Vec<usize> = (0..num_fork1_validators).collect();
    let fork2_validators: Vec<usize> = (num_fork1_validators..LOW_VALIDATOR_COUNT).collect();

    let fork1_state = harness.get_current_state();
    let fork2_state = fork1_state.clone();

    let slot_u64: u64 = harness.get_current_slot().as_u64() + 1;
    let fork1_slots: Vec<Slot> = (slot_u64..(slot_u64 + num_fork1_blocks))
        .map(Into::into)
        .collect();
    let fork2_slots: Vec<Slot> = (slot_u64 + 1..(slot_u64 + 1 + num_fork2_blocks))
        .map(Into::into)
        .collect();

    let results = harness
        .add_blocks_on_multiple_chains(vec![
            (fork1_state, fork1_slots, fork1_validators),
            (fork2_state, fork2_slots, fork2_validators),
        ])
        .await;

    let head1 = results[0].2;
    let head2 = results[1].2;

    (db_path, harness, head1.into(), head2.into())
}

// This is the minimal test of block production with different shufflings.
#[tokio::test]
async fn block_production_different_shuffling_early() {
    let slots_per_epoch = E::slots_per_epoch() as usize;
    multi_epoch_fork_valid_blocks_test(
        slots_per_epoch - 2,
        slots_per_epoch + 3,
        slots_per_epoch + 3,
        LOW_VALIDATOR_COUNT / 2,
    )
    .await;
}

#[tokio::test]
async fn block_production_different_shuffling_long() {
    let slots_per_epoch = E::slots_per_epoch() as usize;
    multi_epoch_fork_valid_blocks_test(
        2 * slots_per_epoch - 2,
        3 * slots_per_epoch,
        3 * slots_per_epoch,
        LOW_VALIDATOR_COUNT / 2,
    )
    .await;
}

// Check that the op pool safely includes multiple attestations per block when necessary.
// This checks the correctness of the shuffling compatibility memoization.
#[tokio::test]
async fn multiple_attestations_per_block() {
    let db_path = tempdir().unwrap();
    let store = get_store(&db_path);
    let harness = get_harness(store, HIGH_VALIDATOR_COUNT);

    harness
        .extend_chain(
            E::slots_per_epoch() as usize * 3,
            BlockStrategy::OnCanonicalHead,
            AttestationStrategy::AllValidators,
        )
        .await;

    let head = harness.chain.head_snapshot();

    let committees_per_slot = head
        .beacon_state
        .get_committee_count_at_slot(head.beacon_state.slot())
        .unwrap();
    assert!(committees_per_slot > 1);

    for snapshot in harness.chain.chain_dump().unwrap() {
        let slot = snapshot.beacon_block.slot();
        let fork_name = harness.chain.spec.fork_name_at_slot::<E>(slot);

        if fork_name.electra_enabled() {
            assert_eq!(
                snapshot
                    .beacon_block
                    .as_ref()
                    .message()
                    .body()
                    .attestations_len() as u64,
                if slot <= 1 { 0 } else { 1 }
            );
        } else {
            assert_eq!(
                snapshot
                    .beacon_block
                    .as_ref()
                    .message()
                    .body()
                    .attestations_len() as u64,
                if slot <= 1 { 0 } else { committees_per_slot }
            );
        }
    }
}

#[tokio::test]
async fn shuffling_compatible_linear_chain() {
    let db_path = tempdir().unwrap();
    let store = get_store(&db_path);
    let harness = get_harness(store.clone(), LOW_VALIDATOR_COUNT);

    let head_block_root = harness
        .extend_chain(
            4 * E::slots_per_epoch() as usize,
            BlockStrategy::OnCanonicalHead,
            AttestationStrategy::AllValidators,
        )
        .await;

    check_shuffling_compatible(
        &harness,
        &get_state_for_block(&harness, head_block_root),
        head_block_root,
    );
}

#[tokio::test]
async fn shuffling_compatible_missing_pivot_block() {
    let db_path = tempdir().unwrap();
    let store = get_store(&db_path);
    let harness = get_harness(store.clone(), LOW_VALIDATOR_COUNT);

    // Skip the block at the end of the first epoch.
    harness
        .extend_chain(
            E::slots_per_epoch() as usize - 2,
            BlockStrategy::OnCanonicalHead,
            AttestationStrategy::AllValidators,
        )
        .await;
    harness.advance_slot();
    harness.advance_slot();
    let head_block_root = harness
        .extend_chain(
            2 * E::slots_per_epoch() as usize,
            BlockStrategy::OnCanonicalHead,
            AttestationStrategy::AllValidators,
        )
        .await;

    check_shuffling_compatible(
        &harness,
        &get_state_for_block(&harness, head_block_root),
        head_block_root,
    );
}

#[tokio::test]
async fn shuffling_compatible_simple_fork() {
    let slots_per_epoch = E::slots_per_epoch() as usize;
    let (db_path, harness, head1, head2) = multi_epoch_fork_valid_blocks_test(
        2 * slots_per_epoch,
        3 * slots_per_epoch,
        3 * slots_per_epoch,
        LOW_VALIDATOR_COUNT / 2,
    )
    .await;

    let head1_state = get_state_for_block(&harness, head1);
    let head2_state = get_state_for_block(&harness, head2);

    check_shuffling_compatible(&harness, &head1_state, head1);
    check_shuffling_compatible(&harness, &head1_state, head2);
    check_shuffling_compatible(&harness, &head2_state, head1);
    check_shuffling_compatible(&harness, &head2_state, head2);

    drop(db_path);
}

#[tokio::test]
async fn shuffling_compatible_short_fork() {
    let slots_per_epoch = E::slots_per_epoch() as usize;
    let (db_path, harness, head1, head2) = multi_epoch_fork_valid_blocks_test(
        2 * slots_per_epoch - 2,
        slots_per_epoch + 2,
        slots_per_epoch + 2,
        LOW_VALIDATOR_COUNT / 2,
    )
    .await;

    let head1_state = get_state_for_block(&harness, head1);
    let head2_state = get_state_for_block(&harness, head2);

    check_shuffling_compatible(&harness, &head1_state, head1);
    check_shuffling_compatible(&harness, &head1_state, head2);
    check_shuffling_compatible(&harness, &head2_state, head1);
    check_shuffling_compatible(&harness, &head2_state, head2);

    drop(db_path);
}

fn get_state_for_block(harness: &TestHarness, block_root: Hash256) -> BeaconState<E> {
    let head_block = harness
        .chain
        .store
        .get_blinded_block(&block_root)
        .unwrap()
        .unwrap();
    harness
        .chain
        .get_state(&head_block.state_root(), Some(head_block.slot()))
        .unwrap()
        .unwrap()
}

/// Check the invariants that apply to `shuffling_is_compatible`.
fn check_shuffling_compatible(
    harness: &TestHarness,
    head_state: &BeaconState<E>,
    head_block_root: Hash256,
) {
    for maybe_tuple in harness
        .chain
        .rev_iter_block_roots_from(head_block_root)
        .unwrap()
    {
        let (block_root, slot) = maybe_tuple.unwrap();

        // Would an attestation to `block_root` at the current epoch be compatible with the head
        // state's shuffling?
        let current_epoch_shuffling_is_compatible = harness.chain.shuffling_is_compatible(
            &block_root,
            head_state.current_epoch(),
            &head_state,
        );

        // Check for consistency with the more expensive shuffling lookup.
        harness
            .chain
            .with_committee_cache(
                block_root,
                head_state.current_epoch(),
                |committee_cache, _| {
                    let state_cache = head_state.committee_cache(RelativeEpoch::Current).unwrap();
                    // We used to check for false negatives here, but had to remove that check
                    // because `shuffling_is_compatible` does not guarantee their absence.
                    //
                    // See: https://github.com/sigp/lighthouse/issues/6269
                    if current_epoch_shuffling_is_compatible {
                        assert_eq!(
                            committee_cache,
                            state_cache.as_ref(),
                            "block at slot {slot}"
                        );
                    }
                    Ok(())
                },
            )
            .unwrap_or_else(|e| {
                // If the lookup fails then the shuffling must be invalid in some way, e.g. the
                // block with `block_root` is from a later epoch than `previous_epoch`.
                assert!(
                    !current_epoch_shuffling_is_compatible,
                    "block at slot {slot} has compatible shuffling at epoch {} \
                     but should be incompatible due to error: {e:?}",
                    head_state.current_epoch()
                );
            });

        // Similarly for the previous epoch
        let previous_epoch_shuffling_is_compatible = harness.chain.shuffling_is_compatible(
            &block_root,
            head_state.previous_epoch(),
            &head_state,
        );
        harness
            .chain
            .with_committee_cache(
                block_root,
                head_state.previous_epoch(),
                |committee_cache, _| {
                    let state_cache = head_state.committee_cache(RelativeEpoch::Previous).unwrap();
                    if previous_epoch_shuffling_is_compatible {
                        assert_eq!(committee_cache, state_cache.as_ref());
                    }
                    Ok(())
                },
            )
            .unwrap_or_else(|e| {
                // If the lookup fails then the shuffling must be invalid in some way, e.g. the
                // block with `block_root` is from a later epoch than `previous_epoch`.
                assert!(
                    !previous_epoch_shuffling_is_compatible,
                    "block at slot {slot} has compatible shuffling at epoch {} \
                     but should be incompatible due to error: {e:?}",
                    head_state.previous_epoch()
                );
            });

        // Targeting two epochs before the current epoch should always return false
        if head_state.current_epoch() >= 2 {
            assert_eq!(
                harness.chain.shuffling_is_compatible(
                    &block_root,
                    head_state.current_epoch() - 2,
                    &head_state
                ),
                false
            );
        }
    }
}

// Ensure blocks from abandoned forks are pruned from the Hot DB
#[tokio::test]
async fn prunes_abandoned_fork_between_two_finalized_checkpoints() {
    const HONEST_VALIDATOR_COUNT: usize = 32;
    const ADVERSARIAL_VALIDATOR_COUNT: usize = 16;
    const VALIDATOR_COUNT: usize = HONEST_VALIDATOR_COUNT + ADVERSARIAL_VALIDATOR_COUNT;
    let honest_validators: Vec<usize> = (0..HONEST_VALIDATOR_COUNT).collect();
    let adversarial_validators: Vec<usize> = (HONEST_VALIDATOR_COUNT..VALIDATOR_COUNT).collect();
    let db_path = tempdir().unwrap();
    let store = get_store(&db_path);
    let rig = get_harness(store.clone(), VALIDATOR_COUNT);
    let slots_per_epoch = rig.slots_per_epoch();
    let (mut state, state_root) = rig.get_current_state_and_root();

    let canonical_chain_slots: Vec<Slot> = (1..=rig.epoch_start_slot(1)).map(Slot::new).collect();
    let (canonical_chain_blocks_pre_finalization, _, _, new_state) = rig
        .add_attested_blocks_at_slots(
            state,
            state_root,
            &canonical_chain_slots,
            &honest_validators,
        )
        .await;
    state = new_state;
    let canonical_chain_slot: u64 = rig.get_current_slot().into();

    let stray_slots: Vec<Slot> = (canonical_chain_slot + 1..rig.epoch_start_slot(2))
        .map(Slot::new)
        .collect();
    let (current_state, current_state_root) = rig.get_current_state_and_root();
    let (stray_blocks, stray_states, stray_head, _) = rig
        .add_attested_blocks_at_slots(
            current_state,
            current_state_root,
            &stray_slots,
            &adversarial_validators,
        )
        .await;

    // Precondition: Ensure all stray_blocks blocks are still known
    for &block_hash in stray_blocks.values() {
        assert!(
            rig.block_exists(block_hash),
            "stray block {} should be still present",
            block_hash
        );
    }

    for (&slot, &state_hash) in &stray_states {
        assert!(
            rig.hot_state_exists(state_hash),
            "stray state {} at slot {} should be still present",
            state_hash,
            slot
        );
    }

    assert_eq!(rig.get_finalized_checkpoints(), hashset! {});

    assert!(rig.chain.knows_head(&stray_head));

    // Trigger finalization
    let finalization_slots: Vec<Slot> = ((canonical_chain_slot + 1)
        ..=(canonical_chain_slot + slots_per_epoch * 5))
        .map(Slot::new)
        .collect();
    let state_root = state.update_tree_hash_cache().unwrap();
    let (canonical_chain_blocks_post_finalization, _, _, _) = rig
        .add_attested_blocks_at_slots(state, state_root, &finalization_slots, &honest_validators)
        .await;

    // Postcondition: New blocks got finalized
    assert_eq!(
        rig.get_finalized_checkpoints(),
        hashset! {
            canonical_chain_blocks_pre_finalization[&rig.epoch_start_slot(1).into()],
            canonical_chain_blocks_post_finalization[&rig.epoch_start_slot(2).into()],
        },
    );

    // Postcondition: Ensure all stray_blocks blocks have been pruned
    for &block_hash in stray_blocks.values() {
        assert!(
            !rig.block_exists(block_hash),
            "abandoned block {block_hash:?} should have been pruned",
        );
        assert!(
            !rig.chain.store.blobs_exist(&block_hash.into()).unwrap(),
            "blobs for abandoned block {block_hash:?} should have been pruned"
        );
    }

    for (&slot, &state_hash) in &stray_states {
        assert!(
            !rig.hot_state_exists(state_hash),
            "stray state {} at slot {} should have been pruned",
            state_hash,
            slot
        );
        assert!(
            !rig.cold_state_exists(state_hash),
            "stray state {} at slot {} should have been pruned",
            state_hash,
            slot
        );
    }

    assert!(!rig.chain.knows_head(&stray_head));
}

#[tokio::test]
async fn pruning_does_not_touch_abandoned_block_shared_with_canonical_chain() {
    const HONEST_VALIDATOR_COUNT: usize = 32;
    const ADVERSARIAL_VALIDATOR_COUNT: usize = 16;
    const VALIDATOR_COUNT: usize = HONEST_VALIDATOR_COUNT + ADVERSARIAL_VALIDATOR_COUNT;
    let honest_validators: Vec<usize> = (0..HONEST_VALIDATOR_COUNT).collect();
    let adversarial_validators: Vec<usize> = (HONEST_VALIDATOR_COUNT..VALIDATOR_COUNT).collect();
    let db_path = tempdir().unwrap();
    let store = get_store(&db_path);
    let rig = get_harness(store.clone(), VALIDATOR_COUNT);
    let slots_per_epoch = rig.slots_per_epoch();
    let (state, state_root) = rig.get_current_state_and_root();

    // Fill up 0th epoch
    let canonical_chain_slots_zeroth_epoch: Vec<Slot> =
        (1..rig.epoch_start_slot(1)).map(Slot::new).collect();
    let (_, _, _, mut state) = rig
        .add_attested_blocks_at_slots(
            state,
            state_root,
            &canonical_chain_slots_zeroth_epoch,
            &honest_validators,
        )
        .await;

    // Fill up 1st epoch
    let canonical_chain_slots_first_epoch: Vec<Slot> = (rig.epoch_start_slot(1)
        ..=rig.epoch_start_slot(1) + 1)
        .map(Slot::new)
        .collect();
    let state_root = state.update_tree_hash_cache().unwrap();
    let (canonical_chain_blocks_first_epoch, _, shared_head, mut state) = rig
        .add_attested_blocks_at_slots(
            state.clone(),
            state_root,
            &canonical_chain_slots_first_epoch,
            &honest_validators,
        )
        .await;
    let canonical_chain_slot: u64 = rig.get_current_slot().into();

    let stray_chain_slots_first_epoch: Vec<Slot> = (rig.epoch_start_slot(1) + 2
        ..=rig.epoch_start_slot(1) + 2)
        .map(Slot::new)
        .collect();
    let state_root = state.update_tree_hash_cache().unwrap();
    let (stray_blocks, stray_states, stray_head, _) = rig
        .add_attested_blocks_at_slots(
            state.clone(),
            state_root,
            &stray_chain_slots_first_epoch,
            &adversarial_validators,
        )
        .await;

    // Preconditions
    for &block_hash in stray_blocks.values() {
        assert!(
            rig.block_exists(block_hash),
            "stray block {} should be still present",
            block_hash
        );
    }

    for (&slot, &state_hash) in &stray_states {
        assert!(
            rig.hot_state_exists(state_hash),
            "stray state {} at slot {} should be still present",
            state_hash,
            slot
        );
    }

    let chain_dump = rig.chain.chain_dump().unwrap();
    assert_eq!(
        get_finalized_epoch_boundary_blocks(&chain_dump),
        vec![Hash256::zero().into()].into_iter().collect(),
    );

    assert!(get_blocks(&chain_dump).contains(&shared_head));

    // Trigger finalization
    let finalization_slots: Vec<Slot> = ((canonical_chain_slot + 1)
        ..=(canonical_chain_slot + slots_per_epoch * 5))
        .map(Slot::new)
        .collect();
    let state_root = state.update_tree_hash_cache().unwrap();
    let (canonical_chain_blocks, _, _, _) = rig
        .add_attested_blocks_at_slots(state, state_root, &finalization_slots, &honest_validators)
        .await;

    // Postconditions
    assert_eq!(
        rig.get_finalized_checkpoints(),
        hashset! {
            canonical_chain_blocks_first_epoch[&rig.epoch_start_slot(1).into()],
            canonical_chain_blocks[&rig.epoch_start_slot(2).into()],
        },
    );

    for &block_hash in stray_blocks.values() {
        assert!(
            !rig.block_exists(block_hash),
            "stray block {} should have been pruned",
            block_hash,
        );
    }

    for (&slot, &state_hash) in &stray_states {
        assert!(
            !rig.hot_state_exists(state_hash),
            "stray state {} at slot {} should have been pruned",
            state_hash,
            slot
        );
        assert!(
            !rig.cold_state_exists(state_hash),
            "stray state {} at slot {} should have been pruned",
            state_hash,
            slot
        );
    }

    assert!(!rig.chain.knows_head(&stray_head));
    let chain_dump = rig.chain.chain_dump().unwrap();
    assert!(get_blocks(&chain_dump).contains(&shared_head));
}

#[tokio::test]
async fn pruning_does_not_touch_blocks_prior_to_finalization() {
    const HONEST_VALIDATOR_COUNT: usize = 32;
    const ADVERSARIAL_VALIDATOR_COUNT: usize = 16;
    const VALIDATOR_COUNT: usize = HONEST_VALIDATOR_COUNT + ADVERSARIAL_VALIDATOR_COUNT;
    let honest_validators: Vec<usize> = (0..HONEST_VALIDATOR_COUNT).collect();
    let adversarial_validators: Vec<usize> = (HONEST_VALIDATOR_COUNT..VALIDATOR_COUNT).collect();
    let db_path = tempdir().unwrap();
    let store = get_store(&db_path);
    let rig = get_harness(store.clone(), VALIDATOR_COUNT);
    let slots_per_epoch = rig.slots_per_epoch();
    let (mut state, state_root) = rig.get_current_state_and_root();

    // Fill up 0th epoch with canonical chain blocks
    let zeroth_epoch_slots: Vec<Slot> = (1..=rig.epoch_start_slot(1)).map(Slot::new).collect();
    let (canonical_chain_blocks, _, _, new_state) = rig
        .add_attested_blocks_at_slots(state, state_root, &zeroth_epoch_slots, &honest_validators)
        .await;
    state = new_state;
    let canonical_chain_slot: u64 = rig.get_current_slot().into();

    // Fill up 1st epoch.  Contains a fork.
    let first_epoch_slots: Vec<Slot> = ((rig.epoch_start_slot(1) + 1)..(rig.epoch_start_slot(2)))
        .map(Slot::new)
        .collect();
    let state_root = state.update_tree_hash_cache().unwrap();
    let (stray_blocks, stray_states, stray_head, _) = rig
        .add_attested_blocks_at_slots(
            state.clone(),
            state_root,
            &first_epoch_slots,
            &adversarial_validators,
        )
        .await;

    // Preconditions
    for &block_hash in stray_blocks.values() {
        assert!(
            rig.block_exists(block_hash),
            "stray block {} should be still present",
            block_hash
        );
    }

    for (&slot, &state_hash) in &stray_states {
        assert!(
            rig.hot_state_exists(state_hash),
            "stray state {} at slot {} should be still present",
            state_hash,
            slot
        );
    }

    assert_eq!(rig.get_finalized_checkpoints(), hashset! {});

    // Trigger finalization
    let slots: Vec<Slot> = ((canonical_chain_slot + 1)
        ..=(canonical_chain_slot + slots_per_epoch * 4))
        .map(Slot::new)
        .collect();
    let state_root = state.update_tree_hash_cache().unwrap();
    let (_, _, _, _) = rig
        .add_attested_blocks_at_slots(state, state_root, &slots, &honest_validators)
        .await;

    // Postconditions
    assert_eq!(
        rig.get_finalized_checkpoints(),
        hashset! {canonical_chain_blocks[&rig.epoch_start_slot(1).into()]},
    );

    for &block_hash in stray_blocks.values() {
        assert!(
            rig.block_exists(block_hash),
            "stray block {} should be still present",
            block_hash
        );
    }

    for (&slot, &state_hash) in &stray_states {
        assert!(
            rig.hot_state_exists(state_hash),
            "stray state {} at slot {} should be still present",
            state_hash,
            slot
        );
    }

    assert!(rig.chain.knows_head(&stray_head));
}

#[tokio::test]
async fn prunes_fork_growing_past_youngest_finalized_checkpoint() {
    const HONEST_VALIDATOR_COUNT: usize = 32;
    const ADVERSARIAL_VALIDATOR_COUNT: usize = 16;
    const VALIDATOR_COUNT: usize = HONEST_VALIDATOR_COUNT + ADVERSARIAL_VALIDATOR_COUNT;
    let honest_validators: Vec<usize> = (0..HONEST_VALIDATOR_COUNT).collect();
    let adversarial_validators: Vec<usize> = (HONEST_VALIDATOR_COUNT..VALIDATOR_COUNT).collect();
    let db_path = tempdir().unwrap();
    let store = get_store(&db_path);
    let rig = get_harness(store.clone(), VALIDATOR_COUNT);
    let (state, state_root) = rig.get_current_state_and_root();

    // Fill up 0th epoch with canonical chain blocks
    let zeroth_epoch_slots: Vec<Slot> = (1..=rig.epoch_start_slot(1)).map(Slot::new).collect();
    let (canonical_blocks_zeroth_epoch, _, _, mut state) = rig
        .add_attested_blocks_at_slots(state, state_root, &zeroth_epoch_slots, &honest_validators)
        .await;

    // Fill up 1st epoch.  Contains a fork.
    let slots_first_epoch: Vec<Slot> = (rig.epoch_start_slot(1) + 1..rig.epoch_start_slot(2))
        .map(Into::into)
        .collect();
    let state_root = state.update_tree_hash_cache().unwrap();
    let (stray_blocks_first_epoch, stray_states_first_epoch, _, mut stray_state) = rig
        .add_attested_blocks_at_slots(
            state.clone(),
            state_root,
            &slots_first_epoch,
            &adversarial_validators,
        )
        .await;
    let (canonical_blocks_first_epoch, _, _, mut canonical_state) = rig
        .add_attested_blocks_at_slots(state, state_root, &slots_first_epoch, &honest_validators)
        .await;

    // Fill up 2nd epoch.  Extends both the canonical chain and the fork.
    let stray_slots_second_epoch: Vec<Slot> = (rig.epoch_start_slot(2)
        ..=rig.epoch_start_slot(2) + 1)
        .map(Into::into)
        .collect();
    let stray_state_root = stray_state.update_tree_hash_cache().unwrap();
    let (stray_blocks_second_epoch, stray_states_second_epoch, stray_head, _) = rig
        .add_attested_blocks_at_slots(
            stray_state,
            stray_state_root,
            &stray_slots_second_epoch,
            &adversarial_validators,
        )
        .await;

    // Precondition: Ensure all stray_blocks blocks are still known
    let stray_blocks: HashMap<Slot, SignedBeaconBlockHash> = stray_blocks_first_epoch
        .into_iter()
        .chain(stray_blocks_second_epoch.into_iter())
        .collect();

    let stray_states: HashMap<Slot, BeaconStateHash> = stray_states_first_epoch
        .into_iter()
        .chain(stray_states_second_epoch.into_iter())
        .collect();

    for &block_hash in stray_blocks.values() {
        assert!(
            rig.block_exists(block_hash),
            "stray block {} should be still present",
            block_hash
        );
    }

    for (&slot, &state_hash) in &stray_states {
        assert!(
            rig.hot_state_exists(state_hash),
            "stray state {} at slot {} should be still present",
            state_hash,
            slot
        );
    }

    // Precondition: Nothing is finalized yet
    assert_eq!(rig.get_finalized_checkpoints(), hashset! {},);

    assert!(rig.chain.knows_head(&stray_head));

    // Trigger finalization
    let canonical_slots: Vec<Slot> = (rig.epoch_start_slot(2)..=rig.epoch_start_slot(6))
        .map(Into::into)
        .collect();
    let canonical_state_root = canonical_state.update_tree_hash_cache().unwrap();
    let (canonical_blocks, _, _, _) = rig
        .add_attested_blocks_at_slots(
            canonical_state,
            canonical_state_root,
            &canonical_slots,
            &honest_validators,
        )
        .await;

    // Postconditions
    let canonical_blocks: HashMap<Slot, SignedBeaconBlockHash> = canonical_blocks_zeroth_epoch
        .into_iter()
        .chain(canonical_blocks_first_epoch.into_iter())
        .chain(canonical_blocks.into_iter())
        .collect();

    // Postcondition: New blocks got finalized
    assert_eq!(
        rig.get_finalized_checkpoints(),
        hashset! {
            canonical_blocks[&rig.epoch_start_slot(1).into()],
            canonical_blocks[&rig.epoch_start_slot(2).into()],
        },
    );

    // Postcondition: Ensure all stray_blocks blocks have been pruned
    for &block_hash in stray_blocks.values() {
        assert!(
            !rig.block_exists(block_hash),
            "abandoned block {} should have been pruned",
            block_hash
        );
    }

    for (&slot, &state_hash) in &stray_states {
        assert!(
            !rig.hot_state_exists(state_hash),
            "stray state {} at slot {} should have been pruned",
            state_hash,
            slot
        );
        assert!(
            !rig.cold_state_exists(state_hash),
            "stray state {} at slot {} should have been pruned",
            state_hash,
            slot
        );
    }

    assert!(!rig.chain.knows_head(&stray_head));
}

// This is to check if state outside of normal block processing are pruned correctly.
#[tokio::test]
async fn prunes_skipped_slots_states() {
    const HONEST_VALIDATOR_COUNT: usize = 32;
    const ADVERSARIAL_VALIDATOR_COUNT: usize = 16;
    const VALIDATOR_COUNT: usize = HONEST_VALIDATOR_COUNT + ADVERSARIAL_VALIDATOR_COUNT;
    let honest_validators: Vec<usize> = (0..HONEST_VALIDATOR_COUNT).collect();
    let adversarial_validators: Vec<usize> = (HONEST_VALIDATOR_COUNT..VALIDATOR_COUNT).collect();
    let db_path = tempdir().unwrap();
    let store = get_store(&db_path);
    let rig = get_harness(store.clone(), VALIDATOR_COUNT);
    let (state, state_root) = rig.get_current_state_and_root();

    let canonical_slots_zeroth_epoch: Vec<Slot> =
        (1..=rig.epoch_start_slot(1)).map(Into::into).collect();
    let (canonical_blocks_zeroth_epoch, _, _, mut canonical_state) = rig
        .add_attested_blocks_at_slots(
            state.clone(),
            state_root,
            &canonical_slots_zeroth_epoch,
            &honest_validators,
        )
        .await;

    let skipped_slot: Slot = (rig.epoch_start_slot(1) + 1).into();

    let stray_slots: Vec<Slot> = ((skipped_slot + 1).into()..rig.epoch_start_slot(2))
        .map(Into::into)
        .collect();
    let canonical_state_root = canonical_state.update_tree_hash_cache().unwrap();
    let (stray_blocks, stray_states, _, stray_state) = rig
        .add_attested_blocks_at_slots(
            canonical_state.clone(),
            canonical_state_root,
            &stray_slots,
            &adversarial_validators,
        )
        .await;

    // Preconditions
    for &block_hash in stray_blocks.values() {
        assert!(
            rig.block_exists(block_hash),
            "stray block {} should be still present",
            block_hash
        );
    }

    for (&slot, &state_hash) in &stray_states {
        assert!(
            rig.hot_state_exists(state_hash),
            "stray state {} at slot {} should be still present",
            state_hash,
            slot
        );
    }

    assert_eq!(rig.get_finalized_checkpoints(), hashset! {},);

    // Make sure slots were skipped
    assert!(rig.is_skipped_slot(&stray_state, skipped_slot));
    {
        let state_hash = (*stray_state.get_state_root(skipped_slot).unwrap()).into();
        assert!(
            rig.hot_state_exists(state_hash),
            "skipped slot state {} should be still present",
            state_hash
        );
    }

    // Trigger finalization
    let canonical_slots: Vec<Slot> = ((skipped_slot + 1).into()..rig.epoch_start_slot(7))
        .map(Into::into)
        .collect();
    let canonical_state_root = canonical_state.update_tree_hash_cache().unwrap();
    let (canonical_blocks_post_finalization, _, _, _) = rig
        .add_attested_blocks_at_slots(
            canonical_state,
            canonical_state_root,
            &canonical_slots,
            &honest_validators,
        )
        .await;

    // Postconditions
    let canonical_blocks: HashMap<Slot, SignedBeaconBlockHash> = canonical_blocks_zeroth_epoch
        .into_iter()
        .chain(canonical_blocks_post_finalization.into_iter())
        .collect();
    assert_eq!(
        rig.get_finalized_checkpoints(),
        hashset! {
            canonical_blocks[&rig.epoch_start_slot(1).into()],
            canonical_blocks[&rig.epoch_start_slot(2).into()],
        },
    );

    for (&slot, &state_hash) in &stray_states {
        assert!(
            !rig.hot_state_exists(state_hash),
            "stray state {} at slot {} should have been pruned",
            state_hash,
            slot
        );
        assert!(
            !rig.cold_state_exists(state_hash),
            "stray state {} at slot {} should have been pruned",
            state_hash,
            slot
        );
    }

    assert!(rig.is_skipped_slot(&stray_state, skipped_slot));
    {
        let state_hash: BeaconStateHash =
            (*stray_state.get_state_root(skipped_slot).unwrap()).into();
        assert!(
            !rig.hot_state_exists(state_hash),
            "skipped slot {} state {} should have been pruned",
            skipped_slot,
            state_hash
        );
    }
}

// This is to check if state outside of normal block processing are pruned correctly.
#[tokio::test]
async fn finalizes_non_epoch_start_slot() {
    const HONEST_VALIDATOR_COUNT: usize = 32;
    const ADVERSARIAL_VALIDATOR_COUNT: usize = 16;
    const VALIDATOR_COUNT: usize = HONEST_VALIDATOR_COUNT + ADVERSARIAL_VALIDATOR_COUNT;
    let honest_validators: Vec<usize> = (0..HONEST_VALIDATOR_COUNT).collect();
    let adversarial_validators: Vec<usize> = (HONEST_VALIDATOR_COUNT..VALIDATOR_COUNT).collect();
    let db_path = tempdir().unwrap();
    let store = get_store(&db_path);
    let rig = get_harness(store.clone(), VALIDATOR_COUNT);
    let (state, state_root) = rig.get_current_state_and_root();

    let canonical_slots_zeroth_epoch: Vec<Slot> =
        (1..rig.epoch_start_slot(1)).map(Into::into).collect();
    let (canonical_blocks_zeroth_epoch, _, _, mut canonical_state) = rig
        .add_attested_blocks_at_slots(
            state.clone(),
            state_root,
            &canonical_slots_zeroth_epoch,
            &honest_validators,
        )
        .await;

    let skipped_slot: Slot = rig.epoch_start_slot(1).into();

    let stray_slots: Vec<Slot> = ((skipped_slot + 1).into()..rig.epoch_start_slot(2))
        .map(Into::into)
        .collect();
    let canonical_state_root = canonical_state.update_tree_hash_cache().unwrap();
    let (stray_blocks, stray_states, _, stray_state) = rig
        .add_attested_blocks_at_slots(
            canonical_state.clone(),
            canonical_state_root,
            &stray_slots,
            &adversarial_validators,
        )
        .await;

    // Preconditions
    for &block_hash in stray_blocks.values() {
        assert!(
            rig.block_exists(block_hash),
            "stray block {} should be still present",
            block_hash
        );
    }

    for (&slot, &state_hash) in &stray_states {
        assert!(
            rig.hot_state_exists(state_hash),
            "stray state {} at slot {} should be still present",
            state_hash,
            slot
        );
    }

    assert_eq!(rig.get_finalized_checkpoints(), hashset! {});

    // Make sure slots were skipped
    assert!(rig.is_skipped_slot(&stray_state, skipped_slot));
    {
        let state_hash = (*stray_state.get_state_root(skipped_slot).unwrap()).into();
        assert!(
            rig.hot_state_exists(state_hash),
            "skipped slot state {} should be still present",
            state_hash
        );
    }

    // Trigger finalization
    let canonical_slots: Vec<Slot> = ((skipped_slot + 1).into()..rig.epoch_start_slot(7))
        .map(Into::into)
        .collect();
    let canonical_state_root = canonical_state.update_tree_hash_cache().unwrap();
    let (canonical_blocks_post_finalization, _, _, _) = rig
        .add_attested_blocks_at_slots(
            canonical_state,
            canonical_state_root,
            &canonical_slots,
            &honest_validators,
        )
        .await;

    // Postconditions
    let canonical_blocks: HashMap<Slot, SignedBeaconBlockHash> = canonical_blocks_zeroth_epoch
        .into_iter()
        .chain(canonical_blocks_post_finalization.into_iter())
        .collect();
    assert_eq!(
        rig.get_finalized_checkpoints(),
        hashset! {
            canonical_blocks[&(rig.epoch_start_slot(1)-1).into()],
            canonical_blocks[&rig.epoch_start_slot(2).into()],
        },
    );

    for (&slot, &state_hash) in &stray_states {
        assert!(
            !rig.hot_state_exists(state_hash),
            "stray state {} at slot {} should have been pruned",
            state_hash,
            slot
        );
        assert!(
            !rig.cold_state_exists(state_hash),
            "stray state {} at slot {} should have been pruned",
            state_hash,
            slot
        );
    }

    assert!(rig.is_skipped_slot(&stray_state, skipped_slot));
    {
        let state_hash: BeaconStateHash =
            (*stray_state.get_state_root(skipped_slot).unwrap()).into();
        assert!(
            !rig.hot_state_exists(state_hash),
            "skipped slot {} state {} should have been pruned",
            skipped_slot,
            state_hash
        );
    }
}

fn check_all_blocks_exist<'a>(
    harness: &TestHarness,
    blocks: impl Iterator<Item = &'a SignedBeaconBlockHash>,
) {
    for &block_hash in blocks {
        let block = harness.chain.get_blinded_block(&block_hash.into()).unwrap();
        assert!(
            block.is_some(),
            "expected block {:?} to be in DB",
            block_hash
        );
    }
}

fn check_all_states_exist<'a>(
    harness: &TestHarness,
    states: impl Iterator<Item = &'a BeaconStateHash>,
) {
    for &state_hash in states {
        let state = harness.chain.get_state(&state_hash.into(), None).unwrap();
        assert!(
            state.is_some(),
            "expected state {:?} to be in DB",
            state_hash,
        );
    }
}

// Check that none of the given states exist in the database.
fn check_no_states_exist<'a>(
    harness: &TestHarness,
    states: impl Iterator<Item = &'a BeaconStateHash>,
) {
    for &state_root in states {
        assert!(
            harness
                .chain
                .get_state(&state_root.into(), None)
                .unwrap()
                .is_none(),
            "state {:?} should not be in the DB",
            state_root
        );
    }
}

// Check that none of the given blocks exist in the database.
fn check_no_blocks_exist<'a>(
    harness: &TestHarness,
    blocks: impl Iterator<Item = &'a SignedBeaconBlockHash>,
) {
    for &block_hash in blocks {
        let block = harness.chain.get_blinded_block(&block_hash.into()).unwrap();
        assert!(
            block.is_none(),
            "did not expect block {:?} to be in the DB",
            block_hash
        );
        assert!(
            !harness.chain.store.blobs_exist(&block_hash.into()).unwrap(),
            "blobs for abandoned block {block_hash:?} should have been pruned"
        );
    }
}

#[tokio::test]
async fn prune_single_block_fork() {
    let slots_per_epoch = E::slots_per_epoch();
    pruning_test(3 * slots_per_epoch, 1, slots_per_epoch, 0, 1).await;
}

#[tokio::test]
async fn prune_single_block_long_skip() {
    let slots_per_epoch = E::slots_per_epoch();
    pruning_test(
        2 * slots_per_epoch,
        1,
        2 * slots_per_epoch,
        2 * slots_per_epoch as u64,
        1,
    )
    .await;
}

#[tokio::test]
async fn prune_shared_skip_states_mid_epoch() {
    let slots_per_epoch = E::slots_per_epoch();
    pruning_test(
        slots_per_epoch + slots_per_epoch / 2,
        1,
        slots_per_epoch,
        2,
        slots_per_epoch - 1,
    )
    .await;
}

#[tokio::test]
async fn prune_shared_skip_states_epoch_boundaries() {
    let slots_per_epoch = E::slots_per_epoch();
    pruning_test(slots_per_epoch - 1, 1, slots_per_epoch, 2, slots_per_epoch).await;
    pruning_test(slots_per_epoch - 1, 2, slots_per_epoch, 1, slots_per_epoch).await;
    pruning_test(
        2 * slots_per_epoch + slots_per_epoch / 2,
        slots_per_epoch as u64 / 2,
        slots_per_epoch,
        slots_per_epoch as u64 / 2 + 1,
        slots_per_epoch,
    )
    .await;
    pruning_test(
        2 * slots_per_epoch + slots_per_epoch / 2,
        slots_per_epoch as u64 / 2,
        slots_per_epoch,
        slots_per_epoch as u64 / 2 + 1,
        slots_per_epoch,
    )
    .await;
    pruning_test(
        2 * slots_per_epoch - 1,
        slots_per_epoch as u64,
        1,
        0,
        2 * slots_per_epoch,
    )
    .await;
}

/// Generic harness for pruning tests.
async fn pruning_test(
    // Number of blocks to start the chain with before forking.
    num_initial_blocks: u64,
    // Number of skip slots on the main chain after the initial blocks.
    num_canonical_skips: u64,
    // Number of blocks on the main chain after the skip, but before the finalisation-triggering
    // blocks.
    num_canonical_middle_blocks: u64,
    // Number of skip slots on the fork chain after the initial blocks.
    num_fork_skips: u64,
    // Number of blocks on the fork chain after the skips.
    num_fork_blocks: u64,
) {
    const VALIDATOR_COUNT: usize = 24;
    const VALIDATOR_SUPERMAJORITY: usize = (VALIDATOR_COUNT / 3) * 2;
    const HONEST_VALIDATOR_COUNT: usize = VALIDATOR_SUPERMAJORITY;

    let db_path = tempdir().unwrap();
    let store = get_store(&db_path);
    let harness = get_harness(store.clone(), VALIDATOR_COUNT);
    let honest_validators: Vec<usize> = (0..HONEST_VALIDATOR_COUNT).collect();
    let faulty_validators: Vec<usize> = (HONEST_VALIDATOR_COUNT..VALIDATOR_COUNT).collect();

    let slots = |start: Slot, num_blocks: u64| -> Vec<Slot> {
        (start.as_u64()..start.as_u64() + num_blocks)
            .map(Slot::new)
            .collect()
    };

    let start_slot = Slot::new(1);
    let divergence_slot = start_slot + num_initial_blocks;
    let (state, state_root) = harness.get_current_state_and_root();
    let (_, _, _, divergence_state) = harness
        .add_attested_blocks_at_slots(
            state,
            state_root,
            &slots(start_slot, num_initial_blocks)[..],
            &honest_validators,
        )
        .await;

    let mut chains = harness
        .add_blocks_on_multiple_chains(vec![
            // Canonical chain
            (
                divergence_state.clone(),
                slots(
                    divergence_slot + num_canonical_skips,
                    num_canonical_middle_blocks,
                ),
                honest_validators.clone(),
            ),
            // Fork chain
            (
                divergence_state.clone(),
                slots(divergence_slot + num_fork_skips, num_fork_blocks),
                faulty_validators,
            ),
        ])
        .await;
    let (_, _, _, mut canonical_state) = chains.remove(0);
    let (stray_blocks, stray_states, _, stray_head_state) = chains.remove(0);

    let stray_head_slot = divergence_slot + num_fork_skips + num_fork_blocks - 1;
    let stray_head_state_root = stray_states[&stray_head_slot];
    let stray_states = harness
        .chain
        .rev_iter_state_roots_from(stray_head_state_root.into(), &stray_head_state)
        .map(Result::unwrap)
        .map(|(state_root, _)| state_root.into())
        .collect::<HashSet<_>>();

    check_all_blocks_exist(&harness, stray_blocks.values());
    check_all_states_exist(&harness, stray_states.iter());

    let chain_dump = harness.chain.chain_dump().unwrap();
    assert_eq!(
        get_finalized_epoch_boundary_blocks(&chain_dump),
        vec![Hash256::zero().into()].into_iter().collect(),
    );

    // Trigger finalization
    let num_finalization_blocks = 4 * E::slots_per_epoch();
    let canonical_slot = divergence_slot + num_canonical_skips + num_canonical_middle_blocks;
    let canonical_state_root = canonical_state.update_tree_hash_cache().unwrap();
    harness
        .add_attested_blocks_at_slots(
            canonical_state,
            canonical_state_root,
            &slots(canonical_slot, num_finalization_blocks),
            &honest_validators,
        )
        .await;

    // Check that finalization has advanced past the divergence slot.
    assert!(
        harness
            .finalized_checkpoint()
            .epoch
            .start_slot(E::slots_per_epoch())
            > divergence_slot
    );
    check_chain_dump(
        &harness,
        (num_initial_blocks + num_canonical_middle_blocks + num_finalization_blocks + 1) as u64,
    );

    let all_canonical_states = harness
        .chain
        .forwards_iter_state_roots(Slot::new(0))
        .unwrap()
        .map(Result::unwrap)
        .map(|(state_root, _)| state_root.into())
        .collect::<HashSet<BeaconStateHash>>();

    check_all_states_exist(&harness, all_canonical_states.iter());
    check_no_states_exist(&harness, stray_states.difference(&all_canonical_states));
    check_no_blocks_exist(&harness, stray_blocks.values());
}

#[tokio::test]
async fn garbage_collect_temp_states_from_failed_block() {
    let db_path = tempdir().unwrap();

    // Wrap these functions to ensure the variables are dropped before we try to open another
    // instance of the store.
    let mut store = {
        let store = get_store(&db_path);
        let harness = get_harness(store.clone(), LOW_VALIDATOR_COUNT);

        let slots_per_epoch = E::slots_per_epoch();

        let genesis_state = harness.get_current_state();
        let block_slot = Slot::new(2 * slots_per_epoch);
        let ((signed_block, _), state) = harness.make_block(genesis_state, block_slot).await;

        let (mut block, _) = (*signed_block).clone().deconstruct();

        // Mutate the block to make it invalid, and re-sign it.
        *block.state_root_mut() = Hash256::repeat_byte(0xff);
        let proposer_index = block.proposer_index() as usize;
        let block = Arc::new(block.sign(
            &harness.validator_keypairs[proposer_index].sk,
            &state.fork(),
            state.genesis_validators_root(),
            &harness.spec,
        ));

        // The block should be rejected, but should store a bunch of temporary states.
        harness.set_current_slot(block_slot);
        harness
            .process_block_result((block, None))
            .await
            .unwrap_err();

        assert_eq!(
            store.iter_temporary_state_roots().count(),
            block_slot.as_usize() - 1
        );
        store
    };

    // Wait until all the references to the store have been dropped, this helps ensure we can
    // re-open the store later.
    loop {
        store = if let Err(store_arc) = Arc::try_unwrap(store) {
            sleep(Duration::from_millis(500)).await;
            store_arc
        } else {
            break;
        }
    }

    // On startup, the store should garbage collect all the temporary states.
    let store = get_store(&db_path);
    assert_eq!(store.iter_temporary_state_roots().count(), 0);
}

#[tokio::test]
async fn weak_subjectivity_sync_easy() {
    let num_initial_slots = E::slots_per_epoch() * 11;
    let checkpoint_slot = Slot::new(E::slots_per_epoch() * 9);
    let slots = (1..num_initial_slots).map(Slot::new).collect();
    weak_subjectivity_sync_test(slots, checkpoint_slot).await
}

#[tokio::test]
async fn weak_subjectivity_sync_unaligned_advanced_checkpoint() {
    let num_initial_slots = E::slots_per_epoch() * 11;
    let checkpoint_slot = Slot::new(E::slots_per_epoch() * 9);
    let slots = (1..num_initial_slots)
        .map(Slot::new)
        .filter(|&slot| {
            // Skip 3 slots leading up to the checkpoint slot.
            slot <= checkpoint_slot - 3 || slot > checkpoint_slot
        })
        .collect();
    weak_subjectivity_sync_test(slots, checkpoint_slot).await
}

#[tokio::test]
async fn weak_subjectivity_sync_unaligned_unadvanced_checkpoint() {
    let num_initial_slots = E::slots_per_epoch() * 11;
    let checkpoint_slot = Slot::new(E::slots_per_epoch() * 9 - 3);
    let slots = (1..num_initial_slots)
        .map(Slot::new)
        .filter(|&slot| {
            // Skip 3 slots after the checkpoint slot.
            slot <= checkpoint_slot || slot > checkpoint_slot + 3
        })
        .collect();
    weak_subjectivity_sync_test(slots, checkpoint_slot).await
}

// Regression test for https://github.com/sigp/lighthouse/issues/4817
// Skip 3 slots immediately after genesis, creating a gap between the genesis block and the first
// real block.
#[tokio::test]
async fn weak_subjectivity_sync_skips_at_genesis() {
    let start_slot = 4;
    let end_slot = E::slots_per_epoch() * 4;
    let slots = (start_slot..end_slot).map(Slot::new).collect();
    let checkpoint_slot = Slot::new(E::slots_per_epoch() * 2);
    weak_subjectivity_sync_test(slots, checkpoint_slot).await
}

async fn weak_subjectivity_sync_test(slots: Vec<Slot>, checkpoint_slot: Slot) {
    // Build an initial chain on one harness, representing a synced node with full history.
    let num_final_blocks = E::slots_per_epoch() * 2;

    let temp1 = tempdir().unwrap();
    let full_store = get_store(&temp1);
    let harness = get_harness(full_store.clone(), LOW_VALIDATOR_COUNT);

    let all_validators = (0..LOW_VALIDATOR_COUNT).collect::<Vec<_>>();

    let (genesis_state, genesis_state_root) = harness.get_current_state_and_root();
    harness
        .add_attested_blocks_at_slots(
            genesis_state.clone(),
            genesis_state_root,
            &slots,
            &all_validators,
        )
        .await;

    let wss_block_root = harness
        .chain
        .block_root_at_slot(checkpoint_slot, WhenSlotSkipped::Prev)
        .unwrap()
        .unwrap();
    let wss_state_root = harness
        .chain
        .state_root_at_slot(checkpoint_slot)
        .unwrap()
        .unwrap();

    let wss_block = harness
        .chain
        .store
        .get_full_block(&wss_block_root)
        .unwrap()
        .unwrap();
    let wss_blobs_opt = harness.chain.store.get_blobs(&wss_block_root).unwrap();
    let wss_state = full_store
        .get_state(&wss_state_root, Some(checkpoint_slot))
        .unwrap()
        .unwrap();

    // Add more blocks that advance finalization further.
    harness.advance_slot();
    harness
        .extend_chain(
            num_final_blocks as usize,
            BlockStrategy::OnCanonicalHead,
            AttestationStrategy::AllValidators,
        )
        .await;

    let (shutdown_tx, _shutdown_rx) = futures::channel::mpsc::channel(1);
    let log = test_logger();
    let temp2 = tempdir().unwrap();
    let store = get_store(&temp2);
    let spec = test_spec::<E>();
    let seconds_per_slot = spec.seconds_per_slot;
    let kzg = spec.deneb_fork_epoch.map(|_| KZG.clone());

    let mock =
        mock_execution_layer_from_parts(&harness.spec, harness.runtime.task_executor.clone());

    // Initialise a new beacon chain from the finalized checkpoint.
    // The slot clock must be set to a time ahead of the checkpoint state.
    let slot_clock = TestingSlotClock::new(
        Slot::new(0),
        Duration::from_secs(harness.chain.genesis_time),
        Duration::from_secs(seconds_per_slot),
    );
    slot_clock.set_slot(harness.get_current_slot().as_u64());

    let beacon_chain = BeaconChainBuilder::<DiskHarnessType<E>>::new(MinimalEthSpec)
        .store(store.clone())
        .custom_spec(test_spec::<E>())
        .task_executor(harness.chain.task_executor.clone())
        .logger(log.clone())
        .weak_subjectivity_state(
            wss_state,
            wss_block.clone(),
            wss_blobs_opt.clone(),
            genesis_state,
        )
        .unwrap()
        .store_migrator_config(MigratorConfig::default().blocking())
        .dummy_eth1_backend()
        .expect("should build dummy backend")
        .slot_clock(slot_clock)
        .shutdown_sender(shutdown_tx)
        .chain_config(ChainConfig::default())
        .event_handler(Some(ServerSentEventHandler::new_with_capacity(
            log.clone(),
            1,
        )))
        .execution_layer(Some(mock.el))
        .kzg(kzg)
        .build()
        .expect("should build");

    let beacon_chain = Arc::new(beacon_chain);
    let wss_block_root = wss_block.canonical_root();
    let store_wss_block = harness
        .chain
        .get_block(&wss_block_root)
        .await
        .unwrap()
        .unwrap();
    let store_wss_blobs_opt = beacon_chain.store.get_blobs(&wss_block_root).unwrap();

    assert_eq!(store_wss_block, wss_block);
    assert_eq!(store_wss_blobs_opt, wss_blobs_opt);

    // Apply blocks forward to reach head.
    let chain_dump = harness.chain.chain_dump().unwrap();
    let new_blocks = chain_dump
        .iter()
        .filter(|snapshot| snapshot.beacon_block.slot() > checkpoint_slot);

    for snapshot in new_blocks {
        let block_root = snapshot.beacon_block_root;
        let full_block = harness
            .chain
            .get_block(&snapshot.beacon_block_root)
            .await
            .unwrap()
            .unwrap();
        let blobs = harness.chain.get_blobs(&block_root).expect("blobs");
        let slot = full_block.slot();
        let state_root = full_block.state_root();

        beacon_chain.slot_clock.set_slot(slot.as_u64());
        beacon_chain
            .process_block(
                full_block.canonical_root(),
                RpcBlock::new(Some(block_root), Arc::new(full_block), Some(blobs)).unwrap(),
                NotifyExecutionLayer::Yes,
                BlockImportSource::Lookup,
                || Ok(()),
            )
            .await
            .unwrap();
        beacon_chain.recompute_head_at_current_slot().await;

        // Check that the new block's state can be loaded correctly.
        let mut state = beacon_chain
            .store
            .get_state(&state_root, Some(slot))
            .unwrap()
            .unwrap();
        assert_eq!(state.update_tree_hash_cache().unwrap(), state_root);
    }

    // Forwards iterator from 0 should fail as we lack blocks.
    assert!(matches!(
        beacon_chain.forwards_iter_block_roots(Slot::new(0)),
        Err(BeaconChainError::HistoricalBlockError(
            HistoricalBlockError::BlockOutOfRange { .. }
        ))
    ));

    // Simulate processing of a `StatusMessage` with an older finalized epoch by calling
    // `block_root_at_slot` with an old slot for which we don't know the block root. It should
    // return `None` rather than erroring.
    assert_eq!(
        beacon_chain
            .block_root_at_slot(Slot::new(1), WhenSlotSkipped::None)
            .unwrap(),
        None
    );

    // Simulate querying the API for a historic state that is unknown. It should also return
    // `None` rather than erroring.
    assert_eq!(beacon_chain.state_root_at_slot(Slot::new(1)).unwrap(), None);

    // Supply blocks backwards to reach genesis. Omit the genesis block to check genesis handling.
    let historical_blocks = chain_dump[..wss_block.slot().as_usize()]
        .iter()
        .filter(|s| s.beacon_block.slot() != 0)
        .map(|s| s.beacon_block.clone())
        .collect::<Vec<_>>();

    let mut available_blocks = vec![];
    for blinded in historical_blocks {
        let block_root = blinded.canonical_root();
        let full_block = harness
            .chain
            .get_block(&block_root)
            .await
            .expect("should get block")
            .expect("should get block");
        let blobs = harness.chain.get_blobs(&block_root).expect("blobs");

        if let MaybeAvailableBlock::Available(block) = harness
            .chain
            .data_availability_checker
            .verify_kzg_for_rpc_block(
                RpcBlock::new(Some(block_root), Arc::new(full_block), Some(blobs)).unwrap(),
            )
            .expect("should verify kzg")
        {
            available_blocks.push(block);
        }
    }

    // Corrupt the signature on the 1st block to ensure that the backfill processor is checking
    // signatures correctly. Regression test for https://github.com/sigp/lighthouse/pull/5120.
    let mut batch_with_invalid_first_block = available_blocks.clone();
    batch_with_invalid_first_block[0] = {
        let (block_root, block, blobs, data_columns) = available_blocks[0].clone().deconstruct();
        let mut corrupt_block = (*block).clone();
        *corrupt_block.signature_mut() = Signature::empty();
        AvailableBlock::__new_for_testing(
            block_root,
            Arc::new(corrupt_block),
            blobs,
            data_columns,
            Arc::new(spec),
        )
    };

    // Importing the invalid batch should error.
    assert!(matches!(
        beacon_chain
            .import_historical_block_batch(batch_with_invalid_first_block)
            .unwrap_err(),
        BeaconChainError::HistoricalBlockError(HistoricalBlockError::InvalidSignature)
    ));

    // Importing the batch with valid signatures should succeed.
    beacon_chain
        .import_historical_block_batch(available_blocks.clone())
        .unwrap();
    assert_eq!(beacon_chain.store.get_oldest_block_slot(), 0);

    // Resupplying the blocks should not fail, they can be safely ignored.
    beacon_chain
        .import_historical_block_batch(available_blocks)
        .unwrap();

    // The forwards iterator should now match the original chain
    let forwards = beacon_chain
        .forwards_iter_block_roots(Slot::new(0))
        .unwrap()
        .map(Result::unwrap)
        .collect::<Vec<_>>();
    let expected = harness
        .chain
        .forwards_iter_block_roots(Slot::new(0))
        .unwrap()
        .map(Result::unwrap)
        .collect::<Vec<_>>();
    assert_eq!(forwards, expected);

    // All blocks can be loaded.
    let mut prev_block_root = Hash256::zero();
    for (block_root, slot) in beacon_chain
        .forwards_iter_block_roots(Slot::new(0))
        .unwrap()
        .map(Result::unwrap)
    {
        let block = store.get_blinded_block(&block_root).unwrap().unwrap();
        if block_root != prev_block_root {
            assert_eq!(block.slot(), slot);
        }
        prev_block_root = block_root;
    }

    // All states from the oldest state slot can be loaded.
    let (_, oldest_state_slot) = store.get_historic_state_limits();
    for (state_root, slot) in beacon_chain
        .forwards_iter_state_roots(oldest_state_slot)
        .unwrap()
        .map(Result::unwrap)
    {
        let mut state = store.get_state(&state_root, Some(slot)).unwrap().unwrap();
        assert_eq!(state.slot(), slot);
        assert_eq!(state.canonical_root().unwrap(), state_root);
    }

    // Anchor slot is still set to the slot of the checkpoint block.
    assert_eq!(store.get_anchor_slot(), Some(wss_block.slot()));

    // Reconstruct states.
    store.clone().reconstruct_historic_states().unwrap();
    assert_eq!(store.get_anchor_slot(), None);
}

/// Test that blocks and attestations that refer to states around an unaligned split state are
/// processed correctly.
#[tokio::test]
async fn process_blocks_and_attestations_for_unaligned_checkpoint() {
    let temp = tempdir().unwrap();
    let store = get_store(&temp);
    let chain_config = ChainConfig {
        reconstruct_historic_states: false,
        ..ChainConfig::default()
    };
    let harness = get_harness_generic(store.clone(), LOW_VALIDATOR_COUNT, chain_config);

    let all_validators = (0..LOW_VALIDATOR_COUNT).collect::<Vec<_>>();

    let split_slot = Slot::new(E::slots_per_epoch() * 4);
    let pre_skips = 1;
    let post_skips = 1;

    // Build the chain up to the intended split slot, with 3 skips before the split.
    let slots = (1..=split_slot.as_u64() - pre_skips)
        .map(Slot::new)
        .collect::<Vec<_>>();

    let (genesis_state, genesis_state_root) = harness.get_current_state_and_root();
    harness
        .add_attested_blocks_at_slots(
            genesis_state.clone(),
            genesis_state_root,
            &slots,
            &all_validators,
        )
        .await;

    // Before the split slot becomes finalized, create two forking blocks that build on the split
    // block:
    //
    // - one that is invalid because it conflicts with finalization (slot <= finalized_slot)
    // - one that is valid because its slot is not finalized (slot > finalized_slot)
    let (unadvanced_split_state, unadvanced_split_state_root) =
        harness.get_current_state_and_root();

    let ((invalid_fork_block, _), _) = harness
        .make_block(unadvanced_split_state.clone(), split_slot)
        .await;
    let ((valid_fork_block, _), _) = harness
        .make_block(unadvanced_split_state.clone(), split_slot + 1)
        .await;

    // Advance the chain so that the intended split slot is finalized.
    // Do not attest in the epoch boundary slot, to make attestation production later easier (no
    // equivocations).
    let finalizing_slot = split_slot + 2 * E::slots_per_epoch();
    for _ in 0..pre_skips + post_skips {
        harness.advance_slot();
    }
    harness.extend_to_slot(finalizing_slot - 1).await;
    harness
        .add_block_at_slot(finalizing_slot, harness.get_current_state())
        .await
        .unwrap();

    // Check that the split slot is as intended.
    let split = store.get_split_info();
    assert_eq!(split.slot, split_slot);
    assert_eq!(split.block_root, valid_fork_block.parent_root());
    assert_ne!(split.state_root, unadvanced_split_state_root);

    // Applying the invalid block should fail.
    let err = harness
        .chain
        .process_block(
            invalid_fork_block.canonical_root(),
            invalid_fork_block.clone(),
            NotifyExecutionLayer::Yes,
            BlockImportSource::Lookup,
            || Ok(()),
        )
        .await
        .unwrap_err();
    assert!(matches!(err, BlockError::WouldRevertFinalizedSlot { .. }));

    // Applying the valid block should succeed, but it should not become head.
    harness
        .chain
        .process_block(
            valid_fork_block.canonical_root(),
            valid_fork_block.clone(),
            NotifyExecutionLayer::Yes,
            BlockImportSource::Lookup,
            || Ok(()),
        )
        .await
        .unwrap();
    harness.chain.recompute_head_at_current_slot().await;
    assert_ne!(harness.head_block_root(), valid_fork_block.canonical_root());

    // Attestations to the split block in the next 2 epochs should be processed successfully.
    let attestation_start_slot = harness.get_current_slot();
    let attestation_end_slot = attestation_start_slot + 2 * E::slots_per_epoch();
    let (split_state_root, mut advanced_split_state) = harness
        .chain
        .store
        .get_advanced_hot_state(split.block_root, split.slot, split.state_root)
        .unwrap()
        .unwrap();
    complete_state_advance(
        &mut advanced_split_state,
        Some(split_state_root),
        attestation_start_slot,
        &harness.chain.spec,
    )
    .unwrap();
    advanced_split_state
        .build_caches(&harness.chain.spec)
        .unwrap();
    let advanced_split_state_root = advanced_split_state.update_tree_hash_cache().unwrap();
    for slot in (attestation_start_slot.as_u64()..attestation_end_slot.as_u64()).map(Slot::new) {
        let attestations = harness.make_attestations(
            &all_validators,
            &advanced_split_state,
            advanced_split_state_root,
            split.block_root.into(),
            slot,
        );
        harness.advance_slot();
        harness.process_attestations(attestations);
    }
}

#[tokio::test]
async fn finalizes_after_resuming_from_db() {
    let validator_count = 16;
    let num_blocks_produced = MinimalEthSpec::slots_per_epoch() * 8;
    let first_half = num_blocks_produced / 2;

    let db_path = tempdir().unwrap();
    let store = get_store(&db_path);

    let harness = BeaconChainHarness::builder(MinimalEthSpec)
        .default_spec()
        .keypairs(KEYPAIRS[0..validator_count].to_vec())
        .fresh_disk_store(store.clone())
        .mock_execution_layer()
        .build();

    harness.advance_slot();

    harness
        .extend_chain(
            first_half as usize,
            BlockStrategy::OnCanonicalHead,
            AttestationStrategy::AllValidators,
        )
        .await;

    assert!(
        harness
            .chain
            .head_snapshot()
            .beacon_state
            .finalized_checkpoint()
            .epoch
            > 0,
        "the chain should have already finalized"
    );

    let latest_slot = harness.chain.slot().expect("should have a slot");

    harness
        .chain
        .persist_head_and_fork_choice()
        .expect("should persist the head and fork choice");
    harness
        .chain
        .persist_op_pool()
        .expect("should persist the op pool");
    harness
        .chain
        .persist_eth1_cache()
        .expect("should persist the eth1 cache");

    let original_chain = harness.chain;

    let resumed_harness = BeaconChainHarness::<DiskHarnessType<E>>::builder(MinimalEthSpec)
        .default_spec()
        .keypairs(KEYPAIRS[0..validator_count].to_vec())
        .resumed_disk_store(store)
        .testing_slot_clock(original_chain.slot_clock.clone())
        .execution_layer(original_chain.execution_layer.clone())
        .build();

    assert_chains_pretty_much_the_same(&original_chain, &resumed_harness.chain);

    // Set the slot clock of the resumed harness to be in the slot following the previous harness.
    //
    // This allows us to produce the block at the next slot.
    resumed_harness
        .chain
        .slot_clock
        .set_slot(latest_slot.as_u64() + 1);

    resumed_harness
        .extend_chain(
            (num_blocks_produced - first_half) as usize,
            BlockStrategy::OnCanonicalHead,
            AttestationStrategy::AllValidators,
        )
        .await;

    let state = &resumed_harness.chain.head_snapshot().beacon_state;
    assert_eq!(
        state.slot(),
        num_blocks_produced,
        "head should be at the current slot"
    );
    assert_eq!(
        state.current_epoch(),
        num_blocks_produced / MinimalEthSpec::slots_per_epoch(),
        "head should be at the expected epoch"
    );
    assert_eq!(
        state.current_justified_checkpoint().epoch,
        state.current_epoch() - 1,
        "the head should be justified one behind the current epoch"
    );
    assert_eq!(
        state.finalized_checkpoint().epoch,
        state.current_epoch() - 2,
        "the head should be finalized two behind the current epoch"
    );
}

#[tokio::test]
async fn revert_minority_fork_on_resume() {
    let validator_count = 16;
    let slots_per_epoch = MinimalEthSpec::slots_per_epoch();

    let fork_epoch = Epoch::new(4);
    let fork_slot = fork_epoch.start_slot(slots_per_epoch);
    let initial_blocks = slots_per_epoch * fork_epoch.as_u64() - 1;
    let post_fork_blocks = slots_per_epoch * 3;

    let mut spec1 = MinimalEthSpec::default_spec();
    spec1.altair_fork_epoch = None;
    let mut spec2 = MinimalEthSpec::default_spec();
    spec2.altair_fork_epoch = Some(fork_epoch);

    let seconds_per_slot = spec1.seconds_per_slot;

    let all_validators = (0..validator_count).collect::<Vec<usize>>();

    // Chain with no fork epoch configured.
    let db_path1 = tempdir().unwrap();
    let store1 = get_store_generic(&db_path1, StoreConfig::default(), spec1.clone());
    let harness1 = BeaconChainHarness::builder(MinimalEthSpec)
        .spec(spec1)
        .keypairs(KEYPAIRS[0..validator_count].to_vec())
        .fresh_disk_store(store1)
        .mock_execution_layer()
        .build();

    // Chain with fork epoch configured.
    let db_path2 = tempdir().unwrap();
    let store2 = get_store_generic(&db_path2, StoreConfig::default(), spec2.clone());
    let harness2 = BeaconChainHarness::builder(MinimalEthSpec)
        .spec(spec2.clone())
        .keypairs(KEYPAIRS[0..validator_count].to_vec())
        .fresh_disk_store(store2)
        .mock_execution_layer()
        .build();

    // Apply the same blocks to both chains initially.
    let mut state = harness1.get_current_state();
    let mut block_root = harness1.chain.genesis_block_root;
    for slot in (1..=initial_blocks).map(Slot::new) {
        let state_root = state.update_tree_hash_cache().unwrap();

        let attestations = harness1.make_attestations(
            &all_validators,
            &state,
            state_root,
            block_root.into(),
            slot,
        );
        harness1.set_current_slot(slot);
        harness2.set_current_slot(slot);
        harness1.process_attestations(attestations.clone());
        harness2.process_attestations(attestations);

        let ((block, blobs), new_state) = harness1.make_block(state, slot).await;

        harness1
            .process_block(slot, block.canonical_root(), (block.clone(), blobs.clone()))
            .await
            .unwrap();
        harness2
            .process_block(slot, block.canonical_root(), (block.clone(), blobs.clone()))
            .await
            .unwrap();

        state = new_state;
        block_root = block.canonical_root();
    }

    assert_eq!(harness1.head_slot(), fork_slot - 1);
    assert_eq!(harness2.head_slot(), fork_slot - 1);

    // Fork the two chains.
    let mut state1 = state.clone();
    let mut state2 = state.clone();

    let mut majority_blocks = vec![];

    for i in 0..post_fork_blocks {
        let slot = fork_slot + i;

        // Attestations on majority chain.
        let state_root = state.update_tree_hash_cache().unwrap();

        let attestations = harness2.make_attestations(
            &all_validators,
            &state2,
            state_root,
            block_root.into(),
            slot,
        );
        harness2.set_current_slot(slot);
        harness2.process_attestations(attestations);

        // Minority chain block (no attesters).
        let ((block1, blobs1), new_state1) = harness1.make_block(state1, slot).await;
        harness1
            .process_block(slot, block1.canonical_root(), (block1, blobs1))
            .await
            .unwrap();
        state1 = new_state1;

        // Majority chain block (all attesters).
        let ((block2, blobs2), new_state2) = harness2.make_block(state2, slot).await;
        harness2
            .process_block(slot, block2.canonical_root(), (block2.clone(), blobs2))
            .await
            .unwrap();

        state2 = new_state2;
        block_root = block2.canonical_root();

        majority_blocks.push(block2);
    }

    let end_slot = fork_slot + post_fork_blocks - 1;
    assert_eq!(harness1.head_slot(), end_slot);
    assert_eq!(harness2.head_slot(), end_slot);

    // Resume from disk with the hard-fork activated: this should revert the post-fork blocks.
    // We have to do some hackery with the `slot_clock` so that the correct slot is set when
    // the beacon chain builder loads the head block.
    drop(harness1);
    let resume_store = get_store_generic(&db_path1, StoreConfig::default(), spec2.clone());

    let resumed_harness = TestHarness::builder(MinimalEthSpec)
        .spec(spec2)
        .keypairs(KEYPAIRS[0..validator_count].to_vec())
        .resumed_disk_store(resume_store)
        .override_store_mutator(Box::new(move |mut builder| {
            builder = builder
                .resume_from_db()
                .unwrap()
                .testing_slot_clock(Duration::from_secs(seconds_per_slot))
                .unwrap();
            builder
                .get_slot_clock()
                .unwrap()
                .set_slot(end_slot.as_u64());
            builder
        }))
        .mock_execution_layer()
        .build();

    // Head should now be just before the fork.
    resumed_harness.chain.recompute_head_at_current_slot().await;
    assert_eq!(resumed_harness.head_slot(), fork_slot - 1);

    // Head track should know the canonical head and the rogue head.
    assert_eq!(resumed_harness.chain.heads().len(), 2);
    assert!(resumed_harness
        .chain
        .knows_head(&resumed_harness.head_block_root().into()));

    // Apply blocks from the majority chain and trigger finalization.
    let initial_split_slot = resumed_harness.chain.store.get_split_slot();
    for block in &majority_blocks {
        resumed_harness
            .process_block_result((block.clone(), None))
            .await
            .unwrap();

        // The canonical head should be the block from the majority chain.
        resumed_harness.chain.recompute_head_at_current_slot().await;
        assert_eq!(resumed_harness.head_slot(), block.slot());
        assert_eq!(resumed_harness.head_block_root(), block.canonical_root());
    }
    let advanced_split_slot = resumed_harness.chain.store.get_split_slot();

    // Check that the migration ran successfully.
    assert!(advanced_split_slot > initial_split_slot);

    // Check that there is only a single head now matching harness2 (the minority chain is gone).
    let heads = resumed_harness.chain.heads();
    assert_eq!(heads, harness2.chain.heads());
    assert_eq!(heads.len(), 1);
}

// This test checks whether the schema downgrade from the latest version to some minimum supported
// version is correct. This is the easiest schema test to write without historic versions of
// Lighthouse on-hand, but has the disadvantage that the min version needs to be adjusted manually
// as old downgrades are deprecated.
#[tokio::test]
async fn schema_downgrade_to_min_version() {
    let num_blocks_produced = E::slots_per_epoch() * 4;
    let db_path = tempdir().unwrap();
    let store = get_store(&db_path);
    let harness = get_harness(store.clone(), LOW_VALIDATOR_COUNT);
    let spec = &harness.chain.spec.clone();

    harness
        .extend_chain(
            num_blocks_produced as usize,
            BlockStrategy::OnCanonicalHead,
            AttestationStrategy::AllValidators,
        )
        .await;

    let min_version = SchemaVersion(19);

    // Save the slot clock so that the new harness doesn't revert in time.
    let slot_clock = harness.chain.slot_clock.clone();

    // Close the database to ensure everything is written to disk.
    drop(store);
    drop(harness);

    // Re-open the store.
    let store = get_store(&db_path);

    // Downgrade.
    let deposit_contract_deploy_block = 0;
    migrate_schema::<DiskHarnessType<E>>(
        store.clone(),
        deposit_contract_deploy_block,
        CURRENT_SCHEMA_VERSION,
        min_version,
        store.logger().clone(),
        spec,
    )
    .expect("schema downgrade to minimum version should work");

    // Upgrade back.
    migrate_schema::<DiskHarnessType<E>>(
        store.clone(),
        deposit_contract_deploy_block,
        min_version,
        CURRENT_SCHEMA_VERSION,
        store.logger().clone(),
        spec,
    )
    .expect("schema upgrade from minimum version should work");

    // Recreate the harness.
    let harness = BeaconChainHarness::builder(MinimalEthSpec)
        .default_spec()
        .keypairs(KEYPAIRS[0..LOW_VALIDATOR_COUNT].to_vec())
        .logger(store.logger().clone())
        .testing_slot_clock(slot_clock)
        .resumed_disk_store(store.clone())
        .mock_execution_layer()
        .build();

    check_finalization(&harness, num_blocks_produced);
    check_split_slot(&harness, store.clone());
    check_chain_dump(&harness, num_blocks_produced + 1);
    check_iterators(&harness);

    // Check that downgrading beyond the minimum version fails (bound is *tight*).
    let min_version_sub_1 = SchemaVersion(min_version.as_u64().checked_sub(1).unwrap());
    migrate_schema::<DiskHarnessType<E>>(
        store.clone(),
        deposit_contract_deploy_block,
        CURRENT_SCHEMA_VERSION,
        min_version_sub_1,
        harness.logger().clone(),
        spec,
    )
    .expect_err("should not downgrade below minimum version");
}

/// Check that blob pruning prunes blobs older than the data availability boundary.
#[tokio::test]
async fn deneb_prune_blobs_happy_case() {
    let db_path = tempdir().unwrap();
    let store = get_store(&db_path);

    let Some(deneb_fork_epoch) = store.get_chain_spec().deneb_fork_epoch else {
        // No-op prior to Deneb.
        return;
    };
    let deneb_fork_slot = deneb_fork_epoch.start_slot(E::slots_per_epoch());

    let num_blocks_produced = E::slots_per_epoch() * 8;
    let harness = get_harness(store.clone(), LOW_VALIDATOR_COUNT);

    harness
        .extend_chain(
            num_blocks_produced as usize,
            BlockStrategy::OnCanonicalHead,
            AttestationStrategy::AllValidators,
        )
        .await;

    // Prior to manual pruning with an artifically low data availability boundary all blobs should
    // be stored.
    assert_eq!(
        store.get_blob_info().oldest_blob_slot,
        Some(deneb_fork_slot)
    );
    check_blob_existence(&harness, Slot::new(1), harness.head_slot(), true);

    // Trigger blob pruning of blobs older than epoch 2.
    let data_availability_boundary = Epoch::new(2);
    store
        .try_prune_blobs(true, data_availability_boundary)
        .unwrap();

    // Check oldest blob slot is updated accordingly and prior blobs have been deleted.
    let oldest_blob_slot = store.get_blob_info().oldest_blob_slot.unwrap();
    assert_eq!(
        oldest_blob_slot,
        data_availability_boundary.start_slot(E::slots_per_epoch())
    );
    check_blob_existence(&harness, Slot::new(0), oldest_blob_slot - 1, false);
    check_blob_existence(&harness, oldest_blob_slot, harness.head_slot(), true);
}

/// Check that blob pruning does not prune without finalization.
#[tokio::test]
async fn deneb_prune_blobs_no_finalization() {
    let db_path = tempdir().unwrap();
    let store = get_store(&db_path);

    let Some(deneb_fork_epoch) = store.get_chain_spec().deneb_fork_epoch else {
        // No-op prior to Deneb.
        return;
    };
    let deneb_fork_slot = deneb_fork_epoch.start_slot(E::slots_per_epoch());

    let initial_num_blocks = E::slots_per_epoch() * 5;
    let harness = get_harness(store.clone(), LOW_VALIDATOR_COUNT);

    // Finalize to epoch 3.
    harness
        .extend_chain(
            initial_num_blocks as usize,
            BlockStrategy::OnCanonicalHead,
            AttestationStrategy::AllValidators,
        )
        .await;

    // Extend the chain for another few epochs without attestations.
    let unfinalized_num_blocks = E::slots_per_epoch() * 3;
    harness.advance_slot();
    harness
        .extend_chain(
            unfinalized_num_blocks as usize,
            BlockStrategy::OnCanonicalHead,
            AttestationStrategy::SomeValidators(vec![]),
        )
        .await;

    // Finalization should be at epoch 3.
    let finalized_slot = Slot::new(E::slots_per_epoch() * 3);
    assert_eq!(harness.get_current_state().finalized_checkpoint().epoch, 3);
    assert_eq!(store.get_split_slot(), finalized_slot);

    // All blobs should still be available.
    assert_eq!(
        store.get_blob_info().oldest_blob_slot,
        Some(deneb_fork_slot)
    );
    check_blob_existence(&harness, Slot::new(0), harness.head_slot(), true);

    // Attempt blob pruning of blobs older than epoch 4, which is newer than finalization.
    let data_availability_boundary = Epoch::new(4);
    store
        .try_prune_blobs(true, data_availability_boundary)
        .unwrap();

    // Check oldest blob slot is only updated to finalization, and NOT to the DAB.
    let oldest_blob_slot = store.get_blob_info().oldest_blob_slot.unwrap();
    assert_eq!(oldest_blob_slot, finalized_slot);
    check_blob_existence(&harness, Slot::new(0), finalized_slot - 1, false);
    check_blob_existence(&harness, finalized_slot, harness.head_slot(), true);
}

/// Check that blob pruning does not fail trying to prune across the fork boundary.
#[tokio::test]
async fn deneb_prune_blobs_fork_boundary() {
    let deneb_fork_epoch = Epoch::new(4);
    let mut spec = ForkName::Capella.make_genesis_spec(E::default_spec());
    spec.deneb_fork_epoch = Some(deneb_fork_epoch);
    let deneb_fork_slot = deneb_fork_epoch.start_slot(E::slots_per_epoch());

    let db_path = tempdir().unwrap();
    let store = get_store_generic(&db_path, StoreConfig::default(), spec);

    let harness = get_harness(store.clone(), LOW_VALIDATOR_COUNT);

    let num_blocks = E::slots_per_epoch() * 7;

    // Finalize to epoch 5.
    harness
        .extend_chain(
            num_blocks as usize,
            BlockStrategy::OnCanonicalHead,
            AttestationStrategy::AllValidators,
        )
        .await;

    // Finalization should be at epoch 5.
    let finalized_epoch = Epoch::new(5);
    let finalized_slot = finalized_epoch.start_slot(E::slots_per_epoch());
    assert_eq!(
        harness.get_current_state().finalized_checkpoint().epoch,
        finalized_epoch
    );
    assert_eq!(store.get_split_slot(), finalized_slot);

    // All blobs should still be available.
    assert_eq!(
        store.get_blob_info().oldest_blob_slot,
        Some(deneb_fork_slot)
    );
    check_blob_existence(&harness, Slot::new(0), harness.head_slot(), true);

    // Attempt pruning with data availability epochs that precede the fork epoch.
    // No pruning should occur.
    assert!(deneb_fork_epoch < finalized_epoch);
    for data_availability_boundary in [Epoch::new(0), Epoch::new(3), deneb_fork_epoch] {
        store
            .try_prune_blobs(true, data_availability_boundary)
            .unwrap();

        // Check oldest blob slot is not updated.
        assert_eq!(
            store.get_blob_info().oldest_blob_slot,
            Some(deneb_fork_slot)
        );
    }
    // All blobs should still be available.
    check_blob_existence(&harness, Slot::new(0), harness.head_slot(), true);

    // Prune one epoch past the fork.
    let pruned_slot = (deneb_fork_epoch + 1).start_slot(E::slots_per_epoch());
    store.try_prune_blobs(true, deneb_fork_epoch + 1).unwrap();
    assert_eq!(store.get_blob_info().oldest_blob_slot, Some(pruned_slot));
    check_blob_existence(&harness, Slot::new(0), pruned_slot - 1, false);
    check_blob_existence(&harness, pruned_slot, harness.head_slot(), true);
}

/// Check that blob pruning prunes blobs older than the data availability boundary with margin
/// applied.
#[tokio::test]
async fn deneb_prune_blobs_margin1() {
    deneb_prune_blobs_margin_test(1).await;
}

#[tokio::test]
async fn deneb_prune_blobs_margin3() {
    deneb_prune_blobs_margin_test(3).await;
}

#[tokio::test]
async fn deneb_prune_blobs_margin4() {
    deneb_prune_blobs_margin_test(4).await;
}

async fn deneb_prune_blobs_margin_test(margin: u64) {
    let config = StoreConfig {
        blob_prune_margin_epochs: margin,
        ..StoreConfig::default()
    };
    let db_path = tempdir().unwrap();
    let store = get_store_generic(&db_path, config, test_spec::<E>());

    let Some(deneb_fork_epoch) = store.get_chain_spec().deneb_fork_epoch else {
        // No-op prior to Deneb.
        return;
    };
    let deneb_fork_slot = deneb_fork_epoch.start_slot(E::slots_per_epoch());

    let num_blocks_produced = E::slots_per_epoch() * 8;
    let harness = get_harness(store.clone(), LOW_VALIDATOR_COUNT);

    harness
        .extend_chain(
            num_blocks_produced as usize,
            BlockStrategy::OnCanonicalHead,
            AttestationStrategy::AllValidators,
        )
        .await;

    // Prior to manual pruning with an artifically low data availability boundary all blobs should
    // be stored.
    assert_eq!(
        store.get_blob_info().oldest_blob_slot,
        Some(deneb_fork_slot)
    );
    check_blob_existence(&harness, Slot::new(1), harness.head_slot(), true);

    // Trigger blob pruning of blobs older than epoch 6 - margin (6 is the minimum, due to
    // finalization).
    let data_availability_boundary = Epoch::new(6);
    let effective_data_availability_boundary =
        data_availability_boundary - store.get_config().blob_prune_margin_epochs;
    assert!(
        effective_data_availability_boundary > 0,
        "must be > 0 because epoch 0 won't get pruned alone"
    );
    store
        .try_prune_blobs(true, data_availability_boundary)
        .unwrap();

    // Check oldest blob slot is updated accordingly and prior blobs have been deleted.
    let oldest_blob_slot = store.get_blob_info().oldest_blob_slot.unwrap();
    assert_eq!(
        oldest_blob_slot,
        effective_data_availability_boundary.start_slot(E::slots_per_epoch())
    );
    check_blob_existence(&harness, Slot::new(0), oldest_blob_slot - 1, false);
    check_blob_existence(&harness, oldest_blob_slot, harness.head_slot(), true);
}

/// Check that a database with `blobs_db=false` can be upgraded to `blobs_db=true` before Deneb.
#[tokio::test]
async fn change_to_separate_blobs_db_before_deneb() {
    let db_path = tempdir().unwrap();
    let store = get_store(&db_path);

    // Only run this test on forks prior to Deneb. If the blobs database already has blobs, we can't
    // move it.
    if store.get_chain_spec().deneb_fork_epoch.is_some() {
        return;
    }

    let init_blob_info = store.get_blob_info();
    assert!(
        init_blob_info.blobs_db,
        "separate blobs DB should be the default"
    );

    // Change to `blobs_db=false` to emulate legacy Deneb DB.
    let legacy_blob_info = BlobInfo {
        blobs_db: false,
        ..init_blob_info
    };
    store
        .compare_and_set_blob_info_with_write(init_blob_info.clone(), legacy_blob_info.clone())
        .unwrap();
    assert_eq!(store.get_blob_info(), legacy_blob_info);

    // Re-open the DB and check that `blobs_db` gets changed back to true.
    drop(store);
    let store = get_store(&db_path);
    assert_eq!(store.get_blob_info(), init_blob_info);
}

/// Check that there are blob sidecars (or not) at every slot in the range.
fn check_blob_existence(
    harness: &TestHarness,
    start_slot: Slot,
    end_slot: Slot,
    should_exist: bool,
) {
    let mut blobs_seen = 0;
    for (block_root, slot) in harness
        .chain
        .forwards_iter_block_roots_until(start_slot, end_slot)
        .unwrap()
        .map(Result::unwrap)
    {
        if let Some(blobs) = harness.chain.store.get_blobs(&block_root).unwrap() {
            assert!(should_exist, "blobs at slot {slot} exist but should not");
            blobs_seen += blobs.len();
        } else {
            // We don't actually store empty blobs, so unfortunately we can't assert anything
            // meaningful here (like asserting that the blob should not exist).
        }
    }
    if should_exist {
        assert_ne!(blobs_seen, 0, "expected non-zero number of blobs");
    }
}

#[tokio::test]
async fn prune_historic_states() {
    let num_blocks_produced = E::slots_per_epoch() * 5;
    let db_path = tempdir().unwrap();
    let store = get_store(&db_path);
    let harness = get_harness(store.clone(), LOW_VALIDATOR_COUNT);
    let genesis_state_root = harness.chain.genesis_state_root;
    let genesis_state = harness
        .chain
        .get_state(&genesis_state_root, None)
        .unwrap()
        .unwrap();

    harness
        .extend_chain(
            num_blocks_produced as usize,
            BlockStrategy::OnCanonicalHead,
            AttestationStrategy::AllValidators,
        )
        .await;

    // Check historical state is present.
    let state_roots_iter = harness
        .chain
        .forwards_iter_state_roots(Slot::new(0))
        .unwrap();
    for (state_root, slot) in state_roots_iter
        .take(E::slots_per_epoch() as usize)
        .map(Result::unwrap)
    {
        assert!(store.get_state(&state_root, Some(slot)).unwrap().is_some());
    }

    store
        .prune_historic_states(genesis_state_root, &genesis_state)
        .unwrap();

    // Check that anchor info is updated.
    let anchor_info = store.get_anchor_info().unwrap();
    assert_eq!(anchor_info.state_lower_limit, 0);
    assert_eq!(anchor_info.state_upper_limit, STATE_UPPER_LIMIT_NO_RETAIN);

    // Historical states should be pruned.
    let state_roots_iter = harness
        .chain
        .forwards_iter_state_roots(Slot::new(1))
        .unwrap();
    for (state_root, slot) in state_roots_iter
        .take(E::slots_per_epoch() as usize)
        .map(Result::unwrap)
    {
        assert!(store.get_state(&state_root, Some(slot)).unwrap().is_none());
    }

    // Ensure that genesis state is still accessible
    let genesis_state_root = harness.chain.genesis_state_root;
    assert!(store
        .get_state(&genesis_state_root, Some(Slot::new(0)))
        .unwrap()
        .is_some());

    // Run for another two epochs.
    let additional_blocks_produced = 2 * E::slots_per_epoch();
    harness
        .extend_slots(additional_blocks_produced as usize)
        .await;

    check_finalization(&harness, num_blocks_produced + additional_blocks_produced);
    check_split_slot(&harness, store);
}

/// Checks that two chains are the same, for the purpose of these tests.
///
/// Several fields that are hard/impossible to check are ignored (e.g., the store).
fn assert_chains_pretty_much_the_same<T: BeaconChainTypes>(a: &BeaconChain<T>, b: &BeaconChain<T>) {
    assert_eq!(a.spec, b.spec, "spec should be equal");
    assert_eq!(a.op_pool, b.op_pool, "op_pool should be equal");
    let a_head = a.head_snapshot();
    let b_head = b.head_snapshot();
    assert_eq!(
        a_head.beacon_block_root, b_head.beacon_block_root,
        "head block roots should be equal"
    );
    assert_eq!(
        a_head.beacon_block, b_head.beacon_block,
        "head blocks should be equal"
    );
    // Drop all caches to prevent them messing with the equality check.
    let mut a_head_state = a_head.beacon_state.clone();
    a_head_state.drop_all_caches().unwrap();
    let mut b_head_state = b_head.beacon_state.clone();
    b_head_state.drop_all_caches().unwrap();
    assert_eq!(a_head_state, b_head_state, "head states should be equal");
    assert_eq!(a.heads(), b.heads(), "heads() should be equal");
    assert_eq!(
        a.genesis_block_root, b.genesis_block_root,
        "genesis_block_root should be equal"
    );

    let slot = a.slot().unwrap();
    let spec = T::EthSpec::default_spec();
    assert!(
        a.canonical_head
            .fork_choice_write_lock()
            .get_head(slot, &spec)
            .unwrap()
            == b.canonical_head
                .fork_choice_write_lock()
                .get_head(slot, &spec)
                .unwrap(),
        "fork_choice heads should be equal"
    );
}

/// Check that the head state's slot matches `expected_slot`.
fn check_slot(harness: &TestHarness, expected_slot: u64) {
    let state = &harness.chain.head_snapshot().beacon_state;

    assert_eq!(
        state.slot(),
        expected_slot,
        "head should be at the current slot"
    );
}

/// Check that the chain has finalized under best-case assumptions, and check the head slot.
fn check_finalization(harness: &TestHarness, expected_slot: u64) {
    let state = &harness.chain.head_snapshot().beacon_state;

    check_slot(harness, expected_slot);

    assert_eq!(
        state.current_justified_checkpoint().epoch,
        state.current_epoch() - 1,
        "the head should be justified one behind the current epoch"
    );
    assert_eq!(
        state.finalized_checkpoint().epoch,
        state.current_epoch() - 2,
        "the head should be finalized two behind the current epoch"
    );
}

/// Check that the HotColdDB's split_slot is equal to the start slot of the last finalized epoch.
fn check_split_slot(harness: &TestHarness, store: Arc<HotColdDB<E, LevelDB<E>, LevelDB<E>>>) {
    let split_slot = store.get_split_slot();
    assert_eq!(
        harness
            .chain
            .head_snapshot()
            .beacon_state
            .finalized_checkpoint()
            .epoch
            .start_slot(E::slots_per_epoch()),
        split_slot
    );
    assert_ne!(split_slot, 0);
}

/// Check that all the states in a chain dump have the correct tree hash.
fn check_chain_dump(harness: &TestHarness, expected_len: u64) {
    let mut chain_dump = harness.chain.chain_dump().unwrap();
    let split_slot = harness.chain.store.get_split_slot();

    assert_eq!(chain_dump.len() as u64, expected_len);

    for checkpoint in &mut chain_dump {
        // Check that the tree hash of the stored state is as expected
        assert_eq!(
            checkpoint.beacon_state_root(),
            checkpoint.beacon_state.update_tree_hash_cache().unwrap(),
            "tree hash of stored state is incorrect"
        );

        // Check that looking up the state root with no slot hint succeeds.
        // This tests the state root -> slot mapping.
        assert_eq!(
            harness
                .chain
                .store
                .get_state(&checkpoint.beacon_state_root(), None)
                .expect("no error")
                .expect("state exists")
                .slot(),
            checkpoint.beacon_state.slot()
        );

        // Check presence of execution payload on disk.
        if harness.chain.spec.bellatrix_fork_epoch.is_some() {
            assert_eq!(
                harness
                    .chain
                    .store
                    .execution_payload_exists(&checkpoint.beacon_block_root)
                    .unwrap(),
                checkpoint.beacon_block.slot() >= split_slot,
                "incorrect payload storage for block at slot {}: {:?}",
                checkpoint.beacon_block.slot(),
                checkpoint.beacon_block_root,
            );
        }
    }

    // Check the forwards block roots iterator against the chain dump
    let chain_dump_block_roots = chain_dump
        .iter()
        .map(|checkpoint| (checkpoint.beacon_block_root, checkpoint.beacon_block.slot()))
        .collect::<Vec<_>>();

    let mut forward_block_roots = harness
        .chain
        .forwards_iter_block_roots(Slot::new(0))
        .expect("should get iter")
        .map(Result::unwrap)
        .collect::<Vec<_>>();

    // Drop the block roots for skipped slots.
    forward_block_roots.dedup_by_key(|(block_root, _)| *block_root);

    for i in 0..std::cmp::max(chain_dump_block_roots.len(), forward_block_roots.len()) {
        assert_eq!(
            chain_dump_block_roots[i],
            forward_block_roots[i],
            "split slot is {}",
            harness.chain.store.get_split_slot()
        );
    }
}

/// Check that every state from the canonical chain is in the database, and that the
/// reverse state and block root iterators reach genesis.
fn check_iterators(harness: &TestHarness) {
    let mut max_slot = None;
    for (state_root, slot) in harness
        .chain
        .forwards_iter_state_roots(Slot::new(0))
        .expect("should get iter")
        .map(Result::unwrap)
    {
        assert!(
            harness
                .chain
                .store
                .get_state(&state_root, Some(slot))
                .unwrap()
                .is_some(),
            "state {:?} from canonical chain should be in DB",
            state_root
        );
        max_slot = Some(slot);
    }
    // Assert that we reached the head.
    assert_eq!(max_slot, Some(harness.head_slot()));
    // Assert that the block root iterator reaches the head.
    assert_eq!(
        harness
            .chain
            .forwards_iter_block_roots(Slot::new(0))
            .expect("should get iter")
            .last()
            .map(Result::unwrap)
            .map(|(_, slot)| slot),
        Some(harness.head_slot())
    );
}

fn get_finalized_epoch_boundary_blocks(
    dump: &[BeaconSnapshot<MinimalEthSpec, BlindedPayload<MinimalEthSpec>>],
) -> HashSet<SignedBeaconBlockHash> {
    dump.iter()
        .cloned()
        .map(|checkpoint| checkpoint.beacon_state.finalized_checkpoint().root.into())
        .collect()
}

fn get_blocks(
    dump: &[BeaconSnapshot<MinimalEthSpec, BlindedPayload<MinimalEthSpec>>],
) -> HashSet<SignedBeaconBlockHash> {
    dump.iter()
        .cloned()
        .map(|checkpoint| checkpoint.beacon_block_root.into())
        .collect()
}<|MERGE_RESOLUTION|>--- conflicted
+++ resolved
@@ -207,36 +207,12 @@
         .build()
         .expect("should build");
 
-<<<<<<< HEAD
-=======
     let current_state = harness.get_current_state();
 
-    if ForkName::Electra == current_state.fork_name_unchecked() {
-        // TODO(electra) fix beacon state `compute_merkle_proof`
-        return;
-    }
-
->>>>>>> 521d5f2f
     let finalized_checkpoint = beacon_chain
         .canonical_head
         .cached_head()
         .finalized_checkpoint();
-<<<<<<< HEAD
-
-    // Advance to the next sync committee period
-    for _i in 0..(E::slots_per_epoch() * u64::from(spec.epochs_per_sync_committee_period)) {
-        harness.advance_slot();
-    }
-
-    harness
-        .extend_chain_with_light_client_data(
-            (num_final_blocks) as usize,
-            BlockStrategy::OnCanonicalHead,
-            AttestationStrategy::AllValidators,
-        )
-        .await;
-=======
->>>>>>> 521d5f2f
 
     let block_root = finalized_checkpoint.root;
 
