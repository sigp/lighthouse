#![cfg(test)]

use std::array::IntoIter;
use std::collections::HashMap;
use std::sync::LazyLock;

use beacon_chain::test_utils::{
    generate_deterministic_keypairs, BeaconChainHarness, EphemeralHarnessType,
};
use beacon_chain::{
    test_utils::{AttestationStrategy, BlockStrategy, RelativeSyncCommittee},
    types::{Epoch, EthSpec, Keypair, MinimalEthSpec},
    ChainConfig, StateSkipConfig, WhenSlotSkipped,
};
use eth2::lighthouse::attestation_rewards::TotalAttestationRewards;
use eth2::lighthouse::StandardAttestationRewards;
use eth2::types::ValidatorId;
<<<<<<< HEAD
use lazy_static::lazy_static;
use state_processing::{BlockReplayError, BlockReplayer};
use types::{ChainSpec, ForkName, Slot};
=======
use types::beacon_state::Error as BeaconStateError;
use types::{BeaconState, ChainSpec, ForkName, Slot};
>>>>>>> 51091a40

pub const VALIDATOR_COUNT: usize = 64;

type E = MinimalEthSpec;

static KEYPAIRS: LazyLock<Vec<Keypair>> =
    LazyLock::new(|| generate_deterministic_keypairs(VALIDATOR_COUNT));

fn get_harness(spec: ChainSpec) -> BeaconChainHarness<EphemeralHarnessType<E>> {
    let chain_config = ChainConfig {
        reconstruct_historic_states: true,
        ..Default::default()
    };

    let harness = BeaconChainHarness::builder(E::default())
        .spec(spec)
        .keypairs(KEYPAIRS.to_vec())
        .fresh_ephemeral_store()
        .chain_config(chain_config)
        .build();

    harness.advance_slot();

    harness
}

#[tokio::test]
async fn test_sync_committee_rewards() {
    let spec = ForkName::Altair.make_genesis_spec(E::default_spec());
    let harness = get_harness(spec);
    let num_block_produced = E::slots_per_epoch();

    let latest_block_root = harness
        .extend_chain(
            num_block_produced as usize,
            BlockStrategy::OnCanonicalHead,
            AttestationStrategy::AllValidators,
        )
        .await;

    // Create and add sync committee message to op_pool
    let sync_contributions = harness.make_sync_contributions(
        &harness.get_current_state(),
        latest_block_root,
        harness.get_current_slot(),
        RelativeSyncCommittee::Current,
    );

    harness
        .process_sync_contributions(sync_contributions)
        .unwrap();

    // Add block
    let chain = &harness.chain;
    let (head_state, head_state_root) = harness.get_current_state_and_root();
    let target_slot = harness.get_current_slot() + 1;

    let (block_root, mut state) = harness
        .add_attested_block_at_slot(target_slot, head_state, head_state_root, &[])
        .await
        .unwrap();

    let block = harness.get_block(block_root).unwrap();
    let parent_block = chain
        .get_blinded_block(&block.parent_root())
        .unwrap()
        .unwrap();
    let parent_state = chain
        .get_state(&parent_block.state_root(), Some(parent_block.slot()))
        .unwrap()
        .unwrap();

    let reward_payload = chain
        .compute_sync_committee_rewards(block.message(), &mut state)
        .unwrap();

    let rewards = reward_payload
        .iter()
        .map(|reward| (reward.validator_index, reward.reward))
        .collect::<HashMap<_, _>>();

    let proposer_index = state
        .get_beacon_proposer_index(target_slot, &MinimalEthSpec::default_spec())
        .unwrap();

    let mut mismatches = vec![];

    for validator in state.validators() {
        let validator_index = state
            .clone()
            .get_validator_index(&validator.pubkey)
            .unwrap()
            .unwrap();
        let pre_state_balance = *parent_state.balances().get(validator_index).unwrap();
        let post_state_balance = *state.balances().get(validator_index).unwrap();
        let sync_committee_reward = rewards.get(&(validator_index as u64)).unwrap_or(&0);

        if validator_index == proposer_index {
            continue; // Ignore proposer
        }

        if pre_state_balance as i64 + *sync_committee_reward != post_state_balance as i64 {
            mismatches.push(validator_index.to_string());
        }
    }

    assert_eq!(
        mismatches.len(),
        0,
        "Expect 0 mismatches, but these validators have mismatches on balance: {} ",
        mismatches.join(",")
    );
}

#[tokio::test]
async fn test_rewards_base() {
    let spec = ForkName::Base.make_genesis_spec(E::default_spec());
    let harness = get_harness(spec);
    let initial_balances = harness.get_current_state().balances().to_vec();

    harness
        .extend_slots(E::slots_per_epoch() as usize * 2 - 1)
        .await;

<<<<<<< HEAD
    check_all_base_rewards(&harness, initial_balances).await;
=======
    let initial_balances: Vec<u64> = harness.get_current_state().balances().to_vec();

    // extend slots to beginning of epoch N + 2
    harness.extend_slots(E::slots_per_epoch() as usize).await;

    // compute reward deltas for all validators in epoch N
    let StandardAttestationRewards {
        ideal_rewards,
        total_rewards,
    } = harness
        .chain
        .compute_attestation_rewards(Epoch::new(0), vec![])
        .unwrap();

    // assert no inactivity penalty for both ideal rewards and individual validators
    assert!(ideal_rewards.iter().all(|reward| reward.inactivity == 0));
    assert!(total_rewards.iter().all(|reward| reward.inactivity == 0));

    // apply attestation rewards to initial balances
    let expected_balances = apply_attestation_rewards(&initial_balances, total_rewards);

    // verify expected balances against actual balances
    let balances: Vec<u64> = harness.get_current_state().balances().to_vec();
    assert_eq!(expected_balances, balances);
>>>>>>> 51091a40
}

#[tokio::test]
async fn test_rewards_base_inactivity_leak() {
    let spec = ForkName::Base.make_genesis_spec(E::default_spec());
    let harness = get_harness(spec.clone());
    let initial_balances = harness.get_current_state().balances().to_vec();

    let half = VALIDATOR_COUNT / 2;
    let half_validators: Vec<usize> = (0..half).collect();
    // target epoch is the epoch where the chain enters inactivity leak
    let target_epoch = &spec.min_epochs_to_inactivity_penalty + 1;

<<<<<<< HEAD
    // advance until end of target epoch
=======
    // advance until beginning of epoch N + 1 and get balances
    harness
        .extend_chain(
            (E::slots_per_epoch() * (target_epoch + 1)) as usize,
            BlockStrategy::OnCanonicalHead,
            AttestationStrategy::SomeValidators(half_validators.clone()),
        )
        .await;
    let initial_balances: Vec<u64> = harness.get_current_state().balances().to_vec();

    // extend slots to beginning of epoch N + 2
    harness.advance_slot();
>>>>>>> 51091a40
    harness
        .extend_slots_some_validators(
            ((E::slots_per_epoch() * target_epoch) - 1) as usize,
            half_validators.clone(),
        )
        .await;

<<<<<<< HEAD
    check_all_base_rewards(&harness, initial_balances).await;
=======
    // verify expected balances against actual balances
    let balances: Vec<u64> = harness.get_current_state().balances().to_vec();
    assert_eq!(expected_balances, balances);
>>>>>>> 51091a40
}

#[tokio::test]
async fn test_rewards_base_inactivity_leak_justification_epoch() {
    let spec = ForkName::Base.make_genesis_spec(E::default_spec());
    let harness = get_harness(spec.clone());
    let initial_balances = harness.get_current_state().balances().to_vec();

    let half = VALIDATOR_COUNT / 2;
    let half_validators: Vec<usize> = (0..half).collect();
    // target epoch is the epoch where the chain enters inactivity leak
    let mut target_epoch = &spec.min_epochs_to_inactivity_penalty + 1;

    // advance until end of target epoch
    harness
        .extend_chain(
            ((E::slots_per_epoch() * target_epoch) - 1) as usize,
            BlockStrategy::OnCanonicalHead,
            AttestationStrategy::SomeValidators(half_validators.clone()),
        )
        .await;

    // advance to create first justification epoch
    harness.extend_slots(E::slots_per_epoch() as usize).await;
    target_epoch += 1;
<<<<<<< HEAD
=======
    let initial_balances: Vec<u64> = harness.get_current_state().balances().to_vec();
>>>>>>> 51091a40

    // assert previous_justified_checkpoint matches 0 as we were in inactivity leak from beginning
    assert_eq!(
        0,
        harness
            .get_current_state()
            .previous_justified_checkpoint()
            .epoch
            .as_u64()
    );

    // extend slots to end of epoch target_epoch + 2
    harness.extend_slots(E::slots_per_epoch() as usize).await;

    check_all_base_rewards(&harness, initial_balances).await;

    // assert target epoch and previous_justified_checkpoint match
    assert_eq!(
        target_epoch,
        harness
            .get_current_state()
            .previous_justified_checkpoint()
            .epoch
            .as_u64()
    );
}

#[tokio::test]
async fn test_rewards_base_slashings() {
    let spec = ForkName::Base.make_genesis_spec(E::default_spec());
    let harness = get_harness(spec);
    let mut initial_balances = harness.get_current_state().balances().to_vec();

    harness
        .extend_slots(E::slots_per_epoch() as usize - 1)
        .await;

    harness.add_attester_slashing(vec![0]).unwrap();
    let slashed_balance = initial_balances.get_mut(0).unwrap();
    *slashed_balance -= *slashed_balance / harness.spec.min_slashing_penalty_quotient;

<<<<<<< HEAD
    harness.extend_slots(E::slots_per_epoch() as usize).await;

    check_all_base_rewards(&harness, initial_balances).await;
=======
    // verify expected balances against actual balances
    let balances: Vec<u64> = harness.get_current_state().balances().to_vec();
    assert_eq!(expected_balances, balances);
>>>>>>> 51091a40
}

#[tokio::test]
async fn test_rewards_altair() {
    let spec = ForkName::Altair.make_genesis_spec(E::default_spec());
    let harness = get_harness(spec.clone());
    let target_epoch = 0;

    // advance until epoch N + 1 and get initial balances
    harness
        .extend_slots((E::slots_per_epoch() * (target_epoch + 1)) as usize)
        .await;
<<<<<<< HEAD
    let mut expected_balances = harness.get_current_state().balances().to_vec();
=======
    let initial_balances: Vec<u64> = harness.get_current_state().balances().to_vec();
>>>>>>> 51091a40

    // advance until epoch N + 2 and build proposal rewards map
    let mut proposal_rewards_map = HashMap::new();
    let mut sync_committee_rewards_map = HashMap::new();
    for _ in 0..E::slots_per_epoch() {
        let state = harness.get_current_state();
        let slot = state.slot() + Slot::new(1);

        // calculate beacon block rewards / penalties
        let ((signed_block, _maybe_blob_sidecars), mut state) =
            harness.make_block_return_pre_state(state, slot).await;
        let beacon_block_reward = harness
            .chain
            .compute_beacon_block_reward(signed_block.message(), &mut state)
            .unwrap();

        let total_proposer_reward = proposal_rewards_map
            .entry(beacon_block_reward.proposer_index)
            .or_insert(0);
        *total_proposer_reward += beacon_block_reward.total as i64;

        // calculate sync committee rewards / penalties
        let reward_payload = harness
            .chain
            .compute_sync_committee_rewards(signed_block.message(), &mut state)
            .unwrap();

        for reward in reward_payload {
            let total_sync_reward = sync_committee_rewards_map
                .entry(reward.validator_index)
                .or_insert(0);
            *total_sync_reward += reward.reward;
        }

        harness.extend_slots(1).await;
    }

    // compute reward deltas for all validators in epoch N
    let StandardAttestationRewards {
        ideal_rewards,
        total_rewards,
    } = harness
        .chain
        .compute_attestation_rewards(Epoch::new(target_epoch), vec![])
        .unwrap();

    // assert ideal rewards are greater than 0
    assert!(ideal_rewards
        .iter()
        .all(|reward| reward.head > 0 && reward.target > 0 && reward.source > 0));

    // apply attestation, proposal, and sync committee rewards and penalties to initial balances
    apply_attestation_rewards(&mut expected_balances, total_rewards);
    apply_other_rewards(&mut expected_balances, &proposal_rewards_map);
    apply_other_rewards(&mut expected_balances, &sync_committee_rewards_map);

    // verify expected balances against actual balances
    let balances: Vec<u64> = harness.get_current_state().balances().to_vec();

    assert_eq!(expected_balances, balances);
}

#[tokio::test]
async fn test_rewards_altair_inactivity_leak() {
    let spec = ForkName::Altair.make_genesis_spec(E::default_spec());
    let harness = get_harness(spec.clone());

    let half = VALIDATOR_COUNT / 2;
    let half_validators: Vec<usize> = (0..half).collect();
    // target epoch is the epoch where the chain enters inactivity leak
    let target_epoch = &spec.min_epochs_to_inactivity_penalty + 1;

    // advance until beginning of epoch N + 1 and get balances
    harness
        .extend_slots_some_validators(
            (E::slots_per_epoch() * (target_epoch + 1)) as usize,
            half_validators.clone(),
        )
        .await;
<<<<<<< HEAD
    let mut expected_balances = harness.get_current_state().balances().to_vec();
=======
    let initial_balances: Vec<u64> = harness.get_current_state().balances().to_vec();
>>>>>>> 51091a40

    // advance until epoch N + 2 and build proposal rewards map
    let mut proposal_rewards_map = HashMap::new();
    let mut sync_committee_rewards_map = HashMap::new();
    for _ in 0..E::slots_per_epoch() {
        let state = harness.get_current_state();
        let slot = state.slot() + Slot::new(1);

        // calculate beacon block rewards / penalties
        let ((signed_block, _maybe_blob_sidecars), mut state) =
            harness.make_block_return_pre_state(state, slot).await;
        let beacon_block_reward = harness
            .chain
            .compute_beacon_block_reward(signed_block.message(), &mut state)
            .unwrap();

        let total_proposer_reward = proposal_rewards_map
            .entry(beacon_block_reward.proposer_index)
            .or_insert(0i64);
        *total_proposer_reward += beacon_block_reward.total as i64;

        // calculate sync committee rewards / penalties
        let reward_payload = harness
            .chain
            .compute_sync_committee_rewards(signed_block.message(), &mut state)
            .unwrap();

        for reward in reward_payload {
            let total_sync_reward = sync_committee_rewards_map
                .entry(reward.validator_index)
                .or_insert(0);
            *total_sync_reward += reward.reward;
        }

        harness
            .extend_slots_some_validators(1, half_validators.clone())
            .await;
    }

    // compute reward deltas for all validators in epoch N
    let StandardAttestationRewards {
        ideal_rewards,
        total_rewards,
    } = harness
        .chain
        .compute_attestation_rewards(Epoch::new(target_epoch), vec![])
        .unwrap();

    // assert inactivity penalty for both ideal rewards and individual validators
    assert!(ideal_rewards.iter().all(|reward| reward.inactivity == 0));
    assert!(total_rewards[..half]
        .iter()
        .all(|reward| reward.inactivity == 0));
    assert!(total_rewards[half..]
        .iter()
        .all(|reward| reward.inactivity < 0));

    // apply attestation, proposal, and sync committee rewards and penalties to initial balances
    apply_attestation_rewards(&mut expected_balances, total_rewards);
    apply_other_rewards(&mut expected_balances, &proposal_rewards_map);
    apply_other_rewards(&mut expected_balances, &sync_committee_rewards_map);

    // verify expected balances against actual balances
    let balances: Vec<u64> = harness.get_current_state().balances().to_vec();

    assert_eq!(expected_balances, balances);
}

#[tokio::test]
async fn test_rewards_altair_inactivity_leak_justification_epoch() {
    let spec = ForkName::Altair.make_genesis_spec(E::default_spec());
    let harness = get_harness(spec.clone());

    let half = VALIDATOR_COUNT / 2;
    let half_validators: Vec<usize> = (0..half).collect();
    // target epoch is the epoch where the chain enters inactivity leak + 1
    let mut target_epoch = &spec.min_epochs_to_inactivity_penalty + 2;

    // advance until beginning of epoch N + 1
    harness
        .extend_slots_some_validators(
            (E::slots_per_epoch() * (target_epoch + 1)) as usize,
            half_validators.clone(),
        )
        .await;

    let validator_inactivity_score = harness
        .get_current_state()
        .get_inactivity_score(VALIDATOR_COUNT - 1)
        .unwrap();

    //assert to ensure we are in inactivity leak
    assert_eq!(4, validator_inactivity_score);

    // advance for first justification epoch and get balances
    harness.extend_slots(E::slots_per_epoch() as usize).await;
    target_epoch += 1;
<<<<<<< HEAD
    let mut expected_balances = harness.get_current_state().balances().to_vec();
=======
    let initial_balances: Vec<u64> = harness.get_current_state().balances().to_vec();
>>>>>>> 51091a40

    // advance until epoch N + 2 and build proposal rewards map
    let mut proposal_rewards_map = HashMap::new();
    let mut sync_committee_rewards_map = HashMap::new();
    for _ in 0..E::slots_per_epoch() {
        let state = harness.get_current_state();
        let slot = state.slot() + Slot::new(1);

        // calculate beacon block rewards / penalties
        let ((signed_block, _maybe_blob_sidecars), mut state) =
            harness.make_block_return_pre_state(state, slot).await;
        let beacon_block_reward = harness
            .chain
            .compute_beacon_block_reward(signed_block.message(), &mut state)
            .unwrap();

        let total_proposer_reward = proposal_rewards_map
            .entry(beacon_block_reward.proposer_index)
            .or_insert(0);
        *total_proposer_reward += beacon_block_reward.total as i64;

        // calculate sync committee rewards / penalties
        let reward_payload = harness
            .chain
            .compute_sync_committee_rewards(signed_block.message(), &mut state)
            .unwrap();

        for reward in reward_payload {
            let total_sync_reward = sync_committee_rewards_map
                .entry(reward.validator_index)
                .or_insert(0);
            *total_sync_reward += reward.reward;
        }

        harness.extend_slots(1).await;
    }

    //assert target epoch and previous_justified_checkpoint match
    assert_eq!(
        target_epoch,
        harness
            .get_current_state()
            .previous_justified_checkpoint()
            .epoch
            .as_u64()
    );

    // compute reward deltas for all validators in epoch N
    let StandardAttestationRewards {
        ideal_rewards,
        total_rewards,
    } = harness
        .chain
        .compute_attestation_rewards(Epoch::new(target_epoch), vec![])
        .unwrap();

    // assert ideal rewards are greater than 0
    assert!(ideal_rewards
        .iter()
        .all(|reward| reward.head > 0 && reward.target > 0 && reward.source > 0));

    // apply attestation, proposal, and sync committee rewards and penalties to initial balances
    apply_attestation_rewards(&mut expected_balances, total_rewards);
    apply_other_rewards(&mut expected_balances, &proposal_rewards_map);
    apply_other_rewards(&mut expected_balances, &sync_committee_rewards_map);

    // verify expected balances against actual balances
    let balances: Vec<u64> = harness.get_current_state().balances().to_vec();
    assert_eq!(expected_balances, balances);
}

#[tokio::test]
async fn test_rewards_base_subset_only() {
    let spec = ForkName::Base.make_genesis_spec(E::default_spec());
    let harness = get_harness(spec);
    let initial_balances = harness.get_current_state().balances().to_vec();

    // a subset of validators to compute attestation rewards for
    let validators_subset = (0..16).chain(56..64).collect::<Vec<_>>();

    // epoch 0 (N), only two thirds of validators vote.
    let two_thirds = (VALIDATOR_COUNT / 3) * 2;
    let two_thirds_validators: Vec<usize> = (0..two_thirds).collect();
    harness
        .extend_slots_some_validators(E::slots_per_epoch() as usize, two_thirds_validators.clone())
        .await;

    check_all_base_rewards_for_subset(&harness, initial_balances, validators_subset).await;
}

async fn check_all_base_rewards(
    harness: &BeaconChainHarness<EphemeralHarnessType<E>>,
    balances: Vec<u64>,
) {
    check_all_base_rewards_for_subset(harness, balances, vec![]).await;
}

async fn check_all_base_rewards_for_subset(
    harness: &BeaconChainHarness<EphemeralHarnessType<E>>,
    mut balances: Vec<u64>,
    validator_subset: Vec<u64>,
) {
    let validator_subset_ids: Vec<ValidatorId> = validator_subset
        .iter()
        .map(|&idx| ValidatorId::Index(idx))
        .collect();

    // capture the amount of epochs generated by the caller
    let epochs = harness.get_current_slot().epoch(E::slots_per_epoch()) + 1;

    // advance two empty epochs to ensure balances are updated by the epoch boundaries
    for _ in 0..E::slots_per_epoch() * 2 {
        harness.advance_slot();
    }
    // fill one slot to ensure state is updated
    harness.extend_slots(1).await;

    // calculate proposal awards
    let mut proposal_rewards_map = HashMap::new();
    for slot in 1..(E::slots_per_epoch() * epochs.as_u64()) {
        if let Some(block) = harness
            .chain
            .block_at_slot(Slot::new(slot), WhenSlotSkipped::None)
            .unwrap()
        {
            let parent_state = harness
                .chain
                .state_at_slot(Slot::new(slot - 1), StateSkipConfig::WithoutStateRoots)
                .unwrap();

            let mut pre_state = BlockReplayer::<E, BlockReplayError, IntoIter<_, 0>>::new(
                parent_state,
                &harness.spec,
            )
            .no_signature_verification()
            .minimal_block_root_verification()
            .apply_blocks(vec![], Some(block.slot()))
            .unwrap()
            .into_state();

            let beacon_block_reward = harness
                .chain
                .compute_beacon_block_reward(block.message(), &mut pre_state)
                .unwrap();
            let total_proposer_reward = proposal_rewards_map
                .entry(beacon_block_reward.proposer_index)
                .or_insert(0);
            *total_proposer_reward += beacon_block_reward.total as i64;
        }
    }
    apply_other_rewards(&mut balances, &proposal_rewards_map);

    for epoch in 0..epochs.as_u64() {
        // compute reward deltas in epoch
        let total_rewards = harness
            .chain
            .compute_attestation_rewards(Epoch::new(epoch), validator_subset_ids.clone())
            .unwrap()
            .total_rewards;

        // apply attestation rewards to balances
        apply_attestation_rewards(&mut balances, total_rewards);
    }

    // verify expected balances against actual balances
    let actual_balances: Vec<u64> = harness.get_current_state().balances().to_vec();
    if validator_subset.is_empty() {
        assert_eq!(balances, actual_balances);
    } else {
        for validator in validator_subset {
            assert_eq!(
                balances[validator as usize],
                actual_balances[validator as usize]
            );
        }
    }
}

/// Apply a vec of `TotalAttestationRewards` to initial balances, and return
fn apply_attestation_rewards(
    balances: &mut [u64],
    attestation_rewards: Vec<TotalAttestationRewards>,
) {
    for rewards in attestation_rewards {
        let balance = balances.get_mut(rewards.validator_index as usize).unwrap();
        *balance = (*balance as i64
            + rewards.head
            + rewards.source
            + rewards.target
            + rewards.inclusion_delay.map(|q| q.value).unwrap_or(0) as i64
            + rewards.inactivity) as u64;
    }
}

fn apply_other_rewards(balances: &mut [u64], rewards_map: &HashMap<u64, i64>) {
    for (i, balance) in balances.iter_mut().enumerate() {
        *balance = balance.saturating_add_signed(*rewards_map.get(&(i as u64)).unwrap_or(&0));
    }
}<|MERGE_RESOLUTION|>--- conflicted
+++ resolved
@@ -15,14 +15,8 @@
 use eth2::lighthouse::attestation_rewards::TotalAttestationRewards;
 use eth2::lighthouse::StandardAttestationRewards;
 use eth2::types::ValidatorId;
-<<<<<<< HEAD
-use lazy_static::lazy_static;
 use state_processing::{BlockReplayError, BlockReplayer};
-use types::{ChainSpec, ForkName, Slot};
-=======
-use types::beacon_state::Error as BeaconStateError;
-use types::{BeaconState, ChainSpec, ForkName, Slot};
->>>>>>> 51091a40
+use types::{BeaconState, BeaconStateError, ChainSpec, ForkName, Slot};
 
 pub const VALIDATOR_COUNT: usize = 64;
 
@@ -147,34 +141,7 @@
         .extend_slots(E::slots_per_epoch() as usize * 2 - 1)
         .await;
 
-<<<<<<< HEAD
     check_all_base_rewards(&harness, initial_balances).await;
-=======
-    let initial_balances: Vec<u64> = harness.get_current_state().balances().to_vec();
-
-    // extend slots to beginning of epoch N + 2
-    harness.extend_slots(E::slots_per_epoch() as usize).await;
-
-    // compute reward deltas for all validators in epoch N
-    let StandardAttestationRewards {
-        ideal_rewards,
-        total_rewards,
-    } = harness
-        .chain
-        .compute_attestation_rewards(Epoch::new(0), vec![])
-        .unwrap();
-
-    // assert no inactivity penalty for both ideal rewards and individual validators
-    assert!(ideal_rewards.iter().all(|reward| reward.inactivity == 0));
-    assert!(total_rewards.iter().all(|reward| reward.inactivity == 0));
-
-    // apply attestation rewards to initial balances
-    let expected_balances = apply_attestation_rewards(&initial_balances, total_rewards);
-
-    // verify expected balances against actual balances
-    let balances: Vec<u64> = harness.get_current_state().balances().to_vec();
-    assert_eq!(expected_balances, balances);
->>>>>>> 51091a40
 }
 
 #[tokio::test]
@@ -188,22 +155,7 @@
     // target epoch is the epoch where the chain enters inactivity leak
     let target_epoch = &spec.min_epochs_to_inactivity_penalty + 1;
 
-<<<<<<< HEAD
     // advance until end of target epoch
-=======
-    // advance until beginning of epoch N + 1 and get balances
-    harness
-        .extend_chain(
-            (E::slots_per_epoch() * (target_epoch + 1)) as usize,
-            BlockStrategy::OnCanonicalHead,
-            AttestationStrategy::SomeValidators(half_validators.clone()),
-        )
-        .await;
-    let initial_balances: Vec<u64> = harness.get_current_state().balances().to_vec();
-
-    // extend slots to beginning of epoch N + 2
-    harness.advance_slot();
->>>>>>> 51091a40
     harness
         .extend_slots_some_validators(
             ((E::slots_per_epoch() * target_epoch) - 1) as usize,
@@ -211,13 +163,7 @@
         )
         .await;
 
-<<<<<<< HEAD
     check_all_base_rewards(&harness, initial_balances).await;
-=======
-    // verify expected balances against actual balances
-    let balances: Vec<u64> = harness.get_current_state().balances().to_vec();
-    assert_eq!(expected_balances, balances);
->>>>>>> 51091a40
 }
 
 #[tokio::test]
@@ -243,10 +189,7 @@
     // advance to create first justification epoch
     harness.extend_slots(E::slots_per_epoch() as usize).await;
     target_epoch += 1;
-<<<<<<< HEAD
-=======
     let initial_balances: Vec<u64> = harness.get_current_state().balances().to_vec();
->>>>>>> 51091a40
 
     // assert previous_justified_checkpoint matches 0 as we were in inactivity leak from beginning
     assert_eq!(
@@ -272,84 +215,6 @@
             .epoch
             .as_u64()
     );
-}
-
-#[tokio::test]
-async fn test_rewards_base_slashings() {
-    let spec = ForkName::Base.make_genesis_spec(E::default_spec());
-    let harness = get_harness(spec);
-    let mut initial_balances = harness.get_current_state().balances().to_vec();
-
-    harness
-        .extend_slots(E::slots_per_epoch() as usize - 1)
-        .await;
-
-    harness.add_attester_slashing(vec![0]).unwrap();
-    let slashed_balance = initial_balances.get_mut(0).unwrap();
-    *slashed_balance -= *slashed_balance / harness.spec.min_slashing_penalty_quotient;
-
-<<<<<<< HEAD
-    harness.extend_slots(E::slots_per_epoch() as usize).await;
-
-    check_all_base_rewards(&harness, initial_balances).await;
-=======
-    // verify expected balances against actual balances
-    let balances: Vec<u64> = harness.get_current_state().balances().to_vec();
-    assert_eq!(expected_balances, balances);
->>>>>>> 51091a40
-}
-
-#[tokio::test]
-async fn test_rewards_altair() {
-    let spec = ForkName::Altair.make_genesis_spec(E::default_spec());
-    let harness = get_harness(spec.clone());
-    let target_epoch = 0;
-
-    // advance until epoch N + 1 and get initial balances
-    harness
-        .extend_slots((E::slots_per_epoch() * (target_epoch + 1)) as usize)
-        .await;
-<<<<<<< HEAD
-    let mut expected_balances = harness.get_current_state().balances().to_vec();
-=======
-    let initial_balances: Vec<u64> = harness.get_current_state().balances().to_vec();
->>>>>>> 51091a40
-
-    // advance until epoch N + 2 and build proposal rewards map
-    let mut proposal_rewards_map = HashMap::new();
-    let mut sync_committee_rewards_map = HashMap::new();
-    for _ in 0..E::slots_per_epoch() {
-        let state = harness.get_current_state();
-        let slot = state.slot() + Slot::new(1);
-
-        // calculate beacon block rewards / penalties
-        let ((signed_block, _maybe_blob_sidecars), mut state) =
-            harness.make_block_return_pre_state(state, slot).await;
-        let beacon_block_reward = harness
-            .chain
-            .compute_beacon_block_reward(signed_block.message(), &mut state)
-            .unwrap();
-
-        let total_proposer_reward = proposal_rewards_map
-            .entry(beacon_block_reward.proposer_index)
-            .or_insert(0);
-        *total_proposer_reward += beacon_block_reward.total as i64;
-
-        // calculate sync committee rewards / penalties
-        let reward_payload = harness
-            .chain
-            .compute_sync_committee_rewards(signed_block.message(), &mut state)
-            .unwrap();
-
-        for reward in reward_payload {
-            let total_sync_reward = sync_committee_rewards_map
-                .entry(reward.validator_index)
-                .or_insert(0);
-            *total_sync_reward += reward.reward;
-        }
-
-        harness.extend_slots(1).await;
-    }
 
     // compute reward deltas for all validators in epoch N
     let StandardAttestationRewards {
@@ -360,6 +225,95 @@
         .compute_attestation_rewards(Epoch::new(target_epoch), vec![])
         .unwrap();
 
+    // assert we successfully get ideal rewards for justified epoch out of inactivity leak
+    assert!(ideal_rewards
+        .iter()
+        .all(|reward| reward.head > 0 && reward.target > 0 && reward.source > 0));
+
+    // apply attestation rewards to initial balances
+    let expected_balances = apply_attestation_rewards(&initial_balances, total_rewards);
+
+    // verify expected balances against actual balances
+    let balances: Vec<u64> = harness.get_current_state().balances().to_vec();
+    assert_eq!(expected_balances, balances);
+}
+
+#[tokio::test]
+async fn test_rewards_base_slashings() {
+    let spec = ForkName::Base.make_genesis_spec(E::default_spec());
+    let harness = get_harness(spec);
+    let mut initial_balances = harness.get_current_state().balances().to_vec();
+
+    harness
+        .extend_slots(E::slots_per_epoch() as usize - 1)
+        .await;
+
+    harness.add_attester_slashing(vec![0]).unwrap();
+    let slashed_balance = initial_balances.get_mut(0).unwrap();
+    *slashed_balance -= *slashed_balance / harness.spec.min_slashing_penalty_quotient;
+
+    harness.extend_slots(E::slots_per_epoch() as usize).await;
+
+    check_all_base_rewards(&harness, initial_balances).await;
+}
+
+#[tokio::test]
+async fn test_rewards_altair() {
+    let spec = ForkName::Altair.make_genesis_spec(E::default_spec());
+    let harness = get_harness(spec.clone());
+    let target_epoch = 0;
+
+    // advance until epoch N + 1 and get initial balances
+    harness
+        .extend_slots((E::slots_per_epoch() * (target_epoch + 1)) as usize)
+        .await;
+    let mut expected_balances = harness.get_current_state().balances().to_vec();
+
+    // advance until epoch N + 2 and build proposal rewards map
+    let mut proposal_rewards_map = HashMap::new();
+    let mut sync_committee_rewards_map = HashMap::new();
+    for _ in 0..E::slots_per_epoch() {
+        let state = harness.get_current_state();
+        let slot = state.slot() + Slot::new(1);
+
+        // calculate beacon block rewards / penalties
+        let ((signed_block, _maybe_blob_sidecars), mut state) =
+            harness.make_block_return_pre_state(state, slot).await;
+        let beacon_block_reward = harness
+            .chain
+            .compute_beacon_block_reward(signed_block.message(), &mut state)
+            .unwrap();
+
+        let total_proposer_reward = proposal_rewards_map
+            .entry(beacon_block_reward.proposer_index)
+            .or_insert(0);
+        *total_proposer_reward += beacon_block_reward.total as i64;
+
+        // calculate sync committee rewards / penalties
+        let reward_payload = harness
+            .chain
+            .compute_sync_committee_rewards(signed_block.message(), &mut state)
+            .unwrap();
+
+        for reward in reward_payload {
+            let total_sync_reward = sync_committee_rewards_map
+                .entry(reward.validator_index)
+                .or_insert(0);
+            *total_sync_reward += reward.reward;
+        }
+
+        harness.extend_slots(1).await;
+    }
+
+    // compute reward deltas for all validators in epoch N
+    let StandardAttestationRewards {
+        ideal_rewards,
+        total_rewards,
+    } = harness
+        .chain
+        .compute_attestation_rewards(Epoch::new(target_epoch), vec![])
+        .unwrap();
+
     // assert ideal rewards are greater than 0
     assert!(ideal_rewards
         .iter()
@@ -393,11 +347,7 @@
             half_validators.clone(),
         )
         .await;
-<<<<<<< HEAD
     let mut expected_balances = harness.get_current_state().balances().to_vec();
-=======
-    let initial_balances: Vec<u64> = harness.get_current_state().balances().to_vec();
->>>>>>> 51091a40
 
     // advance until epoch N + 2 and build proposal rewards map
     let mut proposal_rewards_map = HashMap::new();
@@ -495,11 +445,7 @@
     // advance for first justification epoch and get balances
     harness.extend_slots(E::slots_per_epoch() as usize).await;
     target_epoch += 1;
-<<<<<<< HEAD
     let mut expected_balances = harness.get_current_state().balances().to_vec();
-=======
-    let initial_balances: Vec<u64> = harness.get_current_state().balances().to_vec();
->>>>>>> 51091a40
 
     // advance until epoch N + 2 and build proposal rewards map
     let mut proposal_rewards_map = HashMap::new();
