[package]
name = "beacon_chain"
version = "0.1.0"
authors = ["Paul Hauner <paul@paulhauner.com>", "Age Manning <Age@AgeManning.com>"]
edition = "2018"

[features]

write_ssz_files = []  # Writes debugging .ssz files to /tmp during block processing.

[dependencies]
eth2_config = { path = "../../eth2/utils/eth2_config" }
merkle_proof = { path = "../../eth2/utils/merkle_proof" }
store = { path = "../store" }
parking_lot = "0.9.0"
lazy_static = "1.4.0"
lighthouse_metrics = { path = "../../eth2/utils/lighthouse_metrics" }
lighthouse_bootstrap = { path = "../../eth2/utils/lighthouse_bootstrap" }
log = "0.4.8"
operation_pool = { path = "../../eth2/operation_pool" }
rayon = "1.2.0"
serde = "1.0.102"
serde_derive = "1.0.102"
serde_yaml = "0.8.11"
serde_json = "1.0.41"
slog = { version = "2.5.2", features = ["max_level_trace"] }
sloggers = "0.3.4"
slot_clock = { path = "../../eth2/utils/slot_clock" }
eth2_hashing = "0.1.0"
eth2_ssz = "0.1.2"
eth2_ssz_derive = "0.1.0"
state_processing = { path = "../../eth2/state_processing" }
tree_hash = "0.1.0"
types = { path = "../../eth2/types" }
lmd_ghost = { path = "../../eth2/lmd_ghost" }
eth1 = { path = "../eth1" }
websocket_server = { path = "../websocket_server" }
futures = "0.1.25"
exit-future = "0.1.3"
genesis = { path = "../genesis" }
integer-sqrt = "0.1"
rand = "0.5.5"

[dev-dependencies]
<<<<<<< HEAD
lazy_static = "1.3.0"
environment = { path = "../../lighthouse/environment" }
=======
rand = "0.7.2"
lazy_static = "1.4.0"
>>>>>>> 613fdbed
<|MERGE_RESOLUTION|>--- conflicted
+++ resolved
@@ -42,10 +42,6 @@
 rand = "0.5.5"
 
 [dev-dependencies]
-<<<<<<< HEAD
-lazy_static = "1.3.0"
+lazy_static = "1.4.0"
 environment = { path = "../../lighthouse/environment" }
-=======
-rand = "0.7.2"
-lazy_static = "1.4.0"
->>>>>>> 613fdbed
+rand = "0.7.2"