--- conflicted
+++ resolved
@@ -1,10 +1,7 @@
 //! Utilities for managing database schema changes.
-<<<<<<< HEAD
-mod migration_schema_v12;
-=======
 mod migration_schema_v10;
 mod migration_schema_v11;
->>>>>>> d23437f7
+mod migration_schema_v12;
 mod migration_schema_v6;
 mod migration_schema_v7;
 mod migration_schema_v8;
@@ -145,74 +142,70 @@
             migration_schema_v9::downgrade_from_v9::<T>(db.clone(), log)?;
             db.store_schema_version(to)
         }
-<<<<<<< HEAD
-        // FIXME(sproul): stub for Sean's v10 migration
-        (SchemaVersion(9), SchemaVersion(10)) => db.store_schema_version(to),
+        (SchemaVersion(9), SchemaVersion(10)) => {
+            let mut ops = vec![];
+            let fork_choice_opt = db.get_item::<PersistedForkChoiceV8>(&FORK_CHOICE_DB_KEY)?;
+            if let Some(fork_choice) = fork_choice_opt {
+                let updated_fork_choice = migration_schema_v10::update_fork_choice(fork_choice)?;
+
+                ops.push(updated_fork_choice.as_kv_store_op(FORK_CHOICE_DB_KEY));
+            }
+
+            db.store_schema_version_atomically(to, ops)?;
+
+            Ok(())
+        }
+        (SchemaVersion(10), SchemaVersion(9)) => {
+            let mut ops = vec![];
+            let fork_choice_opt = db.get_item::<PersistedForkChoiceV10>(&FORK_CHOICE_DB_KEY)?;
+            if let Some(fork_choice) = fork_choice_opt {
+                let updated_fork_choice = migration_schema_v10::downgrade_fork_choice(fork_choice)?;
+
+                ops.push(updated_fork_choice.as_kv_store_op(FORK_CHOICE_DB_KEY));
+            }
+
+            db.store_schema_version_atomically(to, ops)?;
+
+            Ok(())
+        }
+        // Upgrade from v10 to v11 adding support for equivocating indices to fork choice.
+        (SchemaVersion(10), SchemaVersion(11)) => {
+            let mut ops = vec![];
+            let fork_choice_opt = db.get_item::<PersistedForkChoiceV10>(&FORK_CHOICE_DB_KEY)?;
+            if let Some(fork_choice) = fork_choice_opt {
+                let updated_fork_choice = migration_schema_v11::update_fork_choice(fork_choice);
+
+                ops.push(updated_fork_choice.as_kv_store_op(FORK_CHOICE_DB_KEY));
+            }
+
+            db.store_schema_version_atomically(to, ops)?;
+
+            Ok(())
+        }
+        // Downgrade from v11 to v10 removing support for equivocating indices from fork choice.
+        (SchemaVersion(11), SchemaVersion(10)) => {
+            let mut ops = vec![];
+            let fork_choice_opt = db.get_item::<PersistedForkChoiceV11>(&FORK_CHOICE_DB_KEY)?;
+            if let Some(fork_choice) = fork_choice_opt {
+                let updated_fork_choice =
+                    migration_schema_v11::downgrade_fork_choice(fork_choice, log);
+
+                ops.push(updated_fork_choice.as_kv_store_op(FORK_CHOICE_DB_KEY));
+            }
+
+            db.store_schema_version_atomically(to, ops)?;
+
+            Ok(())
+        }
         // Upgrade from v11 to v12 to store richer metadata in the attestation op pool.
-        (SchemaVersion(10), SchemaVersion(12)) => {
+        (SchemaVersion(11), SchemaVersion(12)) => {
             let ops = migration_schema_v12::upgrade_to_v12::<T>(db.clone(), log)?;
             db.store_schema_version_atomically(to, ops)
         }
-        // Downgrade from v12 to v9 to drop richer metadata from the attestation op pool.
+        // Downgrade from v12 to v11 to drop richer metadata from the attestation op pool.
         (SchemaVersion(12), SchemaVersion(11)) => {
             let ops = migration_schema_v12::downgrade_from_v12::<T>(db.clone(), log)?;
             db.store_schema_version_atomically(to, ops)
-=======
-        (SchemaVersion(9), SchemaVersion(10)) => {
-            let mut ops = vec![];
-            let fork_choice_opt = db.get_item::<PersistedForkChoiceV8>(&FORK_CHOICE_DB_KEY)?;
-            if let Some(fork_choice) = fork_choice_opt {
-                let updated_fork_choice = migration_schema_v10::update_fork_choice(fork_choice)?;
-
-                ops.push(updated_fork_choice.as_kv_store_op(FORK_CHOICE_DB_KEY));
-            }
-
-            db.store_schema_version_atomically(to, ops)?;
-
-            Ok(())
-        }
-        (SchemaVersion(10), SchemaVersion(9)) => {
-            let mut ops = vec![];
-            let fork_choice_opt = db.get_item::<PersistedForkChoiceV10>(&FORK_CHOICE_DB_KEY)?;
-            if let Some(fork_choice) = fork_choice_opt {
-                let updated_fork_choice = migration_schema_v10::downgrade_fork_choice(fork_choice)?;
-
-                ops.push(updated_fork_choice.as_kv_store_op(FORK_CHOICE_DB_KEY));
-            }
-
-            db.store_schema_version_atomically(to, ops)?;
-
-            Ok(())
-        }
-        // Upgrade from v10 to v11 adding support for equivocating indices to fork choice.
-        (SchemaVersion(10), SchemaVersion(11)) => {
-            let mut ops = vec![];
-            let fork_choice_opt = db.get_item::<PersistedForkChoiceV10>(&FORK_CHOICE_DB_KEY)?;
-            if let Some(fork_choice) = fork_choice_opt {
-                let updated_fork_choice = migration_schema_v11::update_fork_choice(fork_choice);
-
-                ops.push(updated_fork_choice.as_kv_store_op(FORK_CHOICE_DB_KEY));
-            }
-
-            db.store_schema_version_atomically(to, ops)?;
-
-            Ok(())
-        }
-        // Downgrade from v11 to v10 removing support for equivocating indices from fork choice.
-        (SchemaVersion(11), SchemaVersion(10)) => {
-            let mut ops = vec![];
-            let fork_choice_opt = db.get_item::<PersistedForkChoiceV11>(&FORK_CHOICE_DB_KEY)?;
-            if let Some(fork_choice) = fork_choice_opt {
-                let updated_fork_choice =
-                    migration_schema_v11::downgrade_fork_choice(fork_choice, log);
-
-                ops.push(updated_fork_choice.as_kv_store_op(FORK_CHOICE_DB_KEY));
-            }
-
-            db.store_schema_version_atomically(to, ops)?;
-
-            Ok(())
->>>>>>> d23437f7
         }
         // Anything else is an error.
         (_, _) => Err(HotColdDBError::UnsupportedSchemaVersion {
