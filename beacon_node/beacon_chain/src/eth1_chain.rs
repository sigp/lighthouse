--- conflicted
+++ resolved
@@ -685,12 +685,7 @@
 #[cfg(test)]
 mod test {
     use super::*;
-<<<<<<< HEAD
-    use environment::null_logger;
-    use types::{DepositData, FixedBytesExtended, MinimalEthSpec, Signature};
-=======
-    use types::{DepositData, MinimalEthSpec, Signature};
->>>>>>> 1f0d1297
+    use types::{DepositData, MinimalEthSpec, Signature, FixedBytesExtended};
 
     type E = MinimalEthSpec;
 
