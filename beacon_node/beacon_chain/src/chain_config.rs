--- conflicted
+++ resolved
@@ -67,15 +67,12 @@
     pub prepare_payload_lookahead: Duration,
     /// Use EL-free optimistic sync for the finalized part of the chain.
     pub optimistic_finalized_sync: bool,
-<<<<<<< HEAD
     /// The size of the shuffling cache,
     pub shuffling_cache_size: usize,
-=======
     /// Whether to send payload attributes every slot, regardless of connected proposers.
     ///
     /// This is useful for block builders and testing.
     pub always_prepare_payload: bool,
->>>>>>> 06af31a6
 }
 
 impl Default for ChainConfig {
@@ -102,11 +99,8 @@
             prepare_payload_lookahead: Duration::from_secs(4),
             // This value isn't actually read except in tests.
             optimistic_finalized_sync: true,
-<<<<<<< HEAD
             shuffling_cache_size: crate::shuffling_cache::DEFAULT_CACHE_SIZE,
-=======
             always_prepare_payload: false,
->>>>>>> 06af31a6
         }
     }
 }