pub use proto_array::{DisallowedReOrgOffsets, ReOrgThreshold};
use serde_derive::{Deserialize, Serialize};
use std::time::Duration;
use types::{Checkpoint, Epoch, ProgressiveBalancesMode};

pub const DEFAULT_RE_ORG_THRESHOLD: ReOrgThreshold = ReOrgThreshold(20);
pub const DEFAULT_RE_ORG_MAX_EPOCHS_SINCE_FINALIZATION: Epoch = Epoch::new(2);
/// Default to 1/12th of the slot, which is 1 second on mainnet.
pub const DEFAULT_RE_ORG_CUTOFF_DENOMINATOR: u32 = 12;
pub const DEFAULT_FORK_CHOICE_BEFORE_PROPOSAL_TIMEOUT: u64 = 250;

/// Default fraction of a slot lookahead for payload preparation (12/3 = 4 seconds on mainnet).
pub const DEFAULT_PREPARE_PAYLOAD_LOOKAHEAD_FACTOR: u32 = 3;

/// Fraction of a slot lookahead for fork choice in the state advance timer (500ms on mainnet).
pub const FORK_CHOICE_LOOKAHEAD_FACTOR: u32 = 24;

#[derive(Debug, PartialEq, Eq, Clone, Deserialize, Serialize)]
pub struct ChainConfig {
    /// Maximum number of slots to skip when importing an attestation.
    ///
    /// If `None`, there is no limit.
    pub import_max_skip_slots: Option<u64>,
    /// A user-input `Checkpoint` that must exist in the beacon chain's sync path.
    ///
    /// If `None`, there is no weak subjectivity verification.
    pub weak_subjectivity_checkpoint: Option<Checkpoint>,
    /// Determine whether to reconstruct historic states, usually after a checkpoint sync.
    pub reconstruct_historic_states: bool,
    /// Whether timeouts on `TimeoutRwLock`s are enabled or not.
    pub enable_lock_timeouts: bool,
    /// The max size of a message that can be sent over the network.
    pub max_network_size: usize,
    /// Maximum percentage of committee weight at which to attempt re-orging the canonical head.
    pub re_org_threshold: Option<ReOrgThreshold>,
    /// Maximum number of epochs since finalization for attempting a proposer re-org.
    pub re_org_max_epochs_since_finalization: Epoch,
    /// Maximum delay after the start of the slot at which to propose a reorging block.
    pub re_org_cutoff_millis: Option<u64>,
    /// Additional epoch offsets at which re-orging block proposals are not permitted.
    ///
    /// By default this list is empty, but it can be useful for reacting to network conditions, e.g.
    /// slow gossip of re-org blocks at slot 1 in the epoch.
    pub re_org_disallowed_offsets: DisallowedReOrgOffsets,
    /// Number of milliseconds to wait for fork choice before proposing a block.
    ///
    /// If set to 0 then block proposal will not wait for fork choice at all.
    pub fork_choice_before_proposal_timeout_ms: u64,
    /// Number of skip slots in a row before the BN refuses to use connected builders during payload construction.
    pub builder_fallback_skips: usize,
    /// Number of skip slots in the past `SLOTS_PER_EPOCH` before the BN refuses to use connected
    /// builders during payload construction.
    pub builder_fallback_skips_per_epoch: usize,
    /// Number of epochs since finalization before the BN refuses to use connected builders during
    /// payload construction.
    pub builder_fallback_epochs_since_finalization: usize,
    /// Whether any chain health checks should be considered when deciding whether to use the builder API.
    pub builder_fallback_disable_checks: bool,
    /// When set to `true`, forget any valid/invalid/optimistic statuses in fork choice during start
    /// up.
    pub always_reset_payload_statuses: bool,
    /// Whether to apply paranoid checks to blocks proposed by this beacon node.
    pub paranoid_block_proposal: bool,
    /// Optionally set timeout for calls to checkpoint sync endpoint.
    pub checkpoint_sync_url_timeout: u64,
    /// The offset before the start of a proposal slot at which payload attributes should be sent.
    ///
    /// Low values are useful for execution engines which don't improve their payload after the
    /// first call, and high values are useful for ensuring the EL is given ample notice.
    pub prepare_payload_lookahead: Duration,
    /// Use EL-free optimistic sync for the finalized part of the chain.
    pub optimistic_finalized_sync: bool,
    /// The size of the shuffling cache,
    pub shuffling_cache_size: usize,
    /// If using a weak-subjectivity sync, whether we should download blocks all the way back to
    /// genesis.
    pub genesis_backfill: bool,
    /// Whether to send payload attributes every slot, regardless of connected proposers.
    ///
    /// This is useful for block builders and testing.
    pub always_prepare_payload: bool,
    /// Whether backfill sync processing should be rate-limited.
    pub enable_backfill_rate_limiting: bool,
<<<<<<< HEAD
    /// Number of epochs between each migration of data from the hot database to the freezer.
    pub epochs_per_migration: u64,
=======
    /// Whether to use `ProgressiveBalancesCache` in unrealized FFG progression calculation.
    pub progressive_balances_mode: ProgressiveBalancesMode,
>>>>>>> c25825a5
}

impl Default for ChainConfig {
    fn default() -> Self {
        Self {
            import_max_skip_slots: None,
            weak_subjectivity_checkpoint: None,
            reconstruct_historic_states: false,
            enable_lock_timeouts: true,
            max_network_size: 10 * 1_048_576, // 10M
            re_org_threshold: Some(DEFAULT_RE_ORG_THRESHOLD),
            re_org_max_epochs_since_finalization: DEFAULT_RE_ORG_MAX_EPOCHS_SINCE_FINALIZATION,
            re_org_cutoff_millis: None,
            re_org_disallowed_offsets: DisallowedReOrgOffsets::default(),
            fork_choice_before_proposal_timeout_ms: DEFAULT_FORK_CHOICE_BEFORE_PROPOSAL_TIMEOUT,
            // Builder fallback configs that are set in `clap` will override these.
            builder_fallback_skips: 3,
            builder_fallback_skips_per_epoch: 8,
            builder_fallback_epochs_since_finalization: 3,
            builder_fallback_disable_checks: false,
            always_reset_payload_statuses: false,
            paranoid_block_proposal: false,
            checkpoint_sync_url_timeout: 60,
            prepare_payload_lookahead: Duration::from_secs(4),
            // This value isn't actually read except in tests.
            optimistic_finalized_sync: true,
            shuffling_cache_size: crate::shuffling_cache::DEFAULT_CACHE_SIZE,
            genesis_backfill: false,
            always_prepare_payload: false,
            enable_backfill_rate_limiting: true,
<<<<<<< HEAD
            epochs_per_migration: crate::migrate::DEFAULT_EPOCHS_PER_MIGRATION,
=======
            progressive_balances_mode: ProgressiveBalancesMode::Checked,
>>>>>>> c25825a5
        }
    }
}

impl ChainConfig {
    /// The latest delay from the start of the slot at which to attempt a 1-slot re-org.
    pub fn re_org_cutoff(&self, seconds_per_slot: u64) -> Duration {
        self.re_org_cutoff_millis
            .map(Duration::from_millis)
            .unwrap_or_else(|| {
                Duration::from_secs(seconds_per_slot) / DEFAULT_RE_ORG_CUTOFF_DENOMINATOR
            })
    }
}<|MERGE_RESOLUTION|>--- conflicted
+++ resolved
@@ -81,13 +81,10 @@
     pub always_prepare_payload: bool,
     /// Whether backfill sync processing should be rate-limited.
     pub enable_backfill_rate_limiting: bool,
-<<<<<<< HEAD
+    /// Whether to use `ProgressiveBalancesCache` in unrealized FFG progression calculation.
+    pub progressive_balances_mode: ProgressiveBalancesMode,
     /// Number of epochs between each migration of data from the hot database to the freezer.
     pub epochs_per_migration: u64,
-=======
-    /// Whether to use `ProgressiveBalancesCache` in unrealized FFG progression calculation.
-    pub progressive_balances_mode: ProgressiveBalancesMode,
->>>>>>> c25825a5
 }
 
 impl Default for ChainConfig {
@@ -118,11 +115,8 @@
             genesis_backfill: false,
             always_prepare_payload: false,
             enable_backfill_rate_limiting: true,
-<<<<<<< HEAD
+            progressive_balances_mode: ProgressiveBalancesMode::Checked,
             epochs_per_migration: crate::migrate::DEFAULT_EPOCHS_PER_MIGRATION,
-=======
-            progressive_balances_mode: ProgressiveBalancesMode::Checked,
->>>>>>> c25825a5
         }
     }
 }
