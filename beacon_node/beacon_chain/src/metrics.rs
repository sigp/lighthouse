--- conflicted
+++ resolved
@@ -1615,47 +1615,6 @@
 pub static BLOBS_SIDECAR_PROCESSING_REQUESTS: LazyLock<Result<IntCounter>> = LazyLock::new(|| {
     try_create_int_counter(
         "beacon_blobs_sidecar_processing_requests_total",
-<<<<<<< HEAD
-        "Count of all blob sidecars submitted for processing"
-    );
-    pub static ref BLOBS_COLUMN_SIDECAR_PROCESSING_REQUESTS: Result<IntCounter> = try_create_int_counter(
-        "beacon_blobs_column_sidecar_processing_requests_total",
-        "Count of all data column sidecars submitted for processing"
-    );
-    pub static ref BLOBS_SIDECAR_PROCESSING_SUCCESSES: Result<IntCounter> = try_create_int_counter(
-        "beacon_blobs_sidecar_processing_successes_total",
-        "Number of blob sidecars verified for gossip"
-    );
-    pub static ref DATA_COLUMNS_SIDECAR_PROCESSING_SUCCESSES: Result<IntCounter> = try_create_int_counter(
-        "beacon_blobs_column_sidecar_processing_successes_total",
-        "Number of data column sidecars verified for gossip"
-    );
-    pub static ref BLOBS_SIDECAR_GOSSIP_VERIFICATION_TIMES: Result<Histogram> = try_create_histogram(
-        "beacon_blobs_sidecar_gossip_verification_seconds",
-        "Full runtime of blob sidecars gossip verification"
-    );
-    pub static ref DATA_COLUMN_SIDECAR_GOSSIP_VERIFICATION_TIMES: Result<Histogram> = try_create_histogram(
-        "beacon_blobs_column_sidecar_gossip_verification_seconds",
-        "Full runtime of data column sidecars gossip verification"
-    );
-    pub static ref BLOB_SIDECAR_INCLUSION_PROOF_VERIFICATION: Result<Histogram> = try_create_histogram(
-        "blob_sidecar_inclusion_proof_verification_seconds",
-        "Time taken to verify blob sidecar inclusion proof"
-    );
-    pub static ref BLOB_SIDECAR_INCLUSION_PROOF_COMPUTATION: Result<Histogram> = try_create_histogram(
-        "blob_sidecar_inclusion_proof_computation_seconds",
-        "Time taken to compute blob sidecar inclusion proof"
-    );
-    pub static ref DATA_COLUMN_SIDECAR_COMPUTATION: Result<Histogram> = try_create_histogram(
-        "data_column_sidecar_computation_seconds",
-        "Time taken to compute data column sidecar, including cells, proofs and inclusion proof"
-    );
-    pub static ref DATA_COLUMN_SIDECAR_INCLUSION_PROOF_VERIFICATION: Result<Histogram> = try_create_histogram(
-        "data_column_sidecar_inclusion_proof_verification_seconds",
-        "Time taken to verify data_column sidecar inclusion proof"
-    );
-}
-=======
         "Count of all blob sidecars submitted for processing",
     )
 });
@@ -1707,7 +1666,6 @@
             "Full runtime of data column sidecars gossip verification",
         )
     });
->>>>>>> 96b00ef6
 
 /*
  * Light server message verification
@@ -1798,29 +1756,6 @@
         VALIDATOR_MONITOR_ATTESTATION_SIMULATOR_SOURCE_ATTESTER_MISS_TOTAL,
         "Incremented if a validator is not flagged as a previous slot source attester \
         during per slot processing",
-<<<<<<< HEAD
-    );
-    /*
-     * Missed block metrics
-     */
-    pub static ref VALIDATOR_MONITOR_MISSED_BLOCKS_TOTAL: Result<IntCounterVec> = try_create_int_counter_vec(
-        "validator_monitor_missed_blocks_total",
-        "Number of non-finalized blocks missed",
-        &["validator"]
-    );
-
-    /*
-    * Kzg related metrics
-    */
-    pub static ref KZG_VERIFICATION_SINGLE_TIMES: Result<Histogram> =
-        try_create_histogram("kzg_verification_single_seconds", "Runtime of single kzg verification");
-    pub static ref KZG_VERIFICATION_BATCH_TIMES: Result<Histogram> =
-        try_create_histogram("kzg_verification_batch_seconds", "Runtime of batched kzg verification");
-    pub static ref KZG_VERIFICATION_DATA_COLUMN_SINGLE_TIMES: Result<Histogram> =
-        try_create_histogram("kzg_verification_data_column_single_seconds", "Runtime of single data column kzg verification");
-    pub static ref KZG_VERIFICATION_DATA_COLUMN_BATCH_TIMES: Result<Histogram> =
-        try_create_histogram("kzg_verification_data_column_batch_seconds", "Runtime of batched data column kzg verification");
-=======
     )
 });
 /*
@@ -1834,7 +1769,6 @@
             &["validator"],
         )
     });
->>>>>>> 96b00ef6
 
 /*
  * Kzg related metrics
@@ -1851,6 +1785,10 @@
         "Runtime of batched kzg verification",
     )
 });
+    pub static ref KZG_VERIFICATION_DATA_COLUMN_SINGLE_TIMES: LazyLock<Result<Histogram>> = LazyLock::new(|| {
+        try_create_histogram("kzg_verification_data_column_single_seconds", "Runtime of single data column kzg verification") });
+    pub static ref KZG_VERIFICATION_DATA_COLUMN_BATCH_TIMES: LazyLock<Result<Histogram>> = LazyLock::new(|| {
+        try_create_histogram("kzg_verification_data_column_batch_seconds", "Runtime of batched data column kzg verification") });
 
 pub static BLOCK_PRODUCTION_BLOBS_VERIFICATION_TIMES: LazyLock<Result<Histogram>> = LazyLock::new(
     || {
@@ -1891,38 +1829,19 @@
     LazyLock::new(|| {
         try_create_int_gauge(
             "data_availability_overflow_store_cache_size",
-<<<<<<< HEAD
             "Number of entries in the data availability overflow store cache."
         );
-    pub static ref DATA_AVAILABILITY_RECONSTRUCTION_TIME: Result<Histogram> = try_create_histogram(
+});
+    pub static DATA_AVAILABILITY_RECONSTRUCTION_TIME: LazyLock<Result<Histogram>> = LazyLock::new(|| { try_create_histogram(
         "data_availability_reconstruction_time_seconds",
         "Time taken to reconstruct columns"
     );
-    pub static ref DATA_AVAILABILITY_RECONSTRUCTED_COLUMNS: Result<IntCounter> = try_create_int_counter(
+});
+    pub static DATA_AVAILABILITY_RECONSTRUCTED_COLUMNS: Result<IntCounter> = LazyLock::new(|| { try_create_int_counter(
         "data_availability_reconstructed_columns_total",
         "Total count of reconstructed columns"
     );
-
-    /*
-    * light_client server metrics
-    */
-    pub static ref LIGHT_CLIENT_SERVER_CACHE_STATE_DATA_TIMES: Result<Histogram> = try_create_histogram(
-        "beacon_light_client_server_cache_state_data_seconds",
-        "Time taken to produce and cache state data",
-    );
-    pub static ref LIGHT_CLIENT_SERVER_CACHE_RECOMPUTE_UPDATES_TIMES: Result<Histogram> = try_create_histogram(
-        "beacon_light_client_server_cache_recompute_updates_seconds",
-        "Time taken to recompute and cache updates",
-    );
-    pub static ref LIGHT_CLIENT_SERVER_CACHE_PREV_BLOCK_CACHE_MISS: Result<IntCounter> = try_create_int_counter(
-        "beacon_light_client_server_cache_prev_block_cache_miss",
-        "Count of prev block cache misses",
-    );
-}
-=======
-            "Number of entries in the data availability overflow store cache.",
-        )
-    });
+});
 
 /*
  * light_client server metrics
@@ -1948,7 +1867,6 @@
             "Count of prev block cache misses",
         )
     });
->>>>>>> 96b00ef6
 
 /// Scrape the `beacon_chain` for metrics that are not constantly updated (e.g., the present slot,
 /// head state info, etc) and update the Prometheus `DEFAULT_REGISTRY`.
