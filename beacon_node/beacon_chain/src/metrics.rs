use crate::observed_attesters::SlotSubcommitteeIndex;
use crate::types::consts::altair::SYNC_COMMITTEE_SUBNET_COUNT;
use crate::{BeaconChain, BeaconChainError, BeaconChainTypes};
use lazy_static::lazy_static;
pub use lighthouse_metrics::*;
use slot_clock::SlotClock;
use std::time::Duration;
use types::{BeaconState, Epoch, EthSpec, Hash256, Slot};

/// The maximum time to wait for the snapshot cache lock during a metrics scrape.
const SNAPSHOT_CACHE_TIMEOUT: Duration = Duration::from_millis(100);

// Attestation simulator metrics
pub const VALIDATOR_MONITOR_ATTESTATION_SIMULATOR_HEAD_ATTESTER_HIT_TOTAL: &str =
    "validator_monitor_attestation_simulator_head_attester_hit_total";
pub const VALIDATOR_MONITOR_ATTESTATION_SIMULATOR_HEAD_ATTESTER_MISS_TOTAL: &str =
    "validator_monitor_attestation_simulator_head_attester_miss_total";
pub const VALIDATOR_MONITOR_ATTESTATION_SIMULATOR_TARGET_ATTESTER_HIT_TOTAL: &str =
    "validator_monitor_attestation_simulator_target_attester_hit_total";
pub const VALIDATOR_MONITOR_ATTESTATION_SIMULATOR_TARGET_ATTESTER_MISS_TOTAL: &str =
    "validator_monitor_attestation_simulator_target_attester_miss_total";
pub const VALIDATOR_MONITOR_ATTESTATION_SIMULATOR_SOURCE_ATTESTER_HIT_TOTAL: &str =
    "validator_monitor_attestation_simulator_source_attester_hit_total";
pub const VALIDATOR_MONITOR_ATTESTATION_SIMULATOR_SOURCE_ATTESTER_MISS_TOTAL: &str =
    "validator_monitor_attestation_simulator_source_attester_miss_total";

lazy_static! {
    /*
     * Block Processing
     */
    pub static ref BLOCK_PROCESSING_REQUESTS: Result<IntCounter> = try_create_int_counter(
        "beacon_block_processing_requests_total",
        "Count of blocks submitted for processing"
    );
    pub static ref BLOCK_PROCESSING_SUCCESSES: Result<IntCounter> = try_create_int_counter(
        "beacon_block_processing_successes_total",
        "Count of blocks processed without error"
    );
    pub static ref BLOCK_PROCESSING_SNAPSHOT_CACHE_SIZE: Result<IntGauge> = try_create_int_gauge(
        "beacon_block_processing_snapshot_cache_size",
        "Count snapshots in the snapshot cache"
    );
    pub static ref BLOCK_PROCESSING_SNAPSHOT_CACHE_MISSES: Result<IntCounter> = try_create_int_counter(
        "beacon_block_processing_snapshot_cache_misses",
        "Count of snapshot cache misses"
    );
    pub static ref BLOCK_PROCESSING_SNAPSHOT_CACHE_CLONES: Result<IntCounter> = try_create_int_counter(
        "beacon_block_processing_snapshot_cache_clones",
        "Count of snapshot cache clones"
    );
    pub static ref BLOCK_PROCESSING_TIMES: Result<Histogram> =
        try_create_histogram("beacon_block_processing_seconds", "Full runtime of block processing");
    pub static ref BLOCK_PROCESSING_BLOCK_ROOT: Result<Histogram> = try_create_histogram(
        "beacon_block_processing_block_root_seconds",
        "Time spent calculating the block root when processing a block."
    );
    pub static ref BLOCK_HEADER_PROCESSING_BLOCK_ROOT: Result<Histogram> = try_create_histogram(
        "beacon_block_header_processing_block_root_seconds",
        "Time spent calculating the block root for a beacon block header."
    );
    pub static ref BLOCK_PROCESSING_BLOB_ROOT: Result<Histogram> = try_create_histogram(
        "beacon_block_processing_blob_root_seconds",
        "Time spent calculating the blob root when processing a block."
    );
    pub static ref BLOCK_PROCESSING_DB_READ: Result<Histogram> = try_create_histogram(
        "beacon_block_processing_db_read_seconds",
        "Time spent loading block and state from DB for block processing"
    );
    pub static ref BLOCK_PROCESSING_CATCHUP_STATE: Result<Histogram> = try_create_histogram(
        "beacon_block_processing_catch_up_state_seconds",
        "Time spent skipping slots on a state before processing a block."
    );
    pub static ref BLOCK_PROCESSING_COMMITTEE: Result<Histogram> = try_create_histogram(
        "beacon_block_processing_committee_building_seconds",
        "Time spent building/obtaining committees for block processing."
    );
    pub static ref BLOCK_PROCESSING_SIGNATURE: Result<Histogram> = try_create_histogram(
        "beacon_block_processing_signature_seconds",
        "Time spent doing signature verification for a block."
    );
    pub static ref BLOCK_PROCESSING_CORE: Result<Histogram> = try_create_histogram(
        "beacon_block_processing_core_seconds",
        "Time spent doing the core per_block_processing state processing."
    );
    pub static ref BLOCK_PROCESSING_STATE_ROOT: Result<Histogram> = try_create_histogram(
        "beacon_block_processing_state_root_seconds",
        "Time spent calculating the state root when processing a block."
    );
    pub static ref BLOCK_PROCESSING_POST_EXEC_PROCESSING: Result<Histogram> = try_create_histogram_with_buckets(
        "beacon_block_processing_post_exec_pre_attestable_seconds",
        "Time between finishing execution processing and the block becoming attestable",
        linear_buckets(5e-3, 5e-3, 10)
    );
    pub static ref BLOCK_PROCESSING_DB_WRITE: Result<Histogram> = try_create_histogram(
        "beacon_block_processing_db_write_seconds",
        "Time spent writing a newly processed block and state to DB"
    );
    pub static ref BLOCK_PROCESSING_ATTESTATION_OBSERVATION: Result<Histogram> = try_create_histogram(
        "beacon_block_processing_attestation_observation_seconds",
        "Time spent hashing and remembering all the attestations in the block"
    );
    pub static ref BLOCK_PROCESSING_FORK_CHOICE: Result<Histogram> = try_create_histogram_with_buckets(
        "beacon_block_processing_fork_choice_seconds",
        "Time spent running fork choice's `get_head` during block import",
        exponential_buckets(1e-3, 2.0, 8)
    );
    pub static ref BLOCK_SYNC_AGGREGATE_SET_BITS: Result<IntGauge> = try_create_int_gauge(
        "block_sync_aggregate_set_bits",
        "The number of true bits in the last sync aggregate in a block"
    );

    /*
     * Block Production
     */
    pub static ref BLOCK_PRODUCTION_REQUESTS: Result<IntCounter> = try_create_int_counter(
        "beacon_block_production_requests_total",
        "Count of all block production requests"
    );
    pub static ref BLOCK_PRODUCTION_SUCCESSES: Result<IntCounter> = try_create_int_counter(
        "beacon_block_production_successes_total",
        "Count of blocks successfully produced."
    );
    pub static ref BLOCK_PRODUCTION_TIMES: Result<Histogram> =
        try_create_histogram("beacon_block_production_seconds", "Full runtime of block production");
    pub static ref BLOCK_PRODUCTION_FORK_CHOICE_TIMES: Result<Histogram> = try_create_histogram(
        "beacon_block_production_fork_choice_seconds",
        "Time taken to run fork choice before block production"
    );
    pub static ref BLOCK_PRODUCTION_GET_PROPOSER_HEAD_TIMES: Result<Histogram> = try_create_histogram_with_buckets(
        "beacon_block_production_get_proposer_head_times",
        "Time taken for fork choice to compute the proposer head before block production",
        exponential_buckets(1e-3, 2.0, 8)
    );
    pub static ref BLOCK_PRODUCTION_STATE_LOAD_TIMES: Result<Histogram> = try_create_histogram(
        "beacon_block_production_state_load_seconds",
        "Time taken to load the base state for block production"
    );
    pub static ref BLOCK_PRODUCTION_SLOT_PROCESS_TIMES: Result<Histogram> = try_create_histogram(
        "beacon_block_production_slot_process_seconds",
        "Time taken to advance the state to the block production slot"
    );
    pub static ref BLOCK_PRODUCTION_UNAGGREGATED_TIMES: Result<Histogram> = try_create_histogram(
        "beacon_block_production_unaggregated_seconds",
        "Time taken to import the naive aggregation pool for block production"
    );
    pub static ref BLOCK_PRODUCTION_ATTESTATION_TIMES: Result<Histogram> = try_create_histogram(
        "beacon_block_production_attestation_seconds",
        "Time taken to pack attestations into a block"
    );
    pub static ref BLOCK_PRODUCTION_PROCESS_TIMES: Result<Histogram> = try_create_histogram(
        "beacon_block_production_process_seconds",
        "Time taken to process the block produced"
    );
    pub static ref BLOCK_PRODUCTION_STATE_ROOT_TIMES: Result<Histogram> = try_create_histogram(
        "beacon_block_production_state_root_seconds",
        "Time taken to calculate the block's state root"
    );

    /*
     * Block Statistics
     */
    pub static ref OPERATIONS_PER_BLOCK_ATTESTATION: Result<Histogram> = try_create_histogram_with_buckets(
        "beacon_operations_per_block_attestation_total",
        "Number of attestations in a block",
        // Full block is 128.
        Ok(vec![0_f64, 1_f64, 3_f64, 15_f64, 31_f64, 63_f64, 127_f64, 255_f64])
    );

    pub static ref BLOCK_SIZE: Result<Histogram> = try_create_histogram_with_buckets(
        "beacon_block_total_size",
        "Size of a signed beacon block",
        linear_buckets(5120_f64,5120_f64,10)
    );

    /*
     * Unaggregated Attestation Verification
     */
    pub static ref UNAGGREGATED_ATTESTATION_PROCESSING_REQUESTS: Result<IntCounter> = try_create_int_counter(
        "beacon_unaggregated_attestation_processing_requests_total",
        "Count of all unaggregated attestations submitted for processing"
    );
    pub static ref UNAGGREGATED_ATTESTATION_PROCESSING_SUCCESSES: Result<IntCounter> = try_create_int_counter(
        "beacon_unaggregated_attestation_processing_successes_total",
        "Number of unaggregated attestations verified for gossip"
    );
    pub static ref UNAGGREGATED_ATTESTATION_GOSSIP_VERIFICATION_TIMES: Result<Histogram> = try_create_histogram(
        "beacon_unaggregated_attestation_gossip_verification_seconds",
        "Full runtime of aggregated attestation gossip verification"
    );

    /*
     * Aggregated Attestation Verification
     */
    pub static ref AGGREGATED_ATTESTATION_PROCESSING_REQUESTS: Result<IntCounter> = try_create_int_counter(
        "beacon_aggregated_attestation_processing_requests_total",
        "Count of all aggregated attestations submitted for processing"
    );
    pub static ref AGGREGATED_ATTESTATION_PROCESSING_SUCCESSES: Result<IntCounter> = try_create_int_counter(
        "beacon_aggregated_attestation_processing_successes_total",
        "Number of aggregated attestations verified for gossip"
    );
    pub static ref AGGREGATED_ATTESTATION_GOSSIP_VERIFICATION_TIMES: Result<Histogram> = try_create_histogram(
        "beacon_aggregated_attestation_gossip_verification_seconds",
        "Full runtime of aggregated attestation gossip verification"
    );

    /*
     * General Attestation Processing
     */
    pub static ref ATTESTATION_PROCESSING_APPLY_TO_AGG_POOL: Result<Histogram> = try_create_histogram(
        "beacon_attestation_processing_apply_to_agg_pool",
        "Time spent applying an attestation to the naive aggregation pool"
    );
    pub static ref ATTESTATION_PROCESSING_AGG_POOL_PRUNE: Result<Histogram> = try_create_histogram(
        "beacon_attestation_processing_agg_pool_prune",
        "Time spent for the agg pool to prune"
    );
    pub static ref ATTESTATION_PROCESSING_AGG_POOL_INSERT: Result<Histogram> = try_create_histogram(
        "beacon_attestation_processing_agg_pool_insert",
        "Time spent for the outer pool.insert() function of agg pool"
    );
    pub static ref ATTESTATION_PROCESSING_AGG_POOL_CORE_INSERT: Result<Histogram> = try_create_histogram(
        "beacon_attestation_processing_agg_pool_core_insert",
        "Time spent for the core map.insert() function of agg pool"
    );
    pub static ref ATTESTATION_PROCESSING_AGG_POOL_AGGREGATION: Result<Histogram> = try_create_histogram(
        "beacon_attestation_processing_agg_pool_aggregation",
        "Time spent doing signature aggregation when adding to the agg poll"
    );
    pub static ref ATTESTATION_PROCESSING_AGG_POOL_CREATE_MAP: Result<Histogram> = try_create_histogram(
        "beacon_attestation_processing_agg_pool_create_map",
        "Time spent for creating a map for a new slot"
    );
    pub static ref ATTESTATION_PROCESSING_APPLY_TO_OP_POOL: Result<Histogram> = try_create_histogram(
        "beacon_attestation_processing_apply_to_op_pool",
        "Time spent applying an attestation to the block inclusion pool"
    );

    /*
     * Attestation Processing
     */
    pub static ref ATTESTATION_PROCESSING_SHUFFLING_CACHE_WAIT_TIMES: Result<Histogram> = try_create_histogram(
        "beacon_attestation_processing_shuffling_cache_wait_seconds",
        "Time spent on waiting for the shuffling cache lock during attestation processing"
    );
    pub static ref ATTESTATION_PROCESSING_COMMITTEE_BUILDING_TIMES: Result<Histogram> = try_create_histogram(
        "beacon_attestation_processing_committee_building_seconds",
        "Time spent on building committees during attestation processing"
    );
    pub static ref ATTESTATION_PROCESSING_STATE_READ_TIMES: Result<Histogram> = try_create_histogram(
        "beacon_attestation_processing_state_read_seconds",
        "Time spent on reading the state during attestation processing"
    );
    pub static ref ATTESTATION_PROCESSING_STATE_SKIP_TIMES: Result<Histogram> = try_create_histogram(
        "beacon_attestation_processing_state_skip_seconds",
        "Time spent on reading the state during attestation processing"
    );
    pub static ref ATTESTATION_PROCESSING_SIGNATURE_SETUP_TIMES: Result<Histogram> = try_create_histogram(
        "beacon_attestation_processing_signature_setup_seconds",
        "Time spent on setting up for the signature verification of attestation processing"
    );
    pub static ref ATTESTATION_PROCESSING_SIGNATURE_TIMES: Result<Histogram> = try_create_histogram(
        "beacon_attestation_processing_signature_seconds",
        "Time spent on the signature verification of attestation processing"
    );

    /*
     * Batch Attestation Processing
     */
    pub static ref ATTESTATION_PROCESSING_BATCH_AGG_SIGNATURE_SETUP_TIMES: Result<Histogram> = try_create_histogram(
        "beacon_attestation_processing_batch_agg_signature_setup_times",
        "Time spent on setting up for the signature verification of batch aggregate processing"
    );
    pub static ref ATTESTATION_PROCESSING_BATCH_AGG_SIGNATURE_TIMES: Result<Histogram> = try_create_histogram(
        "beacon_attestation_processing_batch_agg_signature_times",
        "Time spent on the signature verification of batch aggregate attestation processing"
    );
    pub static ref ATTESTATION_PROCESSING_BATCH_UNAGG_SIGNATURE_SETUP_TIMES: Result<Histogram> = try_create_histogram(
        "beacon_attestation_processing_batch_unagg_signature_setup_times",
        "Time spent on setting up for the signature verification of batch unaggregate processing"
    );
    pub static ref ATTESTATION_PROCESSING_BATCH_UNAGG_SIGNATURE_TIMES: Result<Histogram> = try_create_histogram(
        "beacon_attestation_processing_batch_unagg_signature_times",
        "Time spent on the signature verification of batch unaggregate attestation processing"
    );

    /*
     * Shuffling cache
     */
    pub static ref SHUFFLING_CACHE_HITS: Result<IntCounter> =
        try_create_int_counter("beacon_shuffling_cache_hits_total", "Count of times shuffling cache fulfils request");
    pub static ref SHUFFLING_CACHE_MISSES: Result<IntCounter> =
        try_create_int_counter("beacon_shuffling_cache_misses_total", "Count of times shuffling cache fulfils request");
    pub static ref SHUFFLING_CACHE_PROMISE_HITS: Result<IntCounter> =
        try_create_int_counter("beacon_shuffling_cache_promise_hits_total", "Count of times shuffling cache returns a promise to future shuffling");
    pub static ref SHUFFLING_CACHE_PROMISE_FAILS: Result<IntCounter> =
        try_create_int_counter("beacon_shuffling_cache_promise_fails_total", "Count of times shuffling cache detects a failed promise");

    /*
     * Early attester cache
     */
    pub static ref BEACON_EARLY_ATTESTER_CACHE_HITS: Result<IntCounter> = try_create_int_counter(
        "beacon_early_attester_cache_hits",
        "Count of times the early attester cache returns an attestation"
    );

}

// Second lazy-static block is used to account for macro recursion limit.
lazy_static! {

    /*
     * Attestation Production
     */
    pub static ref ATTESTATION_PRODUCTION_SECONDS: Result<Histogram> = try_create_histogram(
        "beacon_attestation_production_seconds",
        "Full runtime of attestation production"
    );
    pub static ref ATTESTATION_PRODUCTION_HEAD_SCRAPE_SECONDS: Result<Histogram> = try_create_histogram(
        "attestation_production_head_scrape_seconds",
        "Time taken to read the head state"
    );
    pub static ref ATTESTATION_PRODUCTION_CACHE_INTERACTION_SECONDS: Result<Histogram> = try_create_histogram(
        "attestation_production_cache_interaction_seconds",
        "Time spent interacting with the attester cache"
    );
    pub static ref ATTESTATION_PRODUCTION_CACHE_PRIME_SECONDS: Result<Histogram> = try_create_histogram(
        "attestation_production_cache_prime_seconds",
        "Time spent loading a new state from the disk due to a cache miss"
    );

    /*
     * Fork Choice
     */
    pub static ref FORK_CHOICE_REQUESTS: Result<IntCounter> = try_create_int_counter(
        "beacon_fork_choice_requests_total",
        "Count of occasions where fork choice has tried to find a head"
    );
    pub static ref FORK_CHOICE_ERRORS: Result<IntCounter> = try_create_int_counter(
        "beacon_fork_choice_errors_total",
        "Count of occasions where fork choice has returned an error when trying to find a head"
    );
    pub static ref FORK_CHOICE_CHANGED_HEAD: Result<IntCounter> = try_create_int_counter(
        "beacon_fork_choice_changed_head_total",
        "Count of occasions fork choice has found a new head"
    );
    pub static ref FORK_CHOICE_REORG_COUNT: Result<IntCounter> = try_create_int_counter(
        "beacon_fork_choice_reorg_total",
        "Count of occasions fork choice has switched to a different chain"
    );
    pub static ref FORK_CHOICE_REORG_DISTANCE: Result<IntGauge> = try_create_int_gauge(
        "beacon_fork_choice_reorg_distance",
        "The distance of each re-org of the fork choice algorithm"
    );
    pub static ref FORK_CHOICE_REORG_COUNT_INTEROP: Result<IntCounter> = try_create_int_counter(
        "beacon_reorgs_total",
        "Count of occasions fork choice has switched to a different chain"
    );
    pub static ref FORK_CHOICE_TIMES: Result<Histogram> = try_create_histogram_with_buckets(
        "beacon_fork_choice_seconds",
        "Full runtime of fork choice",
        linear_buckets(10e-3, 20e-3, 10)
    );
    pub static ref FORK_CHOICE_OVERRIDE_FCU_TIMES: Result<Histogram> = try_create_histogram_with_buckets(
        "beacon_fork_choice_override_fcu_seconds",
        "Time taken to compute the optional forkchoiceUpdated override",
        exponential_buckets(1e-3, 2.0, 8)
    );
    pub static ref FORK_CHOICE_AFTER_NEW_HEAD_TIMES: Result<Histogram> = try_create_histogram_with_buckets(
        "beacon_fork_choice_after_new_head_seconds",
        "Time taken to run `after_new_head`",
        exponential_buckets(1e-3, 2.0, 10)
    );
    pub static ref FORK_CHOICE_AFTER_FINALIZATION_TIMES: Result<Histogram> = try_create_histogram_with_buckets(
        "beacon_fork_choice_after_finalization_seconds",
        "Time taken to run `after_finalization`",
        exponential_buckets(1e-3, 2.0, 10)
    );
    pub static ref FORK_CHOICE_PROCESS_BLOCK_TIMES: Result<Histogram> = try_create_histogram(
        "beacon_fork_choice_process_block_seconds",
        "Time taken to add a block and all attestations to fork choice"
    );
    pub static ref FORK_CHOICE_PROCESS_ATTESTATION_TIMES: Result<Histogram> = try_create_histogram(
        "beacon_fork_choice_process_attestation_seconds",
        "Time taken to add an attestation to fork choice"
    );
    pub static ref FORK_CHOICE_SET_HEAD_LAG_TIMES: Result<Histogram> = try_create_histogram(
        "beacon_fork_choice_set_head_lag_times",
        "Time taken between finding the head and setting the canonical head value"
    );
    pub static ref BALANCES_CACHE_HITS: Result<IntCounter> =
        try_create_int_counter("beacon_balances_cache_hits_total", "Count of times balances cache fulfils request");
    pub static ref BALANCES_CACHE_MISSES: Result<IntCounter> =
        try_create_int_counter("beacon_balances_cache_misses_total", "Count of times balances cache misses request");

    /*
     * Persisting BeaconChain components to disk
     */
    pub static ref PERSIST_HEAD: Result<Histogram> =
        try_create_histogram("beacon_persist_head", "Time taken to persist the canonical head");
    pub static ref PERSIST_OP_POOL: Result<Histogram> =
        try_create_histogram("beacon_persist_op_pool", "Time taken to persist the operations pool");
    pub static ref PERSIST_ETH1_CACHE: Result<Histogram> =
        try_create_histogram("beacon_persist_eth1_cache", "Time taken to persist the eth1 caches");
    pub static ref PERSIST_FORK_CHOICE: Result<Histogram> =
        try_create_histogram("beacon_persist_fork_choice", "Time taken to persist the fork choice struct");
    pub static ref PERSIST_DATA_AVAILABILITY_CHECKER: Result<Histogram> =
        try_create_histogram("beacon_persist_data_availability_checker", "Time taken to persist the data availability checker");

    /*
     * Eth1
     */
    pub static ref DEFAULT_ETH1_VOTES: Result<IntCounter> =
        try_create_int_counter("beacon_eth1_default_votes", "Count of times we have voted default value for eth1 data");

    /*
     * Chain Head
     */
    pub static ref UPDATE_HEAD_TIMES: Result<Histogram> =
        try_create_histogram("beacon_update_head_seconds", "Time taken to update the canonical head");
    pub static ref HEAD_STATE_SLOT: Result<IntGauge> =
        try_create_int_gauge("beacon_head_state_slot", "Slot of the block at the head of the chain");
    pub static ref HEAD_STATE_SLOT_INTEROP: Result<IntGauge> =
        try_create_int_gauge("beacon_head_slot", "Slot of the block at the head of the chain");
    pub static ref HEAD_STATE_ROOT: Result<IntGauge> =
        try_create_int_gauge("beacon_head_state_root", "Root of the block at the head of the chain");
    pub static ref HEAD_STATE_LATEST_BLOCK_SLOT: Result<IntGauge> =
        try_create_int_gauge("beacon_head_state_latest_block_slot", "Latest block slot at the head of the chain");
    pub static ref HEAD_STATE_CURRENT_JUSTIFIED_ROOT: Result<IntGauge> =
        try_create_int_gauge("beacon_head_state_current_justified_root", "Current justified root at the head of the chain");
    pub static ref HEAD_STATE_CURRENT_JUSTIFIED_EPOCH: Result<IntGauge> =
        try_create_int_gauge("beacon_head_state_current_justified_epoch", "Current justified epoch at the head of the chain");
    pub static ref HEAD_STATE_CURRENT_JUSTIFIED_EPOCH_INTEROP: Result<IntGauge> =
        try_create_int_gauge("beacon_current_justified_epoch", "Current justified epoch at the head of the chain");
    pub static ref HEAD_STATE_PREVIOUS_JUSTIFIED_ROOT: Result<IntGauge> =
        try_create_int_gauge("beacon_head_state_previous_justified_root", "Previous justified root at the head of the chain");
    pub static ref HEAD_STATE_PREVIOUS_JUSTIFIED_EPOCH: Result<IntGauge> =
        try_create_int_gauge("beacon_head_state_previous_justified_epoch", "Previous justified epoch at the head of the chain");
    pub static ref HEAD_STATE_PREVIOUS_JUSTIFIED_EPOCH_INTEROP: Result<IntGauge> =
        try_create_int_gauge("beacon_previous_justified_epoch", "Previous justified epoch at the head of the chain");
    pub static ref HEAD_STATE_FINALIZED_ROOT: Result<IntGauge> =
        try_create_int_gauge("beacon_head_state_finalized_root", "Finalized root at the head of the chain");
    pub static ref HEAD_STATE_FINALIZED_EPOCH: Result<IntGauge> =
        try_create_int_gauge("beacon_head_state_finalized_epoch", "Finalized epoch at the head of the chain");
    pub static ref HEAD_STATE_FINALIZED_EPOCH_INTEROP: Result<IntGauge> =
        try_create_int_gauge("beacon_finalized_epoch", "Finalized epoch at the head of the chain");
    pub static ref HEAD_STATE_TOTAL_VALIDATORS: Result<IntGauge> =
        try_create_int_gauge("beacon_head_state_total_validators_total", "Count of validators at the head of the chain");
    pub static ref HEAD_STATE_ACTIVE_VALIDATORS: Result<IntGauge> =
        try_create_int_gauge("beacon_head_state_active_validators_total", "Count of active validators at the head of the chain");
    pub static ref HEAD_STATE_ACTIVE_VALIDATORS_INTEROP: Result<IntGauge> =
        try_create_int_gauge("beacon_current_active_validators", "Count of active validators at the head of the chain");
    pub static ref HEAD_STATE_VALIDATOR_BALANCES: Result<IntGauge> =
        try_create_int_gauge("beacon_head_state_validator_balances_total", "Sum of all validator balances at the head of the chain");
    pub static ref HEAD_STATE_SLASHED_VALIDATORS: Result<IntGauge> =
        try_create_int_gauge("beacon_head_state_slashed_validators_total", "Count of all slashed validators at the head of the chain");
    pub static ref HEAD_STATE_WITHDRAWN_VALIDATORS: Result<IntGauge> =
        try_create_int_gauge("beacon_head_state_withdrawn_validators_total", "Sum of all validator balances at the head of the chain");
    pub static ref HEAD_STATE_ETH1_DEPOSIT_INDEX: Result<IntGauge> =
        try_create_int_gauge("beacon_head_state_eth1_deposit_index", "Eth1 deposit index at the head of the chain");
    pub static ref HEAD_STATE_ETH1_DEPOSITS_INTEROP: Result<IntGauge> =
        try_create_int_gauge("beacon_processed_deposits_total", "Total Eth1 deposits at the head of the chain");

    /*
     * Operation Pool
     */
    pub static ref OP_POOL_NUM_ATTESTATIONS: Result<IntGauge> =
        try_create_int_gauge("beacon_op_pool_attestations_total", "Count of attestations in the op pool");
    pub static ref OP_POOL_NUM_ATTESTATION_DATA: Result<IntGauge> =
        try_create_int_gauge("beacon_op_pool_attestation_data_total", "Count of attestation data in the op pool");
    pub static ref OP_POOL_MAX_AGGREGATES_PER_DATA: Result<IntGauge> =
        try_create_int_gauge("beacon_op_pool_max_aggregates_per_data", "Max aggregates per AttestationData");
    pub static ref OP_POOL_NUM_ATTESTER_SLASHINGS: Result<IntGauge> =
        try_create_int_gauge("beacon_op_pool_attester_slashings_total", "Count of attester slashings in the op pool");
    pub static ref OP_POOL_NUM_PROPOSER_SLASHINGS: Result<IntGauge> =
        try_create_int_gauge("beacon_op_pool_proposer_slashings_total", "Count of proposer slashings in the op pool");
    pub static ref OP_POOL_NUM_VOLUNTARY_EXITS: Result<IntGauge> =
        try_create_int_gauge("beacon_op_pool_voluntary_exits_total", "Count of voluntary exits in the op pool");
    pub static ref OP_POOL_NUM_SYNC_CONTRIBUTIONS: Result<IntGauge> =
        try_create_int_gauge("beacon_op_pool_sync_contributions_total", "Count of sync contributions in the op pool");


    /*
     * Attestation Observation Metrics
     */
    pub static ref ATTN_OBSERVATION_PREV_EPOCH_ATTESTERS: Result<IntGauge> = try_create_int_gauge(
        "beacon_attn_observation_epoch_attesters",
        "Count of attesters that have been seen by the beacon chain in the previous epoch"
    );
    pub static ref ATTN_OBSERVATION_PREV_EPOCH_AGGREGATORS: Result<IntGauge> = try_create_int_gauge(
        "beacon_attn_observation_epoch_aggregators",
        "Count of aggregators that have been seen by the beacon chain in the previous epoch"
    );

    /*
     * Sync Committee Observation Metrics
     */
    pub static ref SYNC_COMM_OBSERVATION_PREV_SLOT_SIGNERS: Result<IntGauge> = try_create_int_gauge(
        "beacon_sync_comm_observation_slot_signers",
        "Count of sync committee contributors that have been seen by the beacon chain in the previous slot"
    );
    pub static ref SYNC_COMM_OBSERVATION_PREV_SLOT_AGGREGATORS: Result<IntGauge> = try_create_int_gauge(
        "beacon_sync_comm_observation_slot_aggregators",
        "Count of sync committee aggregators that have been seen by the beacon chain in the previous slot"
    );
}

// Third lazy-static block is used to account for macro recursion limit.
lazy_static! {
    /*
     * Validator Monitor Metrics (balances, etc)
     */
    pub static ref VALIDATOR_MONITOR_BALANCE_GWEI: Result<IntGaugeVec> =
        try_create_int_gauge_vec(
            "validator_monitor_balance_gwei",
            "The validator's balance in gwei.",
            &["validator"]
        );
    pub static ref VALIDATOR_MONITOR_EFFECTIVE_BALANCE_GWEI: Result<IntGaugeVec> =
        try_create_int_gauge_vec(
            "validator_monitor_effective_balance_gwei",
            "The validator's effective balance in gwei.",
            &["validator"]
        );
    pub static ref VALIDATOR_MONITOR_SLASHED: Result<IntGaugeVec> =
        try_create_int_gauge_vec(
            "validator_monitor_slashed",
            "Set to 1 if the validator is slashed.",
            &["validator"]
        );
    pub static ref VALIDATOR_MONITOR_ACTIVE: Result<IntGaugeVec> =
        try_create_int_gauge_vec(
            "validator_monitor_active",
            "Set to 1 if the validator is active.",
            &["validator"]
        );
    pub static ref VALIDATOR_MONITOR_EXITED: Result<IntGaugeVec> =
        try_create_int_gauge_vec(
            "validator_monitor_exited",
            "Set to 1 if the validator is exited.",
            &["validator"]
        );
    pub static ref VALIDATOR_MONITOR_WITHDRAWABLE: Result<IntGaugeVec> =
        try_create_int_gauge_vec(
            "validator_monitor_withdrawable",
            "Set to 1 if the validator is withdrawable.",
            &["validator"]
        );
    pub static ref VALIDATOR_ACTIVATION_ELIGIBILITY_EPOCH: Result<IntGaugeVec> =
        try_create_int_gauge_vec(
            "validator_activation_eligibility_epoch",
            "Set to the epoch where the validator will be eligible for activation.",
            &["validator"]
        );
    pub static ref VALIDATOR_ACTIVATION_EPOCH: Result<IntGaugeVec> =
        try_create_int_gauge_vec(
            "validator_activation_epoch",
            "Set to the epoch where the validator will activate.",
            &["validator"]
        );
    pub static ref VALIDATOR_EXIT_EPOCH: Result<IntGaugeVec> =
        try_create_int_gauge_vec(
            "validator_exit_epoch",
            "Set to the epoch where the validator will exit.",
            &["validator"]
        );
    pub static ref VALIDATOR_WITHDRAWABLE_EPOCH: Result<IntGaugeVec> =
        try_create_int_gauge_vec(
            "validator_withdrawable_epoch",
            "Set to the epoch where the validator will be withdrawable.",
            &["validator"]
        );

    /*
     * Validator Monitor Metrics (per-epoch summaries)
     */
    pub static ref VALIDATOR_MONITOR_PREV_EPOCH_ON_CHAIN_ATTESTER_HIT: Result<IntCounterVec> =
        try_create_int_counter_vec(
            "validator_monitor_prev_epoch_on_chain_attester_hit",
            "Incremented if the validator is flagged as a previous epoch attester \
            during per epoch processing",
            &["validator"]
        );
    pub static ref VALIDATOR_MONITOR_PREV_EPOCH_ON_CHAIN_ATTESTER_MISS: Result<IntCounterVec> =
        try_create_int_counter_vec(
            "validator_monitor_prev_epoch_on_chain_attester_miss",
            "Incremented if the validator is not flagged as a previous epoch attester \
            during per epoch processing",
            &["validator"]
        );
    pub static ref VALIDATOR_MONITOR_PREV_EPOCH_ON_CHAIN_HEAD_ATTESTER_HIT: Result<IntCounterVec> =
        try_create_int_counter_vec(
            "validator_monitor_prev_epoch_on_chain_head_attester_hit",
            "Incremented if the validator is flagged as a previous epoch head attester \
            during per epoch processing",
            &["validator"]
        );
    pub static ref VALIDATOR_MONITOR_PREV_EPOCH_ON_CHAIN_HEAD_ATTESTER_MISS: Result<IntCounterVec> =
        try_create_int_counter_vec(
            "validator_monitor_prev_epoch_on_chain_head_attester_miss",
            "Incremented if the validator is not flagged as a previous epoch head attester \
            during per epoch processing",
            &["validator"]
        );
    pub static ref VALIDATOR_MONITOR_PREV_EPOCH_ON_CHAIN_TARGET_ATTESTER_HIT: Result<IntCounterVec> =
        try_create_int_counter_vec(
            "validator_monitor_prev_epoch_on_chain_target_attester_hit",
            "Incremented if the validator is flagged as a previous epoch target attester \
            during per epoch processing",
            &["validator"]
        );
    pub static ref VALIDATOR_MONITOR_PREV_EPOCH_ON_CHAIN_TARGET_ATTESTER_MISS: Result<IntCounterVec> =
        try_create_int_counter_vec(
            "validator_monitor_prev_epoch_on_chain_target_attester_miss",
            "Incremented if the validator is not flagged as a previous epoch target attester \
            during per epoch processing",
            &["validator"]
        );
    pub static ref VALIDATOR_MONITOR_PREV_EPOCH_ON_CHAIN_INCLUSION_DISTANCE: Result<IntGaugeVec> =
        try_create_int_gauge_vec(
            "validator_monitor_prev_epoch_on_chain_inclusion_distance",
            "The attestation inclusion distance calculated during per epoch processing",
            &["validator"]
        );
    pub static ref VALIDATOR_MONITOR_PREV_EPOCH_ATTESTATIONS_TOTAL: Result<IntGaugeVec> =
        try_create_int_gauge_vec(
            "validator_monitor_prev_epoch_attestations_total",
            "The number of unagg. attestations seen in the previous epoch.",
            &["validator"]
        );
    pub static ref VALIDATOR_MONITOR_PREV_EPOCH_ATTESTATIONS_MIN_DELAY_SECONDS: Result<HistogramVec> =
        try_create_histogram_vec(
            "validator_monitor_prev_epoch_attestations_min_delay_seconds",
            "The min delay between when the validator should send the attestation and when it was received.",
            &["validator"]
        );
    pub static ref VALIDATOR_MONITOR_PREV_EPOCH_ATTESTATION_AGGREGATE_INCLUSIONS: Result<IntGaugeVec> =
        try_create_int_gauge_vec(
            "validator_monitor_prev_epoch_attestation_aggregate_inclusions",
            "The count of times an attestation was seen inside an aggregate.",
            &["validator"]
        );
    pub static ref VALIDATOR_MONITOR_PREV_EPOCH_ATTESTATION_BLOCK_INCLUSIONS: Result<IntGaugeVec> =
        try_create_int_gauge_vec(
            "validator_monitor_prev_epoch_attestation_block_inclusions",
            "The count of times an attestation was seen inside a block.",
            &["validator"]
        );
    pub static ref VALIDATOR_MONITOR_PREV_EPOCH_ATTESTATION_BLOCK_MIN_INCLUSION_DISTANCE: Result<IntGaugeVec> =
        try_create_int_gauge_vec(
            "validator_monitor_prev_epoch_attestation_block_min_inclusion_distance",
            "The minimum inclusion distance observed for the inclusion of an attestation in a block.",
            &["validator"]
        );
    pub static ref VALIDATOR_MONITOR_PREV_EPOCH_BEACON_BLOCKS_TOTAL: Result<IntGaugeVec> =
        try_create_int_gauge_vec(
            "validator_monitor_prev_epoch_beacon_blocks_total",
            "The number of beacon_blocks seen in the previous epoch.",
            &["validator"]
        );
    pub static ref VALIDATOR_MONITOR_PREV_EPOCH_BEACON_BLOCKS_MIN_DELAY_SECONDS: Result<HistogramVec> =
        try_create_histogram_vec(
            "validator_monitor_prev_epoch_beacon_blocks_min_delay_seconds",
            "The min delay between when the validator should send the block and when it was received.",
            &["validator"]
       );
    pub static ref VALIDATOR_MONITOR_PREV_EPOCH_AGGREGATES_TOTAL: Result<IntGaugeVec> =
        try_create_int_gauge_vec(
            "validator_monitor_prev_epoch_aggregates_total",
            "The number of aggregates seen in the previous epoch.",
            &["validator"]
        );
    pub static ref VALIDATOR_MONITOR_PREV_EPOCH_AGGREGATES_MIN_DELAY_SECONDS: Result<HistogramVec> =
        try_create_histogram_vec(
            "validator_monitor_prev_epoch_aggregates_min_delay_seconds",
            "The min delay between when the validator should send the aggregate and when it was received.",
            &["validator"]
        );
    pub static ref VALIDATOR_MONITOR_PREV_EPOCH_EXITS_TOTAL: Result<IntGaugeVec> =
        try_create_int_gauge_vec(
            "validator_monitor_prev_epoch_exits_total",
            "The number of exits seen in the previous epoch.",
            &["validator"]
        );
    pub static ref VALIDATOR_MONITOR_PREV_EPOCH_PROPOSER_SLASHINGS_TOTAL: Result<IntGaugeVec> =
        try_create_int_gauge_vec(
            "validator_monitor_prev_epoch_proposer_slashings_total",
            "The number of proposer slashings seen in the previous epoch.",
            &["validator"]
        );
    pub static ref VALIDATOR_MONITOR_PREV_EPOCH_ATTESTER_SLASHINGS_TOTAL: Result<IntGaugeVec> =
        try_create_int_gauge_vec(
            "validator_monitor_prev_epoch_attester_slashings_total",
            "The number of attester slashings seen in the previous epoch.",
            &["validator"]
        );
    pub static ref VALIDATOR_MONITOR_PREV_EPOCH_SYNC_COMMITTEE_MESSAGES_TOTAL: Result<IntGaugeVec> =
        try_create_int_gauge_vec(
            "validator_monitor_prev_epoch_sync_committee_messages_total",
            "The number of sync committee messages seen in the previous epoch.",
            &["validator"]
        );
    pub static ref VALIDATOR_MONITOR_PREV_EPOCH_SYNC_COMMITTEE_MESSAGES_MIN_DELAY_SECONDS: Result<HistogramVec> =
        try_create_histogram_vec(
            "validator_monitor_prev_epoch_sync_committee_messages_min_delay_seconds",
            "The min delay between when the validator should send the sync committee message and when it was received.",
            &["validator"]
        );
    pub static ref VALIDATOR_MONITOR_PREV_EPOCH_SYNC_CONTRIBUTION_INCLUSIONS: Result<IntGaugeVec> =
        try_create_int_gauge_vec(
            "validator_monitor_prev_epoch_sync_contribution_inclusions",
            "The count of times a sync signature was seen inside a sync contribution.",
            &["validator"]
        );
    pub static ref VALIDATOR_MONITOR_PREV_EPOCH_SYNC_SIGNATURE_BLOCK_INCLUSIONS: Result<IntGaugeVec> =
        try_create_int_gauge_vec(
            "validator_monitor_prev_epoch_sync_signature_block_inclusions",
            "The count of times a sync signature was seen inside a block.",
            &["validator"]
        );
    pub static ref VALIDATOR_MONITOR_PREV_EPOCH_SYNC_CONTRIBUTIONS_TOTAL: Result<IntGaugeVec> =
        try_create_int_gauge_vec(
            "validator_monitor_prev_epoch_sync_contributions_total",
            "The number of sync contributions seen in the previous epoch.",
            &["validator"]
        );
    pub static ref VALIDATOR_MONITOR_PREV_EPOCH_SYNC_CONTRIBUTION_MIN_DELAY_SECONDS: Result<HistogramVec> =
        try_create_histogram_vec(
            "validator_monitor_prev_epoch_sync_contribution_min_delay_seconds",
            "The min delay between when the validator should send the sync contribution and when it was received.",
            &["validator"]
        );
    pub static ref VALIDATOR_MONITOR_VALIDATOR_IN_CURRENT_SYNC_COMMITTEE: Result<IntGaugeVec> =
        try_create_int_gauge_vec(
            "validator_monitor_validator_in_current_sync_committee",
            "Is the validator in the current sync committee (1 for true and 0 for false)",
            &["validator"]
        );

    /*
     * Validator Monitor Metrics (real-time)
     */
    pub static ref VALIDATOR_MONITOR_VALIDATORS_TOTAL: Result<IntGauge> = try_create_int_gauge(
        "validator_monitor_validators_total",
        "Count of validators that are specifically monitored by this beacon node"
    );
    pub static ref VALIDATOR_MONITOR_UNAGGREGATED_ATTESTATION_TOTAL: Result<IntCounterVec> = try_create_int_counter_vec(
        "validator_monitor_unaggregated_attestation_total",
        "Number of unaggregated attestations seen",
        &["src", "validator"]
    );
    pub static ref VALIDATOR_MONITOR_UNAGGREGATED_ATTESTATION_DELAY_SECONDS: Result<HistogramVec> = try_create_histogram_vec(
        "validator_monitor_unaggregated_attestation_delay_seconds",
        "The delay between when the validator should send the attestation and when it was received.",
        &["src", "validator"]
    );
    pub static ref VALIDATOR_MONITOR_SYNC_COMMITTEE_MESSAGES_TOTAL: Result<IntCounterVec> = try_create_int_counter_vec(
        "validator_monitor_sync_committee_messages_total",
        "Number of sync committee messages seen",
        &["src", "validator"]
    );
    pub static ref VALIDATOR_MONITOR_SYNC_COMMITTEE_MESSAGES_DELAY_SECONDS: Result<HistogramVec> = try_create_histogram_vec(
        "validator_monitor_sync_committee_messages_delay_seconds",
        "The delay between when the validator should send the sync committee message and when it was received.",
        &["src", "validator"]
    );
    pub static ref VALIDATOR_MONITOR_SYNC_CONTRIBUTIONS_TOTAL: Result<IntCounterVec> = try_create_int_counter_vec(
        "validator_monitor_sync_contributions_total",
        "Number of sync contributions seen",
        &["src", "validator"]
    );
    pub static ref VALIDATOR_MONITOR_SYNC_CONTRIBUTIONS_DELAY_SECONDS: Result<HistogramVec> = try_create_histogram_vec(
        "validator_monitor_sync_contributions_delay_seconds",
        "The delay between when the aggregator should send the sync contribution and when it was received.",
        &["src", "validator"]
    );
    pub static ref VALIDATOR_MONITOR_AGGREGATED_ATTESTATION_TOTAL: Result<IntCounterVec> = try_create_int_counter_vec(
        "validator_monitor_aggregated_attestation_total",
        "Number of aggregated attestations seen",
        &["src", "validator"]
    );
    pub static ref VALIDATOR_MONITOR_AGGREGATED_ATTESTATION_DELAY_SECONDS: Result<HistogramVec> = try_create_histogram_vec(
        "validator_monitor_aggregated_attestation_delay_seconds",
        "The delay between then the validator should send the aggregate and when it was received.",
        &["src", "validator"]
    );
    pub static ref VALIDATOR_MONITOR_ATTESTATION_IN_AGGREGATE_TOTAL: Result<IntCounterVec> = try_create_int_counter_vec(
        "validator_monitor_attestation_in_aggregate_total",
        "Number of times an attestation has been seen in an aggregate",
        &["src", "validator"]
    );
    pub static ref VALIDATOR_MONITOR_SYNC_COMMITTEE_MESSAGE_IN_CONTRIBUTION_TOTAL: Result<IntCounterVec> = try_create_int_counter_vec(
        "validator_monitor_sync_committee_message_in_contribution_total",
        "Number of times a sync committee message has been seen in a sync contribution",
        &["src", "validator"]
    );
    pub static ref VALIDATOR_MONITOR_ATTESTATION_IN_AGGREGATE_DELAY_SECONDS: Result<HistogramVec> = try_create_histogram_vec(
        "validator_monitor_attestation_in_aggregate_delay_seconds",
        "The delay between when the validator should send the aggregate and when it was received.",
        &["src", "validator"]
    );
    pub static ref VALIDATOR_MONITOR_ATTESTATION_IN_BLOCK_TOTAL: Result<IntCounterVec> = try_create_int_counter_vec(
        "validator_monitor_attestation_in_block_total",
        "Number of times an attestation has been seen in a block",
        &["src", "validator"]
    );
    pub static ref VALIDATOR_MONITOR_SYNC_COMMITTEE_MESSAGE_IN_BLOCK_TOTAL: Result<IntCounterVec> = try_create_int_counter_vec(
        "validator_monitor_sync_committee_message_in_block_total",
        "Number of times a validator's sync committee message has been seen in a sync aggregate",
        &["src", "validator"]
    );
    pub static ref VALIDATOR_MONITOR_ATTESTATION_IN_BLOCK_DELAY_SLOTS: Result<IntGaugeVec> = try_create_int_gauge_vec(
        "validator_monitor_attestation_in_block_delay_slots",
        "The excess slots (beyond the minimum delay) between the attestation slot and the block slot.",
        &["src", "validator"]
    );
    pub static ref VALIDATOR_MONITOR_BEACON_BLOCK_TOTAL: Result<IntCounterVec> = try_create_int_counter_vec(
        "validator_monitor_beacon_block_total",
        "Number of beacon blocks seen",
        &["src", "validator"]
    );
    pub static ref VALIDATOR_MONITOR_BEACON_BLOCK_DELAY_SECONDS: Result<HistogramVec> = try_create_histogram_vec(
        "validator_monitor_beacon_block_delay_seconds",
        "The delay between when the validator should send the block and when it was received.",
        &["src", "validator"]
    );
    pub static ref VALIDATOR_MONITOR_EXIT_TOTAL: Result<IntCounterVec> = try_create_int_counter_vec(
        "validator_monitor_exit_total",
        "Number of beacon exits seen",
        &["src", "validator"]
    );
    pub static ref VALIDATOR_MONITOR_PROPOSER_SLASHING_TOTAL: Result<IntCounterVec> = try_create_int_counter_vec(
        "validator_monitor_proposer_slashing_total",
        "Number of proposer slashings seen",
        &["src", "validator"]
    );
    pub static ref VALIDATOR_MONITOR_ATTESTER_SLASHING_TOTAL: Result<IntCounterVec> = try_create_int_counter_vec(
        "validator_monitor_attester_slashing_total",
        "Number of attester slashings seen",
        &["src", "validator"]
    );

    /*
     * Block Delay Metrics
     */
    pub static ref BEACON_BLOCK_OBSERVED_SLOT_START_DELAY_TIME: Result<Histogram> = try_create_histogram_with_buckets(
        "beacon_block_observed_slot_start_delay_time",
        "Duration between the start of the block's slot and the time the block was observed.",
        // [0.1, 0.2, 0.5, 1, 2, 5, 10, 20, 50]
        decimal_buckets(-1,2)
    );
    pub static ref BEACON_BLOCK_IMPORTED_OBSERVED_DELAY_TIME: Result<Histogram> = try_create_histogram_with_buckets(
        "beacon_block_imported_observed_delay_time",
        "Duration between the time the block was observed and the time when it was imported.",
        // [0.01, 0.02, 0.05, 0.1, 0.2, 0.5, 1, 2, 5]
        decimal_buckets(-2,0)
    );
    pub static ref BEACON_BLOCK_HEAD_IMPORTED_DELAY_TIME: Result<Histogram> = try_create_histogram_with_buckets(
        "beacon_block_head_imported_delay_time",
        "Duration between the time the block was imported and the time when it was set as head.",
        // [0.01, 0.02, 0.05, 0.1, 0.2, 0.5, 1, 2, 5]
        decimal_buckets(-2,-1)
        );
    pub static ref BEACON_BLOCK_HEAD_SLOT_START_DELAY_TIME: Result<Histogram> = try_create_histogram_with_buckets(
        "beacon_block_head_slot_start_delay_time",
        "Duration between the start of the block's slot and the time when it was set as head.",
        // [0.1, 0.2, 0.5, 1, 2, 5, 10, 20, 50]
        decimal_buckets(-1,2)
    );
    pub static ref BEACON_BLOCK_HEAD_SLOT_START_DELAY_EXCEEDED_TOTAL: Result<IntCounter> = try_create_int_counter(
        "beacon_block_head_slot_start_delay_exceeded_total",
        "Triggered when the duration between the start of the block's slot and the current time \
        will result in failed attestations.",
    );

    /*
     * General block metrics
     */
    pub static ref GOSSIP_BEACON_BLOCK_SKIPPED_SLOTS: Result<IntGauge> =
        try_create_int_gauge(
            "gossip_beacon_block_skipped_slots",
            "For each gossip blocks, the number of skip slots between it and its parent"
        );
}

// Fourth lazy-static block is used to account for macro recursion limit.
lazy_static! {
    /*
     * Sync Committee Message Verification
     */
    pub static ref SYNC_MESSAGE_PROCESSING_REQUESTS: Result<IntCounter> = try_create_int_counter(
        "beacon_sync_committee_message_processing_requests_total",
        "Count of all sync messages submitted for processing"
    );
    pub static ref SYNC_MESSAGE_PROCESSING_SUCCESSES: Result<IntCounter> = try_create_int_counter(
        "beacon_sync_committee_message_processing_successes_total",
        "Number of sync messages verified for gossip"
    );
    pub static ref SYNC_MESSAGE_GOSSIP_VERIFICATION_TIMES: Result<Histogram> = try_create_histogram(
        "beacon_sync_committee_message_gossip_verification_seconds",
        "Full runtime of sync contribution gossip verification"
    );
    pub static ref SYNC_MESSAGE_EQUIVOCATIONS: Result<IntCounter> = try_create_int_counter(
        "sync_message_equivocations_total",
        "Number of sync messages with the same validator index for different blocks"
    );
    pub static ref SYNC_MESSAGE_EQUIVOCATIONS_TO_HEAD: Result<IntCounter> = try_create_int_counter(
        "sync_message_equivocations_to_head_total",
        "Number of sync message which conflict with a previous message but elect the head"
    );

    /*
     * Sync Committee Contribution Verification
     */
    pub static ref SYNC_CONTRIBUTION_PROCESSING_REQUESTS: Result<IntCounter> = try_create_int_counter(
        "beacon_sync_contribution_processing_requests_total",
        "Count of all sync contributions submitted for processing"
    );
    pub static ref SYNC_CONTRIBUTION_PROCESSING_SUCCESSES: Result<IntCounter> = try_create_int_counter(
        "beacon_sync_contribution_processing_successes_total",
        "Number of sync contributions verified for gossip"
    );
    pub static ref SYNC_CONTRIBUTION_GOSSIP_VERIFICATION_TIMES: Result<Histogram> = try_create_histogram(
        "beacon_sync_contribution_gossip_verification_seconds",
        "Full runtime of sync contribution gossip verification"
    );

    /*
     * General Sync Committee Contribution Processing
     */
    pub static ref SYNC_CONTRIBUTION_PROCESSING_APPLY_TO_AGG_POOL: Result<Histogram> = try_create_histogram(
        "beacon_sync_contribution_processing_apply_to_agg_pool",
        "Time spent applying a sync contribution to the naive aggregation pool"
    );
    pub static ref SYNC_CONTRIBUTION_PROCESSING_AGG_POOL_PRUNE: Result<Histogram> = try_create_histogram(
        "beacon_sync_contribution_processing_agg_pool_prune",
        "Time spent for the agg pool to prune"
    );
    pub static ref SYNC_CONTRIBUTION_PROCESSING_AGG_POOL_INSERT: Result<Histogram> = try_create_histogram(
        "beacon_sync_contribution_processing_agg_pool_insert",
        "Time spent for the outer pool.insert() function of agg pool"
    );
    pub static ref SYNC_CONTRIBUTION_PROCESSING_AGG_POOL_CORE_INSERT: Result<Histogram> = try_create_histogram(
        "beacon_sync_contribution_processing_agg_pool_core_insert",
        "Time spent for the core map.insert() function of agg pool"
    );
    pub static ref SYNC_CONTRIBUTION_PROCESSING_AGG_POOL_AGGREGATION: Result<Histogram> = try_create_histogram(
        "beacon_sync_contribution_processing_agg_pool_aggregation",
        "Time spent doing signature aggregation when adding to the agg poll"
    );
    pub static ref SYNC_CONTRIBUTION_PROCESSING_AGG_POOL_CREATE_MAP: Result<Histogram> = try_create_histogram(
        "beacon_sync_contribution_processing_agg_pool_create_map",
        "Time spent for creating a map for a new slot"
    );
    pub static ref SYNC_CONTRIBUTION_PROCESSING_APPLY_TO_OP_POOL: Result<Histogram> = try_create_histogram(
        "beacon_sync_contribution_processing_apply_to_op_pool",
        "Time spent applying a sync contribution to the block inclusion pool"
    );
    pub static ref SYNC_CONTRIBUTION_PROCESSING_SIGNATURE_SETUP_TIMES: Result<Histogram> = try_create_histogram(
        "beacon_sync_contribution_processing_signature_setup_seconds",
        "Time spent on setting up for the signature verification of sync contribution processing"
    );
    pub static ref SYNC_CONTRIBUTION_PROCESSING_SIGNATURE_TIMES: Result<Histogram> = try_create_histogram(
        "beacon_sync_contribution_processing_signature_seconds",
        "Time spent on the signature verification of sync contribution processing"
    );

        /*
     * General Sync Committee Contribution Processing
     */
    pub static ref SYNC_MESSAGE_PROCESSING_SIGNATURE_SETUP_TIMES: Result<Histogram> = try_create_histogram(
        "beacon_sync_committee_message_processing_signature_setup_seconds",
        "Time spent on setting up for the signature verification of sync message processing"
    );
    pub static ref SYNC_MESSAGE_PROCESSING_SIGNATURE_TIMES: Result<Histogram> = try_create_histogram(
        "beacon_sync_committee_message_processing_signature_seconds",
        "Time spent on the signature verification of sync message processing"
    );

    /*
     * Checkpoint sync & backfill
     */
    pub static ref BACKFILL_SIGNATURE_SETUP_TIMES: Result<Histogram> = try_create_histogram(
        "beacon_backfill_signature_setup_seconds",
        "Time spent constructing the signature set during backfill sync"
    );
    pub static ref BACKFILL_SIGNATURE_VERIFY_TIMES: Result<Histogram> = try_create_histogram(
        "beacon_backfill_signature_verify_seconds",
        "Time spent verifying the signature set during backfill sync"
    );
    pub static ref BACKFILL_SIGNATURE_TOTAL_TIMES: Result<Histogram> = try_create_histogram(
        "beacon_backfill_signature_total_seconds",
        "Time spent verifying the signature set during backfill sync, including setup"
    );

    /*
     * Pre-finalization block cache.
     */
    pub static ref PRE_FINALIZATION_BLOCK_CACHE_SIZE: Result<IntGauge> =
        try_create_int_gauge(
            "beacon_pre_finalization_block_cache_size",
            "Number of pre-finalization block roots cached for quick rejection"
        );
    pub static ref PRE_FINALIZATION_BLOCK_LOOKUP_COUNT: Result<IntGauge> =
        try_create_int_gauge(
            "beacon_pre_finalization_block_lookup_count",
            "Number of block roots subject to single block lookups"
        );

    /*
     * Blob sidecar Verification
     */
    pub static ref BLOBS_SIDECAR_PROCESSING_REQUESTS: Result<IntCounter> = try_create_int_counter(
        "beacon_blobs_sidecar_processing_requests_total",
        "Count of all blob sidecars submitted for processing"
    );
    pub static ref BLOBS_SIDECAR_PROCESSING_SUCCESSES: Result<IntCounter> = try_create_int_counter(
        "beacon_blobs_sidecar_processing_successes_total",
        "Number of blob sidecars verified for gossip"
    );
    pub static ref BLOBS_SIDECAR_GOSSIP_VERIFICATION_TIMES: Result<Histogram> = try_create_histogram(
        "beacon_blobs_sidecar_gossip_verification_seconds",
        "Full runtime of blob sidecars gossip verification"
    );
    pub static ref BLOB_SIDECAR_INCLUSION_PROOF_VERIFICATION: Result<Histogram> = try_create_histogram(
        "blob_sidecar_inclusion_proof_verification_seconds",
        "Time taken to verify blob sidecar inclusion proof"
    );
    pub static ref BLOB_SIDECAR_INCLUSION_PROOF_COMPUTATION: Result<Histogram> = try_create_histogram(
        "blob_sidecar_inclusion_proof_computation_seconds",
        "Time taken to compute blob sidecar inclusion proof"
    );
}

// Fifth lazy-static block is used to account for macro recursion limit.
lazy_static! {
    /*
    * Light server message verification
    */
    pub static ref FINALITY_UPDATE_PROCESSING_SUCCESSES: Result<IntCounter> = try_create_int_counter(
        "light_client_finality_update_verification_success_total",
        "Number of light client finality updates verified for gossip"
    );
    /*
    * Light server message verification
    */
    pub static ref OPTIMISTIC_UPDATE_PROCESSING_SUCCESSES: Result<IntCounter> = try_create_int_counter(
        "light_client_optimistic_update_verification_success_total",
        "Number of light client optimistic updates verified for gossip"
    );
    /*
    * Aggregate subset metrics
     */
    pub static ref SYNC_CONTRIBUTION_SUBSETS: Result<IntCounter> = try_create_int_counter(
        "beacon_sync_contribution_subsets_total",
        "Count of new sync contributions that are subsets of already known aggregates"
    );
    pub static ref AGGREGATED_ATTESTATION_SUBSETS: Result<IntCounter> = try_create_int_counter(
        "beacon_aggregated_attestation_subsets_total",
        "Count of new aggregated attestations that are subsets of already known aggregates"
    );
    /*
    * Attestation simulator metrics
     */
    pub static ref VALIDATOR_MONITOR_ATTESTATION_SIMULATOR_HEAD_ATTESTER_HIT: Result<IntCounter> =
    try_create_int_counter(
        VALIDATOR_MONITOR_ATTESTATION_SIMULATOR_HEAD_ATTESTER_HIT_TOTAL,
        "Incremented if a validator is flagged as a previous slot head attester \
        during per slot processing",
    );
    pub static ref VALIDATOR_MONITOR_ATTESTATION_SIMULATOR_HEAD_ATTESTER_MISS: Result<IntCounter> =
    try_create_int_counter(
        VALIDATOR_MONITOR_ATTESTATION_SIMULATOR_HEAD_ATTESTER_MISS_TOTAL,
        "Incremented if a validator is not flagged as a previous slot head attester \
        during per slot processing",
    );
    pub static ref VALIDATOR_MONITOR_ATTESTATION_SIMULATOR_TARGET_ATTESTER_HIT: Result<IntCounter> =
    try_create_int_counter(
        VALIDATOR_MONITOR_ATTESTATION_SIMULATOR_TARGET_ATTESTER_HIT_TOTAL,
        "Incremented if a validator is flagged as a previous slot target attester \
        during per slot processing",
    );
    pub static ref VALIDATOR_MONITOR_ATTESTATION_SIMULATOR_TARGET_ATTESTER_MISS: Result<IntCounter> =
    try_create_int_counter(
        VALIDATOR_MONITOR_ATTESTATION_SIMULATOR_TARGET_ATTESTER_MISS_TOTAL,
        "Incremented if a validator is not flagged as a previous slot target attester \
        during per slot processing",
    );
        pub static ref VALIDATOR_MONITOR_ATTESTATION_SIMULATOR_SOURCE_ATTESTER_HIT: Result<IntCounter> =
    try_create_int_counter(
        VALIDATOR_MONITOR_ATTESTATION_SIMULATOR_SOURCE_ATTESTER_HIT_TOTAL,
        "Incremented if a validator is flagged as a previous slot source attester \
        during per slot processing",
    );
    pub static ref VALIDATOR_MONITOR_ATTESTATION_SIMULATOR_SOURCE_ATTESTER_MISS: Result<IntCounter> =
    try_create_int_counter(
        VALIDATOR_MONITOR_ATTESTATION_SIMULATOR_SOURCE_ATTESTER_MISS_TOTAL,
        "Incremented if a validator is not flagged as a previous slot source attester \
        during per slot processing",
    );
    /*
     * Missed block metrics
     */
    pub static ref VALIDATOR_MONITOR_MISSED_BLOCKS_TOTAL: Result<IntCounterVec> = try_create_int_counter_vec(
        "validator_monitor_missed_blocks_total",
        "Number of non-finalized blocks missed",
        &["validator"]
    );

    /*
    * Kzg related metrics
    */
    pub static ref KZG_VERIFICATION_SINGLE_TIMES: Result<Histogram> =
        try_create_histogram("kzg_verification_single_seconds", "Runtime of single kzg verification");
    pub static ref KZG_VERIFICATION_BATCH_TIMES: Result<Histogram> =
        try_create_histogram("kzg_verification_batch_seconds", "Runtime of batched kzg verification");

    pub static ref BLOCK_PRODUCTION_BLOBS_VERIFICATION_TIMES: Result<Histogram> = try_create_histogram(
            "beacon_block_production_blobs_verification_seconds",
            "Time taken to verify blobs against commitments and creating BlobSidecar objects in block production"
    );
    /*
    * Availability related metrics
    */
    pub static ref BLOCK_AVAILABILITY_DELAY: Result<Histogram> = try_create_histogram_with_buckets(
        "block_availability_delay",
        "Duration between start of the slot and the time at which all components of the block are available.",
        // Create a custom bucket list for greater granularity in block delay
        Ok(vec![0.1, 0.2, 0.3,0.4,0.5,0.75,1.0,1.25,1.5,1.75,2.0,2.5,3.0,3.5,4.0,5.0,6.0,7.0,8.0,9.0,10.0,15.0,20.0])
    );

<<<<<<< HEAD

    /*
    * Data Availability cache metrics
    */
    pub static ref DATA_AVAILABILITY_PROCESSING_CACHE_SIZE: Result<IntGauge> =
        try_create_int_gauge(
            "data_availability_processing_cache_size",
            "Number of entries in the data availability processing cache."
        );
    pub static ref DATA_AVAILABILITY_OVERFLOW_MEMORY_BLOCK_CACHE_SIZE: Result<IntGauge> =
        try_create_int_gauge(
            "data_availability_overflow_memory_block_cache_size",
            "Number of entries in the data availability overflow block memory cache."
        );
    pub static ref DATA_AVAILABILITY_OVERFLOW_MEMORY_STATE_CACHE_SIZE: Result<IntGauge> =
        try_create_int_gauge(
            "data_availability_overflow_memory_state_cache_size",
            "Number of entries in the data availability overflow state memory cache."
        );
    pub static ref DATA_AVAILABILITY_OVERFLOW_STORE_CACHE_SIZE: Result<IntGauge> =
        try_create_int_gauge(
            "data_availability_overflow_store_cache_size",
            "Number of entries in the data availability overflow store cache."
        );
=======
    /*
    * light_client server metrics
    */
    pub static ref LIGHT_CLIENT_SERVER_CACHE_STATE_DATA_TIMES: Result<Histogram> = try_create_histogram(
        "beacon_light_client_server_cache_state_data_seconds",
        "Time taken to produce and cache state data",
    );
    pub static ref LIGHT_CLIENT_SERVER_CACHE_RECOMPUTE_UPDATES_TIMES: Result<Histogram> = try_create_histogram(
        "beacon_light_client_server_cache_recompute_updates_seconds",
        "Time taken to recompute and cache updates",
    );
    pub static ref LIGHT_CLIENT_SERVER_CACHE_PREV_BLOCK_CACHE_MISS: Result<IntCounter> = try_create_int_counter(
        "beacon_light_client_server_cache_prev_block_cache_miss",
        "Count of prev block cache misses",
    );
>>>>>>> 256d9042
}

/// Scrape the `beacon_chain` for metrics that are not constantly updated (e.g., the present slot,
/// head state info, etc) and update the Prometheus `DEFAULT_REGISTRY`.
pub fn scrape_for_metrics<T: BeaconChainTypes>(beacon_chain: &BeaconChain<T>) {
    let _ = beacon_chain.with_head(|head| {
        scrape_head_state(&head.beacon_state, head.beacon_state_root());
        Ok::<_, BeaconChainError>(())
    });

    if let Some(slot) = beacon_chain.slot_clock.now() {
        scrape_attestation_observation(slot, beacon_chain);
        scrape_sync_committee_observation(slot, beacon_chain);
    }

    let attestation_stats = beacon_chain.op_pool.attestation_stats();

    if let Some(snapshot_cache) = beacon_chain
        .snapshot_cache
        .try_write_for(SNAPSHOT_CACHE_TIMEOUT)
    {
        set_gauge(
            &BLOCK_PROCESSING_SNAPSHOT_CACHE_SIZE,
            snapshot_cache.len() as i64,
        )
    }

    let da_checker_metrics = beacon_chain.data_availability_checker.metrics();
    set_gauge_by_usize(
        &DATA_AVAILABILITY_PROCESSING_CACHE_SIZE,
        da_checker_metrics.processing_cache_size,
    );
    set_gauge_by_usize(
        &DATA_AVAILABILITY_OVERFLOW_MEMORY_BLOCK_CACHE_SIZE,
        da_checker_metrics.block_cache_size,
    );
    set_gauge_by_usize(
        &DATA_AVAILABILITY_OVERFLOW_MEMORY_STATE_CACHE_SIZE,
        da_checker_metrics.state_cache_size,
    );
    set_gauge_by_usize(
        &DATA_AVAILABILITY_OVERFLOW_STORE_CACHE_SIZE,
        da_checker_metrics.num_store_entries,
    );

    if let Some((size, num_lookups)) = beacon_chain.pre_finalization_block_cache.metrics() {
        set_gauge_by_usize(&PRE_FINALIZATION_BLOCK_CACHE_SIZE, size);
        set_gauge_by_usize(&PRE_FINALIZATION_BLOCK_LOOKUP_COUNT, num_lookups);
    }

    set_gauge_by_usize(
        &OP_POOL_NUM_ATTESTATIONS,
        attestation_stats.num_attestations,
    );
    set_gauge_by_usize(
        &OP_POOL_NUM_ATTESTATION_DATA,
        attestation_stats.num_attestation_data,
    );
    set_gauge_by_usize(
        &OP_POOL_MAX_AGGREGATES_PER_DATA,
        attestation_stats.max_aggregates_per_data,
    );
    set_gauge_by_usize(
        &OP_POOL_NUM_ATTESTER_SLASHINGS,
        beacon_chain.op_pool.num_attester_slashings(),
    );
    set_gauge_by_usize(
        &OP_POOL_NUM_PROPOSER_SLASHINGS,
        beacon_chain.op_pool.num_proposer_slashings(),
    );
    set_gauge_by_usize(
        &OP_POOL_NUM_VOLUNTARY_EXITS,
        beacon_chain.op_pool.num_voluntary_exits(),
    );
    set_gauge_by_usize(
        &OP_POOL_NUM_SYNC_CONTRIBUTIONS,
        beacon_chain.op_pool.num_sync_contributions(),
    );

    beacon_chain
        .validator_monitor
        .read()
        .scrape_metrics(&beacon_chain.slot_clock, &beacon_chain.spec);
}

/// Scrape the given `state` assuming it's the head state, updating the `DEFAULT_REGISTRY`.
fn scrape_head_state<T: EthSpec>(state: &BeaconState<T>, state_root: Hash256) {
    set_gauge_by_slot(&HEAD_STATE_SLOT, state.slot());
    set_gauge_by_slot(&HEAD_STATE_SLOT_INTEROP, state.slot());
    set_gauge_by_hash(&HEAD_STATE_ROOT, state_root);
    set_gauge_by_slot(
        &HEAD_STATE_LATEST_BLOCK_SLOT,
        state.latest_block_header().slot,
    );
    set_gauge_by_hash(
        &HEAD_STATE_CURRENT_JUSTIFIED_ROOT,
        state.current_justified_checkpoint().root,
    );
    set_gauge_by_epoch(
        &HEAD_STATE_CURRENT_JUSTIFIED_EPOCH,
        state.current_justified_checkpoint().epoch,
    );
    set_gauge_by_epoch(
        &HEAD_STATE_CURRENT_JUSTIFIED_EPOCH_INTEROP,
        state.current_justified_checkpoint().epoch,
    );
    set_gauge_by_hash(
        &HEAD_STATE_PREVIOUS_JUSTIFIED_ROOT,
        state.previous_justified_checkpoint().root,
    );
    set_gauge_by_epoch(
        &HEAD_STATE_PREVIOUS_JUSTIFIED_EPOCH,
        state.previous_justified_checkpoint().epoch,
    );
    set_gauge_by_epoch(
        &HEAD_STATE_PREVIOUS_JUSTIFIED_EPOCH_INTEROP,
        state.previous_justified_checkpoint().epoch,
    );
    set_gauge_by_hash(
        &HEAD_STATE_FINALIZED_ROOT,
        state.finalized_checkpoint().root,
    );
    set_gauge_by_epoch(
        &HEAD_STATE_FINALIZED_EPOCH,
        state.finalized_checkpoint().epoch,
    );
    set_gauge_by_epoch(
        &HEAD_STATE_FINALIZED_EPOCH_INTEROP,
        state.finalized_checkpoint().epoch,
    );
    set_gauge_by_usize(&HEAD_STATE_TOTAL_VALIDATORS, state.validators().len());
    set_gauge_by_u64(
        &HEAD_STATE_VALIDATOR_BALANCES,
        state.balances().iter().sum(),
    );
    set_gauge_by_u64(&HEAD_STATE_ETH1_DEPOSIT_INDEX, state.eth1_deposit_index());
    set_gauge_by_u64(
        &HEAD_STATE_ETH1_DEPOSITS_INTEROP,
        state.eth1_data().deposit_count,
    );
    set_gauge_by_usize(&HEAD_STATE_TOTAL_VALIDATORS, state.validators().len());
    set_gauge_by_u64(
        &HEAD_STATE_VALIDATOR_BALANCES,
        state.balances().iter().sum(),
    );

    let mut num_active: usize = 0;
    let mut num_slashed: usize = 0;
    let mut num_withdrawn: usize = 0;

    for v in state.validators() {
        if v.is_active_at(state.current_epoch()) {
            num_active += 1;
        }

        if v.slashed {
            num_slashed += 1;
        }

        if v.is_withdrawable_at(state.current_epoch()) {
            num_withdrawn += 1;
        }
    }

    set_gauge_by_usize(&HEAD_STATE_ACTIVE_VALIDATORS, num_active);
    set_gauge_by_usize(&HEAD_STATE_ACTIVE_VALIDATORS_INTEROP, num_active);
    set_gauge_by_usize(&HEAD_STATE_SLASHED_VALIDATORS, num_slashed);
    set_gauge_by_usize(&HEAD_STATE_WITHDRAWN_VALIDATORS, num_withdrawn);
}

fn scrape_attestation_observation<T: BeaconChainTypes>(slot_now: Slot, chain: &BeaconChain<T>) {
    let prev_epoch = slot_now.epoch(T::EthSpec::slots_per_epoch()) - 1;

    if let Some(count) = chain
        .observed_gossip_attesters
        .read()
        .observed_validator_count(prev_epoch)
    {
        set_gauge_by_usize(&ATTN_OBSERVATION_PREV_EPOCH_ATTESTERS, count);
    }

    if let Some(count) = chain
        .observed_aggregators
        .read()
        .observed_validator_count(prev_epoch)
    {
        set_gauge_by_usize(&ATTN_OBSERVATION_PREV_EPOCH_AGGREGATORS, count);
    }
}

fn scrape_sync_committee_observation<T: BeaconChainTypes>(slot_now: Slot, chain: &BeaconChain<T>) {
    let prev_slot = slot_now - 1;

    let contributors = chain.observed_sync_contributors.read();
    let mut contributor_sum = 0;
    for i in 0..SYNC_COMMITTEE_SUBNET_COUNT {
        if let Some(count) =
            contributors.observed_validator_count(SlotSubcommitteeIndex::new(prev_slot, i))
        {
            contributor_sum += count;
        }
    }
    drop(contributors);
    set_gauge_by_usize(&SYNC_COMM_OBSERVATION_PREV_SLOT_SIGNERS, contributor_sum);

    let sync_aggregators = chain.observed_sync_aggregators.read();
    let mut aggregator_sum = 0;
    for i in 0..SYNC_COMMITTEE_SUBNET_COUNT {
        if let Some(count) =
            sync_aggregators.observed_validator_count(SlotSubcommitteeIndex::new(prev_slot, i))
        {
            aggregator_sum += count;
        }
    }
    drop(sync_aggregators);
    set_gauge_by_usize(&SYNC_COMM_OBSERVATION_PREV_SLOT_AGGREGATORS, aggregator_sum);
}

fn set_gauge_by_slot(gauge: &Result<IntGauge>, value: Slot) {
    set_gauge(gauge, value.as_u64() as i64);
}

fn set_gauge_by_epoch(gauge: &Result<IntGauge>, value: Epoch) {
    set_gauge(gauge, value.as_u64() as i64);
}

fn set_gauge_by_hash(gauge: &Result<IntGauge>, value: Hash256) {
    set_gauge(gauge, value.to_low_u64_le() as i64);
}

fn set_gauge_by_usize(gauge: &Result<IntGauge>, value: usize) {
    set_gauge(gauge, value as i64);
}

fn set_gauge_by_u64(gauge: &Result<IntGauge>, value: u64) {
    set_gauge(gauge, value as i64);
}<|MERGE_RESOLUTION|>--- conflicted
+++ resolved
@@ -1129,7 +1129,6 @@
         Ok(vec![0.1, 0.2, 0.3,0.4,0.5,0.75,1.0,1.25,1.5,1.75,2.0,2.5,3.0,3.5,4.0,5.0,6.0,7.0,8.0,9.0,10.0,15.0,20.0])
     );
 
-<<<<<<< HEAD
 
     /*
     * Data Availability cache metrics
@@ -1154,7 +1153,7 @@
             "data_availability_overflow_store_cache_size",
             "Number of entries in the data availability overflow store cache."
         );
-=======
+
     /*
     * light_client server metrics
     */
@@ -1170,7 +1169,6 @@
         "beacon_light_client_server_cache_prev_block_cache_miss",
         "Count of prev block cache misses",
     );
->>>>>>> 256d9042
 }
 
 /// Scrape the `beacon_chain` for metrics that are not constantly updated (e.g., the present slot,
