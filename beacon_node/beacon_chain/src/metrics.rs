use crate::{BeaconChain, BeaconChainError, BeaconChainTypes};
use lazy_static::lazy_static;
pub use lighthouse_metrics::*;
use slot_clock::SlotClock;
use types::{BeaconState, Epoch, EthSpec, Hash256, Slot};

lazy_static! {
    /*
     * Block Processing
     */
    pub static ref BLOCK_PROCESSING_REQUESTS: Result<IntCounter> = try_create_int_counter(
        "beacon_block_processing_requests_total",
        "Count of blocks submitted for processing"
    );
    pub static ref BLOCK_PROCESSING_SUCCESSES: Result<IntCounter> = try_create_int_counter(
        "beacon_block_processing_successes_total",
        "Count of blocks processed without error"
    );
    pub static ref BLOCK_PROCESSING_TIMES: Result<Histogram> =
        try_create_histogram("beacon_block_processing_seconds", "Full runtime of block processing");
    pub static ref BLOCK_PROCESSING_BLOCK_ROOT: Result<Histogram> = try_create_histogram(
        "beacon_block_processing_block_root_seconds",
        "Time spent calculating the block root when processing a block."
    );
    pub static ref BLOCK_PROCESSING_DB_READ: Result<Histogram> = try_create_histogram(
        "beacon_block_processing_db_read_seconds",
        "Time spent loading block and state from DB for block processing"
    );
    pub static ref BLOCK_PROCESSING_CATCHUP_STATE: Result<Histogram> = try_create_histogram(
        "beacon_block_processing_catch_up_state_seconds",
        "Time spent skipping slots on a state before processing a block."
    );
    pub static ref BLOCK_PROCESSING_COMMITTEE: Result<Histogram> = try_create_histogram(
        "beacon_block_processing_committee_building_seconds",
        "Time spent building/obtaining committees for block processing."
    );
    pub static ref BLOCK_PROCESSING_SIGNATURE: Result<Histogram> = try_create_histogram(
        "beacon_block_processing_signature_seconds",
        "Time spent doing signature verification for a block."
    );
    pub static ref BLOCK_PROCESSING_CORE: Result<Histogram> = try_create_histogram(
        "beacon_block_processing_core_seconds",
        "Time spent doing the core per_block_processing state processing."
    );
    pub static ref BLOCK_PROCESSING_STATE_ROOT: Result<Histogram> = try_create_histogram(
        "beacon_block_processing_state_root_seconds",
        "Time spent calculating the state root when processing a block."
    );
    pub static ref BLOCK_PROCESSING_DB_WRITE: Result<Histogram> = try_create_histogram(
        "beacon_block_processing_db_write_seconds",
        "Time spent writing a newly processed block and state to DB"
    );
    pub static ref BLOCK_PROCESSING_ATTESTATION_OBSERVATION: Result<Histogram> = try_create_histogram(
        "beacon_block_processing_attestation_observation_seconds",
        "Time spent hashing and remembering all the attestations in the block"
    );

    /*
     * Block Production
     */
    pub static ref BLOCK_PRODUCTION_REQUESTS: Result<IntCounter> = try_create_int_counter(
        "beacon_block_production_requests_total",
        "Count of all block production requests"
    );
    pub static ref BLOCK_PRODUCTION_SUCCESSES: Result<IntCounter> = try_create_int_counter(
        "beacon_block_production_successes_total",
        "Count of blocks successfully produced."
    );
    pub static ref BLOCK_PRODUCTION_TIMES: Result<Histogram> =
        try_create_histogram("beacon_block_production_seconds", "Full runtime of block production");
    pub static ref BLOCK_PRODUCTION_STATE_LOAD_TIMES: Result<Histogram> = try_create_histogram(
        "beacon_block_production_state_load_seconds",
        "Time taken to load the base state for block production"
    );
    pub static ref BLOCK_PRODUCTION_SLOT_PROCESS_TIMES: Result<Histogram> = try_create_histogram(
        "beacon_block_production_slot_process_seconds",
        "Time taken to advance the state to the block production slot"
    );
    pub static ref BLOCK_PRODUCTION_UNAGGREGATED_TIMES: Result<Histogram> = try_create_histogram(
        "beacon_block_production_unaggregated_seconds",
        "Time taken to import the naive aggregation pool for block production"
    );
    pub static ref BLOCK_PRODUCTION_ATTESTATION_TIMES: Result<Histogram> = try_create_histogram(
        "beacon_block_production_attestation_seconds",
        "Time taken to pack attestations into a block"
    );
    pub static ref BLOCK_PRODUCTION_PROCESS_TIMES: Result<Histogram> = try_create_histogram(
        "beacon_block_production_process_seconds",
        "Time taken to process the block produced"
    );
    pub static ref BLOCK_PRODUCTION_STATE_ROOT_TIMES: Result<Histogram> = try_create_histogram(
        "beacon_block_production_state_root_seconds",
        "Time taken to calculate the block's state root"
    );

    /*
     * Block Statistics
     */
    pub static ref OPERATIONS_PER_BLOCK_ATTESTATION: Result<Histogram> = try_create_histogram(
        "beacon_operations_per_block_attestation_total",
        "Number of attestations in a block"
    );

    /*
     * Unaggregated Attestation Verification
     */
    pub static ref UNAGGREGATED_ATTESTATION_PROCESSING_REQUESTS: Result<IntCounter> = try_create_int_counter(
        "beacon_unaggregated_attestation_processing_requests_total",
        "Count of all unaggregated attestations submitted for processing"
    );
    pub static ref UNAGGREGATED_ATTESTATION_PROCESSING_SUCCESSES: Result<IntCounter> = try_create_int_counter(
        "beacon_unaggregated_attestation_processing_successes_total",
        "Number of unaggregated attestations verified for gossip"
    );
    pub static ref UNAGGREGATED_ATTESTATION_GOSSIP_VERIFICATION_TIMES: Result<Histogram> = try_create_histogram(
        "beacon_unaggregated_attestation_gossip_verification_seconds",
        "Full runtime of aggregated attestation gossip verification"
    );

    /*
     * Aggregated Attestation Verification
     */
    pub static ref AGGREGATED_ATTESTATION_PROCESSING_REQUESTS: Result<IntCounter> = try_create_int_counter(
        "beacon_aggregated_attestation_processing_requests_total",
        "Count of all aggregated attestations submitted for processing"
    );
    pub static ref AGGREGATED_ATTESTATION_PROCESSING_SUCCESSES: Result<IntCounter> = try_create_int_counter(
        "beacon_aggregated_attestation_processing_successes_total",
        "Number of aggregated attestations verified for gossip"
    );
    pub static ref AGGREGATED_ATTESTATION_GOSSIP_VERIFICATION_TIMES: Result<Histogram> = try_create_histogram(
        "beacon_aggregated_attestation_gossip_verification_seconds",
        "Full runtime of aggregated attestation gossip verification"
    );

    /*
     * General Attestation Processing
     */
    pub static ref ATTESTATION_PROCESSING_APPLY_TO_AGG_POOL: Result<Histogram> = try_create_histogram(
        "beacon_attestation_processing_apply_to_agg_pool",
        "Time spent applying an attestation to the naive aggregation pool"
    );
    pub static ref ATTESTATION_PROCESSING_AGG_POOL_MAPS_WRITE_LOCK: Result<Histogram> = try_create_histogram(
        "beacon_attestation_processing_agg_pool_maps_write_lock",
        "Time spent waiting for the maps write lock when adding to the agg poll"
    );
    pub static ref ATTESTATION_PROCESSING_AGG_POOL_PRUNE: Result<Histogram> = try_create_histogram(
        "beacon_attestation_processing_agg_pool_prune",
        "Time spent for the agg pool to prune"
    );
    pub static ref ATTESTATION_PROCESSING_AGG_POOL_INSERT: Result<Histogram> = try_create_histogram(
        "beacon_attestation_processing_agg_pool_insert",
        "Time spent for the outer pool.insert() function of agg pool"
    );
    pub static ref ATTESTATION_PROCESSING_AGG_POOL_CORE_INSERT: Result<Histogram> = try_create_histogram(
        "beacon_attestation_processing_agg_pool_core_insert",
        "Time spent for the core map.insert() function of agg pool"
    );
    pub static ref ATTESTATION_PROCESSING_AGG_POOL_AGGREGATION: Result<Histogram> = try_create_histogram(
        "beacon_attestation_processing_agg_pool_aggregation",
        "Time spent doing signature aggregation when adding to the agg poll"
    );
    pub static ref ATTESTATION_PROCESSING_AGG_POOL_CREATE_MAP: Result<Histogram> = try_create_histogram(
        "beacon_attestation_processing_agg_pool_create_map",
        "Time spent for creating a map for a new slot"
    );
    pub static ref ATTESTATION_PROCESSING_APPLY_TO_OP_POOL: Result<Histogram> = try_create_histogram(
        "beacon_attestation_processing_apply_to_op_pool",
        "Time spent applying an attestation to the block inclusion pool"
    );

    /*
     * Attestation Processing
     */
    pub static ref ATTESTATION_PROCESSING_SHUFFLING_CACHE_WAIT_TIMES: Result<Histogram> = try_create_histogram(
        "beacon_attestation_processing_shuffling_cache_wait_seconds",
        "Time spent on waiting for the shuffling cache lock during attestation processing"
    );
    pub static ref ATTESTATION_PROCESSING_COMMITTEE_BUILDING_TIMES: Result<Histogram> = try_create_histogram(
        "beacon_attestation_processing_committee_building_seconds",
        "Time spent on building committees during attestation processing"
    );
    pub static ref ATTESTATION_PROCESSING_STATE_READ_TIMES: Result<Histogram> = try_create_histogram(
        "beacon_attestation_processing_state_read_seconds",
        "Time spent on reading the state during attestation processing"
    );
    pub static ref ATTESTATION_PROCESSING_STATE_SKIP_TIMES: Result<Histogram> = try_create_histogram(
        "beacon_attestation_processing_state_skip_seconds",
        "Time spent on reading the state during attestation processing"
    );
    pub static ref ATTESTATION_PROCESSING_SIGNATURE_SETUP_TIMES: Result<Histogram> = try_create_histogram(
        "beacon_attestation_processing_signature_setup_seconds",
        "Time spent on setting up for the signature verification of attestation processing"
    );
    pub static ref ATTESTATION_PROCESSING_SIGNATURE_TIMES: Result<Histogram> = try_create_histogram(
        "beacon_attestation_processing_signature_seconds",
        "Time spent on the signature verification of attestation processing"
    );

    /*
     * Shuffling cache
     */
    pub static ref SHUFFLING_CACHE_HITS: Result<IntCounter> =
        try_create_int_counter("beacon_shuffling_cache_hits_total", "Count of times shuffling cache fulfils request");
    pub static ref SHUFFLING_CACHE_MISSES: Result<IntCounter> =
        try_create_int_counter("beacon_shuffling_cache_misses_total", "Count of times shuffling cache fulfils request");

    /*
     * Attestation Production
     */
    pub static ref ATTESTATION_PRODUCTION_REQUESTS: Result<IntCounter> = try_create_int_counter(
        "beacon_attestation_production_requests_total",
        "Count of all attestation production requests"
    );
    pub static ref ATTESTATION_PRODUCTION_SUCCESSES: Result<IntCounter> = try_create_int_counter(
        "beacon_attestation_production_successes_total",
        "Count of attestations processed without error"
    );
    pub static ref ATTESTATION_PRODUCTION_TIMES: Result<Histogram> = try_create_histogram(
        "beacon_attestation_production_seconds",
        "Full runtime of attestation production"
    );
}

// Second lazy-static block is used to account for macro recursion limit.
lazy_static! {
    /*
     * Fork Choice
     */
    pub static ref FORK_CHOICE_REQUESTS: Result<IntCounter> = try_create_int_counter(
        "beacon_fork_choice_requests_total",
        "Count of occasions where fork choice has tried to find a head"
    );
    pub static ref FORK_CHOICE_ERRORS: Result<IntCounter> = try_create_int_counter(
        "beacon_fork_choice_errors_total",
        "Count of occasions where fork choice has returned an error when trying to find a head"
    );
    pub static ref FORK_CHOICE_CHANGED_HEAD: Result<IntCounter> = try_create_int_counter(
        "beacon_fork_choice_changed_head_total",
        "Count of occasions fork choice has found a new head"
    );
    pub static ref FORK_CHOICE_REORG_COUNT: Result<IntCounter> = try_create_int_counter(
        "beacon_fork_choice_reorg_total",
        "Count of occasions fork choice has switched to a different chain"
    );
    pub static ref FORK_CHOICE_TIMES: Result<Histogram> =
        try_create_histogram("beacon_fork_choice_seconds", "Full runtime of fork choice");
    pub static ref FORK_CHOICE_FIND_HEAD_TIMES: Result<Histogram> =
        try_create_histogram("beacon_fork_choice_find_head_seconds", "Full runtime of fork choice find_head function");
    pub static ref FORK_CHOICE_PROCESS_BLOCK_TIMES: Result<Histogram> = try_create_histogram(
        "beacon_fork_choice_process_block_seconds",
        "Time taken to add a block and all attestations to fork choice"
    );
    pub static ref FORK_CHOICE_PROCESS_ATTESTATION_TIMES: Result<Histogram> = try_create_histogram(
        "beacon_fork_choice_process_attestation_seconds",
        "Time taken to add an attestation to fork choice"
    );
    pub static ref BALANCES_CACHE_HITS: Result<IntCounter> =
        try_create_int_counter("beacon_balances_cache_hits_total", "Count of times balances cache fulfils request");
    pub static ref BALANCES_CACHE_MISSES: Result<IntCounter> =
        try_create_int_counter("beacon_balances_cache_misses_total", "Count of times balances cache fulfils request");

    /*
     * Persisting BeaconChain components to disk
     */
    pub static ref PERSIST_HEAD: Result<Histogram> =
        try_create_histogram("beacon_persist_head", "Time taken to persist the canonical head");
    pub static ref PERSIST_OP_POOL: Result<Histogram> =
        try_create_histogram("beacon_persist_op_pool", "Time taken to persist the operations pool");
    pub static ref PERSIST_ETH1_CACHE: Result<Histogram> =
        try_create_histogram("beacon_persist_eth1_cache", "Time taken to persist the eth1 caches");
    pub static ref PERSIST_FORK_CHOICE: Result<Histogram> =
        try_create_histogram("beacon_persist_fork_choice", "Time taken to persist the fork choice struct");

    /*
     * Eth1
     */
    pub static ref DEFAULT_ETH1_VOTES: Result<IntCounter> =
        try_create_int_counter("beacon_eth1_default_votes", "Count of times we have voted default value for eth1 data");

    /*
     * Chain Head
     */
    pub static ref UPDATE_HEAD_TIMES: Result<Histogram> =
        try_create_histogram("beacon_update_head_seconds", "Time taken to update the canonical head");
    pub static ref HEAD_STATE_SLOT: Result<IntGauge> =
        try_create_int_gauge("beacon_head_state_slot", "Slot of the block at the head of the chain");
    pub static ref HEAD_STATE_ROOT: Result<IntGauge> =
        try_create_int_gauge("beacon_head_state_root", "Root of the block at the head of the chain");
    pub static ref HEAD_STATE_LATEST_BLOCK_SLOT: Result<IntGauge> =
        try_create_int_gauge("beacon_head_state_latest_block_slot", "Latest block slot at the head of the chain");
    pub static ref HEAD_STATE_CURRENT_JUSTIFIED_ROOT: Result<IntGauge> =
        try_create_int_gauge("beacon_head_state_current_justified_root", "Current justified root at the head of the chain");
    pub static ref HEAD_STATE_CURRENT_JUSTIFIED_EPOCH: Result<IntGauge> =
        try_create_int_gauge("beacon_head_state_current_justified_epoch", "Current justified epoch at the head of the chain");
    pub static ref HEAD_STATE_PREVIOUS_JUSTIFIED_ROOT: Result<IntGauge> =
        try_create_int_gauge("beacon_head_state_previous_justified_root", "Previous justified root at the head of the chain");
    pub static ref HEAD_STATE_PREVIOUS_JUSTIFIED_EPOCH: Result<IntGauge> =
        try_create_int_gauge("beacon_head_state_previous_justified_epoch", "Previous justified epoch at the head of the chain");
    pub static ref HEAD_STATE_FINALIZED_ROOT: Result<IntGauge> =
        try_create_int_gauge("beacon_head_state_finalized_root", "Finalized root at the head of the chain");
    pub static ref HEAD_STATE_FINALIZED_EPOCH: Result<IntGauge> =
        try_create_int_gauge("beacon_head_state_finalized_epoch", "Finalized epoch at the head of the chain");
    pub static ref HEAD_STATE_TOTAL_VALIDATORS: Result<IntGauge> =
        try_create_int_gauge("beacon_head_state_total_validators_total", "Count of validators at the head of the chain");
    pub static ref HEAD_STATE_ACTIVE_VALIDATORS: Result<IntGauge> =
        try_create_int_gauge("beacon_head_state_active_validators_total", "Count of active validators at the head of the chain");
    pub static ref HEAD_STATE_VALIDATOR_BALANCES: Result<IntGauge> =
        try_create_int_gauge("beacon_head_state_validator_balances_total", "Sum of all validator balances at the head of the chain");
    pub static ref HEAD_STATE_SLASHED_VALIDATORS: Result<IntGauge> =
        try_create_int_gauge("beacon_head_state_slashed_validators_total", "Count of all slashed validators at the head of the chain");
    pub static ref HEAD_STATE_WITHDRAWN_VALIDATORS: Result<IntGauge> =
        try_create_int_gauge("beacon_head_state_withdrawn_validators_total", "Sum of all validator balances at the head of the chain");
    pub static ref HEAD_STATE_ETH1_DEPOSIT_INDEX: Result<IntGauge> =
        try_create_int_gauge("beacon_head_state_eth1_deposit_index", "Eth1 deposit index at the head of the chain");

    /*
     * Operation Pool
     */
    pub static ref OP_POOL_NUM_ATTESTATIONS: Result<IntGauge> =
        try_create_int_gauge("beacon_op_pool_attestations_total", "Count of attestations in the op pool");
    pub static ref OP_POOL_NUM_ATTESTER_SLASHINGS: Result<IntGauge> =
        try_create_int_gauge("beacon_op_pool_attester_slashings_total", "Count of attester slashings in the op pool");
    pub static ref OP_POOL_NUM_PROPOSER_SLASHINGS: Result<IntGauge> =
        try_create_int_gauge("beacon_op_pool_proposer_slashings_total", "Count of proposer slashings in the op pool");
    pub static ref OP_POOL_NUM_VOLUNTARY_EXITS: Result<IntGauge> =
        try_create_int_gauge("beacon_op_pool_voluntary_exits_total", "Count of voluntary exits in the op pool");

    /*
     * Participation Metrics
     */
    pub static ref PARTICIPATION_PREV_EPOCH_ATTESTER: Result<Gauge> = try_create_float_gauge(
        "beacon_participation_prev_epoch_attester",
        "Ratio of attesting balances to total balances"
    );
    pub static ref PARTICIPATION_PREV_EPOCH_TARGET_ATTESTER: Result<Gauge> = try_create_float_gauge(
        "beacon_participation_prev_epoch_target_attester",
        "Ratio of target-attesting balances to total balances"
    );
    pub static ref PARTICIPATION_PREV_EPOCH_HEAD_ATTESTER: Result<Gauge> = try_create_float_gauge(
        "beacon_participation_prev_epoch_head_attester",
        "Ratio of head-attesting balances to total balances"
    );

    /*
     * Attestation Observation Metrics
     */
    pub static ref ATTN_OBSERVATION_PREV_EPOCH_ATTESTERS: Result<IntGauge> = try_create_int_gauge(
        "beacon_attn_observation_epoch_attesters",
        "Count of attesters that have been seen by the beacon chain in the previous epoch"
    );
    pub static ref ATTN_OBSERVATION_PREV_EPOCH_AGGREGATORS: Result<IntGauge> = try_create_int_gauge(
        "beacon_attn_observation_epoch_aggregators",
        "Count of aggregators that have been seen by the beacon chain in the previous epoch"
    );
}

// Third lazy-static block is used to account for macro recursion limit.
lazy_static! {
    /*
     * Validator Monitor Metrics (balances, etc)
     */
    pub static ref VALIDATOR_MONITOR_BALANCE_GWEI: Result<IntGaugeVec> =
        try_create_int_gauge_vec(
            "validator_monitor_balance_gwei",
            "The validator's balance in gwei.",
            &["validator"]
        );
    pub static ref VALIDATOR_MONITOR_EFFECTIVE_BALANCE_GWEI: Result<IntGaugeVec> =
        try_create_int_gauge_vec(
            "validator_monitor_effective_balance_gwei",
            "The validator's effective balance in gwei.",
            &["validator"]
        );
    pub static ref VALIDATOR_MONITOR_SLASHED: Result<IntGaugeVec> =
        try_create_int_gauge_vec(
            "validator_monitor_slashed",
            "Set to 1 if the validator is slashed.",
            &["validator"]
        );
    pub static ref VALIDATOR_MONITOR_ACTIVE: Result<IntGaugeVec> =
        try_create_int_gauge_vec(
            "validator_monitor_active",
            "Set to 1 if the validator is active.",
            &["validator"]
        );
    pub static ref VALIDATOR_MONITOR_EXITED: Result<IntGaugeVec> =
        try_create_int_gauge_vec(
            "validator_monitor_exited",
            "Set to 1 if the validator is exited.",
            &["validator"]
        );
    pub static ref VALIDATOR_MONITOR_WITHDRAWABLE: Result<IntGaugeVec> =
        try_create_int_gauge_vec(
            "validator_monitor_withdrawable",
            "Set to 1 if the validator is withdrawable.",
            &["validator"]
        );
    pub static ref VALIDATOR_ACTIVATION_ELIGIBILITY_EPOCH: Result<IntGaugeVec> =
        try_create_int_gauge_vec(
            "validator_activation_eligibility_epoch",
            "Set to the epoch where the validator will be eligible for activation.",
            &["validator"]
        );
    pub static ref VALIDATOR_ACTIVATION_EPOCH: Result<IntGaugeVec> =
        try_create_int_gauge_vec(
            "validator_activation_epoch",
            "Set to the epoch where the validator will activate.",
            &["validator"]
        );
    pub static ref VALIDATOR_EXIT_EPOCH: Result<IntGaugeVec> =
        try_create_int_gauge_vec(
            "validator_exit_epoch",
            "Set to the epoch where the validator will exit.",
            &["validator"]
        );
    pub static ref VALIDATOR_WITHDRAWABLE_EPOCH: Result<IntGaugeVec> =
        try_create_int_gauge_vec(
            "validator_withdrawable_epoch",
            "Set to the epoch where the validator will be withdrawable.",
            &["validator"]
        );

    /*
     * Validator Monitor Metrics (per-epoch summaries)
     */
    pub static ref VALIDATOR_MONITOR_PREV_EPOCH_ON_CHAIN_ATTESTER_HIT: Result<IntCounterVec> =
        try_create_int_counter_vec(
            "validator_monitor_prev_epoch_on_chain_attester_hit",
            "Incremented if the validator is flagged as a previous epoch attester \
            during per epoch processing",
            &["validator"]
        );
    pub static ref VALIDATOR_MONITOR_PREV_EPOCH_ON_CHAIN_ATTESTER_MISS: Result<IntCounterVec> =
        try_create_int_counter_vec(
            "validator_monitor_prev_epoch_on_chain_attester_miss",
            "Incremented if the validator is not flagged as a previous epoch attester \
            during per epoch processing",
            &["validator"]
        );
    pub static ref VALIDATOR_MONITOR_PREV_EPOCH_ON_CHAIN_HEAD_ATTESTER_HIT: Result<IntCounterVec> =
        try_create_int_counter_vec(
            "validator_monitor_prev_epoch_on_chain_head_attester_hit",
            "Incremented if the validator is flagged as a previous epoch head attester \
            during per epoch processing",
            &["validator"]
        );
    pub static ref VALIDATOR_MONITOR_PREV_EPOCH_ON_CHAIN_HEAD_ATTESTER_MISS: Result<IntCounterVec> =
        try_create_int_counter_vec(
            "validator_monitor_prev_epoch_on_chain_head_attester_miss",
            "Incremented if the validator is not flagged as a previous epoch head attester \
            during per epoch processing",
            &["validator"]
        );
    pub static ref VALIDATOR_MONITOR_PREV_EPOCH_ON_CHAIN_TARGET_ATTESTER_HIT: Result<IntCounterVec> =
        try_create_int_counter_vec(
            "validator_monitor_prev_epoch_on_chain_target_attester_hit",
            "Incremented if the validator is flagged as a previous epoch target attester \
            during per epoch processing",
            &["validator"]
        );
    pub static ref VALIDATOR_MONITOR_PREV_EPOCH_ON_CHAIN_TARGET_ATTESTER_MISS: Result<IntCounterVec> =
        try_create_int_counter_vec(
            "validator_monitor_prev_epoch_on_chain_target_attester_miss",
            "Incremented if the validator is not flagged as a previous epoch target attester \
            during per epoch processing",
            &["validator"]
        );
    pub static ref VALIDATOR_MONITOR_PREV_EPOCH_ON_CHAIN_INCLUSION_DISTANCE: Result<IntGaugeVec> =
        try_create_int_gauge_vec(
            "validator_monitor_prev_epoch_on_chain_inclusion_distance",
            "The attestation inclusion distance calculated during per epoch processing",
            &["validator"]
        );
    pub static ref VALIDATOR_MONITOR_PREV_EPOCH_ATTESTATIONS_TOTAL: Result<IntGaugeVec> =
        try_create_int_gauge_vec(
            "validator_monitor_prev_epoch_attestations_total",
            "The number of unagg. attestations seen in the previous epoch.",
            &["validator"]
        );
    pub static ref VALIDATOR_MONITOR_PREV_EPOCH_ATTESTATIONS_MIN_DELAY_SECONDS: Result<HistogramVec> =
        try_create_histogram_vec(
            "validator_monitor_prev_epoch_attestations_min_delay_seconds",
            "The min delay between when the validator should send the attestation and when it was received.",
            &["validator"]
        );
    pub static ref VALIDATOR_MONITOR_PREV_EPOCH_ATTESTATION_AGGREGATE_INCLUSIONS: Result<IntGaugeVec> =
        try_create_int_gauge_vec(
            "validator_monitor_prev_epoch_attestation_aggregate_inclusions",
            "The count of times an attestation was seen inside an aggregate.",
            &["validator"]
        );
    pub static ref VALIDATOR_MONITOR_PREV_EPOCH_ATTESTATION_BLOCK_INCLUSIONS: Result<IntGaugeVec> =
        try_create_int_gauge_vec(
            "validator_monitor_prev_epoch_attestation_block_inclusions",
            "The count of times an attestation was seen inside a block.",
            &["validator"]
        );
    pub static ref VALIDATOR_MONITOR_PREV_EPOCH_ATTESTATION_BLOCK_MIN_INCLUSION_DISTANCE: Result<IntGaugeVec> =
        try_create_int_gauge_vec(
            "validator_monitor_prev_epoch_attestation_block_min_inclusion_distance",
            "The minimum inclusion distance observed for the inclusion of an attestation in a block.",
            &["validator"]
        );
    pub static ref VALIDATOR_MONITOR_PREV_EPOCH_BEACON_BLOCKS_TOTAL: Result<IntGaugeVec> =
        try_create_int_gauge_vec(
            "validator_monitor_prev_epoch_beacon_blocks_total",
            "The number of beacon_blocks seen in the previous epoch.",
            &["validator"]
        );
    pub static ref VALIDATOR_MONITOR_PREV_EPOCH_BEACON_BLOCKS_MIN_DELAY_SECONDS: Result<HistogramVec> =
        try_create_histogram_vec(
            "validator_monitor_prev_epoch_beacon_blocks_min_delay_seconds",
            "The min delay between when the validator should send the block and when it was received.",
            &["validator"]
       );
    pub static ref VALIDATOR_MONITOR_PREV_EPOCH_AGGREGATES_TOTAL: Result<IntGaugeVec> =
        try_create_int_gauge_vec(
            "validator_monitor_prev_epoch_aggregates_total",
            "The number of aggregates seen in the previous epoch.",
            &["validator"]
        );
    pub static ref VALIDATOR_MONITOR_PREV_EPOCH_AGGREGATES_MIN_DELAY_SECONDS: Result<HistogramVec> =
        try_create_histogram_vec(
            "validator_monitor_prev_epoch_aggregates_min_delay_seconds",
            "The min delay between when the validator should send the aggregate and when it was received.",
            &["validator"]
        );
    pub static ref VALIDATOR_MONITOR_PREV_EPOCH_EXITS_TOTAL: Result<IntGaugeVec> =
        try_create_int_gauge_vec(
            "validator_monitor_prev_epoch_exits_total",
            "The number of exits seen in the previous epoch.",
            &["validator"]
        );
    pub static ref VALIDATOR_MONITOR_PREV_EPOCH_PROPOSER_SLASHINGS_TOTAL: Result<IntGaugeVec> =
        try_create_int_gauge_vec(
            "validator_monitor_prev_epoch_proposer_slashings_total",
            "The number of proposer slashings seen in the previous epoch.",
            &["validator"]
        );
    pub static ref VALIDATOR_MONITOR_PREV_EPOCH_ATTESTER_SLASHINGS_TOTAL: Result<IntGaugeVec> =
        try_create_int_gauge_vec(
            "validator_monitor_prev_epoch_attester_slashings_total",
            "The number of attester slashings seen in the previous epoch.",
            &["validator"]
        );

    /*
     * Validator Monitor Metrics (real-time)
     */
    pub static ref VALIDATOR_MONITOR_VALIDATORS_TOTAL: Result<IntGauge> = try_create_int_gauge(
        "validator_monitor_validators_total",
        "Count of validators that are specifically monitored by this beacon node"
    );
    pub static ref VALIDATOR_MONITOR_UNAGGREGATED_ATTESTATION_TOTAL: Result<IntCounterVec> = try_create_int_counter_vec(
        "validator_monitor_unaggregated_attestation_total",
        "Number of unaggregated attestations seen",
        &["src", "validator"]
    );
    pub static ref VALIDATOR_MONITOR_UNAGGREGATED_ATTESTATION_DELAY_SECONDS: Result<HistogramVec> = try_create_histogram_vec(
        "validator_monitor_unaggregated_attestation_delay_seconds",
        "The delay between when the validator should send the attestation and when it was received.",
        &["src", "validator"]
    );
    pub static ref VALIDATOR_MONITOR_AGGREGATED_ATTESTATION_TOTAL: Result<IntCounterVec> = try_create_int_counter_vec(
        "validator_monitor_aggregated_attestation_total",
        "Number of aggregated attestations seen",
        &["src", "validator"]
    );
    pub static ref VALIDATOR_MONITOR_AGGREGATED_ATTESTATION_DELAY_SECONDS: Result<HistogramVec> = try_create_histogram_vec(
        "validator_monitor_aggregated_attestation_delay_seconds",
        "The delay between then the validator should send the aggregate and when it was received.",
        &["src", "validator"]
    );
    pub static ref VALIDATOR_MONITOR_ATTESTATION_IN_AGGREGATE_TOTAL: Result<IntCounterVec> = try_create_int_counter_vec(
        "validator_monitor_attestation_in_aggregate_total",
        "Number of times an attestation has been seen in an aggregate",
        &["src", "validator"]
    );
    pub static ref VALIDATOR_MONITOR_ATTESTATION_IN_AGGREGATE_DELAY_SECONDS: Result<HistogramVec> = try_create_histogram_vec(
        "validator_monitor_attestation_in_aggregate_delay_seconds",
        "The delay between when the validator should send the aggregate and when it was received.",
        &["src", "validator"]
    );
    pub static ref VALIDATOR_MONITOR_ATTESTATION_IN_BLOCK_TOTAL: Result<IntCounterVec> = try_create_int_counter_vec(
        "validator_monitor_attestation_in_block_total",
        "Number of times an attestation has been seen in a block",
        &["src", "validator"]
    );
    pub static ref VALIDATOR_MONITOR_ATTESTATION_IN_BLOCK_DELAY_SLOTS: Result<IntGaugeVec> = try_create_int_gauge_vec(
        "validator_monitor_attestation_in_block_delay_slots",
        "The excess slots (beyond the minimum delay) between the attestation slot and the block slot.",
        &["src", "validator"]
    );
    pub static ref VALIDATOR_MONITOR_BEACON_BLOCK_TOTAL: Result<IntCounterVec> = try_create_int_counter_vec(
        "validator_monitor_beacon_block_total",
        "Number of beacon blocks seen",
        &["src", "validator"]
    );
    pub static ref VALIDATOR_MONITOR_BEACON_BLOCK_DELAY_SECONDS: Result<HistogramVec> = try_create_histogram_vec(
        "validator_monitor_beacon_block_delay_seconds",
        "The delay between when the validator should send the block and when it was received.",
        &["src", "validator"]
    );
    pub static ref VALIDATOR_MONITOR_EXIT_TOTAL: Result<IntCounterVec> = try_create_int_counter_vec(
        "validator_monitor_exit_total",
        "Number of beacon exits seen",
        &["src", "validator"]
    );
    pub static ref VALIDATOR_MONITOR_PROPOSER_SLASHING_TOTAL: Result<IntCounterVec> = try_create_int_counter_vec(
        "validator_monitor_proposer_slashing_total",
        "Number of proposer slashings seen",
        &["src", "validator"]
    );
    pub static ref VALIDATOR_MONITOR_ATTESTER_SLASHING_TOTAL: Result<IntCounterVec> = try_create_int_counter_vec(
        "validator_monitor_attester_slashing_total",
        "Number of attester slashings seen",
        &["src", "validator"]
    );

    /*
     * Block Delay Metrics
     */
    pub static ref BEACON_BLOCK_IMPORTED_SLOT_START_DELAY_TIME: Result<Histogram> = try_create_histogram(
        "beacon_block_imported_slot_start_delay_time",
        "Duration between the start of the blocks slot and the current time when it was imported.",
    );
    pub static ref BEACON_BLOCK_HEAD_SLOT_START_DELAY_TIME: Result<Histogram> = try_create_histogram(
        "beacon_block_head_slot_start_delay_time",
        "Duration between the start of the blocks slot and the current time when it was as head.",
    );
    pub static ref BEACON_BLOCK_HEAD_SLOT_START_DELAY_EXCEEDED_TOTAL: Result<IntCounter> = try_create_int_counter(
        "beacon_block_head_slot_start_delay_exceeded_total",
        "Triggered when the duration between the start of the blocks slot and the current time \
        will result in failed attestations.",
    );

    /*
     * General block metrics
     */
    pub static ref GOSSIP_BEACON_BLOCK_SKIPPED_SLOTS: Result<IntGauge> =
        try_create_int_gauge(
            "gossip_beacon_block_skipped_slots",
            "For each gossip blocks, the number of skip slots between it and its parent"
        );
}

/// Scrape the `beacon_chain` for metrics that are not constantly updated (e.g., the present slot,
/// head state info, etc) and update the Prometheus `DEFAULT_REGISTRY`.
pub fn scrape_for_metrics<T: BeaconChainTypes>(beacon_chain: &BeaconChain<T>) {
    let _ = beacon_chain.with_head(|head| {
        scrape_head_state(&head.beacon_state, head.beacon_state_root());
        Ok::<_, BeaconChainError>(())
    });

    if let Some(slot) = beacon_chain.slot_clock.now() {
        scrape_attestation_observation(slot, beacon_chain);
    }

    set_gauge_by_usize(
        &OP_POOL_NUM_ATTESTATIONS,
        beacon_chain.op_pool.num_attestations(),
    );
    set_gauge_by_usize(
        &OP_POOL_NUM_ATTESTER_SLASHINGS,
        beacon_chain.op_pool.num_attester_slashings(),
    );
    set_gauge_by_usize(
        &OP_POOL_NUM_PROPOSER_SLASHINGS,
        beacon_chain.op_pool.num_proposer_slashings(),
    );
    set_gauge_by_usize(
        &OP_POOL_NUM_VOLUNTARY_EXITS,
        beacon_chain.op_pool.num_voluntary_exits(),
    );

    beacon_chain
        .validator_monitor
        .read()
        .scrape_metrics(&beacon_chain.slot_clock, &beacon_chain.spec);
}

/// Scrape the given `state` assuming it's the head state, updating the `DEFAULT_REGISTRY`.
<<<<<<< HEAD
fn scrape_head_state<T: BeaconChainTypes>(state: &BeaconState<T::EthSpec>, state_root: Hash256) {
    set_gauge_by_slot(&HEAD_STATE_SLOT, state.slot());
=======
fn scrape_head_state<T: EthSpec>(state: &BeaconState<T>, state_root: Hash256) {
    set_gauge_by_slot(&HEAD_STATE_SLOT, state.slot);
>>>>>>> 3b901dc5
    set_gauge_by_hash(&HEAD_STATE_ROOT, state_root);
    set_gauge_by_slot(
        &HEAD_STATE_LATEST_BLOCK_SLOT,
        state.latest_block_header().slot,
    );
    set_gauge_by_hash(
        &HEAD_STATE_CURRENT_JUSTIFIED_ROOT,
        state.current_justified_checkpoint().root,
    );
    set_gauge_by_epoch(
        &HEAD_STATE_CURRENT_JUSTIFIED_EPOCH,
        state.current_justified_checkpoint().epoch,
    );
    set_gauge_by_hash(
        &HEAD_STATE_PREVIOUS_JUSTIFIED_ROOT,
        state.previous_justified_checkpoint().root,
    );
    set_gauge_by_epoch(
        &HEAD_STATE_PREVIOUS_JUSTIFIED_EPOCH,
        state.previous_justified_checkpoint().epoch,
    );
    set_gauge_by_hash(
        &HEAD_STATE_FINALIZED_ROOT,
        state.finalized_checkpoint().root,
    );
    set_gauge_by_epoch(
        &HEAD_STATE_FINALIZED_EPOCH,
        state.finalized_checkpoint().epoch,
    );
    set_gauge_by_usize(&HEAD_STATE_TOTAL_VALIDATORS, state.validators().len());
    set_gauge_by_u64(
        &HEAD_STATE_VALIDATOR_BALANCES,
        state.balances().iter().sum(),
    );
<<<<<<< HEAD
    set_gauge_by_usize(
        &HEAD_STATE_ACTIVE_VALIDATORS,
        state
            .validators()
            .iter()
            .filter(|v| v.is_active_at(state.current_epoch()))
            .count(),
    );
    set_gauge_by_usize(
        &HEAD_STATE_SLASHED_VALIDATORS,
        state.validators().iter().filter(|v| v.slashed).count(),
    );
    set_gauge_by_usize(
        &HEAD_STATE_WITHDRAWN_VALIDATORS,
        state
            .validators()
            .iter()
            .filter(|v| v.is_withdrawable_at(state.current_epoch()))
            .count(),
    );
    set_gauge_by_u64(&HEAD_STATE_ETH1_DEPOSIT_INDEX, state.eth1_deposit_index());
=======
    set_gauge_by_u64(&HEAD_STATE_ETH1_DEPOSIT_INDEX, state.eth1_deposit_index);
    set_gauge_by_usize(&HEAD_STATE_TOTAL_VALIDATORS, state.validators.len());
    set_gauge_by_u64(&HEAD_STATE_VALIDATOR_BALANCES, state.balances.iter().sum());

    let mut num_active: usize = 0;
    let mut num_slashed: usize = 0;
    let mut num_withdrawn: usize = 0;

    for v in &state.validators {
        if v.is_active_at(state.current_epoch()) {
            num_active += 1;
        }

        if v.slashed {
            num_slashed += 1;
        }

        if v.is_withdrawable_at(state.current_epoch()) {
            num_withdrawn += 1;
        }
    }

    set_gauge_by_usize(&HEAD_STATE_ACTIVE_VALIDATORS, num_active);
    set_gauge_by_usize(&HEAD_STATE_SLASHED_VALIDATORS, num_slashed);
    set_gauge_by_usize(&HEAD_STATE_WITHDRAWN_VALIDATORS, num_withdrawn);
>>>>>>> 3b901dc5
}

fn scrape_attestation_observation<T: BeaconChainTypes>(slot_now: Slot, chain: &BeaconChain<T>) {
    let prev_epoch = slot_now.epoch(T::EthSpec::slots_per_epoch()) - 1;

    if let Some(count) = chain
        .observed_attesters
        .read()
        .observed_validator_count(prev_epoch)
    {
        set_gauge_by_usize(&ATTN_OBSERVATION_PREV_EPOCH_ATTESTERS, count);
    }

    if let Some(count) = chain
        .observed_aggregators
        .read()
        .observed_validator_count(prev_epoch)
    {
        set_gauge_by_usize(&ATTN_OBSERVATION_PREV_EPOCH_AGGREGATORS, count);
    }
}

fn set_gauge_by_slot(gauge: &Result<IntGauge>, value: Slot) {
    set_gauge(gauge, value.as_u64() as i64);
}

fn set_gauge_by_epoch(gauge: &Result<IntGauge>, value: Epoch) {
    set_gauge(gauge, value.as_u64() as i64);
}

fn set_gauge_by_hash(gauge: &Result<IntGauge>, value: Hash256) {
    set_gauge(gauge, value.to_low_u64_le() as i64);
}

fn set_gauge_by_usize(gauge: &Result<IntGauge>, value: usize) {
    set_gauge(gauge, value as i64);
}

fn set_gauge_by_u64(gauge: &Result<IntGauge>, value: u64) {
    set_gauge(gauge, value as i64);
}<|MERGE_RESOLUTION|>--- conflicted
+++ resolved
@@ -681,13 +681,8 @@
 }
 
 /// Scrape the given `state` assuming it's the head state, updating the `DEFAULT_REGISTRY`.
-<<<<<<< HEAD
-fn scrape_head_state<T: BeaconChainTypes>(state: &BeaconState<T::EthSpec>, state_root: Hash256) {
+fn scrape_head_state<T: EthSpec>(state: &BeaconState<T>, state_root: Hash256) {
     set_gauge_by_slot(&HEAD_STATE_SLOT, state.slot());
-=======
-fn scrape_head_state<T: EthSpec>(state: &BeaconState<T>, state_root: Hash256) {
-    set_gauge_by_slot(&HEAD_STATE_SLOT, state.slot);
->>>>>>> 3b901dc5
     set_gauge_by_hash(&HEAD_STATE_ROOT, state_root);
     set_gauge_by_slot(
         &HEAD_STATE_LATEST_BLOCK_SLOT,
@@ -722,38 +717,18 @@
         &HEAD_STATE_VALIDATOR_BALANCES,
         state.balances().iter().sum(),
     );
-<<<<<<< HEAD
-    set_gauge_by_usize(
-        &HEAD_STATE_ACTIVE_VALIDATORS,
-        state
-            .validators()
-            .iter()
-            .filter(|v| v.is_active_at(state.current_epoch()))
-            .count(),
-    );
-    set_gauge_by_usize(
-        &HEAD_STATE_SLASHED_VALIDATORS,
-        state.validators().iter().filter(|v| v.slashed).count(),
-    );
-    set_gauge_by_usize(
-        &HEAD_STATE_WITHDRAWN_VALIDATORS,
-        state
-            .validators()
-            .iter()
-            .filter(|v| v.is_withdrawable_at(state.current_epoch()))
-            .count(),
-    );
     set_gauge_by_u64(&HEAD_STATE_ETH1_DEPOSIT_INDEX, state.eth1_deposit_index());
-=======
-    set_gauge_by_u64(&HEAD_STATE_ETH1_DEPOSIT_INDEX, state.eth1_deposit_index);
-    set_gauge_by_usize(&HEAD_STATE_TOTAL_VALIDATORS, state.validators.len());
-    set_gauge_by_u64(&HEAD_STATE_VALIDATOR_BALANCES, state.balances.iter().sum());
+    set_gauge_by_usize(&HEAD_STATE_TOTAL_VALIDATORS, state.validators().len());
+    set_gauge_by_u64(
+        &HEAD_STATE_VALIDATOR_BALANCES,
+        state.balances().iter().sum(),
+    );
 
     let mut num_active: usize = 0;
     let mut num_slashed: usize = 0;
     let mut num_withdrawn: usize = 0;
 
-    for v in &state.validators {
+    for v in state.validators() {
         if v.is_active_at(state.current_epoch()) {
             num_active += 1;
         }
@@ -770,7 +745,6 @@
     set_gauge_by_usize(&HEAD_STATE_ACTIVE_VALIDATORS, num_active);
     set_gauge_by_usize(&HEAD_STATE_SLASHED_VALIDATORS, num_slashed);
     set_gauge_by_usize(&HEAD_STATE_WITHDRAWN_VALIDATORS, num_withdrawn);
->>>>>>> 3b901dc5
 }
 
 fn scrape_attestation_observation<T: BeaconChainTypes>(slot_now: Slot, chain: &BeaconChain<T>) {
