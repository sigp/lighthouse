--- conflicted
+++ resolved
@@ -195,20 +195,15 @@
             .now_duration()
             .ok_or(AvailabilityCheckError::SlotClockError)?;
 
-<<<<<<< HEAD
         // Note: currently not reporting which specific blob is invalid because we fetch all blobs
         // from the same peer for both lookup and range sync.
-        let verified_blobs =
-            KzgVerifiedBlobList::new(Vec::from(blobs).into_iter().flatten(), kzg, seen_timestamp)
-                .map_err(AvailabilityCheckError::InvalidBlobs)?;
-=======
+
         let verified_blobs = KzgVerifiedBlobList::new(
             Vec::from(blobs).into_iter().flatten(),
             &self.kzg,
             seen_timestamp,
         )
-        .map_err(AvailabilityCheckError::Kzg)?;
->>>>>>> b619f1ab
+        .map_err(AvailabilityCheckError::InvalidBlobs)?;
 
         self.availability_cache
             .put_kzg_verified_blobs(block_root, epoch, verified_blobs)
@@ -232,13 +227,8 @@
             .map(|column| {
                 let index = column.index;
                 Ok(KzgVerifiedCustodyDataColumn::from_asserted_custody(
-<<<<<<< HEAD
-                    KzgVerifiedDataColumn::new(column, kzg)
+                    KzgVerifiedDataColumn::new(column, &self.kzg)
                         .map_err(|e| AvailabilityCheckError::InvalidColumn(index, e))?,
-=======
-                    KzgVerifiedDataColumn::new(column, &self.kzg)
-                        .map_err(AvailabilityCheckError::Kzg)?,
->>>>>>> b619f1ab
                 ))
             })
             .collect::<Result<Vec<_>, AvailabilityCheckError>>()?;
@@ -322,17 +312,8 @@
         let (block_root, block, blobs, data_columns) = block.deconstruct();
         if self.blobs_required_for_block(&block) {
             return if let Some(blob_list) = blobs.as_ref() {
-<<<<<<< HEAD
-                let kzg = self
-                    .kzg
-                    .as_ref()
-                    .ok_or(AvailabilityCheckError::KzgNotInitialized)?;
-                verify_kzg_for_blob_list(blob_list.iter(), kzg)
+                verify_kzg_for_blob_list(blob_list.iter(), &self.kzg)
                     .map_err(AvailabilityCheckError::InvalidBlobs)?;
-=======
-                verify_kzg_for_blob_list(blob_list.iter(), &self.kzg)
-                    .map_err(AvailabilityCheckError::Kzg)?;
->>>>>>> b619f1ab
                 Ok(MaybeAvailableBlock::Available(AvailableBlock {
                     block_root,
                     block,
@@ -347,26 +328,12 @@
         }
         if self.data_columns_required_for_block(&block) {
             return if let Some(data_column_list) = data_columns.as_ref() {
-<<<<<<< HEAD
-                let kzg = self
-                    .kzg
-                    .as_ref()
-                    .ok_or(AvailabilityCheckError::KzgNotInitialized)?;
                 verify_kzg_for_data_column_list_with_scoring(
                     data_column_list
                         .iter()
                         .map(|custody_column| custody_column.as_data_column()),
-                    kzg,
+                    &self.kzg,
                 )?;
-=======
-                verify_kzg_for_data_column_list(
-                    data_column_list
-                        .iter()
-                        .map(|custody_column| custody_column.as_data_column()),
-                    &self.kzg,
-                )
-                .map_err(AvailabilityCheckError::Kzg)?;
->>>>>>> b619f1ab
                 Ok(MaybeAvailableBlock::Available(AvailableBlock {
                     block_root,
                     block,
@@ -417,16 +384,8 @@
 
         // verify kzg for all blobs at once
         if !all_blobs.is_empty() {
-<<<<<<< HEAD
-            let kzg = self
-                .kzg
-                .as_ref()
-                .ok_or(AvailabilityCheckError::KzgNotInitialized)?;
-            verify_kzg_for_blob_list(all_blobs.iter(), kzg)
+            verify_kzg_for_blob_list(all_blobs.iter(), &self.kzg)
                 .map_err(AvailabilityCheckError::InvalidBlobs)?;
-=======
-            verify_kzg_for_blob_list(all_blobs.iter(), &self.kzg)?;
->>>>>>> b619f1ab
         }
 
         let all_data_columns = blocks
@@ -442,16 +401,8 @@
 
         // verify kzg for all data columns at once
         if !all_data_columns.is_empty() {
-<<<<<<< HEAD
-            let kzg = self
-                .kzg
-                .as_ref()
-                .ok_or(AvailabilityCheckError::KzgNotInitialized)?;
             // TODO: Need to also attribute which specific block is faulty
-            verify_kzg_for_data_column_list_with_scoring(all_data_columns.iter(), kzg)?;
-=======
-            verify_kzg_for_data_column_list(all_data_columns.iter(), &self.kzg)?;
->>>>>>> b619f1ab
+            verify_kzg_for_data_column_list_with_scoring(all_data_columns.iter(), &self.kzg)?;
         }
 
         for block in blocks {
