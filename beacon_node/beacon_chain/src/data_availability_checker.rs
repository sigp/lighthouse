use crate::blob_verification::{verify_kzg_for_blob_list, GossipVerifiedBlob, KzgVerifiedBlobList};
use crate::block_verification_types::{
    AvailabilityPendingExecutedBlock, AvailableExecutedBlock, RpcBlock,
};
use crate::data_availability_checker::overflow_lru_cache::{
    DataAvailabilityCheckerInner, PendingComponents,
};
use crate::{metrics, BeaconChain, BeaconChainTypes, BeaconStore};
use kzg::Kzg;
use slog::{debug, error, Logger};
use slot_clock::SlotClock;
use std::fmt;
use std::fmt::Debug;
use std::num::NonZeroUsize;
use std::sync::Arc;
use std::time::Duration;
use task_executor::TaskExecutor;
use types::blob_sidecar::{BlobIdentifier, BlobSidecar, FixedBlobSidecarList};
use types::{
    BlobSidecarList, ChainSpec, DataColumnIdentifier, DataColumnSidecar, DataColumnSidecarList,
    Epoch, EthSpec, Hash256, RuntimeVariableList, SignedBeaconBlock, Slot,
};

mod error;
mod overflow_lru_cache;
mod state_lru_cache;

use crate::data_column_verification::{
    verify_kzg_for_data_column, verify_kzg_for_data_column_list, CustodyDataColumn,
    GossipVerifiedDataColumn, KzgVerifiedCustodyDataColumn, KzgVerifiedDataColumn,
};
use crate::metrics::{
    KZG_DATA_COLUMN_RECONSTRUCTION_ATTEMPTS, KZG_DATA_COLUMN_RECONSTRUCTION_FAILURES,
};
pub use error::{Error as AvailabilityCheckError, ErrorCategory as AvailabilityCheckErrorCategory};
use types::non_zero_usize::new_non_zero_usize;

/// The LRU Cache stores `PendingComponents` which can store up to
/// `MAX_BLOBS_PER_BLOCK = 6` blobs each. A `BlobSidecar` is 0.131256 MB. So
/// the maximum size of a `PendingComponents` is ~ 0.787536 MB. Setting this
/// to 1024 means the maximum size of the cache is ~ 0.8 GB. But the cache
/// will target a size of less than 75% of capacity.
pub const OVERFLOW_LRU_CAPACITY: NonZeroUsize = new_non_zero_usize(1024);
/// Until tree-states is implemented, we can't store very many states in memory :(
pub const STATE_LRU_CAPACITY_NON_ZERO: NonZeroUsize = new_non_zero_usize(2);
pub const STATE_LRU_CAPACITY: usize = STATE_LRU_CAPACITY_NON_ZERO.get();

/// Cache to hold fully valid data that can't be imported to fork-choice yet. After Dencun hard-fork
/// blocks have a sidecar of data that is received separately from the network. We call the concept
/// of a block "becoming available" when all of its import dependencies are inserted into this
/// cache.
///
/// Usually a block becomes available on its slot within a second of receiving its first component
/// over gossip. However, a block may never become available if a malicious proposer does not
/// publish its data, or there are network issues that prevent us from receiving it. If the block
/// does not become available after some time we can safely forget about it. Consider these two
/// cases:
///
/// - Global unavailability: If nobody has received the block components it's likely that the
///   proposer never made the block available. So we can safely forget about the block as it will
///   never become available.
/// - Local unavailability: Some fraction of the network has received all block components, but not us.
///   Some of our peers will eventually attest to a descendant of that block and lookup sync will
///   fetch its components. Therefore it's not strictly necessary to hold to the partially available
///   block for too long as we can recover from other peers.
///
/// Even in periods of non-finality, the proposer is expected to publish the block's data
/// immediately. Because this cache only holds fully valid data, its capacity is bound to 1 block
/// per slot and fork: before inserting into this cache we check the proposer signature and correct
/// proposer. Having a capacity > 1 is an optimization to prevent sync lookup from having re-fetch
/// data during moments of unstable network conditions.
pub struct DataAvailabilityChecker<T: BeaconChainTypes> {
    availability_cache: Arc<DataAvailabilityCheckerInner<T>>,
    slot_clock: T::SlotClock,
    kzg: Arc<Kzg>,
    spec: Arc<ChainSpec>,
    log: Logger,
}

pub type AvailabilityAndReconstructedColumns<E> = (Availability<E>, DataColumnSidecarList<E>);

/// This type is returned after adding a block / blob to the `DataAvailabilityChecker`.
///
/// Indicates if the block is fully `Available` or if we need blobs or blocks
///  to "complete" the requirements for an `AvailableBlock`.
#[derive(PartialEq)]
pub enum Availability<E: EthSpec> {
    MissingComponents(Hash256),
    Available(Box<AvailableExecutedBlock<E>>),
}

impl<E: EthSpec> Debug for Availability<E> {
    fn fmt(&self, f: &mut fmt::Formatter) -> fmt::Result {
        match self {
            Self::MissingComponents(block_root) => {
                write!(f, "MissingComponents({})", block_root)
            }
            Self::Available(block) => write!(f, "Available({:?})", block.import_data.block_root),
        }
    }
}

impl<T: BeaconChainTypes> DataAvailabilityChecker<T> {
    pub fn new(
        slot_clock: T::SlotClock,
        kzg: Arc<Kzg>,
        store: BeaconStore<T>,
        import_all_data_columns: bool,
<<<<<<< HEAD
        spec: ChainSpec,
        log: Logger,
=======
        spec: Arc<ChainSpec>,
>>>>>>> 5d1ff7c6
    ) -> Result<Self, AvailabilityCheckError> {
        let custody_subnet_count = if import_all_data_columns {
            spec.data_column_sidecar_subnet_count as usize
        } else {
            spec.custody_requirement as usize
        };

        let custody_column_count =
            custody_subnet_count.saturating_mul(spec.data_columns_per_subnet());

        let inner = DataAvailabilityCheckerInner::new(
            OVERFLOW_LRU_CAPACITY,
            store,
            custody_column_count,
            spec.clone(),
        )?;
        Ok(Self {
            availability_cache: Arc::new(inner),
            slot_clock,
            kzg,
            spec,
            log,
        })
    }

    pub fn get_custody_columns_count(&self) -> usize {
        self.availability_cache
            .custody_subnet_count()
            .saturating_mul(self.spec.data_columns_per_subnet())
    }

    /// Checks if the block root is currenlty in the availability cache awaiting import because
    /// of missing components.
    pub fn get_execution_valid_block(
        &self,
        block_root: &Hash256,
    ) -> Option<Arc<SignedBeaconBlock<T::EthSpec>>> {
        self.availability_cache
            .get_execution_valid_block(block_root)
    }

    /// Return the set of imported blob indexes for `block_root`. Returns None if there is no block
    /// component for `block_root`.
    pub fn imported_blob_indexes(&self, block_root: &Hash256) -> Option<Vec<u64>> {
        self.availability_cache
            .peek_pending_components(block_root, |components| {
                components.map(|components| {
                    components
                        .get_cached_blobs()
                        .iter()
                        .filter_map(|blob| blob.as_ref().map(|blob| blob.blob_index()))
                        .collect::<Vec<_>>()
                })
            })
    }

    /// Return the set of imported custody column indexes for `block_root`. Returns None if there is
    /// no block component for `block_root`.
    pub fn imported_custody_column_indexes(&self, block_root: &Hash256) -> Option<Vec<u64>> {
        self.availability_cache
            .peek_pending_components(block_root, |components| {
                components.map(|components| components.get_cached_data_columns_indices())
            })
    }

    /// Get a blob from the availability cache.
    pub fn get_blob(
        &self,
        blob_id: &BlobIdentifier,
    ) -> Result<Option<Arc<BlobSidecar<T::EthSpec>>>, AvailabilityCheckError> {
        self.availability_cache.peek_blob(blob_id)
    }

    /// Get a data column from the availability cache.
    pub fn get_data_column(
        &self,
        data_column_id: &DataColumnIdentifier,
    ) -> Result<Option<Arc<DataColumnSidecar<T::EthSpec>>>, AvailabilityCheckError> {
        self.availability_cache.peek_data_column(data_column_id)
    }

    /// Put a list of blobs received via RPC into the availability cache. This performs KZG
    /// verification on the blobs in the list.
    pub fn put_rpc_blobs(
        &self,
        block_root: Hash256,
        epoch: Epoch,
        blobs: FixedBlobSidecarList<T::EthSpec>,
    ) -> Result<Availability<T::EthSpec>, AvailabilityCheckError> {
        let seen_timestamp = self
            .slot_clock
            .now_duration()
            .ok_or(AvailabilityCheckError::SlotClockError)?;

        // Note: currently not reporting which specific blob is invalid because we fetch all blobs
        // from the same peer for both lookup and range sync.

        let verified_blobs = KzgVerifiedBlobList::new(
            Vec::from(blobs).into_iter().flatten(),
            &self.kzg,
            seen_timestamp,
        )
        .map_err(AvailabilityCheckError::InvalidBlobs)?;

        self.availability_cache
            .put_kzg_verified_blobs(block_root, epoch, verified_blobs)
    }

    /// Put a list of custody columns received via RPC into the availability cache. This performs KZG
    /// verification on the blobs in the list.
    #[allow(clippy::type_complexity)]
    pub fn put_rpc_custody_columns(
        &self,
        block_root: Hash256,
        epoch: Epoch,
        custody_columns: DataColumnSidecarList<T::EthSpec>,
<<<<<<< HEAD
    ) -> Result<Availability<T::EthSpec>, AvailabilityCheckError> {
        let Some(kzg) = self.kzg.as_ref() else {
            return Err(AvailabilityCheckError::KzgNotInitialized);
        };

=======
    ) -> Result<(Availability<T::EthSpec>, DataColumnsToPublish<T::EthSpec>), AvailabilityCheckError>
    {
>>>>>>> 5d1ff7c6
        // TODO(das): report which column is invalid for proper peer scoring
        // TODO(das): batch KZG verification here, but fallback into checking each column
        // individually to report which column(s) are invalid.
        let verified_custody_columns = custody_columns
            .into_iter()
            .map(|column| {
                let index = column.index;
                Ok(KzgVerifiedCustodyDataColumn::from_asserted_custody(
                    KzgVerifiedDataColumn::new(column, &self.kzg)
                        .map_err(|e| AvailabilityCheckError::InvalidColumn(index, e))?,
                ))
            })
            .collect::<Result<Vec<_>, AvailabilityCheckError>>()?;

        self.availability_cache.put_kzg_verified_data_columns(
<<<<<<< HEAD
=======
            &self.kzg,
>>>>>>> 5d1ff7c6
            block_root,
            epoch,
            verified_custody_columns,
        )
    }

    /// Check if we've cached other blobs for this block. If it completes a set and we also
    /// have a block cached, return the `Availability` variant triggering block import.
    /// Otherwise cache the blob sidecar.
    ///
    /// This should only accept gossip verified blobs, so we should not have to worry about dupes.
    pub fn put_gossip_blob(
        &self,
        gossip_blob: GossipVerifiedBlob<T>,
    ) -> Result<Availability<T::EthSpec>, AvailabilityCheckError> {
        self.availability_cache.put_kzg_verified_blobs(
            gossip_blob.block_root(),
            gossip_blob.epoch(),
            vec![gossip_blob.into_inner()],
        )
    }

    /// Check if we've cached other data columns for this block. If it satisfies the custody requirement and we also
    /// have a block cached, return the `Availability` variant triggering block import.
    /// Otherwise cache the data column sidecar.
    ///
    /// This should only accept gossip verified data columns, so we should not have to worry about dupes.
    #[allow(clippy::type_complexity)]
    pub fn put_gossip_data_columns(
        &self,
        slot: Slot,
        block_root: Hash256,
        gossip_data_columns: Vec<GossipVerifiedDataColumn<T>>,
<<<<<<< HEAD
    ) -> Result<Availability<T::EthSpec>, AvailabilityCheckError> {
=======
    ) -> Result<(Availability<T::EthSpec>, DataColumnsToPublish<T::EthSpec>), AvailabilityCheckError>
    {
>>>>>>> 5d1ff7c6
        let epoch = slot.epoch(T::EthSpec::slots_per_epoch());

        let custody_columns = gossip_data_columns
            .into_iter()
            .map(|c| KzgVerifiedCustodyDataColumn::from_asserted_custody(c.into_inner()))
            .collect::<Vec<_>>();

<<<<<<< HEAD
        self.availability_cache
            .put_kzg_verified_data_columns(block_root, epoch, custody_columns)
=======
        self.availability_cache.put_kzg_verified_data_columns(
            &self.kzg,
            block_root,
            epoch,
            custody_columns,
        )
>>>>>>> 5d1ff7c6
    }

    /// Check if we have all the blobs for a block. Returns `Availability` which has information
    /// about whether all components have been received or more are required.
    pub fn put_pending_executed_block(
        &self,
        executed_block: AvailabilityPendingExecutedBlock<T::EthSpec>,
    ) -> Result<Availability<T::EthSpec>, AvailabilityCheckError> {
        self.availability_cache
            .put_pending_executed_block(executed_block)
    }

    pub fn remove_pending_components(&self, block_root: Hash256) {
        self.availability_cache
            .remove_pending_components(block_root)
    }

    /// Verifies kzg commitments for an RpcBlock, returns a `MaybeAvailableBlock` that may
    /// include the fully available block.
    ///
    /// WARNING: This function assumes all required blobs are already present, it does NOT
    ///          check if there are any missing blobs.
    pub fn verify_kzg_for_rpc_block(
        &self,
        block: RpcBlock<T::EthSpec>,
    ) -> Result<MaybeAvailableBlock<T::EthSpec>, AvailabilityCheckError> {
        let (block_root, block, blobs, data_columns) = block.deconstruct();
        if self.blobs_required_for_block(&block) {
            return if let Some(blob_list) = blobs.as_ref() {
                verify_kzg_for_blob_list(blob_list.iter(), &self.kzg)
                    .map_err(AvailabilityCheckError::InvalidBlobs)?;
                Ok(MaybeAvailableBlock::Available(AvailableBlock {
                    block_root,
                    block,
                    blobs,
                    blobs_available_timestamp: None,
                    data_columns: None,
                    spec: self.spec.clone(),
                }))
            } else {
                Ok(MaybeAvailableBlock::AvailabilityPending { block_root, block })
            };
        }
        if self.data_columns_required_for_block(&block) {
            return if let Some(data_column_list) = data_columns.as_ref() {
                verify_kzg_for_data_column_list_with_scoring(
                    data_column_list
                        .iter()
                        .map(|custody_column| custody_column.as_data_column()),
                    &self.kzg,
                )?;
                Ok(MaybeAvailableBlock::Available(AvailableBlock {
                    block_root,
                    block,
                    blobs: None,
                    blobs_available_timestamp: None,
                    data_columns: Some(
                        data_column_list
                            .into_iter()
                            .map(|d| d.clone_arc())
                            .collect(),
                    ),
                    spec: self.spec.clone(),
                }))
            } else {
                Ok(MaybeAvailableBlock::AvailabilityPending { block_root, block })
            };
        }

        Ok(MaybeAvailableBlock::Available(AvailableBlock {
            block_root,
            block,
            blobs: None,
            blobs_available_timestamp: None,
            data_columns: None,
            spec: self.spec.clone(),
        }))
    }

    /// Checks if a vector of blocks are available. Returns a vector of `MaybeAvailableBlock`
    /// This is more efficient than calling `verify_kzg_for_rpc_block` in a loop as it does
    /// all kzg verification at once
    ///
    /// WARNING: This function assumes all required blobs are already present, it does NOT
    ///          check if there are any missing blobs.
    pub fn verify_kzg_for_rpc_blocks(
        &self,
        blocks: Vec<RpcBlock<T::EthSpec>>,
    ) -> Result<Vec<MaybeAvailableBlock<T::EthSpec>>, AvailabilityCheckError> {
        let mut results = Vec::with_capacity(blocks.len());
        let all_blobs: BlobSidecarList<T::EthSpec> = blocks
            .iter()
            .filter(|block| self.blobs_required_for_block(block.as_block()))
            // this clone is cheap as it's cloning an Arc
            .filter_map(|block| block.blobs().cloned())
            .flatten()
            .collect::<Vec<_>>()
            .into();

        // verify kzg for all blobs at once
        if !all_blobs.is_empty() {
            verify_kzg_for_blob_list(all_blobs.iter(), &self.kzg)
                .map_err(AvailabilityCheckError::InvalidBlobs)?;
        }

        let all_data_columns = blocks
            .iter()
            .filter(|block| self.data_columns_required_for_block(block.as_block()))
            // this clone is cheap as it's cloning an Arc
            .filter_map(|block| block.custody_columns().cloned())
            .flatten()
            .map(CustodyDataColumn::into_inner)
            .collect::<Vec<_>>();
        let all_data_columns =
            RuntimeVariableList::from_vec(all_data_columns, self.spec.number_of_columns);

        // verify kzg for all data columns at once
        if !all_data_columns.is_empty() {
            // TODO: Need to also attribute which specific block is faulty
            verify_kzg_for_data_column_list_with_scoring(all_data_columns.iter(), &self.kzg)?;
        }

        for block in blocks {
            let (block_root, block, blobs, data_columns) = block.deconstruct();

            let maybe_available_block = if self.blobs_required_for_block(&block) {
                if blobs.is_some() {
                    MaybeAvailableBlock::Available(AvailableBlock {
                        block_root,
                        block,
                        blobs,
                        blobs_available_timestamp: None,
                        data_columns: None,
                        spec: self.spec.clone(),
                    })
                } else {
                    MaybeAvailableBlock::AvailabilityPending { block_root, block }
                }
            } else if self.data_columns_required_for_block(&block) {
                if data_columns.is_some() {
                    MaybeAvailableBlock::Available(AvailableBlock {
                        block_root,
                        block,
                        blobs: None,
                        data_columns: data_columns.map(|data_columns| {
                            data_columns.into_iter().map(|d| d.into_inner()).collect()
                        }),
                        blobs_available_timestamp: None,
                        spec: self.spec.clone(),
                    })
                } else {
                    MaybeAvailableBlock::AvailabilityPending { block_root, block }
                }
            } else {
                MaybeAvailableBlock::Available(AvailableBlock {
                    block_root,
                    block,
                    blobs: None,
                    data_columns: None,
                    blobs_available_timestamp: None,
                    spec: self.spec.clone(),
                })
            };

            results.push(maybe_available_block);
        }

        Ok(results)
    }

    /// Determines the blob requirements for a block. If the block is pre-deneb, no blobs are required.
    /// If the epoch is from prior to the data availability boundary, no blobs are required.
    pub fn blobs_required_for_epoch(&self, epoch: Epoch) -> bool {
        self.da_check_required_for_epoch(epoch) && !self.spec.is_peer_das_enabled_for_epoch(epoch)
    }

    /// Determines the data column requirements for an epoch.
    /// - If the epoch is pre-peerdas, no data columns are required.
    /// - If the epoch is from prior to the data availability boundary, no data columns are required.
    pub fn data_columns_required_for_epoch(&self, epoch: Epoch) -> bool {
        self.da_check_required_for_epoch(epoch) && self.spec.is_peer_das_enabled_for_epoch(epoch)
    }

    /// See `Self::blobs_required_for_epoch`
    fn blobs_required_for_block(&self, block: &SignedBeaconBlock<T::EthSpec>) -> bool {
        block.num_expected_blobs() > 0 && self.blobs_required_for_epoch(block.epoch())
    }

    /// See `Self::data_columns_required_for_epoch`
    fn data_columns_required_for_block(&self, block: &SignedBeaconBlock<T::EthSpec>) -> bool {
        block.num_expected_blobs() > 0 && self.data_columns_required_for_epoch(block.epoch())
    }

    /// The epoch at which we require a data availability check in block processing.
    /// `None` if the `Deneb` fork is disabled.
    pub fn data_availability_boundary(&self) -> Option<Epoch> {
        let fork_epoch = self.spec.deneb_fork_epoch?;
        let current_slot = self.slot_clock.now()?;
        Some(std::cmp::max(
            fork_epoch,
            current_slot
                .epoch(T::EthSpec::slots_per_epoch())
                .saturating_sub(self.spec.min_epochs_for_blob_sidecars_requests),
        ))
    }

    /// Returns true if the given epoch lies within the da boundary and false otherwise.
    pub fn da_check_required_for_epoch(&self, block_epoch: Epoch) -> bool {
        self.data_availability_boundary()
            .map_or(false, |da_epoch| block_epoch >= da_epoch)
    }

    /// Returns `true` if the current epoch is greater than or equal to the `Deneb` epoch.
    pub fn is_deneb(&self) -> bool {
        self.slot_clock.now().map_or(false, |slot| {
            self.spec.deneb_fork_epoch.map_or(false, |deneb_epoch| {
                let now_epoch = slot.epoch(T::EthSpec::slots_per_epoch());
                now_epoch >= deneb_epoch
            })
        })
    }

    /// Collects metrics from the data availability checker.
    pub fn metrics(&self) -> DataAvailabilityCheckerMetrics {
        DataAvailabilityCheckerMetrics {
            state_cache_size: self.availability_cache.state_cache_size(),
            block_cache_size: self.availability_cache.block_cache_size(),
        }
    }

    pub fn reconstruct_data_columns(
        &self,
        block_root: &Hash256,
    ) -> Result<Option<AvailabilityAndReconstructedColumns<T::EthSpec>>, AvailabilityCheckError>
    {
        let Some(kzg) = self.kzg.as_ref() else {
            return Err(AvailabilityCheckError::KzgNotInitialized);
        };

        // Clone the pending components, so we don't hold the read lock during reconstruction
        let Some(pending_components) = self
            .availability_cache
            .peek_pending_components(block_root, |pending_components_opt| {
                pending_components_opt.cloned()
            })
        else {
            // Block may have been imported as it does not exist in availability cache.
            return Ok(None);
        };

        if !self.should_reconstruct(&pending_components) {
            return Ok(None);
        }

        self.availability_cache
            .set_reconstruction_started(block_root);

        metrics::inc_counter(&KZG_DATA_COLUMN_RECONSTRUCTION_ATTEMPTS);
        let timer = metrics::start_timer(&metrics::DATA_AVAILABILITY_RECONSTRUCTION_TIME);

        let all_data_columns = KzgVerifiedCustodyDataColumn::reconstruct_columns(
            kzg,
            &pending_components.verified_data_columns,
            &self.spec,
        )
        .inspect_err(|e| {
            error!(
                self.log,
                "Error reconstructing data columns";
                "block_root" => ?block_root,
                "error" => ?e
            );
            metrics::inc_counter(&KZG_DATA_COLUMN_RECONSTRUCTION_FAILURES);
        })?;

        // Check indices from cache again to make sure we don't publish components we've already received.
        let Some(existing_column_indices) = self.imported_custody_column_indexes(block_root) else {
            // If block is already imported (no longer in cache), abort publishing data columns
            // TODO(das) This assumes only supernodes do reconstructions (i.e. custody
            // requirement = all columns). This behaviour is likely to change in the future when we
            // get to 2D PeerDAS.
            return Ok(None);
        };

        let data_columns_to_publish = all_data_columns
            .into_iter()
            .filter(|d| !existing_column_indices.contains(&d.index()))
            .collect::<Vec<_>>();

        // Return if there's no data columns to publish.
        let Some(slot) = data_columns_to_publish
            .first()
            .map(|d| d.as_data_column().slot())
        else {
            return Ok(None);
        };

        metrics::stop_timer(timer);
        metrics::inc_counter_by(
            &metrics::DATA_AVAILABILITY_RECONSTRUCTED_COLUMNS,
            data_columns_to_publish.len() as u64,
        );

        debug!(self.log, "Reconstructed columns";
            "count" => data_columns_to_publish.len(),
            "block_root" => ?block_root,
            "slot" => slot,
        );

        self.availability_cache
            .put_kzg_verified_data_columns(
                *block_root,
                slot.epoch(T::EthSpec::slots_per_epoch()),
                data_columns_to_publish.clone(),
            )
            .map(|availability| {
                (
                    availability,
                    data_columns_to_publish
                        .into_iter()
                        .map(|d| d.clone_arc())
                        .collect::<Vec<_>>(),
                )
            })
            .map(Some)
    }

    /// Potentially trigger reconstruction if:
    /// - Our custody requirement is all columns, and we haven't got all columns
    /// - We have >= 50% of columns, but not all columns
    /// - Reconstruction hasn't been started for the block
    fn should_reconstruct(&self, pending_components: &PendingComponents<T::EthSpec>) -> bool {
        let received_column_count = pending_components.verified_data_columns.len();
        let custody_column_count = self.get_custody_columns_count();
        let total_column_count = self.spec.number_of_columns;
        custody_column_count == total_column_count
            && received_column_count < total_column_count
            && received_column_count >= total_column_count / 2
            && !pending_components.reconstruction_started
    }
}

/// Helper struct to group data availability checker metrics.
pub struct DataAvailabilityCheckerMetrics {
    pub state_cache_size: usize,
    pub block_cache_size: usize,
}

pub fn start_availability_cache_maintenance_service<T: BeaconChainTypes>(
    executor: TaskExecutor,
    chain: Arc<BeaconChain<T>>,
) {
    // this cache only needs to be maintained if deneb is configured
    if chain.spec.deneb_fork_epoch.is_some() {
        let overflow_cache = chain.data_availability_checker.availability_cache.clone();
        executor.spawn(
            async move { availability_cache_maintenance_service(chain, overflow_cache).await },
            "availability_cache_service",
        );
    } else {
        debug!(
            chain.log,
            "Deneb fork not configured, not starting availability cache maintenance service"
        );
    }
}

async fn availability_cache_maintenance_service<T: BeaconChainTypes>(
    chain: Arc<BeaconChain<T>>,
    overflow_cache: Arc<DataAvailabilityCheckerInner<T>>,
) {
    let epoch_duration = chain.slot_clock.slot_duration() * T::EthSpec::slots_per_epoch() as u32;
    loop {
        match chain
            .slot_clock
            .duration_to_next_epoch(T::EthSpec::slots_per_epoch())
        {
            Some(duration) => {
                // this service should run 3/4 of the way through the epoch
                let additional_delay = (epoch_duration * 3) / 4;
                tokio::time::sleep(duration + additional_delay).await;

                let Some(deneb_fork_epoch) = chain.spec.deneb_fork_epoch else {
                    // shutdown service if deneb fork epoch not set
                    break;
                };

                debug!(
                    chain.log,
                    "Availability cache maintenance service firing";
                );
                let Some(current_epoch) = chain
                    .slot_clock
                    .now()
                    .map(|slot| slot.epoch(T::EthSpec::slots_per_epoch()))
                else {
                    continue;
                };

                if current_epoch < deneb_fork_epoch {
                    // we are not in deneb yet
                    continue;
                }

                let finalized_epoch = chain
                    .canonical_head
                    .fork_choice_read_lock()
                    .finalized_checkpoint()
                    .epoch;
                // any data belonging to an epoch before this should be pruned
                let cutoff_epoch = std::cmp::max(
                    finalized_epoch + 1,
                    std::cmp::max(
                        current_epoch
                            .saturating_sub(chain.spec.min_epochs_for_blob_sidecars_requests),
                        deneb_fork_epoch,
                    ),
                );

                if let Err(e) = overflow_cache.do_maintenance(cutoff_epoch) {
                    error!(chain.log, "Failed to maintain availability cache"; "error" => ?e);
                }
            }
            None => {
                error!(chain.log, "Failed to read slot clock");
                // If we can't read the slot clock, just wait another slot.
                tokio::time::sleep(chain.slot_clock.slot_duration()).await;
            }
        };
    }
}

fn verify_kzg_for_data_column_list_with_scoring<'a, E: EthSpec, I>(
    data_column_iter: I,
    kzg: &'a Kzg,
) -> Result<(), AvailabilityCheckError>
where
    I: Iterator<Item = &'a Arc<DataColumnSidecar<E>>> + Clone,
{
    let Err(batch_err) = verify_kzg_for_data_column_list(data_column_iter.clone(), kzg) else {
        return Ok(());
    };

    let data_columns = data_column_iter.collect::<Vec<_>>();
    // Find which column is invalid. If len is 1 or 0 continue to default case below.
    // If len > 1 at least one column MUST fail.
    if data_columns.len() > 1 {
        for data_column in data_columns {
            if let Err(e) = verify_kzg_for_data_column(data_column.clone(), kzg) {
                return Err(AvailabilityCheckError::InvalidColumn(data_column.index, e));
            }
        }
    }

    // len 0 should never happen
    Err(AvailabilityCheckError::InvalidColumn(0, batch_err))
}

/// A fully available block that is ready to be imported into fork choice.
#[derive(Clone, Debug, PartialEq)]
pub struct AvailableBlock<E: EthSpec> {
    block_root: Hash256,
    block: Arc<SignedBeaconBlock<E>>,
    blobs: Option<BlobSidecarList<E>>,
    data_columns: Option<DataColumnSidecarList<E>>,
    /// Timestamp at which this block first became available (UNIX timestamp, time since 1970).
    blobs_available_timestamp: Option<Duration>,
    pub spec: Arc<ChainSpec>,
}

impl<E: EthSpec> AvailableBlock<E> {
    pub fn __new_for_testing(
        block_root: Hash256,
        block: Arc<SignedBeaconBlock<E>>,
        blobs: Option<BlobSidecarList<E>>,
        data_columns: Option<DataColumnSidecarList<E>>,
        spec: Arc<ChainSpec>,
    ) -> Self {
        Self {
            block_root,
            block,
            blobs,
            data_columns,
            blobs_available_timestamp: None,
            spec,
        }
    }

    pub fn block(&self) -> &SignedBeaconBlock<E> {
        &self.block
    }
    pub fn block_cloned(&self) -> Arc<SignedBeaconBlock<E>> {
        self.block.clone()
    }

    pub fn blobs(&self) -> Option<&BlobSidecarList<E>> {
        self.blobs.as_ref()
    }

    pub fn blobs_available_timestamp(&self) -> Option<Duration> {
        self.blobs_available_timestamp
    }

    pub fn data_columns(&self) -> Option<&DataColumnSidecarList<E>> {
        self.data_columns.as_ref()
    }

    #[allow(clippy::type_complexity)]
    pub fn deconstruct(
        self,
    ) -> (
        Hash256,
        Arc<SignedBeaconBlock<E>>,
        Option<BlobSidecarList<E>>,
        Option<DataColumnSidecarList<E>>,
    ) {
        let AvailableBlock {
            block_root,
            block,
            blobs,
            data_columns,
            blobs_available_timestamp: _,
            ..
        } = self;
        (block_root, block, blobs, data_columns)
    }
}

#[derive(Debug, Clone)]
pub enum MaybeAvailableBlock<E: EthSpec> {
    /// This variant is fully available.
    /// i.e. for pre-deneb blocks, it contains a (`SignedBeaconBlock`, `Blobs::None`) and for
    /// post-4844 blocks, it contains a `SignedBeaconBlock` and a Blobs variant other than `Blobs::None`.
    Available(AvailableBlock<E>),
    /// This variant is not fully available and requires blobs to become fully available.
    AvailabilityPending {
        block_root: Hash256,
        block: Arc<SignedBeaconBlock<E>>,
    },
}

impl<E: EthSpec> MaybeAvailableBlock<E> {
    pub fn block_cloned(&self) -> Arc<SignedBeaconBlock<E>> {
        match self {
            Self::Available(block) => block.block_cloned(),
            Self::AvailabilityPending { block, .. } => block.clone(),
        }
    }
}<|MERGE_RESOLUTION|>--- conflicted
+++ resolved
@@ -106,12 +106,8 @@
         kzg: Arc<Kzg>,
         store: BeaconStore<T>,
         import_all_data_columns: bool,
-<<<<<<< HEAD
-        spec: ChainSpec,
+        spec: Arc<ChainSpec>,
         log: Logger,
-=======
-        spec: Arc<ChainSpec>,
->>>>>>> 5d1ff7c6
     ) -> Result<Self, AvailabilityCheckError> {
         let custody_subnet_count = if import_all_data_columns {
             spec.data_column_sidecar_subnet_count as usize
@@ -228,16 +224,7 @@
         block_root: Hash256,
         epoch: Epoch,
         custody_columns: DataColumnSidecarList<T::EthSpec>,
-<<<<<<< HEAD
     ) -> Result<Availability<T::EthSpec>, AvailabilityCheckError> {
-        let Some(kzg) = self.kzg.as_ref() else {
-            return Err(AvailabilityCheckError::KzgNotInitialized);
-        };
-
-=======
-    ) -> Result<(Availability<T::EthSpec>, DataColumnsToPublish<T::EthSpec>), AvailabilityCheckError>
-    {
->>>>>>> 5d1ff7c6
         // TODO(das): report which column is invalid for proper peer scoring
         // TODO(das): batch KZG verification here, but fallback into checking each column
         // individually to report which column(s) are invalid.
@@ -253,10 +240,6 @@
             .collect::<Result<Vec<_>, AvailabilityCheckError>>()?;
 
         self.availability_cache.put_kzg_verified_data_columns(
-<<<<<<< HEAD
-=======
-            &self.kzg,
->>>>>>> 5d1ff7c6
             block_root,
             epoch,
             verified_custody_columns,
@@ -290,12 +273,7 @@
         slot: Slot,
         block_root: Hash256,
         gossip_data_columns: Vec<GossipVerifiedDataColumn<T>>,
-<<<<<<< HEAD
     ) -> Result<Availability<T::EthSpec>, AvailabilityCheckError> {
-=======
-    ) -> Result<(Availability<T::EthSpec>, DataColumnsToPublish<T::EthSpec>), AvailabilityCheckError>
-    {
->>>>>>> 5d1ff7c6
         let epoch = slot.epoch(T::EthSpec::slots_per_epoch());
 
         let custody_columns = gossip_data_columns
@@ -303,17 +281,8 @@
             .map(|c| KzgVerifiedCustodyDataColumn::from_asserted_custody(c.into_inner()))
             .collect::<Vec<_>>();
 
-<<<<<<< HEAD
         self.availability_cache
             .put_kzg_verified_data_columns(block_root, epoch, custody_columns)
-=======
-        self.availability_cache.put_kzg_verified_data_columns(
-            &self.kzg,
-            block_root,
-            epoch,
-            custody_columns,
-        )
->>>>>>> 5d1ff7c6
     }
 
     /// Check if we have all the blobs for a block. Returns `Availability` which has information
@@ -549,10 +518,6 @@
         block_root: &Hash256,
     ) -> Result<Option<AvailabilityAndReconstructedColumns<T::EthSpec>>, AvailabilityCheckError>
     {
-        let Some(kzg) = self.kzg.as_ref() else {
-            return Err(AvailabilityCheckError::KzgNotInitialized);
-        };
-
         // Clone the pending components, so we don't hold the read lock during reconstruction
         let Some(pending_components) = self
             .availability_cache
@@ -575,11 +540,11 @@
         let timer = metrics::start_timer(&metrics::DATA_AVAILABILITY_RECONSTRUCTION_TIME);
 
         let all_data_columns = KzgVerifiedCustodyDataColumn::reconstruct_columns(
-            kzg,
+            &self.kzg,
             &pending_components.verified_data_columns,
             &self.spec,
         )
-        .inspect_err(|e| {
+        .map_err(|e| {
             error!(
                 self.log,
                 "Error reconstructing data columns";
@@ -587,6 +552,7 @@
                 "error" => ?e
             );
             metrics::inc_counter(&KZG_DATA_COLUMN_RECONSTRUCTION_FAILURES);
+            AvailabilityCheckError::ReconstructColumnsError(e)
         })?;
 
         // Check indices from cache again to make sure we don't publish components we've already received.
