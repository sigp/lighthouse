--- conflicted
+++ resolved
@@ -18,7 +18,7 @@
 use types::blob_sidecar::{BlobIdentifier, BlobSidecar, FixedBlobSidecarList};
 use types::{
     BlobSidecarList, ChainSpec, DataColumnIdentifier, DataColumnSidecar, DataColumnSidecarList,
-    Epoch, EthSpec, Hash256, RuntimeVariableList, SignedBeaconBlock, Slot,
+    Epoch, EthSpec, Hash256, RuntimeVariableList, SignedBeaconBlock,
 };
 
 mod error;
@@ -216,11 +216,7 @@
                 .map_err(AvailabilityCheckError::InvalidBlobs)?;
 
         self.availability_cache
-<<<<<<< HEAD
-            .put_kzg_verified_blobs(block_root, verified_blobs)
-=======
-            .put_kzg_verified_blobs(block_root, epoch, verified_blobs, &self.log)
->>>>>>> ee7fca3e
+            .put_kzg_verified_blobs(block_root, verified_blobs, &self.log)
     }
 
     /// Put a list of custody columns received via RPC into the availability cache. This performs KZG
@@ -229,7 +225,6 @@
     pub fn put_rpc_custody_columns(
         &self,
         block_root: Hash256,
-        epoch: Epoch,
         custody_columns: DataColumnSidecarList<T::EthSpec>,
     ) -> Result<Availability<T::EthSpec>, AvailabilityCheckError> {
         // TODO(das): report which column is invalid for proper peer scoring
@@ -248,7 +243,6 @@
 
         self.availability_cache.put_kzg_verified_data_columns(
             block_root,
-            epoch,
             verified_custody_columns,
             &self.log,
         )
@@ -272,7 +266,7 @@
             KzgVerifiedBlobList::from_verified(blobs.iter().flatten().cloned(), seen_timestamp);
 
         self.availability_cache
-            .put_kzg_verified_blobs(block_root, verified_blobs)
+            .put_kzg_verified_blobs(block_root, verified_blobs, &self.log)
     }
 
     /// Check if we've cached other blobs for this block. If it completes a set and we also
@@ -284,17 +278,11 @@
         &self,
         gossip_blob: GossipVerifiedBlob<T>,
     ) -> Result<Availability<T::EthSpec>, AvailabilityCheckError> {
-<<<<<<< HEAD
-        self.availability_cache
-            .put_kzg_verified_blobs(gossip_blob.block_root(), vec![gossip_blob.into_inner()])
-=======
         self.availability_cache.put_kzg_verified_blobs(
             gossip_blob.block_root(),
-            gossip_blob.epoch(),
             vec![gossip_blob.into_inner()],
             &self.log,
         )
->>>>>>> ee7fca3e
     }
 
     /// Check if we've cached other data columns for this block. If it satisfies the custody requirement and we also
@@ -305,12 +293,9 @@
     #[allow(clippy::type_complexity)]
     pub fn put_gossip_data_columns(
         &self,
-        slot: Slot,
         block_root: Hash256,
         gossip_data_columns: Vec<GossipVerifiedDataColumn<T>>,
     ) -> Result<Availability<T::EthSpec>, AvailabilityCheckError> {
-        let epoch = slot.epoch(T::EthSpec::slots_per_epoch());
-
         let custody_columns = gossip_data_columns
             .into_iter()
             .map(|c| KzgVerifiedCustodyDataColumn::from_asserted_custody(c.into_inner()))
@@ -318,7 +303,6 @@
 
         self.availability_cache.put_kzg_verified_data_columns(
             block_root,
-            epoch,
             custody_columns,
             &self.log,
         )
@@ -621,12 +605,7 @@
         );
 
         self.availability_cache
-            .put_kzg_verified_data_columns(
-                *block_root,
-                slot.epoch(T::EthSpec::slots_per_epoch()),
-                data_columns_to_publish.clone(),
-                &self.log,
-            )
+            .put_kzg_verified_data_columns(*block_root, data_columns_to_publish.clone(), &self.log)
             .map(|availability| {
                 DataColumnReconstructionResult::Success((
                     availability,
