--- conflicted
+++ resolved
@@ -338,8 +338,6 @@
     })
 }
 
-<<<<<<< HEAD
-=======
 /// Makes the following checks to ensure that the list of blobs correspond block:
 ///
 /// * Check that a block is post-deneb
@@ -347,7 +345,6 @@
 /// * Checks that the index, slot, root and kzg_commitment in the block match the blobs in the correct order
 ///
 /// Returns `Ok(())` if all consistency checks pass and an error otherwise.
->>>>>>> 8c341bb9
 pub fn consistency_checks<T: EthSpec>(
     block: &SignedBeaconBlock<T>,
     blobs: &[Arc<BlobSidecar<T>>],
