--- conflicted
+++ resolved
@@ -99,8 +99,18 @@
 
     pub fn get_missing_blob_ids_with(&self, block_root: Hash256) -> MissingBlobs {
         self.availability_cache
-            .with_pending_components(&block_root, |pending_components| {
-                self.get_missing_blob_ids(block_root, pending_components)
+            .with_pending_components(&block_root, |pending_components| match pending_components {
+                Some(pending_components) => self.get_missing_blob_ids(
+                    block_root,
+                    pending_components
+                        .get_cached_block()
+                        .as_ref()
+                        .map(|b| b.as_block()),
+                    &pending_components.verified_blobs,
+                ),
+                None => MissingBlobs::PossibleMissing(
+                    BlobIdentifier::get_all_blob_ids::<T::EthSpec>(block_root),
+                ),
             })
     }
 
@@ -109,12 +119,8 @@
     pub fn get_missing_blob_ids<V>(
         &self,
         block_root: Hash256,
-<<<<<<< HEAD
-        availability_view: Option<&V>,
-=======
-        block: &Option<Arc<SignedBeaconBlock<T::EthSpec>>>,
+        block: Option<&SignedBeaconBlock<T::EthSpec>>,
         blobs: &FixedVector<Option<V>, <T::EthSpec as EthSpec>::MaxBlobsPerBlock>,
->>>>>>> 06eb181b
     ) -> MissingBlobs {
         let Some(current_slot) = self.slot_clock.now_or_genesis() else {
             error!(
@@ -127,22 +133,17 @@
         let current_epoch = current_slot.epoch(T::EthSpec::slots_per_epoch());
 
         if self.da_check_required_for_epoch(current_epoch) {
-<<<<<<< HEAD
-            let Some(availability_view) = availability_view else {
-                return MissingBlobs::PossibleMissing(BlobIdentifier::get_all_blob_ids::<E>(
-                    block_root,
-                ));
-            };
-
-            match availability_view.get_cached_block() {
-=======
             match block {
->>>>>>> 06eb181b
                 Some(cached_block) => {
-                    let block_commitments = cached_block.get_commitments();
+                    let block_commitments_len = cached_block
+                        .message()
+                        .body()
+                        .blob_kzg_commitments()
+                        .map(|v| v.len())
+                        .unwrap_or(0);
                     let blob_ids = blobs
                         .iter()
-                        .take(block_commitments.len())
+                        .take(block_commitments_len)
                         .enumerate()
                         .filter_map(|(index, blob_commitment_opt)| {
                             blob_commitment_opt.is_none().then_some(BlobIdentifier {
@@ -322,55 +323,6 @@
         block.num_expected_blobs() > 0 && self.da_check_required_for_epoch(block.epoch())
     }
 
-<<<<<<< HEAD
-=======
-    /// Adds a block to the processing cache. This block's commitments are unverified but caching
-    /// them here is useful to avoid duplicate downloads of blocks, as well as understanding
-    /// our blob download requirements. We will also serve this over RPC.
-    pub fn notify_block(&self, block_root: Hash256, block: Arc<SignedBeaconBlock<T::EthSpec>>) {
-        self.processing_cache
-            .write()
-            .entry(block_root)
-            .or_default()
-            .merge_block(block);
-    }
-
-    /// Add a single blob commitment to the processing cache. This commitment is unverified but caching
-    /// them here is useful to avoid duplicate downloads of blobs, as well as understanding
-    /// our block and blob download requirements.
-    pub fn notify_gossip_blob(&self, block_root: Hash256, blob: &GossipVerifiedBlob<T>) {
-        let index = blob.index();
-        let commitment = blob.kzg_commitment();
-        self.processing_cache
-            .write()
-            .entry(block_root)
-            .or_default()
-            .merge_single_blob(index as usize, commitment);
-    }
-
-    /// Adds blob commitments to the processing cache. These commitments are unverified but caching
-    /// them here is useful to avoid duplicate downloads of blobs, as well as understanding
-    /// our block and blob download requirements.
-    pub fn notify_rpc_blobs(&self, block_root: Hash256, blobs: &FixedBlobSidecarList<T::EthSpec>) {
-        let mut commitments = KzgCommitmentOpts::<T::EthSpec>::default();
-        for blob in blobs.iter().flatten() {
-            if let Some(commitment) = commitments.get_mut(blob.index as usize) {
-                *commitment = Some(blob.kzg_commitment);
-            }
-        }
-        self.processing_cache
-            .write()
-            .entry(block_root)
-            .or_default()
-            .merge_blobs(commitments);
-    }
-
-    /// Clears the block and all blobs from the processing cache for a give root if they exist.
-    pub fn remove_notified(&self, block_root: &Hash256) {
-        self.processing_cache.write().remove(block_root)
-    }
-
->>>>>>> 06eb181b
     /// The epoch at which we require a data availability check in block processing.
     /// `None` if the `Deneb` fork is disabled.
     pub fn data_availability_boundary(&self) -> Option<Epoch> {
