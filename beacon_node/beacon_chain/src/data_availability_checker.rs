use crate::blob_verification::{verify_kzg_for_blob_list, GossipVerifiedBlob, KzgVerifiedBlobList};
use crate::block_verification_types::{
    AvailabilityPendingExecutedBlock, AvailableExecutedBlock, RpcBlock,
};
use crate::data_availability_checker::overflow_lru_cache::DataAvailabilityCheckerInner;
use crate::{BeaconChain, BeaconChainTypes, BeaconStore};
use kzg::Kzg;
use slog::{debug, error};
use slot_clock::SlotClock;
use std::fmt;
use std::fmt::Debug;
use std::num::NonZeroUsize;
use std::sync::Arc;
use std::time::Duration;
use task_executor::TaskExecutor;
use types::blob_sidecar::{BlobIdentifier, BlobSidecar, FixedBlobSidecarList};
use types::{
    BlobSidecarList, ChainSpec, DataColumnIdentifier, DataColumnSidecar, DataColumnSidecarList,
    Epoch, EthSpec, Hash256, RuntimeVariableList, SignedBeaconBlock, Slot,
};

mod error;
mod overflow_lru_cache;
mod state_lru_cache;

use crate::data_column_verification::{
    verify_kzg_for_data_column, verify_kzg_for_data_column_list, CustodyDataColumn,
    GossipVerifiedDataColumn, KzgVerifiedCustodyDataColumn, KzgVerifiedDataColumn,
};
pub use error::{Error as AvailabilityCheckError, ErrorCategory as AvailabilityCheckErrorCategory};
use types::non_zero_usize::new_non_zero_usize;

pub use self::overflow_lru_cache::DataColumnsToPublish;

/// The LRU Cache stores `PendingComponents` which can store up to
/// `MAX_BLOBS_PER_BLOCK = 6` blobs each. A `BlobSidecar` is 0.131256 MB. So
/// the maximum size of a `PendingComponents` is ~ 0.787536 MB. Setting this
/// to 1024 means the maximum size of the cache is ~ 0.8 GB. But the cache
/// will target a size of less than 75% of capacity.
pub const OVERFLOW_LRU_CAPACITY: NonZeroUsize = new_non_zero_usize(1024);
/// Until tree-states is implemented, we can't store very many states in memory :(
pub const STATE_LRU_CAPACITY_NON_ZERO: NonZeroUsize = new_non_zero_usize(2);
pub const STATE_LRU_CAPACITY: usize = STATE_LRU_CAPACITY_NON_ZERO.get();

/// Cache to hold fully valid data that can't be imported to fork-choice yet. After Dencun hard-fork
/// blocks have a sidecar of data that is received separately from the network. We call the concept
/// of a block "becoming available" when all of its import dependencies are inserted into this
/// cache.
///
/// Usually a block becomes available on its slot within a second of receiving its first component
/// over gossip. However, a block may never become available if a malicious proposer does not
/// publish its data, or there are network issues that prevent us from receiving it. If the block
/// does not become available after some time we can safely forget about it. Consider these two
/// cases:
///
/// - Global unavailability: If nobody has received the block components it's likely that the
///   proposer never made the block available. So we can safely forget about the block as it will
///   never become available.
/// - Local unavailability: Some fraction of the network has received all block components, but not us.
///   Some of our peers will eventually attest to a descendant of that block and lookup sync will
///   fetch its components. Therefore it's not strictly necessary to hold to the partially available
///   block for too long as we can recover from other peers.
///
/// Even in periods of non-finality, the proposer is expected to publish the block's data
/// immediately. Because this cache only holds fully valid data, its capacity is bound to 1 block
/// per slot and fork: before inserting into this cache we check the proposer signature and correct
/// proposer. Having a capacity > 1 is an optimization to prevent sync lookup from having re-fetch
/// data during moments of unstable network conditions.
pub struct DataAvailabilityChecker<T: BeaconChainTypes> {
    availability_cache: Arc<DataAvailabilityCheckerInner<T>>,
    slot_clock: T::SlotClock,
    kzg: Arc<Kzg>,
    spec: Arc<ChainSpec>,
}

/// This type is returned after adding a block / blob to the `DataAvailabilityChecker`.
///
/// Indicates if the block is fully `Available` or if we need blobs or blocks
///  to "complete" the requirements for an `AvailableBlock`.
#[derive(PartialEq)]
pub enum Availability<E: EthSpec> {
    MissingComponents(Hash256),
    Available(Box<AvailableExecutedBlock<E>>),
}

impl<E: EthSpec> Debug for Availability<E> {
    fn fmt(&self, f: &mut fmt::Formatter) -> fmt::Result {
        match self {
            Self::MissingComponents(block_root) => {
                write!(f, "MissingComponents({})", block_root)
            }
            Self::Available(block) => write!(f, "Available({:?})", block.import_data.block_root),
        }
    }
}

impl<T: BeaconChainTypes> DataAvailabilityChecker<T> {
    pub fn new(
        slot_clock: T::SlotClock,
        kzg: Arc<Kzg>,
        store: BeaconStore<T>,
        import_all_data_columns: bool,
        spec: Arc<ChainSpec>,
    ) -> Result<Self, AvailabilityCheckError> {
<<<<<<< HEAD
        let spec = Arc::new(spec);

=======
>>>>>>> 50d8375d
        let custody_subnet_count = if import_all_data_columns {
            spec.data_column_sidecar_subnet_count as usize
        } else {
            spec.custody_requirement as usize
        };

        let subnet_sampling_size =
            std::cmp::max(custody_subnet_count, spec.samples_per_slot as usize);
        let sampling_column_count =
            subnet_sampling_size.saturating_mul(spec.data_columns_per_subnet());

        let inner = DataAvailabilityCheckerInner::new(
            OVERFLOW_LRU_CAPACITY,
            store,
            sampling_column_count,
            spec.clone(),
        )?;
        Ok(Self {
            availability_cache: Arc::new(inner),
            slot_clock,
            kzg,
            spec,
        })
    }

    pub fn get_sampling_column_count(&self) -> usize {
        self.availability_cache.sampling_column_count()
    }

    /// Checks if the block root is currenlty in the availability cache awaiting import because
    /// of missing components.
    pub fn get_execution_valid_block(
        &self,
        block_root: &Hash256,
    ) -> Option<Arc<SignedBeaconBlock<T::EthSpec>>> {
        self.availability_cache
            .get_execution_valid_block(block_root)
    }

    /// Return the set of cached blob indexes for `block_root`. Returns None if there is no block
    /// component for `block_root`.
    pub fn cached_blob_indexes(&self, block_root: &Hash256) -> Option<Vec<u64>> {
        self.availability_cache
            .peek_pending_components(block_root, |components| {
                components.map(|components| {
                    components
                        .get_cached_blobs()
                        .iter()
                        .filter_map(|blob| blob.as_ref().map(|blob| blob.blob_index()))
                        .collect::<Vec<_>>()
                })
            })
    }

    /// Return the set of cached custody column indexes for `block_root`. Returns None if there is
    /// no block component for `block_root`.
    pub fn cached_data_column_indexes(&self, block_root: &Hash256) -> Option<Vec<u64>> {
        self.availability_cache
            .peek_pending_components(block_root, |components| {
                components.map(|components| components.get_cached_data_columns_indices())
            })
    }

    /// Get a blob from the availability cache.
    pub fn get_blob(
        &self,
        blob_id: &BlobIdentifier,
    ) -> Result<Option<Arc<BlobSidecar<T::EthSpec>>>, AvailabilityCheckError> {
        self.availability_cache.peek_blob(blob_id)
    }

    /// Get a data column from the availability cache.
    pub fn get_data_column(
        &self,
        data_column_id: &DataColumnIdentifier,
    ) -> Result<Option<Arc<DataColumnSidecar<T::EthSpec>>>, AvailabilityCheckError> {
        self.availability_cache.peek_data_column(data_column_id)
    }

    /// Put a list of blobs received via RPC into the availability cache. This performs KZG
    /// verification on the blobs in the list.
    pub fn put_rpc_blobs(
        &self,
        block_root: Hash256,
        epoch: Epoch,
        blobs: FixedBlobSidecarList<T::EthSpec>,
    ) -> Result<Availability<T::EthSpec>, AvailabilityCheckError> {
        let seen_timestamp = self
            .slot_clock
            .now_duration()
            .ok_or(AvailabilityCheckError::SlotClockError)?;

        // Note: currently not reporting which specific blob is invalid because we fetch all blobs
        // from the same peer for both lookup and range sync.

        let verified_blobs = KzgVerifiedBlobList::new(
            Vec::from(blobs).into_iter().flatten(),
            &self.kzg,
            seen_timestamp,
        )
        .map_err(AvailabilityCheckError::InvalidBlobs)?;

        self.availability_cache
            .put_kzg_verified_blobs(block_root, epoch, verified_blobs)
    }

    /// Put a list of custody columns received via RPC into the availability cache. This performs KZG
    /// verification on the blobs in the list.
    #[allow(clippy::type_complexity)]
    pub fn put_rpc_custody_columns(
        &self,
        block_root: Hash256,
        epoch: Epoch,
        custody_columns: DataColumnSidecarList<T::EthSpec>,
    ) -> Result<(Availability<T::EthSpec>, DataColumnsToPublish<T::EthSpec>), AvailabilityCheckError>
    {
        // TODO(das): report which column is invalid for proper peer scoring
        // TODO(das): batch KZG verification here, but fallback into checking each column
        // individually to report which column(s) are invalid.
        let verified_custody_columns = custody_columns
            .into_iter()
            .map(|column| {
                let index = column.index;
                Ok(KzgVerifiedCustodyDataColumn::from_asserted_custody(
                    KzgVerifiedDataColumn::new(column, &self.kzg)
                        .map_err(|e| AvailabilityCheckError::InvalidColumn(index, e))?,
                ))
            })
            .collect::<Result<Vec<_>, AvailabilityCheckError>>()?;

        self.availability_cache.put_kzg_verified_data_columns(
            &self.kzg,
            block_root,
            epoch,
            verified_custody_columns,
        )
    }

    /// Check if we've cached other blobs for this block. If it completes a set and we also
    /// have a block cached, return the `Availability` variant triggering block import.
    /// Otherwise cache the blob sidecar.
    ///
    /// This should only accept gossip verified blobs, so we should not have to worry about dupes.
    pub fn put_gossip_blob(
        &self,
        gossip_blob: GossipVerifiedBlob<T>,
    ) -> Result<Availability<T::EthSpec>, AvailabilityCheckError> {
        self.availability_cache.put_kzg_verified_blobs(
            gossip_blob.block_root(),
            gossip_blob.epoch(),
            vec![gossip_blob.into_inner()],
        )
    }

    /// Check if we've cached other data columns for this block. If it satisfies the custody requirement and we also
    /// have a block cached, return the `Availability` variant triggering block import.
    /// Otherwise cache the data column sidecar.
    ///
    /// This should only accept gossip verified data columns, so we should not have to worry about dupes.
    #[allow(clippy::type_complexity)]
    pub fn put_gossip_data_columns(
        &self,
        slot: Slot,
        block_root: Hash256,
        gossip_data_columns: Vec<GossipVerifiedDataColumn<T>>,
    ) -> Result<(Availability<T::EthSpec>, DataColumnsToPublish<T::EthSpec>), AvailabilityCheckError>
    {
        let epoch = slot.epoch(T::EthSpec::slots_per_epoch());

        let custody_columns = gossip_data_columns
            .into_iter()
            .map(|c| KzgVerifiedCustodyDataColumn::from_asserted_custody(c.into_inner()))
            .collect::<Vec<_>>();

        self.availability_cache.put_kzg_verified_data_columns(
            &self.kzg,
            block_root,
            epoch,
            custody_columns,
        )
    }

    /// Check if we have all the blobs for a block. Returns `Availability` which has information
    /// about whether all components have been received or more are required.
    pub fn put_pending_executed_block(
        &self,
        executed_block: AvailabilityPendingExecutedBlock<T::EthSpec>,
    ) -> Result<Availability<T::EthSpec>, AvailabilityCheckError> {
        self.availability_cache
            .put_pending_executed_block(executed_block)
    }

    pub fn remove_pending_components(&self, block_root: Hash256) {
        self.availability_cache
            .remove_pending_components(block_root)
    }

    /// Verifies kzg commitments for an RpcBlock, returns a `MaybeAvailableBlock` that may
    /// include the fully available block.
    ///
    /// WARNING: This function assumes all required blobs are already present, it does NOT
    ///          check if there are any missing blobs.
    pub fn verify_kzg_for_rpc_block(
        &self,
        block: RpcBlock<T::EthSpec>,
    ) -> Result<MaybeAvailableBlock<T::EthSpec>, AvailabilityCheckError> {
        let (block_root, block, blobs, data_columns) = block.deconstruct();
        if self.blobs_required_for_block(&block) {
            return if let Some(blob_list) = blobs.as_ref() {
                verify_kzg_for_blob_list(blob_list.iter(), &self.kzg)
                    .map_err(AvailabilityCheckError::InvalidBlobs)?;
                Ok(MaybeAvailableBlock::Available(AvailableBlock {
                    block_root,
                    block,
                    blobs,
                    blobs_available_timestamp: None,
                    data_columns: None,
                    spec: self.spec.clone(),
                }))
            } else {
                Ok(MaybeAvailableBlock::AvailabilityPending { block_root, block })
            };
        }
        if self.data_columns_required_for_block(&block) {
            return if let Some(data_column_list) = data_columns.as_ref() {
                verify_kzg_for_data_column_list_with_scoring(
                    data_column_list
                        .iter()
                        .map(|custody_column| custody_column.as_data_column()),
                    &self.kzg,
                )?;
                Ok(MaybeAvailableBlock::Available(AvailableBlock {
                    block_root,
                    block,
                    blobs: None,
                    blobs_available_timestamp: None,
                    data_columns: Some(
                        data_column_list
                            .into_iter()
                            .map(|d| d.clone_arc())
                            .collect(),
                    ),
                    spec: self.spec.clone(),
                }))
            } else {
                Ok(MaybeAvailableBlock::AvailabilityPending { block_root, block })
            };
        }

        Ok(MaybeAvailableBlock::Available(AvailableBlock {
            block_root,
            block,
            blobs: None,
            blobs_available_timestamp: None,
            data_columns: None,
            spec: self.spec.clone(),
        }))
    }

    /// Checks if a vector of blocks are available. Returns a vector of `MaybeAvailableBlock`
    /// This is more efficient than calling `verify_kzg_for_rpc_block` in a loop as it does
    /// all kzg verification at once
    ///
    /// WARNING: This function assumes all required blobs are already present, it does NOT
    ///          check if there are any missing blobs.
    pub fn verify_kzg_for_rpc_blocks(
        &self,
        blocks: Vec<RpcBlock<T::EthSpec>>,
    ) -> Result<Vec<MaybeAvailableBlock<T::EthSpec>>, AvailabilityCheckError> {
        let mut results = Vec::with_capacity(blocks.len());
        let all_blobs: BlobSidecarList<T::EthSpec> = blocks
            .iter()
            .filter(|block| self.blobs_required_for_block(block.as_block()))
            // this clone is cheap as it's cloning an Arc
            .filter_map(|block| block.blobs().cloned())
            .flatten()
            .collect::<Vec<_>>()
            .into();

        // verify kzg for all blobs at once
        if !all_blobs.is_empty() {
            verify_kzg_for_blob_list(all_blobs.iter(), &self.kzg)
                .map_err(AvailabilityCheckError::InvalidBlobs)?;
        }

        let all_data_columns = blocks
            .iter()
            .filter(|block| self.data_columns_required_for_block(block.as_block()))
            // this clone is cheap as it's cloning an Arc
            .filter_map(|block| block.custody_columns().cloned())
            .flatten()
            .map(CustodyDataColumn::into_inner)
            .collect::<Vec<_>>();
        let all_data_columns =
            RuntimeVariableList::from_vec(all_data_columns, self.spec.number_of_columns);

        // verify kzg for all data columns at once
        if !all_data_columns.is_empty() {
            // TODO: Need to also attribute which specific block is faulty
            verify_kzg_for_data_column_list_with_scoring(all_data_columns.iter(), &self.kzg)?;
        }

        for block in blocks {
            let (block_root, block, blobs, data_columns) = block.deconstruct();

            let maybe_available_block = if self.blobs_required_for_block(&block) {
                if blobs.is_some() {
                    MaybeAvailableBlock::Available(AvailableBlock {
                        block_root,
                        block,
                        blobs,
                        blobs_available_timestamp: None,
                        data_columns: None,
                        spec: self.spec.clone(),
                    })
                } else {
                    MaybeAvailableBlock::AvailabilityPending { block_root, block }
                }
            } else if self.data_columns_required_for_block(&block) {
                if data_columns.is_some() {
                    MaybeAvailableBlock::Available(AvailableBlock {
                        block_root,
                        block,
                        blobs: None,
                        data_columns: data_columns.map(|data_columns| {
                            data_columns.into_iter().map(|d| d.into_inner()).collect()
                        }),
                        blobs_available_timestamp: None,
                        spec: self.spec.clone(),
                    })
                } else {
                    MaybeAvailableBlock::AvailabilityPending { block_root, block }
                }
            } else {
                MaybeAvailableBlock::Available(AvailableBlock {
                    block_root,
                    block,
                    blobs: None,
                    data_columns: None,
                    blobs_available_timestamp: None,
                    spec: self.spec.clone(),
                })
            };

            results.push(maybe_available_block);
        }

        Ok(results)
    }

    /// Determines the blob requirements for a block. If the block is pre-deneb, no blobs are required.
    /// If the epoch is from prior to the data availability boundary, no blobs are required.
    pub fn blobs_required_for_epoch(&self, epoch: Epoch) -> bool {
        self.da_check_required_for_epoch(epoch) && !self.spec.is_peer_das_enabled_for_epoch(epoch)
    }

    /// Determines the data column requirements for an epoch.
    /// - If the epoch is pre-peerdas, no data columns are required.
    /// - If the epoch is from prior to the data availability boundary, no data columns are required.
    pub fn data_columns_required_for_epoch(&self, epoch: Epoch) -> bool {
        self.da_check_required_for_epoch(epoch) && self.spec.is_peer_das_enabled_for_epoch(epoch)
    }

    /// See `Self::blobs_required_for_epoch`
    fn blobs_required_for_block(&self, block: &SignedBeaconBlock<T::EthSpec>) -> bool {
        block.num_expected_blobs() > 0 && self.blobs_required_for_epoch(block.epoch())
    }

    /// See `Self::data_columns_required_for_epoch`
    fn data_columns_required_for_block(&self, block: &SignedBeaconBlock<T::EthSpec>) -> bool {
        block.num_expected_blobs() > 0 && self.data_columns_required_for_epoch(block.epoch())
    }

    /// The epoch at which we require a data availability check in block processing.
    /// `None` if the `Deneb` fork is disabled.
    pub fn data_availability_boundary(&self) -> Option<Epoch> {
        let fork_epoch = self.spec.deneb_fork_epoch?;
        let current_slot = self.slot_clock.now()?;
        Some(std::cmp::max(
            fork_epoch,
            current_slot
                .epoch(T::EthSpec::slots_per_epoch())
                .saturating_sub(self.spec.min_epochs_for_blob_sidecars_requests),
        ))
    }

    /// Returns true if the given epoch lies within the da boundary and false otherwise.
    pub fn da_check_required_for_epoch(&self, block_epoch: Epoch) -> bool {
        self.data_availability_boundary()
            .map_or(false, |da_epoch| block_epoch >= da_epoch)
    }

    /// Returns `true` if the current epoch is greater than or equal to the `Deneb` epoch.
    pub fn is_deneb(&self) -> bool {
        self.slot_clock.now().map_or(false, |slot| {
            self.spec.deneb_fork_epoch.map_or(false, |deneb_epoch| {
                let now_epoch = slot.epoch(T::EthSpec::slots_per_epoch());
                now_epoch >= deneb_epoch
            })
        })
    }

    /// Collects metrics from the data availability checker.
    pub fn metrics(&self) -> DataAvailabilityCheckerMetrics {
        DataAvailabilityCheckerMetrics {
            state_cache_size: self.availability_cache.state_cache_size(),
            block_cache_size: self.availability_cache.block_cache_size(),
        }
    }
}

/// Helper struct to group data availability checker metrics.
pub struct DataAvailabilityCheckerMetrics {
    pub state_cache_size: usize,
    pub block_cache_size: usize,
}

pub fn start_availability_cache_maintenance_service<T: BeaconChainTypes>(
    executor: TaskExecutor,
    chain: Arc<BeaconChain<T>>,
) {
    // this cache only needs to be maintained if deneb is configured
    if chain.spec.deneb_fork_epoch.is_some() {
        let overflow_cache = chain.data_availability_checker.availability_cache.clone();
        executor.spawn(
            async move { availability_cache_maintenance_service(chain, overflow_cache).await },
            "availability_cache_service",
        );
    } else {
        debug!(
            chain.log,
            "Deneb fork not configured, not starting availability cache maintenance service"
        );
    }
}

async fn availability_cache_maintenance_service<T: BeaconChainTypes>(
    chain: Arc<BeaconChain<T>>,
    overflow_cache: Arc<DataAvailabilityCheckerInner<T>>,
) {
    let epoch_duration = chain.slot_clock.slot_duration() * T::EthSpec::slots_per_epoch() as u32;
    loop {
        match chain
            .slot_clock
            .duration_to_next_epoch(T::EthSpec::slots_per_epoch())
        {
            Some(duration) => {
                // this service should run 3/4 of the way through the epoch
                let additional_delay = (epoch_duration * 3) / 4;
                tokio::time::sleep(duration + additional_delay).await;

                let Some(deneb_fork_epoch) = chain.spec.deneb_fork_epoch else {
                    // shutdown service if deneb fork epoch not set
                    break;
                };

                debug!(
                    chain.log,
                    "Availability cache maintenance service firing";
                );
                let Some(current_epoch) = chain
                    .slot_clock
                    .now()
                    .map(|slot| slot.epoch(T::EthSpec::slots_per_epoch()))
                else {
                    continue;
                };

                if current_epoch < deneb_fork_epoch {
                    // we are not in deneb yet
                    continue;
                }

                let finalized_epoch = chain
                    .canonical_head
                    .fork_choice_read_lock()
                    .finalized_checkpoint()
                    .epoch;
                // any data belonging to an epoch before this should be pruned
                let cutoff_epoch = std::cmp::max(
                    finalized_epoch + 1,
                    std::cmp::max(
                        current_epoch
                            .saturating_sub(chain.spec.min_epochs_for_blob_sidecars_requests),
                        deneb_fork_epoch,
                    ),
                );

                if let Err(e) = overflow_cache.do_maintenance(cutoff_epoch) {
                    error!(chain.log, "Failed to maintain availability cache"; "error" => ?e);
                }
            }
            None => {
                error!(chain.log, "Failed to read slot clock");
                // If we can't read the slot clock, just wait another slot.
                tokio::time::sleep(chain.slot_clock.slot_duration()).await;
            }
        };
    }
}

fn verify_kzg_for_data_column_list_with_scoring<'a, E: EthSpec, I>(
    data_column_iter: I,
    kzg: &'a Kzg,
) -> Result<(), AvailabilityCheckError>
where
    I: Iterator<Item = &'a Arc<DataColumnSidecar<E>>> + Clone,
{
    let Err(batch_err) = verify_kzg_for_data_column_list(data_column_iter.clone(), kzg) else {
        return Ok(());
    };

    let data_columns = data_column_iter.collect::<Vec<_>>();
    // Find which column is invalid. If len is 1 or 0 continue to default case below.
    // If len > 1 at least one column MUST fail.
    if data_columns.len() > 1 {
        for data_column in data_columns {
            if let Err(e) = verify_kzg_for_data_column(data_column.clone(), kzg) {
                return Err(AvailabilityCheckError::InvalidColumn(data_column.index, e));
            }
        }
    }

    // len 0 should never happen
    Err(AvailabilityCheckError::InvalidColumn(0, batch_err))
}

/// A fully available block that is ready to be imported into fork choice.
#[derive(Clone, Debug, PartialEq)]
pub struct AvailableBlock<E: EthSpec> {
    block_root: Hash256,
    block: Arc<SignedBeaconBlock<E>>,
    blobs: Option<BlobSidecarList<E>>,
    data_columns: Option<DataColumnSidecarList<E>>,
    /// Timestamp at which this block first became available (UNIX timestamp, time since 1970).
    blobs_available_timestamp: Option<Duration>,
    pub spec: Arc<ChainSpec>,
}

impl<E: EthSpec> AvailableBlock<E> {
    pub fn __new_for_testing(
        block_root: Hash256,
        block: Arc<SignedBeaconBlock<E>>,
        blobs: Option<BlobSidecarList<E>>,
        data_columns: Option<DataColumnSidecarList<E>>,
        spec: Arc<ChainSpec>,
    ) -> Self {
        Self {
            block_root,
            block,
            blobs,
            data_columns,
            blobs_available_timestamp: None,
            spec,
        }
    }

    pub fn block(&self) -> &SignedBeaconBlock<E> {
        &self.block
    }
    pub fn block_cloned(&self) -> Arc<SignedBeaconBlock<E>> {
        self.block.clone()
    }

    pub fn blobs(&self) -> Option<&BlobSidecarList<E>> {
        self.blobs.as_ref()
    }

    pub fn blobs_available_timestamp(&self) -> Option<Duration> {
        self.blobs_available_timestamp
    }

    pub fn data_columns(&self) -> Option<&DataColumnSidecarList<E>> {
        self.data_columns.as_ref()
    }

    #[allow(clippy::type_complexity)]
    pub fn deconstruct(
        self,
    ) -> (
        Hash256,
        Arc<SignedBeaconBlock<E>>,
        Option<BlobSidecarList<E>>,
        Option<DataColumnSidecarList<E>>,
    ) {
        let AvailableBlock {
            block_root,
            block,
            blobs,
            data_columns,
            blobs_available_timestamp: _,
            ..
        } = self;
        (block_root, block, blobs, data_columns)
    }
}

#[derive(Debug, Clone)]
pub enum MaybeAvailableBlock<E: EthSpec> {
    /// This variant is fully available.
    /// i.e. for pre-deneb blocks, it contains a (`SignedBeaconBlock`, `Blobs::None`) and for
    /// post-4844 blocks, it contains a `SignedBeaconBlock` and a Blobs variant other than `Blobs::None`.
    Available(AvailableBlock<E>),
    /// This variant is not fully available and requires blobs to become fully available.
    AvailabilityPending {
        block_root: Hash256,
        block: Arc<SignedBeaconBlock<E>>,
    },
}

impl<E: EthSpec> MaybeAvailableBlock<E> {
    pub fn block_cloned(&self) -> Arc<SignedBeaconBlock<E>> {
        match self {
            Self::Available(block) => block.block_cloned(),
            Self::AvailabilityPending { block, .. } => block.clone(),
        }
    }
}<|MERGE_RESOLUTION|>--- conflicted
+++ resolved
@@ -102,11 +102,6 @@
         import_all_data_columns: bool,
         spec: Arc<ChainSpec>,
     ) -> Result<Self, AvailabilityCheckError> {
-<<<<<<< HEAD
-        let spec = Arc::new(spec);
-
-=======
->>>>>>> 50d8375d
         let custody_subnet_count = if import_all_data_columns {
             spec.data_column_sidecar_subnet_count as usize
         } else {
