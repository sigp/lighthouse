//! Provides verification for the following attestations:
//!
//! - "Unaggregated" `Attestation` received from either gossip or the HTTP API.
//! - "Aggregated" `SignedAggregateAndProof` received from gossip or the HTTP API.
//!
//! For clarity, we define:
//!
//! - Unaggregated: an `Attestation` object that has exactly one aggregation bit set.
//! - Aggregated: a `SignedAggregateAndProof` which has zero or more signatures.
//!   - Note: "zero or more" may soon change to "one or more".
//!
//! Similar to the `crate::block_verification` module, we try to avoid doing duplicate verification
//! work as an attestation passes through different stages of verification. We represent these
//! different stages of verification with wrapper types. These wrapper-types flow in a particular
//! pattern:
//!
//! ```ignore
//!      types::Attestation              types::SignedAggregateAndProof
//!              |                                    |
//!              ▼                                    ▼
//!  PartiallyVerifiedUnaggregatedAttestation     PartiallyVerifiedAggregatedAttestation
//!              |                                    |
//!              -------------------------------------
//!                                |
//!                                ▼
//!                  impl SignatureVerifiedAttestation
//! ```

use crate::{
    beacon_chain::{
        HEAD_LOCK_TIMEOUT, MAXIMUM_GOSSIP_CLOCK_DISPARITY, VALIDATOR_PUBKEY_CACHE_LOCK_TIMEOUT,
    },
    metrics,
    observed_aggregates::ObserveOutcome,
    observed_attesters::Error as ObservedAttestersError,
    BeaconChain, BeaconChainError, BeaconChainTypes,
};
use bls::verify_signature_sets;
use proto_array::Block as ProtoBlock;
use slog::debug;
use slot_clock::SlotClock;
use state_processing::{
    common::get_indexed_attestation,
    per_block_processing::errors::AttestationValidationError,
    signature_sets::{
        indexed_attestation_signature_set_from_pubkeys,
        signed_aggregate_selection_proof_signature_set, signed_aggregate_signature_set,
    },
};
use std::borrow::Cow;
use strum::AsRefStr;
use tree_hash::TreeHash;
use types::{
    Attestation, BeaconCommittee, CommitteeIndex, Epoch, EthSpec, Hash256, IndexedAttestation,
    SelectionProof, SignedAggregateAndProof, Slot, SubnetId,
};

#[derive(Copy, Clone)]
pub enum CheckAttestationSignature {
    Yes,
    No,
}

/// Returned when an attestation was not successfully verified. It might not have been verified for
/// two reasons:
///
/// - The attestation is malformed or inappropriate for the context (indicated by all variants
///   other than `BeaconChainError`).
/// - The application encountered an internal error whilst attempting to determine validity
///   (the `BeaconChainError` variant)
#[derive(Debug, AsRefStr)]
pub enum Error {
    /// The attestation is from a slot that is later than the current slot (with respect to the
    /// gossip clock disparity).
    ///
    /// ## Peer scoring
    ///
    /// Assuming the local clock is correct, the peer has sent an invalid message.
    FutureSlot {
        attestation_slot: Slot,
        latest_permissible_slot: Slot,
    },
    /// The attestation is from a slot that is prior to the earliest permissible slot (with
    /// respect to the gossip clock disparity).
    ///
    /// ## Peer scoring
    ///
    /// Assuming the local clock is correct, the peer has sent an invalid message.
    PastSlot {
        attestation_slot: Slot,
        earliest_permissible_slot: Slot,
    },
    /// The attestations aggregation bits were empty when they shouldn't be.
    ///
    /// ## Peer scoring
    ///
    /// The peer has sent an invalid message.
    EmptyAggregationBitfield,
    /// The `selection_proof` on the aggregate attestation does not elect it as an aggregator.
    ///
    /// ## Peer scoring
    ///
    /// The peer has sent an invalid message.
    InvalidSelectionProof { aggregator_index: u64 },
    /// The `selection_proof` on the aggregate attestation selects it as a validator, however the
    /// aggregator index is not in the committee for that attestation.
    ///
    /// ## Peer scoring
    ///
    /// The peer has sent an invalid message.
    AggregatorNotInCommittee { aggregator_index: u64 },
    /// The aggregator index refers to a validator index that we have not seen.
    ///
    /// ## Peer scoring
    ///
    /// The peer has sent an invalid message.
    AggregatorPubkeyUnknown(u64),
    /// The attestation has been seen before; either in a block, on the gossip network or from a
    /// local validator.
    ///
    /// ## Peer scoring
    ///
    /// It's unclear if this attestation is valid, however we have already observed it and do not
    /// need to observe it again.
    AttestationAlreadyKnown(Hash256),
    /// There has already been an aggregation observed for this validator, we refuse to process a
    /// second.
    ///
    /// ## Peer scoring
    ///
    /// It's unclear if this attestation is valid, however we have already observed an aggregate
    /// attestation from this validator for this epoch and should not observe another.
    AggregatorAlreadyKnown(u64),
    /// The aggregator index is higher than the maximum possible validator count.
    ///
    /// ## Peer scoring
    ///
    /// The peer has sent an invalid message.
    ValidatorIndexTooHigh(usize),
    /// The `attestation.data.beacon_block_root` block is unknown.
    ///
    /// ## Peer scoring
    ///
    /// The attestation points to a block we have not yet imported. It's unclear if the attestation
    /// is valid or not.
    UnknownHeadBlock { beacon_block_root: Hash256 },
    /// The `attestation.data.slot` is not from the same epoch as `data.target.epoch`.
    ///
    /// ## Peer scoring
    ///
    /// The peer has sent an invalid message.
    BadTargetEpoch,
    /// The target root of the attestation points to a block that we have not verified.
    ///
    /// This is invalid behaviour whilst we first check for `UnknownHeadBlock`.
    ///
    /// ## Peer scoring
    ///
    /// The peer has sent an invalid message.
    UnknownTargetRoot(Hash256),
    /// A signature on the attestation is invalid.
    ///
    /// ## Peer scoring
    ///
    /// The peer has sent an invalid message.
    InvalidSignature,
    /// There is no committee for the slot and committee index of this attestation and the
    /// attestation should not have been produced.
    ///
    /// ## Peer scoring
    ///
    /// The peer has sent an invalid message.
    NoCommitteeForSlotAndIndex { slot: Slot, index: CommitteeIndex },
    /// The unaggregated attestation doesn't have only one aggregation bit set.
    ///
    /// ## Peer scoring
    ///
    /// The peer has sent an invalid message.
    NotExactlyOneAggregationBitSet(usize),
    /// We have already observed an attestation for the `validator_index` and refuse to process
    /// another.
    ///
    /// ## Peer scoring
    ///
    /// It's unclear if this attestation is valid, however we have already observed a
    /// single-participant attestation from this validator for this epoch and should not observe
    /// another.
    PriorAttestationKnown { validator_index: u64, epoch: Epoch },
    /// The attestation is for an epoch in the future (with respect to the gossip clock disparity).
    ///
    /// ## Peer scoring
    ///
    /// Assuming the local clock is correct, the peer has sent an invalid message.
    FutureEpoch {
        attestation_epoch: Epoch,
        current_epoch: Epoch,
    },
    /// The attestation is for an epoch in the past (with respect to the gossip clock disparity).
    ///
    /// ## Peer scoring
    ///
    /// Assuming the local clock is correct, the peer has sent an invalid message.
    PastEpoch {
        attestation_epoch: Epoch,
        current_epoch: Epoch,
    },
    /// The attestation is attesting to a state that is later than itself. (Viz., attesting to the
    /// future).
    ///
    /// ## Peer scoring
    ///
    /// The peer has sent an invalid message.
    AttestsToFutureBlock { block: Slot, attestation: Slot },
    /// The attestation was received on an invalid attestation subnet.
    ///
    /// ## Peer scoring
    ///
    /// The peer has sent an invalid message.
    InvalidSubnetId {
        received: SubnetId,
        expected: SubnetId,
    },
    /// The attestation failed the `state_processing` verification stage.
    ///
    /// ## Peer scoring
    ///
    /// The peer has sent an invalid message.
    Invalid(AttestationValidationError),
    /// The attestation head block is too far behind the attestation slot, causing many skip slots.
    /// This is deemed a DoS risk.
    TooManySkippedSlots {
        head_block_slot: Slot,
        attestation_slot: Slot,
    },
    /// The attestation has an invalid target epoch.
    ///
    /// ## Peer scoring
    ///
    /// The peer has sent an invalid message.
    InvalidTargetEpoch { slot: Slot, epoch: Epoch },
    /// The attestation references an invalid target block.
    ///
    /// ## Peer scoring
    ///
    /// The peer has sent an invalid message.
    InvalidTargetRoot {
        attestation: Hash256,
        expected: Option<Hash256>,
    },
    /// There was an error whilst processing the attestation. It is not known if it is valid or invalid.
    ///
    /// ## Peer scoring
    ///
    /// We were unable to process this attestation due to an internal error. It's unclear if the
    /// attestation is valid.
    BeaconChainError(BeaconChainError),
}

impl From<BeaconChainError> for Error {
    fn from(e: BeaconChainError) -> Self {
        Error::BeaconChainError(e)
    }
}

/// Wraps a `SignedAggregateAndProof` that has been verified for propagation on the gossip network.
pub struct PartiallyVerifiedAggregatedAttestation<'a, T: BeaconChainTypes> {
    signed_aggregate: &'a SignedAggregateAndProof<T::EthSpec>,
    indexed_attestation: IndexedAttestation<T::EthSpec>,
    attestation_root: Hash256,
}

/// Wraps an `Attestation` that has been verified for propagation on the gossip network.
pub struct PartiallyVerifiedUnaggregatedAttestation<'a, T: BeaconChainTypes> {
    attestation: &'a Attestation<T::EthSpec>,
    indexed_attestation: IndexedAttestation<T::EthSpec>,
    subnet_id: SubnetId,
    validator_index: u64,
}

/// Wraps a `SignedAggregateAndProof` that has been verified for propagation on the gossip network.
pub struct FullyVerifiedAggregatedAttestation<'a, T: BeaconChainTypes> {
    signed_aggregate: &'a SignedAggregateAndProof<T::EthSpec>,
    indexed_attestation: IndexedAttestation<T::EthSpec>,
}

impl<'a, T: BeaconChainTypes> FullyVerifiedAggregatedAttestation<'a, T> {
    pub fn into_indexed_attestation(self) -> IndexedAttestation<T::EthSpec> {
        self.indexed_attestation
    }
}

/// Wraps an `Attestation` that has been verified for propagation on the gossip network.
pub struct FullyVerifiedUnaggregatedAttestation<'a, T: BeaconChainTypes> {
    attestation: &'a Attestation<T::EthSpec>,
    indexed_attestation: IndexedAttestation<T::EthSpec>,
    subnet_id: SubnetId,
}

impl<'a, T: BeaconChainTypes> FullyVerifiedUnaggregatedAttestation<'a, T> {
    pub fn into_indexed_attestation(self) -> IndexedAttestation<T::EthSpec> {
        self.indexed_attestation
    }
}

/// Custom `Clone` implementation is to avoid the restrictive trait bounds applied by the usual derive
/// macro.
impl<'a, T: BeaconChainTypes> Clone for PartiallyVerifiedUnaggregatedAttestation<'a, T> {
    fn clone(&self) -> Self {
        Self {
            attestation: self.attestation,
            indexed_attestation: self.indexed_attestation.clone(),
            subnet_id: self.subnet_id,
            validator_index: self.validator_index,
        }
    }
}

/// A helper trait implemented on wrapper types that can be progressed to a state where they can be
/// verified for application to fork choice.
pub trait SignatureVerifiedAttestation<T: BeaconChainTypes> {
    fn attestation(&self) -> &Attestation<T::EthSpec>;

    fn indexed_attestation(&self) -> &IndexedAttestation<T::EthSpec>;
}

impl<'a, T: BeaconChainTypes> SignatureVerifiedAttestation<T>
    for FullyVerifiedAggregatedAttestation<'a, T>
{
    fn attestation(&self) -> &Attestation<T::EthSpec> {
        self.attestation()
    }

    fn indexed_attestation(&self) -> &IndexedAttestation<T::EthSpec> {
        &self.indexed_attestation
    }
}

impl<'a, T: BeaconChainTypes> SignatureVerifiedAttestation<T>
    for FullyVerifiedUnaggregatedAttestation<'a, T>
{
    fn attestation(&self) -> &Attestation<T::EthSpec> {
        self.attestation
    }

    fn indexed_attestation(&self) -> &IndexedAttestation<T::EthSpec> {
        &self.indexed_attestation
    }
}

/// Information about invalid attestations which might still be slashable despite being invalid.
pub enum AttestationSlashInfo<T: BeaconChainTypes, TErr> {
    /// The attestation is invalid, but its signature wasn't checked.
    SignatureNotChecked(Attestation<T::EthSpec>, TErr),
    /// As for `SignatureNotChecked`, but we know the `IndexedAttestation`.
    SignatureNotCheckedIndexed(IndexedAttestation<T::EthSpec>, TErr),
    /// The attestation's signature is invalid, so it will never be slashable.
    SignatureInvalid(TErr),
    /// The signature is valid but the attestation is invalid in some other way.
    SignatureValid(IndexedAttestation<T::EthSpec>, TErr),
}

/// After processing an attestation normally, optionally process it further for the slasher.
///
/// This maps an `AttestationSlashInfo` error back into a regular `Error`, performing signature
/// checks on attestations that failed verification for other reasons.
///
/// No substantial extra work will be done if there is no slasher configured.
fn process_slash_info<T: BeaconChainTypes>(
    slash_info: AttestationSlashInfo<T, Error>,
    chain: &BeaconChain<T>,
) -> Error {
    use AttestationSlashInfo::*;

    if let Some(slasher) = chain.slasher.as_ref() {
        let (indexed_attestation, check_signature, err) = match slash_info {
            SignatureNotChecked(attestation, err) => {
                match obtain_indexed_attestation_and_committees_per_slot(chain, &attestation) {
                    Ok((indexed, _)) => (indexed, true, err),
                    Err(e) => {
                        debug!(
                            chain.log,
                            "Unable to obtain indexed form of attestation for slasher";
                            "attestation_root" => format!("{:?}", attestation.tree_hash_root()),
                            "error" => format!("{:?}", e)
                        );
                        return err;
                    }
                }
            }
            SignatureNotCheckedIndexed(indexed, err) => (indexed, true, err),
            SignatureInvalid(e) => return e,
            SignatureValid(indexed, err) => (indexed, false, err),
        };

        if check_signature {
            if let Err(e) = verify_attestation_signature(chain, &indexed_attestation) {
                debug!(
                    chain.log,
                    "Signature verification for slasher failed";
                    "error" => format!("{:?}", e),
                );
                return err;
            }
        }

        // Supply to slasher.
        slasher.accept_attestation(indexed_attestation);

        err
    } else {
        match slash_info {
            SignatureNotChecked(_, e)
            | SignatureNotCheckedIndexed(_, e)
            | SignatureInvalid(e)
            | SignatureValid(_, e) => e,
        }
    }
}

impl<'a, T: BeaconChainTypes> PartiallyVerifiedAggregatedAttestation<'a, T> {
    /// Returns `Ok(Self)` if the `signed_aggregate` is valid to be (re)published on the gossip
    /// network.
    pub fn verify(
        signed_aggregate: &'a SignedAggregateAndProof<T::EthSpec>,
        chain: &BeaconChain<T>,
    ) -> Result<Self, Error> {
        Self::verify_slashable(signed_aggregate, chain)
            .map(|verified_aggregate| {
                if let Some(slasher) = chain.slasher.as_ref() {
                    slasher.accept_attestation(verified_aggregate.indexed_attestation.clone());
                }
                verified_aggregate
            })
            .map_err(|slash_info| process_slash_info(slash_info, chain))
    }

    /// Run the checks that happen before an indexed attestation is constructed.
    fn verify_early_checks(
        signed_aggregate: &SignedAggregateAndProof<T::EthSpec>,
        chain: &BeaconChain<T>,
    ) -> Result<Hash256, Error> {
        let attestation = &signed_aggregate.message.aggregate;

        // Ensure attestation is within the last ATTESTATION_PROPAGATION_SLOT_RANGE slots (within a
        // MAXIMUM_GOSSIP_CLOCK_DISPARITY allowance).
        //
        // We do not queue future attestations for later processing.
        verify_propagation_slot_range(chain, attestation)?;

        // Check the attestation's epoch matches its target.
        if attestation.data.slot.epoch(T::EthSpec::slots_per_epoch())
            != attestation.data.target.epoch
        {
            return Err(Error::InvalidTargetEpoch {
                slot: attestation.data.slot,
                epoch: attestation.data.target.epoch,
            });
        }

        // Ensure the valid aggregated attestation has not already been seen locally.
        let attestation_root = attestation.tree_hash_root();
        if chain
            .observed_attestations
            .write()
            .is_known(attestation, attestation_root)
            .map_err(|e| Error::BeaconChainError(e.into()))?
        {
            return Err(Error::AttestationAlreadyKnown(attestation_root));
        }

        let aggregator_index = signed_aggregate.message.aggregator_index;

        // Ensure there has been no other observed aggregate for the given `aggregator_index`.
        //
        // Note: do not observe yet, only observe once the attestation has been verified.
        match chain
            .observed_aggregators
            .read()
            .validator_has_been_observed(attestation.data.target.epoch, aggregator_index as usize)
        {
            Ok(true) => Err(Error::AggregatorAlreadyKnown(aggregator_index)),
            Ok(false) => Ok(()),
            Err(ObservedAttestersError::ValidatorIndexTooHigh(i)) => {
                Err(Error::ValidatorIndexTooHigh(i))
            }
            Err(e) => Err(BeaconChainError::from(e).into()),
        }?;

        // Ensure the block being voted for (attestation.data.beacon_block_root) passes validation.
        // Don't enforce the skip slot restriction for aggregates.
        //
        // This indirectly checks to see if the `attestation.data.beacon_block_root` is in our fork
        // choice. Any known, non-finalized, processed block should be in fork choice, so this
        // check immediately filters out attestations that attest to a block that has not been
        // processed.
        //
        // Attestations must be for a known block. If the block is unknown, we simply drop the
        // attestation and do not delay consideration for later.
        let head_block = verify_head_block_is_known(chain, attestation, None)?;

        // Check the attestation target root is consistent with the head root.
        //
        // This check is not in the specification, however we guard against it since it opens us up
        // to weird edge cases during verification.
        //
        // Whilst this attestation *technically* could be used to add value to a block, it is
        // invalid in the spirit of the protocol. Here we choose safety over profit.
        verify_attestation_target_root::<T::EthSpec>(&head_block, attestation)?;

        // Ensure that the attestation has participants.
        if attestation.aggregation_bits.is_zero() {
            Err(Error::EmptyAggregationBitfield)
        } else {
            Ok(attestation_root)
        }
    }

    /// Verify the attestation, producing extra information about whether it might be slashable.
    pub fn verify_slashable(
        signed_aggregate: &'a SignedAggregateAndProof<T::EthSpec>,
        chain: &BeaconChain<T>,
    ) -> Result<Self, AttestationSlashInfo<T, Error>> {
        use AttestationSlashInfo::*;

        let attestation = &signed_aggregate.message.aggregate;
        let aggregator_index = signed_aggregate.message.aggregator_index;
        let attestation_root = match Self::verify_early_checks(signed_aggregate, chain) {
            Ok(root) => root,
            // FIXME(paul): can we remove the clone?
            Err(e) => {
                return Err(SignatureNotChecked(
                    signed_aggregate.message.aggregate.clone(),
                    e,
                ))
            }
        };

        let indexed_attestation =
            match map_attestation_committee(chain, attestation, |(committee, _)| {
                // Note: this clones the signature which is known to be a relatively slow operation.
                //
                // Future optimizations should remove this clone.
                let selection_proof =
                    SelectionProof::from(signed_aggregate.message.selection_proof.clone());

                if !selection_proof
                    .is_aggregator(committee.committee.len(), &chain.spec)
                    .map_err(|e| Error::BeaconChainError(e.into()))?
                {
                    return Err(Error::InvalidSelectionProof { aggregator_index });
                }

                // Ensure the aggregator is a member of the committee for which it is aggregating.
                if !committee.committee.contains(&(aggregator_index as usize)) {
                    return Err(Error::AggregatorNotInCommittee { aggregator_index });
                }

                get_indexed_attestation(committee.committee, attestation)
                    .map_err(|e| BeaconChainError::from(e).into())
            }) {
                Ok(indexed_attestation) => indexed_attestation,
                // FIXME(paul): can we remove the clone?
                Err(e) => {
                    return Err(SignatureNotChecked(
                        signed_aggregate.message.aggregate.clone(),
                        e,
                    ))
                }
            };

        Ok(PartiallyVerifiedAggregatedAttestation {
            signed_aggregate,
            indexed_attestation,
            attestation_root,
        })
    }

    /// Returns the underlying `attestation` for the `signed_aggregate`.
    pub fn attestation(&self) -> &Attestation<T::EthSpec> {
        &self.signed_aggregate.message.aggregate
    }

    /// Returns the underlying `signed_aggregate`.
    pub fn aggregate(&self) -> &SignedAggregateAndProof<T::EthSpec> {
        self.signed_aggregate
    }
}

pub fn batch_verify_aggregated_attestations<'a, T: BeaconChainTypes>(
    aggregates: impl Iterator<Item = &'a SignedAggregateAndProof<T::EthSpec>>,
    chain: &BeaconChain<T>,
) -> Result<Vec<Result<FullyVerifiedAggregatedAttestation<'a, T>, Error>>, Error> {
    let mut num_partially_verified = 0;
    let mut num_failed = 0;

    let partial_results = aggregates
        .map(|aggregate| {
            let result = PartiallyVerifiedAggregatedAttestation::verify(aggregate, chain);
            if result.is_ok() {
                num_partially_verified += 1;
            } else {
                num_failed += 1;
            }
            result
        })
        .collect::<Vec<_>>();

    let mut check_signatures = CheckAttestationSignature::Yes;

    if num_partially_verified > 0 {
        let signature_setup_timer =
            metrics::start_timer(&metrics::ATTESTATION_PROCESSING_SIGNATURE_SETUP_TIMES);

        let pubkey_cache = chain
            .validator_pubkey_cache
            .try_read_for(VALIDATOR_PUBKEY_CACHE_LOCK_TIMEOUT)
            .ok_or(BeaconChainError::ValidatorPubkeyCacheLockTimeout)?;

        let fork = chain
            .canonical_head
            .try_read_for(HEAD_LOCK_TIMEOUT)
            .ok_or(BeaconChainError::CanonicalHeadLockTimeout)
            .map(|head| head.beacon_state.fork())?;

        let mut signature_sets = Vec::with_capacity(num_partially_verified * 3);

        // Iterate, flattening to get only the `Ok` values.
        for partially_verified in partial_results.iter().flatten() {
            let signed_aggregate = &partially_verified.signed_aggregate;
            let indexed_attestation = &partially_verified.indexed_attestation;

            signature_sets.push(
                signed_aggregate_selection_proof_signature_set(
                    |validator_index| pubkey_cache.get(validator_index).map(Cow::Borrowed),
                    signed_aggregate,
                    &fork,
                    chain.genesis_validators_root,
                    &chain.spec,
                )
                .map_err(BeaconChainError::SignatureSetError)?,
            );
            signature_sets.push(
                signed_aggregate_signature_set(
                    |validator_index| pubkey_cache.get(validator_index).map(Cow::Borrowed),
                    signed_aggregate,
                    &fork,
                    chain.genesis_validators_root,
                    &chain.spec,
                )
                .map_err(BeaconChainError::SignatureSetError)?,
            );
            signature_sets.push(
                indexed_attestation_signature_set_from_pubkeys(
                    |validator_index| pubkey_cache.get(validator_index).map(Cow::Borrowed),
                    &indexed_attestation.signature,
                    indexed_attestation,
                    &fork,
                    chain.genesis_validators_root,
                    &chain.spec,
                )
                .map_err(BeaconChainError::SignatureSetError)?,
            );
        }

        metrics::stop_timer(signature_setup_timer);

        let _signature_verification_timer =
            metrics::start_timer(&metrics::ATTESTATION_PROCESSING_SIGNATURE_TIMES);

        if verify_signature_sets(signature_sets.iter()) {
            // Since all the signatures verified in a batch, there's no reason for them to be
            // checked again later.
            check_signatures = CheckAttestationSignature::No
        }
    }

    let final_results = partial_results
        .into_iter()
        .map(|result| match result {
            Ok(partial) => FullyVerifiedAggregatedAttestation::finish_verification(
                partial,
                chain,
                check_signatures,
            ),
            Err(e) => Err(e),
        })
        .collect();

    Ok(final_results)
}

impl<'a, T: BeaconChainTypes> FullyVerifiedAggregatedAttestation<'a, T> {
    /// Run the checks that happen after the indexed attestation and signature have been checked.
    fn verify_late_checks(
        signed_aggregate: &SignedAggregateAndProof<T::EthSpec>,
        attestation_root: Hash256,
        chain: &BeaconChain<T>,
    ) -> Result<(), Error> {
        let attestation = &signed_aggregate.message.aggregate;
        let aggregator_index = signed_aggregate.message.aggregator_index;

        // Observe the valid attestation so we do not re-process it.
        //
        // It's important to double check that the attestation is not already known, otherwise two
        // attestations processed at the same time could be published.
        if let ObserveOutcome::AlreadyKnown = chain
            .observed_attestations
            .write()
            .observe_item(attestation, Some(attestation_root))
            .map_err(|e| Error::BeaconChainError(e.into()))?
        {
            return Err(Error::AttestationAlreadyKnown(attestation_root));
        }

        // Observe the aggregator so we don't process another aggregate from them.
        //
        // It's important to double check that the attestation is not already known, otherwise two
        // attestations processed at the same time could be published.
        if chain
            .observed_aggregators
            .write()
            .observe_validator(attestation.data.target.epoch, aggregator_index as usize)
            .map_err(BeaconChainError::from)?
        {
            return Err(Error::PriorAttestationKnown {
                validator_index: aggregator_index,
                epoch: attestation.data.target.epoch,
            });
        }

        Ok(())
    }

    pub fn finish_verification(
        signed_aggregate: PartiallyVerifiedAggregatedAttestation<'a, T>,
        chain: &BeaconChain<T>,
        check_signature: CheckAttestationSignature,
    ) -> Result<Self, Error> {
        Self::verify_slashable(signed_aggregate, chain, check_signature)
            .map(|verified_aggregate| verified_aggregate.apply_to_slasher(chain))
            .map_err(|slash_info| process_slash_info(slash_info, chain))
    }

    fn apply_to_slasher(self, chain: &BeaconChain<T>) -> Self {
        if let Some(slasher) = chain.slasher.as_ref() {
            slasher.accept_attestation(self.indexed_attestation.clone());
        }
        self
    }

    /// Verify the attestation, producing extra information about whether it might be slashable.
    pub fn verify_slashable(
        signed_aggregate: PartiallyVerifiedAggregatedAttestation<'a, T>,
        chain: &BeaconChain<T>,
        check_signature: CheckAttestationSignature,
    ) -> Result<Self, AttestationSlashInfo<T, Error>> {
        use AttestationSlashInfo::*;

        let PartiallyVerifiedAggregatedAttestation {
            signed_aggregate,
            indexed_attestation,
            attestation_root,
        } = signed_aggregate;

        match check_signature {
            CheckAttestationSignature::Yes => {
                // Ensure that all signatures are valid.
                if let Err(e) = verify_signed_aggregate_signatures(
                    chain,
                    signed_aggregate,
                    &indexed_attestation,
                )
                .and_then(|is_valid| {
                    if !is_valid {
                        Err(Error::InvalidSignature)
                    } else {
                        Ok(())
                    }
                }) {
                    return Err(SignatureInvalid(e));
                }
            }
            CheckAttestationSignature::No => (),
        };

        if let Err(e) = Self::verify_late_checks(signed_aggregate, attestation_root, chain) {
            return Err(SignatureValid(indexed_attestation, e));
        }

        Ok(FullyVerifiedAggregatedAttestation {
            signed_aggregate,
            indexed_attestation,
        })
    }

    /// Returns the underlying `attestation` for the `signed_aggregate`.
    pub fn attestation(&self) -> &Attestation<T::EthSpec> {
        &self.signed_aggregate.message.aggregate
    }

    /// Returns the underlying `signed_aggregate`.
    pub fn aggregate(&self) -> &SignedAggregateAndProof<T::EthSpec> {
        self.signed_aggregate
    }
}

impl<'a, T: BeaconChainTypes> PartiallyVerifiedUnaggregatedAttestation<'a, T> {
    /// Run the checks that happen before an indexed attestation is constructed.
    pub fn verify_early_checks(
        attestation: &Attestation<T::EthSpec>,
        chain: &BeaconChain<T>,
    ) -> Result<(), Error> {
        let attestation_epoch = attestation.data.slot.epoch(T::EthSpec::slots_per_epoch());

        // Check the attestation's epoch matches its target.
        if attestation_epoch != attestation.data.target.epoch {
            return Err(Error::InvalidTargetEpoch {
                slot: attestation.data.slot,
                epoch: attestation.data.target.epoch,
            });
        }

        // Ensure attestation is within the last ATTESTATION_PROPAGATION_SLOT_RANGE slots (within a
        // MAXIMUM_GOSSIP_CLOCK_DISPARITY allowance).
        //
        // We do not queue future attestations for later processing.
        verify_propagation_slot_range(chain, attestation)?;

        // Check to ensure that the attestation is "unaggregated". I.e., it has exactly one
        // aggregation bit set.
        let num_aggregation_bits = attestation.aggregation_bits.num_set_bits();
        if num_aggregation_bits != 1 {
            return Err(Error::NotExactlyOneAggregationBitSet(num_aggregation_bits));
        }

        // Attestations must be for a known block. If the block is unknown, we simply drop the
        // attestation and do not delay consideration for later.
        //
        // Enforce a maximum skip distance for unaggregated attestations.
        let head_block =
            verify_head_block_is_known(chain, attestation, chain.config.import_max_skip_slots)?;

        // Check the attestation target root is consistent with the head root.
        verify_attestation_target_root::<T::EthSpec>(&head_block, attestation)?;

        Ok(())
    }

    /// Run the checks that apply to the indexed attestation before the signature is checked.
    pub fn verify_middle_checks(
        attestation: &Attestation<T::EthSpec>,
        indexed_attestation: &IndexedAttestation<T::EthSpec>,
        committees_per_slot: u64,
        subnet_id: Option<SubnetId>,
        chain: &BeaconChain<T>,
    ) -> Result<(u64, SubnetId), Error> {
        let expected_subnet_id = SubnetId::compute_subnet_for_attestation_data::<T::EthSpec>(
            &indexed_attestation.data,
            committees_per_slot,
            &chain.spec,
        )
        .map_err(BeaconChainError::from)?;

        // If a subnet was specified, ensure that subnet is correct.
        if let Some(subnet_id) = subnet_id {
            if subnet_id != expected_subnet_id {
                return Err(Error::InvalidSubnetId {
                    received: subnet_id,
                    expected: expected_subnet_id,
                });
            }
        };

        let validator_index = *indexed_attestation
            .attesting_indices
            .first()
            .ok_or(Error::NotExactlyOneAggregationBitSet(0))?;

        /*
         * The attestation is the first valid attestation received for the participating validator
         * for the slot, attestation.data.slot.
         */
        if chain
            .observed_gossip_attesters
            .read()
            .validator_has_been_observed(attestation.data.target.epoch, validator_index as usize)
            .map_err(BeaconChainError::from)?
        {
            return Err(Error::PriorAttestationKnown {
                validator_index,
                epoch: attestation.data.target.epoch,
            });
        }

        Ok((validator_index, expected_subnet_id))
    }

<<<<<<< HEAD
=======
    /// Run the checks that apply after the signature has been checked.
    fn verify_late_checks(
        attestation: &Attestation<T::EthSpec>,
        validator_index: u64,
        chain: &BeaconChain<T>,
    ) -> Result<(), Error> {
        // Now that the attestation has been fully verified, store that we have received a valid
        // attestation from this validator.
        //
        // It's important to double check that the attestation still hasn't been observed, since
        // there can be a race-condition if we receive two attestations at the same time and
        // process them in different threads.
        if chain
            .observed_gossip_attesters
            .write()
            .observe_validator(attestation.data.target.epoch, validator_index as usize)
            .map_err(BeaconChainError::from)?
        {
            return Err(Error::PriorAttestationKnown {
                validator_index,
                epoch: attestation.data.target.epoch,
            });
        }
        Ok(())
    }

>>>>>>> a73dcb7b
    /// Returns `Ok(Self)` if the `attestation` is valid to be (re)published on the gossip
    /// network.
    ///
    /// `subnet_id` is the subnet from which we received this attestation. This function will
    /// verify that it was received on the correct subnet.
    pub fn verify(
        attestation: &'a Attestation<T::EthSpec>,
        subnet_id: Option<SubnetId>,
        chain: &BeaconChain<T>,
    ) -> Result<Self, Error> {
        Self::verify_slashable(attestation, subnet_id, chain)
            .map(|verified_unaggregated| {
                if let Some(slasher) = chain.slasher.as_ref() {
                    slasher.accept_attestation(verified_unaggregated.indexed_attestation.clone());
                }
                verified_unaggregated
            })
            .map_err(|slash_info| process_slash_info(slash_info, chain))
    }

    /// Verify the attestation, producing extra information about whether it might be slashable.
    pub fn verify_slashable(
        attestation: &'a Attestation<T::EthSpec>,
        subnet_id: Option<SubnetId>,
        chain: &BeaconChain<T>,
    ) -> Result<Self, AttestationSlashInfo<T, Error>> {
        use AttestationSlashInfo::*;

        if let Err(e) = Self::verify_early_checks(attestation, chain) {
            // FIXME(paul): remove clone?
            return Err(SignatureNotChecked(attestation.clone(), e));
        }

        let (indexed_attestation, committees_per_slot) =
            match obtain_indexed_attestation_and_committees_per_slot(chain, attestation) {
                Ok(x) => x,
                Err(e) => {
                    // FIXME(paul): remove clone?
                    return Err(SignatureNotChecked(attestation.clone(), e));
                }
            };

        let (validator_index, expected_subnet_id) = match Self::verify_middle_checks(
            attestation,
            &indexed_attestation,
            committees_per_slot,
            subnet_id,
            chain,
        ) {
            Ok(t) => t,
            Err(e) => return Err(SignatureNotCheckedIndexed(indexed_attestation, e)),
        };

        Ok(Self {
            attestation,
            indexed_attestation,
            subnet_id: expected_subnet_id,
            validator_index,
        })
    }

    /// Returns the correct subnet for the attestation.
    pub fn subnet_id(&self) -> SubnetId {
        self.subnet_id
    }

    /// Returns the wrapped `attestation`.
    pub fn attestation(&self) -> &Attestation<T::EthSpec> {
        self.attestation
    }

    /// Returns the wrapped `indexed_attestation`.
    pub fn indexed_attestation(&self) -> &IndexedAttestation<T::EthSpec> {
        &self.indexed_attestation
    }

    /// Returns a mutable reference to the underlying attestation.
    ///
    /// Only use during testing since modifying the `IndexedAttestation` can cause the attestation
    /// to no-longer be valid.
    pub fn __indexed_attestation_mut(&mut self) -> &mut IndexedAttestation<T::EthSpec> {
        &mut self.indexed_attestation
    }
}

pub fn batch_verify_unaggregated_attestations<'a, T: BeaconChainTypes>(
    attestations: impl Iterator<Item = (&'a Attestation<T::EthSpec>, Option<SubnetId>)>,
    chain: &BeaconChain<T>,
) -> Result<Vec<Result<FullyVerifiedUnaggregatedAttestation<'a, T>, Error>>, Error> {
    let mut num_partially_verified = 0;
    let mut num_failed = 0;

    let partial_results = attestations
        .map(|(attn, subnet_opt)| {
            let result = PartiallyVerifiedUnaggregatedAttestation::verify(attn, subnet_opt, chain);
            if result.is_ok() {
                num_partially_verified += 1;
            } else {
                num_failed += 1;
            }
            result
        })
        .collect::<Vec<_>>();

    let mut check_signatures = CheckAttestationSignature::Yes;

    if num_partially_verified > 0 {
        let signature_setup_timer =
            metrics::start_timer(&metrics::ATTESTATION_PROCESSING_SIGNATURE_SETUP_TIMES);

        let pubkey_cache = chain
            .validator_pubkey_cache
            .try_read_for(VALIDATOR_PUBKEY_CACHE_LOCK_TIMEOUT)
            .ok_or(BeaconChainError::ValidatorPubkeyCacheLockTimeout)?;

        let fork = chain
            .canonical_head
            .try_read_for(HEAD_LOCK_TIMEOUT)
            .ok_or(BeaconChainError::CanonicalHeadLockTimeout)
            .map(|head| head.beacon_state.fork())?;

        let mut signature_sets = Vec::with_capacity(num_partially_verified * 3);

        // Iterate, flattening to get only the `Ok` values.
        for partially_verified in partial_results.iter().flatten() {
            let indexed_attestation = &partially_verified.indexed_attestation;

            let signature_set = indexed_attestation_signature_set_from_pubkeys(
                |validator_index| pubkey_cache.get(validator_index).map(Cow::Borrowed),
                &indexed_attestation.signature,
                indexed_attestation,
                &fork,
                chain.genesis_validators_root,
                &chain.spec,
            )
            .map_err(BeaconChainError::SignatureSetError)?;

            signature_sets.push(signature_set);
        }

        metrics::stop_timer(signature_setup_timer);

        let _signature_verification_timer =
            metrics::start_timer(&metrics::ATTESTATION_PROCESSING_SIGNATURE_TIMES);

        if verify_signature_sets(signature_sets.iter()) {
            // Since all the signatures verified in a batch, there's no reason for them to be
            // checked again later.
            check_signatures = CheckAttestationSignature::No
        }
    }

    let final_results = partial_results
        .into_iter()
        .map(|result| match result {
            Ok(partial) => FullyVerifiedUnaggregatedAttestation::finish_verification(
                partial,
                chain,
                check_signatures,
            ),
            Err(e) => Err(e),
        })
        .collect();

    Ok(final_results)
}

impl<'a, T: BeaconChainTypes> FullyVerifiedUnaggregatedAttestation<'a, T> {
    /// Run the checks that apply after the signature has been checked.
    fn verify_late_checks(
        attestation: &Attestation<T::EthSpec>,
        validator_index: u64,
        chain: &BeaconChain<T>,
    ) -> Result<(), Error> {
        // Now that the attestation has been fully verified, store that we have received a valid
        // attestation from this validator.
        //
        // It's important to double check that the attestation still hasn't been observed, since
        // there can be a race-condition if we receive two attestations at the same time and
        // process them in different threads.
        if chain
            .observed_attesters
            .write()
            .observe_validator(attestation.data.target.epoch, validator_index as usize)
            .map_err(BeaconChainError::from)?
        {
            return Err(Error::PriorAttestationKnown {
                validator_index,
                epoch: attestation.data.target.epoch,
            });
        }
        Ok(())
    }

    pub fn finish_verification(
        attestation: PartiallyVerifiedUnaggregatedAttestation<'a, T>,
        chain: &BeaconChain<T>,
        check_signature: CheckAttestationSignature,
    ) -> Result<Self, Error> {
        Self::verify_slashable(attestation, chain, check_signature)
            .map(|verified_unaggregated| verified_unaggregated.apply_to_slasher(chain))
            .map_err(|slash_info| process_slash_info(slash_info, chain))
    }

    fn apply_to_slasher(self, chain: &BeaconChain<T>) -> Self {
        if let Some(slasher) = chain.slasher.as_ref() {
            slasher.accept_attestation(self.indexed_attestation.clone());
        }
        self
    }

    /// Verify the attestation, producing extra information about whether it might be slashable.
    fn verify_slashable(
        attestation: PartiallyVerifiedUnaggregatedAttestation<'a, T>,
        chain: &BeaconChain<T>,
        check_signature: CheckAttestationSignature,
    ) -> Result<Self, AttestationSlashInfo<T, Error>> {
        use AttestationSlashInfo::*;

        let PartiallyVerifiedUnaggregatedAttestation {
            attestation,
            indexed_attestation,
            subnet_id,
            validator_index,
        } = attestation;

        match check_signature {
            CheckAttestationSignature::Yes => {
                // The aggregate signature of the attestation is valid.
                if let Err(e) = verify_attestation_signature(chain, &indexed_attestation) {
                    return Err(SignatureInvalid(e));
                }
            }
            CheckAttestationSignature::No => (),
        };

        if let Err(e) = Self::verify_late_checks(attestation, validator_index, chain) {
            return Err(SignatureValid(indexed_attestation, e));
        }

        Ok(Self {
            attestation,
            indexed_attestation,
            subnet_id,
        })
    }

    /// Returns the correct subnet for the attestation.
    pub fn subnet_id(&self) -> SubnetId {
        self.subnet_id
    }

    /// Returns the wrapped `attestation`.
    pub fn attestation(&self) -> &Attestation<T::EthSpec> {
        self.attestation
    }

    /// Returns the wrapped `indexed_attestation`.
    pub fn indexed_attestation(&self) -> &IndexedAttestation<T::EthSpec> {
        &self.indexed_attestation
    }

    /// Returns a mutable reference to the underlying attestation.
    ///
    /// Only use during testing since modifying the `IndexedAttestation` can cause the attestation
    /// to no-longer be valid.
    pub fn __indexed_attestation_mut(&mut self) -> &mut IndexedAttestation<T::EthSpec> {
        &mut self.indexed_attestation
    }
}

/// Returns `Ok(())` if the `attestation.data.beacon_block_root` is known to this chain.
/// You can use this `shuffling_id` to read from the shuffling cache.
///
/// The block root may not be known for two reasons:
///
/// 1. The block has never been verified by our application.
/// 2. The block is prior to the latest finalized block.
///
/// Case (1) is the exact thing we're trying to detect. However case (2) is a little different, but
/// it's still fine to reject here because there's no need for us to handle attestations that are
/// already finalized.
fn verify_head_block_is_known<T: BeaconChainTypes>(
    chain: &BeaconChain<T>,
    attestation: &Attestation<T::EthSpec>,
    max_skip_slots: Option<u64>,
) -> Result<ProtoBlock, Error> {
    if let Some(block) = chain
        .fork_choice
        .read()
        .get_block(&attestation.data.beacon_block_root)
    {
        // Reject any block that exceeds our limit on skipped slots.
        if let Some(max_skip_slots) = max_skip_slots {
            if attestation.data.slot > block.slot + max_skip_slots {
                return Err(Error::TooManySkippedSlots {
                    head_block_slot: block.slot,
                    attestation_slot: attestation.data.slot,
                });
            }
        }

        Ok(block)
    } else {
        Err(Error::UnknownHeadBlock {
            beacon_block_root: attestation.data.beacon_block_root,
        })
    }
}

/// Verify that the `attestation` is within the acceptable gossip propagation range, with reference
/// to the current slot of the `chain`.
///
/// Accounts for `MAXIMUM_GOSSIP_CLOCK_DISPARITY`.
pub fn verify_propagation_slot_range<T: BeaconChainTypes>(
    chain: &BeaconChain<T>,
    attestation: &Attestation<T::EthSpec>,
) -> Result<(), Error> {
    let attestation_slot = attestation.data.slot;

    let latest_permissible_slot = chain
        .slot_clock
        .now_with_future_tolerance(MAXIMUM_GOSSIP_CLOCK_DISPARITY)
        .ok_or(BeaconChainError::UnableToReadSlot)?;
    if attestation_slot > latest_permissible_slot {
        return Err(Error::FutureSlot {
            attestation_slot,
            latest_permissible_slot,
        });
    }

    // Taking advantage of saturating subtraction on `Slot`.
    let earliest_permissible_slot = chain
        .slot_clock
        .now_with_past_tolerance(MAXIMUM_GOSSIP_CLOCK_DISPARITY)
        .ok_or(BeaconChainError::UnableToReadSlot)?
        - T::EthSpec::slots_per_epoch();
    if attestation_slot < earliest_permissible_slot {
        return Err(Error::PastSlot {
            attestation_slot,
            earliest_permissible_slot,
        });
    }

    Ok(())
}

/// Verifies that the signature of the `indexed_attestation` is valid.
pub fn verify_attestation_signature<T: BeaconChainTypes>(
    chain: &BeaconChain<T>,
    indexed_attestation: &IndexedAttestation<T::EthSpec>,
) -> Result<(), Error> {
    let signature_setup_timer =
        metrics::start_timer(&metrics::ATTESTATION_PROCESSING_SIGNATURE_SETUP_TIMES);

    let pubkey_cache = chain
        .validator_pubkey_cache
        .try_read_for(VALIDATOR_PUBKEY_CACHE_LOCK_TIMEOUT)
        .ok_or(BeaconChainError::ValidatorPubkeyCacheLockTimeout)?;

    let fork = chain
        .spec
        .fork_at_epoch(indexed_attestation.data.target.epoch);

    let signature_set = indexed_attestation_signature_set_from_pubkeys(
        |validator_index| pubkey_cache.get(validator_index).map(Cow::Borrowed),
        &indexed_attestation.signature,
        indexed_attestation,
        &fork,
        chain.genesis_validators_root,
        &chain.spec,
    )
    .map_err(BeaconChainError::SignatureSetError)?;

    metrics::stop_timer(signature_setup_timer);

    let _signature_verification_timer =
        metrics::start_timer(&metrics::ATTESTATION_PROCESSING_SIGNATURE_TIMES);

    if signature_set.verify() {
        Ok(())
    } else {
        Err(Error::InvalidSignature)
    }
}

/// Verifies that the `attestation.data.target.root` is indeed the target root of the block at
/// `attestation.data.beacon_block_root`.
pub fn verify_attestation_target_root<T: EthSpec>(
    head_block: &ProtoBlock,
    attestation: &Attestation<T>,
) -> Result<(), Error> {
    // Check the attestation target root.
    let head_block_epoch = head_block.slot.epoch(T::slots_per_epoch());
    let attestation_epoch = attestation.data.slot.epoch(T::slots_per_epoch());
    if head_block_epoch > attestation_epoch {
        // The epoch references an invalid head block from a future epoch.
        //
        // This check is not in the specification, however we guard against it since it opens us up
        // to weird edge cases during verification.
        //
        // Whilst this attestation *technically* could be used to add value to a block, it is
        // invalid in the spirit of the protocol. Here we choose safety over profit.
        //
        // Reference:
        // https://github.com/ethereum/eth2.0-specs/pull/2001#issuecomment-699246659
        return Err(Error::InvalidTargetRoot {
            attestation: attestation.data.target.root,
            // It is not clear what root we should expect in this case, since the attestation is
            // fundamentally invalid.
            expected: None,
        });
    } else {
        let target_root = if head_block_epoch == attestation_epoch {
            // If the block is in the same epoch as the attestation, then use the target root
            // from the block.
            head_block.target_root
        } else {
            // If the head block is from a previous epoch then skip slots will cause the head block
            // root to become the target block root.
            //
            // We know the head block is from a previous epoch due to a previous check.
            head_block.root
        };

        // Reject any attestation with an invalid target root.
        if target_root != attestation.data.target.root {
            return Err(Error::InvalidTargetRoot {
                attestation: attestation.data.target.root,
                expected: Some(target_root),
            });
        }
    }

    Ok(())
}

/// Verifies all the signatures in a `SignedAggregateAndProof` using BLS batch verification. This
/// includes three signatures:
///
/// - `signed_aggregate.signature`
/// - `signed_aggregate.message.selection_proof`
/// - `signed_aggregate.message.aggregate.signature`
///
/// # Returns
///
/// - `Ok(true)`: if all signatures are valid.
/// - `Ok(false)`: if one or more signatures are invalid.
/// - `Err(e)`: if there was an error preventing signature verification.
pub fn verify_signed_aggregate_signatures<T: BeaconChainTypes>(
    chain: &BeaconChain<T>,
    signed_aggregate: &SignedAggregateAndProof<T::EthSpec>,
    indexed_attestation: &IndexedAttestation<T::EthSpec>,
) -> Result<bool, Error> {
    let pubkey_cache = chain
        .validator_pubkey_cache
        .try_read_for(VALIDATOR_PUBKEY_CACHE_LOCK_TIMEOUT)
        .ok_or(BeaconChainError::ValidatorPubkeyCacheLockTimeout)?;

    let aggregator_index = signed_aggregate.message.aggregator_index;
    if aggregator_index >= pubkey_cache.len() as u64 {
        return Err(Error::AggregatorPubkeyUnknown(aggregator_index));
    }

    let fork = chain
        .spec
        .fork_at_epoch(indexed_attestation.data.target.epoch);

    let signature_sets = vec![
        signed_aggregate_selection_proof_signature_set(
            |validator_index| pubkey_cache.get(validator_index).map(Cow::Borrowed),
            signed_aggregate,
            &fork,
            chain.genesis_validators_root,
            &chain.spec,
        )
        .map_err(BeaconChainError::SignatureSetError)?,
        signed_aggregate_signature_set(
            |validator_index| pubkey_cache.get(validator_index).map(Cow::Borrowed),
            signed_aggregate,
            &fork,
            chain.genesis_validators_root,
            &chain.spec,
        )
        .map_err(BeaconChainError::SignatureSetError)?,
        indexed_attestation_signature_set_from_pubkeys(
            |validator_index| pubkey_cache.get(validator_index).map(Cow::Borrowed),
            &indexed_attestation.signature,
            indexed_attestation,
            &fork,
            chain.genesis_validators_root,
            &chain.spec,
        )
        .map_err(BeaconChainError::SignatureSetError)?,
    ];

    Ok(verify_signature_sets(signature_sets.iter()))
}

/// Assists in readability.
type CommitteesPerSlot = u64;

/// Returns the `indexed_attestation` and committee count per slot for the `attestation` using the
/// public keys cached in the `chain`.
fn obtain_indexed_attestation_and_committees_per_slot<T: BeaconChainTypes>(
    chain: &BeaconChain<T>,
    attestation: &Attestation<T::EthSpec>,
) -> Result<(IndexedAttestation<T::EthSpec>, CommitteesPerSlot), Error> {
    map_attestation_committee(chain, attestation, |(committee, committees_per_slot)| {
        get_indexed_attestation(committee.committee, attestation)
            .map(|attestation| (attestation, committees_per_slot))
            .map_err(Error::Invalid)
    })
}

/// Runs the `map_fn` with the committee and committee count per slot for the given `attestation`.
///
/// This function exists in this odd "map" pattern because efficiently obtaining the committee for
/// an attestation can be complex. It might involve reading straight from the
/// `beacon_chain.shuffling_cache` or it might involve reading it from a state from the DB. Due to
/// the complexities of `RwLock`s on the shuffling cache, a simple `Cow` isn't suitable here.
///
/// If the committee for `attestation` isn't found in the `shuffling_cache`, we will read a state
/// from disk and then update the `shuffling_cache`.
fn map_attestation_committee<T, F, R>(
    chain: &BeaconChain<T>,
    attestation: &Attestation<T::EthSpec>,
    map_fn: F,
) -> Result<R, Error>
where
    T: BeaconChainTypes,
    F: Fn((BeaconCommittee, CommitteesPerSlot)) -> Result<R, Error>,
{
    let attestation_epoch = attestation.data.slot.epoch(T::EthSpec::slots_per_epoch());
    let target = &attestation.data.target;

    // Attestation target must be for a known block.
    //
    // We use fork choice to find the target root, which means that we reject any attestation
    // that has a `target.root` earlier than our latest finalized root. There's no point in
    // processing an attestation that does not include our latest finalized block in its chain.
    //
    // We do not delay consideration for later, we simply drop the attestation.
    if !chain.fork_choice.read().contains_block(&target.root) {
        return Err(Error::UnknownTargetRoot(target.root));
    }

    chain
        .with_committee_cache(target.root, attestation_epoch, |committee_cache, _| {
            let committees_per_slot = committee_cache.committees_per_slot();

            Ok(committee_cache
                .get_beacon_committee(attestation.data.slot, attestation.data.index)
                .map(|committee| map_fn((committee, committees_per_slot)))
                .unwrap_or_else(|| {
                    Err(Error::NoCommitteeForSlotAndIndex {
                        slot: attestation.data.slot,
                        index: attestation.data.index,
                    })
                }))
        })
        .map_err(BeaconChainError::from)?
}<|MERGE_RESOLUTION|>--- conflicted
+++ resolved
@@ -895,35 +895,6 @@
         Ok((validator_index, expected_subnet_id))
     }
 
-<<<<<<< HEAD
-=======
-    /// Run the checks that apply after the signature has been checked.
-    fn verify_late_checks(
-        attestation: &Attestation<T::EthSpec>,
-        validator_index: u64,
-        chain: &BeaconChain<T>,
-    ) -> Result<(), Error> {
-        // Now that the attestation has been fully verified, store that we have received a valid
-        // attestation from this validator.
-        //
-        // It's important to double check that the attestation still hasn't been observed, since
-        // there can be a race-condition if we receive two attestations at the same time and
-        // process them in different threads.
-        if chain
-            .observed_gossip_attesters
-            .write()
-            .observe_validator(attestation.data.target.epoch, validator_index as usize)
-            .map_err(BeaconChainError::from)?
-        {
-            return Err(Error::PriorAttestationKnown {
-                validator_index,
-                epoch: attestation.data.target.epoch,
-            });
-        }
-        Ok(())
-    }
-
->>>>>>> a73dcb7b
     /// Returns `Ok(Self)` if the `attestation` is valid to be (re)published on the gossip
     /// network.
     ///
@@ -1105,7 +1076,7 @@
         // there can be a race-condition if we receive two attestations at the same time and
         // process them in different threads.
         if chain
-            .observed_attesters
+            .observed_gossip_attesters
             .write()
             .observe_validator(attestation.data.target.epoch, validator_index as usize)
             .map_err(BeaconChainError::from)?
