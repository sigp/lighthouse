--- conflicted
+++ resolved
@@ -453,13 +453,8 @@
             random,
             finalized_block_hash.unwrap_or_else(ExecutionBlockHash::zero),
             proposer_index,
-<<<<<<< HEAD
             builder_params,
-=======
-            pubkey,
-            slot,
             &chain.spec,
->>>>>>> a9d37eff
         )
         .await
         .map_err(BlockProductionError::GetPayloadFailed)?;
