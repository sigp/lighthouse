//! This module contains various functions for producing and verifying `ExecutionPayloads`.
//!
//! Lighthouse tends to do payload tasks in *slightly* different locations to the specification.
//! This is because some tasks involve calling out to external servers and it's nice to keep those
//! away from our pure `state_processing` and `fork_choice` crates.
//!
//! So, this module contains functions that one might expect to find in other crates, but they live
//! here for good reason.

use crate::{
    BeaconChain, BeaconChainError, BeaconChainTypes, BlockError, BlockProductionError,
    ExecutionPayloadError,
};
use execution_layer::PayloadStatusV1Status;
use fork_choice::PayloadVerificationStatus;
use proto_array::{Block as ProtoBlock, ExecutionStatus};
use serde::de::DeserializeOwned;
use serde::Serialize;
use slog::debug;
use slot_clock::SlotClock;
use state_processing::per_block_processing::{
    compute_timestamp_at_slot, is_execution_enabled, is_merge_transition_complete,
    partially_verify_execution_payload,
};
use types::*;

/// Verify that `execution_payload` contained by `block` is considered valid by an execution
/// engine.
///
/// ## Specification
///
/// Equivalent to the `notify_new_payload` function in the merge Beacon Chain Changes, although it
/// contains a few extra checks by running `partially_verify_execution_payload` first:
///
/// https://github.com/ethereum/consensus-specs/blob/v1.1.9/specs/bellatrix/beacon-chain.md#notify_new_payload
pub fn notify_new_payload<T: BeaconChainTypes>(
    chain: &BeaconChain<T>,
    state: &BeaconState<T::EthSpec>,
    block: BeaconBlockRef<T::EthSpec>,
) -> Result<PayloadVerificationStatus, BlockError<T::EthSpec>> {
    if !is_execution_enabled(state, block.body()) {
        return Ok(PayloadVerificationStatus::Irrelevant);
    }

    let execution_payload = block.execution_payload()?;

    // Perform the initial stages of payload verification.
    //
    // We will duplicate these checks again during `per_block_processing`, however these checks
    // are cheap and doing them here ensures we protect the execution payload from junk.
    partially_verify_execution_payload(state, execution_payload, &chain.spec)
        .map_err(BlockError::PerBlockProcessingError)?;

    let execution_layer = chain
        .execution_layer
        .as_ref()
        .ok_or(ExecutionPayloadError::NoExecutionConnection)?;
    let new_payload_response = execution_layer
        .block_on(|execution_layer| execution_layer.notify_new_payload(execution_payload));

    match new_payload_response {
        Ok((status, latest_valid_hash)) => match status {
            PayloadStatusV1Status::Valid => Ok(PayloadVerificationStatus::Verified),
            PayloadStatusV1Status::Syncing | PayloadStatusV1Status::Accepted => {
                Ok(PayloadVerificationStatus::NotVerified)
            }
            PayloadStatusV1Status::Invalid
            | PayloadStatusV1Status::InvalidTerminalBlock
            | PayloadStatusV1Status::InvalidBlockHash => {
                // TODO(bellatrix): process the invalid payload.
                //
                // See: https://github.com/sigp/lighthouse/pull/2837
                Err(ExecutionPayloadError::RejectedByExecutionEngine {
                    status,
                    latest_valid_hash,
                }
                .into())
            }
        },
        Err(e) => Err(ExecutionPayloadError::RequestFailed(e).into()),
    }
}

/// Verify that the block which triggers the merge is valid to be imported to fork choice.
///
/// ## Errors
///
/// Will return an error when using a pre-merge fork `state`. Ensure to only run this function
/// after the merge fork.
///
/// ## Specification
///
/// Equivalent to the `validate_merge_block` function in the merge Fork Choice Changes:
///
/// https://github.com/ethereum/consensus-specs/blob/v1.1.5/specs/merge/fork-choice.md#validate_merge_block
pub fn validate_merge_block<T: BeaconChainTypes>(
    chain: &BeaconChain<T>,
    block: BeaconBlockRef<T::EthSpec>,
) -> Result<(), BlockError<T::EthSpec>> {
    let spec = &chain.spec;
    let block_epoch = block.slot().epoch(T::EthSpec::slots_per_epoch());
    let execution_payload = block.execution_payload()?;

    if spec.terminal_block_hash != Hash256::zero() {
        if block_epoch < spec.terminal_block_hash_activation_epoch {
            return Err(ExecutionPayloadError::InvalidActivationEpoch {
                activation_epoch: spec.terminal_block_hash_activation_epoch,
                epoch: block_epoch,
            }
            .into());
        }

        if execution_payload.parent_hash != spec.terminal_block_hash {
            return Err(ExecutionPayloadError::InvalidTerminalBlockHash {
                terminal_block_hash: spec.terminal_block_hash,
                payload_parent_hash: execution_payload.parent_hash,
            }
            .into());
        }

        return Ok(());
    }

    let execution_layer = chain
        .execution_layer
        .as_ref()
        .ok_or(ExecutionPayloadError::NoExecutionConnection)?;

    let is_valid_terminal_pow_block = execution_layer
        .block_on(|execution_layer| {
            execution_layer.is_valid_terminal_pow_block_hash(execution_payload.parent_hash, spec)
        })
        .map_err(ExecutionPayloadError::from)?;

    match is_valid_terminal_pow_block {
        Some(true) => Ok(()),
        Some(false) => Err(ExecutionPayloadError::InvalidTerminalPoWBlock {
            parent_hash: execution_payload.parent_hash,
        }
        .into()),
        None => {
            debug!(
                chain.log,
                "Optimistically accepting terminal block";
                "block_hash" => ?execution_payload.parent_hash,
                "msg" => "the terminal block/parent was unavailable"
            );
            Ok(())
        }
    }
}

/// Validate the gossip block's execution_payload according to the checks described here:
/// https://github.com/ethereum/consensus-specs/blob/dev/specs/merge/p2p-interface.md#beacon_block
pub fn validate_execution_payload_for_gossip<T: BeaconChainTypes>(
    parent_block: &ProtoBlock,
    block: BeaconBlockRef<'_, T::EthSpec>,
    chain: &BeaconChain<T>,
) -> Result<(), BlockError<T::EthSpec>> {
    // Only apply this validation if this is a merge beacon block.
    if let Ok(execution_payload) = block.body().execution_payload() {
        // This logic should match `is_execution_enabled`. We use only the execution block hash of
        // the parent here in order to avoid loading the parent state during gossip verification.

        let is_merge_transition_complete = match parent_block.execution_status {
            // Optimistically declare that an "unknown" status block has completed the merge.
            ExecutionStatus::Valid(_) | ExecutionStatus::Unknown(_) => true,
            // It's impossible for an irrelevant block to have completed the merge. It is pre-merge
            // by definition.
            ExecutionStatus::Irrelevant(_) => false,
            // If the parent has an invalid payload then it's impossible to build a valid block upon
            // it. Reject the block.
            ExecutionStatus::Invalid(_) => {
                return Err(BlockError::ParentExecutionPayloadInvalid {
                    parent_root: parent_block.root,
                })
            }
        };

        if is_merge_transition_complete || execution_payload != &<_>::default() {
            let expected_timestamp = chain
                .slot_clock
                .start_of(block.slot())
                .map(|d| d.as_secs())
                .ok_or(BlockError::BeaconChainError(
                    BeaconChainError::UnableToComputeTimeAtSlot,
                ))?;

            // The block's execution payload timestamp is correct with respect to the slot
            if execution_payload.timestamp != expected_timestamp {
                return Err(BlockError::ExecutionPayloadError(
                    ExecutionPayloadError::InvalidPayloadTimestamp {
                        expected: expected_timestamp,
                        found: execution_payload.timestamp,
                    },
                ));
            }
        }
    }

    Ok(())
}

/// Gets an execution payload for inclusion in a block.
///
/// ## Errors
///
/// Will return an error when using a pre-merge fork `state`. Ensure to only run this function
/// after the merge fork.
///
/// ## Specification
///
/// Equivalent to the `get_execution_payload` function in the Validator Guide:
///
/// https://github.com/ethereum/consensus-specs/blob/v1.1.5/specs/merge/validator.md#block-proposal
pub fn get_execution_payload<T: BeaconChainTypes, Txns: Transactions<T::EthSpec>>(
    chain: &BeaconChain<T>,
    state: &BeaconState<T::EthSpec>,
<<<<<<< HEAD
) -> Result<ExecutionPayload<T::EthSpec, Txns>, BlockProductionError> {
    Ok(prepare_execution_payload_blocking::<T, Txns>(chain, state)?.unwrap_or_default())
=======
    proposer_index: u64,
) -> Result<ExecutionPayload<T::EthSpec>, BlockProductionError> {
    Ok(prepare_execution_payload_blocking(chain, state, proposer_index)?.unwrap_or_default())
>>>>>>> c1df5d29
}

/// Wraps the async `prepare_execution_payload` function as a blocking task.
pub fn prepare_execution_payload_blocking<T: BeaconChainTypes, Txns: Transactions<T::EthSpec>>(
    chain: &BeaconChain<T>,
    state: &BeaconState<T::EthSpec>,
<<<<<<< HEAD
) -> Result<Option<ExecutionPayload<T::EthSpec, Txns>>, BlockProductionError> {
=======
    proposer_index: u64,
) -> Result<Option<ExecutionPayload<T::EthSpec>>, BlockProductionError> {
>>>>>>> c1df5d29
    let execution_layer = chain
        .execution_layer
        .as_ref()
        .ok_or(BlockProductionError::ExecutionLayerMissing)?;

    execution_layer
<<<<<<< HEAD
        .block_on_generic(|_| async { prepare_execution_payload::<T, Txns>(chain, state).await })
=======
        .block_on_generic(|_| async {
            prepare_execution_payload(chain, state, proposer_index).await
        })
>>>>>>> c1df5d29
        .map_err(BlockProductionError::BlockingFailed)?
}

/// Prepares an execution payload for inclusion in a block.
///
/// Will return `Ok(None)` if the merge fork has occurred, but a terminal block has not been found.
///
/// ## Errors
///
/// Will return an error when using a pre-merge fork `state`. Ensure to only run this function
/// after the merge fork.
///
/// ## Specification
///
/// Equivalent to the `prepare_execution_payload` function in the Validator Guide:
///
/// https://github.com/ethereum/consensus-specs/blob/v1.1.5/specs/merge/validator.md#block-proposal
pub async fn prepare_execution_payload<
    T: BeaconChainTypes,
    Txns: Transactions<T::EthSpec> + Serialize + DeserializeOwned,
>(
    chain: &BeaconChain<T>,
    state: &BeaconState<T::EthSpec>,
<<<<<<< HEAD
) -> Result<Option<ExecutionPayload<T::EthSpec, Txns>>, BlockProductionError> {
=======
    proposer_index: u64,
) -> Result<Option<ExecutionPayload<T::EthSpec>>, BlockProductionError> {
>>>>>>> c1df5d29
    let spec = &chain.spec;
    let execution_layer = chain
        .execution_layer
        .as_ref()
        .ok_or(BlockProductionError::ExecutionLayerMissing)?;

    let parent_hash = if !is_merge_transition_complete(state) {
        let is_terminal_block_hash_set = spec.terminal_block_hash != Hash256::zero();
        let is_activation_epoch_reached =
            state.current_epoch() >= spec.terminal_block_hash_activation_epoch;

        if is_terminal_block_hash_set && !is_activation_epoch_reached {
            return Ok(None);
        }

        let terminal_pow_block_hash = execution_layer
            .get_terminal_pow_block_hash(spec)
            .await
            .map_err(BlockProductionError::TerminalPoWBlockLookupFailed)?;

        if let Some(terminal_pow_block_hash) = terminal_pow_block_hash {
            terminal_pow_block_hash
        } else {
            return Ok(None);
        }
    } else {
        state.latest_execution_payload_header()?.block_hash
    };

    let timestamp = compute_timestamp_at_slot(state, spec).map_err(BeaconStateError::from)?;
    let random = *state.get_randao_mix(state.current_epoch())?;
    let finalized_root = state.finalized_checkpoint().root;

    // The finalized block hash is not included in the specification, however we provide this
    // parameter so that the execution layer can produce a payload id if one is not already known
    // (e.g., due to a recent reorg).
    let finalized_block_hash =
        if let Some(block) = chain.fork_choice.read().get_block(&finalized_root) {
            block.execution_status.block_hash()
        } else {
            chain
                .store
                .get_block(&finalized_root)
                .map_err(BlockProductionError::FailedToReadFinalizedBlock)?
                .ok_or(BlockProductionError::MissingFinalizedBlock(finalized_root))?
                .message()
                .body()
                .execution_payload()
                .ok()
                .map(|ep| ep.block_hash)
        };

    // Note: the suggested_fee_recipient is stored in the `execution_layer`, it will add this parameter.
    let execution_payload = execution_layer
        .get_payload::<T::EthSpec, Txns>(
            parent_hash,
            timestamp,
            random,
            finalized_block_hash.unwrap_or_else(Hash256::zero),
            proposer_index,
        )
        .await
        .map_err(BlockProductionError::GetPayloadFailed)?;

    Ok(Some(execution_payload))
}<|MERGE_RESOLUTION|>--- conflicted
+++ resolved
@@ -14,8 +14,6 @@
 use execution_layer::PayloadStatusV1Status;
 use fork_choice::PayloadVerificationStatus;
 use proto_array::{Block as ProtoBlock, ExecutionStatus};
-use serde::de::DeserializeOwned;
-use serde::Serialize;
 use slog::debug;
 use slot_clock::SlotClock;
 use state_processing::per_block_processing::{
@@ -216,39 +214,24 @@
 pub fn get_execution_payload<T: BeaconChainTypes, Txns: Transactions<T::EthSpec>>(
     chain: &BeaconChain<T>,
     state: &BeaconState<T::EthSpec>,
-<<<<<<< HEAD
+    proposer_index: u64,
 ) -> Result<ExecutionPayload<T::EthSpec, Txns>, BlockProductionError> {
     Ok(prepare_execution_payload_blocking::<T, Txns>(chain, state)?.unwrap_or_default())
-=======
-    proposer_index: u64,
-) -> Result<ExecutionPayload<T::EthSpec>, BlockProductionError> {
-    Ok(prepare_execution_payload_blocking(chain, state, proposer_index)?.unwrap_or_default())
->>>>>>> c1df5d29
 }
 
 /// Wraps the async `prepare_execution_payload` function as a blocking task.
 pub fn prepare_execution_payload_blocking<T: BeaconChainTypes, Txns: Transactions<T::EthSpec>>(
     chain: &BeaconChain<T>,
     state: &BeaconState<T::EthSpec>,
-<<<<<<< HEAD
+    proposer_index: u64,
 ) -> Result<Option<ExecutionPayload<T::EthSpec, Txns>>, BlockProductionError> {
-=======
-    proposer_index: u64,
-) -> Result<Option<ExecutionPayload<T::EthSpec>>, BlockProductionError> {
->>>>>>> c1df5d29
     let execution_layer = chain
         .execution_layer
         .as_ref()
         .ok_or(BlockProductionError::ExecutionLayerMissing)?;
 
     execution_layer
-<<<<<<< HEAD
-        .block_on_generic(|_| async { prepare_execution_payload::<T, Txns>(chain, state).await })
-=======
-        .block_on_generic(|_| async {
-            prepare_execution_payload(chain, state, proposer_index).await
-        })
->>>>>>> c1df5d29
+        .block_on_generic(|_| async { prepare_execution_payload::<T, Txns>(chain, state, proposer_index).await })
         .map_err(BlockProductionError::BlockingFailed)?
 }
 
@@ -268,16 +251,12 @@
 /// https://github.com/ethereum/consensus-specs/blob/v1.1.5/specs/merge/validator.md#block-proposal
 pub async fn prepare_execution_payload<
     T: BeaconChainTypes,
-    Txns: Transactions<T::EthSpec> + Serialize + DeserializeOwned,
+    Txns: Transactions<T::EthSpec>,
 >(
     chain: &BeaconChain<T>,
     state: &BeaconState<T::EthSpec>,
-<<<<<<< HEAD
+    proposer_index: u64,
 ) -> Result<Option<ExecutionPayload<T::EthSpec, Txns>>, BlockProductionError> {
-=======
-    proposer_index: u64,
-) -> Result<Option<ExecutionPayload<T::EthSpec>>, BlockProductionError> {
->>>>>>> c1df5d29
     let spec = &chain.spec;
     let execution_layer = chain
         .execution_layer
