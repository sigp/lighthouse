--- conflicted
+++ resolved
@@ -53,7 +53,6 @@
         .execution_layer
         .as_ref()
         .ok_or(ExecutionPayloadError::NoExecutionConnection)?;
-<<<<<<< HEAD
     let new_payload_response = execution_layer
         .block_on(|execution_layer| execution_layer.notify_new_payload(execution_payload));
 
@@ -74,17 +73,6 @@
                     latest_valid_hash,
                 }
                 .into())
-=======
-    let notify_new_payload_response = execution_layer
-        .block_on(|execution_layer| execution_layer.notify_new_payload(execution_payload));
-
-    match notify_new_payload_response {
-        Ok((status, _latest_valid_hash)) => match status {
-            ExecutePayloadResponseStatus::Valid => Ok(PayloadVerificationStatus::Verified),
-            // TODO(merge): invalidate any invalid ancestors of this block in fork choice.
-            ExecutePayloadResponseStatus::Invalid => {
-                Err(ExecutionPayloadError::RejectedByExecutionEngine.into())
->>>>>>> 2f8531dc
             }
         },
         Err(e) => Err(ExecutionPayloadError::RequestFailed(e).into()),
