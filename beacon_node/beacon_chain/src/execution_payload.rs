//! This module contains various functions for producing and verifying `ExecutionPayloads`.
//!
//! Lighthouse tends to do payload tasks in *slightly* different locations to the specification.
//! This is because some tasks involve calling out to external servers and it's nice to keep those
//! away from our pure `state_processing` and `fork_choice` crates.
//!
//! So, this module contains functions that one might expect to find in other crates, but they live
//! here for good reason.

use crate::otb_verification_service::OptimisticTransitionBlock;
use crate::{
    BeaconChain, BeaconChainError, BeaconChainTypes, BlockError, BlockProductionError,
    ExecutionPayloadError,
};
use execution_layer::{BlockProposalContents, BuilderParams, PayloadAttributes, PayloadStatus};
use fork_choice::{InvalidationOperation, PayloadVerificationStatus};
use proto_array::{Block as ProtoBlock, ExecutionStatus};
use slog::{debug, warn};
use slot_clock::SlotClock;
use state_processing::per_block_processing::{
    compute_timestamp_at_slot, get_expected_withdrawals, is_execution_enabled,
    is_merge_transition_complete, partially_verify_execution_payload,
};
use std::sync::Arc;
use tokio::task::JoinHandle;
use tree_hash::TreeHash;
use types::*;

pub type PreparePayloadResult<E, Payload> =
    Result<BlockProposalContents<E, Payload>, BlockProductionError>;
pub type PreparePayloadHandle<E, Payload> = JoinHandle<Option<PreparePayloadResult<E, Payload>>>;

#[derive(PartialEq)]
pub enum AllowOptimisticImport {
    Yes,
    No,
}

/// Signal whether the execution payloads of new blocks should be
/// immediately verified with the EL or imported optimistically without
/// any EL communication.
#[derive(Default, Clone, Copy)]
pub enum NotifyExecutionLayer {
    #[default]
    Yes,
    No,
}

/// Used to await the result of executing payload with a remote EE.
pub struct PayloadNotifier<T: BeaconChainTypes> {
    pub chain: Arc<BeaconChain<T>>,
    pub block: Arc<SignedBeaconBlock<T::EthSpec>>,
    payload_verification_status: Option<PayloadVerificationStatus>,
}

impl<T: BeaconChainTypes> PayloadNotifier<T> {
    pub fn new(
        chain: Arc<BeaconChain<T>>,
        block: Arc<SignedBeaconBlock<T::EthSpec>>,
        state: &BeaconState<T::EthSpec>,
        notify_execution_layer: NotifyExecutionLayer,
    ) -> Result<Self, BlockError<T::EthSpec>> {
<<<<<<< HEAD
        let payload_verification_status = match notify_execution_layer {
            NotifyExecutionLayer::No => Some(PayloadVerificationStatus::Optimistic),
            NotifyExecutionLayer::Yes => {
                if is_execution_enabled(state, block.message().body()) {
                    // Perform the initial stages of payload verification.
                    //
                    // We will duplicate these checks again during `per_block_processing`, however these checks
                    // are cheap and doing them here ensures we protect the execution engine from junk.
                    partially_verify_execution_payload::<T::EthSpec, FullPayload<T::EthSpec>>(
                        state,
                        block.slot(),
                        block.message().execution_payload()?,
                        &chain.spec,
                    )
                    .map_err(BlockError::PerBlockProcessingError)?;
                    None
                } else {
                    Some(PayloadVerificationStatus::Irrelevant)
=======
        let payload_verification_status = if is_execution_enabled(state, block.message().body()) {
            // Perform the initial stages of payload verification.
            //
            // We will duplicate these checks again during `per_block_processing`, however these
            // checks are cheap and doing them here ensures we have verified them before marking
            // the block as optimistically imported. This is particularly relevant in the case
            // where we do not send the block to the EL at all.
            let block_message = block.message();
            let payload = block_message.execution_payload()?;
            partially_verify_execution_payload(state, block.slot(), payload, &chain.spec)
                .map_err(BlockError::PerBlockProcessingError)?;

            match notify_execution_layer {
                NotifyExecutionLayer::No if chain.config.optimistic_finalized_sync => {
                    // Verify the block hash here in Lighthouse and immediately mark the block as
                    // optimistically imported. This saves a lot of roundtrips to the EL.
                    let execution_layer = chain
                        .execution_layer
                        .as_ref()
                        .ok_or(ExecutionPayloadError::NoExecutionConnection)?;

                    if let Err(e) =
                        execution_layer.verify_payload_block_hash(&payload.execution_payload)
                    {
                        warn!(
                            chain.log,
                            "Falling back to slow block hash verification";
                            "block_number" => payload.block_number(),
                            "info" => "you can silence this warning with --disable-optimistic-finalized-sync",
                            "error" => ?e,
                        );
                        None
                    } else {
                        Some(PayloadVerificationStatus::Optimistic)
                    }
>>>>>>> 38514c07
                }
                _ => None,
            }
        } else {
            Some(PayloadVerificationStatus::Irrelevant)
        };

        Ok(Self {
            chain,
            block,
            payload_verification_status,
        })
    }

    pub async fn notify_new_payload(
        self,
    ) -> Result<PayloadVerificationStatus, BlockError<T::EthSpec>> {
        if let Some(precomputed_status) = self.payload_verification_status {
            Ok(precomputed_status)
        } else {
            notify_new_payload(&self.chain, self.block.message()).await
        }
    }
}

/// Verify that `execution_payload` contained by `block` is considered valid by an execution
/// engine.
///
/// ## Specification
///
/// Equivalent to the `notify_new_payload` function in the merge Beacon Chain Changes, although it
/// contains a few extra checks by running `partially_verify_execution_payload` first:
///
/// https://github.com/ethereum/consensus-specs/blob/v1.1.9/specs/bellatrix/beacon-chain.md#notify_new_payload
async fn notify_new_payload<'a, T: BeaconChainTypes>(
    chain: &Arc<BeaconChain<T>>,
    block: BeaconBlockRef<'a, T::EthSpec>,
) -> Result<PayloadVerificationStatus, BlockError<T::EthSpec>> {
    let execution_payload = block.execution_payload()?;

    let execution_layer = chain
        .execution_layer
        .as_ref()
        .ok_or(ExecutionPayloadError::NoExecutionConnection)?;

    let new_payload_response = execution_layer
        .notify_new_payload(&execution_payload.into())
        .await;

    match new_payload_response {
        Ok(status) => match status {
            PayloadStatus::Valid => Ok(PayloadVerificationStatus::Verified),
            PayloadStatus::Syncing | PayloadStatus::Accepted => {
                Ok(PayloadVerificationStatus::Optimistic)
            }
            PayloadStatus::Invalid {
                latest_valid_hash,
                ref validation_error,
            } => {
                debug!(
                    chain.log,
                    "Invalid execution payload";
                    "validation_error" => ?validation_error,
                    "latest_valid_hash" => ?latest_valid_hash,
                    "execution_block_hash" => ?execution_payload.block_hash(),
                    "root" => ?block.tree_hash_root(),
                    "graffiti" => block.body().graffiti().as_utf8_lossy(),
                    "proposer_index" => block.proposer_index(),
                    "slot" => block.slot(),
                    "method" => "new_payload",
                );

                // latest_valid_hash == 0 implies that this was the terminal block
                // Hence, we don't need to run `BeaconChain::process_invalid_execution_payload`.
                if latest_valid_hash == ExecutionBlockHash::zero() {
                    return Err(ExecutionPayloadError::RejectedByExecutionEngine { status }.into());
                }
                // This block has not yet been applied to fork choice, so the latest block that was
                // imported to fork choice was the parent.
                let latest_root = block.parent_root();
                chain
                    .process_invalid_execution_payload(&InvalidationOperation::InvalidateMany {
                        head_block_root: latest_root,
                        always_invalidate_head: false,
                        latest_valid_ancestor: latest_valid_hash,
                    })
                    .await?;

                Err(ExecutionPayloadError::RejectedByExecutionEngine { status }.into())
            }
            PayloadStatus::InvalidBlockHash {
                ref validation_error,
            } => {
                debug!(
                    chain.log,
                    "Invalid execution payload block hash";
                    "validation_error" => ?validation_error,
                    "execution_block_hash" => ?execution_payload.block_hash(),
                    "root" => ?block.tree_hash_root(),
                    "graffiti" => block.body().graffiti().as_utf8_lossy(),
                    "proposer_index" => block.proposer_index(),
                    "slot" => block.slot(),
                    "method" => "new_payload",
                );

                // Returning an error here should be sufficient to invalidate the block. We have no
                // information to indicate its parent is invalid, so no need to run
                // `BeaconChain::process_invalid_execution_payload`.
                Err(ExecutionPayloadError::RejectedByExecutionEngine { status }.into())
            }
        },
        Err(e) => Err(ExecutionPayloadError::RequestFailed(e).into()),
    }
}

/// Verify that the block which triggers the merge is valid to be imported to fork choice.
///
/// ## Errors
///
/// Will return an error when using a pre-merge fork `state`. Ensure to only run this function
/// after the merge fork.
///
/// ## Specification
///
/// Equivalent to the `validate_merge_block` function in the merge Fork Choice Changes:
///
/// https://github.com/ethereum/consensus-specs/blob/v1.1.5/specs/merge/fork-choice.md#validate_merge_block
pub async fn validate_merge_block<'a, T: BeaconChainTypes>(
    chain: &Arc<BeaconChain<T>>,
    block: BeaconBlockRef<'a, T::EthSpec>,
    allow_optimistic_import: AllowOptimisticImport,
) -> Result<(), BlockError<T::EthSpec>> {
    let spec = &chain.spec;
    let block_epoch = block.slot().epoch(T::EthSpec::slots_per_epoch());
    let execution_payload = block.execution_payload()?;

    if spec.terminal_block_hash != ExecutionBlockHash::zero() {
        if block_epoch < spec.terminal_block_hash_activation_epoch {
            return Err(ExecutionPayloadError::InvalidActivationEpoch {
                activation_epoch: spec.terminal_block_hash_activation_epoch,
                epoch: block_epoch,
            }
            .into());
        }

        if execution_payload.parent_hash() != spec.terminal_block_hash {
            return Err(ExecutionPayloadError::InvalidTerminalBlockHash {
                terminal_block_hash: spec.terminal_block_hash,
                payload_parent_hash: execution_payload.parent_hash(),
            }
            .into());
        }

        return Ok(());
    }

    let execution_layer = chain
        .execution_layer
        .as_ref()
        .ok_or(ExecutionPayloadError::NoExecutionConnection)?;

    let is_valid_terminal_pow_block = execution_layer
        .is_valid_terminal_pow_block_hash(execution_payload.parent_hash(), spec)
        .await
        .map_err(ExecutionPayloadError::from)?;

    match is_valid_terminal_pow_block {
        Some(true) => Ok(()),
        Some(false) => Err(ExecutionPayloadError::InvalidTerminalPoWBlock {
            parent_hash: execution_payload.parent_hash(),
        }
        .into()),
        None => {
            if allow_optimistic_import == AllowOptimisticImport::Yes
                && is_optimistic_candidate_block(chain, block.slot(), block.parent_root()).await?
            {
                debug!(
                    chain.log,
                    "Optimistically importing merge transition block";
                    "block_hash" => ?execution_payload.parent_hash(),
                    "msg" => "the terminal block/parent was unavailable"
                );
                // Store Optimistic Transition Block in Database for later Verification
                OptimisticTransitionBlock::from_block(block)
                    .persist_in_store::<T, _>(&chain.store)?;
                Ok(())
            } else {
                Err(ExecutionPayloadError::UnverifiedNonOptimisticCandidate.into())
            }
        }
    }
}

/// Check to see if a block with the given parameters is valid to be imported optimistically.
pub async fn is_optimistic_candidate_block<T: BeaconChainTypes>(
    chain: &Arc<BeaconChain<T>>,
    block_slot: Slot,
    block_parent_root: Hash256,
) -> Result<bool, BeaconChainError> {
    let current_slot = chain.slot()?;
    let inner_chain = chain.clone();

    // Use a blocking task to check if the block is an optimistic candidate. Interacting
    // with the `fork_choice` lock in an async task can block the core executor.
    chain
        .spawn_blocking_handle(
            move || {
                inner_chain
                    .canonical_head
                    .fork_choice_read_lock()
                    .is_optimistic_candidate_block(
                        current_slot,
                        block_slot,
                        &block_parent_root,
                        &inner_chain.spec,
                    )
            },
            "validate_merge_block_optimistic_candidate",
        )
        .await?
        .map_err(BeaconChainError::from)
}

/// Validate the gossip block's execution_payload according to the checks described here:
/// https://github.com/ethereum/consensus-specs/blob/dev/specs/merge/p2p-interface.md#beacon_block
pub fn validate_execution_payload_for_gossip<T: BeaconChainTypes>(
    parent_block: &ProtoBlock,
    block: BeaconBlockRef<'_, T::EthSpec>,
    chain: &BeaconChain<T>,
) -> Result<(), BlockError<T::EthSpec>> {
    // Only apply this validation if this is a merge beacon block.
    if let Ok(execution_payload) = block.body().execution_payload() {
        // This logic should match `is_execution_enabled`. We use only the execution block hash of
        // the parent here in order to avoid loading the parent state during gossip verification.

        let is_merge_transition_complete = match parent_block.execution_status {
            // Optimistically declare that an "unknown" status block has completed the merge.
            ExecutionStatus::Valid(_) | ExecutionStatus::Optimistic(_) => true,
            // It's impossible for an irrelevant block to have completed the merge. It is pre-merge
            // by definition.
            ExecutionStatus::Irrelevant(_) => false,
            // If the parent has an invalid payload then it's impossible to build a valid block upon
            // it. Reject the block.
            ExecutionStatus::Invalid(_) => {
                return Err(BlockError::ParentExecutionPayloadInvalid {
                    parent_root: parent_block.root,
                })
            }
        };

        if is_merge_transition_complete || !execution_payload.is_default_with_empty_roots() {
            let expected_timestamp = chain
                .slot_clock
                .start_of(block.slot())
                .map(|d| d.as_secs())
                .ok_or(BlockError::BeaconChainError(
                    BeaconChainError::UnableToComputeTimeAtSlot,
                ))?;

            // The block's execution payload timestamp is correct with respect to the slot
            if execution_payload.timestamp() != expected_timestamp {
                return Err(BlockError::ExecutionPayloadError(
                    ExecutionPayloadError::InvalidPayloadTimestamp {
                        expected: expected_timestamp,
                        found: execution_payload.timestamp(),
                    },
                ));
            }
        }
    }

    Ok(())
}

/// Gets an execution payload for inclusion in a block.
///
/// ## Errors
///
/// Will return an error when using a pre-merge fork `state`. Ensure to only run this function
/// after the merge fork.
///
/// ## Specification
///
/// Equivalent to the `get_execution_payload` function in the Validator Guide:
///
/// https://github.com/ethereum/consensus-specs/blob/v1.1.5/specs/merge/validator.md#block-proposal
pub fn get_execution_payload<
    T: BeaconChainTypes,
    Payload: AbstractExecPayload<T::EthSpec> + 'static,
>(
    chain: Arc<BeaconChain<T>>,
    state: &BeaconState<T::EthSpec>,
    proposer_index: u64,
    builder_params: BuilderParams,
) -> Result<PreparePayloadHandle<T::EthSpec, Payload>, BlockProductionError> {
    // Compute all required values from the `state` now to avoid needing to pass it into a spawned
    // task.
    let spec = &chain.spec;
    let current_epoch = state.current_epoch();
    let is_merge_transition_complete = is_merge_transition_complete(state);
    let timestamp =
        compute_timestamp_at_slot(state, state.slot(), spec).map_err(BeaconStateError::from)?;
    let random = *state.get_randao_mix(current_epoch)?;
    let latest_execution_payload_header_block_hash =
        state.latest_execution_payload_header()?.block_hash();
    let withdrawals = match state {
        &BeaconState::Capella(_) | &BeaconState::Eip4844(_) => {
            Some(get_expected_withdrawals(state, spec)?.into())
        }
        &BeaconState::Merge(_) => None,
        // These shouldn't happen but they're here to make the pattern irrefutable
        &BeaconState::Base(_) | &BeaconState::Altair(_) => None,
    };

    // Spawn a task to obtain the execution payload from the EL via a series of async calls. The
    // `join_handle` can be used to await the result of the function.
    let join_handle = chain
        .task_executor
        .clone()
        .spawn_handle(
            async move {
                prepare_execution_payload::<T, Payload>(
                    &chain,
                    is_merge_transition_complete,
                    timestamp,
                    random,
                    proposer_index,
                    latest_execution_payload_header_block_hash,
                    builder_params,
                    withdrawals,
                )
                .await
            },
            "get_execution_payload",
        )
        .ok_or(BlockProductionError::ShuttingDown)?;

    Ok(join_handle)
}

/// Prepares an execution payload for inclusion in a block.
///
/// Will return `Ok(None)` if the merge fork has occurred, but a terminal block has not been found.
///
/// ## Errors
///
/// Will return an error when using a pre-merge fork `state`. Ensure to only run this function
/// after the merge fork.
///
/// ## Specification
///
/// Equivalent to the `prepare_execution_payload` function in the Validator Guide:
///
/// https://github.com/ethereum/consensus-specs/blob/v1.1.5/specs/merge/validator.md#block-proposal
#[allow(clippy::too_many_arguments)]
pub async fn prepare_execution_payload<T, Payload>(
    chain: &Arc<BeaconChain<T>>,
    is_merge_transition_complete: bool,
    timestamp: u64,
    random: Hash256,
    proposer_index: u64,
    latest_execution_payload_header_block_hash: ExecutionBlockHash,
    builder_params: BuilderParams,
    withdrawals: Option<Vec<Withdrawal>>,
) -> Result<BlockProposalContents<T::EthSpec, Payload>, BlockProductionError>
where
    T: BeaconChainTypes,
    Payload: AbstractExecPayload<T::EthSpec>,
{
    let current_epoch = builder_params.slot.epoch(T::EthSpec::slots_per_epoch());
    let spec = &chain.spec;
    let fork = spec.fork_name_at_slot::<T::EthSpec>(builder_params.slot);
    let execution_layer = chain
        .execution_layer
        .as_ref()
        .ok_or(BlockProductionError::ExecutionLayerMissing)?;

    let parent_hash = if !is_merge_transition_complete {
        let is_terminal_block_hash_set = spec.terminal_block_hash != ExecutionBlockHash::zero();
        let is_activation_epoch_reached =
            current_epoch >= spec.terminal_block_hash_activation_epoch;

        if is_terminal_block_hash_set && !is_activation_epoch_reached {
            // Use the "empty" payload if there's a terminal block hash, but we haven't reached the
            // terminal block epoch yet.
            return BlockProposalContents::default_at_fork(fork).map_err(Into::into);
        }

        let terminal_pow_block_hash = execution_layer
            .get_terminal_pow_block_hash(spec, timestamp)
            .await
            .map_err(BlockProductionError::TerminalPoWBlockLookupFailed)?;

        if let Some(terminal_pow_block_hash) = terminal_pow_block_hash {
            terminal_pow_block_hash
        } else {
            // If the merge transition hasn't occurred yet and the EL hasn't found the terminal
            // block, return an "empty" payload.
            return BlockProposalContents::default_at_fork(fork).map_err(Into::into);
        }
    } else {
        latest_execution_payload_header_block_hash
    };

    // Try to obtain the fork choice update parameters from the cached head.
    //
    // Use a blocking task to interact with the `canonical_head` lock otherwise we risk blocking the
    // core `tokio` executor.
    let inner_chain = chain.clone();
    let forkchoice_update_params = chain
        .spawn_blocking_handle(
            move || {
                inner_chain
                    .canonical_head
                    .cached_head()
                    .forkchoice_update_parameters()
            },
            "prepare_execution_payload_forkchoice_update_params",
        )
        .await
        .map_err(BlockProductionError::BeaconChain)?;

    let suggested_fee_recipient = execution_layer
        .get_suggested_fee_recipient(proposer_index)
        .await;
    let payload_attributes =
        PayloadAttributes::new(timestamp, random, suggested_fee_recipient, withdrawals);

    // Note: the suggested_fee_recipient is stored in the `execution_layer`, it will add this parameter.
    //
    // This future is not executed here, it's up to the caller to await it.
    let block_contents = execution_layer
        .get_payload::<Payload>(
            parent_hash,
            &payload_attributes,
            forkchoice_update_params,
            builder_params,
            fork,
            &chain.spec,
        )
        .await
        .map_err(BlockProductionError::GetPayloadFailed)?;

    Ok(block_contents)
}<|MERGE_RESOLUTION|>--- conflicted
+++ resolved
@@ -60,26 +60,6 @@
         state: &BeaconState<T::EthSpec>,
         notify_execution_layer: NotifyExecutionLayer,
     ) -> Result<Self, BlockError<T::EthSpec>> {
-<<<<<<< HEAD
-        let payload_verification_status = match notify_execution_layer {
-            NotifyExecutionLayer::No => Some(PayloadVerificationStatus::Optimistic),
-            NotifyExecutionLayer::Yes => {
-                if is_execution_enabled(state, block.message().body()) {
-                    // Perform the initial stages of payload verification.
-                    //
-                    // We will duplicate these checks again during `per_block_processing`, however these checks
-                    // are cheap and doing them here ensures we protect the execution engine from junk.
-                    partially_verify_execution_payload::<T::EthSpec, FullPayload<T::EthSpec>>(
-                        state,
-                        block.slot(),
-                        block.message().execution_payload()?,
-                        &chain.spec,
-                    )
-                    .map_err(BlockError::PerBlockProcessingError)?;
-                    None
-                } else {
-                    Some(PayloadVerificationStatus::Irrelevant)
-=======
         let payload_verification_status = if is_execution_enabled(state, block.message().body()) {
             // Perform the initial stages of payload verification.
             //
@@ -89,8 +69,13 @@
             // where we do not send the block to the EL at all.
             let block_message = block.message();
             let payload = block_message.execution_payload()?;
-            partially_verify_execution_payload(state, block.slot(), payload, &chain.spec)
-                .map_err(BlockError::PerBlockProcessingError)?;
+            partially_verify_execution_payload::<_, FullPayload<_>>(
+                state,
+                block.slot(),
+                payload,
+                &chain.spec,
+            )
+            .map_err(BlockError::PerBlockProcessingError)?;
 
             match notify_execution_layer {
                 NotifyExecutionLayer::No if chain.config.optimistic_finalized_sync => {
@@ -102,7 +87,7 @@
                         .ok_or(ExecutionPayloadError::NoExecutionConnection)?;
 
                     if let Err(e) =
-                        execution_layer.verify_payload_block_hash(&payload.execution_payload)
+                        execution_layer.verify_payload_block_hash(payload.execution_payload_ref())
                     {
                         warn!(
                             chain.log,
@@ -115,7 +100,6 @@
                     } else {
                         Some(PayloadVerificationStatus::Optimistic)
                     }
->>>>>>> 38514c07
                 }
                 _ => None,
             }
