--- conflicted
+++ resolved
@@ -8,11 +8,7 @@
 use lru::LruCache;
 use parking_lot::RwLock;
 use ssz_derive::{Decode, Encode};
-<<<<<<< HEAD
 use state_processing::BlockReplayer;
-=======
-use state_processing::{BlockReplayer, StateProcessingStrategy};
->>>>>>> 62ebdacd
 use std::sync::Arc;
 use store::OnDiskConsensusContext;
 use types::beacon_block_body::KzgCommitments;
@@ -31,11 +27,7 @@
     parent_block: SignedBeaconBlock<E, BlindedPayload<E>>,
     parent_eth1_finalization_data: Eth1FinalizationData,
     confirmed_state_roots: Vec<Hash256>,
-<<<<<<< HEAD
-    consensus_context: OnDiskConsensusContext,
-=======
     consensus_context: OnDiskConsensusContext<E>,
->>>>>>> 62ebdacd
     payload_verification_outcome: PayloadVerificationOutcome,
 }
 
@@ -104,11 +96,7 @@
             parent_eth1_finalization_data: executed_block.import_data.parent_eth1_finalization_data,
             confirmed_state_roots: executed_block.import_data.confirmed_state_roots,
             consensus_context: OnDiskConsensusContext::from_consensus_context(
-<<<<<<< HEAD
-                &executed_block.import_data.consensus_context,
-=======
                 executed_block.import_data.consensus_context,
->>>>>>> 62ebdacd
             ),
             payload_verification_outcome: executed_block.payload_verification_outcome,
         }
@@ -251,11 +239,7 @@
             parent_eth1_finalization_data: value.import_data.parent_eth1_finalization_data,
             confirmed_state_roots: value.import_data.confirmed_state_roots,
             consensus_context: OnDiskConsensusContext::from_consensus_context(
-<<<<<<< HEAD
-                &value.import_data.consensus_context,
-=======
                 value.import_data.consensus_context,
->>>>>>> 62ebdacd
             ),
             payload_verification_outcome: value.payload_verification_outcome,
         }
