--- conflicted
+++ resolved
@@ -9,13 +9,8 @@
 use crate::BeaconChainTypes;
 use lru::LruCache;
 use parking_lot::RwLock;
-<<<<<<< HEAD
+use slog::{debug, Logger};
 use ssz_types::FixedVector;
-use std::collections::HashSet;
-=======
-use slog::{debug, Logger};
-use ssz_types::{FixedVector, VariableList};
->>>>>>> ee7fca3e
 use std::num::NonZeroUsize;
 use std::sync::Arc;
 use types::blob_sidecar::BlobIdentifier;
@@ -39,14 +34,6 @@
     pub reconstruction_started: bool,
 }
 
-<<<<<<< HEAD
-=======
-pub enum BlockImportRequirement {
-    AllBlobs,
-    ColumnSampling(usize),
-}
-
->>>>>>> ee7fca3e
 impl<E: EthSpec> PendingComponents<E> {
     /// Returns an immutable reference to the cached block.
     pub fn get_cached_block(&self) -> &Option<DietAvailabilityPendingExecutedBlock<E>> {
@@ -207,74 +194,49 @@
     ///
     /// Returns `true` if both the block exists and the number of received blobs / custody columns
     /// matches the number of expected blobs / custody columns.
-<<<<<<< HEAD
-    pub fn is_available(&self, custody_column_count: usize) -> bool {
-        self.num_expected_blobs()
+    pub fn is_available(&self, custody_column_count: usize, log: &Logger) -> bool {
+        let block_kzg_commitments_count_opt = self.block_kzg_commitments_count();
+        let expected_blobs_msg = block_kzg_commitments_count_opt
+            .as_ref()
+            .map(|num| num.to_string())
+            .unwrap_or("unknown".to_string());
+
+        // No data columns when there are 0 blobs
+        let expected_columns_opt = block_kzg_commitments_count_opt.map(|blob_count| {
+            if blob_count > 0 {
+                custody_column_count
+            } else {
+                0
+            }
+        });
+        let expected_columns_msg = expected_columns_opt
+            .as_ref()
+            .map(|num| num.to_string())
+            .unwrap_or("unknown".to_string());
+
+        let num_received_blobs = self.num_received_blobs();
+        let num_received_columns = self.num_received_data_columns();
+
+        debug!(
+            log,
+            "Component(s) added to data availability checker";
+            "block_root" => ?self.block_root,
+            "received_blobs" => num_received_blobs,
+            "expected_blobs" => expected_blobs_msg,
+            "received_columns" => num_received_columns,
+            "expected_columns" => expected_columns_msg,
+        );
+
+        let all_blobs_received = block_kzg_commitments_count_opt
             .map_or(false, |num_expected_blobs| {
-                let all_blobs_received = num_expected_blobs == self.num_received_blobs();
-                let all_columns_received = num_expected_blobs == 0
-                    || custody_column_count == self.num_received_data_columns();
-                all_blobs_received || all_columns_received
-            })
-=======
-    pub fn is_available(
-        &self,
-        block_import_requirement: &BlockImportRequirement,
-        log: &Logger,
-    ) -> bool {
-        let block_kzg_commitments_count_opt = self.block_kzg_commitments_count();
-
-        match block_import_requirement {
-            BlockImportRequirement::AllBlobs => {
-                let received_blobs = self.num_received_blobs();
-                let expected_blobs_msg = block_kzg_commitments_count_opt
-                    .as_ref()
-                    .map(|num| num.to_string())
-                    .unwrap_or("unknown".to_string());
-
-                debug!(log,
-                    "Component(s) added to data availability checker";
-                    "block_root" => ?self.block_root,
-                    "received_block" => block_kzg_commitments_count_opt.is_some(),
-                    "received_blobs" => received_blobs,
-                    "expected_blobs" => expected_blobs_msg,
-                );
-
-                block_kzg_commitments_count_opt.map_or(false, |num_expected_blobs| {
-                    num_expected_blobs == received_blobs
-                })
-            }
-            BlockImportRequirement::ColumnSampling(num_expected_columns) => {
-                // No data columns when there are 0 blobs
-                let expected_columns_opt = block_kzg_commitments_count_opt.map(|blob_count| {
-                    if blob_count > 0 {
-                        *num_expected_columns
-                    } else {
-                        0
-                    }
-                });
-
-                let expected_columns_msg = expected_columns_opt
-                    .as_ref()
-                    .map(|num| num.to_string())
-                    .unwrap_or("unknown".to_string());
-
-                let num_received_columns = self.num_received_data_columns();
-
-                debug!(log,
-                    "Component(s) added to data availability checker";
-                    "block_root" => ?self.block_root,
-                    "received_block" => block_kzg_commitments_count_opt.is_some(),
-                    "received_columns" => num_received_columns,
-                    "expected_columns" => expected_columns_msg,
-                );
-
-                expected_columns_opt.map_or(false, |num_expected_columns| {
-                    num_expected_columns == num_received_columns
-                })
-            }
-        }
->>>>>>> ee7fca3e
+                num_expected_blobs == num_received_blobs
+            });
+
+        let all_columns_received = expected_columns_opt.map_or(false, |num_expected_columns| {
+            num_expected_columns == num_received_columns
+        });
+
+        all_blobs_received || all_columns_received
     }
 
     /// Returns an empty `PendingComponents` object with the given block root.
@@ -322,7 +284,6 @@
             return Err(AvailabilityCheckError::Unexpected);
         };
 
-<<<<<<< HEAD
         let is_peer_das_enabled = spec.is_peer_das_enabled_for_epoch(diet_executed_block.epoch());
         let (blobs, data_columns) = if is_peer_das_enabled {
             let data_columns = verified_data_columns
@@ -342,28 +303,6 @@
                 return Err(AvailabilityCheckError::Unexpected);
             };
             (Some(verified_blobs), None)
-=======
-        let (blobs, data_columns) = match block_import_requirement {
-            BlockImportRequirement::AllBlobs => {
-                let num_blobs_expected = diet_executed_block.num_blobs_expected();
-                let Some(verified_blobs) = verified_blobs
-                    .into_iter()
-                    .map(|b| b.map(|b| b.to_blob()))
-                    .take(num_blobs_expected)
-                    .collect::<Option<Vec<_>>>()
-                else {
-                    return Err(AvailabilityCheckError::Unexpected);
-                };
-                (Some(VariableList::new(verified_blobs)?), None)
-            }
-            BlockImportRequirement::ColumnSampling(_) => {
-                let verified_data_columns = verified_data_columns
-                    .into_iter()
-                    .map(|d| d.into_inner())
-                    .collect();
-                (None, Some(verified_data_columns))
-            }
->>>>>>> ee7fca3e
         };
 
         let executed_block = recover(diet_executed_block)?;
@@ -515,36 +454,6 @@
         f(self.critical.read().peek(block_root))
     }
 
-<<<<<<< HEAD
-    /// Potentially trigger reconstruction if:
-    /// - Our custody requirement is all columns
-    /// - We >= 50% of columns, but not all columns
-    fn should_reconstruct(&self, pending_components: &PendingComponents<T::EthSpec>) -> bool {
-        let num_of_columns = self.spec.number_of_columns;
-        let has_missing_columns = pending_components.verified_data_columns.len() < num_of_columns;
-        let is_super_node = self.custody_column_count == num_of_columns;
-        let is_reconstruction_possible =
-            pending_components.verified_data_columns.len() >= num_of_columns / 2;
-        is_super_node
-            && has_missing_columns
-            && is_reconstruction_possible
-            && !pending_components.reconstruction_started
-=======
-    fn block_import_requirement(
-        &self,
-        epoch: Epoch,
-    ) -> Result<BlockImportRequirement, AvailabilityCheckError> {
-        let peer_das_enabled = self.spec.is_peer_das_enabled_for_epoch(epoch);
-        if peer_das_enabled {
-            Ok(BlockImportRequirement::ColumnSampling(
-                self.sampling_column_count,
-            ))
-        } else {
-            Ok(BlockImportRequirement::AllBlobs)
-        }
->>>>>>> ee7fca3e
-    }
-
     pub fn put_kzg_verified_blobs<I: IntoIterator<Item = KzgVerifiedBlob<T::EthSpec>>>(
         &self,
         block_root: Hash256,
@@ -570,12 +479,7 @@
         // Merge in the blobs.
         pending_components.merge_blobs(fixed_blobs);
 
-<<<<<<< HEAD
-        if pending_components.is_available(self.custody_column_count) {
-=======
-        let block_import_requirement = self.block_import_requirement(epoch)?;
-        if pending_components.is_available(&block_import_requirement, log) {
->>>>>>> ee7fca3e
+        if pending_components.is_available(self.sampling_column_count, log) {
             write_lock.put(block_root, pending_components.clone());
             // No need to hold the write lock anymore
             drop(write_lock);
@@ -594,7 +498,6 @@
     >(
         &self,
         block_root: Hash256,
-        epoch: Epoch,
         kzg_verified_data_columns: I,
         log: &Logger,
     ) -> Result<Availability<T::EthSpec>, AvailabilityCheckError> {
@@ -609,72 +512,13 @@
         // Merge in the data columns.
         pending_components.merge_data_columns(kzg_verified_data_columns)?;
 
-<<<<<<< HEAD
-        // Potentially trigger reconstruction if:
-        // - Our custody requirement is all columns
-        // - We >= 50% of columns
-        let is_peer_das_enabled = self.spec.is_peer_das_enabled_for_epoch(epoch);
-        let data_columns_to_publish =
-            if is_peer_das_enabled && self.should_reconstruct(&pending_components) {
-                pending_components.reconstruction_started();
-
-                let timer = metrics::start_timer(&metrics::DATA_AVAILABILITY_RECONSTRUCTION_TIME);
-
-                let existing_column_indices = pending_components
-                    .verified_data_columns
-                    .iter()
-                    .map(|d| d.index())
-                    .collect::<HashSet<_>>();
-
-                // Will only return an error if:
-                // - < 50% of columns
-                // - There are duplicates
-                let all_data_columns = KzgVerifiedCustodyDataColumn::reconstruct_columns(
-                    kzg,
-                    pending_components.verified_data_columns.as_slice(),
-                    &self.spec,
-                )
-                .map_err(AvailabilityCheckError::ReconstructColumnsError)?;
-
-                let data_columns_to_publish = all_data_columns
-                    .iter()
-                    .filter(|d| !existing_column_indices.contains(&d.index()))
-                    .map(|d| d.clone_arc())
-                    .collect::<Vec<_>>();
-
-                pending_components.verified_data_columns = all_data_columns;
-
-                metrics::stop_timer(timer);
-                metrics::inc_counter_by(
-                    &metrics::DATA_AVAILABILITY_RECONSTRUCTED_COLUMNS,
-                    data_columns_to_publish.len() as u64,
-                );
-
-                Some(data_columns_to_publish)
-            } else {
-                None
-            };
-
-        if pending_components.is_available(self.custody_column_count) {
+        if pending_components.is_available(self.sampling_column_count, log) {
             write_lock.put(block_root, pending_components.clone());
             // No need to hold the write lock anymore
             drop(write_lock);
-            pending_components
-                .make_available(&self.spec, |diet_block| {
-                    self.state_cache.recover_pending_executed_block(diet_block)
-                })
-                .map(|availability| (availability, data_columns_to_publish))
-=======
-        let block_import_requirement = self.block_import_requirement(epoch)?;
-
-        if pending_components.is_available(&block_import_requirement, log) {
-            write_lock.put(block_root, pending_components.clone());
-            // No need to hold the write lock anymore
-            drop(write_lock);
-            pending_components.make_available(block_import_requirement, &self.spec, |diet_block| {
+            pending_components.make_available(&self.spec, |diet_block| {
                 self.state_cache.recover_pending_executed_block(diet_block)
             })
->>>>>>> ee7fca3e
         } else {
             write_lock.put(block_root, pending_components);
             Ok(Availability::MissingComponents(block_root))
@@ -757,12 +601,7 @@
         pending_components.merge_block(diet_executed_block);
 
         // Check if we have all components and entire set is consistent.
-<<<<<<< HEAD
-        if pending_components.is_available(self.custody_column_count) {
-=======
-        let block_import_requirement = self.block_import_requirement(epoch)?;
-        if pending_components.is_available(&block_import_requirement, log) {
->>>>>>> ee7fca3e
+        if pending_components.is_available(self.sampling_column_count, log) {
             write_lock.put(block_root, pending_components.clone());
             // No need to hold the write lock anymore
             drop(write_lock);
@@ -1100,11 +939,7 @@
         for (blob_index, gossip_blob) in blobs.into_iter().enumerate() {
             kzg_verified_blobs.push(gossip_blob.into_inner());
             let availability = cache
-<<<<<<< HEAD
-                .put_kzg_verified_blobs(root, kzg_verified_blobs.clone())
-=======
-                .put_kzg_verified_blobs(root, epoch, kzg_verified_blobs.clone(), harness.logger())
->>>>>>> ee7fca3e
+                .put_kzg_verified_blobs(root, kzg_verified_blobs.clone(), harness.logger())
                 .expect("should put blob");
             if blob_index == blobs_expected - 1 {
                 assert!(matches!(availability, Availability::Available(_)));
@@ -1130,11 +965,7 @@
         for gossip_blob in blobs {
             kzg_verified_blobs.push(gossip_blob.into_inner());
             let availability = cache
-<<<<<<< HEAD
-                .put_kzg_verified_blobs(root, kzg_verified_blobs.clone())
-=======
-                .put_kzg_verified_blobs(root, epoch, kzg_verified_blobs.clone(), harness.logger())
->>>>>>> ee7fca3e
+                .put_kzg_verified_blobs(root, kzg_verified_blobs.clone(), harness.logger())
                 .expect("should put blob");
             assert_eq!(
                 availability,
