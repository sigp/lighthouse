--- conflicted
+++ resolved
@@ -73,6 +73,13 @@
         &self.verified_blobs
     }
 
+    /// Returns an immutable reference to the fixed vector of cached data columns.
+    pub fn get_cached_data_columns(
+        &self,
+    ) -> &FixedVector<Option<KzgVerifiedDataColumn<E>>, E::DataColumnCount> {
+        &self.verified_data_columns
+    }
+
     /// Returns a mutable reference to the cached block.
     pub fn get_cached_block_mut(&mut self) -> &mut Option<DietAvailabilityPendingExecutedBlock<E>> {
         &mut self.executed_block
@@ -83,6 +90,13 @@
         &mut self,
     ) -> &mut FixedVector<Option<KzgVerifiedBlob<E>>, E::MaxBlobsPerBlock> {
         &mut self.verified_blobs
+    }
+
+    /// Returns a mutable reference to the fixed vector of cached data columns.
+    pub fn get_cached_data_columns_mut(
+        &mut self,
+    ) -> &mut FixedVector<Option<KzgVerifiedDataColumn<E>>, E::DataColumnCount> {
+        &mut self.verified_data_columns
     }
 
     /// Checks if a blob exists at the given index in the cache.
@@ -94,6 +108,18 @@
         self.get_cached_blobs()
             .get(blob_index)
             .map(|b| b.is_some())
+            .unwrap_or(false)
+    }
+
+    /// Checks if a data column exists at the given index in the cache.
+    ///
+    /// Returns:
+    /// - `true` if a data column exists at the given index.
+    /// - `false` otherwise.
+    fn data_column_exists(&self, data_colum_index: usize) -> bool {
+        self.get_cached_data_columns()
+            .get(data_colum_index)
+            .map(|d| d.is_some())
             .unwrap_or(false)
     }
 
@@ -156,6 +182,42 @@
             }
         } else if !self.blob_exists(index) {
             self.insert_blob_at_index(index, blob)
+        }
+    }
+
+    /// Inserts a data column at a specific index in the cache.
+    ///
+    /// Existing data column at the index will be replaced.
+    fn insert_data_column_at_index(
+        &mut self,
+        data_column_index: usize,
+        data_column: KzgVerifiedDataColumn<E>,
+    ) {
+        if let Some(b) = self
+            .get_cached_data_columns_mut()
+            .get_mut(data_column_index)
+        {
+            *b = Some(data_column);
+        }
+    }
+
+    /// Merges a given set of data columns into the cache.
+    ///
+    /// Data columns are only inserted if:
+    /// 1. The data column entry at the index is empty and no block exists.
+    /// 2. The block exists and its commitments matches the data column's commitments.
+    fn merge_data_columns(
+        &mut self,
+        data_columns: FixedVector<Option<KzgVerifiedDataColumn<E>>, E::DataColumnCount>,
+    ) {
+        for (index, data_column) in data_columns.iter().cloned().enumerate() {
+            let Some(data_column) = data_column else {
+                continue;
+            };
+            // TODO(das): Add equivalent checks for data columns if necessary
+            if !self.data_column_exists(index) {
+                self.insert_data_column_at_index(index, data_column)
+            }
         }
     }
 
@@ -532,7 +594,6 @@
         }
     }
 
-<<<<<<< HEAD
     /// This only checks for the data columns in memory
     pub fn peek_data_column(
         &self,
@@ -550,13 +611,13 @@
         } else {
             Ok(None)
         }
-=======
+    }
+
     pub fn peek_pending_components(
         &self,
         block_root: &Hash256,
     ) -> Option<&PendingComponents<T::EthSpec>> {
         self.in_memory.peek(block_root)
->>>>>>> b6a1c863
     }
 
     /// Puts the pending components in the LRU cache. If the cache
@@ -667,7 +728,14 @@
         }
     }
 
-<<<<<<< HEAD
+    pub fn with_pending_components<R, F: FnOnce(Option<&PendingComponents<T::EthSpec>>) -> R>(
+        &self,
+        block_root: &Hash256,
+        f: F,
+    ) -> R {
+        f(self.critical.read().peek_pending_components(block_root))
+    }
+
     /// Fetch a data column from the cache without affecting the LRU ordering
     pub fn peek_data_column(
         &self,
@@ -715,14 +783,6 @@
 
         // TODO(das): Currently this does not change availability status and nor import yet.
         Ok(Availability::MissingComponents(block_root))
-=======
-    pub fn with_pending_components<R, F: FnOnce(Option<&PendingComponents<T::EthSpec>>) -> R>(
-        &self,
-        block_root: &Hash256,
-        f: F,
-    ) -> R {
-        f(self.critical.read().peek_pending_components(block_root))
->>>>>>> b6a1c863
     }
 
     pub fn put_kzg_verified_blobs<I: IntoIterator<Item = KzgVerifiedBlob<T::EthSpec>>>(
