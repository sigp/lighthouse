--- conflicted
+++ resolved
@@ -855,10 +855,7 @@
             validate_blob_sidecar_for_gossip, verify_kzg_for_blob, GossipVerifiedBlob,
         },
         block_verification::PayloadVerificationOutcome,
-<<<<<<< HEAD
-=======
         block_verification_types::BlockImportData,
->>>>>>> 8c341bb9
         eth1_finalization_cache::Eth1FinalizationData,
         test_utils::{BaseHarnessType, BeaconChainHarness, DiskHarnessType},
     };
