--- conflicted
+++ resolved
@@ -211,288 +211,6 @@
             AvailableExecutedBlock::new(available_block, import_data, payload_verification_outcome),
         )))
     }
-<<<<<<< HEAD
-
-    /// Returns the epoch of the block if it is cached, otherwise returns the epoch of the first blob.
-    pub fn epoch(&self) -> Option<Epoch> {
-        self.executed_block
-            .as_ref()
-            .map(|pending_block| pending_block.as_block().epoch())
-            .or_else(|| {
-                for maybe_blob in self.verified_blobs.iter() {
-                    if maybe_blob.is_some() {
-                        return maybe_blob.as_ref().map(|kzg_verified_blob| {
-                            kzg_verified_blob
-                                .as_blob()
-                                .slot()
-                                .epoch(E::slots_per_epoch())
-                        });
-                    }
-                }
-                None
-            })
-    }
-}
-
-/// Blocks and blobs are stored in the database sequentially so that it's
-/// fast to iterate over all the data for a particular block.
-#[derive(Debug, PartialEq)]
-enum OverflowKey {
-    Block(Hash256),
-    Blob(Hash256, u8),
-}
-
-impl OverflowKey {
-    pub fn from_block_root(block_root: Hash256) -> Self {
-        Self::Block(block_root)
-    }
-
-    pub fn from_blob_id<E: EthSpec>(
-        blob_id: BlobIdentifier,
-    ) -> Result<Self, AvailabilityCheckError> {
-        if blob_id.index > E::max_blobs_per_block() as u64 || blob_id.index > u8::MAX as u64 {
-            return Err(AvailabilityCheckError::BlobIndexInvalid(blob_id.index));
-        }
-        Ok(Self::Blob(blob_id.block_root, blob_id.index as u8))
-    }
-
-    pub fn root(&self) -> &Hash256 {
-        match self {
-            Self::Block(root) => root,
-            Self::Blob(root, _) => root,
-        }
-    }
-}
-
-/// A wrapper around BeaconStore<T> that implements various
-/// methods used for saving and retrieving blocks / blobs
-/// from the store (for organization)
-struct OverflowStore<T: BeaconChainTypes>(BeaconStore<T>);
-
-impl<T: BeaconChainTypes> OverflowStore<T> {
-    /// Store pending components in the database
-    pub fn persist_pending_components(
-        &self,
-        block_root: Hash256,
-        mut pending_components: PendingComponents<T::EthSpec>,
-    ) -> Result<(), AvailabilityCheckError> {
-        let col = DBColumn::OverflowLRUCache;
-
-        if let Some(block) = pending_components.executed_block.take() {
-            let key = OverflowKey::from_block_root(block_root);
-            self.0
-                .hot_db
-                .put_bytes(col.as_str(), &key.as_ssz_bytes(), &block.as_ssz_bytes())?
-        }
-
-        for blob in Vec::from(pending_components.verified_blobs)
-            .into_iter()
-            .flatten()
-        {
-            let key = OverflowKey::from_blob_id::<T::EthSpec>(BlobIdentifier {
-                block_root,
-                index: blob.blob_index(),
-            })?;
-
-            self.0
-                .hot_db
-                .put_bytes(col.as_str(), &key.as_ssz_bytes(), &blob.as_ssz_bytes())?
-        }
-
-        Ok(())
-    }
-
-    /// Load the pending components that we have in the database for a given block root
-    pub fn load_pending_components(
-        &self,
-        block_root: Hash256,
-    ) -> Result<Option<PendingComponents<T::EthSpec>>, AvailabilityCheckError> {
-        // read everything from disk and reconstruct
-        let mut maybe_pending_components = None;
-        for res in self
-            .0
-            .hot_db
-            .iter_raw_entries(DBColumn::OverflowLRUCache, block_root.as_slice())
-        {
-            let (key_bytes, value_bytes) = res?;
-            match OverflowKey::from_ssz_bytes(&key_bytes)? {
-                OverflowKey::Block(_) => {
-                    maybe_pending_components
-                        .get_or_insert_with(|| PendingComponents::empty(block_root))
-                        .executed_block =
-                        Some(DietAvailabilityPendingExecutedBlock::from_ssz_bytes(
-                            value_bytes.as_slice(),
-                        )?);
-                }
-                OverflowKey::Blob(_, index) => {
-                    *maybe_pending_components
-                        .get_or_insert_with(|| PendingComponents::empty(block_root))
-                        .verified_blobs
-                        .get_mut(index as usize)
-                        .ok_or(AvailabilityCheckError::BlobIndexInvalid(index as u64))? =
-                        Some(KzgVerifiedBlob::from_ssz_bytes(value_bytes.as_slice())?);
-                }
-            }
-        }
-
-        Ok(maybe_pending_components)
-    }
-
-    /// Returns the hashes of all the blocks we have any data for on disk
-    pub fn read_keys_on_disk(&self) -> Result<HashSet<Hash256>, AvailabilityCheckError> {
-        let mut disk_keys = HashSet::new();
-        for res in self.0.hot_db.iter_raw_keys(DBColumn::OverflowLRUCache, &[]) {
-            let key_bytes = res?;
-            disk_keys.insert(*OverflowKey::from_ssz_bytes(&key_bytes)?.root());
-        }
-        Ok(disk_keys)
-    }
-
-    /// Load a single blob from the database
-    pub fn load_blob(
-        &self,
-        blob_id: &BlobIdentifier,
-    ) -> Result<Option<Arc<BlobSidecar<T::EthSpec>>>, AvailabilityCheckError> {
-        let key = OverflowKey::from_blob_id::<T::EthSpec>(*blob_id)?;
-
-        self.0
-            .hot_db
-            .get_bytes(DBColumn::OverflowLRUCache.as_str(), &key.as_ssz_bytes())?
-            .map(|blob_bytes| Arc::<BlobSidecar<T::EthSpec>>::from_ssz_bytes(blob_bytes.as_slice()))
-            .transpose()
-            .map_err(|e| e.into())
-    }
-
-    /// Delete a set of keys from the database
-    pub fn delete_keys(&self, keys: &Vec<OverflowKey>) -> Result<(), AvailabilityCheckError> {
-        for key in keys {
-            self.0
-                .hot_db
-                .key_delete(DBColumn::OverflowLRUCache.as_str(), &key.as_ssz_bytes())?;
-        }
-        Ok(())
-    }
-}
-
-/// This data stores the *critical* data that we need to keep in memory
-/// protected by the RWLock
-struct Critical<T: BeaconChainTypes> {
-    /// This is the LRU cache of pending components
-    pub in_memory: LruCache<Hash256, PendingComponents<T::EthSpec>>,
-    /// This holds all the roots of the blocks for which we have
-    /// `PendingComponents` in the database.
-    pub store_keys: HashSet<Hash256>,
-}
-
-impl<T: BeaconChainTypes> Critical<T> {
-    pub fn new(capacity: NonZeroUsize) -> Self {
-        Self {
-            in_memory: LruCache::new(capacity),
-            store_keys: HashSet::new(),
-        }
-    }
-
-    pub fn reload_store_keys(
-        &mut self,
-        overflow_store: &OverflowStore<T>,
-    ) -> Result<(), AvailabilityCheckError> {
-        let disk_keys = overflow_store.read_keys_on_disk()?;
-        self.store_keys = disk_keys;
-        Ok(())
-    }
-
-    /// This only checks for the blobs in memory
-    pub fn peek_blob(
-        &self,
-        blob_id: &BlobIdentifier,
-    ) -> Result<Option<Arc<BlobSidecar<T::EthSpec>>>, AvailabilityCheckError> {
-        if let Some(pending_components) = self.in_memory.peek(&blob_id.block_root) {
-            Ok(pending_components
-                .verified_blobs
-                .get(blob_id.index as usize)
-                .ok_or(AvailabilityCheckError::BlobIndexInvalid(blob_id.index))?
-                .as_ref()
-                .map(|blob| blob.clone_blob()))
-        } else {
-            Ok(None)
-        }
-    }
-
-    pub fn peek_pending_components(
-        &self,
-        block_root: &Hash256,
-    ) -> Option<&PendingComponents<T::EthSpec>> {
-        self.in_memory.peek(block_root)
-    }
-
-    /// Puts the pending components in the LRU cache. If the cache
-    /// is at capacity, the LRU entry is written to the store first
-    pub fn put_pending_components(
-        &mut self,
-        block_root: Hash256,
-        pending_components: PendingComponents<T::EthSpec>,
-        overflow_store: &OverflowStore<T>,
-    ) -> Result<(), AvailabilityCheckError> {
-        if self.in_memory.len() == self.in_memory.cap().get() {
-            // cache will overflow, must write lru entry to disk
-            if let Some((lru_key, lru_value)) = self.in_memory.pop_lru() {
-                overflow_store.persist_pending_components(lru_key, lru_value)?;
-                self.store_keys.insert(lru_key);
-            }
-        }
-        self.in_memory.put(block_root, pending_components);
-        Ok(())
-    }
-
-    /// Removes and returns the pending_components corresponding to
-    /// the `block_root` or `None` if it does not exist
-    pub fn pop_pending_components(
-        &mut self,
-        block_root: Hash256,
-        store: &OverflowStore<T>,
-    ) -> Result<Option<PendingComponents<T::EthSpec>>, AvailabilityCheckError> {
-        match self.in_memory.pop_entry(&block_root) {
-            Some((_, pending_components)) => Ok(Some(pending_components)),
-            None => {
-                // not in memory, is it in the store?
-                if self.store_keys.remove(&block_root) {
-                    // We don't need to remove the data from the store as we have removed it from
-                    // `store_keys` so we won't go looking for it on disk. The maintenance thread
-                    // will remove it from disk the next time it runs.
-                    store.load_pending_components(block_root)
-                } else {
-                    Ok(None)
-                }
-            }
-        }
-    }
-
-    /// Removes and returns the pending_components corresponding to
-    /// the `block_root` or `None` if it does not exist
-    pub fn remove_pending_components(&mut self, block_root: Hash256) {
-        match self.in_memory.pop_entry(&block_root) {
-            Some { .. } => {}
-            None => {
-                // not in memory, is it in the store?
-                // We don't need to remove the data from the store as we have removed it from
-                // `store_keys` so we won't go looking for it on disk. The maintenance thread
-                // will remove it from disk the next time it runs.
-                self.store_keys.remove(&block_root);
-            }
-        }
-    }
-
-    /// Returns the number of pending component entries in memory.
-    pub fn num_blocks(&self) -> usize {
-        self.in_memory.len()
-    }
-
-    /// Returns the number of entries that have overflowed to disk.
-    pub fn num_store_entries(&self) -> usize {
-        self.store_keys.len()
-    }
-=======
->>>>>>> 9f40d91d
 }
 
 /// This is the main struct for this module. Outside methods should
