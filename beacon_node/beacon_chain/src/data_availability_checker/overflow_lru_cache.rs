--- conflicted
+++ resolved
@@ -5,11 +5,7 @@
     AvailabilityPendingExecutedBlock, AvailableBlock, AvailableExecutedBlock,
 };
 use crate::data_availability_checker::{Availability, AvailabilityCheckError};
-<<<<<<< HEAD
 use crate::data_column_verification::KzgVerifiedCustodyDataColumn;
-use crate::store::{DBColumn, KeyValueStore};
-=======
->>>>>>> 4c7277c6
 use crate::BeaconChainTypes;
 use lru::LruCache;
 use parking_lot::RwLock;
@@ -244,6 +240,35 @@
             AvailableExecutedBlock::new(available_block, import_data, payload_verification_outcome),
         )))
     }
+
+    /// Returns the epoch of the block if it is cached, otherwise returns the epoch of the first blob.
+    pub fn epoch(&self) -> Option<Epoch> {
+        self.executed_block
+            .as_ref()
+            .map(|pending_block| pending_block.as_block().epoch())
+            .or_else(|| {
+                for maybe_blob in self.verified_blobs.iter() {
+                    if maybe_blob.is_some() {
+                        return maybe_blob.as_ref().map(|kzg_verified_blob| {
+                            kzg_verified_blob
+                                .as_blob()
+                                .slot()
+                                .epoch(E::slots_per_epoch())
+                        });
+                    }
+                }
+
+                if let Some(kzg_verified_data_column) = self.verified_data_columns.first() {
+                    let epoch = kzg_verified_data_column
+                        .as_data_column()
+                        .slot()
+                        .epoch(E::slots_per_epoch());
+                    return Some(epoch);
+                }
+
+                None
+            })
+    }
 }
 
 /// This is the main struct for this module. Outside methods should
@@ -254,16 +279,9 @@
     /// This cache holds a limited number of states in memory and reconstructs them
     /// from disk when necessary. This is necessary until we merge tree-states
     state_cache: StateLRUCache<T>,
-<<<<<<< HEAD
-    /// Mutex to guard maintenance methods which move data between disk and memory
-    maintenance_lock: Mutex<()>,
-    /// The capacity of the LRU cache
-    capacity: NonZeroUsize,
     /// The number of data columns the node is custodying.
     custody_column_count: usize,
     spec: ChainSpec,
-=======
->>>>>>> 4c7277c6
 }
 
 impl<T: BeaconChainTypes> DataAvailabilityCheckerInner<T> {
@@ -274,18 +292,10 @@
         spec: ChainSpec,
     ) -> Result<Self, AvailabilityCheckError> {
         Ok(Self {
-<<<<<<< HEAD
-            critical: RwLock::new(critical),
-            overflow_store,
+            critical: RwLock::new(LruCache::new(capacity)),
             state_cache: StateLRUCache::new(beacon_store, spec.clone()),
-            maintenance_lock: Mutex::new(()),
-            capacity,
             custody_column_count,
             spec,
-=======
-            critical: RwLock::new(LruCache::new(capacity)),
-            state_cache: StateLRUCache::new(beacon_store, spec),
->>>>>>> 4c7277c6
         })
     }
 
@@ -372,18 +382,9 @@
         // Merge in the blobs.
         pending_components.merge_blobs(fixed_blobs);
 
-<<<<<<< HEAD
         let block_import_requirement = self.block_import_requirement(&pending_components)?;
         if pending_components.is_available(&block_import_requirement) {
-            write_lock.put_pending_components(
-                block_root,
-                pending_components.clone(),
-                &self.overflow_store,
-            )?;
-=======
-        if pending_components.is_available() {
             write_lock.put(block_root, pending_components.clone());
->>>>>>> 4c7277c6
             // No need to hold the write lock anymore
             drop(write_lock);
             pending_components.make_available(|diet_block| {
@@ -419,18 +420,9 @@
         pending_components.merge_block(diet_executed_block);
 
         // Check if we have all components and entire set is consistent.
-<<<<<<< HEAD
         let block_import_requirement = self.block_import_requirement(&pending_components)?;
         if pending_components.is_available(&block_import_requirement) {
-            write_lock.put_pending_components(
-                block_root,
-                pending_components.clone(),
-                &self.overflow_store,
-            )?;
-=======
-        if pending_components.is_available() {
             write_lock.put(block_root, pending_components.clone());
->>>>>>> 4c7277c6
             // No need to hold the write lock anymore
             drop(write_lock);
             pending_components.make_available(|diet_block| {
@@ -680,18 +672,13 @@
         let test_store = harness.chain.store.clone();
         let capacity_non_zero = new_non_zero_usize(capacity);
         let cache = Arc::new(
-<<<<<<< HEAD
-            OverflowLRUCache::<T>::new(
+            DataAvailabilityCheckerInner::<T>::new(
                 capacity_non_zero,
                 test_store,
                 DEFAULT_TEST_CUSTODY_COLUMN_COUNT,
                 spec.clone(),
             )
             .expect("should create cache"),
-=======
-            DataAvailabilityCheckerInner::<T>::new(capacity_non_zero, test_store, spec.clone())
-                .expect("should create cache"),
->>>>>>> 4c7277c6
         );
         (harness, cache, chain_db_path)
     }
@@ -809,450 +796,6 @@
     }
 
     #[tokio::test]
-<<<<<<< HEAD
-    async fn overflow_cache_test_overflow() {
-        type E = MinimalEthSpec;
-        type T = DiskHarnessType<E>;
-        let capacity = 4;
-        let (harness, cache, _path) = setup_harness_and_cache::<E, T>(capacity).await;
-
-        let mut pending_blocks = VecDeque::new();
-        let mut pending_blobs = VecDeque::new();
-        let mut roots = VecDeque::new();
-        while pending_blobs.len() < capacity + 1 {
-            let (pending_block, blobs) = availability_pending_block(&harness).await;
-            if pending_block.num_blobs_expected() == 0 {
-                // we need blocks with blobs
-                continue;
-            }
-            let root = pending_block.block.canonical_root();
-            pending_blocks.push_back(pending_block);
-            pending_blobs.push_back(blobs);
-            roots.push_back(root);
-        }
-
-        for i in 0..capacity {
-            cache
-                .put_pending_executed_block(pending_blocks.pop_front().expect("should have block"))
-                .expect("should put block");
-            assert_eq!(cache.critical.read().in_memory.len(), i + 1);
-        }
-        for root in roots.iter().take(capacity) {
-            assert!(cache.critical.read().in_memory.peek(root).is_some());
-        }
-        assert_eq!(
-            cache.critical.read().in_memory.len(),
-            capacity,
-            "cache should be full"
-        );
-        // the first block should be the lru entry
-        assert_eq!(
-            *cache
-                .critical
-                .read()
-                .in_memory
-                .peek_lru()
-                .expect("should exist")
-                .0,
-            roots[0],
-            "first block should be lru"
-        );
-
-        cache
-            .put_pending_executed_block(pending_blocks.pop_front().expect("should have block"))
-            .expect("should put block");
-        assert_eq!(
-            cache.critical.read().in_memory.len(),
-            capacity,
-            "cache should be full"
-        );
-        assert!(
-            cache.critical.read().in_memory.peek(&roots[0]).is_none(),
-            "first block should be evicted"
-        );
-        assert_eq!(
-            *cache
-                .critical
-                .read()
-                .in_memory
-                .peek_lru()
-                .expect("should exist")
-                .0,
-            roots[1],
-            "second block should be lru"
-        );
-
-        assert!(cache
-            .overflow_store
-            .load_pending_components(roots[0])
-            .expect("should exist")
-            .is_some());
-
-        let threshold = capacity * 3 / 4;
-        cache
-            .maintain_threshold(threshold, Epoch::new(0))
-            .expect("should maintain threshold");
-        assert_eq!(
-            cache.critical.read().in_memory.len(),
-            threshold,
-            "cache should have been maintained"
-        );
-
-        let store_keys = cache
-            .overflow_store
-            .read_keys_on_disk()
-            .expect("should read keys");
-        assert_eq!(store_keys.len(), 2);
-        assert!(store_keys.contains(&roots[0]));
-        assert!(store_keys.contains(&roots[1]));
-        assert!(cache.critical.read().store_keys.contains(&roots[0]));
-        assert!(cache.critical.read().store_keys.contains(&roots[1]));
-
-        let blobs_0 = pending_blobs.pop_front().expect("should have blobs");
-        let expected_blobs = blobs_0.len();
-        let mut kzg_verified_blobs = vec![];
-        for (blob_index, gossip_blob) in blobs_0.into_iter().enumerate() {
-            kzg_verified_blobs.push(gossip_blob.into_inner());
-            let availability = cache
-                .put_kzg_verified_blobs(roots[0], kzg_verified_blobs.clone())
-                .expect("should put blob");
-            if blob_index == expected_blobs - 1 {
-                assert!(matches!(availability, Availability::Available(_)));
-                // remove the block from the cache to simulate import
-                cache.remove_pending_components(roots[0]);
-            } else {
-                // the first block should be brought back into memory
-                assert!(
-                    cache.critical.read().in_memory.peek(&roots[0]).is_some(),
-                    "first block should be in memory"
-                );
-                assert!(matches!(availability, Availability::MissingComponents(_)));
-            }
-        }
-        assert_eq!(
-            cache.critical.read().in_memory.len(),
-            threshold,
-            "cache should no longer have the first block"
-        );
-        cache.prune_disk(Epoch::new(0)).expect("should prune disk");
-        assert!(
-            cache
-                .overflow_store
-                .load_pending_components(roots[1])
-                .expect("no error")
-                .is_some(),
-            "second block should still be on disk"
-        );
-        assert!(
-            cache
-                .overflow_store
-                .load_pending_components(roots[0])
-                .expect("no error")
-                .is_none(),
-            "first block should not be on disk"
-        );
-    }
-
-    #[tokio::test]
-    async fn overflow_cache_test_maintenance() {
-        type E = MinimalEthSpec;
-        type T = DiskHarnessType<E>;
-        let capacity = E::slots_per_epoch() as usize;
-        let (harness, cache, _path) = setup_harness_and_cache::<E, T>(capacity).await;
-
-        let n_epochs = 4;
-        let mut pending_blocks = VecDeque::new();
-        let mut pending_blobs = VecDeque::new();
-        let mut epoch_count = BTreeMap::new();
-        while pending_blobs.len() < n_epochs * capacity {
-            let (pending_block, blobs) = availability_pending_block(&harness).await;
-            if pending_block.num_blobs_expected() == 0 {
-                // we need blocks with blobs
-                continue;
-            }
-            let epoch = pending_block
-                .block
-                .as_block()
-                .slot()
-                .epoch(E::slots_per_epoch());
-            epoch_count.entry(epoch).or_insert_with(|| 0).add_assign(1);
-
-            pending_blocks.push_back(pending_block);
-            pending_blobs.push_back(blobs);
-        }
-
-        for _ in 0..(n_epochs * capacity) {
-            let pending_block = pending_blocks.pop_front().expect("should have block");
-            let mut pending_block_blobs = pending_blobs.pop_front().expect("should have blobs");
-            let block_root = pending_block.block.as_block().canonical_root();
-            let expected_blobs = pending_block.num_blobs_expected();
-            if expected_blobs > 1 {
-                // might as well add a blob too
-                let one_blob = pending_block_blobs
-                    .pop()
-                    .expect("should have at least one blob");
-                let kzg_verified_blobs = vec![one_blob.into_inner()];
-                // generate random boolean
-                let block_first = (rand::random::<usize>() % 2) == 0;
-                if block_first {
-                    let availability = cache
-                        .put_pending_executed_block(pending_block)
-                        .expect("should put block");
-                    assert!(
-                        matches!(availability, Availability::MissingComponents(_)),
-                        "should have pending blobs"
-                    );
-                    let availability = cache
-                        .put_kzg_verified_blobs(block_root, kzg_verified_blobs)
-                        .expect("should put blob");
-                    assert!(
-                        matches!(availability, Availability::MissingComponents(_)),
-                        "availabilty should be pending blobs: {:?}",
-                        availability
-                    );
-                } else {
-                    let availability = cache
-                        .put_kzg_verified_blobs(block_root, kzg_verified_blobs)
-                        .expect("should put blob");
-                    let root = pending_block.block.as_block().canonical_root();
-                    assert_eq!(
-                        availability,
-                        Availability::MissingComponents(root),
-                        "should be pending block"
-                    );
-                    let availability = cache
-                        .put_pending_executed_block(pending_block)
-                        .expect("should put block");
-                    assert!(
-                        matches!(availability, Availability::MissingComponents(_)),
-                        "should have pending blobs"
-                    );
-                }
-            } else {
-                let availability = cache
-                    .put_pending_executed_block(pending_block)
-                    .expect("should put block");
-                assert!(
-                    matches!(availability, Availability::MissingComponents(_)),
-                    "should be pending blobs"
-                );
-            }
-        }
-
-        // now we should have a full cache spanning multiple epochs
-        // run the maintenance routine for increasing epochs and ensure that the cache is pruned
-        assert_eq!(
-            cache.critical.read().in_memory.len(),
-            capacity,
-            "cache memory should be full"
-        );
-        let store_keys = cache
-            .overflow_store
-            .read_keys_on_disk()
-            .expect("should read keys");
-        assert_eq!(
-            store_keys.len(),
-            capacity * (n_epochs - 1),
-            "cache disk should have the rest"
-        );
-        let mut expected_length = n_epochs * capacity;
-        for (epoch, count) in epoch_count {
-            cache
-                .do_maintenance(epoch + 1)
-                .expect("should run maintenance");
-            let disk_keys = cache
-                .overflow_store
-                .read_keys_on_disk()
-                .expect("should read keys")
-                .len();
-            let mem_keys = cache.critical.read().in_memory.len();
-            expected_length -= count;
-            info!(
-                harness.chain.log,
-                "EPOCH: {} DISK KEYS: {} MEM KEYS: {} TOTAL: {} EXPECTED: {}",
-                epoch,
-                disk_keys,
-                mem_keys,
-                (disk_keys + mem_keys),
-                std::cmp::max(expected_length, capacity * 3 / 4),
-            );
-            assert_eq!(
-                (disk_keys + mem_keys),
-                std::cmp::max(expected_length, capacity * 3 / 4),
-                "cache should be pruned"
-            );
-        }
-    }
-
-    #[tokio::test]
-    async fn overflow_cache_test_persist_recover() {
-        type E = MinimalEthSpec;
-        type T = DiskHarnessType<E>;
-        let capacity = E::slots_per_epoch() as usize;
-        let (harness, cache, _path) = setup_harness_and_cache::<E, T>(capacity).await;
-
-        let n_epochs = 4;
-        let mut pending_blocks = VecDeque::new();
-        let mut pending_blobs = VecDeque::new();
-        let mut epoch_count = BTreeMap::new();
-        while pending_blobs.len() < n_epochs * capacity {
-            let (pending_block, blobs) = availability_pending_block(&harness).await;
-            if pending_block.num_blobs_expected() == 0 {
-                // we need blocks with blobs
-                continue;
-            }
-            let epoch = pending_block
-                .block
-                .as_block()
-                .slot()
-                .epoch(E::slots_per_epoch());
-            epoch_count.entry(epoch).or_insert_with(|| 0).add_assign(1);
-
-            pending_blocks.push_back(pending_block);
-            pending_blobs.push_back(blobs);
-        }
-
-        let mut remaining_blobs = HashMap::new();
-        for _ in 0..(n_epochs * capacity) {
-            let pending_block = pending_blocks.pop_front().expect("should have block");
-            let mut pending_block_blobs = pending_blobs.pop_front().expect("should have blobs");
-            let block_root = pending_block.block.as_block().canonical_root();
-            let expected_blobs = pending_block.num_blobs_expected();
-            if expected_blobs > 1 {
-                // might as well add a blob too
-                let one_blob = pending_block_blobs
-                    .pop()
-                    .expect("should have at least one blob");
-                let kzg_verified_blobs = vec![one_blob.into_inner()];
-                // generate random boolean
-                let block_first = (rand::random::<usize>() % 2) == 0;
-                if block_first {
-                    let availability = cache
-                        .put_pending_executed_block(pending_block)
-                        .expect("should put block");
-                    assert!(
-                        matches!(availability, Availability::MissingComponents(_)),
-                        "should have pending blobs"
-                    );
-                    let availability = cache
-                        .put_kzg_verified_blobs(block_root, kzg_verified_blobs)
-                        .expect("should put blob");
-                    assert!(
-                        matches!(availability, Availability::MissingComponents(_)),
-                        "availabilty should be pending blobs: {:?}",
-                        availability
-                    );
-                } else {
-                    let availability = cache
-                        .put_kzg_verified_blobs(block_root, kzg_verified_blobs)
-                        .expect("should put blob");
-                    let root = pending_block.block.as_block().canonical_root();
-                    assert_eq!(
-                        availability,
-                        Availability::MissingComponents(root),
-                        "should be pending block"
-                    );
-                    let availability = cache
-                        .put_pending_executed_block(pending_block)
-                        .expect("should put block");
-                    assert!(
-                        matches!(availability, Availability::MissingComponents(_)),
-                        "should have pending blobs"
-                    );
-                }
-            } else {
-                let availability = cache
-                    .put_pending_executed_block(pending_block)
-                    .expect("should put block");
-                assert!(
-                    matches!(availability, Availability::MissingComponents(_)),
-                    "should be pending blobs"
-                );
-            }
-            remaining_blobs.insert(block_root, pending_block_blobs);
-        }
-
-        // now we should have a full cache spanning multiple epochs
-        // cache should be at capacity
-        assert_eq!(
-            cache.critical.read().in_memory.len(),
-            capacity,
-            "cache memory should be full"
-        );
-        // write all components to disk
-        cache.write_all_to_disk().expect("should write all to disk");
-        // everything should be on disk now
-        assert_eq!(
-            cache
-                .overflow_store
-                .read_keys_on_disk()
-                .expect("should read keys")
-                .len(),
-            capacity * n_epochs,
-            "cache disk should have the rest"
-        );
-        assert_eq!(
-            cache.critical.read().in_memory.len(),
-            0,
-            "cache memory should be empty"
-        );
-        assert_eq!(
-            cache.critical.read().store_keys.len(),
-            n_epochs * capacity,
-            "cache store should have the rest"
-        );
-        drop(cache);
-
-        // create a new cache with the same store
-        let recovered_cache = OverflowLRUCache::<T>::new(
-            new_non_zero_usize(capacity),
-            harness.chain.store.clone(),
-            DEFAULT_TEST_CUSTODY_COLUMN_COUNT,
-            harness.chain.spec.clone(),
-        )
-        .expect("should recover cache");
-        // again, everything should be on disk
-        assert_eq!(
-            recovered_cache
-                .overflow_store
-                .read_keys_on_disk()
-                .expect("should read keys")
-                .len(),
-            capacity * n_epochs,
-            "cache disk should have the rest"
-        );
-        assert_eq!(
-            recovered_cache.critical.read().in_memory.len(),
-            0,
-            "cache memory should be empty"
-        );
-        assert_eq!(
-            recovered_cache.critical.read().store_keys.len(),
-            n_epochs * capacity,
-            "cache store should have the rest"
-        );
-
-        // now lets insert the remaining blobs until the cache is empty
-        for (root, blobs) in remaining_blobs {
-            let additional_blobs = blobs.len();
-            let mut kzg_verified_blobs = vec![];
-            for (i, gossip_blob) in blobs.into_iter().enumerate() {
-                kzg_verified_blobs.push(gossip_blob.into_inner());
-                let availability = recovered_cache
-                    .put_kzg_verified_blobs(root, kzg_verified_blobs.clone())
-                    .expect("should put blob");
-                if i == additional_blobs - 1 {
-                    assert!(matches!(availability, Availability::Available(_)))
-                } else {
-                    assert!(matches!(availability, Availability::MissingComponents(_)));
-                }
-            }
-        }
-    }
-
-    #[tokio::test]
-=======
->>>>>>> 4c7277c6
     // ensure the state cache keeps memory usage low and that it can properly recover states
     // THIS TEST CAN BE DELETED ONCE TREE STATES IS MERGED AND WE RIP OUT THE STATE CACHE
     async fn overflow_cache_test_state_cache() {
