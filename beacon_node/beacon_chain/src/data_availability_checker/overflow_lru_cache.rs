--- conflicted
+++ resolved
@@ -13,14 +13,10 @@
 use std::num::NonZeroUsize;
 use std::sync::Arc;
 use types::blob_sidecar::BlobIdentifier;
-<<<<<<< HEAD
 use types::{
-    BlobSidecar, ChainSpec, DataColumnIdentifier, DataColumnSidecar, Epoch, EthSpec, Hash256,
+    BlobSidecar, ChainSpec, ColumnIndex, DataColumnIdentifier, DataColumnSidecar, Epoch, EthSpec, Hash256,
     SignedBeaconBlock,
 };
-=======
-use types::{BlobSidecar, ChainSpec, ColumnIndex, Epoch, EthSpec, Hash256, SignedBeaconBlock};
->>>>>>> 9fc0a662
 
 /// This represents the components of a partially available block
 ///
