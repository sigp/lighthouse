use super::state_lru_cache::{DietAvailabilityPendingExecutedBlock, StateLRUCache};
use crate::beacon_chain::BeaconStore;
use crate::blob_verification::KzgVerifiedBlob;
use crate::block_verification_types::{
    AvailabilityPendingExecutedBlock, AvailableBlock, AvailableExecutedBlock,
};
use crate::data_availability_checker::{Availability, AvailabilityCheckError};
use crate::data_column_verification::KzgVerifiedCustodyDataColumn;
use crate::BeaconChainTypes;
use lru::LruCache;
use parking_lot::RwLock;
<<<<<<< HEAD
use std::collections::HashSet;
=======
use slog::{debug, Logger};
use ssz_types::{FixedVector, VariableList};
>>>>>>> 9aefb553
use std::num::NonZeroUsize;
use std::sync::Arc;
use types::blob_sidecar::BlobIdentifier;
use types::runtime_var_list::RuntimeFixedList;
use types::{
<<<<<<< HEAD
    BlobSidecar, ChainSpec, ColumnIndex, DataColumnIdentifier, DataColumnSidecar,
    DataColumnSidecarList, Epoch, EthSpec, Hash256, RuntimeVariableList, SignedBeaconBlock,
=======
    BlobSidecar, ChainSpec, ColumnIndex, DataColumnIdentifier, DataColumnSidecar, Epoch, EthSpec,
    Hash256, SignedBeaconBlock,
>>>>>>> 9aefb553
};

/// This represents the components of a partially available block
///
/// The blobs are all gossip and kzg verified.
/// The block has completed all verifications except the availability check.
/// TODO(das): this struct can potentially be reafactored as blobs and data columns are mutually
/// exclusive and this could simplify `is_importable`.
#[derive(Clone)]
pub struct PendingComponents<E: EthSpec> {
    pub block_root: Hash256,
    pub verified_blobs: RuntimeFixedList<Option<KzgVerifiedBlob<E>>>,
    pub verified_data_columns: Vec<KzgVerifiedCustodyDataColumn<E>>,
    pub executed_block: Option<DietAvailabilityPendingExecutedBlock<E>>,
    pub reconstruction_started: bool,
}

pub enum BlockImportRequirement {
    AllBlobs,
    ColumnSampling(usize),
}

impl<E: EthSpec> PendingComponents<E> {
    /// Returns an immutable reference to the cached block.
    pub fn get_cached_block(&self) -> &Option<DietAvailabilityPendingExecutedBlock<E>> {
        &self.executed_block
    }

    /// Returns an immutable reference to the fixed vector of cached blobs.
    pub fn get_cached_blobs(&self) -> &RuntimeFixedList<Option<KzgVerifiedBlob<E>>> {
        &self.verified_blobs
    }

    /// Returns an immutable reference to the cached data column.
    pub fn get_cached_data_column(
        &self,
        data_column_index: u64,
    ) -> Option<Arc<DataColumnSidecar<E>>> {
        self.verified_data_columns
            .iter()
            .find(|d| d.index() == data_column_index)
            .map(|d| d.clone_arc())
    }

    /// Returns a mutable reference to the cached block.
    pub fn get_cached_block_mut(&mut self) -> &mut Option<DietAvailabilityPendingExecutedBlock<E>> {
        &mut self.executed_block
    }

    /// Returns a mutable reference to the fixed vector of cached blobs.
    pub fn get_cached_blobs_mut(&mut self) -> &mut RuntimeFixedList<Option<KzgVerifiedBlob<E>>> {
        &mut self.verified_blobs
    }

    /// Checks if a blob exists at the given index in the cache.
    ///
    /// Returns:
    /// - `true` if a blob exists at the given index.
    /// - `false` otherwise.
    pub fn blob_exists(&self, blob_index: usize) -> bool {
        self.get_cached_blobs()
            .get(blob_index)
            .map(|b| b.is_some())
            .unwrap_or(false)
    }

    /// Returns the number of blobs that are expected to be present. Returns `None` if we don't have a
    /// block.
    ///
    /// This corresponds to the number of commitments that are present in a block.
    pub fn block_kzg_commitments_count(&self) -> Option<usize> {
        self.get_cached_block()
            .as_ref()
            .map(|b| b.get_commitments().len())
    }

    /// Returns the number of blobs that have been received and are stored in the cache.
    pub fn num_received_blobs(&self) -> usize {
        self.get_cached_blobs().iter().flatten().count()
    }

    /// Checks if a data column of a given index exists in the cache.
    ///
    /// Returns:
    /// - `true` if a data column for the given index exists.
    /// - `false` otherwise.
    fn data_column_exists(&self, data_column_index: u64) -> bool {
        self.get_cached_data_column(data_column_index).is_some()
    }

    /// Returns the number of data columns that have been received and are stored in the cache.
    pub fn num_received_data_columns(&self) -> usize {
        self.verified_data_columns.len()
    }

    /// Returns the indices of cached custody columns
    pub fn get_cached_data_columns_indices(&self) -> Vec<ColumnIndex> {
        self.verified_data_columns
            .iter()
            .map(|d| d.index())
            .collect()
    }

    /// Inserts a block into the cache.
    pub fn insert_block(&mut self, block: DietAvailabilityPendingExecutedBlock<E>) {
        *self.get_cached_block_mut() = Some(block)
    }

    /// Inserts a blob at a specific index in the cache.
    ///
    /// Existing blob at the index will be replaced.
    pub fn insert_blob_at_index(&mut self, blob_index: usize, blob: KzgVerifiedBlob<E>) {
        if let Some(b) = self.get_cached_blobs_mut().get_mut(blob_index) {
            *b = Some(blob);
        }
    }

    /// Merges a given set of blobs into the cache.
    ///
    /// Blobs are only inserted if:
    /// 1. The blob entry at the index is empty and no block exists.
    /// 2. The block exists and its commitment matches the blob's commitment.
    pub fn merge_blobs(&mut self, blobs: RuntimeFixedList<Option<KzgVerifiedBlob<E>>>) {
        for (index, blob) in blobs.iter().cloned().enumerate() {
            let Some(blob) = blob else { continue };
            self.merge_single_blob(index, blob);
        }
    }

    /// Merges a single blob into the cache.
    ///
    /// Blobs are only inserted if:
    /// 1. The blob entry at the index is empty and no block exists, or
    /// 2. The block exists and its commitment matches the blob's commitment.
    pub fn merge_single_blob(&mut self, index: usize, blob: KzgVerifiedBlob<E>) {
        if let Some(cached_block) = self.get_cached_block() {
            let block_commitment_opt = cached_block.get_commitments().get(index).copied();
            if let Some(block_commitment) = block_commitment_opt {
                if block_commitment == *blob.get_commitment() {
                    self.insert_blob_at_index(index, blob)
                }
            }
        } else if !self.blob_exists(index) {
            self.insert_blob_at_index(index, blob)
        }
    }

    /// Merges a given set of data columns into the cache.
    fn merge_data_columns<I: IntoIterator<Item = KzgVerifiedCustodyDataColumn<E>>>(
        &mut self,
        kzg_verified_data_columns: I,
    ) -> Result<(), AvailabilityCheckError> {
        for data_column in kzg_verified_data_columns {
            // TODO(das): Add equivalent checks for data columns if necessary
            if !self.data_column_exists(data_column.index()) {
                self.verified_data_columns.push(data_column);
            }
        }
        Ok(())
    }

    /// Inserts a new block and revalidates the existing blobs against it.
    ///
    /// Blobs that don't match the new block's commitments are evicted.
    pub fn merge_block(&mut self, block: DietAvailabilityPendingExecutedBlock<E>) {
        self.insert_block(block);
        let reinsert = self.get_cached_blobs_mut().take();
        self.merge_blobs(reinsert);
    }

    /// Checks if the block and all of its expected blobs or custody columns (post-PeerDAS) are
    /// available in the cache.
    ///
    /// Returns `true` if both the block exists and the number of received blobs / custody columns
    /// matches the number of expected blobs / custody columns.
    pub fn is_available(
        &self,
        block_import_requirement: &BlockImportRequirement,
        log: &Logger,
    ) -> bool {
        let block_kzg_commitments_count_opt = self.block_kzg_commitments_count();

        match block_import_requirement {
            BlockImportRequirement::AllBlobs => {
                let received_blobs = self.num_received_blobs();
                let expected_blobs_msg = block_kzg_commitments_count_opt
                    .as_ref()
                    .map(|num| num.to_string())
                    .unwrap_or("unknown".to_string());

                debug!(log,
                    "Component(s) added to data availability checker";
                    "block_root" => ?self.block_root,
                    "received_block" => block_kzg_commitments_count_opt.is_some(),
                    "received_blobs" => received_blobs,
                    "expected_blobs" => expected_blobs_msg,
                );

                block_kzg_commitments_count_opt.map_or(false, |num_expected_blobs| {
                    num_expected_blobs == received_blobs
                })
            }
            BlockImportRequirement::ColumnSampling(num_expected_columns) => {
                // No data columns when there are 0 blobs
                let expected_columns_opt = block_kzg_commitments_count_opt.map(|blob_count| {
                    if blob_count > 0 {
                        *num_expected_columns
                    } else {
                        0
                    }
                });

                let expected_columns_msg = expected_columns_opt
                    .as_ref()
                    .map(|num| num.to_string())
                    .unwrap_or("unknown".to_string());

                let num_received_columns = self.num_received_data_columns();

                debug!(log,
                    "Component(s) added to data availability checker";
                    "block_root" => ?self.block_root,
                    "received_block" => block_kzg_commitments_count_opt.is_some(),
                    "received_columns" => num_received_columns,
                    "expected_columns" => expected_columns_msg,
                );

                expected_columns_opt.map_or(false, |num_expected_columns| {
                    num_expected_columns == num_received_columns
                })
            }
        }
    }

    /// Returns an empty `PendingComponents` object with the given block root.
    pub fn empty(block_root: Hash256, max_len: usize) -> Self {
        Self {
            block_root,
            // TODO(pawan): just make this a vec potentially
            verified_blobs: RuntimeFixedList::new(vec![None; max_len]),
            verified_data_columns: vec![],
            executed_block: None,
            reconstruction_started: false,
        }
    }

    /// Verifies an `SignedBeaconBlock` against a set of KZG verified blobs.
    /// This does not check whether a block *should* have blobs, these checks should have been
    /// completed when producing the `AvailabilityPendingBlock`.
    ///
    /// WARNING: This function can potentially take a lot of time if the state needs to be
    /// reconstructed from disk. Ensure you are not holding any write locks while calling this.
    pub fn make_available<R>(
        self,
        block_import_requirement: BlockImportRequirement,
        spec: &Arc<ChainSpec>,
        recover: R,
    ) -> Result<Availability<E>, AvailabilityCheckError>
    where
        R: FnOnce(
            DietAvailabilityPendingExecutedBlock<E>,
        ) -> Result<AvailabilityPendingExecutedBlock<E>, AvailabilityCheckError>,
    {
        let Self {
            block_root,
            verified_blobs,
            verified_data_columns,
            executed_block,
            ..
        } = self;

        let blobs_available_timestamp = verified_blobs
            .iter()
            .flatten()
            .map(|blob| blob.seen_timestamp())
            .max();

        let Some(diet_executed_block) = executed_block else {
            return Err(AvailabilityCheckError::Unexpected);
        };

        let (blobs, data_columns) = match block_import_requirement {
            BlockImportRequirement::AllBlobs => {
                let num_blobs_expected = diet_executed_block.num_blobs_expected();
                let Some(verified_blobs) = verified_blobs
                    .into_iter()
                    .map(|b| b.map(|b| b.to_blob()))
                    .take(num_blobs_expected)
                    .collect::<Option<Vec<_>>>()
                else {
                    return Err(AvailabilityCheckError::Unexpected);
                };
                let max_len =
                    spec.max_blobs_per_block(diet_executed_block.as_block().epoch()) as usize;
                (
                    Some(RuntimeVariableList::new(verified_blobs, max_len)?),
                    None,
                )
            }
            BlockImportRequirement::ColumnSampling(_) => {
                let verified_data_columns = verified_data_columns
                    .into_iter()
                    .map(|d| d.into_inner())
                    .collect();
                (None, Some(verified_data_columns))
            }
        };

        let executed_block = recover(diet_executed_block)?;

        let AvailabilityPendingExecutedBlock {
            block,
            import_data,
            payload_verification_outcome,
        } = executed_block;

        let available_block = AvailableBlock {
            block_root,
            block,
            blobs,
            data_columns,
            blobs_available_timestamp,
            spec: spec.clone(),
        };
        Ok(Availability::Available(Box::new(
            AvailableExecutedBlock::new(available_block, import_data, payload_verification_outcome),
        )))
    }

    /// Returns the epoch of the block if it is cached, otherwise returns the epoch of the first blob.
    pub fn epoch(&self) -> Option<Epoch> {
        self.executed_block
            .as_ref()
            .map(|pending_block| pending_block.as_block().epoch())
            .or_else(|| {
                for maybe_blob in self.verified_blobs.iter() {
                    if maybe_blob.is_some() {
                        return maybe_blob.as_ref().map(|kzg_verified_blob| {
                            kzg_verified_blob
                                .as_blob()
                                .slot()
                                .epoch(E::slots_per_epoch())
                        });
                    }
                }

                if let Some(kzg_verified_data_column) = self.verified_data_columns.first() {
                    let epoch = kzg_verified_data_column
                        .as_data_column()
                        .slot()
                        .epoch(E::slots_per_epoch());
                    return Some(epoch);
                }

                None
            })
    }
}

/// This is the main struct for this module. Outside methods should
/// interact with the cache through this.
pub struct DataAvailabilityCheckerInner<T: BeaconChainTypes> {
    /// Contains all the data we keep in memory, protected by an RwLock
    critical: RwLock<LruCache<Hash256, PendingComponents<T::EthSpec>>>,
    /// This cache holds a limited number of states in memory and reconstructs them
    /// from disk when necessary. This is necessary until we merge tree-states
    state_cache: StateLRUCache<T>,
    /// The number of data columns the node is sampling via subnet sampling.
    sampling_column_count: usize,
    spec: Arc<ChainSpec>,
}

// This enum is only used internally within the crate in the reconstruction function to improve
// readability, so it's OK to not box the variant value, and it shouldn't impact memory much with
// the current usage, as it's deconstructed immediately.
#[allow(clippy::large_enum_variant)]
pub(crate) enum ReconstructColumnsDecision<E: EthSpec> {
    Yes(PendingComponents<E>),
    No(&'static str),
}

impl<T: BeaconChainTypes> DataAvailabilityCheckerInner<T> {
    pub fn new(
        capacity: NonZeroUsize,
        beacon_store: BeaconStore<T>,
        sampling_column_count: usize,
        spec: Arc<ChainSpec>,
    ) -> Result<Self, AvailabilityCheckError> {
        Ok(Self {
            critical: RwLock::new(LruCache::new(capacity)),
            state_cache: StateLRUCache::new(beacon_store, spec.clone()),
            sampling_column_count,
            spec,
        })
    }

    pub fn sampling_column_count(&self) -> usize {
        self.sampling_column_count
    }

    /// Returns true if the block root is known, without altering the LRU ordering
    pub fn get_execution_valid_block(
        &self,
        block_root: &Hash256,
    ) -> Option<Arc<SignedBeaconBlock<T::EthSpec>>> {
        self.critical
            .read()
            .peek(block_root)
            .and_then(|pending_components| {
                pending_components
                    .executed_block
                    .as_ref()
                    .map(|block| block.block_cloned())
            })
    }

    /// Fetch a blob from the cache without affecting the LRU ordering
    pub fn peek_blob(
        &self,
        blob_id: &BlobIdentifier,
    ) -> Result<Option<Arc<BlobSidecar<T::EthSpec>>>, AvailabilityCheckError> {
        if let Some(pending_components) = self.critical.read().peek(&blob_id.block_root) {
            Ok(pending_components
                .verified_blobs
                .get(blob_id.index as usize)
                .ok_or(AvailabilityCheckError::BlobIndexInvalid(blob_id.index))?
                .as_ref()
                .map(|blob| blob.clone_blob()))
        } else {
            Ok(None)
        }
    }

    /// Fetch a data column from the cache without affecting the LRU ordering
    pub fn peek_data_column(
        &self,
        data_column_id: &DataColumnIdentifier,
    ) -> Result<Option<Arc<DataColumnSidecar<T::EthSpec>>>, AvailabilityCheckError> {
        if let Some(pending_components) = self.critical.read().peek(&data_column_id.block_root) {
            Ok(pending_components
                .verified_data_columns
                .iter()
                .find(|data_column| data_column.as_data_column().index == data_column_id.index)
                .map(|data_column| data_column.clone_arc()))
        } else {
            Ok(None)
        }
    }

    pub fn peek_pending_components<R, F: FnOnce(Option<&PendingComponents<T::EthSpec>>) -> R>(
        &self,
        block_root: &Hash256,
        f: F,
    ) -> R {
        f(self.critical.read().peek(block_root))
    }

    fn block_import_requirement(
        &self,
        epoch: Epoch,
    ) -> Result<BlockImportRequirement, AvailabilityCheckError> {
        let peer_das_enabled = self.spec.is_peer_das_enabled_for_epoch(epoch);
        if peer_das_enabled {
            Ok(BlockImportRequirement::ColumnSampling(
                self.sampling_column_count,
            ))
        } else {
            Ok(BlockImportRequirement::AllBlobs)
        }
    }

    pub fn put_kzg_verified_blobs<I: IntoIterator<Item = KzgVerifiedBlob<T::EthSpec>>>(
        &self,
        block_root: Hash256,
        epoch: Epoch,
        kzg_verified_blobs: I,
        log: &Logger,
    ) -> Result<Availability<T::EthSpec>, AvailabilityCheckError> {
        let mut fixed_blobs =
            RuntimeFixedList::new(vec![None; self.spec.max_blobs_per_block(epoch) as usize]);

        for blob in kzg_verified_blobs {
            if let Some(blob_opt) = fixed_blobs.get_mut(blob.blob_index() as usize) {
                *blob_opt = Some(blob);
            }
        }

        let mut write_lock = self.critical.write();

        // Grab existing entry or create a new entry.
        let mut pending_components = write_lock
            .pop_entry(&block_root)
            .map(|(_, v)| v)
            .unwrap_or_else(|| {
                PendingComponents::empty(block_root, self.spec.max_blobs_per_block(epoch) as usize)
            });

        // Merge in the blobs.
        pending_components.merge_blobs(fixed_blobs);

        let block_import_requirement = self.block_import_requirement(epoch)?;
        if pending_components.is_available(&block_import_requirement, log) {
            write_lock.put(block_root, pending_components.clone());
            // No need to hold the write lock anymore
            drop(write_lock);
            pending_components.make_available(block_import_requirement, &self.spec, |diet_block| {
                self.state_cache.recover_pending_executed_block(diet_block)
            })
        } else {
            write_lock.put(block_root, pending_components);
            Ok(Availability::MissingComponents(block_root))
        }
    }

    #[allow(clippy::type_complexity)]
    pub fn put_kzg_verified_data_columns<
        I: IntoIterator<Item = KzgVerifiedCustodyDataColumn<T::EthSpec>>,
    >(
        &self,
        block_root: Hash256,
        epoch: Epoch,
        kzg_verified_data_columns: I,
        log: &Logger,
    ) -> Result<Availability<T::EthSpec>, AvailabilityCheckError> {
        let mut write_lock = self.critical.write();

        // Grab existing entry or create a new entry.
        let mut pending_components = write_lock
            .pop_entry(&block_root)
            .map(|(_, v)| v)
            .unwrap_or_else(|| {
                PendingComponents::empty(block_root, self.spec.max_blobs_per_block(epoch) as usize)
            });

        // Merge in the data columns.
        pending_components.merge_data_columns(kzg_verified_data_columns)?;

        let block_import_requirement = self.block_import_requirement(epoch)?;

        if pending_components.is_available(&block_import_requirement, log) {
            write_lock.put(block_root, pending_components.clone());
            // No need to hold the write lock anymore
            drop(write_lock);
            pending_components.make_available(block_import_requirement, &self.spec, |diet_block| {
                self.state_cache.recover_pending_executed_block(diet_block)
            })
        } else {
            write_lock.put(block_root, pending_components);
            Ok(Availability::MissingComponents(block_root))
        }
    }

    /// Check whether data column reconstruction should be attempted.
    ///
    /// Potentially trigger reconstruction if:
    ///  - Our custody requirement is all columns (supernode), and we haven't got all columns
    ///  - We have >= 50% of columns, but not all columns
    ///  - Reconstruction hasn't been started for the block
    ///
    /// If reconstruction is required, returns `PendingComponents` which contains the
    /// components to be used as inputs to reconstruction, otherwise returns a `reason`.
    pub fn check_and_set_reconstruction_started(
        &self,
        block_root: &Hash256,
    ) -> ReconstructColumnsDecision<T::EthSpec> {
        let mut write_lock = self.critical.write();
        let Some(pending_components) = write_lock.get_mut(block_root) else {
            // Block may have been imported as it does not exist in availability cache.
            return ReconstructColumnsDecision::No("block already imported");
        };

        // If we're sampling all columns, it means we must be custodying all columns.
        let custody_column_count = self.sampling_column_count();
        let total_column_count = self.spec.number_of_columns;
        let received_column_count = pending_components.verified_data_columns.len();

        if pending_components.reconstruction_started {
            return ReconstructColumnsDecision::No("already started");
        }
        if custody_column_count != total_column_count {
            return ReconstructColumnsDecision::No("not required for full node");
        }
        if received_column_count == self.spec.number_of_columns {
            return ReconstructColumnsDecision::No("all columns received");
        }
        if received_column_count < total_column_count / 2 {
            return ReconstructColumnsDecision::No("not enough columns");
        }

        pending_components.reconstruction_started = true;
        ReconstructColumnsDecision::Yes(pending_components.clone())
    }

    /// This could mean some invalid data columns made it through to the `DataAvailabilityChecker`.
    /// In this case, we remove all data columns in `PendingComponents`, reset reconstruction
    /// status so that we can attempt to retrieve columns from peers again.
    pub fn handle_reconstruction_failure(&self, block_root: &Hash256) {
        if let Some(pending_components_mut) = self.critical.write().get_mut(block_root) {
            pending_components_mut.verified_data_columns = vec![];
            pending_components_mut.reconstruction_started = false;
        }
    }

    /// Check if we have all the blobs for a block. If we do, return the Availability variant that
    /// triggers import of the block.
    pub fn put_pending_executed_block(
        &self,
        executed_block: AvailabilityPendingExecutedBlock<T::EthSpec>,
        log: &Logger,
    ) -> Result<Availability<T::EthSpec>, AvailabilityCheckError> {
        let mut write_lock = self.critical.write();
        let block_root = executed_block.import_data.block_root;
        let epoch = executed_block.block.epoch();

        // register the block to get the diet block
        let diet_executed_block = self
            .state_cache
            .register_pending_executed_block(executed_block);

        // Grab existing entry or create a new entry.
        let mut pending_components = write_lock
            .pop_entry(&block_root)
            .map(|(_, v)| v)
            .unwrap_or_else(|| {
                PendingComponents::empty(block_root, self.spec.max_blobs_per_block(epoch) as usize)
            });

        // Merge in the block.
        pending_components.merge_block(diet_executed_block);

        // Check if we have all components and entire set is consistent.
        let block_import_requirement = self.block_import_requirement(epoch)?;
        if pending_components.is_available(&block_import_requirement, log) {
            write_lock.put(block_root, pending_components.clone());
            // No need to hold the write lock anymore
            drop(write_lock);
            pending_components.make_available(block_import_requirement, &self.spec, |diet_block| {
                self.state_cache.recover_pending_executed_block(diet_block)
            })
        } else {
            write_lock.put(block_root, pending_components);
            Ok(Availability::MissingComponents(block_root))
        }
    }

    pub fn remove_pending_components(&self, block_root: Hash256) {
        self.critical.write().pop_entry(&block_root);
    }

    /// maintain the cache
    pub fn do_maintenance(&self, cutoff_epoch: Epoch) -> Result<(), AvailabilityCheckError> {
        // clean up any lingering states in the state cache
        self.state_cache.do_maintenance(cutoff_epoch);

        // Collect keys of pending blocks from a previous epoch to cutoff
        let mut write_lock = self.critical.write();
        let mut keys_to_remove = vec![];
        for (key, value) in write_lock.iter() {
            if let Some(epoch) = value.epoch() {
                if epoch < cutoff_epoch {
                    keys_to_remove.push(*key);
                }
            }
        }
        // Now remove keys
        for key in keys_to_remove {
            write_lock.pop(&key);
        }

        Ok(())
    }

    #[cfg(test)]
    /// get the state cache for inspection (used only for tests)
    pub fn state_lru_cache(&self) -> &StateLRUCache<T> {
        &self.state_cache
    }

    /// Number of states stored in memory in the cache.
    pub fn state_cache_size(&self) -> usize {
        self.state_cache.lru_cache().read().len()
    }

    /// Number of pending component entries in memory in the cache.
    pub fn block_cache_size(&self) -> usize {
        self.critical.read().len()
    }
}

#[cfg(test)]
mod test {
    use super::*;
    use crate::{
        blob_verification::GossipVerifiedBlob,
        block_verification::PayloadVerificationOutcome,
        block_verification_types::{AsBlock, BlockImportData},
        data_availability_checker::STATE_LRU_CAPACITY,
        eth1_finalization_cache::Eth1FinalizationData,
        test_utils::{BaseHarnessType, BeaconChainHarness, DiskHarnessType},
    };
    use fork_choice::PayloadVerificationStatus;
    use logging::test_logger;
    use slog::{info, Logger};
    use state_processing::ConsensusContext;
    use std::collections::VecDeque;
    use store::{HotColdDB, ItemStore, LevelDB, StoreConfig};
    use tempfile::{tempdir, TempDir};
    use types::non_zero_usize::new_non_zero_usize;
    use types::{ExecPayload, MinimalEthSpec};

    const LOW_VALIDATOR_COUNT: usize = 32;
    const DEFAULT_TEST_CUSTODY_COLUMN_COUNT: usize = 8;

    fn get_store_with_spec<E: EthSpec>(
        db_path: &TempDir,
        spec: Arc<ChainSpec>,
        log: Logger,
    ) -> Arc<HotColdDB<E, LevelDB<E>, LevelDB<E>>> {
        let hot_path = db_path.path().join("hot_db");
        let cold_path = db_path.path().join("cold_db");
        let blobs_path = db_path.path().join("blobs_db");
        let config = StoreConfig::default();

        HotColdDB::open(
            &hot_path,
            &cold_path,
            &blobs_path,
            |_, _, _| Ok(()),
            config,
            spec,
            log,
        )
        .expect("disk store should initialize")
    }

    // get a beacon chain harness advanced to just before deneb fork
    async fn get_deneb_chain<E: EthSpec>(
        log: Logger,
        db_path: &TempDir,
    ) -> BeaconChainHarness<DiskHarnessType<E>> {
        let altair_fork_epoch = Epoch::new(1);
        let bellatrix_fork_epoch = Epoch::new(2);
        let bellatrix_fork_slot = bellatrix_fork_epoch.start_slot(E::slots_per_epoch());
        let capella_fork_epoch = Epoch::new(3);
        let deneb_fork_epoch = Epoch::new(4);
        let deneb_fork_slot = deneb_fork_epoch.start_slot(E::slots_per_epoch());

        let mut spec = E::default_spec();
        spec.altair_fork_epoch = Some(altair_fork_epoch);
        spec.bellatrix_fork_epoch = Some(bellatrix_fork_epoch);
        spec.capella_fork_epoch = Some(capella_fork_epoch);
        spec.deneb_fork_epoch = Some(deneb_fork_epoch);
        let spec = Arc::new(spec);

        let chain_store = get_store_with_spec::<E>(db_path, spec.clone(), log.clone());
        let validators_keypairs =
            types::test_utils::generate_deterministic_keypairs(LOW_VALIDATOR_COUNT);
        let harness = BeaconChainHarness::builder(E::default())
            .spec(spec.clone())
            .logger(log.clone())
            .keypairs(validators_keypairs)
            .fresh_disk_store(chain_store)
            .mock_execution_layer()
            .build();

        // go to bellatrix slot
        harness.extend_to_slot(bellatrix_fork_slot).await;
        let bellatrix_head = &harness.chain.head_snapshot().beacon_block;
        assert!(bellatrix_head.as_bellatrix().is_ok());
        assert_eq!(bellatrix_head.slot(), bellatrix_fork_slot);
        assert!(
            bellatrix_head
                .message()
                .body()
                .execution_payload()
                .unwrap()
                .is_default_with_empty_roots(),
            "Bellatrix head is default payload"
        );
        // Trigger the terminal PoW block.
        harness
            .execution_block_generator()
            .move_to_terminal_block()
            .unwrap();
        // go right before deneb slot
        harness.extend_to_slot(deneb_fork_slot - 1).await;

        harness
    }

    async fn availability_pending_block<E, Hot, Cold>(
        harness: &BeaconChainHarness<BaseHarnessType<E, Hot, Cold>>,
    ) -> (
        AvailabilityPendingExecutedBlock<E>,
        Vec<GossipVerifiedBlob<BaseHarnessType<E, Hot, Cold>>>,
    )
    where
        E: EthSpec,
        Hot: ItemStore<E>,
        Cold: ItemStore<E>,
    {
        let chain = &harness.chain;
        let log = chain.log.clone();
        let head = chain.head_snapshot();
        let parent_state = head.beacon_state.clone();

        let target_slot = chain.slot().expect("should get slot") + 1;
        let parent_root = head.beacon_block_root;
        let parent_block = chain
            .get_blinded_block(&parent_root)
            .expect("should get block")
            .expect("should have block");

        let parent_eth1_finalization_data = Eth1FinalizationData {
            eth1_data: parent_block.message().body().eth1_data().clone(),
            eth1_deposit_index: 0,
        };

        let (signed_beacon_block_hash, (block, maybe_blobs), state) = harness
            .add_block_at_slot(target_slot, parent_state)
            .await
            .expect("should add block");
        let block_root = signed_beacon_block_hash.into();
        assert_eq!(
            block_root,
            block.canonical_root(),
            "block root should match"
        );

        // log kzg commitments
        info!(log, "printing kzg commitments");
        for comm in Vec::from(
            block
                .message()
                .body()
                .blob_kzg_commitments()
                .expect("should be deneb fork")
                .clone(),
        ) {
            info!(log, "kzg commitment"; "commitment" => ?comm);
        }
        info!(log, "done printing kzg commitments");

        let gossip_verified_blobs = if let Some((kzg_proofs, blobs)) = maybe_blobs {
            let sidecars =
                BlobSidecar::build_sidecars(blobs, &block, kzg_proofs, &chain.spec).unwrap();
            Vec::from(sidecars)
                .into_iter()
                .map(|sidecar| {
                    let subnet = sidecar.index;
                    GossipVerifiedBlob::new(sidecar, subnet, &harness.chain)
                        .expect("should validate blob")
                })
                .collect()
        } else {
            vec![]
        };

        let slot = block.slot();
        let consensus_context = ConsensusContext::<E>::new(slot);
        let import_data: BlockImportData<E> = BlockImportData {
            block_root,
            state,
            parent_block,
            parent_eth1_finalization_data,
            confirmed_state_roots: vec![],
            consensus_context,
        };

        let payload_verification_outcome = PayloadVerificationOutcome {
            payload_verification_status: PayloadVerificationStatus::Verified,
            is_valid_merge_transition_block: false,
        };

        let availability_pending_block = AvailabilityPendingExecutedBlock {
            block,
            import_data,
            payload_verification_outcome,
        };

        (availability_pending_block, gossip_verified_blobs)
    }

    async fn setup_harness_and_cache<E, T>(
        capacity: usize,
    ) -> (
        BeaconChainHarness<DiskHarnessType<E>>,
        Arc<DataAvailabilityCheckerInner<T>>,
        TempDir,
    )
    where
        E: EthSpec,
        T: BeaconChainTypes<HotStore = LevelDB<E>, ColdStore = LevelDB<E>, EthSpec = E>,
    {
        let log = test_logger();
        let chain_db_path = tempdir().expect("should get temp dir");
        let harness = get_deneb_chain(log.clone(), &chain_db_path).await;
        let spec = harness.spec.clone();
        let test_store = harness.chain.store.clone();
        let capacity_non_zero = new_non_zero_usize(capacity);
        let cache = Arc::new(
            DataAvailabilityCheckerInner::<T>::new(
                capacity_non_zero,
                test_store,
                DEFAULT_TEST_CUSTODY_COLUMN_COUNT,
                spec.clone(),
            )
            .expect("should create cache"),
        );
        (harness, cache, chain_db_path)
    }

    #[tokio::test]
    async fn overflow_cache_test_insert_components() {
        type E = MinimalEthSpec;
        type T = DiskHarnessType<E>;
        let capacity = 4;
        let (harness, cache, _path) = setup_harness_and_cache::<E, T>(capacity).await;

        let (pending_block, blobs) = availability_pending_block(&harness).await;
        let root = pending_block.import_data.block_root;
        let epoch = pending_block.block.epoch();

        let blobs_expected = pending_block.num_blobs_expected();
        assert_eq!(
            blobs.len(),
            blobs_expected,
            "should have expected number of blobs"
        );
        assert!(cache.critical.read().is_empty(), "cache should be empty");
        let availability = cache
            .put_pending_executed_block(pending_block, harness.logger())
            .expect("should put block");
        if blobs_expected == 0 {
            assert!(
                matches!(availability, Availability::Available(_)),
                "block doesn't have blobs, should be available"
            );
            assert_eq!(
                cache.critical.read().len(),
                1,
                "cache should still have block as it hasn't been imported yet"
            );
            // remove the blob to simulate successful import
            cache.remove_pending_components(root);
            assert_eq!(
                cache.critical.read().len(),
                0,
                "cache should be empty now that block has been imported"
            );
        } else {
            assert!(
                matches!(availability, Availability::MissingComponents(_)),
                "should be pending blobs"
            );
            assert_eq!(
                cache.critical.read().len(),
                1,
                "cache should have one block"
            );
            assert!(
                cache.critical.read().peek(&root).is_some(),
                "newly inserted block should exist in memory"
            );
        }

        let mut kzg_verified_blobs = Vec::new();
        for (blob_index, gossip_blob) in blobs.into_iter().enumerate() {
            kzg_verified_blobs.push(gossip_blob.into_inner());
            let availability = cache
                .put_kzg_verified_blobs(root, epoch, kzg_verified_blobs.clone(), harness.logger())
                .expect("should put blob");
            if blob_index == blobs_expected - 1 {
                assert!(matches!(availability, Availability::Available(_)));
            } else {
                assert!(matches!(availability, Availability::MissingComponents(_)));
                assert_eq!(cache.critical.read().len(), 1);
            }
        }
        // remove the blob to simulate successful import
        cache.remove_pending_components(root);
        assert!(
            cache.critical.read().is_empty(),
            "cache should be empty now that all components available"
        );

        let (pending_block, blobs) = availability_pending_block(&harness).await;
        let blobs_expected = pending_block.num_blobs_expected();
        assert_eq!(
            blobs.len(),
            blobs_expected,
            "should have expected number of blobs"
        );
        let root = pending_block.import_data.block_root;
        let epoch = pending_block.block.epoch();
        let mut kzg_verified_blobs = vec![];
        for gossip_blob in blobs {
            kzg_verified_blobs.push(gossip_blob.into_inner());
            let availability = cache
                .put_kzg_verified_blobs(root, epoch, kzg_verified_blobs.clone(), harness.logger())
                .expect("should put blob");
            assert_eq!(
                availability,
                Availability::MissingComponents(root),
                "should be pending block"
            );
            assert_eq!(cache.critical.read().len(), 1);
        }
        let availability = cache
            .put_pending_executed_block(pending_block, harness.logger())
            .expect("should put block");
        assert!(
            matches!(availability, Availability::Available(_)),
            "block should be available: {:?}",
            availability
        );
        assert!(
            cache.critical.read().len() == 1,
            "cache should still have available block until import"
        );
        // remove the blob to simulate successful import
        cache.remove_pending_components(root);
        assert!(
            cache.critical.read().is_empty(),
            "cache should be empty now that all components available"
        );
    }

    #[tokio::test]
    // ensure the state cache keeps memory usage low and that it can properly recover states
    // THIS TEST CAN BE DELETED ONCE TREE STATES IS MERGED AND WE RIP OUT THE STATE CACHE
    async fn overflow_cache_test_state_cache() {
        type E = MinimalEthSpec;
        type T = DiskHarnessType<E>;
        let capacity = STATE_LRU_CAPACITY * 2;
        let (harness, cache, _path) = setup_harness_and_cache::<E, T>(capacity).await;

        let mut pending_blocks = VecDeque::new();
        let mut states = Vec::new();
        let mut state_roots = Vec::new();
        // Get enough blocks to fill the cache to capacity, ensuring all blocks have blobs
        while pending_blocks.len() < capacity {
            let (mut pending_block, _) = availability_pending_block(&harness).await;
            if pending_block.num_blobs_expected() == 0 {
                // we need blocks with blobs
                continue;
            }
            let state_root = pending_block.import_data.state.canonical_root().unwrap();
            states.push(pending_block.import_data.state.clone());
            pending_blocks.push_back(pending_block);
            state_roots.push(state_root);
        }

        let state_cache = cache.state_lru_cache().lru_cache();
        let mut pushed_diet_blocks = VecDeque::new();

        for i in 0..capacity {
            let pending_block = pending_blocks.pop_front().expect("should have block");
            let block_root = pending_block.as_block().canonical_root();

            assert_eq!(
                state_cache.read().len(),
                std::cmp::min(i, STATE_LRU_CAPACITY),
                "state cache should be empty at start"
            );

            if i >= STATE_LRU_CAPACITY {
                let lru_root = state_roots[i - STATE_LRU_CAPACITY];
                assert_eq!(
                    state_cache.read().peek_lru().map(|(root, _)| root),
                    Some(&lru_root),
                    "lru block should be in cache"
                );
            }

            // put the block in the cache
            let availability = cache
                .put_pending_executed_block(pending_block, harness.logger())
                .expect("should put block");

            // grab the diet block from the cache for later testing
            let diet_block = cache
                .critical
                .read()
                .peek(&block_root)
                .map(|pending_components| {
                    pending_components
                        .executed_block
                        .clone()
                        .expect("should exist")
                })
                .expect("should exist");
            pushed_diet_blocks.push_back(diet_block);

            // should be unavailable since we made sure all blocks had blobs
            assert!(
                matches!(availability, Availability::MissingComponents(_)),
                "should be pending blobs"
            );

            if i >= STATE_LRU_CAPACITY {
                let evicted_index = i - STATE_LRU_CAPACITY;
                let evicted_root = state_roots[evicted_index];
                assert!(
                    state_cache.read().peek(&evicted_root).is_none(),
                    "lru root should be evicted"
                );
                // get the diet block via direct conversion (testing only)
                let diet_block = pushed_diet_blocks.pop_front().expect("should have block");
                // reconstruct the pending block by replaying the block on the parent state
                let recovered_pending_block = cache
                    .state_lru_cache()
                    .recover_pending_executed_block(diet_block)
                    .expect("should reconstruct pending block");

                // assert the recovered state is the same as the original
                assert_eq!(
                    recovered_pending_block.import_data.state, states[evicted_index],
                    "recovered state should be the same as the original"
                );
            }
        }

        // now check the last block
        let last_block = pushed_diet_blocks.pop_back().expect("should exist").clone();
        // the state should still be in the cache
        assert!(
            state_cache
                .read()
                .peek(&last_block.as_block().state_root())
                .is_some(),
            "last block state should still be in cache"
        );
        // get the diet block via direct conversion (testing only)
        let diet_block = last_block.clone();
        // recover the pending block from the cache
        let recovered_pending_block = cache
            .state_lru_cache()
            .recover_pending_executed_block(diet_block)
            .expect("should reconstruct pending block");
        // assert the recovered state is the same as the original
        assert_eq!(
            Some(&recovered_pending_block.import_data.state),
            states.last(),
            "recovered state should be the same as the original"
        );
        // the state should no longer be in the cache
        assert!(
            state_cache
                .read()
                .peek(&last_block.as_block().state_root())
                .is_none(),
            "last block state should no longer be in cache"
        );
    }
}

#[cfg(test)]
mod pending_components_tests {
    use super::*;
    use crate::block_verification_types::BlockImportData;
    use crate::eth1_finalization_cache::Eth1FinalizationData;
    use crate::test_utils::{generate_rand_block_and_blobs, test_spec, NumBlobs};
    use crate::PayloadVerificationOutcome;
    use fork_choice::PayloadVerificationStatus;
    use kzg::KzgCommitment;
    use rand::rngs::StdRng;
    use rand::SeedableRng;
    use state_processing::ConsensusContext;
    use types::test_utils::TestRandom;
    use types::{
        BeaconState, FixedBytesExtended, ForkName, MainnetEthSpec, SignedBeaconBlock, Slot,
    };

    type E = MainnetEthSpec;

    type Setup<E> = (
        SignedBeaconBlock<E>,
        RuntimeFixedList<Option<Arc<BlobSidecar<E>>>>,
        RuntimeFixedList<Option<Arc<BlobSidecar<E>>>>,
        usize,
    );

    pub fn pre_setup() -> Setup<E> {
        let mut rng = StdRng::seed_from_u64(0xDEADBEEF0BAD5EEDu64);
        let spec = test_spec::<E>();
        let (block, blobs_vec) =
            generate_rand_block_and_blobs::<E>(ForkName::Deneb, NumBlobs::Random, &mut rng);
        let max_len = spec.max_blobs_per_block(block.epoch()) as usize;
        let mut blobs: RuntimeFixedList<Option<Arc<BlobSidecar<E>>>> =
            RuntimeFixedList::default(max_len);

        for blob in blobs_vec {
            if let Some(b) = blobs.get_mut(blob.index as usize) {
                *b = Some(Arc::new(blob));
            }
        }

        let mut invalid_blobs: RuntimeFixedList<Option<Arc<BlobSidecar<E>>>> =
            RuntimeFixedList::default(max_len);
        for (index, blob) in blobs.iter().enumerate() {
            if let Some(invalid_blob) = blob {
                let mut blob_copy = invalid_blob.as_ref().clone();
                blob_copy.kzg_commitment = KzgCommitment::random_for_test(&mut rng);
                *invalid_blobs.get_mut(index).unwrap() = Some(Arc::new(blob_copy));
            }
        }

        (block, blobs, invalid_blobs, max_len)
    }

    type PendingComponentsSetup<E> = (
        DietAvailabilityPendingExecutedBlock<E>,
        RuntimeFixedList<Option<KzgVerifiedBlob<E>>>,
        RuntimeFixedList<Option<KzgVerifiedBlob<E>>>,
    );

    pub fn setup_pending_components(
        block: SignedBeaconBlock<E>,
        valid_blobs: RuntimeFixedList<Option<Arc<BlobSidecar<E>>>>,
        invalid_blobs: RuntimeFixedList<Option<Arc<BlobSidecar<E>>>>,
    ) -> PendingComponentsSetup<E> {
        let blobs = RuntimeFixedList::new(
            valid_blobs
                .iter()
                .map(|blob_opt| {
                    blob_opt
                        .as_ref()
                        .map(|blob| KzgVerifiedBlob::__assumed_valid(blob.clone()))
                })
                .collect::<Vec<_>>(),
        );
        let invalid_blobs = RuntimeFixedList::new(
            invalid_blobs
                .iter()
                .map(|blob_opt| {
                    blob_opt
                        .as_ref()
                        .map(|blob| KzgVerifiedBlob::__assumed_valid(blob.clone()))
                })
                .collect::<Vec<_>>(),
        );
        let dummy_parent = block.clone_as_blinded();
        let block = AvailabilityPendingExecutedBlock {
            block: Arc::new(block),
            import_data: BlockImportData {
                block_root: Default::default(),
                state: BeaconState::new(0, Default::default(), &ChainSpec::minimal()),
                parent_block: dummy_parent,
                parent_eth1_finalization_data: Eth1FinalizationData {
                    eth1_data: Default::default(),
                    eth1_deposit_index: 0,
                },
                confirmed_state_roots: vec![],
                consensus_context: ConsensusContext::new(Slot::new(0)),
            },
            payload_verification_outcome: PayloadVerificationOutcome {
                payload_verification_status: PayloadVerificationStatus::Verified,
                is_valid_merge_transition_block: false,
            },
        };
        (block.into(), blobs, invalid_blobs)
    }

    pub fn assert_cache_consistent(cache: PendingComponents<E>, max_len: usize) {
        if let Some(cached_block) = cache.get_cached_block() {
            let cached_block_commitments = cached_block.get_commitments();
            for index in 0..max_len {
                let block_commitment = cached_block_commitments.get(index).copied();
                let blob_commitment_opt = cache.get_cached_blobs().get(index).unwrap();
                let blob_commitment = blob_commitment_opt.as_ref().map(|b| *b.get_commitment());
                assert_eq!(block_commitment, blob_commitment);
            }
        } else {
            panic!("No cached block")
        }
    }

    pub fn assert_empty_blob_cache(cache: PendingComponents<E>) {
        for blob in cache.get_cached_blobs().iter() {
            assert!(blob.is_none());
        }
    }

    #[test]
    fn valid_block_invalid_blobs_valid_blobs() {
        let (block_commitments, blobs, random_blobs, max_len) = pre_setup();
        let (block_commitments, blobs, random_blobs) =
            setup_pending_components(block_commitments, blobs, random_blobs);
        let block_root = Hash256::zero();
        let mut cache = <PendingComponents<E>>::empty(block_root, max_len);
        cache.merge_block(block_commitments);
        cache.merge_blobs(random_blobs);
        cache.merge_blobs(blobs);

        assert_cache_consistent(cache, max_len);
    }

    #[test]
    fn invalid_blobs_block_valid_blobs() {
        let (block_commitments, blobs, random_blobs, max_len) = pre_setup();
        let (block_commitments, blobs, random_blobs) =
            setup_pending_components(block_commitments, blobs, random_blobs);
        let block_root = Hash256::zero();
        let mut cache = <PendingComponents<E>>::empty(block_root, max_len);
        cache.merge_blobs(random_blobs);
        cache.merge_block(block_commitments);
        cache.merge_blobs(blobs);

        assert_cache_consistent(cache, max_len);
    }

    #[test]
    fn invalid_blobs_valid_blobs_block() {
        let (block_commitments, blobs, random_blobs, max_len) = pre_setup();
        let (block_commitments, blobs, random_blobs) =
            setup_pending_components(block_commitments, blobs, random_blobs);

        let block_root = Hash256::zero();
        let mut cache = <PendingComponents<E>>::empty(block_root, max_len);
        cache.merge_blobs(random_blobs);
        cache.merge_blobs(blobs);
        cache.merge_block(block_commitments);

        assert_empty_blob_cache(cache);
    }

    #[test]
    fn block_valid_blobs_invalid_blobs() {
        let (block_commitments, blobs, random_blobs, max_len) = pre_setup();
        let (block_commitments, blobs, random_blobs) =
            setup_pending_components(block_commitments, blobs, random_blobs);

        let block_root = Hash256::zero();
        let mut cache = <PendingComponents<E>>::empty(block_root, max_len);
        cache.merge_block(block_commitments);
        cache.merge_blobs(blobs);
        cache.merge_blobs(random_blobs);

        assert_cache_consistent(cache, max_len);
    }

    #[test]
    fn valid_blobs_block_invalid_blobs() {
        let (block_commitments, blobs, random_blobs, max_len) = pre_setup();
        let (block_commitments, blobs, random_blobs) =
            setup_pending_components(block_commitments, blobs, random_blobs);

        let block_root = Hash256::zero();
        let mut cache = <PendingComponents<E>>::empty(block_root, max_len);
        cache.merge_blobs(blobs);
        cache.merge_block(block_commitments);
        cache.merge_blobs(random_blobs);

        assert_cache_consistent(cache, max_len);
    }

    #[test]
    fn valid_blobs_invalid_blobs_block() {
        let (block_commitments, blobs, random_blobs, max_len) = pre_setup();
        let (block_commitments, blobs, random_blobs) =
            setup_pending_components(block_commitments, blobs, random_blobs);

        let block_root = Hash256::zero();
        let mut cache = <PendingComponents<E>>::empty(block_root, max_len);
        cache.merge_blobs(blobs);
        cache.merge_blobs(random_blobs);
        cache.merge_block(block_commitments);

        assert_cache_consistent(cache, max_len);
    }
}<|MERGE_RESOLUTION|>--- conflicted
+++ resolved
@@ -9,24 +9,14 @@
 use crate::BeaconChainTypes;
 use lru::LruCache;
 use parking_lot::RwLock;
-<<<<<<< HEAD
-use std::collections::HashSet;
-=======
 use slog::{debug, Logger};
-use ssz_types::{FixedVector, VariableList};
->>>>>>> 9aefb553
 use std::num::NonZeroUsize;
 use std::sync::Arc;
 use types::blob_sidecar::BlobIdentifier;
 use types::runtime_var_list::RuntimeFixedList;
 use types::{
-<<<<<<< HEAD
-    BlobSidecar, ChainSpec, ColumnIndex, DataColumnIdentifier, DataColumnSidecar,
-    DataColumnSidecarList, Epoch, EthSpec, Hash256, RuntimeVariableList, SignedBeaconBlock,
-=======
     BlobSidecar, ChainSpec, ColumnIndex, DataColumnIdentifier, DataColumnSidecar, Epoch, EthSpec,
-    Hash256, SignedBeaconBlock,
->>>>>>> 9aefb553
+    Hash256, RuntimeVariableList, SignedBeaconBlock,
 };
 
 /// This represents the components of a partially available block
