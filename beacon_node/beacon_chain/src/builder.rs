--- conflicted
+++ resolved
@@ -22,7 +22,6 @@
 use slog::{crit, info, Logger};
 use slot_clock::{SlotClock, TestingSlotClock};
 use std::marker::PhantomData;
-use std::path::PathBuf;
 use std::sync::Arc;
 use std::time::Duration;
 use store::{HotColdDB, ItemStore};
@@ -78,13 +77,7 @@
     slot_clock: Option<T::SlotClock>,
     shutdown_sender: Option<Sender<&'static str>>,
     head_tracker: Option<HeadTracker>,
-<<<<<<< HEAD
-    pubkey_cache_path: Option<PathBuf>,
-    validator_pubkey_cache: Option<ValidatorPubkeyCache>,
-=======
-    data_dir: Option<PathBuf>,
     validator_pubkey_cache: Option<ValidatorPubkeyCache<T>>,
->>>>>>> e4eb0eb1
     spec: ChainSpec,
     chain_config: ChainConfig,
     disabled_forks: Vec<String>,
@@ -121,11 +114,6 @@
             slot_clock: None,
             shutdown_sender: None,
             head_tracker: None,
-<<<<<<< HEAD
-            pubkey_cache_path: None,
-=======
-            data_dir: None,
->>>>>>> e4eb0eb1
             disabled_forks: Vec::new(),
             validator_pubkey_cache: None,
             spec: TEthSpec::default_spec(),
@@ -180,18 +168,6 @@
     /// Should generally be called early in the build chain.
     pub fn logger(mut self, log: Logger) -> Self {
         self.log = Some(log);
-        self
-    }
-
-    /// Sets the location to the pubkey cache file.
-    ///
-    /// Should generally be called early in the build chain.
-    pub fn data_dir(mut self, path: PathBuf) -> Self {
-<<<<<<< HEAD
-        self.pubkey_cache_path = Some(path.join(PUBKEY_CACHE_FILENAME));
-=======
-        self.data_dir = Some(path);
->>>>>>> e4eb0eb1
         self
     }
 
@@ -709,7 +685,6 @@
         > = HotColdDB::open_ephemeral(StoreConfig::default(), ChainSpec::minimal(), log.clone())
             .unwrap();
         let spec = MinimalEthSpec::default_spec();
-        let data_dir = tempdir().expect("should create temporary data_dir");
 
         let genesis_state = interop_genesis_state(
             &generate_deterministic_keypairs(validator_count),
@@ -723,7 +698,6 @@
         let chain = BeaconChainBuilder::new(MinimalEthSpec)
             .logger(log.clone())
             .store(Arc::new(store))
-            .data_dir(data_dir.path().to_path_buf())
             .genesis_state(genesis_state)
             .expect("should build state using recent genesis")
             .dummy_eth1_backend()
