--- conflicted
+++ resolved
@@ -974,12 +974,7 @@
                 DataAvailabilityChecker::new(slot_clock, self.kzg.clone(), store, &log, self.spec)
                     .map_err(|e| format!("Error initializing DataAvailabiltyChecker: {:?}", e))?,
             ),
-<<<<<<< HEAD
-            kzg,
-=======
             kzg: self.kzg.clone(),
-            block_production_state: Arc::new(Mutex::new(None)),
->>>>>>> d30ba976
         };
 
         let head = beacon_chain.head_snapshot();
