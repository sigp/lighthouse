--- conflicted
+++ resolved
@@ -245,13 +245,10 @@
         let fork_choice =
             BeaconChain::<Witness<TSlotClock, TEth1Backend, _, _, _>>::load_fork_choice(
                 store.clone(),
-<<<<<<< HEAD
-                self.chain_config.count_unrealized_full,
-=======
                 ResetPayloadStatuses::always_reset_conditionally(
                     self.chain_config.always_reset_payload_statuses,
                 ),
->>>>>>> 7a506847
+                self.chain_config.count_unrealized_full,
                 &self.spec,
                 log,
             )
