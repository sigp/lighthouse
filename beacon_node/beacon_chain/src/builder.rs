use crate::beacon_chain::{
    BEACON_CHAIN_DB_KEY, ETH1_CACHE_DB_KEY, FORK_CHOICE_DB_KEY, OP_POOL_DB_KEY,
};
use crate::eth1_chain::{CachingEth1Backend, SszEth1};
use crate::events::NullEventHandler;
use crate::fork_choice::SszForkChoice;
use crate::head_tracker::HeadTracker;
use crate::persisted_beacon_chain::PersistedBeaconChain;
use crate::shuffling_cache::ShufflingCache;
<<<<<<< HEAD
use crate::state_cache::StateCache;
=======
use crate::snapshot_cache::{SnapshotCache, DEFAULT_SNAPSHOT_CACHE_SIZE};
>>>>>>> 894a509e
use crate::timeout_rw_lock::TimeoutRwLock;
use crate::validator_pubkey_cache::ValidatorPubkeyCache;
use crate::{
    BeaconChain, BeaconChainTypes, BeaconSnapshot, Eth1Chain, Eth1ChainBackend, EventHandler,
    ForkChoice,
};
use eth1::Config as Eth1Config;
use operation_pool::{OperationPool, PersistedOperationPool};
use proto_array_fork_choice::ProtoArrayForkChoice;
use slog::{info, Logger};
use slot_clock::{SlotClock, TestingSlotClock};
use std::marker::PhantomData;
use std::path::PathBuf;
use std::sync::Arc;
use std::time::Duration;
use store::Store;
use types::{
    BeaconBlock, BeaconState, ChainSpec, EthSpec, Hash256, Signature, SignedBeaconBlock, Slot,
};

pub const PUBKEY_CACHE_FILENAME: &str = "pubkey_cache.ssz";

/// An empty struct used to "witness" all the `BeaconChainTypes` traits. It has no user-facing
/// functionality and only exists to satisfy the type system.
pub struct Witness<TStore, TStoreMigrator, TSlotClock, TEth1Backend, TEthSpec, TEventHandler>(
    PhantomData<(
        TStore,
        TStoreMigrator,
        TSlotClock,
        TEth1Backend,
        TEthSpec,
        TEventHandler,
    )>,
);

impl<TStore, TStoreMigrator, TSlotClock, TEth1Backend, TEthSpec, TEventHandler> BeaconChainTypes
    for Witness<TStore, TStoreMigrator, TSlotClock, TEth1Backend, TEthSpec, TEventHandler>
where
    TStore: Store<TEthSpec> + 'static,
    TStoreMigrator: store::Migrate<TStore, TEthSpec> + 'static,
    TSlotClock: SlotClock + 'static,
    TEth1Backend: Eth1ChainBackend<TEthSpec, TStore> + 'static,
    TEthSpec: EthSpec + 'static,
    TEventHandler: EventHandler<TEthSpec> + 'static,
{
    type Store = TStore;
    type StoreMigrator = TStoreMigrator;
    type SlotClock = TSlotClock;
    type Eth1Chain = TEth1Backend;
    type EthSpec = TEthSpec;
    type EventHandler = TEventHandler;
}

/// Builds a `BeaconChain` by either creating anew from genesis, or, resuming from an existing chain
/// persisted to `store`.
///
/// Types may be elided and the compiler will infer them if all necessary builder methods have been
/// called. If type inference errors are being raised, it is likely that not all required methods
/// have been called.
///
/// See the tests for an example of a complete working example.
pub struct BeaconChainBuilder<T: BeaconChainTypes> {
    store: Option<Arc<T::Store>>,
    store_migrator: Option<T::StoreMigrator>,
    canonical_head: Option<BeaconSnapshot<T::EthSpec>>,
    /// The finalized checkpoint to anchor the chain. May be genesis or a higher
    /// checkpoint.
    pub finalized_snapshot: Option<BeaconSnapshot<T::EthSpec>>,
    genesis_block_root: Option<Hash256>,
    op_pool: Option<OperationPool<T::EthSpec>>,
    fork_choice: Option<ForkChoice<T>>,
    eth1_chain: Option<Eth1Chain<T::Eth1Chain, T::EthSpec, T::Store>>,
    event_handler: Option<T::EventHandler>,
    slot_clock: Option<T::SlotClock>,
    head_tracker: Option<HeadTracker>,
    data_dir: Option<PathBuf>,
    pubkey_cache_path: Option<PathBuf>,
    validator_pubkey_cache: Option<ValidatorPubkeyCache>,
    spec: ChainSpec,
    log: Option<Logger>,
}

impl<TStore, TStoreMigrator, TSlotClock, TEth1Backend, TEthSpec, TEventHandler>
    BeaconChainBuilder<
        Witness<TStore, TStoreMigrator, TSlotClock, TEth1Backend, TEthSpec, TEventHandler>,
    >
where
    TStore: Store<TEthSpec> + 'static,
    TStoreMigrator: store::Migrate<TStore, TEthSpec> + 'static,
    TSlotClock: SlotClock + 'static,
    TEth1Backend: Eth1ChainBackend<TEthSpec, TStore> + 'static,
    TEthSpec: EthSpec + 'static,
    TEventHandler: EventHandler<TEthSpec> + 'static,
{
    /// Returns a new builder.
    ///
    /// The `_eth_spec_instance` parameter is only supplied to make concrete the `TEthSpec` trait.
    /// This should generally be either the `MinimalEthSpec` or `MainnetEthSpec` types.
    pub fn new(_eth_spec_instance: TEthSpec) -> Self {
        Self {
            store: None,
            store_migrator: None,
            canonical_head: None,
            finalized_snapshot: None,
            genesis_block_root: None,
            op_pool: None,
            fork_choice: None,
            eth1_chain: None,
            event_handler: None,
            slot_clock: None,
            head_tracker: None,
            pubkey_cache_path: None,
            data_dir: None,
            validator_pubkey_cache: None,
            spec: TEthSpec::default_spec(),
            log: None,
        }
    }

    /// Override the default spec (as defined by `TEthSpec`).
    ///
    /// This method should generally be called immediately after `Self::new` to ensure components
    /// are started with a consistent spec.
    pub fn custom_spec(mut self, spec: ChainSpec) -> Self {
        self.spec = spec;
        self
    }

    /// Sets the store (database).
    ///
    /// Should generally be called early in the build chain.
    pub fn store(mut self, store: Arc<TStore>) -> Self {
        self.store = Some(store);
        self
    }

    /// Sets the store migrator.
    pub fn store_migrator(mut self, store_migrator: TStoreMigrator) -> Self {
        self.store_migrator = Some(store_migrator);
        self
    }

    /// Sets the logger.
    ///
    /// Should generally be called early in the build chain.
    pub fn logger(mut self, logger: Logger) -> Self {
        self.log = Some(logger);
        self
    }

    /// Sets the location to the pubkey cache file.
    ///
    /// Should generally be called early in the build chain.
    pub fn data_dir(mut self, path: PathBuf) -> Self {
        self.pubkey_cache_path = Some(path.join(PUBKEY_CACHE_FILENAME));
        self.data_dir = Some(path);
        self
    }

    /// Attempt to load an existing eth1 cache from the builder's `Store`.
    pub fn get_persisted_eth1_backend(&self) -> Result<Option<SszEth1>, String> {
        let store = self
            .store
            .clone()
            .ok_or_else(|| "get_persisted_eth1_backend requires a store.".to_string())?;

        store
            .get::<SszEth1>(&Hash256::from_slice(&ETH1_CACHE_DB_KEY))
            .map_err(|e| format!("DB error whilst reading eth1 cache: {:?}", e))
    }

    /// Attempt to load an existing chain from the builder's `Store`.
    ///
    /// May initialize several components; including the op_pool and finalized checkpoints.
    pub fn resume_from_db(mut self) -> Result<Self, String> {
        let log = self
            .log
            .as_ref()
            .ok_or_else(|| "resume_from_db requires a log".to_string())?;

        let pubkey_cache_path = self
            .pubkey_cache_path
            .as_ref()
            .ok_or_else(|| "resume_from_db requires a data_dir".to_string())?;

        info!(
            log,
            "Starting beacon chain";
            "method" => "resume"
        );

        let store = self
            .store
            .clone()
            .ok_or_else(|| "load_from_store requires a store.".to_string())?;

        let chain = store
            .get::<PersistedBeaconChain>(&Hash256::from_slice(&BEACON_CHAIN_DB_KEY))
            .map_err(|e| format!("DB error when reading persisted beacon chain: {:?}", e))?
            .ok_or_else(|| {
                "No persisted beacon chain found in store. Try deleting the .lighthouse/beacon dir."
                    .to_string()
            })?;

        self.genesis_block_root = Some(chain.genesis_block_root);
        self.head_tracker = Some(
            HeadTracker::from_ssz_container(&chain.ssz_head_tracker)
                .map_err(|e| format!("Failed to decode head tracker for database: {:?}", e))?,
        );

        let head_block_root = chain.canonical_head_block_root;
        let head_block = store
            .get::<SignedBeaconBlock<TEthSpec>>(&head_block_root)
            .map_err(|e| format!("DB error when reading head block: {:?}", e))?
            .ok_or_else(|| "Head block not found in store".to_string())?;
        let head_state_root = head_block.state_root();
        let head_state = store
            .get_state(&head_state_root, Some(head_block.slot()))
            .map_err(|e| format!("DB error when reading head state: {:?}", e))?
            .ok_or_else(|| "Head state not found in store".to_string())?;

        self.op_pool = Some(
            store
                .get::<PersistedOperationPool<TEthSpec>>(&Hash256::from_slice(&OP_POOL_DB_KEY))
                .map_err(|e| format!("DB error whilst reading persisted op pool: {:?}", e))?
                .map(|persisted| persisted.into_operation_pool(&head_state, &self.spec))
                .unwrap_or_else(|| OperationPool::new()),
        );

        let finalized_block_root = head_state.finalized_checkpoint.root;
        let finalized_block = store
            .get::<SignedBeaconBlock<TEthSpec>>(&finalized_block_root)
            .map_err(|e| format!("DB error when reading finalized block: {:?}", e))?
            .ok_or_else(|| "Finalized block not found in store".to_string())?;
        let finalized_state_root = finalized_block.state_root();
        let finalized_state = store
            .get_state(&finalized_state_root, Some(finalized_block.slot()))
            .map_err(|e| format!("DB error when reading finalized state: {:?}", e))?
            .ok_or_else(|| "Finalized state not found in store".to_string())?;

        self.finalized_snapshot = Some(BeaconSnapshot {
            beacon_block_root: finalized_block_root,
            beacon_block: finalized_block,
            beacon_state_root: finalized_state_root,
            beacon_state: finalized_state,
        });

        self.canonical_head = Some(BeaconSnapshot {
            beacon_block_root: head_block_root,
            beacon_block: head_block,
            beacon_state_root: head_state_root,
            beacon_state: head_state,
        });

        let pubkey_cache = ValidatorPubkeyCache::load_from_file(pubkey_cache_path)
            .map_err(|e| format!("Unable to open persisted pubkey cache: {:?}", e))?;

        self.validator_pubkey_cache = Some(pubkey_cache);

        Ok(self)
    }

    /// Starts a new chain from a genesis state.
    pub fn genesis_state(
        mut self,
        mut beacon_state: BeaconState<TEthSpec>,
    ) -> Result<Self, String> {
        let store = self
            .store
            .clone()
            .ok_or_else(|| "genesis_state requires a store")?;

        let beacon_block = genesis_block(&mut beacon_state, &self.spec)?;

        beacon_state
            .build_all_caches(&self.spec)
            .map_err(|e| format!("Failed to build genesis state caches: {:?}", e))?;

        let beacon_state_root = beacon_block.message.state_root;
        let beacon_block_root = beacon_block.canonical_root();

        self.genesis_block_root = Some(beacon_block_root);

        store
            .put_state(&beacon_state_root, &beacon_state)
            .map_err(|e| format!("Failed to store genesis state: {:?}", e))?;
        store
            .put(&beacon_block_root, &beacon_block)
            .map_err(|e| format!("Failed to store genesis block: {:?}", e))?;

        // Store the genesis block under the `ZERO_HASH` key.
        store.put(&Hash256::zero(), &beacon_block).map_err(|e| {
            format!(
                "Failed to store genesis block under 0x00..00 alias: {:?}",
                e
            )
        })?;

        self.finalized_snapshot = Some(BeaconSnapshot {
            beacon_block_root,
            beacon_block,
            beacon_state_root,
            beacon_state,
        });

        Ok(self.empty_op_pool())
    }

    /// Sets the `BeaconChain` eth1 backend.
    pub fn eth1_backend(mut self, backend: Option<TEth1Backend>) -> Self {
        self.eth1_chain = backend.map(Eth1Chain::new);
        self
    }

    /// Sets the `BeaconChain` event handler backend.
    ///
    /// For example, provide `WebSocketSender` as a `handler`.
    pub fn event_handler(mut self, handler: TEventHandler) -> Self {
        self.event_handler = Some(handler);
        self
    }

    /// Sets the `BeaconChain` slot clock.
    ///
    /// For example, provide `SystemTimeSlotClock` as a `clock`.
    pub fn slot_clock(mut self, clock: TSlotClock) -> Self {
        self.slot_clock = Some(clock);
        self
    }

    /// Creates a new, empty operation pool.
    fn empty_op_pool(mut self) -> Self {
        self.op_pool = Some(OperationPool::new());
        self
    }

    /// Consumes `self`, returning a `BeaconChain` if all required parameters have been supplied.
    ///
    /// An error will be returned at runtime if all required parameters have not been configured.
    ///
    /// Will also raise ambiguous type errors at compile time if some parameters have not been
    /// configured.
    #[allow(clippy::type_complexity)] // I think there's nothing to be gained here from a type alias.
    pub fn build(
        self,
    ) -> Result<
        BeaconChain<
            Witness<TStore, TStoreMigrator, TSlotClock, TEth1Backend, TEthSpec, TEventHandler>,
        >,
        String,
    > {
        let log = self
            .log
            .ok_or_else(|| "Cannot build without a logger".to_string())?;

        // If this beacon chain is being loaded from disk, use the stored head. Otherwise, just use
        // the finalized checkpoint (which is probably genesis).
        let mut canonical_head = if let Some(head) = self.canonical_head {
            head
        } else {
            self.finalized_snapshot
                .ok_or_else(|| "Cannot build without a state".to_string())?
        };

        canonical_head
            .beacon_state
            .build_all_caches(&self.spec)
            .map_err(|e| format!("Failed to build state caches: {:?}", e))?;

        if canonical_head.beacon_block.state_root() != canonical_head.beacon_state_root {
            return Err("beacon_block.state_root != beacon_state".to_string());
        }

        let pubkey_cache_path = self
            .pubkey_cache_path
            .ok_or_else(|| "Cannot build without a pubkey cache path".to_string())?;

        let validator_pubkey_cache = self
            .validator_pubkey_cache
            .map(|cache| Ok(cache))
            .unwrap_or_else(|| {
                ValidatorPubkeyCache::new(&canonical_head.beacon_state, pubkey_cache_path)
                    .map_err(|e| format!("Unable to init validator pubkey cache: {:?}", e))
            })?;

        let beacon_chain = BeaconChain {
            spec: self.spec,
            store: self
                .store
                .ok_or_else(|| "Cannot build without store".to_string())?,
            store_migrator: self
                .store_migrator
                .ok_or_else(|| "Cannot build without store migrator".to_string())?,
            slot_clock: self
                .slot_clock
                .ok_or_else(|| "Cannot build without slot clock".to_string())?,
            op_pool: self
                .op_pool
                .ok_or_else(|| "Cannot build without op pool".to_string())?,
            eth1_chain: self.eth1_chain,
            canonical_head: TimeoutRwLock::new(canonical_head.clone()),
            genesis_block_root: self
                .genesis_block_root
                .ok_or_else(|| "Cannot build without a genesis block root".to_string())?,
            fork_choice: self
                .fork_choice
                .ok_or_else(|| "Cannot build without a fork choice".to_string())?,
            event_handler: self
                .event_handler
                .ok_or_else(|| "Cannot build without an event handler".to_string())?,
            head_tracker: self.head_tracker.unwrap_or_default(),
            block_processing_cache: TimeoutRwLock::new(SnapshotCache::new(
                DEFAULT_SNAPSHOT_CACHE_SIZE,
                canonical_head,
            )),
            shuffling_cache: TimeoutRwLock::new(ShufflingCache::new()),
            validator_pubkey_cache: TimeoutRwLock::new(validator_pubkey_cache),
            block_processing_cache: TimeoutRwLock::new(StateCache::new(canonical_head)),
            log: log.clone(),
        };

        let head = beacon_chain
            .head()
            .map_err(|e| format!("Failed to get head: {:?}", e))?;

        info!(
            log,
            "Beacon chain initialized";
            "head_state" => format!("{}", head.beacon_state_root),
            "head_block" => format!("{}", head.beacon_block_root),
            "head_slot" => format!("{}", head.beacon_block.slot()),
        );

        Ok(beacon_chain)
    }
}

impl<TStore, TStoreMigrator, TSlotClock, TEth1Backend, TEthSpec, TEventHandler>
    BeaconChainBuilder<
        Witness<TStore, TStoreMigrator, TSlotClock, TEth1Backend, TEthSpec, TEventHandler>,
    >
where
    TStore: Store<TEthSpec> + 'static,
    TStoreMigrator: store::Migrate<TStore, TEthSpec> + 'static,
    TSlotClock: SlotClock + 'static,
    TEth1Backend: Eth1ChainBackend<TEthSpec, TStore> + 'static,
    TEthSpec: EthSpec + 'static,
    TEventHandler: EventHandler<TEthSpec> + 'static,
{
    /// Initializes a fork choice with the `ThreadSafeReducedTree` backend.
    ///
    /// If this builder is being "resumed" from disk, then rebuild the last fork choice stored to
    /// the database. Otherwise, create a new, empty fork choice.
    pub fn reduced_tree_fork_choice(mut self) -> Result<Self, String> {
        let store = self
            .store
            .clone()
            .ok_or_else(|| "reduced_tree_fork_choice requires a store.".to_string())?;

        let persisted_fork_choice = store
            .get::<SszForkChoice>(&Hash256::from_slice(&FORK_CHOICE_DB_KEY))
            .map_err(|e| format!("DB error when reading persisted fork choice: {:?}", e))?;

        let fork_choice = if let Some(persisted) = persisted_fork_choice {
            ForkChoice::from_ssz_container(persisted)
                .map_err(|e| format!("Unable to read persisted fork choice from disk: {:?}", e))?
        } else {
            let finalized_snapshot = &self
                .finalized_snapshot
                .as_ref()
                .ok_or_else(|| "fork_choice_backend requires a finalized_snapshot")?;
            let genesis_block_root = self
                .genesis_block_root
                .ok_or_else(|| "fork_choice_backend requires a genesis_block_root")?;

            let backend = ProtoArrayForkChoice::new(
                finalized_snapshot.beacon_block.message.slot,
                finalized_snapshot.beacon_block.message.state_root,
                // Note: here we set the `justified_epoch` to be the same as the epoch of the
                // finalized checkpoint. Whilst this finalized checkpoint may actually point to
                // a _later_ justified checkpoint, that checkpoint won't yet exist in the fork
                // choice.
                finalized_snapshot.beacon_state.current_epoch(),
                finalized_snapshot.beacon_state.current_epoch(),
                finalized_snapshot.beacon_block_root,
            )?;

            ForkChoice::new(
                backend,
                genesis_block_root,
                &finalized_snapshot.beacon_state,
            )
        };

        self.fork_choice = Some(fork_choice);

        Ok(self)
    }
}

impl<TStore, TStoreMigrator, TSlotClock, TEthSpec, TEventHandler>
    BeaconChainBuilder<
        Witness<
            TStore,
            TStoreMigrator,
            TSlotClock,
            CachingEth1Backend<TEthSpec, TStore>,
            TEthSpec,
            TEventHandler,
        >,
    >
where
    TStore: Store<TEthSpec> + 'static,
    TStoreMigrator: store::Migrate<TStore, TEthSpec> + 'static,
    TSlotClock: SlotClock + 'static,
    TEthSpec: EthSpec + 'static,
    TEventHandler: EventHandler<TEthSpec> + 'static,
{
    /// Do not use any eth1 backend. The client will not be able to produce beacon blocks.
    pub fn no_eth1_backend(self) -> Self {
        self.eth1_backend(None)
    }

    /// Sets the `BeaconChain` eth1 back-end to produce predictably junk data when producing blocks.
    pub fn dummy_eth1_backend(mut self) -> Result<Self, String> {
        let log = self
            .log
            .as_ref()
            .ok_or_else(|| "dummy_eth1_backend requires a log".to_string())?;
        let store = self
            .store
            .clone()
            .ok_or_else(|| "dummy_eth1_backend requires a store.".to_string())?;

        let backend = CachingEth1Backend::new(Eth1Config::default(), log.clone(), store);

        let mut eth1_chain = Eth1Chain::new(backend);
        eth1_chain.use_dummy_backend = true;

        self.eth1_chain = Some(eth1_chain);

        Ok(self)
    }
}

impl<TStore, TStoreMigrator, TEth1Backend, TEthSpec, TEventHandler>
    BeaconChainBuilder<
        Witness<TStore, TStoreMigrator, TestingSlotClock, TEth1Backend, TEthSpec, TEventHandler>,
    >
where
    TStore: Store<TEthSpec> + 'static,
    TStoreMigrator: store::Migrate<TStore, TEthSpec> + 'static,
    TEth1Backend: Eth1ChainBackend<TEthSpec, TStore> + 'static,
    TEthSpec: EthSpec + 'static,
    TEventHandler: EventHandler<TEthSpec> + 'static,
{
    /// Sets the `BeaconChain` slot clock to `TestingSlotClock`.
    ///
    /// Requires the state to be initialized.
    pub fn testing_slot_clock(self, slot_duration: Duration) -> Result<Self, String> {
        let genesis_time = self
            .finalized_snapshot
            .as_ref()
            .ok_or_else(|| "testing_slot_clock requires an initialized state")?
            .beacon_state
            .genesis_time;

        let slot_clock = TestingSlotClock::new(
            Slot::new(0),
            Duration::from_secs(genesis_time),
            slot_duration,
        );

        Ok(self.slot_clock(slot_clock))
    }
}

impl<TStore, TStoreMigrator, TSlotClock, TEth1Backend, TEthSpec>
    BeaconChainBuilder<
        Witness<
            TStore,
            TStoreMigrator,
            TSlotClock,
            TEth1Backend,
            TEthSpec,
            NullEventHandler<TEthSpec>,
        >,
    >
where
    TStore: Store<TEthSpec> + 'static,
    TStoreMigrator: store::Migrate<TStore, TEthSpec> + 'static,
    TSlotClock: SlotClock + 'static,
    TEth1Backend: Eth1ChainBackend<TEthSpec, TStore> + 'static,
    TEthSpec: EthSpec + 'static,
{
    /// Sets the `BeaconChain` event handler to `NullEventHandler`.
    pub fn null_event_handler(self) -> Self {
        let handler = NullEventHandler::default();
        self.event_handler(handler)
    }
}

fn genesis_block<T: EthSpec>(
    genesis_state: &mut BeaconState<T>,
    spec: &ChainSpec,
) -> Result<SignedBeaconBlock<T>, String> {
    let mut genesis_block = SignedBeaconBlock {
        message: BeaconBlock::empty(&spec),
        // Empty signature, which should NEVER be read. This isn't to-spec, but makes the genesis
        // block consistent with every other block.
        signature: Signature::empty_signature(),
    };
    genesis_block.message.state_root = genesis_state
        .update_tree_hash_cache()
        .map_err(|e| format!("Error hashing genesis state: {:?}", e))?;
    Ok(genesis_block)
}

#[cfg(not(debug_assertions))]
#[cfg(test)]
mod test {
    use super::*;
    use eth2_hashing::hash;
    use genesis::{generate_deterministic_keypairs, interop_genesis_state};
    use sloggers::{null::NullLoggerBuilder, Build};
    use ssz::Encode;
    use std::time::Duration;
    use store::{migrate::NullMigrator, MemoryStore};
    use tempfile::tempdir;
    use types::{EthSpec, MinimalEthSpec, Slot};

    type TestEthSpec = MinimalEthSpec;

    fn get_logger() -> Logger {
        let builder = NullLoggerBuilder;
        builder.build().expect("should build logger")
    }

    #[test]
    fn recent_genesis() {
        let validator_count = 8;
        let genesis_time = 13_371_337;

        let log = get_logger();
        let store = Arc::new(MemoryStore::open());
        let spec = MinimalEthSpec::default_spec();
        let data_dir = tempdir().expect("should create temporary data_dir");

        let genesis_state = interop_genesis_state(
            &generate_deterministic_keypairs(validator_count),
            genesis_time,
            &spec,
        )
        .expect("should create interop genesis state");

        let chain = BeaconChainBuilder::new(MinimalEthSpec)
            .logger(log.clone())
            .store(store)
            .store_migrator(NullMigrator)
            .data_dir(data_dir.path().to_path_buf())
            .genesis_state(genesis_state)
            .expect("should build state using recent genesis")
            .dummy_eth1_backend()
            .expect("should build the dummy eth1 backend")
            .null_event_handler()
            .testing_slot_clock(Duration::from_secs(1))
            .expect("should configure testing slot clock")
            .reduced_tree_fork_choice()
            .expect("should add fork choice to builder")
            .build()
            .expect("should build");

        let head = chain.head().expect("should get head");

        let state = head.beacon_state;
        let block = head.beacon_block;

        assert_eq!(state.slot, Slot::new(0), "should start from genesis");
        assert_eq!(
            state.genesis_time, 13_371_337,
            "should have the correct genesis time"
        );
        assert_eq!(
            block.state_root(),
            state.canonical_root(),
            "block should have correct state root"
        );
        assert_eq!(
            chain
                .store
                .get_block(&Hash256::zero())
                .expect("should read db")
                .expect("should find genesis block"),
            block,
            "should store genesis block under zero hash alias"
        );
        assert_eq!(
            state.validators.len(),
            validator_count,
            "should have correct validator count"
        );
        assert_eq!(
            chain.genesis_block_root,
            block.canonical_root(),
            "should have correct genesis block root"
        );
    }

    #[test]
    fn interop_state() {
        let validator_count = 16;
        let genesis_time = 42;
        let spec = &TestEthSpec::default_spec();

        let keypairs = generate_deterministic_keypairs(validator_count);

        let state = interop_genesis_state::<TestEthSpec>(&keypairs, genesis_time, spec)
            .expect("should build state");

        assert_eq!(
            state.eth1_data.block_hash,
            Hash256::from_slice(&[0x42; 32]),
            "eth1 block hash should be co-ordinated junk"
        );

        assert_eq!(
            state.genesis_time, genesis_time,
            "genesis time should be as specified"
        );

        for b in &state.balances {
            assert_eq!(
                *b, spec.max_effective_balance,
                "validator balances should be max effective balance"
            );
        }

        for v in &state.validators {
            let creds = v.withdrawal_credentials.as_bytes();
            assert_eq!(
                creds[0], spec.bls_withdrawal_prefix_byte,
                "first byte of withdrawal creds should be bls prefix"
            );
            assert_eq!(
                &creds[1..],
                &hash(&v.pubkey.as_ssz_bytes())[1..],
                "rest of withdrawal creds should be pubkey hash"
            )
        }

        assert_eq!(
            state.balances.len(),
            validator_count,
            "validator balances len should be correct"
        );

        assert_eq!(
            state.validators.len(),
            validator_count,
            "validator count should be correct"
        );
    }
}<|MERGE_RESOLUTION|>--- conflicted
+++ resolved
@@ -7,11 +7,7 @@
 use crate::head_tracker::HeadTracker;
 use crate::persisted_beacon_chain::PersistedBeaconChain;
 use crate::shuffling_cache::ShufflingCache;
-<<<<<<< HEAD
-use crate::state_cache::StateCache;
-=======
 use crate::snapshot_cache::{SnapshotCache, DEFAULT_SNAPSHOT_CACHE_SIZE};
->>>>>>> 894a509e
 use crate::timeout_rw_lock::TimeoutRwLock;
 use crate::validator_pubkey_cache::ValidatorPubkeyCache;
 use crate::{
@@ -429,7 +425,6 @@
             )),
             shuffling_cache: TimeoutRwLock::new(ShufflingCache::new()),
             validator_pubkey_cache: TimeoutRwLock::new(validator_pubkey_cache),
-            block_processing_cache: TimeoutRwLock::new(StateCache::new(canonical_head)),
             log: log.clone(),
         };
 
