use crate::{BeaconChain, BeaconChainError, BeaconChainTypes};
use execution_layer::{ExecutionLayer, ExecutionPayloadBodyV1};
use slog::{crit, debug, Logger};
use std::collections::HashMap;
use std::sync::Arc;
use store::{DatabaseBlock, ExecutionPayloadDeneb, ExecutionPayloadEip6110};
use task_executor::TaskExecutor;
use tokio::sync::{
    mpsc::{self, UnboundedSender},
    RwLock,
};
use tokio_stream::{wrappers::UnboundedReceiverStream, Stream};
use types::{
    ChainSpec, EthSpec, ExecPayload, ExecutionBlockHash, ForkName, Hash256, SignedBeaconBlock,
    SignedBlindedBeaconBlock, Slot,
};
use types::{
    ExecutionPayload, ExecutionPayloadCapella, ExecutionPayloadElectra, ExecutionPayloadHeader,
    ExecutionPayloadMerge,
};

#[derive(PartialEq)]
pub enum CheckCaches {
    Yes,
    No,
}

#[derive(Debug)]
pub enum Error {
    PayloadReconstruction(String),
    BlocksByRangeFailure(Box<execution_layer::Error>),
    RequestNotFound,
    BlockResultNotFound,
}

const BLOCKS_PER_RANGE_REQUEST: u64 = 32;

// This is the same as a DatabaseBlock but the Arc allows us to avoid an unnecessary clone.
enum LoadedBeaconBlock<E: EthSpec> {
    Full(Arc<SignedBeaconBlock<E>>),
    Blinded(Box<SignedBlindedBeaconBlock<E>>),
}
type LoadResult<E> = Result<Option<LoadedBeaconBlock<E>>, BeaconChainError>;
type BlockResult<E> = Result<Option<Arc<SignedBeaconBlock<E>>>, BeaconChainError>;

enum RequestState<E: EthSpec> {
    UnSent(Vec<BlockParts<E>>),
    Sent(HashMap<Hash256, Arc<BlockResult<E>>>),
}

struct BodiesByRange<E: EthSpec> {
    start: u64,
    count: u64,
    state: RequestState<E>,
}

// stores the components of a block for future re-construction in a small form
struct BlockParts<E: EthSpec> {
    blinded_block: Box<SignedBlindedBeaconBlock<E>>,
    header: Box<ExecutionPayloadHeader<E>>,
    body: Option<Box<ExecutionPayloadBodyV1<E>>>,
}

impl<E: EthSpec> BlockParts<E> {
    pub fn new(
        blinded: Box<SignedBlindedBeaconBlock<E>>,
        header: ExecutionPayloadHeader<E>,
    ) -> Self {
        Self {
            blinded_block: blinded,
            header: Box::new(header),
            body: None,
        }
    }

    pub fn root(&self) -> Hash256 {
        self.blinded_block.canonical_root()
    }

    pub fn slot(&self) -> Slot {
        self.blinded_block.message().slot()
    }

    pub fn block_hash(&self) -> ExecutionBlockHash {
        self.header.block_hash()
    }
}

fn reconstruct_default_header_block<E: EthSpec>(
    blinded_block: Box<SignedBlindedBeaconBlock<E>>,
    header_from_block: ExecutionPayloadHeader<E>,
    spec: &ChainSpec,
) -> BlockResult<E> {
    let fork = blinded_block
        .fork_name(spec)
        .map_err(BeaconChainError::InconsistentFork)?;

    let payload: ExecutionPayload<E> = match fork {
        ForkName::Merge => ExecutionPayloadMerge::default().into(),
        ForkName::Capella => ExecutionPayloadCapella::default().into(),
        ForkName::Deneb => ExecutionPayloadDeneb::default().into(),
<<<<<<< HEAD
        ForkName::Eip6110 => ExecutionPayloadEip6110::default().into(),
=======
        ForkName::Electra => ExecutionPayloadElectra::default().into(),
>>>>>>> b65daac9
        ForkName::Base | ForkName::Altair => {
            return Err(Error::PayloadReconstruction(format!(
                "Block with fork variant {} has execution payload",
                fork
            ))
            .into())
        }
    };

    let header_from_payload = ExecutionPayloadHeader::from(payload.to_ref());
    if header_from_payload == header_from_block {
        blinded_block
            .try_into_full_block(Some(payload))
            .ok_or(BeaconChainError::AddPayloadLogicError)
            .map(Arc::new)
            .map(Some)
    } else {
        Err(BeaconChainError::InconsistentPayloadReconstructed {
            slot: blinded_block.slot(),
            exec_block_hash: header_from_block.block_hash(),
            canonical_transactions_root: header_from_block.transactions_root(),
            reconstructed_transactions_root: header_from_payload.transactions_root(),
        })
    }
}

fn reconstruct_blocks<E: EthSpec>(
    block_map: &mut HashMap<Hash256, Arc<BlockResult<E>>>,
    block_parts_with_bodies: HashMap<Hash256, BlockParts<E>>,
    log: &Logger,
) {
    for (root, block_parts) in block_parts_with_bodies {
        if let Some(payload_body) = block_parts.body {
            match payload_body.to_payload(block_parts.header.as_ref().clone()) {
                Ok(payload) => {
                    let header_from_payload = ExecutionPayloadHeader::from(payload.to_ref());
                    if header_from_payload == *block_parts.header {
                        block_map.insert(
                            root,
                            Arc::new(
                                block_parts
                                    .blinded_block
                                    .try_into_full_block(Some(payload))
                                    .ok_or(BeaconChainError::AddPayloadLogicError)
                                    .map(Arc::new)
                                    .map(Some),
                            ),
                        );
                    } else {
                        let error = BeaconChainError::InconsistentPayloadReconstructed {
                            slot: block_parts.blinded_block.slot(),
                            exec_block_hash: block_parts.header.block_hash(),
                            canonical_transactions_root: block_parts.header.transactions_root(),
                            reconstructed_transactions_root: header_from_payload
                                .transactions_root(),
                        };
                        debug!(log, "Failed to reconstruct block"; "root" => ?root, "error" => ?error);
                        block_map.insert(root, Arc::new(Err(error)));
                    }
                }
                Err(string) => {
                    block_map.insert(
                        root,
                        Arc::new(Err(Error::PayloadReconstruction(string).into())),
                    );
                }
            }
        } else {
            block_map.insert(
                root,
                Arc::new(Err(BeaconChainError::BlockHashMissingFromExecutionLayer(
                    block_parts.block_hash(),
                ))),
            );
        }
    }
}

impl<E: EthSpec> BodiesByRange<E> {
    pub fn new(maybe_block_parts: Option<BlockParts<E>>) -> Self {
        if let Some(block_parts) = maybe_block_parts {
            Self {
                start: block_parts.header.block_number(),
                count: 1,
                state: RequestState::UnSent(vec![block_parts]),
            }
        } else {
            Self {
                start: 0,
                count: 0,
                state: RequestState::UnSent(vec![]),
            }
        }
    }

    pub fn is_unsent(&self) -> bool {
        matches!(self.state, RequestState::UnSent(_))
    }

    pub fn push_block_parts(&mut self, block_parts: BlockParts<E>) -> Result<(), BlockParts<E>> {
        if self.count == BLOCKS_PER_RANGE_REQUEST {
            return Err(block_parts);
        }

        match &mut self.state {
            RequestState::Sent(_) => Err(block_parts),
            RequestState::UnSent(blocks_parts_vec) => {
                let block_number = block_parts.header.block_number();
                if self.count == 0 {
                    self.start = block_number;
                    self.count = 1;
                    blocks_parts_vec.push(block_parts);
                    Ok(())
                } else {
                    // need to figure out if this block fits in the request
                    if block_number < self.start
                        || self.start + BLOCKS_PER_RANGE_REQUEST <= block_number
                    {
                        return Err(block_parts);
                    }

                    blocks_parts_vec.push(block_parts);
                    if self.start + self.count <= block_number {
                        self.count = block_number - self.start + 1;
                    }

                    Ok(())
                }
            }
        }
    }

    async fn execute(&mut self, execution_layer: &ExecutionLayer<E>, log: &Logger) {
        if let RequestState::UnSent(blocks_parts_ref) = &mut self.state {
            let block_parts_vec = std::mem::take(blocks_parts_ref);

            let mut block_map = HashMap::new();
            match execution_layer
                .get_payload_bodies_by_range(self.start, self.count)
                .await
            {
                Ok(bodies) => {
                    let mut range_map = (self.start..(self.start + self.count))
                        .zip(bodies.into_iter().chain(std::iter::repeat(None)))
                        .collect::<HashMap<_, _>>();

                    let mut with_bodies = HashMap::new();
                    for mut block_parts in block_parts_vec {
                        with_bodies
                            // it's possible the same block is requested twice, using
                            // or_insert_with() skips duplicates
                            .entry(block_parts.root())
                            .or_insert_with(|| {
                                let block_number = block_parts.header.block_number();
                                block_parts.body =
                                    range_map.remove(&block_number).flatten().map(Box::new);

                                block_parts
                            });
                    }

                    reconstruct_blocks(&mut block_map, with_bodies, log);
                }
                Err(e) => {
                    let block_result =
                        Arc::new(Err(Error::BlocksByRangeFailure(Box::new(e)).into()));
                    debug!(log, "Payload bodies by range failure"; "error" => ?block_result);
                    for block_parts in block_parts_vec {
                        block_map.insert(block_parts.root(), block_result.clone());
                    }
                }
            }
            self.state = RequestState::Sent(block_map);
        }
    }

    pub async fn get_block_result(
        &mut self,
        root: &Hash256,
        execution_layer: &ExecutionLayer<E>,
        log: &Logger,
    ) -> Option<Arc<BlockResult<E>>> {
        self.execute(execution_layer, log).await;
        if let RequestState::Sent(map) = &self.state {
            return map.get(root).cloned();
        }
        // Shouldn't reach this point
        None
    }
}

#[derive(Clone)]
enum EngineRequest<E: EthSpec> {
    ByRange(Arc<RwLock<BodiesByRange<E>>>),
    // When we already have the data or there's an error
    NoRequest(Arc<RwLock<HashMap<Hash256, Arc<BlockResult<E>>>>>),
}

impl<E: EthSpec> EngineRequest<E> {
    pub fn new_by_range() -> Self {
        Self::ByRange(Arc::new(RwLock::new(BodiesByRange::new(None))))
    }
    pub fn new_no_request() -> Self {
        Self::NoRequest(Arc::new(RwLock::new(HashMap::new())))
    }

    pub async fn is_unsent(&self) -> bool {
        match self {
            Self::ByRange(bodies_by_range) => bodies_by_range.read().await.is_unsent(),
            Self::NoRequest(_) => false,
        }
    }

    pub async fn push_block_parts(&mut self, block_parts: BlockParts<E>, log: &Logger) {
        match self {
            Self::ByRange(bodies_by_range) => {
                let mut request = bodies_by_range.write().await;

                if let Err(block_parts) = request.push_block_parts(block_parts) {
                    drop(request);
                    let new_by_range = BodiesByRange::new(Some(block_parts));
                    *self = Self::ByRange(Arc::new(RwLock::new(new_by_range)));
                }
            }
            Self::NoRequest(_) => {
                // this should _never_ happen
                crit!(
                    log,
                    "Please notify the devs";
                    "beacon_block_streamer" => "push_block_parts called on NoRequest Variant",
                );
            }
        }
    }

    pub async fn push_block_result(
        &mut self,
        root: Hash256,
        block_result: BlockResult<E>,
        log: &Logger,
    ) {
        // this function will only fail if something is seriously wrong
        match self {
            Self::ByRange(_) => {
                // this should _never_ happen
                crit!(
                    log,
                    "Please notify the devs";
                    "beacon_block_streamer" => "push_block_result called on ByRange",
                );
            }
            Self::NoRequest(results) => {
                results.write().await.insert(root, Arc::new(block_result));
            }
        }
    }

    pub async fn get_block_result(
        &self,
        root: &Hash256,
        execution_layer: &ExecutionLayer<E>,
        log: &Logger,
    ) -> Arc<BlockResult<E>> {
        match self {
            Self::ByRange(by_range) => {
                by_range
                    .write()
                    .await
                    .get_block_result(root, execution_layer, log)
                    .await
            }
            Self::NoRequest(map) => map.read().await.get(root).cloned(),
        }
        .unwrap_or_else(|| {
            crit!(
                log,
                "Please notify the devs";
                "beacon_block_streamer" => "block_result not found in request",
                "root" => ?root,
            );
            Arc::new(Err(Error::BlockResultNotFound.into()))
        })
    }
}

pub struct BeaconBlockStreamer<T: BeaconChainTypes> {
    execution_layer: ExecutionLayer<T::EthSpec>,
    check_caches: CheckCaches,
    beacon_chain: Arc<BeaconChain<T>>,
}

impl<T: BeaconChainTypes> BeaconBlockStreamer<T> {
    pub fn new(
        beacon_chain: &Arc<BeaconChain<T>>,
        check_caches: CheckCaches,
    ) -> Result<Self, BeaconChainError> {
        let execution_layer = beacon_chain
            .execution_layer
            .as_ref()
            .ok_or(BeaconChainError::ExecutionLayerMissing)?
            .clone();

        Ok(Self {
            execution_layer,
            check_caches,
            beacon_chain: beacon_chain.clone(),
        })
    }

    fn check_caches(&self, root: Hash256) -> Option<Arc<SignedBeaconBlock<T::EthSpec>>> {
        if self.check_caches == CheckCaches::Yes {
            self.beacon_chain
                .data_availability_checker
                .get_block(&root)
                .or(self.beacon_chain.early_attester_cache.get_block(root))
        } else {
            None
        }
    }

    fn load_payloads(&self, block_roots: Vec<Hash256>) -> Vec<(Hash256, LoadResult<T::EthSpec>)> {
        let mut db_blocks = Vec::new();

        for root in block_roots {
            if let Some(cached_block) = self.check_caches(root).map(LoadedBeaconBlock::Full) {
                db_blocks.push((root, Ok(Some(cached_block))));
                continue;
            }

            match self.beacon_chain.store.try_get_full_block(&root) {
                Err(e) => db_blocks.push((root, Err(e.into()))),
                Ok(opt_block) => db_blocks.push((
                    root,
                    Ok(opt_block.map(|db_block| match db_block {
                        DatabaseBlock::Full(block) => LoadedBeaconBlock::Full(Arc::new(block)),
                        DatabaseBlock::Blinded(block) => {
                            LoadedBeaconBlock::Blinded(Box::new(block))
                        }
                    })),
                )),
            }
        }

        db_blocks
    }

    /// Pre-process the loaded blocks into execution engine requests.
    ///
    /// The purpose of this function is to separate the blocks into 2 categories:
    /// 1) no_request - when we already have the full block or there's an error
    /// 2) blocks_by_range - used for blinded blocks
    ///
    /// The function returns a vector of block roots in the same order as requested
    /// along with the engine request that each root corresponds to.
    async fn get_requests(
        &self,
        payloads: Vec<(Hash256, LoadResult<T::EthSpec>)>,
    ) -> Vec<(Hash256, EngineRequest<T::EthSpec>)> {
        let mut ordered_block_roots = Vec::new();
        let mut requests = HashMap::new();

        // we sort the by range blocks by slot before adding them to the
        // request as it should *better* optimize the number of blocks that
        // can fit in the same request
        let mut by_range_blocks: Vec<BlockParts<T::EthSpec>> = vec![];
        let mut no_request = EngineRequest::new_no_request();

        for (root, load_result) in payloads {
            // preserve the order of the requested blocks
            ordered_block_roots.push(root);

            let block_result = match load_result {
                Err(e) => Err(e),
                Ok(None) => Ok(None),
                Ok(Some(LoadedBeaconBlock::Full(full_block))) => Ok(Some(full_block)),
                Ok(Some(LoadedBeaconBlock::Blinded(blinded_block))) => {
                    match blinded_block
                        .message()
                        .execution_payload()
                        .map(|payload| payload.to_execution_payload_header())
                    {
                        Ok(header) => {
                            if header.block_hash() == ExecutionBlockHash::zero() {
                                reconstruct_default_header_block(
                                    blinded_block,
                                    header,
                                    &self.beacon_chain.spec,
                                )
                            } else {
                                // Add the block to the set requiring a by-range request.
                                let block_parts = BlockParts::new(blinded_block, header);
                                by_range_blocks.push(block_parts);
                                continue;
                            }
                        }
                        Err(e) => Err(BeaconChainError::BeaconStateError(e)),
                    }
                }
            };

            no_request
                .push_block_result(root, block_result, &self.beacon_chain.log)
                .await;
            requests.insert(root, no_request.clone());
        }

        // Now deal with the by_range requests. Sort them in order of increasing slot
        let mut by_range = EngineRequest::<T::EthSpec>::new_by_range();
        by_range_blocks.sort_by_key(|block_parts| block_parts.slot());
        for block_parts in by_range_blocks {
            let root = block_parts.root();
            by_range
                .push_block_parts(block_parts, &self.beacon_chain.log)
                .await;
            requests.insert(root, by_range.clone());
        }

        let mut result = vec![];
        for root in ordered_block_roots {
            if let Some(request) = requests.get(&root) {
                result.push((root, request.clone()))
            } else {
                crit!(
                    self.beacon_chain.log,
                    "Please notify the devs";
                    "beacon_block_streamer" => "request not found",
                    "root" => ?root,
                );
                no_request
                    .push_block_result(
                        root,
                        Err(Error::RequestNotFound.into()),
                        &self.beacon_chain.log,
                    )
                    .await;
                result.push((root, no_request.clone()));
            }
        }

        result
    }

    // used when the execution engine doesn't support the payload bodies methods
    async fn stream_blocks_fallback(
        &self,
        block_roots: Vec<Hash256>,
        sender: UnboundedSender<(Hash256, Arc<BlockResult<T::EthSpec>>)>,
    ) {
        debug!(
            self.beacon_chain.log,
            "Using slower fallback method of eth_getBlockByHash()"
        );
        for root in block_roots {
            let cached_block = self.check_caches(root);
            let block_result = if cached_block.is_some() {
                Ok(cached_block)
            } else {
                self.beacon_chain
                    .get_block(&root)
                    .await
                    .map(|opt_block| opt_block.map(Arc::new))
            };

            if sender.send((root, Arc::new(block_result))).is_err() {
                break;
            }
        }
    }

    async fn stream_blocks(
        &self,
        block_roots: Vec<Hash256>,
        sender: UnboundedSender<(Hash256, Arc<BlockResult<T::EthSpec>>)>,
    ) {
        let n_roots = block_roots.len();
        let mut n_success = 0usize;
        let mut n_sent = 0usize;
        let mut engine_requests = 0usize;

        let payloads = self.load_payloads(block_roots);
        let requests = self.get_requests(payloads).await;

        for (root, request) in requests {
            if request.is_unsent().await {
                engine_requests += 1;
            }

            let result = request
                .get_block_result(&root, &self.execution_layer, &self.beacon_chain.log)
                .await;

            let successful = result
                .as_ref()
                .as_ref()
                .map(|opt| opt.is_some())
                .unwrap_or(false);

            if sender.send((root, result)).is_err() {
                break;
            } else {
                n_sent += 1;
                if successful {
                    n_success += 1;
                }
            }
        }

        debug!(
            self.beacon_chain.log,
            "BeaconBlockStreamer finished";
            "requested blocks" => n_roots,
            "sent" => n_sent,
            "succeeded" => n_success,
            "failed" => (n_sent - n_success),
            "engine requests" => engine_requests,
        );
    }

    pub async fn stream(
        self,
        block_roots: Vec<Hash256>,
        sender: UnboundedSender<(Hash256, Arc<BlockResult<T::EthSpec>>)>,
    ) {
        match self
            .execution_layer
            .get_engine_capabilities(None)
            .await
            .map_err(Box::new)
            .map_err(BeaconChainError::EngineGetCapabilititesFailed)
        {
            Ok(engine_capabilities) => {
                if engine_capabilities.get_payload_bodies_by_range_v1 {
                    self.stream_blocks(block_roots, sender).await;
                } else {
                    // use the fallback method
                    self.stream_blocks_fallback(block_roots, sender).await;
                }
            }
            Err(e) => {
                send_errors(block_roots, sender, e).await;
            }
        }
    }

    pub fn launch_stream(
        self,
        block_roots: Vec<Hash256>,
        executor: &TaskExecutor,
    ) -> impl Stream<Item = (Hash256, Arc<BlockResult<T::EthSpec>>)> {
        let (block_tx, block_rx) = mpsc::unbounded_channel();
        debug!(
            self.beacon_chain.log,
            "Launching a BeaconBlockStreamer";
            "blocks" => block_roots.len(),
        );
        executor.spawn(self.stream(block_roots, block_tx), "get_blocks_sender");
        UnboundedReceiverStream::new(block_rx)
    }
}

async fn send_errors<E: EthSpec>(
    block_roots: Vec<Hash256>,
    sender: UnboundedSender<(Hash256, Arc<BlockResult<E>>)>,
    beacon_chain_error: BeaconChainError,
) {
    let result = Arc::new(Err(beacon_chain_error));
    for root in block_roots {
        if sender.send((root, result.clone())).is_err() {
            break;
        }
    }
}

impl From<Error> for BeaconChainError {
    fn from(value: Error) -> Self {
        BeaconChainError::BlockStreamerError(value)
    }
}

#[cfg(test)]
mod tests {
    use crate::beacon_block_streamer::{BeaconBlockStreamer, CheckCaches};
    use crate::test_utils::{test_spec, BeaconChainHarness, EphemeralHarnessType};
    use execution_layer::test_utils::{Block, DEFAULT_ENGINE_CAPABILITIES};
    use execution_layer::EngineCapabilities;
    use lazy_static::lazy_static;
    use std::time::Duration;
    use tokio::sync::mpsc;
    use types::{ChainSpec, Epoch, EthSpec, Hash256, Keypair, MinimalEthSpec, Slot};

    const VALIDATOR_COUNT: usize = 48;
    lazy_static! {
        /// A cached set of keys.
        static ref KEYPAIRS: Vec<Keypair> = types::test_utils::generate_deterministic_keypairs(VALIDATOR_COUNT);
    }

    fn get_harness(
        validator_count: usize,
        spec: ChainSpec,
    ) -> BeaconChainHarness<EphemeralHarnessType<MinimalEthSpec>> {
        let harness = BeaconChainHarness::builder(MinimalEthSpec)
            .spec(spec)
            .keypairs(KEYPAIRS[0..validator_count].to_vec())
            .logger(logging::test_logger())
            .fresh_ephemeral_store()
            .mock_execution_layer()
            .build();

        harness.advance_slot();

        harness
    }

    #[tokio::test]
    async fn check_all_blocks_from_altair_to_electra() {
        let slots_per_epoch = MinimalEthSpec::slots_per_epoch() as usize;
        let num_epochs = 10;
        let bellatrix_fork_epoch = 2usize;
        let capella_fork_epoch = 4usize;
        let deneb_fork_epoch = 6usize;
        let electra_fork_epoch = 8usize;
        let num_blocks_produced = num_epochs * slots_per_epoch;

        let mut spec = test_spec::<MinimalEthSpec>();
        spec.altair_fork_epoch = Some(Epoch::new(0));
        spec.bellatrix_fork_epoch = Some(Epoch::new(bellatrix_fork_epoch as u64));
        spec.capella_fork_epoch = Some(Epoch::new(capella_fork_epoch as u64));
        spec.deneb_fork_epoch = Some(Epoch::new(deneb_fork_epoch as u64));
        spec.electra_fork_epoch = Some(Epoch::new(electra_fork_epoch as u64));

        let harness = get_harness(VALIDATOR_COUNT, spec.clone());
        // go to bellatrix fork
        harness
            .extend_slots(bellatrix_fork_epoch * slots_per_epoch)
            .await;
        // extend half an epoch
        harness.extend_slots(slots_per_epoch / 2).await;
        // trigger merge
        harness
            .execution_block_generator()
            .move_to_terminal_block()
            .expect("should move to terminal block");
        let timestamp = harness.get_timestamp_at_slot() + harness.spec.seconds_per_slot;
        harness
            .execution_block_generator()
            .modify_last_block(|block| {
                if let Block::PoW(terminal_block) = block {
                    terminal_block.timestamp = timestamp;
                }
            });
        // finish out merge epoch
        harness.extend_slots(slots_per_epoch / 2).await;
        // finish rest of epochs
        harness
            .extend_slots((num_epochs - 1 - bellatrix_fork_epoch) * slots_per_epoch)
            .await;

        let head = harness.chain.head_snapshot();
        let state = &head.beacon_state;

        assert_eq!(
            state.slot(),
            Slot::new(num_blocks_produced as u64),
            "head should be at the current slot"
        );
        assert_eq!(
            state.current_epoch(),
            num_blocks_produced as u64 / MinimalEthSpec::slots_per_epoch(),
            "head should be at the expected epoch"
        );
        assert_eq!(
            state.current_justified_checkpoint().epoch,
            state.current_epoch() - 1,
            "the head should be justified one behind the current epoch"
        );
        assert_eq!(
            state.finalized_checkpoint().epoch,
            state.current_epoch() - 2,
            "the head should be finalized two behind the current epoch"
        );

        let block_roots: Vec<Hash256> = harness
            .chain
            .forwards_iter_block_roots(Slot::new(0))
            .expect("should get iter")
            .map(Result::unwrap)
            .map(|(root, _)| root)
            .collect();

        let mut expected_blocks = vec![];
        // get all blocks the old fashioned way
        for root in &block_roots {
            let block = harness
                .chain
                .get_block(root)
                .await
                .expect("should get block")
                .expect("block should exist");
            expected_blocks.push(block);
        }

        for epoch in 0..num_epochs {
            let start = epoch * slots_per_epoch;
            let mut epoch_roots = vec![Hash256::zero(); slots_per_epoch];
            epoch_roots[..].clone_from_slice(&block_roots[start..(start + slots_per_epoch)]);
            let streamer = BeaconBlockStreamer::new(&harness.chain, CheckCaches::No)
                .expect("should create streamer");
            let (block_tx, mut block_rx) = mpsc::unbounded_channel();
            streamer.stream(epoch_roots.clone(), block_tx).await;

            for (i, expected_root) in epoch_roots.into_iter().enumerate() {
                let (found_root, found_block_result) =
                    block_rx.recv().await.expect("should get block");

                assert_eq!(
                    found_root, expected_root,
                    "expected block root should match"
                );
                match found_block_result.as_ref() {
                    Ok(maybe_block) => {
                        let found_block = maybe_block.clone().expect("should have a block");
                        let expected_block = expected_blocks
                            .get(start + i)
                            .expect("should get expected block");
                        assert_eq!(
                            found_block.as_ref(),
                            expected_block,
                            "expected block should match found block"
                        );
                    }
                    Err(e) => panic!("Error retrieving block {}: {:?}", expected_root, e),
                }
            }
        }
    }

    #[tokio::test]
    async fn check_fallback_altair_to_electra() {
        let slots_per_epoch = MinimalEthSpec::slots_per_epoch() as usize;
        let num_epochs = 10;
        let bellatrix_fork_epoch = 2usize;
        let capella_fork_epoch = 4usize;
        let deneb_fork_epoch = 6usize;
        let electra_fork_epoch = 8usize;
        let num_blocks_produced = num_epochs * slots_per_epoch;

        let mut spec = test_spec::<MinimalEthSpec>();
        spec.altair_fork_epoch = Some(Epoch::new(0));
        spec.bellatrix_fork_epoch = Some(Epoch::new(bellatrix_fork_epoch as u64));
        spec.capella_fork_epoch = Some(Epoch::new(capella_fork_epoch as u64));
        spec.deneb_fork_epoch = Some(Epoch::new(deneb_fork_epoch as u64));
        spec.electra_fork_epoch = Some(Epoch::new(electra_fork_epoch as u64));

        let harness = get_harness(VALIDATOR_COUNT, spec);

        // modify execution engine so it doesn't support engine_payloadBodiesBy* methods
        let mock_execution_layer = harness.mock_execution_layer.as_ref().unwrap();
        mock_execution_layer
            .server
            .set_engine_capabilities(EngineCapabilities {
                get_payload_bodies_by_hash_v1: false,
                get_payload_bodies_by_range_v1: false,
                ..DEFAULT_ENGINE_CAPABILITIES
            });
        // refresh capabilities cache
        harness
            .chain
            .execution_layer
            .as_ref()
            .unwrap()
            .get_engine_capabilities(Some(Duration::ZERO))
            .await
            .unwrap();

        // go to bellatrix fork
        harness
            .extend_slots(bellatrix_fork_epoch * slots_per_epoch)
            .await;
        // extend half an epoch
        harness.extend_slots(slots_per_epoch / 2).await;
        // trigger merge
        harness
            .execution_block_generator()
            .move_to_terminal_block()
            .expect("should move to terminal block");
        let timestamp = harness.get_timestamp_at_slot() + harness.spec.seconds_per_slot;
        harness
            .execution_block_generator()
            .modify_last_block(|block| {
                if let Block::PoW(terminal_block) = block {
                    terminal_block.timestamp = timestamp;
                }
            });
        // finish out merge epoch
        harness.extend_slots(slots_per_epoch / 2).await;
        // finish rest of epochs
        harness
            .extend_slots((num_epochs - 1 - bellatrix_fork_epoch) * slots_per_epoch)
            .await;

        let head = harness.chain.head_snapshot();
        let state = &head.beacon_state;

        assert_eq!(
            state.slot(),
            Slot::new(num_blocks_produced as u64),
            "head should be at the current slot"
        );
        assert_eq!(
            state.current_epoch(),
            num_blocks_produced as u64 / MinimalEthSpec::slots_per_epoch(),
            "head should be at the expected epoch"
        );
        assert_eq!(
            state.current_justified_checkpoint().epoch,
            state.current_epoch() - 1,
            "the head should be justified one behind the current epoch"
        );
        assert_eq!(
            state.finalized_checkpoint().epoch,
            state.current_epoch() - 2,
            "the head should be finalized two behind the current epoch"
        );

        let block_roots: Vec<Hash256> = harness
            .chain
            .forwards_iter_block_roots(Slot::new(0))
            .expect("should get iter")
            .map(Result::unwrap)
            .map(|(root, _)| root)
            .collect();

        let mut expected_blocks = vec![];
        // get all blocks the old fashioned way
        for root in &block_roots {
            let block = harness
                .chain
                .get_block(root)
                .await
                .expect("should get block")
                .expect("block should exist");
            expected_blocks.push(block);
        }

        for epoch in 0..num_epochs {
            let start = epoch * slots_per_epoch;
            let mut epoch_roots = vec![Hash256::zero(); slots_per_epoch];
            epoch_roots[..].clone_from_slice(&block_roots[start..(start + slots_per_epoch)]);
            let streamer = BeaconBlockStreamer::new(&harness.chain, CheckCaches::No)
                .expect("should create streamer");
            let (block_tx, mut block_rx) = mpsc::unbounded_channel();
            streamer.stream(epoch_roots.clone(), block_tx).await;

            for (i, expected_root) in epoch_roots.into_iter().enumerate() {
                let (found_root, found_block_result) =
                    block_rx.recv().await.expect("should get block");

                assert_eq!(
                    found_root, expected_root,
                    "expected block root should match"
                );
                match found_block_result.as_ref() {
                    Ok(maybe_block) => {
                        let found_block = maybe_block.clone().expect("should have a block");
                        let expected_block = expected_blocks
                            .get(start + i)
                            .expect("should get expected block");
                        assert_eq!(
                            found_block.as_ref(),
                            expected_block,
                            "expected block should match found block"
                        );
                    }
                    Err(e) => panic!("Error retrieving block {}: {:?}", expected_root, e),
                }
            }
        }
    }
}<|MERGE_RESOLUTION|>--- conflicted
+++ resolved
@@ -99,11 +99,7 @@
         ForkName::Merge => ExecutionPayloadMerge::default().into(),
         ForkName::Capella => ExecutionPayloadCapella::default().into(),
         ForkName::Deneb => ExecutionPayloadDeneb::default().into(),
-<<<<<<< HEAD
-        ForkName::Eip6110 => ExecutionPayloadEip6110::default().into(),
-=======
         ForkName::Electra => ExecutionPayloadElectra::default().into(),
->>>>>>> b65daac9
         ForkName::Base | ForkName::Altair => {
             return Err(Error::PayloadReconstruction(format!(
                 "Block with fork variant {} has execution payload",
