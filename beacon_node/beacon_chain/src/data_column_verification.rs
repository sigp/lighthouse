--- conflicted
+++ resolved
@@ -382,15 +382,7 @@
     let parent_block = verify_parent_block_and_finalized_descendant(data_column.clone(), chain)?;
     verify_slot_higher_than_parent(&parent_block, column_slot)?;
     verify_proposer_and_signature(&data_column, &parent_block, chain)?;
-<<<<<<< HEAD
     let kzg = chain.kzg.clone();
-=======
-
-    let kzg = chain
-        .kzg
-        .clone()
-        .ok_or(GossipDataColumnError::KzgNotInitialized)?;
->>>>>>> 653126f4
     let kzg_verified_data_column = verify_kzg_for_data_column(data_column.clone(), &kzg)
         .map_err(GossipDataColumnError::InvalidKzgProof)?;
 
