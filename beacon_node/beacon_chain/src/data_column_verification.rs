--- conflicted
+++ resolved
@@ -254,12 +254,9 @@
     pub fn as_data_column(&self) -> &DataColumnSidecar<E> {
         &self.data
     }
-<<<<<<< HEAD
     pub fn clone_arc(&self) -> Arc<DataColumnSidecar<E>> {
         self.data.clone()
     }
-=======
->>>>>>> 9fc0a662
 }
 
 /// Complete kzg verification for a `DataColumnSidecar`.
