use crate::block_verification::{process_block_slash_info, BlockSlashInfo};
use crate::kzg_utils::validate_data_column;
use crate::{metrics, BeaconChain, BeaconChainError, BeaconChainTypes};
use derivative::Derivative;
use kzg::{Error as KzgError, Kzg};
use ssz_derive::{Decode, Encode};
use std::iter;
use std::sync::Arc;
use types::data_column_sidecar::{ColumnIndex, DataColumnIdentifier};
use types::{
    BeaconStateError, DataColumnSidecar, EthSpec, Hash256, SignedBeaconBlockHeader, Slot,
    VariableList,
};

/// An error occurred while validating a gossip data column.
#[derive(Debug)]
pub enum GossipDataColumnError<E: EthSpec> {
    /// There was an error whilst processing the data column. It is not known if it is
    /// valid or invalid.
    ///
    /// ## Peer scoring
    ///
    /// We were unable to process this data column due to an internal error. It's
    /// unclear if the data column is valid.
    BeaconChainError(BeaconChainError),

    /// The proposal signature in invalid.
    ///
    /// ## Peer scoring
    ///
    /// The data column is invalid and the peer is faulty.
    ProposalSignatureInvalid,

    /// The proposal_index corresponding to data column.beacon_block_root is not known.
    ///
    /// ## Peer scoring
    ///
    /// The data column is invalid and the peer is faulty.
    UnknownValidator(u64),

    /// The provided data column is not from a later slot than its parent.
    ///
    /// ## Peer scoring
    ///
    /// The data column is invalid and the peer is faulty.
    DataColumnIsNotLaterThanParent {
        data_column_slot: Slot,
        parent_slot: Slot,
    },

    /// `Kzg` struct hasn't been initialized. This is an internal error.
    ///
    /// ## Peer scoring
    ///
    /// The peer isn't faulty, This is an internal error.
    KzgNotInitialized,

    /// The kzg verification failed.
    ///
    /// ## Peer scoring
    ///
    /// The data column sidecar is invalid and the peer is faulty.
    KzgError(kzg::Error),

    /// The provided data column's parent block is unknown.
    ///
    /// ## Peer scoring
    ///
    /// We cannot process the data column without validating its parent, the peer isn't necessarily faulty.
    DataColumnParentUnknown(Arc<DataColumnSidecar<E>>),
}

impl<E: EthSpec> From<BeaconChainError> for GossipDataColumnError<E> {
    fn from(e: BeaconChainError) -> Self {
        GossipDataColumnError::BeaconChainError(e)
    }
}

impl<E: EthSpec> From<BeaconStateError> for GossipDataColumnError<E> {
    fn from(e: BeaconStateError) -> Self {
        GossipDataColumnError::BeaconChainError(BeaconChainError::BeaconStateError(e))
    }
}

pub type GossipVerifiedDataColumnList<T> = VariableList<
    GossipVerifiedDataColumn<T>,
    <<T as BeaconChainTypes>::EthSpec as EthSpec>::DataColumnCount,
>;

/// A wrapper around a `DataColumnSidecar` that indicates it has been approved for re-gossiping on
/// the p2p network.
#[derive(Debug)]
pub struct GossipVerifiedDataColumn<T: BeaconChainTypes> {
    block_root: Hash256,
    data_column: KzgVerifiedDataColumn<T::EthSpec>,
}

impl<T: BeaconChainTypes> GossipVerifiedDataColumn<T> {
    pub fn new(
        column_sidecar: Arc<DataColumnSidecar<T::EthSpec>>,
        subnet_id: u64,
        chain: &BeaconChain<T>,
    ) -> Result<Self, GossipDataColumnError<T::EthSpec>> {
        let header = column_sidecar.signed_block_header.clone();
        // We only process slashing info if the gossip verification failed
        // since we do not process the data column any further in that case.
        validate_data_column_sidecar_for_gossip(column_sidecar, subnet_id, chain).map_err(|e| {
            process_block_slash_info::<_, GossipDataColumnError<T::EthSpec>>(
                chain,
                BlockSlashInfo::from_early_error_data_column(header, e),
            )
        })
    }

    pub fn id(&self) -> DataColumnIdentifier {
        DataColumnIdentifier {
            block_root: self.block_root,
            index: self.data_column.data_column_index(),
        }
    }

    pub fn as_data_column(&self) -> &DataColumnSidecar<T::EthSpec> {
        self.data_column.as_data_column()
    }

    /// This is cheap as we're calling clone on an Arc
    pub fn clone_data_column(&self) -> Arc<DataColumnSidecar<T::EthSpec>> {
        self.data_column.clone_data_column()
    }

    pub fn block_root(&self) -> Hash256 {
        self.block_root
    }

    pub fn slot(&self) -> Slot {
        self.data_column.data.slot()
    }

    pub fn index(&self) -> ColumnIndex {
        self.data_column.data.index
    }

    pub fn signed_block_header(&self) -> SignedBeaconBlockHeader {
        self.data_column.data.signed_block_header.clone()
    }

    pub fn into_inner(self) -> KzgVerifiedDataColumn<T::EthSpec> {
        self.data_column
    }
}

/// Wrapper over a `DataColumnSidecar` for which we have completed kzg verification.
#[derive(Debug, Derivative, Clone, Encode, Decode)]
#[derivative(PartialEq, Eq)]
#[ssz(struct_behaviour = "transparent")]
pub struct KzgVerifiedDataColumn<E: EthSpec> {
    data: Arc<DataColumnSidecar<E>>,
}

impl<E: EthSpec> KzgVerifiedDataColumn<E> {
    pub fn new(data_column: Arc<DataColumnSidecar<E>>, kzg: &Kzg) -> Result<Self, KzgError> {
        verify_kzg_for_data_column(data_column, kzg)
    }
    pub fn to_data_column(self) -> Arc<DataColumnSidecar<E>> {
        self.data
    }
    pub fn as_data_column(&self) -> &DataColumnSidecar<E> {
        &self.data
    }
    /// This is cheap as we're calling clone on an Arc
    pub fn clone_data_column(&self) -> Arc<DataColumnSidecar<E>> {
        self.data.clone()
    }

    pub fn data_column_index(&self) -> u64 {
        self.data.index
    }
}

pub type CustodyDataColumnList<E> =
    VariableList<CustodyDataColumn<E>, <E as EthSpec>::DataColumnCount>;

/// Data column that we must custody
#[derive(Debug, Derivative, Clone, Encode, Decode)]
#[derivative(PartialEq, Eq, Hash(bound = "E: EthSpec"))]
#[ssz(struct_behaviour = "transparent")]
pub struct CustodyDataColumn<E: EthSpec> {
    data: Arc<DataColumnSidecar<E>>,
}

impl<E: EthSpec> CustodyDataColumn<E> {
    /// Mark a column as custody column. Caller must ensure that our current custody requirements
    /// include this column
    pub fn from_asserted_custody(data: Arc<DataColumnSidecar<E>>) -> Self {
        Self { data }
    }

    pub fn into_inner(self) -> Arc<DataColumnSidecar<E>> {
        self.data
    }
    pub fn as_data_column(&self) -> &DataColumnSidecar<E> {
        &self.data
    }
    /// This is cheap as we're calling clone on an Arc
    pub fn clone_arc(&self) -> Arc<DataColumnSidecar<E>> {
        self.data.clone()
    }
    pub fn index(&self) -> u64 {
        self.data.index
    }
}

/// Data column that we must custody and has completed kzg verification
#[derive(Debug, Derivative, Clone, Encode, Decode)]
#[derivative(PartialEq, Eq)]
#[ssz(struct_behaviour = "transparent")]
pub struct KzgVerifiedCustodyDataColumn<E: EthSpec> {
    data: Arc<DataColumnSidecar<E>>,
}

impl<E: EthSpec> KzgVerifiedCustodyDataColumn<E> {
    /// Mark a column as custody column. Caller must ensure that our current custody requirements
    /// include this column
    pub fn from_asserted_custody(kzg_verified: KzgVerifiedDataColumn<E>) -> Self {
        Self {
            data: kzg_verified.to_data_column(),
        }
    }

    /// Verify a column already marked as custody column
    pub fn new(data_column: CustodyDataColumn<E>, _kzg: &Kzg) -> Result<Self, KzgError> {
        // TODO(das): verify kzg proof
        Ok(Self {
            data: data_column.data,
        })
    }

    pub fn into_inner(self) -> Arc<DataColumnSidecar<E>> {
        self.data
    }
    pub fn as_data_column(&self) -> &DataColumnSidecar<E> {
        &self.data
    }
    /// This is cheap as we're calling clone on an Arc
    pub fn clone_arc(&self) -> Arc<DataColumnSidecar<E>> {
        self.data.clone()
    }
    pub fn index(&self) -> u64 {
        self.data.index
    }
}

/// Complete kzg verification for a `DataColumnSidecar`.
///
/// Returns an error if the kzg verification check fails.
pub fn verify_kzg_for_data_column<E: EthSpec>(
    data_column: Arc<DataColumnSidecar<E>>,
    kzg: &Kzg,
) -> Result<KzgVerifiedDataColumn<E>, KzgError> {
<<<<<<< HEAD
    let _timer = metrics::start_timer(&metrics::KZG_VERIFICATION_DATA_COLUMN_SINGLE_TIMES);
    validate_data_column(kzg, iter::once(&data_column))?;
    Ok(KzgVerifiedDataColumn { data_column })
=======
    // TODO(das): validate data column
    // validate_blob::<E>(
    //     kzg,
    //     &data_column.blob,
    //     data_column.kzg_commitment,
    //     data_column.kzg_proof,
    // )?;
    Ok(KzgVerifiedDataColumn { data: data_column })
>>>>>>> a970f647
}

/// Complete kzg verification for a list of `DataColumnSidecar`s.
/// Returns an error if any of the `DataColumnSidecar`s fails kzg verification.
///
/// Note: This function should be preferred over calling `verify_kzg_for_data_column`
/// in a loop since this function kzg verifies a list of data columns more efficiently.
pub fn verify_kzg_for_data_column_list<'a, E: EthSpec, I>(
    data_column_iter: I,
    kzg: &'a Kzg,
) -> Result<(), KzgError>
where
<<<<<<< HEAD
    I: Iterator<Item = &'a Arc<DataColumnSidecar<E>>> + Clone,
=======
    I: Iterator<Item = &'a CustodyDataColumn<E>>,
>>>>>>> a970f647
{
    let _timer = metrics::start_timer(&metrics::KZG_VERIFICATION_DATA_COLUMN_BATCH_TIMES);
    validate_data_column(kzg, data_column_iter)?;
    Ok(())
}

pub fn validate_data_column_sidecar_for_gossip<T: BeaconChainTypes>(
    data_column: Arc<DataColumnSidecar<T::EthSpec>>,
    _subnet: u64,
    chain: &BeaconChain<T>,
) -> Result<GossipVerifiedDataColumn<T>, GossipDataColumnError<T::EthSpec>> {
    // TODO(das): validate gossip rules
    let block_root = data_column.block_root();

    // Kzg verification for gossip data column sidecar
    let kzg = chain
        .kzg
        .as_ref()
        .ok_or(GossipDataColumnError::KzgNotInitialized)?;
    let kzg_verified_data_column =
        KzgVerifiedDataColumn::new(data_column, kzg).map_err(GossipDataColumnError::KzgError)?;

    Ok(GossipVerifiedDataColumn {
        block_root,
        data_column: kzg_verified_data_column,
    })
}<|MERGE_RESOLUTION|>--- conflicted
+++ resolved
@@ -198,7 +198,7 @@
     pub fn into_inner(self) -> Arc<DataColumnSidecar<E>> {
         self.data
     }
-    pub fn as_data_column(&self) -> &DataColumnSidecar<E> {
+    pub fn as_data_column(&self) -> &Arc<DataColumnSidecar<E>> {
         &self.data
     }
     /// This is cheap as we're calling clone on an Arc
@@ -257,20 +257,9 @@
     data_column: Arc<DataColumnSidecar<E>>,
     kzg: &Kzg,
 ) -> Result<KzgVerifiedDataColumn<E>, KzgError> {
-<<<<<<< HEAD
     let _timer = metrics::start_timer(&metrics::KZG_VERIFICATION_DATA_COLUMN_SINGLE_TIMES);
     validate_data_column(kzg, iter::once(&data_column))?;
-    Ok(KzgVerifiedDataColumn { data_column })
-=======
-    // TODO(das): validate data column
-    // validate_blob::<E>(
-    //     kzg,
-    //     &data_column.blob,
-    //     data_column.kzg_commitment,
-    //     data_column.kzg_proof,
-    // )?;
     Ok(KzgVerifiedDataColumn { data: data_column })
->>>>>>> a970f647
 }
 
 /// Complete kzg verification for a list of `DataColumnSidecar`s.
@@ -283,11 +272,7 @@
     kzg: &'a Kzg,
 ) -> Result<(), KzgError>
 where
-<<<<<<< HEAD
     I: Iterator<Item = &'a Arc<DataColumnSidecar<E>>> + Clone,
-=======
-    I: Iterator<Item = &'a CustodyDataColumn<E>>,
->>>>>>> a970f647
 {
     let _timer = metrics::start_timer(&metrics::KZG_VERIFICATION_DATA_COLUMN_BATCH_TIMES);
     validate_data_column(kzg, data_column_iter)?;
