--- conflicted
+++ resolved
@@ -418,7 +418,6 @@
         let (tx, rx) = crossbeam_channel::unbounded();
         let tx_thread = tx.clone();
         let thread = thread::spawn(move || {
-<<<<<<< HEAD
             let mut sel = crossbeam_channel::Select::new();
             sel.recv(&rx);
 
@@ -439,11 +438,17 @@
                 let migrate_notif = queue
                     .iter()
                     .filter_map(|n| match n {
-                        // should not be present anymore
-                        Notification::Reconstruction => None,
                         Notification::Finalization(f) => Some(f),
+                        _ => None,
                     })
                     .max_by_key(|f| f.finalized_checkpoint.epoch);
+                let prune_blobs_notif = queue
+                    .iter()
+                    .filter_map(|n| match n {
+                        Notification::PruneBlobs(dab) => Some(dab),
+                        _ => None,
+                    })
+                    .max();
 
                 // Do a bit of state reconstruction first if required.
                 if reconstruction_notif.is_some() {
@@ -478,48 +483,12 @@
 
                 // Do the finalization migration.
                 if let Some(notif) = migrate_notif {
-                    Self::run_migration(db.clone(), notif.to_owned(), &log);
-=======
-            while let Ok(notif) = rx.recv() {
-                let mut reconstruction_notif = None;
-                let mut finalization_notif = None;
-                let mut prune_blobs_notif = None;
-                match notif {
-                    Notification::Reconstruction => reconstruction_notif = Some(notif),
-                    Notification::Finalization(fin) => finalization_notif = Some(fin),
-                    Notification::PruneBlobs(dab) => prune_blobs_notif = Some(dab),
+                    Self::run_migration(db.clone(), notif, &log);
                 }
-                // Read the rest of the messages in the channel, taking the best of each type.
-                for notif in rx.try_iter() {
-                    match notif {
-                        Notification::Reconstruction => reconstruction_notif = Some(notif),
-                        Notification::Finalization(fin) => {
-                            if let Some(current) = finalization_notif.as_mut() {
-                                if fin.finalized_checkpoint.epoch
-                                    > current.finalized_checkpoint.epoch
-                                {
-                                    *current = fin;
-                                }
-                            } else {
-                                finalization_notif = Some(fin);
-                            }
-                        }
-                        Notification::PruneBlobs(dab) => {
-                            prune_blobs_notif = std::cmp::max(prune_blobs_notif, Some(dab));
-                        }
-                    }
-                }
-                // If reconstruction is on-going, ignore finalization migration and blob pruning.
-                if reconstruction_notif.is_some() {
-                    Self::run_reconstruction(db.clone(), &log);
-                } else {
-                    if let Some(fin) = finalization_notif {
-                        Self::run_migration(db.clone(), fin, &log);
-                    }
-                    if let Some(dab) = prune_blobs_notif {
-                        Self::run_prune_blobs(db.clone(), dab, &log);
-                    }
->>>>>>> 57edc0f3
+
+                // Prune blobs.
+                if let Some(dab) = prune_blobs_notif {
+                    Self::run_prune_blobs(db.clone(), dab, &log);
                 }
             }
         });
@@ -737,10 +706,7 @@
             head_tracker_lock.remove(&head_hash);
         }
 
-<<<<<<< HEAD
         let num_deleted_blocks = abandoned_blocks.len();
-=======
->>>>>>> 57edc0f3
         let mut batch: Vec<StoreOp<E>> = abandoned_blocks
             .into_iter()
             .map(Into::into)
@@ -762,20 +728,15 @@
         };
         drop(head_tracker_lock);
         batch.push(StoreOp::KeyValueOp(
-<<<<<<< HEAD
             persisted_head.as_kv_store_op(BEACON_CHAIN_DB_KEY)?,
-=======
-            persisted_head.as_kv_store_op(BEACON_CHAIN_DB_KEY),
->>>>>>> 57edc0f3
         ));
 
         // Persist the new finalized checkpoint as the pruning checkpoint.
         batch.push(StoreOp::KeyValueOp(
-<<<<<<< HEAD
             store.pruning_checkpoint_store_op(new_finalized_checkpoint)?,
         ));
 
-        store.do_atomically(batch)?;
+        store.do_atomically_with_blocks_and_blob_cache(batch)?;
         debug!(
             log,
             "Database block pruning complete";
@@ -813,13 +774,6 @@
             "Database state pruning complete";
             "num_deleted_states" => num_deleted_states,
         );
-=======
-            store.pruning_checkpoint_store_op(new_finalized_checkpoint),
-        ));
-
-        store.do_atomically_with_block_and_blobs_cache(batch)?;
-        debug!(log, "Database pruning complete");
->>>>>>> 57edc0f3
 
         Ok(PruningOutcome::Successful {
             old_finalized_checkpoint,
