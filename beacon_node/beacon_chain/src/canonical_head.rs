//! This module provides all functionality for finding the canonical head, updating all necessary
//! components (e.g. caches) and maintaining a cached head block and state.
//!
//! For practically all applications, the "canonical head" can be read using
//! `beacon_chain.canonical_head.cached_head()`.
//!
//! The canonical head can be updated using `beacon_chain.recompute_head()`.
//!
//! ## Deadlock safety
//!
//! This module contains three locks:
//!
//! 1. `RwLock<BeaconForkChoice>`: Contains `proto_array` fork choice.
//! 2. `RwLock<CachedHead>`: Contains a cached block/state from the last run of `proto_array`.
//! 3. `Mutex<()>`: Is used to prevent concurrent execution of `BeaconChain::recompute_head`.
//!
//! This module has to take great efforts to avoid causing a deadlock with these three methods. Any
//! developers working in this module should tread carefully and seek a detailed review.
//!
//! To encourage safe use of this module, it should **only ever return a read or write lock for the
//! fork choice lock (lock 1)**. Whilst public functions might indirectly utilise locks (2) and (3),
//! the fundamental `RwLockWriteGuard` or `RwLockReadGuard` should never be exposed. This prevents
//! external functions from acquiring these locks in conflicting orders and causing a deadlock.
//!
//! ## Design Considerations
//!
//! We separate the `BeaconForkChoice` and `CachedHead` into two `RwLocks` because we want to ensure
//! fast access to the `CachedHead`. If we were to put them both under the same lock, we would need
//! to take an exclusive write-lock on it in order to run `ForkChoice::get_head`. This can take tens
//! of milliseconds and would block all downstream functions that want to know simple things like
//! the head block root. This is unacceptable for fast-responding functions like the networking
//! stack.

use crate::persisted_fork_choice::PersistedForkChoice;
use crate::shuffling_cache::BlockShufflingIds;
use crate::{
    beacon_chain::{BeaconForkChoice, BeaconStore, OverrideForkchoiceUpdate, FORK_CHOICE_DB_KEY},
    block_times_cache::BlockTimesCache,
    events::ServerSentEventHandler,
    metrics,
    validator_monitor::{get_slot_delay_ms, timestamp_now},
    BeaconChain, BeaconChainError as Error, BeaconChainTypes, BeaconSnapshot,
};
use eth2::types::{EventKind, SseChainReorg, SseFinalizedCheckpoint, SseHead, SseLateHead};
use fork_choice::{
    ExecutionStatus, ForkChoiceStore, ForkChoiceView, ForkchoiceUpdateParameters, ProtoBlock,
    ResetPayloadStatuses,
};
use itertools::process_results;
use logging::crit;
use parking_lot::{Mutex, RwLock, RwLockReadGuard, RwLockWriteGuard};
<<<<<<< HEAD
use slog::Logger;
=======
use slog::{crit, debug, error, info, warn, Logger};
>>>>>>> 1f0d1297
use slot_clock::SlotClock;
use state_processing::AllCaches;
use std::sync::Arc;
use std::time::Duration;
use store::{iter::StateRootsIterator, KeyValueStoreOp, StoreItem};
use task_executor::{JoinHandle, ShutdownReason};
use tracing::{debug, error, info, warn};
use types::*;
/// Simple wrapper around `RwLock` that uses private visibility to prevent any other modules from
/// accessing the contained lock without it being explicitly noted in this module.
pub struct CanonicalHeadRwLock<T>(RwLock<T>);

impl<T> From<RwLock<T>> for CanonicalHeadRwLock<T> {
    fn from(rw_lock: RwLock<T>) -> Self {
        Self(rw_lock)
    }
}

impl<T> CanonicalHeadRwLock<T> {
    fn new(item: T) -> Self {
        Self::from(RwLock::new(item))
    }

    fn read(&self) -> RwLockReadGuard<T> {
        self.0.read()
    }

    fn write(&self) -> RwLockWriteGuard<T> {
        self.0.write()
    }
}

/// Provides a series of cached values from the last time `BeaconChain::recompute_head` was run.
///
/// This struct is designed to be cheap-to-clone, any large fields should be wrapped in an `Arc` (or
/// similar).
#[derive(Clone)]
pub struct CachedHead<E: EthSpec> {
    /// Provides the head block and state from the last time the head was updated.
    pub snapshot: Arc<BeaconSnapshot<E>>,
    /// The justified checkpoint as per `self.fork_choice`.
    ///
    /// This value may be distinct to the `self.snapshot.beacon_state.justified_checkpoint`.
    /// This value should be used over the beacon state value in practically all circumstances.
    justified_checkpoint: Checkpoint,
    /// The finalized checkpoint as per `self.fork_choice`.
    ///
    /// This value may be distinct to the `self.snapshot.beacon_state.finalized_checkpoint`.
    /// This value should be used over the beacon state value in practically all circumstances.
    finalized_checkpoint: Checkpoint,
    /// The `execution_payload.block_hash` of the block at the head of the chain. Set to `None`
    /// before Bellatrix.
    head_hash: Option<ExecutionBlockHash>,
    /// The `execution_payload.block_hash` of the justified block. Set to `None` before Bellatrix.
    justified_hash: Option<ExecutionBlockHash>,
    /// The `execution_payload.block_hash` of the finalized block. Set to `None` before Bellatrix.
    finalized_hash: Option<ExecutionBlockHash>,
}

impl<E: EthSpec> CachedHead<E> {
    /// Returns root of the block at the head of the beacon chain.
    pub fn head_block_root(&self) -> Hash256 {
        self.snapshot.beacon_block_root
    }

    /// Returns the root of the parent of the head block.
    pub fn parent_block_root(&self) -> Hash256 {
        self.snapshot.beacon_block.parent_root()
    }

    /// Returns root of the `BeaconState` at the head of the beacon chain.
    ///
    /// ## Note
    ///
    /// This `BeaconState` has *not* been advanced to the current slot, it has the same slot as the
    /// head block.
    pub fn head_state_root(&self) -> Hash256 {
        self.snapshot.beacon_state_root()
    }

    /// Returns slot of the block at the head of the beacon chain.
    ///
    /// ## Notes
    ///
    /// This is *not* the current slot as per the system clock. Use `BeaconChain::slot` for the
    /// system clock (aka "wall clock") slot.
    pub fn head_slot(&self) -> Slot {
        self.snapshot.beacon_block.slot()
    }

    /// Returns the `Fork` from the `BeaconState` at the head of the chain.
    pub fn head_fork(&self) -> Fork {
        self.snapshot.beacon_state.fork()
    }

    /// Returns the randao mix for the block at the head of the chain.
    pub fn head_random(&self) -> Result<Hash256, BeaconStateError> {
        let state = &self.snapshot.beacon_state;
        let root = *state.get_randao_mix(state.current_epoch())?;
        Ok(root)
    }

    /// Returns the randao mix for the parent of the block at the head of the chain.
    ///
    /// This is useful for re-orging the current head. The parent's RANDAO value is read from
    /// the head's execution payload because it is unavailable in the beacon state's RANDAO mixes
    /// array after being overwritten by the head block's RANDAO mix.
    ///
    /// This will error if the head block is not execution-enabled (post Bellatrix).
    pub fn parent_random(&self) -> Result<Hash256, BeaconStateError> {
        self.snapshot
            .beacon_block
            .message()
            .execution_payload()
            .map(|payload| payload.prev_randao())
    }

    /// Returns the execution block number of the block at the head of the chain.
    ///
    /// Returns an error if the chain is prior to Bellatrix.
    pub fn head_block_number(&self) -> Result<u64, BeaconStateError> {
        self.snapshot
            .beacon_block
            .message()
            .execution_payload()
            .map(|payload| payload.block_number())
    }

    /// Returns the active validator count for the current epoch of the head state.
    ///
    /// Should only return `None` if the caches have not been built on the head state (this should
    /// never happen).
    pub fn active_validator_count(&self) -> Option<usize> {
        self.snapshot
            .beacon_state
            .get_cached_active_validator_indices(RelativeEpoch::Current)
            .map(|indices| indices.len())
            .ok()
    }

    /// Returns the finalized checkpoint, as determined by fork choice.
    ///
    /// ## Note
    ///
    /// This is *not* the finalized checkpoint of the `head_snapshot.beacon_state`, rather it is the
    /// best finalized checkpoint that has been observed by `self.fork_choice`. It is possible that
    /// the `head_snapshot.beacon_state` finalized value is earlier than the one returned here.
    pub fn finalized_checkpoint(&self) -> Checkpoint {
        self.finalized_checkpoint
    }

    /// Returns the justified checkpoint, as determined by fork choice.
    ///
    /// ## Note
    ///
    /// This is *not* the "current justified checkpoint" of the `head_snapshot.beacon_state`, rather
    /// it is the justified checkpoint in the view of `self.fork_choice`. It is possible that the
    /// `head_snapshot.beacon_state` justified value is different to, but not conflicting with, the
    /// one returned here.
    pub fn justified_checkpoint(&self) -> Checkpoint {
        self.justified_checkpoint
    }

    /// Returns the cached values of `ForkChoice::forkchoice_update_parameters`.
    ///
    /// Useful for supplying to the execution layer.
    pub fn forkchoice_update_parameters(&self) -> ForkchoiceUpdateParameters {
        ForkchoiceUpdateParameters {
            head_root: self.snapshot.beacon_block_root,
            head_hash: self.head_hash,
            justified_hash: self.justified_hash,
            finalized_hash: self.finalized_hash,
        }
    }
}

/// Represents the "canonical head" of the beacon chain.
///
/// The `cached_head` is elected by the `fork_choice` algorithm contained in this struct.
///
/// There is no guarantee that the state of the `fork_choice` struct will always represent the
/// `cached_head` (i.e. we may call `fork_choice` *without* updating the cached values), however
/// there is a guarantee that the `cached_head` represents some past state of `fork_choice` (i.e.
/// `fork_choice` never lags *behind* the `cached_head`).
pub struct CanonicalHead<T: BeaconChainTypes> {
    /// Provides an in-memory representation of the non-finalized block tree and is used to run the
    /// fork choice algorithm and determine the canonical head.
    fork_choice: CanonicalHeadRwLock<BeaconForkChoice<T>>,
    /// Provides values cached from a previous execution of `self.fork_choice.get_head`.
    ///
    /// Although `self.fork_choice` might be slightly more advanced that this value, it is safe to
    /// consider that these values represent the "canonical head" of the beacon chain.
    cached_head: CanonicalHeadRwLock<CachedHead<T::EthSpec>>,
    /// A lock used to prevent concurrent runs of `BeaconChain::recompute_head`.
    ///
    /// This lock **should not be made public**, it should only be used inside this module.
    recompute_head_lock: Mutex<()>,
}

impl<T: BeaconChainTypes> CanonicalHead<T> {
    /// Instantiate `Self`.
    pub fn new(
        fork_choice: BeaconForkChoice<T>,
        snapshot: Arc<BeaconSnapshot<T::EthSpec>>,
    ) -> Self {
        let fork_choice_view = fork_choice.cached_fork_choice_view();
        let forkchoice_update_params = fork_choice.get_forkchoice_update_parameters();
        let cached_head = CachedHead {
            snapshot,
            justified_checkpoint: fork_choice_view.justified_checkpoint,
            finalized_checkpoint: fork_choice_view.finalized_checkpoint,
            head_hash: forkchoice_update_params.head_hash,
            justified_hash: forkchoice_update_params.justified_hash,
            finalized_hash: forkchoice_update_params.finalized_hash,
        };

        Self {
            fork_choice: CanonicalHeadRwLock::new(fork_choice),
            cached_head: CanonicalHeadRwLock::new(cached_head),
            recompute_head_lock: Mutex::new(()),
        }
    }

    /// Load a persisted version of `BeaconForkChoice` from the `store` and restore `self` to that
    /// state.
    ///
    /// This is useful if some database corruption is expected and we wish to go back to our last
    /// save-point.
    pub(crate) fn restore_from_store(
        &self,
        // We don't actually need this value, however it's always present when we call this function
        // and it needs to be dropped to prevent a dead-lock. Requiring it to be passed here is
        // defensive programming.
        mut fork_choice_write_lock: RwLockWriteGuard<BeaconForkChoice<T>>,
        reset_payload_statuses: ResetPayloadStatuses,
        store: &BeaconStore<T>,
        spec: &ChainSpec,
        log: &Logger,
    ) -> Result<(), Error> {
        let fork_choice =
            <BeaconChain<T>>::load_fork_choice(store.clone(), reset_payload_statuses, spec, log)?
                .ok_or(Error::MissingPersistedForkChoice)?;
        let fork_choice_view = fork_choice.cached_fork_choice_view();
        let beacon_block_root = fork_choice_view.head_block_root;
        let beacon_block = store
            .get_full_block(&beacon_block_root)?
            .ok_or(Error::MissingBeaconBlock(beacon_block_root))?;
        let current_slot = fork_choice.fc_store().get_current_slot();
        let (_, beacon_state) = store
            .get_advanced_hot_state(beacon_block_root, current_slot, beacon_block.state_root())?
            .ok_or(Error::MissingBeaconState(beacon_block.state_root()))?;

        let snapshot = BeaconSnapshot {
            beacon_block_root,
            beacon_block: Arc::new(beacon_block),
            beacon_state,
        };

        let forkchoice_update_params = fork_choice.get_forkchoice_update_parameters();
        let cached_head = CachedHead {
            snapshot: Arc::new(snapshot),
            justified_checkpoint: fork_choice_view.justified_checkpoint,
            finalized_checkpoint: fork_choice_view.finalized_checkpoint,
            head_hash: forkchoice_update_params.head_hash,
            justified_hash: forkchoice_update_params.justified_hash,
            finalized_hash: forkchoice_update_params.finalized_hash,
        };

        *fork_choice_write_lock = fork_choice;
        // Avoid interleaving the fork choice and cached head locks.
        drop(fork_choice_write_lock);
        *self.cached_head.write() = cached_head;

        Ok(())
    }

    /// Returns the execution status of the block at the head of the beacon chain.
    ///
    /// This will only return `Err` in the scenario where `self.fork_choice` has advanced
    /// significantly past the cached `head_snapshot`. In such a scenario it is likely prudent to
    /// run `BeaconChain::recompute_head` to update the cached values.
    pub fn head_execution_status(&self) -> Result<ExecutionStatus, Error> {
        let head_block_root = self.cached_head().head_block_root();
        self.fork_choice_read_lock()
            .get_block_execution_status(&head_block_root)
            .ok_or(Error::HeadMissingFromForkChoice(head_block_root))
    }

    /// Returns a clone of the `CachedHead` and the execution status of the contained head block.
    ///
    /// This will only return `Err` in the scenario where `self.fork_choice` has advanced
    /// significantly past the cached `head_snapshot`. In such a scenario it is likely prudent to
    /// run `BeaconChain::recompute_head` to update the cached values.
    pub fn head_and_execution_status(
        &self,
    ) -> Result<(CachedHead<T::EthSpec>, ExecutionStatus), Error> {
        let head = self.cached_head();
        let head_block_root = head.head_block_root();
        let execution_status = self
            .fork_choice_read_lock()
            .get_block_execution_status(&head_block_root)
            .ok_or(Error::HeadMissingFromForkChoice(head_block_root))?;
        Ok((head, execution_status))
    }

    /// Returns a clone of `self.cached_head`.
    ///
    /// Takes a read-lock on `self.cached_head` for a short time (just long enough to clone it).
    /// The `CachedHead` is designed to be fast-to-clone so this is preferred to passing back a
    /// `RwLockReadGuard`, which may cause deadlock issues (see module-level documentation).
    ///
    /// This function is safe to be public since it does not expose any locks.
    pub fn cached_head(&self) -> CachedHead<T::EthSpec> {
        self.cached_head_read_lock().clone()
    }

    /// Access a read-lock for the cached head.
    ///
    /// This function is **not safe** to be public. See the module-level documentation for more
    /// information about protecting from deadlocks.
    fn cached_head_read_lock(&self) -> RwLockReadGuard<CachedHead<T::EthSpec>> {
        self.cached_head.read()
    }

    /// Access a write-lock for the cached head.
    ///
    /// This function is **not safe** to be public. See the module-level documentation for more
    /// information about protecting from deadlocks.
    fn cached_head_write_lock(&self) -> RwLockWriteGuard<CachedHead<T::EthSpec>> {
        self.cached_head.write()
    }

    /// Access a read-lock for fork choice.
    pub fn fork_choice_read_lock(&self) -> RwLockReadGuard<BeaconForkChoice<T>> {
        let _timer = metrics::start_timer(&metrics::FORK_CHOICE_READ_LOCK_AQUIRE_TIMES);
        self.fork_choice.read()
    }

    /// Access a write-lock for fork choice.
    pub fn fork_choice_write_lock(&self) -> RwLockWriteGuard<BeaconForkChoice<T>> {
        let _timer = metrics::start_timer(&metrics::FORK_CHOICE_WRITE_LOCK_AQUIRE_TIMES);
        self.fork_choice.write()
    }
}

impl<T: BeaconChainTypes> BeaconChain<T> {
    /// Contains the "best block"; the head of the canonical `BeaconChain`.
    ///
    /// It is important to note that the `snapshot.beacon_state` returned may not match the present slot. It
    /// is the state as it was when the head block was received, which could be some slots prior to
    /// now.
    pub fn head(&self) -> CachedHead<T::EthSpec> {
        self.canonical_head.cached_head()
    }

    /// Apply a function to an `Arc`-clone of the canonical head snapshot.
    ///
    /// This method is a relic from an old implementation where the canonical head was not behind
    /// an `Arc` and the canonical head lock had to be held whenever it was read. This method is
    /// fine to be left here, it just seems a bit weird.
    pub fn with_head<U, E>(
        &self,
        f: impl FnOnce(&BeaconSnapshot<T::EthSpec>) -> Result<U, E>,
    ) -> Result<U, E>
    where
        E: From<Error>,
    {
        let head_snapshot = self.head_snapshot();
        f(&head_snapshot)
    }

    /// Returns the beacon block root at the head of the canonical chain.
    ///
    /// See `Self::head` for more information.
    pub fn head_beacon_block_root(&self) -> Hash256 {
        self.canonical_head
            .cached_head_read_lock()
            .snapshot
            .beacon_block_root
    }

    /// Returns the slot of the highest block in the canonical chain.
    pub fn best_slot(&self) -> Slot {
        self.canonical_head
            .cached_head_read_lock()
            .snapshot
            .beacon_block
            .slot()
    }

    /// Returns a `Arc` of the `BeaconSnapshot` at the head of the canonical chain.
    ///
    /// See `Self::head` for more information.
    pub fn head_snapshot(&self) -> Arc<BeaconSnapshot<T::EthSpec>> {
        self.canonical_head.cached_head_read_lock().snapshot.clone()
    }

    /// Returns the beacon block at the head of the canonical chain.
    ///
    /// See `Self::head` for more information.
    pub fn head_beacon_block(&self) -> Arc<SignedBeaconBlock<T::EthSpec>> {
        self.canonical_head
            .cached_head_read_lock()
            .snapshot
            .beacon_block
            .clone()
    }

    /// Returns a clone of the beacon state at the head of the canonical chain.
    ///
    /// Cloning the head state is expensive and should generally be avoided outside of tests.
    ///
    /// See `Self::head` for more information.
    pub fn head_beacon_state_cloned(&self) -> BeaconState<T::EthSpec> {
        // Don't clone whilst holding the read-lock, take an Arc-clone to reduce lock contention.
        let snapshot: Arc<_> = self.head_snapshot();
        snapshot.beacon_state.clone()
    }

    /// Execute the fork choice algorithm and enthrone the result as the canonical head.
    ///
    /// This method replaces the old `BeaconChain::fork_choice` method.
    pub async fn recompute_head_at_current_slot(self: &Arc<Self>) {
        match self.slot() {
            Ok(current_slot) => self.recompute_head_at_slot(current_slot).await,
            Err(e) => error!(
                error = ?e,
                "No slot when recomputing head"
            ),
        }
    }

    /// Execute the fork choice algorithm and enthrone the result as the canonical head.
    ///
    /// The `current_slot` is specified rather than relying on the wall-clock slot. Using a
    /// different slot to the wall-clock can be useful for pushing fork choice into the next slot
    /// *just* before the start of the slot. This ensures that block production can use the correct
    /// head value without being delayed.
    ///
    /// This function purposefully does *not* return a `Result`. It's possible for fork choice to
    /// fail to update if there is only one viable head and it has an invalid execution payload. In
    /// such a case it's critical that the `BeaconChain` keeps importing blocks so that the
    /// situation can be rectified. We avoid returning an error here so that calling functions
    /// can't abort block import because an error is returned here.
    pub async fn recompute_head_at_slot(self: &Arc<Self>, current_slot: Slot) {
        metrics::inc_counter(&metrics::FORK_CHOICE_REQUESTS);
        let _timer = metrics::start_timer(&metrics::FORK_CHOICE_TIMES);

        let chain = self.clone();
        match self
            .spawn_blocking_handle(
                move || chain.recompute_head_at_slot_internal(current_slot),
                "recompute_head_internal",
            )
            .await
        {
            // Fork choice returned successfully and did not need to update the EL.
            Ok(Ok(None)) => (),
            // Fork choice returned successfully and needed to update the EL. It has returned a
            // join-handle from when it spawned some async tasks. We should await those tasks.
            Ok(Ok(Some(join_handle))) => match join_handle.await {
                // The async task completed successfully.
                Ok(Some(())) => (),
                // The async task did not complete successfully since the runtime is shutting down.
                Ok(None) => {
                    debug!(info = "shutting down", "Did not update EL fork choice");
                }
                // The async task did not complete successfully, tokio returned an error.
                Err(e) => {
                    error!(
                        error = ?e,
                        "Did not update EL fork choice"
                    );
                }
            },
            // There was an error recomputing the head.
            Ok(Err(e)) => {
                metrics::inc_counter(&metrics::FORK_CHOICE_ERRORS);
                error!(
                    error = ?e,
                    "Error whist recomputing head"
                );
            }
            // There was an error spawning the task.
            Err(e) => {
                error!(
                    error = ?e,
                    "Failed to spawn recompute head task"
                );
            }
        }
    }

    /// A non-async (blocking) function which recomputes the canonical head and spawns async tasks.
    ///
    /// This function performs long-running, heavy-lifting tasks which should not be performed on
    /// the core `tokio` executor.
    fn recompute_head_at_slot_internal(
        self: &Arc<Self>,
        current_slot: Slot,
    ) -> Result<Option<JoinHandle<Option<()>>>, Error> {
        let recompute_head_lock = self.canonical_head.recompute_head_lock.lock();

        // Take a clone of the current ("old") head.
        let old_cached_head = self.canonical_head.cached_head();

        // Determine the current ("old") fork choice parameters.
        //
        // It is important to read the `fork_choice_view` from the cached head rather than from fork
        // choice, since the fork choice value might have changed between calls to this function. We
        // are interested in the changes since we last cached the head values, not since fork choice
        // was last run.
        let old_view = ForkChoiceView {
            head_block_root: old_cached_head.head_block_root(),
            justified_checkpoint: old_cached_head.justified_checkpoint(),
            finalized_checkpoint: old_cached_head.finalized_checkpoint(),
        };

        let mut fork_choice_write_lock = self.canonical_head.fork_choice_write_lock();

        // Recompute the current head via the fork choice algorithm.
        fork_choice_write_lock.get_head(current_slot, &self.spec)?;

        // Downgrade the fork choice write-lock to a read lock, without allowing access to any
        // other writers.
        let fork_choice_read_lock = RwLockWriteGuard::downgrade(fork_choice_write_lock);

        // Read the current head value from the fork choice algorithm.
        let new_view = fork_choice_read_lock.cached_fork_choice_view();

        // Check to ensure that the finalized block hasn't been marked as invalid. If it has,
        // shut down Lighthouse.
        let finalized_proto_block = fork_choice_read_lock.get_finalized_block()?;
        check_finalized_payload_validity(self, &finalized_proto_block)?;

        // Sanity check the finalized checkpoint.
        //
        // The new finalized checkpoint must be either equal to or better than the previous
        // finalized checkpoint.
        check_against_finality_reversion(&old_view, &new_view)?;

        let new_head_proto_block = fork_choice_read_lock
            .get_block(&new_view.head_block_root)
            .ok_or(Error::HeadBlockMissingFromForkChoice(
                new_view.head_block_root,
            ))?;

        // Do not allow an invalid block to become the head.
        //
        // This check avoids the following infinite loop:
        //
        // 1. A new block is set as the head.
        // 2. The EL is updated with the new head, and returns INVALID.
        // 3. We call `process_invalid_execution_payload` and it calls this function.
        // 4. This function elects an invalid block as the head.
        // 5. GOTO 2
        //
        // In theory, fork choice should never select an invalid head (i.e., step #3 is impossible).
        // However, this check is cheap.
        if new_head_proto_block.execution_status.is_invalid() {
            return Err(Error::HeadHasInvalidPayload {
                block_root: new_head_proto_block.root,
                execution_status: new_head_proto_block.execution_status,
            });
        }

        // Exit early if the head or justified/finalized checkpoints have not changed, there's
        // nothing to do.
        if new_view == old_view {
            debug!(
                head = ?new_view.head_block_root,
                "No change in canonical head"
            );
            return Ok(None);
        }

        // Get the parameters to update the execution layer since either the head or some finality
        // parameters have changed.
        let new_forkchoice_update_parameters =
            fork_choice_read_lock.get_forkchoice_update_parameters();

        perform_debug_logging::<T>(&old_view, &new_view, &fork_choice_read_lock, &self.log);

        // Drop the read lock, it's no longer required and holding it any longer than necessary
        // will just cause lock contention.
        drop(fork_choice_read_lock);

        // If the head has changed, update `self.canonical_head`.
        let new_cached_head = if new_view.head_block_root != old_view.head_block_root {
            metrics::inc_counter(&metrics::FORK_CHOICE_CHANGED_HEAD);

            let mut new_snapshot = {
                let beacon_block = self
                    .store
                    .get_full_block(&new_view.head_block_root)?
                    .ok_or(Error::MissingBeaconBlock(new_view.head_block_root))?;

                let (_, beacon_state) = self
                    .store
                    .get_advanced_hot_state(
                        new_view.head_block_root,
                        current_slot,
                        beacon_block.state_root(),
                    )?
                    .ok_or(Error::MissingBeaconState(beacon_block.state_root()))?;

                BeaconSnapshot {
                    beacon_block: Arc::new(beacon_block),
                    beacon_block_root: new_view.head_block_root,
                    beacon_state,
                }
            };

            // Regardless of where we got the state from, attempt to build all the
            // caches except the tree hash cache.
            new_snapshot.beacon_state.build_all_caches(&self.spec)?;

            let new_cached_head = CachedHead {
                snapshot: Arc::new(new_snapshot),
                justified_checkpoint: new_view.justified_checkpoint,
                finalized_checkpoint: new_view.finalized_checkpoint,
                head_hash: new_forkchoice_update_parameters.head_hash,
                justified_hash: new_forkchoice_update_parameters.justified_hash,
                finalized_hash: new_forkchoice_update_parameters.finalized_hash,
            };

            let new_head = {
                // Now the new snapshot has been obtained, take a write-lock on the cached head so
                // we can update it quickly.
                let mut cached_head_write_lock = self.canonical_head.cached_head_write_lock();
                // Enshrine the new head as the canonical cached head.
                *cached_head_write_lock = new_cached_head;
                // Take a clone of the cached head for later use. It is cloned whilst
                // holding the write-lock to ensure we get exactly the head we just enshrined.
                cached_head_write_lock.clone()
            };

            // Clear the early attester cache in case it conflicts with `self.canonical_head`.
            self.early_attester_cache.clear();

            new_head
        } else {
            let new_cached_head = CachedHead {
                // The head hasn't changed, take a relatively cheap `Arc`-clone of the existing
                // head.
                snapshot: old_cached_head.snapshot.clone(),
                justified_checkpoint: new_view.justified_checkpoint,
                finalized_checkpoint: new_view.finalized_checkpoint,
                head_hash: new_forkchoice_update_parameters.head_hash,
                justified_hash: new_forkchoice_update_parameters.justified_hash,
                finalized_hash: new_forkchoice_update_parameters.finalized_hash,
            };

            let mut cached_head_write_lock = self.canonical_head.cached_head_write_lock();

            // Enshrine the new head as the canonical cached head. Whilst the head block hasn't
            // changed, the FFG checkpoints must have changed.
            *cached_head_write_lock = new_cached_head;

            // Take a clone of the cached head for later use. It is cloned whilst
            // holding the write-lock to ensure we get exactly the head we just enshrined.
            cached_head_write_lock.clone()
        };

        // Alias for readability.
        let new_snapshot = &new_cached_head.snapshot;
        let old_snapshot = &old_cached_head.snapshot;

        // If the head changed, perform some updates.
        if new_snapshot.beacon_block_root != old_snapshot.beacon_block_root {
            if let Err(e) =
                self.after_new_head(&old_cached_head, &new_cached_head, new_head_proto_block)
            {
                crit!(
                    error = ?e,
                    "Error updating canonical head"
                );
            }
        }

        // Drop the old cache head nice and early to try and free the memory as soon as possible.
        drop(old_cached_head);

        // If the finalized checkpoint changed, perform some updates.
        //
        // The `after_finalization` function will take a write-lock on `fork_choice`, therefore it
        // is a dead-lock risk to hold any other lock on fork choice at this point.
        if new_view.finalized_checkpoint != old_view.finalized_checkpoint {
            if let Err(e) =
                self.after_finalization(&new_cached_head, new_view, finalized_proto_block)
            {
                crit!(
                    error = ?e,
                    "Error updating finalization"
                );
            }
        }

        // The execution layer updates might attempt to take a write-lock on fork choice, so it's
        // important to ensure the fork-choice lock isn't being held.
        let el_update_handle =
            spawn_execution_layer_updates(self.clone(), new_forkchoice_update_parameters)?;

        // We have completed recomputing the head and it's now valid for another process to do the
        // same.
        drop(recompute_head_lock);

        Ok(Some(el_update_handle))
    }

    /// Perform updates to caches and other components after the canonical head has been changed.
    fn after_new_head(
        self: &Arc<Self>,
        old_cached_head: &CachedHead<T::EthSpec>,
        new_cached_head: &CachedHead<T::EthSpec>,
        new_head_proto_block: ProtoBlock,
    ) -> Result<(), Error> {
        let _timer = metrics::start_timer(&metrics::FORK_CHOICE_AFTER_NEW_HEAD_TIMES);
        let old_snapshot = &old_cached_head.snapshot;
        let new_snapshot = &new_cached_head.snapshot;
        let new_head_is_optimistic = new_head_proto_block
            .execution_status
            .is_optimistic_or_invalid();

        // Detect and potentially report any re-orgs.
        let reorg_distance = detect_reorg(
            &old_snapshot.beacon_state,
            old_snapshot.beacon_block_root,
            &new_snapshot.beacon_state,
            new_snapshot.beacon_block_root,
            &self.spec,
            &self.log,
        );

        // Determine if the new head is in a later epoch to the previous head.
        let is_epoch_transition = old_snapshot
            .beacon_block
            .slot()
            .epoch(T::EthSpec::slots_per_epoch())
            < new_snapshot
                .beacon_state
                .slot()
                .epoch(T::EthSpec::slots_per_epoch());

        // These fields are used for server-sent events.
        let state_root = new_snapshot.beacon_state_root();
        let head_slot = new_snapshot.beacon_state.slot();
        let dependent_root = new_snapshot
            .beacon_state
            .proposer_shuffling_decision_root(self.genesis_block_root);
        let prev_dependent_root = new_snapshot
            .beacon_state
            .attester_shuffling_decision_root(self.genesis_block_root, RelativeEpoch::Current);

        match BlockShufflingIds::try_from_head(
            new_snapshot.beacon_block_root,
            &new_snapshot.beacon_state,
        ) {
            Ok(head_shuffling_ids) => self
                .shuffling_cache
                .write()
                .update_head_shuffling_ids(head_shuffling_ids),
            Err(e) => {
                error!(
                    error = ?e,
                    head_block_root = ?new_snapshot.beacon_block_root,
                    "Failed to get head shuffling ids"
                );
            }
        }

        observe_head_block_delays(
            &mut self.block_times_cache.write(),
            &new_head_proto_block,
            new_snapshot.beacon_block.message().proposer_index(),
            new_snapshot
                .beacon_block
                .message()
                .body()
                .graffiti()
                .as_utf8_lossy(),
            &self.slot_clock,
            self.event_handler.as_ref(),
            &self.log,
        );

        if is_epoch_transition || reorg_distance.is_some() {
            self.persist_head_and_fork_choice()?;
            self.op_pool.prune_attestations(self.epoch()?);
        }

        // Register server-sent-events for a new head.
        if let Some(event_handler) = self
            .event_handler
            .as_ref()
            .filter(|handler| handler.has_head_subscribers())
        {
            match (dependent_root, prev_dependent_root) {
                (Ok(current_duty_dependent_root), Ok(previous_duty_dependent_root)) => {
                    event_handler.register(EventKind::Head(SseHead {
                        slot: head_slot,
                        block: new_snapshot.beacon_block_root,
                        state: state_root,
                        current_duty_dependent_root,
                        previous_duty_dependent_root,
                        epoch_transition: is_epoch_transition,
                        execution_optimistic: new_head_is_optimistic,
                    }));
                }
                (Err(e), _) | (_, Err(e)) => {
                    warn!(
                        error = ?e,
                        "Unable to find dependent roots, cannot register head event"
                    );
                }
            }
        }

        // Register a server-sent-event for a reorg (if necessary).
        if let Some(depth) = reorg_distance {
            if let Some(event_handler) = self
                .event_handler
                .as_ref()
                .filter(|handler| handler.has_reorg_subscribers())
            {
                event_handler.register(EventKind::ChainReorg(SseChainReorg {
                    slot: head_slot,
                    depth: depth.as_u64(),
                    old_head_block: old_snapshot.beacon_block_root,
                    old_head_state: old_snapshot.beacon_state_root(),
                    new_head_block: new_snapshot.beacon_block_root,
                    new_head_state: new_snapshot.beacon_state_root(),
                    epoch: head_slot.epoch(T::EthSpec::slots_per_epoch()),
                    execution_optimistic: new_head_is_optimistic,
                }));
            }
        }

        Ok(())
    }

    /// Perform updates to caches and other components after the finalized checkpoint has been
    /// changed.
    ///
    /// This function will take a write-lock on `canonical_head.fork_choice`, therefore it would be
    /// unwise to hold any lock on fork choice while calling this function.
    fn after_finalization(
        self: &Arc<Self>,
        new_cached_head: &CachedHead<T::EthSpec>,
        new_view: ForkChoiceView,
        finalized_proto_block: ProtoBlock,
    ) -> Result<(), Error> {
        let _timer = metrics::start_timer(&metrics::FORK_CHOICE_AFTER_FINALIZATION_TIMES);
        let new_snapshot = &new_cached_head.snapshot;
        let finalized_block_is_optimistic = finalized_proto_block
            .execution_status
            .is_optimistic_or_invalid();

        self.op_pool.prune_all(
            &new_snapshot.beacon_block,
            &new_snapshot.beacon_state,
            self.epoch()?,
            &self.spec,
        );

        self.observed_block_producers.write().prune(
            new_view
                .finalized_checkpoint
                .epoch
                .start_slot(T::EthSpec::slots_per_epoch()),
        );

        self.observed_blob_sidecars.write().prune(
            new_view
                .finalized_checkpoint
                .epoch
                .start_slot(T::EthSpec::slots_per_epoch()),
        );

        self.observed_slashable.write().prune(
            new_view
                .finalized_checkpoint
                .epoch
                .start_slot(T::EthSpec::slots_per_epoch()),
        );

        self.attester_cache
            .prune_below(new_view.finalized_checkpoint.epoch);

        if let Some(event_handler) = self.event_handler.as_ref() {
            if event_handler.has_finalized_subscribers() {
                event_handler.register(EventKind::FinalizedCheckpoint(SseFinalizedCheckpoint {
                    epoch: new_view.finalized_checkpoint.epoch,
                    block: new_view.finalized_checkpoint.root,
                    // Provide the state root of the latest finalized block, rather than the
                    // specific state root at the first slot of the finalized epoch (which
                    // might be a skip slot).
                    state: finalized_proto_block.state_root,
                    execution_optimistic: finalized_block_is_optimistic,
                }));
            }
        }

        // The store migration task requires the *state at the slot of the finalized epoch*,
        // rather than the state of the latest finalized block. These two values will only
        // differ when the first slot of the finalized epoch is a skip slot.
        //
        // Use the `StateRootsIterator` directly rather than `BeaconChain::state_root_at_slot`
        // to ensure we use the same state that we just set as the head.
        let new_finalized_slot = new_view
            .finalized_checkpoint
            .epoch
            .start_slot(T::EthSpec::slots_per_epoch());
        let new_finalized_state_root = process_results(
            StateRootsIterator::new(&self.store, &new_snapshot.beacon_state),
            |mut iter| {
                iter.find_map(|(state_root, slot)| {
                    if slot == new_finalized_slot {
                        Some(state_root)
                    } else {
                        None
                    }
                })
            },
        )?
        .ok_or(Error::MissingFinalizedStateRoot(new_finalized_slot))?;

        self.store_migrator.process_finalization(
            new_finalized_state_root.into(),
            new_view.finalized_checkpoint,
            self.head_tracker.clone(),
        )?;

        // Prune blobs in the background.
        if let Some(data_availability_boundary) = self.data_availability_boundary() {
            self.store_migrator
                .process_prune_blobs(data_availability_boundary);
        }

        // Take a write-lock on the canonical head and signal for it to prune.
        self.canonical_head.fork_choice_write_lock().prune()?;

        Ok(())
    }

    /// Return a database operation for writing fork choice to disk.
    pub fn persist_fork_choice_in_batch(&self) -> KeyValueStoreOp {
        Self::persist_fork_choice_in_batch_standalone(&self.canonical_head.fork_choice_read_lock())
    }

    /// Return a database operation for writing fork choice to disk.
    pub fn persist_fork_choice_in_batch_standalone(
        fork_choice: &BeaconForkChoice<T>,
    ) -> KeyValueStoreOp {
        let persisted_fork_choice = PersistedForkChoice {
            fork_choice: fork_choice.to_persisted(),
            fork_choice_store: fork_choice.fc_store().to_persisted(),
        };
        persisted_fork_choice.as_kv_store_op(FORK_CHOICE_DB_KEY)
    }
}

/// Check to see if the `finalized_proto_block` has an invalid execution payload. If so, shut down
/// Lighthouse.
///
/// ## Notes
///
/// This function is called whilst holding a write-lock on the `canonical_head`. To ensure dead-lock
/// safety, **do not take any other locks inside this function**.
fn check_finalized_payload_validity<T: BeaconChainTypes>(
    chain: &BeaconChain<T>,
    finalized_proto_block: &ProtoBlock,
) -> Result<(), Error> {
    if let ExecutionStatus::Invalid(block_hash) = finalized_proto_block.execution_status {
        crit!(
            ?block_hash,
            msg = "You must use the `--purge-db` flag to clear the database and restart sync. \
            You may be on a hostile network.",
            "Finalized block has an invalid payload"
        );
        let mut shutdown_sender = chain.shutdown_sender();
        shutdown_sender
            .try_send(ShutdownReason::Failure(
                "Finalized block has an invalid execution payload.",
            ))
            .map_err(Error::InvalidFinalizedPayloadShutdownError)?;

        // Exit now, the node is in an invalid state.
        return Err(Error::InvalidFinalizedPayload {
            finalized_root: finalized_proto_block.root,
            execution_block_hash: block_hash,
        });
    }

    Ok(())
}

/// Check to ensure that the transition from `old_view` to `new_view` will not revert finality.
fn check_against_finality_reversion(
    old_view: &ForkChoiceView,
    new_view: &ForkChoiceView,
) -> Result<(), Error> {
    let finalization_equal = new_view.finalized_checkpoint == old_view.finalized_checkpoint;
    let finalization_advanced =
        new_view.finalized_checkpoint.epoch > old_view.finalized_checkpoint.epoch;

    if finalization_equal || finalization_advanced {
        Ok(())
    } else {
        Err(Error::RevertedFinalizedEpoch {
            old: old_view.finalized_checkpoint,
            new: new_view.finalized_checkpoint,
        })
    }
}

fn perform_debug_logging<T: BeaconChainTypes>(
    old_view: &ForkChoiceView,
    new_view: &ForkChoiceView,
    fork_choice: &BeaconForkChoice<T>,
    log: &Logger,
) {
    if new_view.head_block_root != old_view.head_block_root {
        debug!(
            new_head_weight = ?fork_choice
            .get_block_weight(&new_view.head_block_root),
        new_head =?new_view.head_block_root,
        old_head_weight =?fork_choice
            .get_block_weight(&old_view.head_block_root),
        old_head = ?old_view.head_block_root,
            "Fork choice updated head"
        )
    }
    if new_view.justified_checkpoint != old_view.justified_checkpoint {
        debug!(
            new_root = ?new_view.justified_checkpoint.root,
            new_epoch = ?new_view.justified_checkpoint.epoch,
            old_root = ?old_view.justified_checkpoint.root,
            old_epoch = ?old_view.justified_checkpoint.epoch,
            "Fork choice justified"
        )
    }
    if new_view.finalized_checkpoint != old_view.finalized_checkpoint {
        debug!(
            new_root = ?new_view.finalized_checkpoint.root,
            new_epoch = ?new_view.finalized_checkpoint.epoch,
            old_root = ?old_view.finalized_checkpoint.root,
            old_epoch = ?old_view.finalized_checkpoint.epoch,
            "Fork choice finalized"
        )
    }
}

fn spawn_execution_layer_updates<T: BeaconChainTypes>(
    chain: Arc<BeaconChain<T>>,
    forkchoice_update_params: ForkchoiceUpdateParameters,
) -> Result<JoinHandle<Option<()>>, Error> {
    let current_slot = chain
        .slot_clock
        .now_or_genesis()
        .ok_or(Error::UnableToReadSlot)?;

    chain
        .task_executor
        .clone()
        .spawn_handle(
            async move {
                // Avoids raising an error before Bellatrix.
                //
                // See `Self::prepare_beacon_proposer` for more detail.
                if chain.slot_is_prior_to_bellatrix(current_slot + 1) {
                    return;
                }

                if let Err(e) = chain
                    .update_execution_engine_forkchoice(
                        current_slot,
                        forkchoice_update_params,
                        OverrideForkchoiceUpdate::Yes,
                    )
                    .await
                {
                    crit!(
                        error = ?e,
                        "Failed to update execution head"
                    );
                }

                // Update the mechanism for preparing for block production on the execution layer.
                //
                // Performing this call immediately after `update_execution_engine_forkchoice_blocking`
                // might result in two calls to fork choice updated, one *without* payload attributes and
                // then a second *with* payload attributes.
                //
                // This seems OK. It's not a significant waste of EL<>CL bandwidth or resources, as far as I
                // know.
                if let Err(e) = chain.prepare_beacon_proposer(current_slot).await {
                    crit!(
                        error = ?e,
                        "Failed to prepare proposers after fork choice"
                    );
                }
            },
            "update_el_forkchoice",
        )
        .ok_or(Error::RuntimeShutdown)
}

/// Attempt to detect if the new head is not on the same chain as the previous block
/// (i.e., a re-org).
///
/// Note: this will declare a re-org if we skip `SLOTS_PER_HISTORICAL_ROOT` blocks
/// between calls to fork choice without swapping between chains. This seems like an
/// extreme-enough scenario that a warning is fine.
fn detect_reorg<E: EthSpec>(
    old_state: &BeaconState<E>,
    old_block_root: Hash256,
    new_state: &BeaconState<E>,
    new_block_root: Hash256,
    spec: &ChainSpec,
    log: &Logger,
) -> Option<Slot> {
    let is_reorg = new_state
        .get_block_root(old_state.slot())
        .map_or(true, |root| *root != old_block_root);

    if is_reorg {
        let reorg_distance =
            match find_reorg_slot(old_state, old_block_root, new_state, new_block_root, spec) {
                Ok(slot) => old_state.slot().saturating_sub(slot),
                Err(e) => {
                    warn!(error = format!("{:?}", e), "Could not find re-org depth");
                    return None;
                }
            };

        metrics::inc_counter(&metrics::FORK_CHOICE_REORG_COUNT);
        metrics::inc_counter(&metrics::FORK_CHOICE_REORG_COUNT_INTEROP);
        metrics::set_gauge(
            &metrics::FORK_CHOICE_REORG_DISTANCE,
            reorg_distance.as_u64() as i64,
        );
        info!(
<<<<<<< HEAD
            previous_head = ?old_block_root,
            previous_slot = %old_state.slot(),
            new_head = ?new_block_root,
            new_slot = ?new_state.slot(),
            ?reorg_distance,
            "Beacon chain re-org"
=======
            log,
            "Beacon chain re-org";
            "previous_head" => ?old_block_root,
            "previous_slot" => old_state.slot(),
            "new_head" => ?new_block_root,
            "new_slot" => new_state.slot(),
            "reorg_distance" => reorg_distance,
>>>>>>> 1f0d1297
        );

        Some(reorg_distance)
    } else {
        None
    }
}

/// Iterate through the current chain to find the slot intersecting with the given beacon state.
/// The maximum depth this will search is `SLOTS_PER_HISTORICAL_ROOT`, and if that depth is reached
/// and no intersection is found, the finalized slot will be returned.
pub fn find_reorg_slot<E: EthSpec>(
    old_state: &BeaconState<E>,
    old_block_root: Hash256,
    new_state: &BeaconState<E>,
    new_block_root: Hash256,
    spec: &ChainSpec,
) -> Result<Slot, Error> {
    // The earliest slot for which the two chains may have a common history.
    let lowest_slot = std::cmp::min(new_state.slot(), old_state.slot());

    // Create an iterator across `$state`, assuming that the block at `$state.slot` has the
    // block root of `$block_root`.
    //
    // The iterator will be skipped until the next value returns `lowest_slot`.
    //
    // This is a macro instead of a function or closure due to the complex types invloved
    // in all the iterator wrapping.
    macro_rules! aligned_roots_iter {
        ($state: ident, $block_root: ident) => {
            std::iter::once(Ok(($state.slot(), $block_root)))
                .chain($state.rev_iter_block_roots(spec))
                .skip_while(|result| {
                    result
                        .as_ref()
                        .map_or(false, |(slot, _)| *slot > lowest_slot)
                })
        };
    }

    // Create iterators across old/new roots where iterators both start at the same slot.
    let mut new_roots = aligned_roots_iter!(new_state, new_block_root);
    let mut old_roots = aligned_roots_iter!(old_state, old_block_root);

    // Whilst *both* of the iterators are still returning values, try and find a common
    // ancestor between them.
    while let (Some(old), Some(new)) = (old_roots.next(), new_roots.next()) {
        let (old_slot, old_root) = old?;
        let (new_slot, new_root) = new?;

        // Sanity check to detect programming errors.
        if old_slot != new_slot {
            return Err(Error::InvalidReorgSlotIter { new_slot, old_slot });
        }

        if old_root == new_root {
            // A common ancestor has been found.
            return Ok(old_slot);
        }
    }

    // If no common ancestor is found, declare that the re-org happened at the previous
    // finalized slot.
    //
    // Sometimes this will result in the return slot being *lower* than the actual reorg
    // slot. However, assuming we don't re-org through a finalized slot, it will never be
    // *higher*.
    //
    // We provide this potentially-inaccurate-but-safe information to avoid onerous
    // database reads during times of deep reorgs.
    Ok(old_state
        .finalized_checkpoint()
        .epoch
        .start_slot(E::slots_per_epoch()))
}

fn observe_head_block_delays<E: EthSpec, S: SlotClock>(
    block_times_cache: &mut BlockTimesCache,
    head_block: &ProtoBlock,
    head_block_proposer_index: u64,
    head_block_graffiti: String,
    slot_clock: &S,
    event_handler: Option<&ServerSentEventHandler<E>>,
    log: &Logger,
) {
    let block_time_set_as_head = timestamp_now();
    let head_block_root = head_block.root;
    let head_block_slot = head_block.slot;
    let head_block_is_optimistic = head_block.execution_status.is_optimistic_or_invalid();

    // Calculate the total delay between the start of the slot and when it was set as head.
    let block_delay_total = get_slot_delay_ms(block_time_set_as_head, head_block_slot, slot_clock);

    // Do not write to the cache for blocks older than 2 epochs, this helps reduce writes to
    // the cache during sync.
    if block_delay_total < slot_clock.slot_duration() * 64 {
        block_times_cache.set_time_set_as_head(
            head_block_root,
            head_block_slot,
            block_time_set_as_head,
        );
    }

    // If a block comes in from over 4 slots ago, it is most likely a block from sync.
    let block_from_sync = block_delay_total > slot_clock.slot_duration() * 4;

    // Determine whether the block has been set as head too late for proper attestation
    // production.
    let late_head = block_delay_total >= slot_clock.unagg_attestation_production_delay();

    // Do not store metrics if the block was > 4 slots old, this helps prevent noise during
    // sync.
    if !block_from_sync {
        // Observe the delay between when we imported the block and when we set the block as
        // head.
        let block_delays = block_times_cache.get_block_delays(
            head_block_root,
            slot_clock
                .start_of(head_block_slot)
                .unwrap_or_else(|| Duration::from_secs(0)),
        );

        // Update all the metrics

        // Convention here is to use "Time" to indicate the duration of the event and "Delay"
        // to indicate the time since the start of the slot.
        //
        // Observe the total block delay. This is the delay between the time the slot started
        // and when the block was set as head.
        metrics::set_gauge(
            &metrics::BEACON_BLOCK_DELAY_TOTAL,
            block_delay_total.as_millis() as i64,
        );

        // The time at which the beacon block was first observed to be processed
        metrics::set_gauge(
            &metrics::BEACON_BLOCK_DELAY_OBSERVED_SLOT_START,
            block_delays
                .observed
                .unwrap_or_else(|| Duration::from_secs(0))
                .as_millis() as i64,
        );

        // The time from the start of the slot when all blobs have been observed. Technically this
        // is the time we last saw a blob related to this block/slot.
        metrics::set_gauge(
            &metrics::BEACON_BLOB_DELAY_ALL_OBSERVED_SLOT_START,
            block_delays
                .all_blobs_observed
                .unwrap_or_else(|| Duration::from_secs(0))
                .as_millis() as i64,
        );

        // The time it took to check the validity within Lighthouse
        metrics::set_gauge(
            &metrics::BEACON_BLOCK_DELAY_CONSENSUS_VERIFICATION_TIME,
            block_delays
                .consensus_verification_time
                .unwrap_or_else(|| Duration::from_secs(0))
                .as_millis() as i64,
        );

        // The time it took to check the validity with the EL
        metrics::set_gauge(
            &metrics::BEACON_BLOCK_DELAY_EXECUTION_TIME,
            block_delays
                .execution_time
                .unwrap_or_else(|| Duration::from_secs(0))
                .as_millis() as i64,
        );

        // The time the block became available after the start of the slot. Available here means
        // that all the blobs have arrived and the block has been verified by the execution layer.
        metrics::set_gauge(
            &metrics::BEACON_BLOCK_DELAY_AVAILABLE_SLOT_START,
            block_delays
                .available
                .unwrap_or_else(|| Duration::from_secs(0))
                .as_millis() as i64,
        );

        // The time the block became attestable after the start of the slot.
        metrics::set_gauge(
            &metrics::BEACON_BLOCK_DELAY_ATTESTABLE_SLOT_START,
            block_delays
                .attestable
                .unwrap_or_else(|| Duration::from_secs(0))
                .as_millis() as i64,
        );

        // The time the block was imported since becoming available.
        metrics::set_gauge(
            &metrics::BEACON_BLOCK_DELAY_IMPORTED_TIME,
            block_delays
                .imported
                .unwrap_or_else(|| Duration::from_secs(0))
                .as_millis() as i64,
        );

        // The time the block was imported and setting it as head
        metrics::set_gauge(
            &metrics::BEACON_BLOCK_DELAY_HEAD_IMPORTED_TIME,
            block_delays
                .set_as_head
                .unwrap_or_else(|| Duration::from_secs(0))
                .as_millis() as i64,
        );

        // If the block was enshrined as head too late for attestations to be created for it,
        // log a debug warning and increment a metric.
        let format_delay = |delay: &Option<Duration>| {
            delay.map_or("unknown".to_string(), |d| format!("{}", d.as_millis()))
        };
        if late_head {
            metrics::inc_counter(&metrics::BEACON_BLOCK_DELAY_HEAD_SLOT_START_EXCEEDED_TOTAL);
            debug!(
                block_root = ?head_block_root,
                proposer_index =head_block_proposer_index,
                slot = ?head_block_slot,
                total_delay_ms = block_delay_total.as_millis(),
                observed_delay_ms = format_delay(&block_delays.observed),
                blob_delay_ms = format_delay(&block_delays.all_blobs_observed),
                consensus_time_ms = format_delay(&block_delays.consensus_verification_time),
                execution_time_ms = format_delay(&block_delays.execution_time),
                available_delay_ms = format_delay(&block_delays.available),
                attestable_delay_ms = format_delay(&block_delays.attestable),
                imported_time_ms = format_delay(&block_delays.imported),
                set_as_head_time_ms = format_delay(&block_delays.set_as_head),
                "Delayed head block"
            );
        } else {
            debug!(
                block_root = ?head_block_root,
                proposer_index=head_block_proposer_index,
                slot = ?head_block_slot,
                total_delay_ms = block_delay_total.as_millis(),
                observed_delay_ms = format_delay(&block_delays.observed),
                blob_delay_ms = format_delay(&block_delays.all_blobs_observed),
                consensus_time_ms =format_delay(&block_delays.consensus_verification_time),
                execution_time_ms= format_delay(&block_delays.execution_time),
                available_delay_ms = format_delay(&block_delays.available),
                attestable_delay_ms = format_delay(&block_delays.attestable),
                imported_time_ms = format_delay(&block_delays.imported),
                set_as_head_time_ms = format_delay(&block_delays.set_as_head),
                "On-time head block"
            );
        }
    }

    if let Some(event_handler) = event_handler {
        if !block_from_sync && late_head && event_handler.has_late_head_subscribers() {
            let peer_info = block_times_cache.get_peer_info(head_block_root);
            let block_delays = block_times_cache.get_block_delays(
                head_block_root,
                slot_clock
                    .start_of(head_block_slot)
                    .unwrap_or_else(|| Duration::from_secs(0)),
            );
            event_handler.register(EventKind::LateHead(SseLateHead {
                slot: head_block_slot,
                block: head_block_root,
                peer_id: peer_info.id,
                peer_client: peer_info.client,
                proposer_index: head_block_proposer_index,
                proposer_graffiti: head_block_graffiti,
                block_delay: block_delay_total,
                observed_delay: block_delays.observed,
                imported_delay: block_delays.imported,
                set_as_head_delay: block_delays.set_as_head,
                execution_optimistic: head_block_is_optimistic,
            }));
        }
    }
}<|MERGE_RESOLUTION|>--- conflicted
+++ resolved
@@ -49,11 +49,7 @@
 use itertools::process_results;
 use logging::crit;
 use parking_lot::{Mutex, RwLock, RwLockReadGuard, RwLockWriteGuard};
-<<<<<<< HEAD
 use slog::Logger;
-=======
-use slog::{crit, debug, error, info, warn, Logger};
->>>>>>> 1f0d1297
 use slot_clock::SlotClock;
 use state_processing::AllCaches;
 use std::sync::Arc;
@@ -1197,22 +1193,12 @@
             reorg_distance.as_u64() as i64,
         );
         info!(
-<<<<<<< HEAD
             previous_head = ?old_block_root,
             previous_slot = %old_state.slot(),
             new_head = ?new_block_root,
             new_slot = ?new_state.slot(),
             ?reorg_distance,
             "Beacon chain re-org"
-=======
-            log,
-            "Beacon chain re-org";
-            "previous_head" => ?old_block_root,
-            "previous_slot" => old_state.slot(),
-            "new_head" => ?new_block_root,
-            "new_slot" => new_state.slot(),
-            "reorg_distance" => reorg_distance,
->>>>>>> 1f0d1297
         );
 
         Some(reorg_distance)
