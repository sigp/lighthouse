use crate::data_availability_checker::AvailabilityCheckError;
pub use crate::data_availability_checker::{AvailableBlock, MaybeAvailableBlock};
use crate::data_column_verification::{
    CustodyDataColumn, CustodyDataColumnList, GossipDataColumnError, GossipVerifiedDataColumnList,
};
use crate::eth1_finalization_cache::Eth1FinalizationData;
use crate::{
    get_block_root, BeaconChainTypes, BlockError, GossipVerifiedBlock, PayloadVerificationOutcome,
};
use derivative::Derivative;
use ssz_types::VariableList;
use state_processing::ConsensusContext;
use std::fmt::{Debug, Formatter};
use std::sync::Arc;
use types::blob_sidecar::{self, BlobIdentifier, FixedBlobSidecarList};
use types::data_column_sidecar::{self};
use types::{
<<<<<<< HEAD
    BeaconBlockRef, BeaconState, BlindedPayload, BlobSidecar, BlobSidecarList, Epoch, EthSpec,
    Hash256, SignedBeaconBlock, SignedBeaconBlockHeader, Slot,
=======
    BeaconBlockRef, BeaconState, BlindedPayload, BlobSidecarList, ChainSpec, Epoch, EthSpec,
    Hash256, RuntimeVariableList, SignedBeaconBlock, SignedBeaconBlockHeader, Slot,
>>>>>>> 0c5e25b6
};

/// A block that has been received over RPC. It has 2 internal variants:
///
/// 1. `BlockAndBlobs`: A fully available post deneb block with all the blobs available. This variant
///    is only constructed after making consistency checks between blocks and blobs.
///    Hence, it is fully self contained w.r.t verification. i.e. this block has all the required
///    data to get verified and imported into fork choice.
///
/// 2. `Block`: This can be a fully available pre-deneb block **or** a post-deneb block that may or may
///    not require blobs to be considered fully available.
///
/// Note: We make a distinction over blocks received over gossip because
/// in a post-deneb world, the blobs corresponding to a given block that are received
/// over rpc do not contain the proposer signature for dos resistance.
#[derive(Clone, Derivative)]
#[derivative(Hash(bound = "E: EthSpec"))]
pub struct RpcBlock<E: EthSpec> {
    block_root: Hash256,
    block: RpcBlockInner<E>,
}

impl<E: EthSpec> Debug for RpcBlock<E> {
    fn fmt(&self, f: &mut Formatter<'_>) -> std::fmt::Result {
        write!(f, "RpcBlock({:?})", self.block_root)
    }
}

impl<E: EthSpec> RpcBlock<E> {
    pub fn block_root(&self) -> Hash256 {
        self.block_root
    }

    pub fn as_block(&self) -> &SignedBeaconBlock<E> {
        match &self.block {
            RpcBlockInner::Block(block) => block,
            RpcBlockInner::BlockAndBlobs(block, _) => block,
            RpcBlockInner::BlockAndCustodyColumns(block, _) => block,
        }
    }

    pub fn block_cloned(&self) -> Arc<SignedBeaconBlock<E>> {
        match &self.block {
            RpcBlockInner::Block(block) => block.clone(),
            RpcBlockInner::BlockAndBlobs(block, _) => block.clone(),
            RpcBlockInner::BlockAndCustodyColumns(block, _) => block.clone(),
        }
    }

    pub fn blobs(&self) -> Option<&BlobSidecarList<E>> {
        match &self.block {
            RpcBlockInner::Block(_) => None,
            RpcBlockInner::BlockAndBlobs(_, blobs) => Some(blobs),
            RpcBlockInner::BlockAndCustodyColumns(_, _) => None,
        }
    }

    pub fn custody_columns(&self) -> Option<&CustodyDataColumnList<E>> {
        match &self.block {
            RpcBlockInner::Block(_) => None,
            RpcBlockInner::BlockAndBlobs(_, _) => None,
            RpcBlockInner::BlockAndCustodyColumns(_, data_columns) => Some(data_columns),
        }
    }
}

/// Note: This variant is intentionally private because we want to safely construct the
/// internal variants after applying consistency checks to ensure that the block and blobs
/// are consistent with respect to each other.
#[derive(Debug, Clone, Derivative)]
#[derivative(Hash(bound = "E: EthSpec"))]
enum RpcBlockInner<E: EthSpec> {
    /// Single block lookup response. This should potentially hit the data availability cache.
    Block(Arc<SignedBeaconBlock<E>>),
    /// This variant is used with parent lookups and by-range responses. It should have all blobs
    /// ordered, all block roots matching, and the correct number of blobs for this block.
    BlockAndBlobs(Arc<SignedBeaconBlock<E>>, BlobSidecarList<E>),
    /// This variant is used with parent lookups and by-range responses. It should have all
    /// requested data columns, all block roots matching for this block.
    BlockAndCustodyColumns(Arc<SignedBeaconBlock<E>>, CustodyDataColumnList<E>),
}

impl<E: EthSpec> RpcBlock<E> {
    /// Constructs a `Block` variant.
    pub fn new_without_blobs(
        block_root: Option<Hash256>,
        block: Arc<SignedBeaconBlock<E>>,
    ) -> Self {
        let block_root = block_root.unwrap_or_else(|| get_block_root(&block));

        Self {
            block_root,
            block: RpcBlockInner::Block(block),
        }
    }

    /// Constructs a new `BlockAndBlobs` variant after making consistency
    /// checks between the provided blocks and blobs. This struct makes no
    /// guarantees about whether blobs should be present, only that they are
    /// consistent with the block. An empty list passed in for `blobs` is
    /// viewed the same as `None` passed in.
    pub fn new(
        block_root: Option<Hash256>,
        block: Arc<SignedBeaconBlock<E>>,
        blobs: Option<BlobSidecarList<E>>,
    ) -> Result<Self, AvailabilityCheckError> {
        let block_root = block_root.unwrap_or_else(|| get_block_root(&block));
        // Treat empty blob lists as if they are missing.
        let blobs = blobs.filter(|b| !b.is_empty());

        if let (Some(blobs), Ok(block_commitments)) = (
            blobs.as_ref(),
            block.message().body().blob_kzg_commitments(),
        ) {
            if blobs.len() != block_commitments.len() {
                return Err(AvailabilityCheckError::MissingBlobs);
            }
            for (blob, &block_commitment) in blobs.iter().zip(block_commitments.iter()) {
                let blob_commitment = blob.kzg_commitment;
                if blob_commitment != block_commitment {
                    return Err(AvailabilityCheckError::KzgCommitmentMismatch {
                        block_commitment,
                        blob_commitment,
                    });
                }
            }
        }
        let inner = match blobs {
            Some(blobs) => RpcBlockInner::BlockAndBlobs(block, blobs),
            None => RpcBlockInner::Block(block),
        };
        Ok(Self {
            block_root,
            block: inner,
        })
    }

    pub fn new_with_custody_columns(
        block_root: Option<Hash256>,
        block: Arc<SignedBeaconBlock<E>>,
        custody_columns: Vec<CustodyDataColumn<E>>,
        spec: &ChainSpec,
    ) -> Result<Self, AvailabilityCheckError> {
        let block_root = block_root.unwrap_or_else(|| get_block_root(&block));

        if block.num_expected_blobs() > 0 && custody_columns.is_empty() {
            // The number of required custody columns is out of scope here.
            return Err(AvailabilityCheckError::MissingCustodyColumns);
        }
        // Treat empty data column lists as if they are missing.
        let inner = if !custody_columns.is_empty() {
            RpcBlockInner::BlockAndCustodyColumns(
                block,
                RuntimeVariableList::new(custody_columns, spec.number_of_columns)?,
            )
        } else {
            RpcBlockInner::Block(block)
        };
        Ok(Self {
            block_root,
            block: inner,
        })
    }

    pub fn new_from_fixed(
        block_root: Hash256,
        block: Arc<SignedBeaconBlock<E>>,
        blobs: FixedBlobSidecarList<E>,
    ) -> Result<Self, AvailabilityCheckError> {
        let filtered = blobs
            .into_iter()
            .filter_map(|b| b.clone())
            .collect::<Vec<_>>();
        let blobs = if filtered.is_empty() {
            None
        } else {
            Some(VariableList::from(filtered))
        };
        Self::new(Some(block_root), block, blobs)
    }

    #[allow(clippy::type_complexity)]
    pub fn deconstruct(
        self,
    ) -> (
        Hash256,
        Arc<SignedBeaconBlock<E>>,
        Option<BlobSidecarList<E>>,
        Option<CustodyDataColumnList<E>>,
    ) {
        let block_root = self.block_root();
        match self.block {
            RpcBlockInner::Block(block) => (block_root, block, None, None),
            RpcBlockInner::BlockAndBlobs(block, blobs) => (block_root, block, Some(blobs), None),
            RpcBlockInner::BlockAndCustodyColumns(block, data_columns) => {
                (block_root, block, None, Some(data_columns))
            }
        }
    }
    pub fn n_blobs(&self) -> usize {
        match &self.block {
            RpcBlockInner::Block(_) | RpcBlockInner::BlockAndCustodyColumns(_, _) => 0,
            RpcBlockInner::BlockAndBlobs(_, blobs) => blobs.len(),
        }
    }
    pub fn n_data_columns(&self) -> usize {
        match &self.block {
            RpcBlockInner::Block(_) | RpcBlockInner::BlockAndBlobs(_, _) => 0,
            RpcBlockInner::BlockAndCustodyColumns(_, data_columns) => data_columns.len(),
        }
    }
}

/// A block that has gone through all pre-deneb block processing checks including block processing
/// and execution by an EL client. This block hasn't necessarily completed data availability checks.
///
///
/// It contains 2 variants:
/// 1. `Available`: This block has been executed and also contains all data to consider it a
///    fully available block. i.e. for post-deneb, this implies that this contains all the
///    required blobs.
/// 2. `AvailabilityPending`: This block hasn't received all required blobs to consider it a
///    fully available block.
pub enum ExecutedBlock<E: EthSpec> {
    Available(AvailableExecutedBlock<E>),
    AvailabilityPending(AvailabilityPendingExecutedBlock<E>),
}

impl<E: EthSpec> ExecutedBlock<E> {
    pub fn new(
        block: MaybeAvailableBlock<E>,
        import_data: BlockImportData<E>,
        payload_verification_outcome: PayloadVerificationOutcome,
    ) -> Self {
        match block {
            MaybeAvailableBlock::Available(available_block) => {
                Self::Available(AvailableExecutedBlock::new(
                    available_block,
                    import_data,
                    payload_verification_outcome,
                ))
            }
            MaybeAvailableBlock::AvailabilityPending {
                block_root: _,
                block: pending_block,
            } => Self::AvailabilityPending(AvailabilityPendingExecutedBlock::new(
                pending_block,
                import_data,
                payload_verification_outcome,
            )),
        }
    }

    pub fn as_block(&self) -> &SignedBeaconBlock<E> {
        match self {
            Self::Available(available) => available.block.block(),
            Self::AvailabilityPending(pending) => &pending.block,
        }
    }

    pub fn block_root(&self) -> Hash256 {
        match self {
            ExecutedBlock::AvailabilityPending(pending) => pending.import_data.block_root,
            ExecutedBlock::Available(available) => available.import_data.block_root,
        }
    }
}

/// A block that has completed all pre-deneb block processing checks including verification
/// by an EL client **and** has all requisite blob data to be imported into fork choice.
#[derive(PartialEq)]
pub struct AvailableExecutedBlock<E: EthSpec> {
    pub block: AvailableBlock<E>,
    pub import_data: BlockImportData<E>,
    pub payload_verification_outcome: PayloadVerificationOutcome,
}

impl<E: EthSpec> AvailableExecutedBlock<E> {
    pub fn new(
        block: AvailableBlock<E>,
        import_data: BlockImportData<E>,
        payload_verification_outcome: PayloadVerificationOutcome,
    ) -> Self {
        Self {
            block,
            import_data,
            payload_verification_outcome,
        }
    }

    pub fn get_all_blob_ids(&self) -> Vec<BlobIdentifier> {
        let num_blobs_expected = self
            .block
            .message()
            .body()
            .blob_kzg_commitments()
            .map_or(0, |commitments| commitments.len());
        let mut blob_ids = Vec::with_capacity(num_blobs_expected);
        for i in 0..num_blobs_expected {
            blob_ids.push(BlobIdentifier {
                block_root: self.import_data.block_root,
                index: i as u64,
            });
        }
        blob_ids
    }
}

/// A block that has completed all pre-deneb block processing checks, verification
/// by an EL client but does not have all requisite blob data to get imported into
/// fork choice.
pub struct AvailabilityPendingExecutedBlock<E: EthSpec> {
    pub block: Arc<SignedBeaconBlock<E>>,
    pub import_data: BlockImportData<E>,
    pub payload_verification_outcome: PayloadVerificationOutcome,
}

impl<E: EthSpec> AvailabilityPendingExecutedBlock<E> {
    pub fn new(
        block: Arc<SignedBeaconBlock<E>>,
        import_data: BlockImportData<E>,
        payload_verification_outcome: PayloadVerificationOutcome,
    ) -> Self {
        Self {
            block,
            import_data,
            payload_verification_outcome,
        }
    }

    pub fn as_block(&self) -> &SignedBeaconBlock<E> {
        &self.block
    }

    pub fn num_blobs_expected(&self) -> usize {
        self.block
            .message()
            .body()
            .blob_kzg_commitments()
            .map_or(0, |commitments| commitments.len())
    }
}

#[derive(Debug, PartialEq)]
pub struct BlockImportData<E: EthSpec> {
    pub block_root: Hash256,
    pub state: BeaconState<E>,
    pub parent_block: SignedBeaconBlock<E, BlindedPayload<E>>,
    pub parent_eth1_finalization_data: Eth1FinalizationData,
    pub confirmed_state_roots: Vec<Hash256>,
    pub consensus_context: ConsensusContext<E>,
}

impl<E: EthSpec> BlockImportData<E> {
    pub fn __new_for_test(
        block_root: Hash256,
        state: BeaconState<E>,
        parent_block: SignedBeaconBlock<E, BlindedPayload<E>>,
    ) -> Self {
        Self {
            block_root,
            state,
            parent_block,
            parent_eth1_finalization_data: Eth1FinalizationData {
                eth1_data: <_>::default(),
                eth1_deposit_index: 0,
            },
            confirmed_state_roots: vec![],
            consensus_context: ConsensusContext::new(Slot::new(0)),
        }
    }
}

<<<<<<< HEAD
pub type GossipVerifiedBlockContents<T> = (
    GossipVerifiedBlock<T>,
    Option<Vec<Arc<BlobSidecar<<T as BeaconChainTypes>::EthSpec>>>>,
);

#[derive(Debug)]
pub enum BlockContentsError<E: EthSpec> {
    BlockError(BlockError<E>),
    SidecarError(BlobSidecarError),
=======
pub type GossipVerifiedBlockContents<E> = (
    GossipVerifiedBlock<E>,
    Option<GossipVerifiedBlobList<E>>,
    Option<GossipVerifiedDataColumnList<E>>,
);

#[derive(Debug)]
pub enum BlockContentsError {
    BlockError(BlockError),
    BlobError(GossipBlobError),
    BlobSidecarError(blob_sidecar::BlobSidecarError),
    DataColumnError(GossipDataColumnError),
    DataColumnSidecarError(data_column_sidecar::DataColumnSidecarError),
>>>>>>> 0c5e25b6
}

impl From<BlockError> for BlockContentsError {
    fn from(value: BlockError) -> Self {
        Self::BlockError(value)
    }
}

<<<<<<< HEAD
impl<E: EthSpec> std::fmt::Display for BlockContentsError<E> {
=======
impl From<GossipBlobError> for BlockContentsError {
    fn from(value: GossipBlobError) -> Self {
        Self::BlobError(value)
    }
}

impl From<GossipDataColumnError> for BlockContentsError {
    fn from(value: GossipDataColumnError) -> Self {
        Self::DataColumnError(value)
    }
}

impl From<data_column_sidecar::DataColumnSidecarError> for BlockContentsError {
    fn from(value: data_column_sidecar::DataColumnSidecarError) -> Self {
        Self::DataColumnSidecarError(value)
    }
}

impl std::fmt::Display for BlockContentsError {
>>>>>>> 0c5e25b6
    fn fmt(&self, f: &mut std::fmt::Formatter<'_>) -> std::fmt::Result {
        match self {
            BlockContentsError::BlockError(err) => {
                write!(f, "BlockError({})", err)
            }
<<<<<<< HEAD
            BlockContentsError::SidecarError(err) => {
                write!(f, "SidecarError({:?})", err)
=======
            BlockContentsError::BlobError(err) => {
                write!(f, "BlobError({})", err)
            }
            BlockContentsError::BlobSidecarError(err) => {
                write!(f, "BlobSidecarError({:?})", err)
            }
            BlockContentsError::DataColumnError(err) => {
                write!(f, "DataColumnError({:?})", err)
            }
            BlockContentsError::DataColumnSidecarError(err) => {
                write!(f, "DataColumnSidecarError({:?})", err)
>>>>>>> 0c5e25b6
            }
        }
    }
}

/// Trait for common block operations.
pub trait AsBlock<E: EthSpec> {
    fn slot(&self) -> Slot;
    fn epoch(&self) -> Epoch;
    fn parent_root(&self) -> Hash256;
    fn state_root(&self) -> Hash256;
    fn signed_block_header(&self) -> SignedBeaconBlockHeader;
    fn message(&self) -> BeaconBlockRef<E>;
    fn as_block(&self) -> &SignedBeaconBlock<E>;
    fn block_cloned(&self) -> Arc<SignedBeaconBlock<E>>;
    fn canonical_root(&self) -> Hash256;
}

impl<E: EthSpec> AsBlock<E> for Arc<SignedBeaconBlock<E>> {
    fn slot(&self) -> Slot {
        SignedBeaconBlock::slot(self)
    }

    fn epoch(&self) -> Epoch {
        SignedBeaconBlock::epoch(self)
    }

    fn parent_root(&self) -> Hash256 {
        SignedBeaconBlock::parent_root(self)
    }

    fn state_root(&self) -> Hash256 {
        SignedBeaconBlock::state_root(self)
    }

    fn signed_block_header(&self) -> SignedBeaconBlockHeader {
        SignedBeaconBlock::signed_block_header(self)
    }

    fn message(&self) -> BeaconBlockRef<E> {
        SignedBeaconBlock::message(self)
    }

    fn as_block(&self) -> &SignedBeaconBlock<E> {
        self
    }

    fn block_cloned(&self) -> Arc<SignedBeaconBlock<E>> {
        Arc::<SignedBeaconBlock<E>>::clone(self)
    }

    fn canonical_root(&self) -> Hash256 {
        SignedBeaconBlock::canonical_root(self)
    }
}

impl<E: EthSpec> AsBlock<E> for MaybeAvailableBlock<E> {
    fn slot(&self) -> Slot {
        self.as_block().slot()
    }
    fn epoch(&self) -> Epoch {
        self.as_block().epoch()
    }
    fn parent_root(&self) -> Hash256 {
        self.as_block().parent_root()
    }
    fn state_root(&self) -> Hash256 {
        self.as_block().state_root()
    }
    fn signed_block_header(&self) -> SignedBeaconBlockHeader {
        self.as_block().signed_block_header()
    }
    fn message(&self) -> BeaconBlockRef<E> {
        self.as_block().message()
    }
    fn as_block(&self) -> &SignedBeaconBlock<E> {
        match &self {
            MaybeAvailableBlock::Available(block) => block.as_block(),
            MaybeAvailableBlock::AvailabilityPending {
                block_root: _,
                block,
            } => block,
        }
    }
    fn block_cloned(&self) -> Arc<SignedBeaconBlock<E>> {
        match &self {
            MaybeAvailableBlock::Available(block) => block.block_cloned(),
            MaybeAvailableBlock::AvailabilityPending {
                block_root: _,
                block,
            } => block.clone(),
        }
    }
    fn canonical_root(&self) -> Hash256 {
        self.as_block().canonical_root()
    }
}

impl<E: EthSpec> AsBlock<E> for AvailableBlock<E> {
    fn slot(&self) -> Slot {
        self.block().slot()
    }

    fn epoch(&self) -> Epoch {
        self.block().epoch()
    }

    fn parent_root(&self) -> Hash256 {
        self.block().parent_root()
    }

    fn state_root(&self) -> Hash256 {
        self.block().state_root()
    }

    fn signed_block_header(&self) -> SignedBeaconBlockHeader {
        self.block().signed_block_header()
    }

    fn message(&self) -> BeaconBlockRef<E> {
        self.block().message()
    }

    fn as_block(&self) -> &SignedBeaconBlock<E> {
        self.block()
    }

    fn block_cloned(&self) -> Arc<SignedBeaconBlock<E>> {
        AvailableBlock::block_cloned(self)
    }

    fn canonical_root(&self) -> Hash256 {
        self.block().canonical_root()
    }
}

impl<E: EthSpec> AsBlock<E> for RpcBlock<E> {
    fn slot(&self) -> Slot {
        self.as_block().slot()
    }
    fn epoch(&self) -> Epoch {
        self.as_block().epoch()
    }
    fn parent_root(&self) -> Hash256 {
        self.as_block().parent_root()
    }
    fn state_root(&self) -> Hash256 {
        self.as_block().state_root()
    }
    fn signed_block_header(&self) -> SignedBeaconBlockHeader {
        self.as_block().signed_block_header()
    }
    fn message(&self) -> BeaconBlockRef<E> {
        self.as_block().message()
    }
    fn as_block(&self) -> &SignedBeaconBlock<E> {
        match &self.block {
            RpcBlockInner::Block(block) => block,
            RpcBlockInner::BlockAndBlobs(block, _) => block,
            RpcBlockInner::BlockAndCustodyColumns(block, _) => block,
        }
    }
    fn block_cloned(&self) -> Arc<SignedBeaconBlock<E>> {
        match &self.block {
            RpcBlockInner::Block(block) => block.clone(),
            RpcBlockInner::BlockAndBlobs(block, _) => block.clone(),
            RpcBlockInner::BlockAndCustodyColumns(block, _) => block.clone(),
        }
    }
    fn canonical_root(&self) -> Hash256 {
        self.as_block().canonical_root()
    }
}<|MERGE_RESOLUTION|>--- conflicted
+++ resolved
@@ -15,13 +15,8 @@
 use types::blob_sidecar::{self, BlobIdentifier, FixedBlobSidecarList};
 use types::data_column_sidecar::{self};
 use types::{
-<<<<<<< HEAD
     BeaconBlockRef, BeaconState, BlindedPayload, BlobSidecar, BlobSidecarList, Epoch, EthSpec,
-    Hash256, SignedBeaconBlock, SignedBeaconBlockHeader, Slot,
-=======
-    BeaconBlockRef, BeaconState, BlindedPayload, BlobSidecarList, ChainSpec, Epoch, EthSpec,
     Hash256, RuntimeVariableList, SignedBeaconBlock, SignedBeaconBlockHeader, Slot,
->>>>>>> 0c5e25b6
 };
 
 /// A block that has been received over RPC. It has 2 internal variants:
@@ -395,23 +390,7 @@
     }
 }
 
-<<<<<<< HEAD
-pub type GossipVerifiedBlockContents<T> = (
-    GossipVerifiedBlock<T>,
-    Option<Vec<Arc<BlobSidecar<<T as BeaconChainTypes>::EthSpec>>>>,
-);
-
-#[derive(Debug)]
-pub enum BlockContentsError<E: EthSpec> {
-    BlockError(BlockError<E>),
-    SidecarError(BlobSidecarError),
-=======
-pub type GossipVerifiedBlockContents<E> = (
-    GossipVerifiedBlock<E>,
-    Option<GossipVerifiedBlobList<E>>,
-    Option<GossipVerifiedDataColumnList<E>>,
-);
-
+// FIXME(sproul): delete?
 #[derive(Debug)]
 pub enum BlockContentsError {
     BlockError(BlockError),
@@ -419,7 +398,6 @@
     BlobSidecarError(blob_sidecar::BlobSidecarError),
     DataColumnError(GossipDataColumnError),
     DataColumnSidecarError(data_column_sidecar::DataColumnSidecarError),
->>>>>>> 0c5e25b6
 }
 
 impl From<BlockError> for BlockContentsError {
@@ -428,9 +406,6 @@
     }
 }
 
-<<<<<<< HEAD
-impl<E: EthSpec> std::fmt::Display for BlockContentsError<E> {
-=======
 impl From<GossipBlobError> for BlockContentsError {
     fn from(value: GossipBlobError) -> Self {
         Self::BlobError(value)
@@ -450,16 +425,11 @@
 }
 
 impl std::fmt::Display for BlockContentsError {
->>>>>>> 0c5e25b6
     fn fmt(&self, f: &mut std::fmt::Formatter<'_>) -> std::fmt::Result {
         match self {
             BlockContentsError::BlockError(err) => {
                 write!(f, "BlockError({})", err)
             }
-<<<<<<< HEAD
-            BlockContentsError::SidecarError(err) => {
-                write!(f, "SidecarError({:?})", err)
-=======
             BlockContentsError::BlobError(err) => {
                 write!(f, "BlobError({})", err)
             }
@@ -471,7 +441,6 @@
             }
             BlockContentsError::DataColumnSidecarError(err) => {
                 write!(f, "DataColumnSidecarError({:?})", err)
->>>>>>> 0c5e25b6
             }
         }
     }
