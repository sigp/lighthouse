--- conflicted
+++ resolved
@@ -328,30 +328,19 @@
     pub consensus_context: ConsensusContext<E>,
 }
 
-<<<<<<< HEAD
-pub type GossipVerifiedBlockContents<T> = (
-    GossipVerifiedBlock<T>,
-    Option<GossipVerifiedBlobList<T>>,
-    Option<GossipVerifiedDataColumnList<T>>,
+pub type GossipVerifiedBlockContents<E> = (
+    GossipVerifiedBlock<E>,
+    Option<GossipVerifiedBlobList<E>>,
+    Option<GossipVerifiedDataColumnList<E>>,
 );
-
-#[derive(Debug)]
-pub enum BlockContentsError<T: EthSpec> {
-    BlockError(BlockError<T>),
-    BlobError(GossipBlobError<T>),
-    BlobSidecarError(blob_sidecar::BlobSidecarError),
-    DataColumnError(GossipDataColumnError<T>),
-    DataColumnSidecarError(data_column_sidecar::DataColumnSidecarError),
-=======
-pub type GossipVerifiedBlockContents<E> =
-    (GossipVerifiedBlock<E>, Option<GossipVerifiedBlobList<E>>);
 
 #[derive(Debug)]
 pub enum BlockContentsError<E: EthSpec> {
     BlockError(BlockError<E>),
     BlobError(GossipBlobError<E>),
-    SidecarError(BlobSidecarError),
->>>>>>> 32be063f
+    BlobSidecarError(blob_sidecar::BlobSidecarError),
+    DataColumnError(GossipDataColumnError<E>),
+    DataColumnSidecarError(data_column_sidecar::DataColumnSidecarError),
 }
 
 impl<E: EthSpec> From<BlockError<E>> for BlockContentsError<E> {
@@ -366,23 +355,19 @@
     }
 }
 
-<<<<<<< HEAD
-impl<T: EthSpec> From<GossipDataColumnError<T>> for BlockContentsError<T> {
-    fn from(value: GossipDataColumnError<T>) -> Self {
+impl<E: EthSpec> From<GossipDataColumnError<E>> for BlockContentsError<E> {
+    fn from(value: GossipDataColumnError<E>) -> Self {
         Self::DataColumnError(value)
     }
 }
 
-impl<T: EthSpec> From<data_column_sidecar::DataColumnSidecarError> for BlockContentsError<T> {
+impl<E: EthSpec> From<data_column_sidecar::DataColumnSidecarError> for BlockContentsError<E> {
     fn from(value: data_column_sidecar::DataColumnSidecarError) -> Self {
         Self::DataColumnSidecarError(value)
     }
 }
 
-impl<T: EthSpec> std::fmt::Display for BlockContentsError<T> {
-=======
 impl<E: EthSpec> std::fmt::Display for BlockContentsError<E> {
->>>>>>> 32be063f
     fn fmt(&self, f: &mut std::fmt::Formatter<'_>) -> std::fmt::Result {
         match self {
             BlockContentsError::BlockError(err) => {
