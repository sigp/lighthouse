use crate::blob_verification::{GossipBlobError, GossipVerifiedBlobList};
use crate::data_availability_checker::AvailabilityCheckError;
pub use crate::data_availability_checker::{AvailableBlock, MaybeAvailableBlock};
use crate::eth1_finalization_cache::Eth1FinalizationData;
use crate::{get_block_root, GossipVerifiedBlock, PayloadVerificationOutcome};
use derivative::Derivative;
use ssz_types::VariableList;
use state_processing::ConsensusContext;
use std::fmt::{Debug, Formatter};
use std::sync::Arc;
use types::blob_sidecar::{BlobIdentifier, BlobSidecarError, FixedBlobSidecarList};
use types::{
    BeaconBlockRef, BeaconState, BlindedPayload, BlobSidecarList, Epoch, EthSpec, Hash256,
    SignedBeaconBlock, SignedBeaconBlockHeader, Slot,
};

/// A block that has been received over RPC. It has 2 internal variants:
///
/// 1. `BlockAndBlobs`: A fully available post deneb block with all the blobs available. This variant
///    is only constructed after making consistency checks between blocks and blobs.
///    Hence, it is fully self contained w.r.t verification. i.e. this block has all the required
///    data to get verified and imported into fork choice.
///
/// 2. `Block`: This can be a fully available pre-deneb block **or** a post-deneb block that may or may
///    not require blobs to be considered fully available.
///
/// Note: We make a distinction over blocks received over gossip because
/// in a post-deneb world, the blobs corresponding to a given block that are received
/// over rpc do not contain the proposer signature for dos resistance.
#[derive(Clone, Derivative)]
#[derivative(Hash(bound = "E: EthSpec"))]
pub struct RpcBlock<E: EthSpec> {
    block_root: Hash256,
    block: RpcBlockInner<E>,
}

impl<E: EthSpec> Debug for RpcBlock<E> {
    fn fmt(&self, f: &mut Formatter<'_>) -> std::fmt::Result {
        write!(f, "RpcBlock({:?})", self.block_root)
    }
}

impl<E: EthSpec> RpcBlock<E> {
    pub fn block_root(&self) -> Hash256 {
        self.block_root
    }

    pub fn as_block(&self) -> &SignedBeaconBlock<E> {
        match &self.block {
            RpcBlockInner::Block(block) => block,
            RpcBlockInner::BlockAndBlobs(block, _) => block,
        }
    }

    pub fn block_cloned(&self) -> Arc<SignedBeaconBlock<E>> {
        match &self.block {
            RpcBlockInner::Block(block) => block.clone(),
            RpcBlockInner::BlockAndBlobs(block, _) => block.clone(),
        }
    }

    pub fn blobs(&self) -> Option<&BlobSidecarList<E>> {
        match &self.block {
            RpcBlockInner::Block(_) => None,
            RpcBlockInner::BlockAndBlobs(_, blobs) => Some(blobs),
        }
    }
}

/// Note: This variant is intentionally private because we want to safely construct the
/// internal variants after applying consistency checks to ensure that the block and blobs
/// are consistent with respect to each other.
#[derive(Debug, Clone, Derivative)]
#[derivative(Hash(bound = "E: EthSpec"))]
enum RpcBlockInner<E: EthSpec> {
    /// Single block lookup response. This should potentially hit the data availability cache.
    Block(Arc<SignedBeaconBlock<E>>),
    /// This variant is used with parent lookups and by-range responses. It should have all blobs
    /// ordered, all block roots matching, and the correct number of blobs for this block.
    BlockAndBlobs(Arc<SignedBeaconBlock<E>>, BlobSidecarList<E>),
}

impl<E: EthSpec> RpcBlock<E> {
    /// Constructs a `Block` variant.
    pub fn new_without_blobs(
        block_root: Option<Hash256>,
        block: Arc<SignedBeaconBlock<E>>,
    ) -> Self {
        let block_root = block_root.unwrap_or_else(|| get_block_root(&block));

        Self {
            block_root,
            block: RpcBlockInner::Block(block),
        }
    }

    /// Constructs a new `BlockAndBlobs` variant after making consistency
    /// checks between the provided blocks and blobs.
    pub fn new(
        block_root: Option<Hash256>,
        block: Arc<SignedBeaconBlock<E>>,
        blobs: Option<BlobSidecarList<E>>,
    ) -> Result<Self, AvailabilityCheckError> {
        let block_root = block_root.unwrap_or_else(|| get_block_root(&block));

        if let (Some(blobs), Ok(block_commitments)) = (
            blobs.as_ref(),
            block.message().body().blob_kzg_commitments(),
        ) {
            if blobs.len() != block_commitments.len() {
                return Err(AvailabilityCheckError::MissingBlobs);
            }
            for (blob, &block_commitment) in blobs.iter().zip(block_commitments.iter()) {
                let blob_commitment = blob.kzg_commitment;
                if blob_commitment != block_commitment {
                    return Err(AvailabilityCheckError::KzgCommitmentMismatch {
                        block_commitment,
                        blob_commitment,
                    });
                }
            }
        }
        let inner = match blobs {
            Some(blobs) => RpcBlockInner::BlockAndBlobs(block, blobs),
            None => RpcBlockInner::Block(block),
        };
        Ok(Self {
            block_root,
            block: inner,
        })
    }

    pub fn new_from_fixed(
        block_root: Hash256,
        block: Arc<SignedBeaconBlock<E>>,
        blobs: FixedBlobSidecarList<E>,
    ) -> Result<Self, AvailabilityCheckError> {
        let filtered = blobs
            .into_iter()
            .filter_map(|b| b.clone())
            .collect::<Vec<_>>();
        let blobs = if filtered.is_empty() {
            None
        } else {
            Some(VariableList::from(filtered))
        };
        Self::new(Some(block_root), block, blobs)
    }

    pub fn deconstruct(
        self,
    ) -> (
        Hash256,
        Arc<SignedBeaconBlock<E>>,
        Option<BlobSidecarList<E>>,
    ) {
        let block_root = self.block_root();
        match self.block {
            RpcBlockInner::Block(block) => (block_root, block, None),
            RpcBlockInner::BlockAndBlobs(block, blobs) => (block_root, block, Some(blobs)),
        }
    }
    pub fn n_blobs(&self) -> usize {
        match &self.block {
            RpcBlockInner::Block(_) => 0,
            RpcBlockInner::BlockAndBlobs(_, blobs) => blobs.len(),
        }
    }
}

/// A block that has gone through all pre-deneb block processing checks including block processing
/// and execution by an EL client. This block hasn't necessarily completed data availability checks.
///
///
/// It contains 2 variants:
/// 1. `Available`: This block has been executed and also contains all data to consider it a
///    fully available block. i.e. for post-deneb, this implies that this contains all the
///    required blobs.
/// 2. `AvailabilityPending`: This block hasn't received all required blobs to consider it a
///    fully available block.
pub enum ExecutedBlock<E: EthSpec> {
    Available(AvailableExecutedBlock<E>),
    AvailabilityPending(AvailabilityPendingExecutedBlock<E>),
}

impl<E: EthSpec> ExecutedBlock<E> {
    pub fn new(
        block: MaybeAvailableBlock<E>,
        import_data: BlockImportData<E>,
        payload_verification_outcome: PayloadVerificationOutcome,
    ) -> Self {
        match block {
            MaybeAvailableBlock::Available(available_block) => {
                Self::Available(AvailableExecutedBlock::new(
                    available_block,
                    import_data,
                    payload_verification_outcome,
                ))
            }
            MaybeAvailableBlock::AvailabilityPending {
                block_root: _,
                block: pending_block,
            } => Self::AvailabilityPending(AvailabilityPendingExecutedBlock::new(
                pending_block,
                import_data,
                payload_verification_outcome,
            )),
        }
    }

    pub fn as_block(&self) -> &SignedBeaconBlock<E> {
        match self {
            Self::Available(available) => available.block.block(),
            Self::AvailabilityPending(pending) => &pending.block,
        }
    }

    pub fn block_root(&self) -> Hash256 {
        match self {
            ExecutedBlock::AvailabilityPending(pending) => pending.import_data.block_root,
            ExecutedBlock::Available(available) => available.import_data.block_root,
        }
    }
}

/// A block that has completed all pre-deneb block processing checks including verification
/// by an EL client **and** has all requisite blob data to be imported into fork choice.
#[derive(PartialEq)]
pub struct AvailableExecutedBlock<E: EthSpec> {
    pub block: AvailableBlock<E>,
    pub import_data: BlockImportData<E>,
    pub payload_verification_outcome: PayloadVerificationOutcome,
}

impl<E: EthSpec> AvailableExecutedBlock<E> {
    pub fn new(
        block: AvailableBlock<E>,
        import_data: BlockImportData<E>,
        payload_verification_outcome: PayloadVerificationOutcome,
    ) -> Self {
        Self {
            block,
            import_data,
            payload_verification_outcome,
        }
    }

    pub fn get_all_blob_ids(&self) -> Vec<BlobIdentifier> {
        let num_blobs_expected = self
            .block
            .message()
            .body()
            .blob_kzg_commitments()
            .map_or(0, |commitments| commitments.len());
        let mut blob_ids = Vec::with_capacity(num_blobs_expected);
        for i in 0..num_blobs_expected {
            blob_ids.push(BlobIdentifier {
                block_root: self.import_data.block_root,
                index: i as u64,
            });
        }
        blob_ids
    }
}

/// A block that has completed all pre-deneb block processing checks, verification
/// by an EL client but does not have all requisite blob data to get imported into
/// fork choice.
pub struct AvailabilityPendingExecutedBlock<E: EthSpec> {
    pub block: Arc<SignedBeaconBlock<E>>,
    pub import_data: BlockImportData<E>,
    pub payload_verification_outcome: PayloadVerificationOutcome,
}

impl<E: EthSpec> AvailabilityPendingExecutedBlock<E> {
    pub fn new(
        block: Arc<SignedBeaconBlock<E>>,
        import_data: BlockImportData<E>,
        payload_verification_outcome: PayloadVerificationOutcome,
    ) -> Self {
        Self {
            block,
            import_data,
            payload_verification_outcome,
        }
    }

    pub fn as_block(&self) -> &SignedBeaconBlock<E> {
        &self.block
    }

    pub fn num_blobs_expected(&self) -> usize {
        self.block
            .message()
            .body()
            .blob_kzg_commitments()
            .map_or(0, |commitments| commitments.len())
    }
}

#[derive(Debug, PartialEq)]
pub struct BlockImportData<E: EthSpec> {
    pub block_root: Hash256,
    pub state: BeaconState<E>,
    pub parent_block: SignedBeaconBlock<E, BlindedPayload<E>>,
    pub parent_eth1_finalization_data: Eth1FinalizationData,
    pub confirmed_state_roots: Vec<Hash256>,
    pub consensus_context: ConsensusContext<E>,
}

pub type GossipVerifiedBlockContents<E> =
    (GossipVerifiedBlock<E>, Option<GossipVerifiedBlobList<E>>);

// FIXME(sproul): delete?
#[derive(Debug)]
<<<<<<< HEAD
pub enum BlobVerificationError<T: EthSpec> {
    BlobError(GossipBlobError<T>),
    SidecarError(BlobSidecarError),
}

impl<T: EthSpec> From<GossipBlobError<T>> for BlobVerificationError<T> {
    fn from(value: GossipBlobError<T>) -> Self {
=======
pub enum BlockContentsError<E: EthSpec> {
    BlockError(BlockError<E>),
    BlobError(GossipBlobError<E>),
    SidecarError(BlobSidecarError),
}

impl<E: EthSpec> From<BlockError<E>> for BlockContentsError<E> {
    fn from(value: BlockError<E>) -> Self {
        Self::BlockError(value)
    }
}

impl<E: EthSpec> From<GossipBlobError<E>> for BlockContentsError<E> {
    fn from(value: GossipBlobError<E>) -> Self {
>>>>>>> 6bac5ce1
        Self::BlobError(value)
    }
}

<<<<<<< HEAD
impl<T: EthSpec> std::fmt::Display for BlobVerificationError<T> {
=======
impl<E: EthSpec> std::fmt::Display for BlockContentsError<E> {
>>>>>>> 6bac5ce1
    fn fmt(&self, f: &mut std::fmt::Formatter<'_>) -> std::fmt::Result {
        match self {
            BlobVerificationError::BlobError(err) => {
                write!(f, "BlobError({})", err)
            }
            BlobVerificationError::SidecarError(err) => {
                write!(f, "SidecarError({:?})", err)
            }
        }
    }
}

/// Trait for common block operations.
pub trait AsBlock<E: EthSpec> {
    fn slot(&self) -> Slot;
    fn epoch(&self) -> Epoch;
    fn parent_root(&self) -> Hash256;
    fn state_root(&self) -> Hash256;
    fn signed_block_header(&self) -> SignedBeaconBlockHeader;
    fn message(&self) -> BeaconBlockRef<E>;
    fn as_block(&self) -> &SignedBeaconBlock<E>;
    fn block_cloned(&self) -> Arc<SignedBeaconBlock<E>>;
    fn canonical_root(&self) -> Hash256;
    fn into_rpc_block(self) -> RpcBlock<E>;
}

impl<E: EthSpec> AsBlock<E> for Arc<SignedBeaconBlock<E>> {
    fn slot(&self) -> Slot {
        SignedBeaconBlock::slot(self)
    }

    fn epoch(&self) -> Epoch {
        SignedBeaconBlock::epoch(self)
    }

    fn parent_root(&self) -> Hash256 {
        SignedBeaconBlock::parent_root(self)
    }

    fn state_root(&self) -> Hash256 {
        SignedBeaconBlock::state_root(self)
    }

    fn signed_block_header(&self) -> SignedBeaconBlockHeader {
        SignedBeaconBlock::signed_block_header(self)
    }

    fn message(&self) -> BeaconBlockRef<E> {
        SignedBeaconBlock::message(self)
    }

    fn as_block(&self) -> &SignedBeaconBlock<E> {
        self
    }

    fn block_cloned(&self) -> Arc<SignedBeaconBlock<E>> {
        Arc::<SignedBeaconBlock<E>>::clone(self)
    }

    fn canonical_root(&self) -> Hash256 {
        SignedBeaconBlock::canonical_root(self)
    }

    fn into_rpc_block(self) -> RpcBlock<E> {
        RpcBlock::new_without_blobs(None, self)
    }
}

impl<E: EthSpec> AsBlock<E> for MaybeAvailableBlock<E> {
    fn slot(&self) -> Slot {
        self.as_block().slot()
    }
    fn epoch(&self) -> Epoch {
        self.as_block().epoch()
    }
    fn parent_root(&self) -> Hash256 {
        self.as_block().parent_root()
    }
    fn state_root(&self) -> Hash256 {
        self.as_block().state_root()
    }
    fn signed_block_header(&self) -> SignedBeaconBlockHeader {
        self.as_block().signed_block_header()
    }
    fn message(&self) -> BeaconBlockRef<E> {
        self.as_block().message()
    }
    fn as_block(&self) -> &SignedBeaconBlock<E> {
        match &self {
            MaybeAvailableBlock::Available(block) => block.as_block(),
            MaybeAvailableBlock::AvailabilityPending {
                block_root: _,
                block,
            } => block,
        }
    }
    fn block_cloned(&self) -> Arc<SignedBeaconBlock<E>> {
        match &self {
            MaybeAvailableBlock::Available(block) => block.block_cloned(),
            MaybeAvailableBlock::AvailabilityPending {
                block_root: _,
                block,
            } => block.clone(),
        }
    }
    fn canonical_root(&self) -> Hash256 {
        self.as_block().canonical_root()
    }

    fn into_rpc_block(self) -> RpcBlock<E> {
        match self {
            MaybeAvailableBlock::Available(available_block) => available_block.into_rpc_block(),
            MaybeAvailableBlock::AvailabilityPending { block_root, block } => {
                RpcBlock::new_without_blobs(Some(block_root), block)
            }
        }
    }
}

impl<E: EthSpec> AsBlock<E> for AvailableBlock<E> {
    fn slot(&self) -> Slot {
        self.block().slot()
    }

    fn epoch(&self) -> Epoch {
        self.block().epoch()
    }

    fn parent_root(&self) -> Hash256 {
        self.block().parent_root()
    }

    fn state_root(&self) -> Hash256 {
        self.block().state_root()
    }

    fn signed_block_header(&self) -> SignedBeaconBlockHeader {
        self.block().signed_block_header()
    }

    fn message(&self) -> BeaconBlockRef<E> {
        self.block().message()
    }

    fn as_block(&self) -> &SignedBeaconBlock<E> {
        self.block()
    }

    fn block_cloned(&self) -> Arc<SignedBeaconBlock<E>> {
        AvailableBlock::block_cloned(self)
    }

    fn canonical_root(&self) -> Hash256 {
        self.block().canonical_root()
    }

    fn into_rpc_block(self) -> RpcBlock<E> {
        let (block_root, block, blobs_opt) = self.deconstruct();
        // Circumvent the constructor here, because an Available block will have already had
        // consistency checks performed.
        let inner = match blobs_opt {
            None => RpcBlockInner::Block(block),
            Some(blobs) => RpcBlockInner::BlockAndBlobs(block, blobs),
        };
        RpcBlock {
            block_root,
            block: inner,
        }
    }
}

impl<E: EthSpec> AsBlock<E> for RpcBlock<E> {
    fn slot(&self) -> Slot {
        self.as_block().slot()
    }
    fn epoch(&self) -> Epoch {
        self.as_block().epoch()
    }
    fn parent_root(&self) -> Hash256 {
        self.as_block().parent_root()
    }
    fn state_root(&self) -> Hash256 {
        self.as_block().state_root()
    }
    fn signed_block_header(&self) -> SignedBeaconBlockHeader {
        self.as_block().signed_block_header()
    }
    fn message(&self) -> BeaconBlockRef<E> {
        self.as_block().message()
    }
    fn as_block(&self) -> &SignedBeaconBlock<E> {
        match &self.block {
            RpcBlockInner::Block(block) => block,
            RpcBlockInner::BlockAndBlobs(block, _) => block,
        }
    }
    fn block_cloned(&self) -> Arc<SignedBeaconBlock<E>> {
        match &self.block {
            RpcBlockInner::Block(block) => block.clone(),
            RpcBlockInner::BlockAndBlobs(block, _) => block.clone(),
        }
    }
    fn canonical_root(&self) -> Hash256 {
        self.as_block().canonical_root()
    }

    fn into_rpc_block(self) -> RpcBlock<E> {
        self
    }
}<|MERGE_RESOLUTION|>--- conflicted
+++ resolved
@@ -313,39 +313,18 @@
 
 // FIXME(sproul): delete?
 #[derive(Debug)]
-<<<<<<< HEAD
-pub enum BlobVerificationError<T: EthSpec> {
-    BlobError(GossipBlobError<T>),
-    SidecarError(BlobSidecarError),
-}
-
-impl<T: EthSpec> From<GossipBlobError<T>> for BlobVerificationError<T> {
-    fn from(value: GossipBlobError<T>) -> Self {
-=======
-pub enum BlockContentsError<E: EthSpec> {
-    BlockError(BlockError<E>),
+pub enum BlobVerificationError<E: EthSpec> {
     BlobError(GossipBlobError<E>),
     SidecarError(BlobSidecarError),
 }
 
-impl<E: EthSpec> From<BlockError<E>> for BlockContentsError<E> {
-    fn from(value: BlockError<E>) -> Self {
-        Self::BlockError(value)
-    }
-}
-
-impl<E: EthSpec> From<GossipBlobError<E>> for BlockContentsError<E> {
+impl<E: EthSpec> From<GossipBlobError<E>> for BlobVerificationError<E> {
     fn from(value: GossipBlobError<E>) -> Self {
->>>>>>> 6bac5ce1
         Self::BlobError(value)
     }
 }
 
-<<<<<<< HEAD
-impl<T: EthSpec> std::fmt::Display for BlobVerificationError<T> {
-=======
-impl<E: EthSpec> std::fmt::Display for BlockContentsError<E> {
->>>>>>> 6bac5ce1
+impl<E: EthSpec> std::fmt::Display for BlobVerificationError<E> {
     fn fmt(&self, f: &mut std::fmt::Formatter<'_>) -> std::fmt::Result {
         match self {
             BlobVerificationError::BlobError(err) => {
