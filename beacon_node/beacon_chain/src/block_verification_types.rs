--- conflicted
+++ resolved
@@ -154,8 +154,6 @@
         })
     }
 
-<<<<<<< HEAD
-=======
     pub fn new_with_custody_columns(
         block_root: Option<Hash256>,
         block: Arc<SignedBeaconBlock<E>>,
@@ -183,7 +181,6 @@
         })
     }
 
->>>>>>> 9f495e7f
     pub fn new_from_fixed(
         block_root: Hash256,
         block: Arc<SignedBeaconBlock<E>>,
