//! Provides `SignedBeaconBlock` verification logic.
//!
//! Specifically, it provides the following:
//!
//! - Verification for gossip blocks (i.e., should we gossip some block from the network).
//! - Verification for normal blocks (e.g., some block received on the RPC during a parent lookup).
//! - Verification for chain segments (e.g., some chain of blocks received on the RPC during a
//!    sync).
//!
//! The primary source of complexity here is that we wish to avoid doing duplicate work as a block
//! moves through the verification process. For example, if some block is verified for gossip, we
//! do not wish to re-verify the block proposal signature or re-hash the block. Or, if we've
//! verified the signatures of a block during a chain segment import, we do not wish to verify each
//! signature individually again.
//!
//! The incremental processing steps (e.g., signatures verified but not the state transition) is
//! represented as a sequence of wrapper-types around the block. There is a linear progression of
//! types, starting at a `SignedBeaconBlock` and finishing with a `Fully VerifiedBlock` (see
//! diagram below).
//!
//! ```ignore
//!           START
//!             |
//!             ▼
//!     SignedBeaconBlock
//!             |---------------
//!             |              |
//!             |              ▼
//!             |      GossipVerifiedBlock
//!             |              |
//!             |---------------
//!             |
//!             ▼
//!    SignatureVerifiedBlock
//!             |
//!             ▼
//!    ExecutionPendingBlock
//!             |
//!           await
//!             |
//!             ▼
//!            END
//!
//! ```

// Ignore this lint for `BlockSlashInfo` which is of comparable size to the non-error types it is
// returned alongside.
#![allow(clippy::result_large_err)]

use crate::eth1_finalization_cache::Eth1FinalizationData;
use crate::execution_payload::{
    is_optimistic_candidate_block, validate_execution_payload_for_gossip, validate_merge_block,
    AllowOptimisticImport, NotifyExecutionLayer, PayloadNotifier,
};
use crate::observed_block_producers::SeenBlock;
use crate::snapshot_cache::PreProcessingSnapshot;
use crate::validator_monitor::HISTORIC_EPOCHS as VALIDATOR_MONITOR_HISTORIC_EPOCHS;
use crate::validator_pubkey_cache::ValidatorPubkeyCache;
use crate::{
    beacon_chain::{
        BeaconForkChoice, ForkChoiceError, BLOCK_PROCESSING_CACHE_LOCK_TIMEOUT,
        MAXIMUM_GOSSIP_CLOCK_DISPARITY, VALIDATOR_PUBKEY_CACHE_LOCK_TIMEOUT,
    },
    metrics, BeaconChain, BeaconChainError, BeaconChainTypes,
};
use derivative::Derivative;
use eth2::types::EventKind;
use execution_layer::PayloadStatus;
use fork_choice::{AttestationFromBlock, PayloadVerificationStatus};
use parking_lot::RwLockReadGuard;
use proto_array::Block as ProtoBlock;
use safe_arith::ArithError;
use slog::{debug, error, warn, Logger};
use slot_clock::SlotClock;
use ssz::Encode;
use state_processing::per_block_processing::{errors::IntoWithIndex, is_merge_transition_block};
use state_processing::{
    block_signature_verifier::{BlockSignatureVerifier, Error as BlockSignatureVerifierError},
    per_block_processing, per_slot_processing,
    state_advance::partial_state_advance,
    BlockProcessingError, BlockSignatureStrategy, ConsensusContext, SlotProcessingError,
    StateProcessingStrategy, VerifyBlockRoot,
};
use std::borrow::Cow;
use std::fs;
use std::io::Write;
use std::sync::Arc;
use std::time::Duration;
use store::{Error as DBError, HotStateSummary, KeyValueStore, StoreOp};
use task_executor::JoinHandle;
use tree_hash::TreeHash;
use types::ExecPayload;
use types::{
    BeaconBlockRef, BeaconState, BeaconStateError, BlindedPayload, ChainSpec, CloneConfig, Epoch,
    EthSpec, ExecutionBlockHash, Hash256, InconsistentFork, PublicKey, PublicKeyBytes,
    RelativeEpoch, SignedBeaconBlock, SignedBeaconBlockHeader, Slot,
};

pub const POS_PANDA_BANNER: &str = r#"
    ,,,         ,,,                                               ,,,         ,,,
  ;"   ^;     ;'   ",                                           ;"   ^;     ;'   ",
  ;    s$$$$$$$s     ;                                          ;    s$$$$$$$s     ;
  ,  ss$$$$$$$$$$s  ,'  ooooooooo.    .oooooo.   .oooooo..o     ,  ss$$$$$$$$$$s  ,'
  ;s$$$$$$$$$$$$$$$     `888   `Y88. d8P'  `Y8b d8P'    `Y8     ;s$$$$$$$$$$$$$$$
  $$$$$$$$$$$$$$$$$$     888   .d88'888      888Y88bo.          $$$$$$$$$$$$$$$$$$
 $$$$P""Y$$$Y""W$$$$$    888ooo88P' 888      888 `"Y8888o.     $$$$P""Y$$$Y""W$$$$$
 $$$$  p"LFG"q  $$$$$    888        888      888     `"Y88b    $$$$  p"LFG"q  $$$$$
 $$$$  .$$$$$.  $$$$     888        `88b    d88'oo     .d8P    $$$$  .$$$$$.  $$$$
  $$DcaU$$$$$$$$$$      o888o        `Y8bood8P' 8""88888P'      $$DcaU$$$$$$$$$$
    "Y$$$"*"$$$Y"                                                 "Y$$$"*"$$$Y"
        "$b.$$"                                                       "$b.$$"

       .o.                   .   o8o                         .                 .o8
      .888.                .o8   `"'                       .o8                "888
     .8"888.     .ooooo. .o888oooooo oooo    ooo .oooo.  .o888oo .ooooo.  .oooo888
    .8' `888.   d88' `"Y8  888  `888  `88.  .8' `P  )88b   888  d88' `88bd88' `888
   .88ooo8888.  888        888   888   `88..8'   .oP"888   888  888ooo888888   888
  .8'     `888. 888   .o8  888 . 888    `888'   d8(  888   888 .888    .o888   888
 o88o     o8888o`Y8bod8P'  "888"o888o    `8'    `Y888""8o  "888"`Y8bod8P'`Y8bod88P"

"#;

/// Maximum block slot number. Block with slots bigger than this constant will NOT be processed.
const MAXIMUM_BLOCK_SLOT_NUMBER: u64 = 4_294_967_296; // 2^32

/// If true, everytime a block is processed the pre-state, post-state and block are written to SSZ
/// files in the temp directory.
///
/// Only useful for testing.
const WRITE_BLOCK_PROCESSING_SSZ: bool = cfg!(feature = "write_ssz_files");

/// Returned when a block was not verified. A block is not verified for two reasons:
///
/// - The block is malformed/invalid (indicated by all results other than `BeaconChainError`.
/// - We encountered an error whilst trying to verify the block (a `BeaconChainError`).
#[derive(Debug)]
pub enum BlockError<T: EthSpec> {
    /// The parent block was unknown.
    ///
    /// ## Peer scoring
    ///
    /// It's unclear if this block is valid, but it cannot be processed without already knowing
    /// its parent.
    ParentUnknown(Arc<SignedBeaconBlock<T>>),
<<<<<<< HEAD
    /// The block skips too many slots and is a DoS risk.
    TooManySkippedSlots {
        parent_slot: Slot,
        block_slot: Slot,
    },
=======
>>>>>>> bd6a015f
    /// The block slot is greater than the present slot.
    ///
    /// ## Peer scoring
    ///
    /// Assuming the local clock is correct, the peer has sent an invalid message.
    FutureSlot {
        present_slot: Slot,
        block_slot: Slot,
    },
    /// The block state_root does not match the generated state.
    ///
    /// ## Peer scoring
    ///
    /// The peer has incompatible state transition logic and is faulty.
    StateRootMismatch {
        block: Hash256,
        local: Hash256,
    },
    /// The block was a genesis block, these blocks cannot be re-imported.
    GenesisBlock,
    /// The slot is finalized, no need to import.
    ///
    /// ## Peer scoring
    ///
    /// It's unclear if this block is valid, but this block is for a finalized slot and is
    /// therefore useless to us.
    WouldRevertFinalizedSlot {
        block_slot: Slot,
        finalized_slot: Slot,
    },
    /// The block conflicts with finalization, no need to propagate.
    ///
    /// ## Peer scoring
    ///
    /// It's unclear if this block is valid, but it conflicts with finality and shouldn't be
    /// imported.
    NotFinalizedDescendant {
        block_parent_root: Hash256,
    },
    /// Block is already known, no need to re-import.
    ///
    /// ## Peer scoring
    ///
    /// The block is valid and we have already imported a block with this hash.
    BlockIsAlreadyKnown,
    /// A block for this proposer and slot has already been observed.
    ///
    /// ## Peer scoring
    ///
    /// The `proposer` has already proposed a block at this slot. The existing block may or may not
    /// be equal to the given block.
    RepeatProposal {
        proposer: u64,
        slot: Slot,
    },
    /// The block slot exceeds the MAXIMUM_BLOCK_SLOT_NUMBER.
    ///
    /// ## Peer scoring
    ///
    /// We set a very, very high maximum slot number and this block exceeds it. There's no good
    /// reason to be sending these blocks, they're from future slots.
    ///
    /// The block is invalid and the peer is faulty.
    BlockSlotLimitReached,
    /// The `BeaconBlock` has a `proposer_index` that does not match the index we computed locally.
    ///
    /// ## Peer scoring
    ///
    /// The block is invalid and the peer is faulty.
    IncorrectBlockProposer {
        block: u64,
        local_shuffling: u64,
    },
    /// The proposal signature in invalid.
    ///
    /// ## Peer scoring
    ///
    /// The block is invalid and the peer is faulty.
    ProposalSignatureInvalid,
    /// The `block.proposal_index` is not known.
    ///
    /// ## Peer scoring
    ///
    /// The block is invalid and the peer is faulty.
    UnknownValidator(u64),
    /// A signature in the block is invalid (exactly which is unknown).
    ///
    /// ## Peer scoring
    ///
    /// The block is invalid and the peer is faulty.
    InvalidSignature,
    /// The provided block is from an later slot than its parent.
    ///
    /// ## Peer scoring
    ///
    /// The block is invalid and the peer is faulty.
    BlockIsNotLaterThanParent {
        block_slot: Slot,
        parent_slot: Slot,
    },
    /// At least one block in the chain segment did not have it's parent root set to the root of
    /// the prior block.
    ///
    /// ## Peer scoring
    ///
    /// The chain of blocks is invalid and the peer is faulty.
    NonLinearParentRoots,
    /// The slots of the blocks in the chain segment were not strictly increasing. I.e., a child
    /// had lower slot than a parent.
    ///
    /// ## Peer scoring
    ///
    /// The chain of blocks is invalid and the peer is faulty.
    NonLinearSlots,
    /// The block failed the specification's `per_block_processing` function, it is invalid.
    ///
    /// ## Peer scoring
    ///
    /// The block is invalid and the peer is faulty.
    PerBlockProcessingError(BlockProcessingError),
    /// There was an error whilst processing the block. It is not necessarily invalid.
    ///
    /// ## Peer scoring
    ///
    /// We were unable to process this block due to an internal error. It's unclear if the block is
    /// valid.
    BeaconChainError(BeaconChainError),
    /// There was an error whilst verifying weak subjectivity. This block conflicts with the
    /// configured weak subjectivity checkpoint and was not imported.
    ///
    /// ## Peer scoring
    ///
    /// The block is invalid and the peer is faulty.
    WeakSubjectivityConflict,
    /// The block has the wrong structure for the fork at `block.slot`.
    ///
    /// ## Peer scoring
    ///
    /// The block is invalid and the peer is faulty.
    InconsistentFork(InconsistentFork),
    /// There was an error while validating the ExecutionPayload
    ///
    /// ## Peer scoring
    ///
    /// See `ExecutionPayloadError` for scoring information
    ExecutionPayloadError(ExecutionPayloadError),
    /// The block references an parent block which has an execution payload which was found to be
    /// invalid.
    ///
    /// ## Peer scoring
    ///
    /// The peer sent us an invalid block, we must penalise harshly.
    /// If it's actually our fault (e.g. our execution node database is corrupt) we have bigger
    /// problems to worry about than losing peers, and we're doing the network a favour by
    /// disconnecting.
    ParentExecutionPayloadInvalid {
        parent_root: Hash256,
    },
    PublishError,
    SlashableProposal,
}

/// Returned when block validation failed due to some issue verifying
/// the execution payload.
#[derive(Debug)]
pub enum ExecutionPayloadError {
    /// There's no eth1 connection (mandatory after merge)
    ///
    /// ## Peer scoring
    ///
    /// As this is our fault, do not penalize the peer
    NoExecutionConnection,
    /// Error occurred during engine_executePayload
    ///
    /// ## Peer scoring
    ///
    /// Some issue with our configuration, do not penalize peer
    RequestFailed(execution_layer::Error),
    /// The execution engine returned INVALID for the payload
    ///
    /// ## Peer scoring
    ///
    /// The block is invalid and the peer is faulty
    RejectedByExecutionEngine { status: PayloadStatus },
    /// The execution payload timestamp does not match the slot
    ///
    /// ## Peer scoring
    ///
    /// The block is invalid and the peer is faulty
    InvalidPayloadTimestamp { expected: u64, found: u64 },
    /// The execution payload references an execution block that cannot trigger the merge.
    ///
    /// ## Peer scoring
    ///
    /// The block is invalid and the peer sent us a block that passes gossip propagation conditions,
    /// but is invalid upon further verification.
    InvalidTerminalPoWBlock { parent_hash: ExecutionBlockHash },
    /// The `TERMINAL_BLOCK_HASH` is set, but the block has not reached the
    /// `TERMINAL_BLOCK_HASH_ACTIVATION_EPOCH`.
    ///
    /// ## Peer scoring
    ///
    /// The block is invalid and the peer sent us a block that passes gossip propagation conditions,
    /// but is invalid upon further verification.
    InvalidActivationEpoch {
        activation_epoch: Epoch,
        epoch: Epoch,
    },
    /// The `TERMINAL_BLOCK_HASH` is set, but does not match the value specified by the block.
    ///
    /// ## Peer scoring
    ///
    /// The block is invalid and the peer sent us a block that passes gossip propagation conditions,
    /// but is invalid upon further verification.
    InvalidTerminalBlockHash {
        terminal_block_hash: ExecutionBlockHash,
        payload_parent_hash: ExecutionBlockHash,
    },
    /// The execution node is syncing but we fail the conditions for optimistic sync
    ///
    /// ## Peer scoring
    ///
    /// The peer is not necessarily invalid.
    UnverifiedNonOptimisticCandidate,
}

impl ExecutionPayloadError {
    pub fn penalize_peer(&self) -> bool {
        // This match statement should never have a default case so that we are
        // always forced to consider here whether or not to penalize a peer when
        // we add a new error condition.
        match self {
            // The peer has nothing to do with this error, do not penalize them.
            ExecutionPayloadError::NoExecutionConnection => false,
            // The peer has nothing to do with this error, do not penalize them.
            ExecutionPayloadError::RequestFailed(_) => false,
            // An honest optimistic node may propagate blocks which are rejected by an EE, do not
            // penalize them.
            ExecutionPayloadError::RejectedByExecutionEngine { .. } => false,
            // This is a trivial gossip validation condition, there is no reason for an honest peer
            // to propagate a block with an invalid payload time stamp.
            ExecutionPayloadError::InvalidPayloadTimestamp { .. } => true,
            // An honest optimistic node may propagate blocks with an invalid terminal PoW block, we
            // should not penalized them.
            ExecutionPayloadError::InvalidTerminalPoWBlock { .. } => false,
            // This condition is checked *after* gossip propagation, therefore penalizing gossip
            // peers for this block would be unfair. There may be an argument to penalize RPC
            // blocks, since even an optimistic node shouldn't verify this block. We will remove the
            // penalties for all block imports to keep things simple.
            ExecutionPayloadError::InvalidActivationEpoch { .. } => false,
            // As per `Self::InvalidActivationEpoch`.
            ExecutionPayloadError::InvalidTerminalBlockHash { .. } => false,
            // Do not penalize the peer since it's not their fault that *we're* optimistic.
            ExecutionPayloadError::UnverifiedNonOptimisticCandidate => false,
        }
    }
}

impl From<execution_layer::Error> for ExecutionPayloadError {
    fn from(e: execution_layer::Error) -> Self {
        ExecutionPayloadError::RequestFailed(e)
    }
}

impl<T: EthSpec> From<ExecutionPayloadError> for BlockError<T> {
    fn from(e: ExecutionPayloadError) -> Self {
        BlockError::ExecutionPayloadError(e)
    }
}

impl<T: EthSpec> From<InconsistentFork> for BlockError<T> {
    fn from(e: InconsistentFork) -> Self {
        BlockError::InconsistentFork(e)
    }
}

impl<T: EthSpec> std::fmt::Display for BlockError<T> {
    fn fmt(&self, f: &mut std::fmt::Formatter<'_>) -> std::fmt::Result {
        match self {
            BlockError::ParentUnknown(block) => {
                write!(f, "ParentUnknown(parent_root:{})", block.parent_root())
            }
            other => write!(f, "{:?}", other),
        }
    }
}

impl<T: EthSpec> From<BlockSignatureVerifierError> for BlockError<T> {
    fn from(e: BlockSignatureVerifierError) -> Self {
        match e {
            // Make a special distinction for `IncorrectBlockProposer` since it indicates an
            // invalid block, not an internal error.
            BlockSignatureVerifierError::IncorrectBlockProposer {
                block,
                local_shuffling,
            } => BlockError::IncorrectBlockProposer {
                block,
                local_shuffling,
            },
            e => BlockError::BeaconChainError(BeaconChainError::BlockSignatureVerifierError(e)),
        }
    }
}

impl<T: EthSpec> From<BeaconChainError> for BlockError<T> {
    fn from(e: BeaconChainError) -> Self {
        BlockError::BeaconChainError(e)
    }
}

impl<T: EthSpec> From<BeaconStateError> for BlockError<T> {
    fn from(e: BeaconStateError) -> Self {
        BlockError::BeaconChainError(BeaconChainError::BeaconStateError(e))
    }
}

impl<T: EthSpec> From<SlotProcessingError> for BlockError<T> {
    fn from(e: SlotProcessingError) -> Self {
        BlockError::BeaconChainError(BeaconChainError::SlotProcessingError(e))
    }
}

impl<T: EthSpec> From<DBError> for BlockError<T> {
    fn from(e: DBError) -> Self {
        BlockError::BeaconChainError(BeaconChainError::DBError(e))
    }
}

impl<T: EthSpec> From<ArithError> for BlockError<T> {
    fn from(e: ArithError) -> Self {
        BlockError::BeaconChainError(BeaconChainError::ArithError(e))
    }
}

/// Stores information about verifying a payload against an execution engine.
pub struct PayloadVerificationOutcome {
    pub payload_verification_status: PayloadVerificationStatus,
    pub is_valid_merge_transition_block: bool,
}

/// Information about invalid blocks which might still be slashable despite being invalid.
#[allow(clippy::enum_variant_names)]
pub enum BlockSlashInfo<TErr> {
    /// The block is invalid, but its proposer signature wasn't checked.
    SignatureNotChecked(SignedBeaconBlockHeader, TErr),
    /// The block's proposer signature is invalid, so it will never be slashable.
    SignatureInvalid(TErr),
    /// The signature is valid but the attestation is invalid in some other way.
    SignatureValid(SignedBeaconBlockHeader, TErr),
}

impl<E: EthSpec> BlockSlashInfo<BlockError<E>> {
    pub fn from_early_error(header: SignedBeaconBlockHeader, e: BlockError<E>) -> Self {
        match e {
            BlockError::ProposalSignatureInvalid => BlockSlashInfo::SignatureInvalid(e),
            // `InvalidSignature` could indicate any signature in the block, so we want
            // to recheck the proposer signature alone.
            _ => BlockSlashInfo::SignatureNotChecked(header, e),
        }
    }
}

/// Process invalid blocks to see if they are suitable for the slasher.
///
/// If no slasher is configured, this is a no-op.
fn process_block_slash_info<T: BeaconChainTypes>(
    chain: &BeaconChain<T>,
    slash_info: BlockSlashInfo<BlockError<T::EthSpec>>,
) -> BlockError<T::EthSpec> {
    if let Some(slasher) = chain.slasher.as_ref() {
        let (verified_header, error) = match slash_info {
            BlockSlashInfo::SignatureNotChecked(header, e) => {
                if verify_header_signature(chain, &header).is_ok() {
                    (header, e)
                } else {
                    return e;
                }
            }
            BlockSlashInfo::SignatureInvalid(e) => return e,
            BlockSlashInfo::SignatureValid(header, e) => (header, e),
        };

        slasher.accept_block_header(verified_header);
        error
    } else {
        match slash_info {
            BlockSlashInfo::SignatureNotChecked(_, e)
            | BlockSlashInfo::SignatureInvalid(e)
            | BlockSlashInfo::SignatureValid(_, e) => e,
        }
    }
}

/// Verify all signatures (except deposit signatures) on all blocks in the `chain_segment`. If all
/// signatures are valid, the `chain_segment` is mapped to a `Vec<SignatureVerifiedBlock>` that can
/// later be transformed into a `ExecutionPendingBlock` without re-checking the signatures. If any
/// signature in the block is invalid, an `Err` is returned (it is not possible to known _which_
/// signature was invalid).
///
/// ## Errors
///
/// The given `chain_segment` must contain only blocks from the same epoch, otherwise an error
/// will be returned.
pub fn signature_verify_chain_segment<T: BeaconChainTypes>(
    mut chain_segment: Vec<(Hash256, Arc<SignedBeaconBlock<T::EthSpec>>)>,
    chain: &BeaconChain<T>,
) -> Result<Vec<SignatureVerifiedBlock<T>>, BlockError<T::EthSpec>> {
    if chain_segment.is_empty() {
        return Ok(vec![]);
    }

    let (first_root, first_block) = chain_segment.remove(0);
    let (mut parent, first_block) = load_parent(first_root, first_block, chain)?;
    let slot = first_block.slot();
    chain_segment.insert(0, (first_root, first_block));

    let highest_slot = chain_segment
        .last()
        .map(|(_, block)| block.slot())
        .unwrap_or_else(|| slot);

    let state = cheap_state_advance_to_obtain_committees(
        &mut parent.pre_state,
        parent.beacon_state_root,
        highest_slot,
        &chain.spec,
    )?;

    let pubkey_cache = get_validator_pubkey_cache(chain)?;
    let mut signature_verifier = get_signature_verifier(&state, &pubkey_cache, &chain.spec);

    let mut signature_verified_blocks = Vec::with_capacity(chain_segment.len());

    for (block_root, block) in &chain_segment {
        let mut consensus_context =
            ConsensusContext::new(block.slot()).set_current_block_root(*block_root);

        signature_verifier.include_all_signatures(block, &mut consensus_context)?;

        // Save the block and its consensus context. The context will have had its proposer index
        // and attesting indices filled in, which can be used to accelerate later block processing.
        signature_verified_blocks.push(SignatureVerifiedBlock {
            block: block.clone(),
            block_root: *block_root,
            parent: None,
            consensus_context,
        });
    }

    if signature_verifier.verify().is_err() {
        return Err(BlockError::InvalidSignature);
    }

    drop(pubkey_cache);

    if let Some(signature_verified_block) = signature_verified_blocks.first_mut() {
        signature_verified_block.parent = Some(parent);
    }

    Ok(signature_verified_blocks)
}

/// A wrapper around a `SignedBeaconBlock` that indicates it has been approved for re-gossiping on
/// the p2p network.
#[derive(Derivative)]
#[derivative(Debug(bound = "T: BeaconChainTypes"))]
pub struct GossipVerifiedBlock<T: BeaconChainTypes> {
    pub block: Arc<SignedBeaconBlock<T::EthSpec>>,
    pub block_root: Hash256,
    parent: Option<PreProcessingSnapshot<T::EthSpec>>,
    consensus_context: ConsensusContext<T::EthSpec>,
}

/// A wrapper around a `SignedBeaconBlock` that indicates that all signatures (except the deposit
/// signatures) have been verified.
pub struct SignatureVerifiedBlock<T: BeaconChainTypes> {
    block: Arc<SignedBeaconBlock<T::EthSpec>>,
    block_root: Hash256,
    parent: Option<PreProcessingSnapshot<T::EthSpec>>,
    consensus_context: ConsensusContext<T::EthSpec>,
}

/// Used to await the result of executing payload with a remote EE.
type PayloadVerificationHandle<E> =
    JoinHandle<Option<Result<PayloadVerificationOutcome, BlockError<E>>>>;

/// A wrapper around a `SignedBeaconBlock` that indicates that this block is fully verified and
/// ready to import into the `BeaconChain`. The validation includes:
///
/// - Parent is known
/// - Signatures
/// - State root check
/// - Per block processing
///
/// Note: a `ExecutionPendingBlock` is not _forever_ valid to be imported, it may later become invalid
/// due to finality or some other event. A `ExecutionPendingBlock` should be imported into the
/// `BeaconChain` immediately after it is instantiated.
pub struct ExecutionPendingBlock<T: BeaconChainTypes> {
    pub block: Arc<SignedBeaconBlock<T::EthSpec>>,
    pub block_root: Hash256,
    pub state: BeaconState<T::EthSpec>,
    pub parent_block: SignedBeaconBlock<T::EthSpec, BlindedPayload<T::EthSpec>>,
    pub parent_eth1_finalization_data: Eth1FinalizationData,
    pub confirmed_state_roots: Vec<Hash256>,
    pub consensus_context: ConsensusContext<T::EthSpec>,
    pub payload_verification_handle: PayloadVerificationHandle<T::EthSpec>,
}

pub trait IntoGossipVerifiedBlock<T: BeaconChainTypes>: Sized {
    fn into_gossip_verified_block(
        self,
        chain: &BeaconChain<T>,
    ) -> Result<GossipVerifiedBlock<T>, BlockError<T::EthSpec>>;
    fn inner(&self) -> Arc<SignedBeaconBlock<T::EthSpec>>;
}

impl<T: BeaconChainTypes> IntoGossipVerifiedBlock<T> for GossipVerifiedBlock<T> {
    fn into_gossip_verified_block(
        self,
        _chain: &BeaconChain<T>,
    ) -> Result<GossipVerifiedBlock<T>, BlockError<T::EthSpec>> {
        Ok(self)
    }

    fn inner(&self) -> Arc<SignedBeaconBlock<T::EthSpec>> {
        self.block.clone()
    }
}

impl<T: BeaconChainTypes> IntoGossipVerifiedBlock<T> for Arc<SignedBeaconBlock<T::EthSpec>> {
    fn into_gossip_verified_block(
        self,
        chain: &BeaconChain<T>,
    ) -> Result<GossipVerifiedBlock<T>, BlockError<T::EthSpec>> {
        GossipVerifiedBlock::new(self, chain)
    }

    fn inner(&self) -> Arc<SignedBeaconBlock<T::EthSpec>> {
        self.clone()
    }
}

/// Implemented on types that can be converted into a `ExecutionPendingBlock`.
///
/// Used to allow functions to accept blocks at various stages of verification.
pub trait IntoExecutionPendingBlock<T: BeaconChainTypes>: Sized {
    fn into_execution_pending_block(
        self,
        block_root: Hash256,
        chain: &Arc<BeaconChain<T>>,
        notify_execution_layer: NotifyExecutionLayer,
    ) -> Result<ExecutionPendingBlock<T>, BlockError<T::EthSpec>> {
        self.into_execution_pending_block_slashable(block_root, chain, notify_execution_layer)
            .map(|execution_pending| {
                // Supply valid block to slasher.
                if let Some(slasher) = chain.slasher.as_ref() {
                    slasher.accept_block_header(execution_pending.block.signed_block_header());
                }
                execution_pending
            })
            .map_err(|slash_info| process_block_slash_info(chain, slash_info))
    }

    /// Convert the block to fully-verified form while producing data to aid checking slashability.
    fn into_execution_pending_block_slashable(
        self,
        block_root: Hash256,
        chain: &Arc<BeaconChain<T>>,
        notify_execution_layer: NotifyExecutionLayer,
    ) -> Result<ExecutionPendingBlock<T>, BlockSlashInfo<BlockError<T::EthSpec>>>;

    fn block(&self) -> &SignedBeaconBlock<T::EthSpec>;
}

impl<T: BeaconChainTypes> GossipVerifiedBlock<T> {
    /// Instantiates `Self`, a wrapper that indicates the given `block` is safe to be re-gossiped
    /// on the p2p network.
    ///
    /// Returns an error if the block is invalid, or if the block was unable to be verified.
    pub fn new(
        block: Arc<SignedBeaconBlock<T::EthSpec>>,
        chain: &BeaconChain<T>,
    ) -> Result<Self, BlockError<T::EthSpec>> {
        // If the block is valid for gossip we don't supply it to the slasher here because
        // we assume it will be transformed into a fully verified block. We *do* need to supply
        // it to the slasher if an error occurs, because that's the end of this block's journey,
        // and it could be a repeat proposal (a likely cause for slashing!).
        let header = block.signed_block_header();
        Self::new_without_slasher_checks(block, chain).map_err(|e| {
            process_block_slash_info(chain, BlockSlashInfo::from_early_error(header, e))
        })
    }

    /// As for new, but doesn't pass the block to the slasher.
    fn new_without_slasher_checks(
        block: Arc<SignedBeaconBlock<T::EthSpec>>,
        chain: &BeaconChain<T>,
    ) -> Result<Self, BlockError<T::EthSpec>> {
        // Ensure the block is the correct structure for the fork at `block.slot()`.
        block
            .fork_name(&chain.spec)
            .map_err(BlockError::InconsistentFork)?;

        // Do not gossip or process blocks from future slots.
        let present_slot_with_tolerance = chain
            .slot_clock
            .now_with_future_tolerance(MAXIMUM_GOSSIP_CLOCK_DISPARITY)
            .ok_or(BeaconChainError::UnableToReadSlot)?;
        if block.slot() > present_slot_with_tolerance {
            return Err(BlockError::FutureSlot {
                present_slot: present_slot_with_tolerance,
                block_slot: block.slot(),
            });
        }

        let block_root = get_block_root(&block);

        // Disallow blocks that conflict with the anchor (weak subjectivity checkpoint), if any.
        check_block_against_anchor_slot(block.message(), chain)?;

        // Do not gossip a block from a finalized slot.
        check_block_against_finalized_slot(block.message(), block_root, chain)?;

        // Check if the block is already known. We know it is post-finalization, so it is
        // sufficient to check the fork choice.
        //
        // In normal operation this isn't necessary, however it is useful immediately after a
        // reboot if the `observed_block_producers` cache is empty. In that case, without this
        // check, we will load the parent and state from disk only to find out later that we
        // already know this block.
        if chain
            .canonical_head
            .fork_choice_read_lock()
            .contains_block(&block_root)
        {
            return Err(BlockError::BlockIsAlreadyKnown);
        }

        // Do not process a block that doesn't descend from the finalized root.
        //
        // We check this *before* we load the parent so that we can return a more detailed error.
        check_block_is_finalized_checkpoint_or_descendant(
            chain,
            &chain.canonical_head.fork_choice_read_lock(),
            &block,
        )?;

        let block_epoch = block.slot().epoch(T::EthSpec::slots_per_epoch());
        let (parent_block, block) = verify_parent_block_is_known(chain, block)?;

        // Track the number of skip slots between the block and its parent.
        metrics::set_gauge(
            &metrics::GOSSIP_BEACON_BLOCK_SKIPPED_SLOTS,
            block
                .slot()
                .as_u64()
                .saturating_sub(1)
                .saturating_sub(parent_block.slot.into()) as i64,
        );

        // Paranoid check to prevent propagation of blocks that don't form a legitimate chain.
        //
        // This is not in the spec, but @protolambda tells me that the majority of other clients are
        // already doing it. For reference:
        //
        // https://github.com/ethereum/eth2.0-specs/pull/2196
        if parent_block.slot >= block.slot() {
            return Err(BlockError::BlockIsNotLaterThanParent {
                block_slot: block.slot(),
                parent_slot: parent_block.slot,
            });
        }

        let proposer_shuffling_decision_block =
            if parent_block.slot.epoch(T::EthSpec::slots_per_epoch()) == block_epoch {
                parent_block
                    .next_epoch_shuffling_id
                    .shuffling_decision_block
            } else {
                parent_block.root
            };

        // We assign to a variable instead of using `if let Some` directly to ensure we drop the
        // write lock before trying to acquire it again in the `else` clause.
        let proposer_opt = chain
            .beacon_proposer_cache
            .lock()
            .get_slot::<T::EthSpec>(proposer_shuffling_decision_block, block.slot());
        let (expected_proposer, fork, parent, block) = if let Some(proposer) = proposer_opt {
            // The proposer index was cached and we can return it without needing to load the
            // parent.
            (proposer.index, proposer.fork, None, block)
        } else {
            // The proposer index was *not* cached and we must load the parent in order to determine
            // the proposer index.
            let (mut parent, block) = load_parent(block_root, block, chain)?;

            debug!(
                chain.log,
                "Proposer shuffling cache miss";
                "parent_root" => ?parent.beacon_block_root,
                "parent_slot" => parent.beacon_block.slot(),
                "block_root" => ?block_root,
                "block_slot" => block.slot(),
            );

            // The state produced is only valid for determining proposer/attester shuffling indices.
            let state = cheap_state_advance_to_obtain_committees(
                &mut parent.pre_state,
                parent.beacon_state_root,
                block.slot(),
                &chain.spec,
            )?;

            let proposers = state.get_beacon_proposer_indices(&chain.spec)?;
            let proposer_index = *proposers
                .get(block.slot().as_usize() % T::EthSpec::slots_per_epoch() as usize)
                .ok_or_else(|| BeaconChainError::NoProposerForSlot(block.slot()))?;

            // Prime the proposer shuffling cache with the newly-learned value.
            chain.beacon_proposer_cache.lock().insert(
                block_epoch,
                proposer_shuffling_decision_block,
                proposers,
                state.fork(),
            )?;

            (proposer_index, state.fork(), Some(parent), block)
        };

        let signature_is_valid = {
            let pubkey_cache = get_validator_pubkey_cache(chain)?;
            let pubkey = pubkey_cache
                .get(block.message().proposer_index() as usize)
                .ok_or_else(|| BlockError::UnknownValidator(block.message().proposer_index()))?;
            block.verify_signature(
                Some(block_root),
                pubkey,
                &fork,
                chain.genesis_validators_root,
                &chain.spec,
            )
        };

        if !signature_is_valid {
            return Err(BlockError::ProposalSignatureInvalid);
        }

        // Now the signature is valid, store the proposal so we don't accept another from this
        // validator and slot.
        //
        // It's important to double-check that the proposer still hasn't been observed so we don't
        // have a race-condition when verifying two blocks simultaneously.
        match chain
            .observed_block_producers
            .write()
            .observe_proposal(block_root, block.message())
            .map_err(|e| BlockError::BeaconChainError(e.into()))?
        {
            SeenBlock::Slashable => return Err(BlockError::SlashableProposal),
            SeenBlock::Duplicate => return Err(BlockError::BlockIsAlreadyKnown),
            _ => {}
        };

        if block.message().proposer_index() != expected_proposer as u64 {
            return Err(BlockError::IncorrectBlockProposer {
                block: block.message().proposer_index(),
                local_shuffling: expected_proposer as u64,
            });
        }

        // Validate the block's execution_payload (if any).
        validate_execution_payload_for_gossip(&parent_block, block.message(), chain)?;

        // Having checked the proposer index and the block root we can cache them.
        let consensus_context = ConsensusContext::new(block.slot())
            .set_current_block_root(block_root)
            .set_proposer_index(block.message().proposer_index());

        Ok(Self {
            block,
            block_root,
            parent,
            consensus_context,
        })
    }

    pub fn block_root(&self) -> Hash256 {
        self.block_root
    }
}

impl<T: BeaconChainTypes> IntoExecutionPendingBlock<T> for GossipVerifiedBlock<T> {
    /// Completes verification of the wrapped `block`.
    fn into_execution_pending_block_slashable(
        self,
        block_root: Hash256,
        chain: &Arc<BeaconChain<T>>,
        notify_execution_layer: NotifyExecutionLayer,
    ) -> Result<ExecutionPendingBlock<T>, BlockSlashInfo<BlockError<T::EthSpec>>> {
        let execution_pending =
            SignatureVerifiedBlock::from_gossip_verified_block_check_slashable(self, chain)?;
        execution_pending.into_execution_pending_block_slashable(
            block_root,
            chain,
            notify_execution_layer,
        )
    }

    fn block(&self) -> &SignedBeaconBlock<T::EthSpec> {
        &self.block
    }
}

impl<T: BeaconChainTypes> SignatureVerifiedBlock<T> {
    /// Instantiates `Self`, a wrapper that indicates that all signatures (except the deposit
    /// signatures) are valid  (i.e., signed by the correct public keys).
    ///
    /// Returns an error if the block is invalid, or if the block was unable to be verified.
    pub fn new(
        block: Arc<SignedBeaconBlock<T::EthSpec>>,
        block_root: Hash256,
        chain: &BeaconChain<T>,
    ) -> Result<Self, BlockError<T::EthSpec>> {
        // Ensure the block is the correct structure for the fork at `block.slot()`.
        block
            .fork_name(&chain.spec)
            .map_err(BlockError::InconsistentFork)?;

        // Check the anchor slot before loading the parent, to avoid spurious lookups.
        check_block_against_anchor_slot(block.message(), chain)?;

        let (mut parent, block) = load_parent(block_root, block, chain)?;

        let state = cheap_state_advance_to_obtain_committees(
            &mut parent.pre_state,
            parent.beacon_state_root,
            block.slot(),
            &chain.spec,
        )?;

        let pubkey_cache = get_validator_pubkey_cache(chain)?;

        let mut signature_verifier = get_signature_verifier(&state, &pubkey_cache, &chain.spec);

        let mut consensus_context =
            ConsensusContext::new(block.slot()).set_current_block_root(block_root);

        signature_verifier.include_all_signatures(&block, &mut consensus_context)?;

        if signature_verifier.verify().is_ok() {
            Ok(Self {
                consensus_context,
                block,
                block_root,
                parent: Some(parent),
            })
        } else {
            Err(BlockError::InvalidSignature)
        }
    }

    /// As for `new` above but producing `BlockSlashInfo`.
    pub fn check_slashable(
        block: Arc<SignedBeaconBlock<T::EthSpec>>,
        block_root: Hash256,
        chain: &BeaconChain<T>,
    ) -> Result<Self, BlockSlashInfo<BlockError<T::EthSpec>>> {
        let header = block.signed_block_header();
        Self::new(block, block_root, chain).map_err(|e| BlockSlashInfo::from_early_error(header, e))
    }

    /// Finishes signature verification on the provided `GossipVerifedBlock`. Does not re-verify
    /// the proposer signature.
    pub fn from_gossip_verified_block(
        from: GossipVerifiedBlock<T>,
        chain: &BeaconChain<T>,
    ) -> Result<Self, BlockError<T::EthSpec>> {
        let (mut parent, block) = if let Some(parent) = from.parent {
            (parent, from.block)
        } else {
            load_parent(from.block_root, from.block, chain)?
        };

        let state = cheap_state_advance_to_obtain_committees(
            &mut parent.pre_state,
            parent.beacon_state_root,
            block.slot(),
            &chain.spec,
        )?;

        let pubkey_cache = get_validator_pubkey_cache(chain)?;

        let mut signature_verifier = get_signature_verifier(&state, &pubkey_cache, &chain.spec);

        // Gossip verification has already checked the proposer index. Use it to check the RANDAO
        // signature.
        let mut consensus_context = from.consensus_context;
        signature_verifier
            .include_all_signatures_except_proposal(&block, &mut consensus_context)?;

        if signature_verifier.verify().is_ok() {
            Ok(Self {
                block,
                block_root: from.block_root,
                parent: Some(parent),
                consensus_context,
            })
        } else {
            Err(BlockError::InvalidSignature)
        }
    }

    /// Same as `from_gossip_verified_block` but producing slashing-relevant data as well.
    pub fn from_gossip_verified_block_check_slashable(
        from: GossipVerifiedBlock<T>,
        chain: &BeaconChain<T>,
    ) -> Result<Self, BlockSlashInfo<BlockError<T::EthSpec>>> {
        let header = from.block.signed_block_header();
        Self::from_gossip_verified_block(from, chain)
            .map_err(|e| BlockSlashInfo::from_early_error(header, e))
    }

    pub fn block_root(&self) -> Hash256 {
        self.block_root
    }
}

impl<T: BeaconChainTypes> IntoExecutionPendingBlock<T> for SignatureVerifiedBlock<T> {
    /// Completes verification of the wrapped `block`.
    fn into_execution_pending_block_slashable(
        self,
        block_root: Hash256,
        chain: &Arc<BeaconChain<T>>,
        notify_execution_layer: NotifyExecutionLayer,
    ) -> Result<ExecutionPendingBlock<T>, BlockSlashInfo<BlockError<T::EthSpec>>> {
        let header = self.block.signed_block_header();
        let (parent, block) = if let Some(parent) = self.parent {
            (parent, self.block)
        } else {
            load_parent(self.block_root, self.block, chain)
                .map_err(|e| BlockSlashInfo::SignatureValid(header.clone(), e))?
        };

        ExecutionPendingBlock::from_signature_verified_components(
            block,
            block_root,
            parent,
            self.consensus_context,
            chain,
            notify_execution_layer,
        )
        .map_err(|e| BlockSlashInfo::SignatureValid(header, e))
    }

    fn block(&self) -> &SignedBeaconBlock<T::EthSpec> {
        &self.block
    }
}

impl<T: BeaconChainTypes> IntoExecutionPendingBlock<T> for Arc<SignedBeaconBlock<T::EthSpec>> {
    /// Verifies the `SignedBeaconBlock` by first transforming it into a `SignatureVerifiedBlock`
    /// and then using that implementation of `IntoExecutionPendingBlock` to complete verification.
    fn into_execution_pending_block_slashable(
        self,
        block_root: Hash256,
        chain: &Arc<BeaconChain<T>>,
        notify_execution_layer: NotifyExecutionLayer,
    ) -> Result<ExecutionPendingBlock<T>, BlockSlashInfo<BlockError<T::EthSpec>>> {
        // Perform an early check to prevent wasting time on irrelevant blocks.
        let block_root = check_block_relevancy(&self, block_root, chain)
            .map_err(|e| BlockSlashInfo::SignatureNotChecked(self.signed_block_header(), e))?;

        SignatureVerifiedBlock::check_slashable(self, block_root, chain)?
            .into_execution_pending_block_slashable(block_root, chain, notify_execution_layer)
    }

    fn block(&self) -> &SignedBeaconBlock<T::EthSpec> {
        self
    }
}

impl<T: BeaconChainTypes> ExecutionPendingBlock<T> {
    /// Instantiates `Self`, a wrapper that indicates that the given `block` is fully valid. See
    /// the struct-level documentation for more information.
    ///
    /// Note: this function does not verify block signatures, it assumes they are valid. Signature
    /// verification must be done upstream (e.g., via a `SignatureVerifiedBlock`
    ///
    /// Returns an error if the block is invalid, or if the block was unable to be verified.
    pub fn from_signature_verified_components(
        block: Arc<SignedBeaconBlock<T::EthSpec>>,
        block_root: Hash256,
        parent: PreProcessingSnapshot<T::EthSpec>,
        mut consensus_context: ConsensusContext<T::EthSpec>,
        chain: &Arc<BeaconChain<T>>,
        notify_execution_layer: NotifyExecutionLayer,
    ) -> Result<Self, BlockError<T::EthSpec>> {
        chain
            .observed_block_producers
            .write()
            .observe_proposal(block_root, block.message())
            .map_err(|e| BlockError::BeaconChainError(e.into()))?;

        if let Some(parent) = chain
            .canonical_head
            .fork_choice_read_lock()
            .get_block(&block.parent_root())
        {
            // Reject any block where the parent has an invalid payload. It's impossible for a valid
            // block to descend from an invalid parent.
            if parent.execution_status.is_invalid() {
                return Err(BlockError::ParentExecutionPayloadInvalid {
                    parent_root: block.parent_root(),
                });
            }
        } else {
            // Reject any block if its parent is not known to fork choice.
            //
            // A block that is not in fork choice is either:
            //
            //  - Not yet imported: we should reject this block because we should only import a child
            //  after its parent has been fully imported.
            //  - Pre-finalized: if the parent block is _prior_ to finalization, we should ignore it
            //  because it will revert finalization. Note that the finalized block is stored in fork
            //  choice, so we will not reject any child of the finalized block (this is relevant during
            //  genesis).
            return Err(BlockError::ParentUnknown(block));
        }

        /*
         *  Perform cursory checks to see if the block is even worth processing.
         */

        check_block_relevancy(&block, block_root, chain)?;

        // Define a future that will verify the execution payload with an execution engine.
        //
        // We do this as early as possible so that later parts of this function can run in parallel
        // with the payload verification.
        let payload_notifier = PayloadNotifier::new(
            chain.clone(),
            block.clone(),
            &parent.pre_state,
            notify_execution_layer,
        )?;
        let is_valid_merge_transition_block =
            is_merge_transition_block(&parent.pre_state, block.message().body());
        let payload_verification_future = async move {
            let chain = payload_notifier.chain.clone();
            let block = payload_notifier.block.clone();

            // If this block triggers the merge, check to ensure that it references valid execution
            // blocks.
            //
            // The specification defines this check inside `on_block` in the fork-choice specification,
            // however we perform the check here for two reasons:
            //
            // - There's no point in importing a block that will fail fork choice, so it's best to fail
            //   early.
            // - Doing the check here means we can keep our fork-choice implementation "pure". I.e., no
            //   calls to remote servers.
            if is_valid_merge_transition_block {
                validate_merge_block(&chain, block.message(), AllowOptimisticImport::Yes).await?;
            };

            // The specification declares that this should be run *inside* `per_block_processing`,
            // however we run it here to keep `per_block_processing` pure (i.e., no calls to external
            // servers).
            let payload_verification_status = payload_notifier.notify_new_payload().await?;

            // If the payload did not validate or invalidate the block, check to see if this block is
            // valid for optimistic import.
            if payload_verification_status.is_optimistic() {
                let block_hash_opt = block
                    .message()
                    .body()
                    .execution_payload()
                    .map(|full_payload| full_payload.block_hash());

                // Ensure the block is a candidate for optimistic import.
                if !is_optimistic_candidate_block(&chain, block.slot(), block.parent_root()).await?
                {
                    warn!(
                        chain.log,
                        "Rejecting optimistic block";
                        "block_hash" => ?block_hash_opt,
                        "msg" => "the execution engine is not synced"
                    );
                    return Err(ExecutionPayloadError::UnverifiedNonOptimisticCandidate.into());
                }
            }

            Ok(PayloadVerificationOutcome {
                payload_verification_status,
                is_valid_merge_transition_block,
            })
        };
        // Spawn the payload verification future as a new task, but don't wait for it to complete.
        // The `payload_verification_future` will be awaited later to ensure verification completed
        // successfully.
        let payload_verification_handle = chain
            .task_executor
            .spawn_handle(
                payload_verification_future,
                "execution_payload_verification",
            )
            .ok_or(BeaconChainError::RuntimeShutdown)?;

        /*
         * Advance the given `parent.beacon_state` to the slot of the given `block`.
         */

        let catchup_timer = metrics::start_timer(&metrics::BLOCK_PROCESSING_CATCHUP_STATE);

        // Stage a batch of operations to be completed atomically if this block is imported
        // successfully.
        let mut confirmed_state_roots = vec![];

        // The block must have a higher slot than its parent.
        if block.slot() <= parent.beacon_block.slot() {
            return Err(BlockError::BlockIsNotLaterThanParent {
                block_slot: block.slot(),
                parent_slot: parent.beacon_block.slot(),
            });
        }

        let mut summaries = vec![];

        // Transition the parent state to the block slot.
        //
        // It is important to note that we're using a "pre-state" here, one that has potentially
        // been advanced one slot forward from `parent.beacon_block.slot`.
        let mut state = parent.pre_state;

        // Perform a sanity check on the pre-state.
        let parent_slot = parent.beacon_block.slot();
        if state.slot() < parent_slot || state.slot() > parent_slot + 1 {
            return Err(BeaconChainError::BadPreState {
                parent_root: parent.beacon_block_root,
                parent_slot,
                block_root,
                block_slot: block.slot(),
                state_slot: state.slot(),
            }
            .into());
        }

        let parent_eth1_finalization_data = Eth1FinalizationData {
            eth1_data: state.eth1_data().clone(),
            eth1_deposit_index: state.eth1_deposit_index(),
        };

        let distance = block.slot().as_u64().saturating_sub(state.slot().as_u64());
        for _ in 0..distance {
            let state_root = if parent.beacon_block.slot() == state.slot() {
                // If it happens that `pre_state` has *not* already been advanced forward a single
                // slot, then there is no need to compute the state root for this
                // `per_slot_processing` call since that state root is already stored in the parent
                // block.
                parent.beacon_block.state_root()
            } else {
                // This is a new state we've reached, so stage it for storage in the DB.
                // Computing the state root here is time-equivalent to computing it during slot
                // processing, but we get early access to it.
                let state_root = state.update_tree_hash_cache()?;

                // Store the state immediately, marking it as temporary, and staging the deletion
                // of its temporary status as part of the larger atomic operation.
                let txn_lock = chain.store.hot_db.begin_rw_transaction();
                let state_already_exists =
                    chain.store.load_hot_state_summary(&state_root)?.is_some();

                let state_batch = if state_already_exists {
                    // If the state exists, it could be temporary or permanent, but in neither case
                    // should we rewrite it or store a new temporary flag for it. We *will* stage
                    // the temporary flag for deletion because it's OK to double-delete the flag,
                    // and we don't mind if another thread gets there first.
                    vec![]
                } else {
                    vec![
                        if state.slot() % T::EthSpec::slots_per_epoch() == 0 {
                            StoreOp::PutState(state_root, &state)
                        } else {
                            StoreOp::PutStateSummary(
                                state_root,
                                HotStateSummary::new(&state_root, &state)?,
                            )
                        },
                        StoreOp::PutStateTemporaryFlag(state_root),
                    ]
                };
                chain.store.do_atomically(state_batch)?;
                drop(txn_lock);

                confirmed_state_roots.push(state_root);

                state_root
            };

            if let Some(summary) = per_slot_processing(&mut state, Some(state_root), &chain.spec)? {
                // Expose Prometheus metrics.
                if let Err(e) = summary.observe_metrics() {
                    error!(
                        chain.log,
                        "Failed to observe epoch summary metrics";
                        "src" => "block_verification",
                        "error" => ?e
                    );
                }
                summaries.push(summary);
            }
        }
        metrics::stop_timer(catchup_timer);

        let block_slot = block.slot();
        let state_current_epoch = state.current_epoch();

        // If the block is sufficiently recent, notify the validator monitor.
        if let Some(slot) = chain.slot_clock.now() {
            let epoch = slot.epoch(T::EthSpec::slots_per_epoch());
            if block_slot.epoch(T::EthSpec::slots_per_epoch())
                + VALIDATOR_MONITOR_HISTORIC_EPOCHS as u64
                >= epoch
            {
                let validator_monitor = chain.validator_monitor.read();
                // Update the summaries in a separate loop to `per_slot_processing`. This protects
                // the `validator_monitor` lock from being bounced or held for a long time whilst
                // performing `per_slot_processing`.
                for (i, summary) in summaries.iter().enumerate() {
                    let epoch = state_current_epoch - Epoch::from(summaries.len() - i);
                    if let Err(e) =
                        validator_monitor.process_validator_statuses(epoch, summary, &chain.spec)
                    {
                        error!(
                            chain.log,
                            "Failed to process validator statuses";
                            "error" => ?e
                        );
                    }
                }
            }
        }

        /*
         * Build the committee caches on the state.
         */

        let committee_timer = metrics::start_timer(&metrics::BLOCK_PROCESSING_COMMITTEE);

        state.build_committee_cache(RelativeEpoch::Previous, &chain.spec)?;
        state.build_committee_cache(RelativeEpoch::Current, &chain.spec)?;

        metrics::stop_timer(committee_timer);

        /*
         * If we have block reward listeners, compute the block reward and push it to the
         * event handler.
         */
        if let Some(ref event_handler) = chain.event_handler {
            if event_handler.has_block_reward_subscribers() {
                let mut reward_cache = Default::default();
                let block_reward = chain.compute_block_reward(
                    block.message(),
                    block_root,
                    &state,
                    &mut reward_cache,
                    true,
                )?;
                event_handler.register(EventKind::BlockReward(block_reward));
            }
        }

        /*
         * Perform `per_block_processing` on the block and state, returning early if the block is
         * invalid.
         */

        write_state(
            &format!("state_pre_block_{}", block_root),
            &state,
            &chain.log,
        );
        write_block(&block, block_root, &chain.log);

        let core_timer = metrics::start_timer(&metrics::BLOCK_PROCESSING_CORE);

        if let Err(err) = per_block_processing(
            &mut state,
            &block,
            // Signatures were verified earlier in this function.
            BlockSignatureStrategy::NoVerification,
            StateProcessingStrategy::Accurate,
            VerifyBlockRoot::True,
            &mut consensus_context,
            &chain.spec,
        ) {
            match err {
                // Capture `BeaconStateError` so that we can easily distinguish between a block
                // that's invalid and one that caused an internal error.
                BlockProcessingError::BeaconStateError(e) => return Err(e.into()),
                other => return Err(BlockError::PerBlockProcessingError(other)),
            }
        };

        metrics::stop_timer(core_timer);

        /*
         * Calculate the state root of the newly modified state
         */

        let state_root_timer = metrics::start_timer(&metrics::BLOCK_PROCESSING_STATE_ROOT);

        let state_root = state.update_tree_hash_cache()?;

        metrics::stop_timer(state_root_timer);

        write_state(
            &format!("state_post_block_{}", block_root),
            &state,
            &chain.log,
        );

        /*
         * Check to ensure the state root on the block matches the one we have calculated.
         */

        if block.state_root() != state_root {
            return Err(BlockError::StateRootMismatch {
                block: block.state_root(),
                local: state_root,
            });
        }

        /*
         * Apply the block's attestations to fork choice.
         *
         * We're running in parallel with the payload verification at this point, so this is
         * free real estate.
         */
        let current_slot = chain.slot()?;
        let mut fork_choice = chain.canonical_head.fork_choice_write_lock();

        // Register each attester slashing in the block with fork choice.
        for attester_slashing in block.message().body().attester_slashings() {
            fork_choice.on_attester_slashing(attester_slashing);
        }

        // Register each attestation in the block with fork choice.
        for (i, attestation) in block.message().body().attestations().iter().enumerate() {
            let _fork_choice_attestation_timer =
                metrics::start_timer(&metrics::FORK_CHOICE_PROCESS_ATTESTATION_TIMES);

            let indexed_attestation = consensus_context
                .get_indexed_attestation(&state, attestation)
                .map_err(|e| BlockError::PerBlockProcessingError(e.into_with_index(i)))?;

            match fork_choice.on_attestation(
                current_slot,
                indexed_attestation,
                AttestationFromBlock::True,
            ) {
                Ok(()) => Ok(()),
                // Ignore invalid attestations whilst importing attestations from a block. The
                // block might be very old and therefore the attestations useless to fork choice.
                Err(ForkChoiceError::InvalidAttestation(_)) => Ok(()),
                Err(e) => Err(BlockError::BeaconChainError(e.into())),
            }?;
        }
        drop(fork_choice);

        Ok(Self {
            block,
            block_root,
            state,
            parent_block: parent.beacon_block,
            parent_eth1_finalization_data,
            confirmed_state_roots,
            consensus_context,
            payload_verification_handle,
        })
    }
}

/// Returns `Ok(())` if the block's slot is greater than the anchor block's slot (if any).
fn check_block_against_anchor_slot<T: BeaconChainTypes>(
    block: BeaconBlockRef<'_, T::EthSpec>,
    chain: &BeaconChain<T>,
) -> Result<(), BlockError<T::EthSpec>> {
    if let Some(anchor_slot) = chain.store.get_anchor_slot() {
        if block.slot() <= anchor_slot {
            return Err(BlockError::WeakSubjectivityConflict);
        }
    }
    Ok(())
}

/// Returns `Ok(())` if the block is later than the finalized slot on `chain`.
///
/// Returns an error if the block is earlier or equal to the finalized slot, or there was an error
/// verifying that condition.
fn check_block_against_finalized_slot<T: BeaconChainTypes>(
    block: BeaconBlockRef<'_, T::EthSpec>,
    block_root: Hash256,
    chain: &BeaconChain<T>,
) -> Result<(), BlockError<T::EthSpec>> {
    // The finalized checkpoint is being read from fork choice, rather than the cached head.
    //
    // Fork choice has the most up-to-date view of finalization and there's no point importing a
    // block which conflicts with the fork-choice view of finalization.
    let finalized_slot = chain
        .canonical_head
        .cached_head()
        .finalized_checkpoint()
        .epoch
        .start_slot(T::EthSpec::slots_per_epoch());

    if block.slot() <= finalized_slot {
        chain.pre_finalization_block_rejected(block_root);
        Err(BlockError::WouldRevertFinalizedSlot {
            block_slot: block.slot(),
            finalized_slot,
        })
    } else {
        Ok(())
    }
}

/// Returns `Ok(block)` if the block descends from the finalized root.
///
/// ## Warning
///
/// Taking a lock on the `chain.canonical_head.fork_choice` might cause a deadlock here.
pub fn check_block_is_finalized_checkpoint_or_descendant<T: BeaconChainTypes>(
    chain: &BeaconChain<T>,
    fork_choice: &BeaconForkChoice<T>,
    block: &Arc<SignedBeaconBlock<T::EthSpec>>,
) -> Result<(), BlockError<T::EthSpec>> {
    if fork_choice.is_finalized_checkpoint_or_descendant(block.parent_root()) {
        Ok(())
    } else {
        // If fork choice does *not* consider the parent to be a descendant of the finalized block,
        // then there are two more cases:
        //
        // 1. We have the parent stored in our database. Because fork-choice has confirmed the
        //    parent is *not* in our post-finalization DAG, all other blocks must be either
        //    pre-finalization or conflicting with finalization.
        // 2. The parent is unknown to us, we probably want to download it since it might actually
        //    descend from the finalized root.
        if chain
            .store
            .block_exists(&block.parent_root())
            .map_err(|e| BlockError::BeaconChainError(e.into()))?
        {
            Err(BlockError::NotFinalizedDescendant {
                block_parent_root: block.parent_root(),
            })
        } else {
            Err(BlockError::ParentUnknown(block.clone()))
        }
    }
}

/// Performs simple, cheap checks to ensure that the block is relevant to be imported.
///
/// `Ok(block_root)` is returned if the block passes these checks and should progress with
/// verification (viz., it is relevant).
///
/// Returns an error if the block fails one of these checks (viz., is not relevant) or an error is
/// experienced whilst attempting to verify.
pub fn check_block_relevancy<T: BeaconChainTypes>(
    signed_block: &SignedBeaconBlock<T::EthSpec>,
    block_root: Hash256,
    chain: &BeaconChain<T>,
) -> Result<Hash256, BlockError<T::EthSpec>> {
    let block = signed_block.message();

    // Do not process blocks from the future.
    if block.slot() > chain.slot()? {
        return Err(BlockError::FutureSlot {
            present_slot: chain.slot()?,
            block_slot: block.slot(),
        });
    }

    // Do not re-process the genesis block.
    if block.slot() == 0 {
        return Err(BlockError::GenesisBlock);
    }

    // This is an artificial (non-spec) restriction that provides some protection from overflow
    // abuses.
    if block.slot() >= MAXIMUM_BLOCK_SLOT_NUMBER {
        return Err(BlockError::BlockSlotLimitReached);
    }

    // Do not process a block from a finalized slot.
    check_block_against_finalized_slot(block, block_root, chain)?;

    // Check if the block is already known. We know it is post-finalization, so it is
    // sufficient to check the fork choice.
    if chain
        .canonical_head
        .fork_choice_read_lock()
        .contains_block(&block_root)
    {
        return Err(BlockError::BlockIsAlreadyKnown);
    }

    Ok(block_root)
}

/// Returns the canonical root of the given `block`.
///
/// Use this function to ensure that we report the block hashing time Prometheus metric.
pub fn get_block_root<E: EthSpec>(block: &SignedBeaconBlock<E>) -> Hash256 {
    let block_root_timer = metrics::start_timer(&metrics::BLOCK_PROCESSING_BLOCK_ROOT);

    let block_root = block.canonical_root();

    metrics::stop_timer(block_root_timer);

    block_root
}

/// Verify the parent of `block` is known, returning some information about the parent block from
/// fork choice.
#[allow(clippy::type_complexity)]
fn verify_parent_block_is_known<T: BeaconChainTypes>(
    chain: &BeaconChain<T>,
    block: Arc<SignedBeaconBlock<T::EthSpec>>,
) -> Result<(ProtoBlock, Arc<SignedBeaconBlock<T::EthSpec>>), BlockError<T::EthSpec>> {
    if let Some(proto_block) = chain
        .canonical_head
        .fork_choice_read_lock()
        .get_block(&block.message().parent_root())
    {
        Ok((proto_block, block))
    } else {
        Err(BlockError::ParentUnknown(block))
    }
}

/// Load the parent snapshot (block and state) of the given `block`.
///
/// Returns `Err(BlockError::ParentUnknown)` if the parent is not found, or if an error occurs
/// whilst attempting the operation.
#[allow(clippy::type_complexity)]
fn load_parent<T: BeaconChainTypes>(
    block_root: Hash256,
    block: Arc<SignedBeaconBlock<T::EthSpec>>,
    chain: &BeaconChain<T>,
) -> Result<
    (
        PreProcessingSnapshot<T::EthSpec>,
        Arc<SignedBeaconBlock<T::EthSpec>>,
    ),
    BlockError<T::EthSpec>,
> {
    let spec = &chain.spec;

    // Reject any block if its parent is not known to fork choice.
    //
    // A block that is not in fork choice is either:
    //
    //  - Not yet imported: we should reject this block because we should only import a child
    //  after its parent has been fully imported.
    //  - Pre-finalized: if the parent block is _prior_ to finalization, we should ignore it
    //  because it will revert finalization. Note that the finalized block is stored in fork
    //  choice, so we will not reject any child of the finalized block (this is relevant during
    //  genesis).
    if !chain
        .canonical_head
        .fork_choice_read_lock()
        .contains_block(&block.parent_root())
    {
        return Err(BlockError::ParentUnknown(block));
    }

    let block_delay = chain
        .block_times_cache
        .read()
        .get_block_delays(
            block_root,
            chain
                .slot_clock
                .start_of(block.slot())
                .unwrap_or_else(|| Duration::from_secs(0)),
        )
        .observed;

    let db_read_timer = metrics::start_timer(&metrics::BLOCK_PROCESSING_DB_READ);

    let result = if let Some((snapshot, cloned)) = chain
        .snapshot_cache
        .try_write_for(BLOCK_PROCESSING_CACHE_LOCK_TIMEOUT)
        .and_then(|mut snapshot_cache| {
            snapshot_cache.get_state_for_block_processing(
                block.parent_root(),
                block.slot(),
                block_delay,
                spec,
            )
        }) {
        if cloned {
            metrics::inc_counter(&metrics::BLOCK_PROCESSING_SNAPSHOT_CACHE_CLONES);
            debug!(
                chain.log,
                "Cloned snapshot for late block/skipped slot";
                "slot" => %block.slot(),
                "parent_slot" => %snapshot.beacon_block.slot(),
                "parent_root" => ?block.parent_root(),
                "block_delay" => ?block_delay,
            );
        }
        Ok((snapshot, block))
    } else {
        // Load the blocks parent block from the database, returning invalid if that block is not
        // found.
        //
        // We don't return a DBInconsistent error here since it's possible for a block to
        // exist in fork choice but not in the database yet. In such a case we simply
        // indicate that we don't yet know the parent.
        let root = block.parent_root();
        let parent_block = chain
            .get_blinded_block(&block.parent_root())
            .map_err(BlockError::BeaconChainError)?
            .ok_or_else(|| {
                // Return a `MissingBeaconBlock` error instead of a `ParentUnknown` error since
                // we've already checked fork choice for this block.
                //
                // It's an internal error if the block exists in fork choice but not in the
                // database.
                BlockError::from(BeaconChainError::MissingBeaconBlock(block.parent_root()))
            })?;

        // Load the parent blocks state from the database, returning an error if it is not found.
        // It is an error because if we know the parent block we should also know the parent state.
        let parent_state_root = parent_block.state_root();
        let parent_state = chain
            .get_state(&parent_state_root, Some(parent_block.slot()))?
            .ok_or_else(|| {
                BeaconChainError::DBInconsistent(format!("Missing state {:?}", parent_state_root))
            })?;

        metrics::inc_counter(&metrics::BLOCK_PROCESSING_SNAPSHOT_CACHE_MISSES);
        debug!(
            chain.log,
            "Missed snapshot cache";
            "slot" => block.slot(),
            "parent_slot" => parent_block.slot(),
            "parent_root" => ?block.parent_root(),
            "block_delay" => ?block_delay,
        );

        Ok((
            PreProcessingSnapshot {
                beacon_block: parent_block,
                beacon_block_root: root,
                pre_state: parent_state,
                beacon_state_root: Some(parent_state_root),
            },
            block,
        ))
    };

    metrics::stop_timer(db_read_timer);

    result
}

/// Performs a cheap (time-efficient) state advancement so the committees and proposer shuffling for
/// `slot` can be obtained from `state`.
///
/// The state advancement is "cheap" since it does not generate state roots. As a result, the
/// returned state might be holistically invalid but the committees/proposers will be correct (since
/// they do not rely upon state roots).
///
/// If the given `state` can already serve the `slot`, the committees will be built on the `state`
/// and `Cow::Borrowed(state)` will be returned. Otherwise, the state will be cloned, cheaply
/// advanced and then returned as a `Cow::Owned`. The end result is that the given `state` is never
/// mutated to be invalid (in fact, it is never changed beyond a simple committee cache build).
fn cheap_state_advance_to_obtain_committees<'a, E: EthSpec>(
    state: &'a mut BeaconState<E>,
    state_root_opt: Option<Hash256>,
    block_slot: Slot,
    spec: &ChainSpec,
) -> Result<Cow<'a, BeaconState<E>>, BlockError<E>> {
    let block_epoch = block_slot.epoch(E::slots_per_epoch());

    if state.current_epoch() == block_epoch {
        // Build both the current and previous epoch caches, as the previous epoch caches are
        // useful for verifying attestations in blocks from the current epoch.
        state.build_committee_cache(RelativeEpoch::Previous, spec)?;
        state.build_committee_cache(RelativeEpoch::Current, spec)?;

        Ok(Cow::Borrowed(state))
    } else if state.slot() > block_slot {
        Err(BlockError::BlockIsNotLaterThanParent {
            block_slot,
            parent_slot: state.slot(),
        })
    } else {
        let mut state = state.clone_with(CloneConfig::committee_caches_only());
        let target_slot = block_epoch.start_slot(E::slots_per_epoch());

        // Advance the state into the same epoch as the block. Use the "partial" method since state
        // roots are not important for proposer/attester shuffling.
        partial_state_advance(&mut state, state_root_opt, target_slot, spec)
            .map_err(|e| BlockError::BeaconChainError(BeaconChainError::from(e)))?;

        state.build_committee_cache(RelativeEpoch::Previous, spec)?;
        state.build_committee_cache(RelativeEpoch::Current, spec)?;

        Ok(Cow::Owned(state))
    }
}

/// Obtains a read-locked `ValidatorPubkeyCache` from the `chain`.
pub fn get_validator_pubkey_cache<T: BeaconChainTypes>(
    chain: &BeaconChain<T>,
) -> Result<RwLockReadGuard<ValidatorPubkeyCache<T>>, BlockError<T::EthSpec>> {
    chain
        .validator_pubkey_cache
        .try_read_for(VALIDATOR_PUBKEY_CACHE_LOCK_TIMEOUT)
        .ok_or(BeaconChainError::ValidatorPubkeyCacheLockTimeout)
        .map_err(BlockError::BeaconChainError)
}

/// Produces an _empty_ `BlockSignatureVerifier`.
///
/// The signature verifier is empty because it does not yet have any of this block's signatures
/// added to it. Use `Self::apply_to_signature_verifier` to apply the signatures.
fn get_signature_verifier<'a, T: BeaconChainTypes>(
    state: &'a BeaconState<T::EthSpec>,
    validator_pubkey_cache: &'a ValidatorPubkeyCache<T>,
    spec: &'a ChainSpec,
) -> BlockSignatureVerifier<
    'a,
    T::EthSpec,
    impl Fn(usize) -> Option<Cow<'a, PublicKey>> + Clone,
    impl Fn(&'a PublicKeyBytes) -> Option<Cow<'a, PublicKey>>,
> {
    let get_pubkey = move |validator_index| {
        // Disallow access to any validator pubkeys that are not in the current beacon state.
        if validator_index < state.validators().len() {
            validator_pubkey_cache
                .get(validator_index)
                .map(Cow::Borrowed)
        } else {
            None
        }
    };

    let decompressor = move |pk_bytes| {
        // Map compressed pubkey to validator index.
        let validator_index = validator_pubkey_cache.get_index(pk_bytes)?;
        // Map validator index to pubkey (respecting guard on unknown validators).
        get_pubkey(validator_index)
    };

    BlockSignatureVerifier::new(state, get_pubkey, decompressor, spec)
}

/// Verify that `header` was signed with a valid signature from its proposer.
///
/// Return `Ok(())` if the signature is valid, and an `Err` otherwise.
fn verify_header_signature<T: BeaconChainTypes>(
    chain: &BeaconChain<T>,
    header: &SignedBeaconBlockHeader,
) -> Result<(), BlockError<T::EthSpec>> {
    let proposer_pubkey = get_validator_pubkey_cache(chain)?
        .get(header.message.proposer_index as usize)
        .cloned()
        .ok_or(BlockError::UnknownValidator(header.message.proposer_index))?;
    let head_fork = chain.canonical_head.cached_head().head_fork();

    if header.verify_signature::<T::EthSpec>(
        &proposer_pubkey,
        &head_fork,
        chain.genesis_validators_root,
        &chain.spec,
    ) {
        Ok(())
    } else {
        Err(BlockError::ProposalSignatureInvalid)
    }
}

fn write_state<T: EthSpec>(prefix: &str, state: &BeaconState<T>, log: &Logger) {
    if WRITE_BLOCK_PROCESSING_SSZ {
        let root = state.tree_hash_root();
        let filename = format!("{}_slot_{}_root_{}.ssz", prefix, state.slot(), root);
        let mut path = std::env::temp_dir().join("lighthouse");
        let _ = fs::create_dir_all(path.clone());
        path = path.join(filename);

        match fs::File::create(path.clone()) {
            Ok(mut file) => {
                let _ = file.write_all(&state.as_ssz_bytes());
            }
            Err(e) => error!(
                log,
                "Failed to log state";
                "path" => format!("{:?}", path),
                "error" => format!("{:?}", e)
            ),
        }
    }
}

fn write_block<T: EthSpec>(block: &SignedBeaconBlock<T>, root: Hash256, log: &Logger) {
    if WRITE_BLOCK_PROCESSING_SSZ {
        let filename = format!("block_slot_{}_root{}.ssz", block.slot(), root);
        let mut path = std::env::temp_dir().join("lighthouse");
        let _ = fs::create_dir_all(path.clone());
        path = path.join(filename);

        match fs::File::create(path.clone()) {
            Ok(mut file) => {
                let _ = file.write_all(&block.as_ssz_bytes());
            }
            Err(e) => error!(
                log,
                "Failed to log block";
                "path" => format!("{:?}", path),
                "error" => format!("{:?}", e)
            ),
        }
    }
}<|MERGE_RESOLUTION|>--- conflicted
+++ resolved
@@ -142,14 +142,6 @@
     /// It's unclear if this block is valid, but it cannot be processed without already knowing
     /// its parent.
     ParentUnknown(Arc<SignedBeaconBlock<T>>),
-<<<<<<< HEAD
-    /// The block skips too many slots and is a DoS risk.
-    TooManySkippedSlots {
-        parent_slot: Slot,
-        block_slot: Slot,
-    },
-=======
->>>>>>> bd6a015f
     /// The block slot is greater than the present slot.
     ///
     /// ## Peer scoring
