//! Provides `SignedBeaconBlock` verification logic.
//!
//! Specifically, it provides the following:
//!
//! - Verification for gossip blocks (i.e., should we gossip some block from the network).
//! - Verification for normal blocks (e.g., some block received on the RPC during a parent lookup).
//! - Verification for chain segments (e.g., some chain of blocks received on the RPC during a
//!    sync).
//!
//! The primary source of complexity here is that we wish to avoid doing duplicate work as a block
//! moves through the verification process. For example, if some block is verified for gossip, we
//! do not wish to re-verify the block proposal signature or re-hash the block. Or, if we've
//! verified the signatures of a block during a chain segment import, we do not wish to verify each
//! signature individually again.
//!
//! The incremental processing steps (e.g., signatures verified but not the state transition) is
//! represented as a sequence of wrapper-types around the block. There is a linear progression of
//! types, starting at a `SignedBeaconBlock` and finishing with a `Fully VerifiedBlock` (see
//! diagram below).
//!
//! ```ignore
//!           START
//!             |
//!             ▼
//!     SignedBeaconBlock
//!             |
//!             |---------------
//!             |              |
//!             |              ▼
//!             |      GossipVerifiedBlock
//!             |              |
//!             |---------------
//!             |
//!             ▼
//!    SignatureVerifiedBlock
//!             |
//!             ▼
//!    ExecutionPendingBlock
//!             |
//!           await
//!             |
//!             ▼
//!            END
//!
//! ```

// Ignore this lint for `BlockSlashInfo` which is of comparable size to the non-error types it is
// returned alongside.
#![allow(clippy::result_large_err)]

use crate::beacon_snapshot::PreProcessingSnapshot;
use crate::blob_verification::GossipBlobError;
use crate::block_verification_types::{AsBlock, BlockImportData, RpcBlock};
use crate::data_availability_checker::{AvailabilityCheckError, MaybeAvailableBlock};
use crate::data_column_verification::GossipDataColumnError;
use crate::eth1_finalization_cache::Eth1FinalizationData;
use crate::execution_payload::{
    is_optimistic_candidate_block, validate_execution_payload_for_gossip, validate_merge_block,
    AllowOptimisticImport, NotifyExecutionLayer, PayloadNotifier,
};
use crate::kzg_utils::blobs_to_data_column_sidecars;
use crate::observed_block_producers::SeenBlock;
use crate::validator_monitor::HISTORIC_EPOCHS as VALIDATOR_MONITOR_HISTORIC_EPOCHS;
use crate::validator_pubkey_cache::ValidatorPubkeyCache;
use crate::{
    beacon_chain::{BeaconForkChoice, ForkChoiceError},
    metrics, BeaconChain, BeaconChainError, BeaconChainTypes,
};
use derivative::Derivative;
use eth2::types::{BlockGossip, EventKind};
use execution_layer::PayloadStatus;
pub use fork_choice::{AttestationFromBlock, PayloadVerificationStatus};
use lighthouse_metrics::TryExt;
use parking_lot::RwLockReadGuard;
use proto_array::Block as ProtoBlock;
use safe_arith::ArithError;
use slog::{debug, error, warn, Logger};
use slot_clock::SlotClock;
use ssz::Encode;
use ssz_derive::{Decode, Encode};
use state_processing::per_block_processing::{errors::IntoWithIndex, is_merge_transition_block};
use state_processing::{
    block_signature_verifier::{BlockSignatureVerifier, Error as BlockSignatureVerifierError},
    per_block_processing, per_slot_processing,
    state_advance::partial_state_advance,
    AllCaches, BlockProcessingError, BlockSignatureStrategy, ConsensusContext, SlotProcessingError,
    VerifyBlockRoot,
};
use std::borrow::Cow;
use std::fmt::Debug;
use std::fs;
use std::io::Write;
use std::sync::Arc;
use store::{Error as DBError, HotStateSummary, KeyValueStore, StoreOp};
use task_executor::JoinHandle;
use types::{
    data_column_sidecar::DataColumnSidecarError, BeaconBlockRef, BeaconState, BeaconStateError,
    BlobsList, ChainSpec, DataColumnSidecarList, Epoch, EthSpec, ExecPayload, ExecutionBlockHash,
    FullPayload, Hash256, InconsistentFork, PublicKey, PublicKeyBytes, RelativeEpoch,
    SignedBeaconBlock, SignedBeaconBlockHeader, Slot,
};

pub const POS_PANDA_BANNER: &str = r#"
    ,,,         ,,,                                               ,,,         ,,,
  ;"   ^;     ;'   ",                                           ;"   ^;     ;'   ",
  ;    s$$$$$$$s     ;                                          ;    s$$$$$$$s     ;
  ,  ss$$$$$$$$$$s  ,'  ooooooooo.    .oooooo.   .oooooo..o     ,  ss$$$$$$$$$$s  ,'
  ;s$$$$$$$$$$$$$$$     `888   `Y88. d8P'  `Y8b d8P'    `Y8     ;s$$$$$$$$$$$$$$$
  $$$$$$$$$$$$$$$$$$     888   .d88'888      888Y88bo.          $$$$$$$$$$$$$$$$$$
 $$$$P""Y$$$Y""W$$$$$    888ooo88P' 888      888 `"Y8888o.     $$$$P""Y$$$Y""W$$$$$
 $$$$  p"LFG"q  $$$$$    888        888      888     `"Y88b    $$$$  p"LFG"q  $$$$$
 $$$$  .$$$$$.  $$$$     888        `88b    d88'oo     .d8P    $$$$  .$$$$$.  $$$$
  $$DcaU$$$$$$$$$$      o888o        `Y8bood8P' 8""88888P'      $$DcaU$$$$$$$$$$
    "Y$$$"*"$$$Y"                                                 "Y$$$"*"$$$Y"
        "$b.$$"                                                       "$b.$$"

       .o.                   .   o8o                         .                 .o8
      .888.                .o8   `"'                       .o8                "888
     .8"888.     .ooooo. .o888oooooo oooo    ooo .oooo.  .o888oo .ooooo.  .oooo888
    .8' `888.   d88' `"Y8  888  `888  `88.  .8' `P  )88b   888  d88' `88bd88' `888
   .88ooo8888.  888        888   888   `88..8'   .oP"888   888  888ooo888888   888
  .8'     `888. 888   .o8  888 . 888    `888'   d8(  888   888 .888    .o888   888
 o88o     o8888o`Y8bod8P'  "888"o888o    `8'    `Y888""8o  "888"`Y8bod8P'`Y8bod88P"

"#;

/// Maximum block slot number. Block with slots bigger than this constant will NOT be processed.
const MAXIMUM_BLOCK_SLOT_NUMBER: u64 = 4_294_967_296; // 2^32

/// If true, everytime a block is processed the pre-state, post-state and block are written to SSZ
/// files in the temp directory.
///
/// Only useful for testing.
const WRITE_BLOCK_PROCESSING_SSZ: bool = cfg!(feature = "write_ssz_files");

/// Returned when a block was not verified. A block is not verified for two reasons:
///
/// - The block is malformed/invalid (indicated by all results other than `BeaconChainError`.
/// - We encountered an error whilst trying to verify the block (a `BeaconChainError`).
#[derive(Debug)]
pub enum BlockError {
    /// The parent block was unknown.
    ///
    /// ## Peer scoring
    ///
    /// It's unclear if this block is valid, but it cannot be processed without already knowing
    /// its parent.
    ParentUnknown { parent_root: Hash256 },
    /// The block slot is greater than the present slot.
    ///
    /// ## Peer scoring
    ///
    /// Assuming the local clock is correct, the peer has sent an invalid message.
    FutureSlot {
        present_slot: Slot,
        block_slot: Slot,
    },
    /// The block state_root does not match the generated state.
    ///
    /// ## Peer scoring
    ///
    /// The peer has incompatible state transition logic and is faulty.
    StateRootMismatch { block: Hash256, local: Hash256 },
    /// The block was a genesis block, these blocks cannot be re-imported.
    GenesisBlock,
    /// The slot is finalized, no need to import.
    ///
    /// ## Peer scoring
    ///
    /// It's unclear if this block is valid, but this block is for a finalized slot and is
    /// therefore useless to us.
    WouldRevertFinalizedSlot {
        block_slot: Slot,
        finalized_slot: Slot,
    },
    /// The block conflicts with finalization, no need to propagate.
    ///
    /// ## Peer scoring
    ///
    /// It's unclear if this block is valid, but it conflicts with finality and shouldn't be
    /// imported.
    NotFinalizedDescendant { block_parent_root: Hash256 },
    /// Block is already known and valid, no need to re-import.
    ///
    /// ## Peer scoring
    ///
    /// The block is valid and we have already imported a block with this hash.
    DuplicateFullyImported(Hash256),
    /// Block has already been seen on gossip but has not necessarily finished being imported.
    ///
    /// ## Peer scoring
    ///
    /// The block could be valid, or invalid. We don't know.
    DuplicateImportStatusUnknown(Hash256),
    /// The block slot exceeds the MAXIMUM_BLOCK_SLOT_NUMBER.
    ///
    /// ## Peer scoring
    ///
    /// We set a very, very high maximum slot number and this block exceeds it. There's no good
    /// reason to be sending these blocks, they're from future slots.
    ///
    /// The block is invalid and the peer is faulty.
    BlockSlotLimitReached,
    /// The `BeaconBlock` has a `proposer_index` that does not match the index we computed locally.
    ///
    /// ## Peer scoring
    ///
    /// The block is invalid and the peer is faulty.
    IncorrectBlockProposer { block: u64, local_shuffling: u64 },
    /// The proposal signature in invalid.
    ///
    /// ## Peer scoring
    ///
    /// The block is invalid and the peer is faulty.
    ProposalSignatureInvalid,
    /// The `block.proposal_index` is not known.
    ///
    /// ## Peer scoring
    ///
    /// The block is invalid and the peer is faulty.
    UnknownValidator(u64),
    /// A signature in the block is invalid (exactly which is unknown).
    ///
    /// ## Peer scoring
    ///
    /// The block is invalid and the peer is faulty.
    InvalidSignature,
    /// The provided block is not from a later slot than its parent.
    ///
    /// ## Peer scoring
    ///
    /// The block is invalid and the peer is faulty.
    BlockIsNotLaterThanParent { block_slot: Slot, parent_slot: Slot },
    /// At least one block in the chain segment did not have it's parent root set to the root of
    /// the prior block.
    ///
    /// ## Peer scoring
    ///
    /// The chain of blocks is invalid and the peer is faulty.
    NonLinearParentRoots,
    /// The slots of the blocks in the chain segment were not strictly increasing. I.e., a child
    /// had lower slot than a parent.
    ///
    /// ## Peer scoring
    ///
    /// The chain of blocks is invalid and the peer is faulty.
    NonLinearSlots,
    /// The block failed the specification's `per_block_processing` function, it is invalid.
    ///
    /// ## Peer scoring
    ///
    /// The block is invalid and the peer is faulty.
    PerBlockProcessingError(BlockProcessingError),
    /// There was an error whilst processing the block. It is not necessarily invalid.
    ///
    /// ## Peer scoring
    ///
    /// We were unable to process this block due to an internal error. It's unclear if the block is
    /// valid.
    BeaconChainError(BeaconChainError),
    /// There was an error whilst verifying weak subjectivity. This block conflicts with the
    /// configured weak subjectivity checkpoint and was not imported.
    ///
    /// ## Peer scoring
    ///
    /// The block is invalid and the peer is faulty.
    WeakSubjectivityConflict,
    /// The block has the wrong structure for the fork at `block.slot`.
    ///
    /// ## Peer scoring
    ///
    /// The block is invalid and the peer is faulty.
    InconsistentFork(InconsistentFork),
    /// There was an error while validating the ExecutionPayload
    ///
    /// ## Peer scoring
    ///
    /// See `ExecutionPayloadError` for scoring information
    ExecutionPayloadError(ExecutionPayloadError),
    /// The block references an parent block which has an execution payload which was found to be
    /// invalid.
    ///
    /// ## Peer scoring
    ///
    /// The peer sent us an invalid block, we must penalise harshly.
    /// If it's actually our fault (e.g. our execution node database is corrupt) we have bigger
    /// problems to worry about than losing peers, and we're doing the network a favour by
    /// disconnecting.
    ParentExecutionPayloadInvalid { parent_root: Hash256 },
    /// The block is a slashable equivocation from the proposer.
    ///
    /// ## Peer scoring
    ///
    /// Honest peers shouldn't forward more than 1 equivocating block from the same proposer, so
    /// we penalise them with a mid-tolerance error.
    Slashable,
    /// The block and blob together failed validation.
    ///
    /// ## Peer scoring
    ///
    /// This error implies that the block satisfied all block validity conditions except consistency
    /// with the corresponding blob that we received over gossip/rpc. This is because availability
    /// checks are always done after all other checks are completed.
    /// This implies that either:
    /// 1. The block proposer is faulty
    /// 2. We received the blob over rpc and it is invalid (inconsistent w.r.t the block).
    /// 3. It is an internal error
    ///
    /// For all these cases, we cannot penalize the peer that gave us the block.
    ///
    /// TODO: We may need to penalize the peer that gave us a potentially invalid rpc blob.
    /// https://github.com/sigp/lighthouse/issues/4546
    AvailabilityCheck(AvailabilityCheckError),
    /// A Blob with a slot after PeerDAS is received and is not required to be imported.
    /// This can happen because we stay subscribed to the blob subnet after 2 epochs, as we could
    /// still receive valid blobs from a Deneb epoch after PeerDAS is activated.
    ///
    /// ## Peer scoring
    ///
    /// This indicates the peer is sending an unexpected gossip blob and should be penalised.
    BlobNotRequired(Slot),
    /// An internal error has occurred when processing the block or sidecars.
    ///
    /// ## Peer scoring
    ///
    /// We were unable to process this block due to an internal error. It's unclear if the block is
    /// valid.
    InternalError(String),
}

impl From<AvailabilityCheckError> for BlockError {
    fn from(e: AvailabilityCheckError) -> Self {
        Self::AvailabilityCheck(e)
    }
}

/// Returned when block validation failed due to some issue verifying
/// the execution payload.
#[derive(Debug)]
pub enum ExecutionPayloadError {
    /// There's no eth1 connection (mandatory after merge)
    ///
    /// ## Peer scoring
    ///
    /// As this is our fault, do not penalize the peer
    NoExecutionConnection,
    /// Error occurred during engine_executePayload
    ///
    /// ## Peer scoring
    ///
    /// Some issue with our configuration, do not penalize peer
    RequestFailed(execution_layer::Error),
    /// The execution engine returned INVALID for the payload
    ///
    /// ## Peer scoring
    ///
    /// The block is invalid and the peer is faulty
    RejectedByExecutionEngine { status: PayloadStatus },
    /// The execution payload timestamp does not match the slot
    ///
    /// ## Peer scoring
    ///
    /// The block is invalid and the peer is faulty
    InvalidPayloadTimestamp { expected: u64, found: u64 },
    /// The execution payload references an execution block that cannot trigger the merge.
    ///
    /// ## Peer scoring
    ///
    /// The block is invalid and the peer sent us a block that passes gossip propagation conditions,
    /// but is invalid upon further verification.
    InvalidTerminalPoWBlock { parent_hash: ExecutionBlockHash },
    /// The `TERMINAL_BLOCK_HASH` is set, but the block has not reached the
    /// `TERMINAL_BLOCK_HASH_ACTIVATION_EPOCH`.
    ///
    /// ## Peer scoring
    ///
    /// The block is invalid and the peer sent us a block that passes gossip propagation conditions,
    /// but is invalid upon further verification.
    InvalidActivationEpoch {
        activation_epoch: Epoch,
        epoch: Epoch,
    },
    /// The `TERMINAL_BLOCK_HASH` is set, but does not match the value specified by the block.
    ///
    /// ## Peer scoring
    ///
    /// The block is invalid and the peer sent us a block that passes gossip propagation conditions,
    /// but is invalid upon further verification.
    InvalidTerminalBlockHash {
        terminal_block_hash: ExecutionBlockHash,
        payload_parent_hash: ExecutionBlockHash,
    },
    /// The execution node is syncing but we fail the conditions for optimistic sync
    ///
    /// ## Peer scoring
    ///
    /// The peer is not necessarily invalid.
    UnverifiedNonOptimisticCandidate,
}

impl ExecutionPayloadError {
    pub fn penalize_peer(&self) -> bool {
        // This match statement should never have a default case so that we are
        // always forced to consider here whether or not to penalize a peer when
        // we add a new error condition.
        match self {
            // The peer has nothing to do with this error, do not penalize them.
            ExecutionPayloadError::NoExecutionConnection => false,
            // The peer has nothing to do with this error, do not penalize them.
            ExecutionPayloadError::RequestFailed(_) => false,
            // An honest optimistic node may propagate blocks which are rejected by an EE, do not
            // penalize them.
            ExecutionPayloadError::RejectedByExecutionEngine { .. } => false,
            // This is a trivial gossip validation condition, there is no reason for an honest peer
            // to propagate a block with an invalid payload time stamp.
            ExecutionPayloadError::InvalidPayloadTimestamp { .. } => true,
            // An honest optimistic node may propagate blocks with an invalid terminal PoW block, we
            // should not penalized them.
            ExecutionPayloadError::InvalidTerminalPoWBlock { .. } => false,
            // This condition is checked *after* gossip propagation, therefore penalizing gossip
            // peers for this block would be unfair. There may be an argument to penalize RPC
            // blocks, since even an optimistic node shouldn't verify this block. We will remove the
            // penalties for all block imports to keep things simple.
            ExecutionPayloadError::InvalidActivationEpoch { .. } => false,
            // As per `Self::InvalidActivationEpoch`.
            ExecutionPayloadError::InvalidTerminalBlockHash { .. } => false,
            // Do not penalize the peer since it's not their fault that *we're* optimistic.
            ExecutionPayloadError::UnverifiedNonOptimisticCandidate => false,
        }
    }
}

impl From<execution_layer::Error> for ExecutionPayloadError {
    fn from(e: execution_layer::Error) -> Self {
        ExecutionPayloadError::RequestFailed(e)
    }
}

impl From<ExecutionPayloadError> for BlockError {
    fn from(e: ExecutionPayloadError) -> Self {
        BlockError::ExecutionPayloadError(e)
    }
}

impl From<InconsistentFork> for BlockError {
    fn from(e: InconsistentFork) -> Self {
        BlockError::InconsistentFork(e)
    }
}

impl std::fmt::Display for BlockError {
    fn fmt(&self, f: &mut std::fmt::Formatter<'_>) -> std::fmt::Result {
        write!(f, "{:?}", self)
    }
}

impl From<BlockSignatureVerifierError> for BlockError {
    fn from(e: BlockSignatureVerifierError) -> Self {
        match e {
            // Make a special distinction for `IncorrectBlockProposer` since it indicates an
            // invalid block, not an internal error.
            BlockSignatureVerifierError::IncorrectBlockProposer {
                block,
                local_shuffling,
            } => BlockError::IncorrectBlockProposer {
                block,
                local_shuffling,
            },
            e => BlockError::BeaconChainError(BeaconChainError::BlockSignatureVerifierError(e)),
        }
    }
}

impl From<BeaconChainError> for BlockError {
    fn from(e: BeaconChainError) -> Self {
        BlockError::BeaconChainError(e)
    }
}

impl From<BeaconStateError> for BlockError {
    fn from(e: BeaconStateError) -> Self {
        BlockError::BeaconChainError(BeaconChainError::BeaconStateError(e))
    }
}

impl From<SlotProcessingError> for BlockError {
    fn from(e: SlotProcessingError) -> Self {
        BlockError::BeaconChainError(BeaconChainError::SlotProcessingError(e))
    }
}

impl From<DBError> for BlockError {
    fn from(e: DBError) -> Self {
        BlockError::BeaconChainError(BeaconChainError::DBError(e))
    }
}

impl From<ArithError> for BlockError {
    fn from(e: ArithError) -> Self {
        BlockError::BeaconChainError(BeaconChainError::ArithError(e))
    }
}

/// Stores information about verifying a payload against an execution engine.
#[derive(Debug, PartialEq, Clone, Encode, Decode)]
pub struct PayloadVerificationOutcome {
    pub payload_verification_status: PayloadVerificationStatus,
    pub is_valid_merge_transition_block: bool,
}

/// Information about invalid blocks which might still be slashable despite being invalid.
#[allow(clippy::enum_variant_names)]
pub enum BlockSlashInfo<TErr> {
    /// The block is invalid, but its proposer signature wasn't checked.
    SignatureNotChecked(SignedBeaconBlockHeader, TErr),
    /// The block's proposer signature is invalid, so it will never be slashable.
    SignatureInvalid(TErr),
    /// The signature is valid but the attestation is invalid in some other way.
    SignatureValid(SignedBeaconBlockHeader, TErr),
}

impl BlockSlashInfo<BlockError> {
    pub fn from_early_error_block(header: SignedBeaconBlockHeader, e: BlockError) -> Self {
        match e {
            BlockError::ProposalSignatureInvalid => BlockSlashInfo::SignatureInvalid(e),
            // `InvalidSignature` could indicate any signature in the block, so we want
            // to recheck the proposer signature alone.
            _ => BlockSlashInfo::SignatureNotChecked(header, e),
        }
    }
}

impl BlockSlashInfo<GossipBlobError> {
    pub fn from_early_error_blob(header: SignedBeaconBlockHeader, e: GossipBlobError) -> Self {
        match e {
            GossipBlobError::ProposalSignatureInvalid => BlockSlashInfo::SignatureInvalid(e),
            // `InvalidSignature` could indicate any signature in the block, so we want
            // to recheck the proposer signature alone.
            _ => BlockSlashInfo::SignatureNotChecked(header, e),
        }
    }
}

impl BlockSlashInfo<GossipDataColumnError> {
    pub fn from_early_error_data_column(
        header: SignedBeaconBlockHeader,
        e: GossipDataColumnError,
    ) -> Self {
        match e {
            GossipDataColumnError::ProposalSignatureInvalid => BlockSlashInfo::SignatureInvalid(e),
            // `InvalidSignature` could indicate any signature in the block, so we want
            // to recheck the proposer signature alone.
            _ => BlockSlashInfo::SignatureNotChecked(header, e),
        }
    }
}

/// Process invalid blocks to see if they are suitable for the slasher.
///
/// If no slasher is configured, this is a no-op.
pub(crate) fn process_block_slash_info<T: BeaconChainTypes, TErr: BlockBlobError>(
    chain: &BeaconChain<T>,
    slash_info: BlockSlashInfo<TErr>,
) -> TErr {
    if let Some(slasher) = chain.slasher.as_ref() {
        let (verified_header, error) = match slash_info {
            BlockSlashInfo::SignatureNotChecked(header, e) => {
                if verify_header_signature::<_, TErr>(chain, &header).is_ok() {
                    (header, e)
                } else {
                    return e;
                }
            }
            BlockSlashInfo::SignatureInvalid(e) => return e,
            BlockSlashInfo::SignatureValid(header, e) => (header, e),
        };

        slasher.accept_block_header(verified_header);
        error
    } else {
        match slash_info {
            BlockSlashInfo::SignatureNotChecked(_, e)
            | BlockSlashInfo::SignatureInvalid(e)
            | BlockSlashInfo::SignatureValid(_, e) => e,
        }
    }
}

/// Verify all signatures (except deposit signatures) on all blocks in the `chain_segment`. If all
/// signatures are valid, the `chain_segment` is mapped to a `Vec<SignatureVerifiedBlock>` that can
/// later be transformed into a `ExecutionPendingBlock` without re-checking the signatures. If any
/// signature in the block is invalid, an `Err` is returned (it is not possible to known _which_
/// signature was invalid).
///
/// ## Errors
///
/// The given `chain_segment` must contain only blocks from the same epoch, otherwise an error
/// will be returned.
pub fn signature_verify_chain_segment<T: BeaconChainTypes>(
    mut chain_segment: Vec<(Hash256, RpcBlock<T::EthSpec>)>,
    chain: &BeaconChain<T>,
) -> Result<Vec<SignatureVerifiedBlock<T>>, BlockError> {
    if chain_segment.is_empty() {
        return Ok(vec![]);
    }

    let (first_root, first_block) = chain_segment.remove(0);
    let (mut parent, first_block) = load_parent(first_block, chain)?;
    let slot = first_block.slot();
    chain_segment.insert(0, (first_root, first_block));

    let highest_slot = chain_segment
        .last()
        .map(|(_, block)| block.slot())
        .unwrap_or_else(|| slot);

    let state = cheap_state_advance_to_obtain_committees::<_, BlockError>(
        &mut parent.pre_state,
        parent.beacon_state_root,
        highest_slot,
        &chain.spec,
    )?;

    // unzip chain segment and verify kzg in bulk
    let (roots, blocks): (Vec<_>, Vec<_>) = chain_segment.into_iter().unzip();
    let maybe_available_blocks = chain
        .data_availability_checker
        .verify_kzg_for_rpc_blocks(blocks)?;
    // zip it back up
    let mut signature_verified_blocks = roots
        .into_iter()
        .zip(maybe_available_blocks)
        .map(|(block_root, maybe_available_block)| {
            let consensus_context = ConsensusContext::new(maybe_available_block.slot())
                .set_current_block_root(block_root);
            SignatureVerifiedBlock {
                block: maybe_available_block,
                block_root,
                parent: None,
                consensus_context,
            }
        })
        .collect::<Vec<_>>();

    // verify signatures
    let pubkey_cache = get_validator_pubkey_cache(chain)?;
    let mut signature_verifier = get_signature_verifier(&state, &pubkey_cache, &chain.spec);
    for svb in &mut signature_verified_blocks {
        signature_verifier
            .include_all_signatures(svb.block.as_block(), &mut svb.consensus_context)?;
    }

    if signature_verifier.verify().is_err() {
        return Err(BlockError::InvalidSignature);
    }

    drop(pubkey_cache);

    if let Some(signature_verified_block) = signature_verified_blocks.first_mut() {
        signature_verified_block.parent = Some(parent);
    }

    Ok(signature_verified_blocks)
}

/// A wrapper around a `SignedBeaconBlock` that indicates it has been approved for re-gossiping on
/// the p2p network.
#[derive(Derivative)]
#[derivative(Debug(bound = "T: BeaconChainTypes"))]
pub struct GossipVerifiedBlock<T: BeaconChainTypes> {
    pub block: Arc<SignedBeaconBlock<T::EthSpec>>,
    pub block_root: Hash256,
    parent: Option<PreProcessingSnapshot<T::EthSpec>>,
    consensus_context: ConsensusContext<T::EthSpec>,
}

/// A wrapper around a `SignedBeaconBlock` that indicates that all signatures (except the deposit
/// signatures) have been verified.
pub struct SignatureVerifiedBlock<T: BeaconChainTypes> {
    block: MaybeAvailableBlock<T::EthSpec>,
    block_root: Hash256,
    parent: Option<PreProcessingSnapshot<T::EthSpec>>,
    consensus_context: ConsensusContext<T::EthSpec>,
}

/// Used to await the result of executing payload with a remote EE.
type PayloadVerificationHandle = JoinHandle<Option<Result<PayloadVerificationOutcome, BlockError>>>;

/// A wrapper around a `SignedBeaconBlock` that indicates that this block is fully verified and
/// ready to import into the `BeaconChain`. The validation includes:
///
/// - Parent is known
/// - Signatures
/// - State root check
/// - Block processing
///
/// Note: a `ExecutionPendingBlock` is not _forever_ valid to be imported, it may later become invalid
/// due to finality or some other event. A `ExecutionPendingBlock` should be imported into the
/// `BeaconChain` immediately after it is instantiated.
pub struct ExecutionPendingBlock<T: BeaconChainTypes> {
    pub block: MaybeAvailableBlock<T::EthSpec>,
    pub import_data: BlockImportData<T::EthSpec>,
    pub payload_verification_handle: PayloadVerificationHandle,
}

pub trait IntoGossipVerifiedBlock<T: BeaconChainTypes>: Sized {
    fn into_gossip_verified_block(
        self,
        chain: &BeaconChain<T>,
    ) -> Result<GossipVerifiedBlock<T>, BlockError>;
    fn inner_block(&self) -> Arc<SignedBeaconBlock<T::EthSpec>>;
}

impl<T: BeaconChainTypes> IntoGossipVerifiedBlock<T> for GossipVerifiedBlock<T> {
    fn into_gossip_verified_block(
        self,
        _chain: &BeaconChain<T>,
    ) -> Result<GossipVerifiedBlock<T>, BlockError> {
        Ok(self)
    }
    fn inner_block(&self) -> Arc<SignedBeaconBlock<T::EthSpec>> {
        self.block_cloned()
    }
}

impl<T: BeaconChainTypes> IntoGossipVerifiedBlock<T> for Arc<SignedBeaconBlock<T::EthSpec>> {
    fn into_gossip_verified_block(
        self,
        chain: &BeaconChain<T>,
    ) -> Result<GossipVerifiedBlock<T>, BlockError> {
        GossipVerifiedBlock::new(self, chain)
    }

    fn inner_block(&self) -> Arc<SignedBeaconBlock<T::EthSpec>> {
        self.clone()
    }
}

pub fn build_blob_data_column_sidecars<T: BeaconChainTypes>(
    chain: &BeaconChain<T>,
    block: &SignedBeaconBlock<T::EthSpec, FullPayload<T::EthSpec>>,
<<<<<<< HEAD
    blobs: BlobsList<T::EthSpec>,
) -> Result<DataColumnSidecarList<T::EthSpec>, DataColumnSidecarError> {
    // Only attempt to build data columns if blobs is non empty to avoid skewing the metrics.
    if blobs.is_empty() {
        return Ok(vec![]);
    }
    // NOTE: we expect KZG to be initialized if the blobs are present
    let kzg = chain
        .kzg
        .as_ref()
        .ok_or(DataColumnSidecarError::KzgNotInitialized)?;

    let mut timer = metrics::start_timer_vec(
        &metrics::DATA_COLUMN_SIDECAR_COMPUTATION,
        &[&blobs.len().to_string()],
    );
    let sidecars = blobs_to_data_column_sidecars(&blobs, block, kzg, &chain.spec)
        .discard_timer_on_break(&mut timer)?;
    drop(timer);
    Ok(sidecars)
=======
    blobs: Option<BlobsList<T::EthSpec>>,
) -> Result<Option<GossipVerifiedDataColumnList<T>>, BlockContentsError> {
    blobs
        // Only attempt to build data columns if blobs is non empty to avoid skewing the metrics.
        .filter(|b| !b.is_empty())
        .map(|blobs| {
            let mut timer = metrics::start_timer_vec(
                &metrics::DATA_COLUMN_SIDECAR_COMPUTATION,
                &[&blobs.len().to_string()],
            );
            let sidecars = blobs_to_data_column_sidecars(&blobs, block, &chain.kzg, &chain.spec)
                .discard_timer_on_break(&mut timer)?;
            drop(timer);
            let mut gossip_verified_data_columns = vec![];
            for sidecar in sidecars {
                let subnet = DataColumnSubnetId::from_column_index::<T::EthSpec>(
                    sidecar.index as usize,
                    &chain.spec,
                );
                let column = GossipVerifiedDataColumn::new(sidecar, subnet.into(), chain)?;
                gossip_verified_data_columns.push(column);
            }
            let gossip_verified_data_columns = RuntimeVariableList::new(
                gossip_verified_data_columns,
                chain.spec.number_of_columns,
            )
            .map_err(DataColumnSidecarError::SszError)?;
            Ok::<_, BlockContentsError>(gossip_verified_data_columns)
        })
        .transpose()
>>>>>>> 1447eeb4
}

/// Implemented on types that can be converted into a `ExecutionPendingBlock`.
///
/// Used to allow functions to accept blocks at various stages of verification.
pub trait IntoExecutionPendingBlock<T: BeaconChainTypes>: Sized {
    fn into_execution_pending_block(
        self,
        block_root: Hash256,
        chain: &Arc<BeaconChain<T>>,
        notify_execution_layer: NotifyExecutionLayer,
    ) -> Result<ExecutionPendingBlock<T>, BlockError> {
        self.into_execution_pending_block_slashable(block_root, chain, notify_execution_layer)
            .inspect(|execution_pending| {
                // Supply valid block to slasher.
                if let Some(slasher) = chain.slasher.as_ref() {
                    slasher.accept_block_header(execution_pending.block.signed_block_header());
                }
            })
            .map_err(|slash_info| process_block_slash_info::<_, BlockError>(chain, slash_info))
    }

    /// Convert the block to fully-verified form while producing data to aid checking slashability.
    fn into_execution_pending_block_slashable(
        self,
        block_root: Hash256,
        chain: &Arc<BeaconChain<T>>,
        notify_execution_layer: NotifyExecutionLayer,
    ) -> Result<ExecutionPendingBlock<T>, BlockSlashInfo<BlockError>>;

    fn block(&self) -> &SignedBeaconBlock<T::EthSpec>;
    fn block_cloned(&self) -> Arc<SignedBeaconBlock<T::EthSpec>>;
}

impl<T: BeaconChainTypes> GossipVerifiedBlock<T> {
    /// Instantiates `Self`, a wrapper that indicates the given `block` is safe to be re-gossiped
    /// on the p2p network.
    ///
    /// Returns an error if the block is invalid, or if the block was unable to be verified.
    pub fn new(
        block: Arc<SignedBeaconBlock<T::EthSpec>>,
        chain: &BeaconChain<T>,
    ) -> Result<Self, BlockError> {
        // If the block is valid for gossip we don't supply it to the slasher here because
        // we assume it will be transformed into a fully verified block. We *do* need to supply
        // it to the slasher if an error occurs, because that's the end of this block's journey,
        // and it could be a repeat proposal (a likely cause for slashing!).
        let header = block.signed_block_header();
        // The `SignedBeaconBlock` and `SignedBeaconBlockHeader` have the same canonical root,
        // but it's way quicker to calculate root of the header since the hash of the tree rooted
        // at `BeaconBlockBody` is already computed in the header.
        Self::new_without_slasher_checks(block, &header, chain).map_err(|e| {
            process_block_slash_info::<_, BlockError>(
                chain,
                BlockSlashInfo::from_early_error_block(header, e),
            )
        })
    }

    /// As for new, but doesn't pass the block to the slasher.
    fn new_without_slasher_checks(
        block: Arc<SignedBeaconBlock<T::EthSpec>>,
        block_header: &SignedBeaconBlockHeader,
        chain: &BeaconChain<T>,
    ) -> Result<Self, BlockError> {
        // Ensure the block is the correct structure for the fork at `block.slot()`.
        block
            .fork_name(&chain.spec)
            .map_err(BlockError::InconsistentFork)?;

        // Do not gossip or process blocks from future slots.
        let present_slot_with_tolerance = chain
            .slot_clock
            .now_with_future_tolerance(chain.spec.maximum_gossip_clock_disparity())
            .ok_or(BeaconChainError::UnableToReadSlot)?;
        if block.slot() > present_slot_with_tolerance {
            return Err(BlockError::FutureSlot {
                present_slot: present_slot_with_tolerance,
                block_slot: block.slot(),
            });
        }

        let block_root = get_block_header_root(block_header);

        // Disallow blocks that conflict with the anchor (weak subjectivity checkpoint), if any.
        check_block_against_anchor_slot(block.message(), chain)?;

        // Do not gossip a block from a finalized slot.
        check_block_against_finalized_slot(block.message(), block_root, chain)?;

        // Check if the block is already known. We know it is post-finalization, so it is
        // sufficient to check the fork choice.
        //
        // In normal operation this isn't necessary, however it is useful immediately after a
        // reboot if the `observed_block_producers` cache is empty. In that case, without this
        // check, we will load the parent and state from disk only to find out later that we
        // already know this block.
        let fork_choice_read_lock = chain.canonical_head.fork_choice_read_lock();
        if fork_choice_read_lock.contains_block(&block_root) {
            return Err(BlockError::DuplicateFullyImported(block_root));
        }

        // Do not process a block that doesn't descend from the finalized root.
        //
        // We check this *before* we load the parent so that we can return a more detailed error.
        let block = check_block_is_finalized_checkpoint_or_descendant(
            chain,
            &fork_choice_read_lock,
            block,
        )?;

        let block_epoch = block.slot().epoch(T::EthSpec::slots_per_epoch());
        let (parent_block, block) =
            verify_parent_block_is_known::<T>(&fork_choice_read_lock, block)?;
        drop(fork_choice_read_lock);

        // Track the number of skip slots between the block and its parent.
        metrics::set_gauge(
            &metrics::GOSSIP_BEACON_BLOCK_SKIPPED_SLOTS,
            block
                .slot()
                .as_u64()
                .saturating_sub(1)
                .saturating_sub(parent_block.slot.into()) as i64,
        );

        // Paranoid check to prevent propagation of blocks that don't form a legitimate chain.
        //
        // This is not in the spec, but @protolambda tells me that the majority of other clients are
        // already doing it. For reference:
        //
        // https://github.com/ethereum/eth2.0-specs/pull/2196
        if parent_block.slot >= block.slot() {
            return Err(BlockError::BlockIsNotLaterThanParent {
                block_slot: block.slot(),
                parent_slot: parent_block.slot,
            });
        }

        let proposer_shuffling_decision_block =
            if parent_block.slot.epoch(T::EthSpec::slots_per_epoch()) == block_epoch {
                parent_block
                    .next_epoch_shuffling_id
                    .shuffling_decision_block
            } else {
                parent_block.root
            };

        // We assign to a variable instead of using `if let Some` directly to ensure we drop the
        // write lock before trying to acquire it again in the `else` clause.
        let proposer_opt = chain
            .beacon_proposer_cache
            .lock()
            .get_slot::<T::EthSpec>(proposer_shuffling_decision_block, block.slot());
        let (expected_proposer, fork, parent, block) = if let Some(proposer) = proposer_opt {
            // The proposer index was cached and we can return it without needing to load the
            // parent.
            (proposer.index, proposer.fork, None, block)
        } else {
            // The proposer index was *not* cached and we must load the parent in order to determine
            // the proposer index.
            let (mut parent, block) = load_parent(block, chain)?;

            debug!(
                chain.log,
                "Proposer shuffling cache miss";
                "parent_root" => ?parent.beacon_block_root,
                "parent_slot" => parent.beacon_block.slot(),
                "block_root" => ?block_root,
                "block_slot" => block.slot(),
            );

            // The state produced is only valid for determining proposer/attester shuffling indices.
            let state = cheap_state_advance_to_obtain_committees::<_, BlockError>(
                &mut parent.pre_state,
                parent.beacon_state_root,
                block.slot(),
                &chain.spec,
            )?;

            let proposers = state.get_beacon_proposer_indices(&chain.spec)?;
            let proposer_index = *proposers
                .get(block.slot().as_usize() % T::EthSpec::slots_per_epoch() as usize)
                .ok_or_else(|| BeaconChainError::NoProposerForSlot(block.slot()))?;

            // Prime the proposer shuffling cache with the newly-learned value.
            chain.beacon_proposer_cache.lock().insert(
                block_epoch,
                proposer_shuffling_decision_block,
                proposers,
                state.fork(),
            )?;

            (proposer_index, state.fork(), Some(parent), block)
        };

        let signature_is_valid = {
            let pubkey_cache = get_validator_pubkey_cache(chain)?;
            let pubkey = pubkey_cache
                .get(block.message().proposer_index() as usize)
                .ok_or_else(|| BlockError::UnknownValidator(block.message().proposer_index()))?;
            block.verify_signature(
                Some(block_root),
                pubkey,
                &fork,
                chain.genesis_validators_root,
                &chain.spec,
            )
        };

        if !signature_is_valid {
            return Err(BlockError::ProposalSignatureInvalid);
        }

        chain
            .observed_slashable
            .write()
            .observe_slashable(block.slot(), block.message().proposer_index(), block_root)
            .map_err(|e| BlockError::BeaconChainError(e.into()))?;
        // Now the signature is valid, store the proposal so we don't accept another from this
        // validator and slot.
        //
        // It's important to double-check that the proposer still hasn't been observed so we don't
        // have a race-condition when verifying two blocks simultaneously.
        match chain
            .observed_block_producers
            .write()
            .observe_proposal(block_root, block.message())
            .map_err(|e| BlockError::BeaconChainError(e.into()))?
        {
            SeenBlock::Slashable => {
                return Err(BlockError::Slashable);
            }
            SeenBlock::Duplicate => {
                return Err(BlockError::DuplicateImportStatusUnknown(block_root))
            }
            SeenBlock::UniqueNonSlashable => {}
        };

        if block.message().proposer_index() != expected_proposer as u64 {
            return Err(BlockError::IncorrectBlockProposer {
                block: block.message().proposer_index(),
                local_shuffling: expected_proposer as u64,
            });
        }

        // Validate the block's execution_payload (if any).
        validate_execution_payload_for_gossip(&parent_block, block.message(), chain)?;

        // Beacon API block_gossip events
        if let Some(event_handler) = chain.event_handler.as_ref() {
            if event_handler.has_block_gossip_subscribers() {
                event_handler.register(EventKind::BlockGossip(Box::new(BlockGossip {
                    slot: block.slot(),
                    block: block_root,
                })));
            }
        }

        // Having checked the proposer index and the block root we can cache them.
        let consensus_context = ConsensusContext::new(block.slot())
            .set_current_block_root(block_root)
            .set_proposer_index(block.as_block().message().proposer_index());

        Ok(Self {
            block,
            block_root,
            parent,
            consensus_context,
        })
    }

    pub fn block_root(&self) -> Hash256 {
        self.block_root
    }
}

impl<T: BeaconChainTypes> IntoExecutionPendingBlock<T> for GossipVerifiedBlock<T> {
    /// Completes verification of the wrapped `block`.
    fn into_execution_pending_block_slashable(
        self,
        block_root: Hash256,
        chain: &Arc<BeaconChain<T>>,
        notify_execution_layer: NotifyExecutionLayer,
    ) -> Result<ExecutionPendingBlock<T>, BlockSlashInfo<BlockError>> {
        let execution_pending =
            SignatureVerifiedBlock::from_gossip_verified_block_check_slashable(self, chain)?;
        execution_pending.into_execution_pending_block_slashable(
            block_root,
            chain,
            notify_execution_layer,
        )
    }

    fn block(&self) -> &SignedBeaconBlock<T::EthSpec> {
        self.block.as_block()
    }

    fn block_cloned(&self) -> Arc<SignedBeaconBlock<T::EthSpec>> {
        self.block.clone()
    }
}

impl<T: BeaconChainTypes> SignatureVerifiedBlock<T> {
    /// Instantiates `Self`, a wrapper that indicates that all signatures (except the deposit
    /// signatures) are valid  (i.e., signed by the correct public keys).
    ///
    /// Returns an error if the block is invalid, or if the block was unable to be verified.
    pub fn new(
        block: MaybeAvailableBlock<T::EthSpec>,
        block_root: Hash256,
        chain: &BeaconChain<T>,
    ) -> Result<Self, BlockError> {
        // Ensure the block is the correct structure for the fork at `block.slot()`.
        block
            .as_block()
            .fork_name(&chain.spec)
            .map_err(BlockError::InconsistentFork)?;

        // Check the anchor slot before loading the parent, to avoid spurious lookups.
        check_block_against_anchor_slot(block.message(), chain)?;

        let (mut parent, block) = load_parent(block, chain)?;

        let state = cheap_state_advance_to_obtain_committees::<_, BlockError>(
            &mut parent.pre_state,
            parent.beacon_state_root,
            block.slot(),
            &chain.spec,
        )?;

        let pubkey_cache = get_validator_pubkey_cache(chain)?;

        let mut signature_verifier = get_signature_verifier(&state, &pubkey_cache, &chain.spec);

        let mut consensus_context =
            ConsensusContext::new(block.slot()).set_current_block_root(block_root);

        signature_verifier.include_all_signatures(block.as_block(), &mut consensus_context)?;

        if signature_verifier.verify().is_ok() {
            Ok(Self {
                consensus_context,
                block,
                block_root,
                parent: Some(parent),
            })
        } else {
            Err(BlockError::InvalidSignature)
        }
    }

    /// As for `new` above but producing `BlockSlashInfo`.
    pub fn check_slashable(
        block: MaybeAvailableBlock<T::EthSpec>,
        block_root: Hash256,
        chain: &BeaconChain<T>,
    ) -> Result<Self, BlockSlashInfo<BlockError>> {
        let header = block.signed_block_header();
        Self::new(block, block_root, chain)
            .map_err(|e| BlockSlashInfo::from_early_error_block(header, e))
    }

    /// Finishes signature verification on the provided `GossipVerifedBlock`. Does not re-verify
    /// the proposer signature.
    pub fn from_gossip_verified_block(
        from: GossipVerifiedBlock<T>,
        chain: &BeaconChain<T>,
    ) -> Result<Self, BlockError> {
        let (mut parent, block) = if let Some(parent) = from.parent {
            (parent, from.block)
        } else {
            load_parent(from.block, chain)?
        };

        let state = cheap_state_advance_to_obtain_committees::<_, BlockError>(
            &mut parent.pre_state,
            parent.beacon_state_root,
            block.slot(),
            &chain.spec,
        )?;

        let pubkey_cache = get_validator_pubkey_cache(chain)?;

        let mut signature_verifier = get_signature_verifier(&state, &pubkey_cache, &chain.spec);

        // Gossip verification has already checked the proposer index. Use it to check the RANDAO
        // signature.
        let mut consensus_context = from.consensus_context;
        signature_verifier
            .include_all_signatures_except_proposal(block.as_ref(), &mut consensus_context)?;

        if signature_verifier.verify().is_ok() {
            Ok(Self {
                block: MaybeAvailableBlock::AvailabilityPending {
                    block_root: from.block_root,
                    block,
                },
                block_root: from.block_root,
                parent: Some(parent),
                consensus_context,
            })
        } else {
            Err(BlockError::InvalidSignature)
        }
    }

    /// Same as `from_gossip_verified_block` but producing slashing-relevant data as well.
    pub fn from_gossip_verified_block_check_slashable(
        from: GossipVerifiedBlock<T>,
        chain: &BeaconChain<T>,
    ) -> Result<Self, BlockSlashInfo<BlockError>> {
        let header = from.block.signed_block_header();
        Self::from_gossip_verified_block(from, chain)
            .map_err(|e| BlockSlashInfo::from_early_error_block(header, e))
    }

    pub fn block_root(&self) -> Hash256 {
        self.block_root
    }

    pub fn slot(&self) -> Slot {
        self.block.slot()
    }
}

impl<T: BeaconChainTypes> IntoExecutionPendingBlock<T> for SignatureVerifiedBlock<T> {
    /// Completes verification of the wrapped `block`.
    fn into_execution_pending_block_slashable(
        self,
        block_root: Hash256,
        chain: &Arc<BeaconChain<T>>,
        notify_execution_layer: NotifyExecutionLayer,
    ) -> Result<ExecutionPendingBlock<T>, BlockSlashInfo<BlockError>> {
        let header = self.block.signed_block_header();
        let (parent, block) = if let Some(parent) = self.parent {
            (parent, self.block)
        } else {
            load_parent(self.block, chain)
                .map_err(|e| BlockSlashInfo::SignatureValid(header.clone(), e))?
        };

        ExecutionPendingBlock::from_signature_verified_components(
            block,
            block_root,
            parent,
            self.consensus_context,
            chain,
            notify_execution_layer,
        )
        .map_err(|e| BlockSlashInfo::SignatureValid(header, e))
    }

    fn block(&self) -> &SignedBeaconBlock<T::EthSpec> {
        self.block.as_block()
    }

    fn block_cloned(&self) -> Arc<SignedBeaconBlock<T::EthSpec>> {
        self.block.block_cloned()
    }
}

impl<T: BeaconChainTypes> IntoExecutionPendingBlock<T> for Arc<SignedBeaconBlock<T::EthSpec>> {
    /// Verifies the `SignedBeaconBlock` by first transforming it into a `SignatureVerifiedBlock`
    /// and then using that implementation of `IntoExecutionPendingBlock` to complete verification.
    fn into_execution_pending_block_slashable(
        self,
        block_root: Hash256,
        chain: &Arc<BeaconChain<T>>,
        notify_execution_layer: NotifyExecutionLayer,
    ) -> Result<ExecutionPendingBlock<T>, BlockSlashInfo<BlockError>> {
        // Perform an early check to prevent wasting time on irrelevant blocks.
        let block_root = check_block_relevancy(&self, block_root, chain)
            .map_err(|e| BlockSlashInfo::SignatureNotChecked(self.signed_block_header(), e))?;
        let maybe_available = chain
            .data_availability_checker
            .verify_kzg_for_rpc_block(RpcBlock::new_without_blobs(Some(block_root), self.clone()))
            .map_err(|e| {
                BlockSlashInfo::SignatureNotChecked(
                    self.signed_block_header(),
                    BlockError::AvailabilityCheck(e),
                )
            })?;
        SignatureVerifiedBlock::check_slashable(maybe_available, block_root, chain)?
            .into_execution_pending_block_slashable(block_root, chain, notify_execution_layer)
    }

    fn block(&self) -> &SignedBeaconBlock<T::EthSpec> {
        self
    }

    fn block_cloned(&self) -> Arc<SignedBeaconBlock<T::EthSpec>> {
        self.clone()
    }
}

impl<T: BeaconChainTypes> IntoExecutionPendingBlock<T> for RpcBlock<T::EthSpec> {
    /// Verifies the `SignedBeaconBlock` by first transforming it into a `SignatureVerifiedBlock`
    /// and then using that implementation of `IntoExecutionPendingBlock` to complete verification.
    fn into_execution_pending_block_slashable(
        self,
        block_root: Hash256,
        chain: &Arc<BeaconChain<T>>,
        notify_execution_layer: NotifyExecutionLayer,
    ) -> Result<ExecutionPendingBlock<T>, BlockSlashInfo<BlockError>> {
        // Perform an early check to prevent wasting time on irrelevant blocks.
        let block_root = check_block_relevancy(self.as_block(), block_root, chain)
            .map_err(|e| BlockSlashInfo::SignatureNotChecked(self.signed_block_header(), e))?;
        let maybe_available = chain
            .data_availability_checker
            .verify_kzg_for_rpc_block(self.clone())
            .map_err(|e| {
                BlockSlashInfo::SignatureNotChecked(
                    self.signed_block_header(),
                    BlockError::AvailabilityCheck(e),
                )
            })?;
        SignatureVerifiedBlock::check_slashable(maybe_available, block_root, chain)?
            .into_execution_pending_block_slashable(block_root, chain, notify_execution_layer)
    }

    fn block(&self) -> &SignedBeaconBlock<T::EthSpec> {
        self.as_block()
    }

    fn block_cloned(&self) -> Arc<SignedBeaconBlock<T::EthSpec>> {
        self.block_cloned()
    }
}

impl<T: BeaconChainTypes> ExecutionPendingBlock<T> {
    /// Instantiates `Self`, a wrapper that indicates that the given `block` is fully valid. See
    /// the struct-level documentation for more information.
    ///
    /// Note: this function does not verify block signatures, it assumes they are valid. Signature
    /// verification must be done upstream (e.g., via a `SignatureVerifiedBlock`
    ///
    /// Returns an error if the block is invalid, or if the block was unable to be verified.
    pub fn from_signature_verified_components(
        block: MaybeAvailableBlock<T::EthSpec>,
        block_root: Hash256,
        parent: PreProcessingSnapshot<T::EthSpec>,
        mut consensus_context: ConsensusContext<T::EthSpec>,
        chain: &Arc<BeaconChain<T>>,
        notify_execution_layer: NotifyExecutionLayer,
    ) -> Result<Self, BlockError> {
        chain
            .observed_slashable
            .write()
            .observe_slashable(block.slot(), block.message().proposer_index(), block_root)
            .map_err(|e| BlockError::BeaconChainError(e.into()))?;

        chain
            .observed_block_producers
            .write()
            .observe_proposal(block_root, block.message())
            .map_err(|e| BlockError::BeaconChainError(e.into()))?;

        if let Some(parent) = chain
            .canonical_head
            .fork_choice_read_lock()
            .get_block(&block.parent_root())
        {
            // Reject any block where the parent has an invalid payload. It's impossible for a valid
            // block to descend from an invalid parent.
            if parent.execution_status.is_invalid() {
                return Err(BlockError::ParentExecutionPayloadInvalid {
                    parent_root: block.parent_root(),
                });
            }
        } else {
            // Reject any block if its parent is not known to fork choice.
            //
            // A block that is not in fork choice is either:
            //
            //  - Not yet imported: we should reject this block because we should only import a child
            //  after its parent has been fully imported.
            //  - Pre-finalized: if the parent block is _prior_ to finalization, we should ignore it
            //  because it will revert finalization. Note that the finalized block is stored in fork
            //  choice, so we will not reject any child of the finalized block (this is relevant during
            //  genesis).
            return Err(BlockError::ParentUnknown {
                parent_root: block.parent_root(),
            });
        }

        /*
         *  Perform cursory checks to see if the block is even worth processing.
         */

        check_block_relevancy(block.as_block(), block_root, chain)?;

        // Define a future that will verify the execution payload with an execution engine.
        //
        // We do this as early as possible so that later parts of this function can run in parallel
        // with the payload verification.
        let payload_notifier = PayloadNotifier::new(
            chain.clone(),
            block.block_cloned(),
            &parent.pre_state,
            notify_execution_layer,
        )?;
        let is_valid_merge_transition_block =
            is_merge_transition_block(&parent.pre_state, block.message().body());
        let payload_verification_future = async move {
            let chain = payload_notifier.chain.clone();
            let block = payload_notifier.block.clone();

            // If this block triggers the merge, check to ensure that it references valid execution
            // blocks.
            //
            // The specification defines this check inside `on_block` in the fork-choice specification,
            // however we perform the check here for two reasons:
            //
            // - There's no point in importing a block that will fail fork choice, so it's best to fail
            //   early.
            // - Doing the check here means we can keep our fork-choice implementation "pure". I.e., no
            //   calls to remote servers.
            if is_valid_merge_transition_block {
                validate_merge_block(&chain, block.message(), AllowOptimisticImport::Yes).await?;
            };

            // The specification declares that this should be run *inside* `per_block_processing`,
            // however we run it here to keep `per_block_processing` pure (i.e., no calls to external
            // servers).
            if let Some(started_execution) = chain.slot_clock.now_duration() {
                chain.block_times_cache.write().set_time_started_execution(
                    block_root,
                    block.slot(),
                    started_execution,
                );
            }
            let payload_verification_status = payload_notifier.notify_new_payload().await?;

            // If the payload did not validate or invalidate the block, check to see if this block is
            // valid for optimistic import.
            if payload_verification_status.is_optimistic() {
                let block_hash_opt = block
                    .message()
                    .body()
                    .execution_payload()
                    .map(|full_payload| full_payload.block_hash());

                // Ensure the block is a candidate for optimistic import.
                if !is_optimistic_candidate_block(&chain, block.slot(), block.parent_root()).await?
                {
                    warn!(
                        chain.log,
                        "Rejecting optimistic block";
                        "block_hash" => ?block_hash_opt,
                        "msg" => "the execution engine is not synced"
                    );
                    return Err(ExecutionPayloadError::UnverifiedNonOptimisticCandidate.into());
                }
            }

            Ok(PayloadVerificationOutcome {
                payload_verification_status,
                is_valid_merge_transition_block,
            })
        };
        // Spawn the payload verification future as a new task, but don't wait for it to complete.
        // The `payload_verification_future` will be awaited later to ensure verification completed
        // successfully.
        let payload_verification_handle = chain
            .task_executor
            .spawn_handle(
                payload_verification_future,
                "execution_payload_verification",
            )
            .ok_or(BeaconChainError::RuntimeShutdown)?;

        /*
         * Advance the given `parent.beacon_state` to the slot of the given `block`.
         */

        let catchup_timer = metrics::start_timer(&metrics::BLOCK_PROCESSING_CATCHUP_STATE);

        // Stage a batch of operations to be completed atomically if this block is imported
        // successfully. If there is a skipped slot, we include the state root of the pre-state,
        // which may be an advanced state that was stored in the DB with a `temporary` flag.
        let mut state = parent.pre_state;

        let mut confirmed_state_roots =
            if block.slot() > state.slot() && state.slot() > parent.beacon_block.slot() {
                // Advanced pre-state. Delete its temporary flag.
                let pre_state_root = state.update_tree_hash_cache()?;
                vec![pre_state_root]
            } else {
                // Pre state is either unadvanced, or should not be stored long-term because there
                // is no skipped slot between `parent` and `block`.
                vec![]
            };

        // The block must have a higher slot than its parent.
        if block.slot() <= parent.beacon_block.slot() {
            return Err(BlockError::BlockIsNotLaterThanParent {
                block_slot: block.slot(),
                parent_slot: parent.beacon_block.slot(),
            });
        }

        // Perform a sanity check on the pre-state.
        let parent_slot = parent.beacon_block.slot();
        if state.slot() < parent_slot || state.slot() > block.slot() {
            return Err(BeaconChainError::BadPreState {
                parent_root: parent.beacon_block_root,
                parent_slot,
                block_root,
                block_slot: block.slot(),
                state_slot: state.slot(),
            }
            .into());
        }

        let parent_eth1_finalization_data = Eth1FinalizationData {
            eth1_data: state.eth1_data().clone(),
            eth1_deposit_index: state.eth1_deposit_index(),
        };

        // Transition the parent state to the block slot.
        //
        // It is important to note that we're using a "pre-state" here, one that has potentially
        // been advanced one slot forward from `parent.beacon_block.slot`.
        let mut summaries = vec![];

        let distance = block.slot().as_u64().saturating_sub(state.slot().as_u64());
        for _ in 0..distance {
            let state_root = if parent.beacon_block.slot() == state.slot() {
                // If it happens that `pre_state` has *not* already been advanced forward a single
                // slot, then there is no need to compute the state root for this
                // `per_slot_processing` call since that state root is already stored in the parent
                // block.
                parent.beacon_block.state_root()
            } else {
                // This is a new state we've reached, so stage it for storage in the DB.
                // Computing the state root here is time-equivalent to computing it during slot
                // processing, but we get early access to it.
                let state_root = state.update_tree_hash_cache()?;

                // Store the state immediately, marking it as temporary, and staging the deletion
                // of its temporary status as part of the larger atomic operation.
                let txn_lock = chain.store.hot_db.begin_rw_transaction();
                let state_already_exists =
                    chain.store.load_hot_state_summary(&state_root)?.is_some();

                let state_batch = if state_already_exists {
                    // If the state exists, it could be temporary or permanent, but in neither case
                    // should we rewrite it or store a new temporary flag for it. We *will* stage
                    // the temporary flag for deletion because it's OK to double-delete the flag,
                    // and we don't mind if another thread gets there first.
                    vec![]
                } else {
                    vec![
                        if state.slot() % T::EthSpec::slots_per_epoch() == 0 {
                            StoreOp::PutState(state_root, &state)
                        } else {
                            StoreOp::PutStateSummary(
                                state_root,
                                HotStateSummary::new(&state_root, &state)?,
                            )
                        },
                        StoreOp::PutStateTemporaryFlag(state_root),
                    ]
                };
                chain
                    .store
                    .do_atomically_with_block_and_blobs_cache(state_batch)?;
                drop(txn_lock);

                confirmed_state_roots.push(state_root);

                state_root
            };

            if let Some(summary) = per_slot_processing(&mut state, Some(state_root), &chain.spec)? {
                // Expose Prometheus metrics.
                if let Err(e) = summary.observe_metrics() {
                    error!(
                        chain.log,
                        "Failed to observe epoch summary metrics";
                        "src" => "block_verification",
                        "error" => ?e
                    );
                }
                summaries.push(summary);
            }
        }
        metrics::stop_timer(catchup_timer);

        let block_slot = block.slot();
        let state_current_epoch = state.current_epoch();

        // If the block is sufficiently recent, notify the validator monitor.
        if let Some(slot) = chain.slot_clock.now() {
            let epoch = slot.epoch(T::EthSpec::slots_per_epoch());
            if block_slot.epoch(T::EthSpec::slots_per_epoch())
                + VALIDATOR_MONITOR_HISTORIC_EPOCHS as u64
                >= epoch
            {
                let validator_monitor = chain.validator_monitor.read();
                // Update the summaries in a separate loop to `per_slot_processing`. This protects
                // the `validator_monitor` lock from being bounced or held for a long time whilst
                // performing `per_slot_processing`.
                for (i, summary) in summaries.iter().enumerate() {
                    let epoch = state_current_epoch - Epoch::from(summaries.len() - i);
                    if let Err(e) =
                        validator_monitor.process_validator_statuses(epoch, summary, &chain.spec)
                    {
                        error!(
                            chain.log,
                            "Failed to process validator statuses";
                            "error" => ?e
                        );
                    }
                }
            }
        }

        /*
         * Build the committee caches on the state.
         */

        let committee_timer = metrics::start_timer(&metrics::BLOCK_PROCESSING_COMMITTEE);

        state.build_all_committee_caches(&chain.spec)?;

        metrics::stop_timer(committee_timer);

        /*
         * If we have block reward listeners, compute the block reward and push it to the
         * event handler.
         */
        if let Some(ref event_handler) = chain.event_handler {
            if event_handler.has_block_reward_subscribers() {
                let mut reward_cache = Default::default();
                let block_reward = chain.compute_block_reward(
                    block.message(),
                    block_root,
                    &state,
                    &mut reward_cache,
                    true,
                )?;
                event_handler.register(EventKind::BlockReward(block_reward));
            }
        }

        /*
         * Perform `per_block_processing` on the block and state, returning early if the block is
         * invalid.
         */

        write_state(
            &format!("state_pre_block_{}", block_root),
            &state,
            &chain.log,
        );
        write_block(block.as_block(), block_root, &chain.log);

        let core_timer = metrics::start_timer(&metrics::BLOCK_PROCESSING_CORE);

        if let Err(err) = per_block_processing(
            &mut state,
            block.as_block(),
            // Signatures were verified earlier in this function.
            BlockSignatureStrategy::NoVerification,
            VerifyBlockRoot::True,
            &mut consensus_context,
            &chain.spec,
        ) {
            match err {
                // Capture `BeaconStateError` so that we can easily distinguish between a block
                // that's invalid and one that caused an internal error.
                BlockProcessingError::BeaconStateError(e) => return Err(e.into()),
                other => return Err(BlockError::PerBlockProcessingError(other)),
            }
        };

        metrics::stop_timer(core_timer);

        /*
         * Calculate the state root of the newly modified state
         */

        let state_root_timer = metrics::start_timer(&metrics::BLOCK_PROCESSING_STATE_ROOT);

        let state_root = state.update_tree_hash_cache()?;

        metrics::stop_timer(state_root_timer);

        write_state(
            &format!("state_post_block_{}", block_root),
            &state,
            &chain.log,
        );

        /*
         * Check to ensure the state root on the block matches the one we have calculated.
         */

        if block.state_root() != state_root {
            return Err(BlockError::StateRootMismatch {
                block: block.state_root(),
                local: state_root,
            });
        }

        /*
         * Apply the block's attestations to fork choice.
         *
         * We're running in parallel with the payload verification at this point, so this is
         * free real estate.
         */
        let current_slot = chain.slot()?;
        let mut fork_choice = chain.canonical_head.fork_choice_write_lock();

        // Register each attester slashing in the block with fork choice.
        for attester_slashing in block.message().body().attester_slashings() {
            fork_choice.on_attester_slashing(attester_slashing);
        }

        // Register each attestation in the block with fork choice.
        for (i, attestation) in block.message().body().attestations().enumerate() {
            let indexed_attestation = consensus_context
                .get_indexed_attestation(&state, attestation)
                .map_err(|e| BlockError::PerBlockProcessingError(e.into_with_index(i)))?;

            match fork_choice.on_attestation(
                current_slot,
                indexed_attestation,
                AttestationFromBlock::True,
            ) {
                Ok(()) => Ok(()),
                // Ignore invalid attestations whilst importing attestations from a block. The
                // block might be very old and therefore the attestations useless to fork choice.
                Err(ForkChoiceError::InvalidAttestation(_)) => Ok(()),
                Err(e) => Err(BlockError::BeaconChainError(e.into())),
            }?;
        }
        drop(fork_choice);

        Ok(Self {
            block,
            import_data: BlockImportData {
                block_root,
                state,
                parent_block: parent.beacon_block,
                parent_eth1_finalization_data,
                confirmed_state_roots,
                consensus_context,
            },
            payload_verification_handle,
        })
    }
}

/// Returns `Ok(())` if the block's slot is greater than the anchor block's slot (if any).
fn check_block_against_anchor_slot<T: BeaconChainTypes>(
    block: BeaconBlockRef<'_, T::EthSpec>,
    chain: &BeaconChain<T>,
) -> Result<(), BlockError> {
    if let Some(anchor_slot) = chain.store.get_anchor_slot() {
        if block.slot() <= anchor_slot {
            return Err(BlockError::WeakSubjectivityConflict);
        }
    }
    Ok(())
}

/// Returns `Ok(())` if the block is later than the finalized slot on `chain`.
///
/// Returns an error if the block is earlier or equal to the finalized slot, or there was an error
/// verifying that condition.
fn check_block_against_finalized_slot<T: BeaconChainTypes>(
    block: BeaconBlockRef<'_, T::EthSpec>,
    block_root: Hash256,
    chain: &BeaconChain<T>,
) -> Result<(), BlockError> {
    // The finalized checkpoint is being read from fork choice, rather than the cached head.
    //
    // Fork choice has the most up-to-date view of finalization and there's no point importing a
    // block which conflicts with the fork-choice view of finalization.
    let finalized_slot = chain
        .canonical_head
        .cached_head()
        .finalized_checkpoint()
        .epoch
        .start_slot(T::EthSpec::slots_per_epoch());

    if block.slot() <= finalized_slot {
        chain.pre_finalization_block_rejected(block_root);
        Err(BlockError::WouldRevertFinalizedSlot {
            block_slot: block.slot(),
            finalized_slot,
        })
    } else {
        Ok(())
    }
}

/// Returns `Ok(block)` if the block descends from the finalized root.
///
/// ## Warning
///
/// Taking a lock on the `chain.canonical_head.fork_choice` might cause a deadlock here.
pub fn check_block_is_finalized_checkpoint_or_descendant<
    T: BeaconChainTypes,
    B: AsBlock<T::EthSpec>,
>(
    chain: &BeaconChain<T>,
    fork_choice: &BeaconForkChoice<T>,
    block: B,
) -> Result<B, BlockError> {
    if fork_choice.is_finalized_checkpoint_or_descendant(block.parent_root()) {
        Ok(block)
    } else {
        // If fork choice does *not* consider the parent to be a descendant of the finalized block,
        // then there are two more cases:
        //
        // 1. We have the parent stored in our database. Because fork-choice has confirmed the
        //    parent is *not* in our post-finalization DAG, all other blocks must be either
        //    pre-finalization or conflicting with finalization.
        // 2. The parent is unknown to us, we probably want to download it since it might actually
        //    descend from the finalized root.
        if chain
            .store
            .block_exists(&block.parent_root())
            .map_err(|e| BlockError::BeaconChainError(e.into()))?
        {
            Err(BlockError::NotFinalizedDescendant {
                block_parent_root: block.parent_root(),
            })
        } else {
            Err(BlockError::ParentUnknown {
                parent_root: block.parent_root(),
            })
        }
    }
}

/// Performs simple, cheap checks to ensure that the block is relevant to be imported.
///
/// `Ok(block_root)` is returned if the block passes these checks and should progress with
/// verification (viz., it is relevant).
///
/// Returns an error if the block fails one of these checks (viz., is not relevant) or an error is
/// experienced whilst attempting to verify.
pub fn check_block_relevancy<T: BeaconChainTypes>(
    signed_block: &SignedBeaconBlock<T::EthSpec>,
    block_root: Hash256,
    chain: &BeaconChain<T>,
) -> Result<Hash256, BlockError> {
    let block = signed_block.message();

    // Do not process blocks from the future.
    if block.slot() > chain.slot()? {
        return Err(BlockError::FutureSlot {
            present_slot: chain.slot()?,
            block_slot: block.slot(),
        });
    }

    // Do not re-process the genesis block.
    if block.slot() == 0 {
        return Err(BlockError::GenesisBlock);
    }

    // This is an artificial (non-spec) restriction that provides some protection from overflow
    // abuses.
    if block.slot() >= MAXIMUM_BLOCK_SLOT_NUMBER {
        return Err(BlockError::BlockSlotLimitReached);
    }

    // Do not process a block from a finalized slot.
    check_block_against_finalized_slot(block, block_root, chain)?;

    // Check if the block is already known. We know it is post-finalization, so it is
    // sufficient to check the fork choice.
    if chain
        .canonical_head
        .fork_choice_read_lock()
        .contains_block(&block_root)
    {
        return Err(BlockError::DuplicateFullyImported(block_root));
    }

    Ok(block_root)
}

/// Returns the canonical root of the given `block`.
///
/// Use this function to ensure that we report the block hashing time Prometheus metric.
pub fn get_block_root<E: EthSpec>(block: &SignedBeaconBlock<E>) -> Hash256 {
    let block_root_timer = metrics::start_timer(&metrics::BLOCK_PROCESSING_BLOCK_ROOT);

    let block_root = block.canonical_root();

    metrics::stop_timer(block_root_timer);

    block_root
}

/// Returns the canonical root of the given `block_header`.
///
/// Use this function to ensure that we report the block hashing time Prometheus metric.
pub fn get_block_header_root(block_header: &SignedBeaconBlockHeader) -> Hash256 {
    let block_root_timer = metrics::start_timer(&metrics::BLOCK_HEADER_PROCESSING_BLOCK_ROOT);

    let block_root = block_header.message.canonical_root();

    metrics::stop_timer(block_root_timer);

    block_root
}

/// Verify the parent of `block` is known, returning some information about the parent block from
/// fork choice.
#[allow(clippy::type_complexity)]
fn verify_parent_block_is_known<T: BeaconChainTypes>(
    fork_choice_read_lock: &RwLockReadGuard<BeaconForkChoice<T>>,
    block: Arc<SignedBeaconBlock<T::EthSpec>>,
) -> Result<(ProtoBlock, Arc<SignedBeaconBlock<T::EthSpec>>), BlockError> {
    if let Some(proto_block) = fork_choice_read_lock.get_block(&block.parent_root()) {
        Ok((proto_block, block))
    } else {
        Err(BlockError::ParentUnknown {
            parent_root: block.parent_root(),
        })
    }
}

/// Load the parent snapshot (block and state) of the given `block`.
///
/// Returns `Err(BlockError::ParentUnknown)` if the parent is not found, or if an error occurs
/// whilst attempting the operation.
#[allow(clippy::type_complexity)]
fn load_parent<T: BeaconChainTypes, B: AsBlock<T::EthSpec>>(
    block: B,
    chain: &BeaconChain<T>,
) -> Result<(PreProcessingSnapshot<T::EthSpec>, B), BlockError> {
    // Reject any block if its parent is not known to fork choice.
    //
    // A block that is not in fork choice is either:
    //
    //  - Not yet imported: we should reject this block because we should only import a child
    //  after its parent has been fully imported.
    //  - Pre-finalized: if the parent block is _prior_ to finalization, we should ignore it
    //  because it will revert finalization. Note that the finalized block is stored in fork
    //  choice, so we will not reject any child of the finalized block (this is relevant during
    //  genesis).
    if !chain
        .canonical_head
        .fork_choice_read_lock()
        .contains_block(&block.parent_root())
    {
        return Err(BlockError::ParentUnknown {
            parent_root: block.parent_root(),
        });
    }

    let db_read_timer = metrics::start_timer(&metrics::BLOCK_PROCESSING_DB_READ);

    let result = {
        // Load the block's parent block from the database, returning invalid if that block is not
        // found.
        //
        // We don't return a DBInconsistent error here since it's possible for a block to
        // exist in fork choice but not in the database yet. In such a case we simply
        // indicate that we don't yet know the parent.
        let root = block.parent_root();
        let parent_block = chain
            .get_blinded_block(&block.parent_root())
            .map_err(BlockError::BeaconChainError)?
            .ok_or_else(|| {
                // Return a `MissingBeaconBlock` error instead of a `ParentUnknown` error since
                // we've already checked fork choice for this block.
                //
                // It's an internal error if the block exists in fork choice but not in the
                // database.
                BlockError::from(BeaconChainError::MissingBeaconBlock(block.parent_root()))
            })?;

        // Load the parent block's state from the database, returning an error if it is not found.
        // It is an error because if we know the parent block we should also know the parent state.
        // Retrieve any state that is advanced through to at most `block.slot()`: this is
        // particularly important if `block` descends from the finalized/split block, but at a slot
        // prior to the finalized slot (which is invalid and inaccessible in our DB schema).
        let (parent_state_root, state) = chain
            .store
            .get_advanced_hot_state(root, block.slot(), parent_block.state_root())?
            .ok_or_else(|| {
                BeaconChainError::DBInconsistent(
                    format!("Missing state for parent block {root:?}",),
                )
            })?;

        if !state.all_caches_built() {
            debug!(
                chain.log,
                "Parent state lacks built caches";
                "block_slot" => block.slot(),
                "state_slot" => state.slot(),
            );
        }

        if block.slot() != state.slot() {
            debug!(
                chain.log,
                "Parent state is not advanced";
                "block_slot" => block.slot(),
                "state_slot" => state.slot(),
            );
        }

        let beacon_state_root = if state.slot() == parent_block.slot() {
            // Sanity check.
            if parent_state_root != parent_block.state_root() {
                return Err(BeaconChainError::DBInconsistent(format!(
                    "Parent state at slot {} has the wrong state root: {:?} != {:?}",
                    state.slot(),
                    parent_state_root,
                    parent_block.state_root()
                ))
                .into());
            }
            Some(parent_block.state_root())
        } else {
            None
        };

        Ok((
            PreProcessingSnapshot {
                beacon_block: parent_block,
                beacon_block_root: root,
                pre_state: state,
                beacon_state_root,
            },
            block,
        ))
    };

    metrics::stop_timer(db_read_timer);

    result
}

/// This trait is used to unify `BlockError` and `GossipBlobError`.
pub trait BlockBlobError: From<BeaconStateError> + From<BeaconChainError> + Debug {
    fn not_later_than_parent_error(block_slot: Slot, state_slot: Slot) -> Self;
    fn unknown_validator_error(validator_index: u64) -> Self;
    fn proposer_signature_invalid() -> Self;
}

impl BlockBlobError for BlockError {
    fn not_later_than_parent_error(block_slot: Slot, parent_slot: Slot) -> Self {
        BlockError::BlockIsNotLaterThanParent {
            block_slot,
            parent_slot,
        }
    }

    fn unknown_validator_error(validator_index: u64) -> Self {
        BlockError::UnknownValidator(validator_index)
    }

    fn proposer_signature_invalid() -> Self {
        BlockError::ProposalSignatureInvalid
    }
}

impl BlockBlobError for GossipBlobError {
    fn not_later_than_parent_error(blob_slot: Slot, parent_slot: Slot) -> Self {
        GossipBlobError::BlobIsNotLaterThanParent {
            blob_slot,
            parent_slot,
        }
    }

    fn unknown_validator_error(validator_index: u64) -> Self {
        GossipBlobError::UnknownValidator(validator_index)
    }

    fn proposer_signature_invalid() -> Self {
        GossipBlobError::ProposalSignatureInvalid
    }
}

impl BlockBlobError for GossipDataColumnError {
    fn not_later_than_parent_error(data_column_slot: Slot, parent_slot: Slot) -> Self {
        GossipDataColumnError::IsNotLaterThanParent {
            data_column_slot,
            parent_slot,
        }
    }

    fn unknown_validator_error(validator_index: u64) -> Self {
        GossipDataColumnError::UnknownValidator(validator_index)
    }

    fn proposer_signature_invalid() -> Self {
        GossipDataColumnError::ProposalSignatureInvalid
    }
}

/// Performs a cheap (time-efficient) state advancement so the committees and proposer shuffling for
/// `slot` can be obtained from `state`.
///
/// The state advancement is "cheap" since it does not generate state roots. As a result, the
/// returned state might be holistically invalid but the committees/proposers will be correct (since
/// they do not rely upon state roots).
///
/// If the given `state` can already serve the `slot`, the committees will be built on the `state`
/// and `Cow::Borrowed(state)` will be returned. Otherwise, the state will be cloned, cheaply
/// advanced and then returned as a `Cow::Owned`. The end result is that the given `state` is never
/// mutated to be invalid (in fact, it is never changed beyond a simple committee cache build).
pub fn cheap_state_advance_to_obtain_committees<'a, E: EthSpec, Err: BlockBlobError>(
    state: &'a mut BeaconState<E>,
    state_root_opt: Option<Hash256>,
    block_slot: Slot,
    spec: &ChainSpec,
) -> Result<Cow<'a, BeaconState<E>>, Err> {
    let block_epoch = block_slot.epoch(E::slots_per_epoch());

    if state.current_epoch() == block_epoch {
        // Build both the current and previous epoch caches, as the previous epoch caches are
        // useful for verifying attestations in blocks from the current epoch.
        state.build_committee_cache(RelativeEpoch::Previous, spec)?;
        state.build_committee_cache(RelativeEpoch::Current, spec)?;

        Ok(Cow::Borrowed(state))
    } else if state.slot() > block_slot {
        Err(Err::not_later_than_parent_error(block_slot, state.slot()))
    } else {
        let mut state = state.clone();
        let target_slot = block_epoch.start_slot(E::slots_per_epoch());

        // Advance the state into the same epoch as the block. Use the "partial" method since state
        // roots are not important for proposer/attester shuffling.
        partial_state_advance(&mut state, state_root_opt, target_slot, spec)
            .map_err(BeaconChainError::from)?;

        state.build_committee_cache(RelativeEpoch::Previous, spec)?;
        state.build_committee_cache(RelativeEpoch::Current, spec)?;

        Ok(Cow::Owned(state))
    }
}

/// Obtains a read-locked `ValidatorPubkeyCache` from the `chain`.
pub fn get_validator_pubkey_cache<T: BeaconChainTypes>(
    chain: &BeaconChain<T>,
) -> Result<RwLockReadGuard<ValidatorPubkeyCache<T>>, BeaconChainError> {
    Ok(chain.validator_pubkey_cache.read())
}

/// Produces an _empty_ `BlockSignatureVerifier`.
///
/// The signature verifier is empty because it does not yet have any of this block's signatures
/// added to it. Use `Self::apply_to_signature_verifier` to apply the signatures.
fn get_signature_verifier<'a, T: BeaconChainTypes>(
    state: &'a BeaconState<T::EthSpec>,
    validator_pubkey_cache: &'a ValidatorPubkeyCache<T>,
    spec: &'a ChainSpec,
) -> BlockSignatureVerifier<
    'a,
    T::EthSpec,
    impl Fn(usize) -> Option<Cow<'a, PublicKey>> + Clone,
    impl Fn(&'a PublicKeyBytes) -> Option<Cow<'a, PublicKey>>,
> {
    let get_pubkey = move |validator_index| {
        // Disallow access to any validator pubkeys that are not in the current beacon state.
        if validator_index < state.validators().len() {
            validator_pubkey_cache
                .get(validator_index)
                .map(Cow::Borrowed)
        } else {
            None
        }
    };

    let decompressor = move |pk_bytes| {
        // Map compressed pubkey to validator index.
        let validator_index = validator_pubkey_cache.get_index(pk_bytes)?;
        // Map validator index to pubkey (respecting guard on unknown validators).
        get_pubkey(validator_index)
    };

    BlockSignatureVerifier::new(state, get_pubkey, decompressor, spec)
}

/// Verify that `header` was signed with a valid signature from its proposer.
///
/// Return `Ok(())` if the signature is valid, and an `Err` otherwise.
pub fn verify_header_signature<T: BeaconChainTypes, Err: BlockBlobError>(
    chain: &BeaconChain<T>,
    header: &SignedBeaconBlockHeader,
) -> Result<(), Err> {
    let proposer_pubkey = get_validator_pubkey_cache(chain)?
        .get(header.message.proposer_index as usize)
        .cloned()
        .ok_or(Err::unknown_validator_error(header.message.proposer_index))?;
    let head_fork = chain.canonical_head.cached_head().head_fork();

    if header.verify_signature::<T::EthSpec>(
        &proposer_pubkey,
        &head_fork,
        chain.genesis_validators_root,
        &chain.spec,
    ) {
        Ok(())
    } else {
        Err(Err::proposer_signature_invalid())
    }
}

fn write_state<E: EthSpec>(prefix: &str, state: &BeaconState<E>, log: &Logger) {
    if WRITE_BLOCK_PROCESSING_SSZ {
        let mut state = state.clone();
        let Ok(root) = state.canonical_root() else {
            error!(
                log,
                "Unable to hash state for writing";
            );
            return;
        };
        let filename = format!("{}_slot_{}_root_{}.ssz", prefix, state.slot(), root);
        let mut path = std::env::temp_dir().join("lighthouse");
        let _ = fs::create_dir_all(path.clone());
        path = path.join(filename);

        match fs::File::create(path.clone()) {
            Ok(mut file) => {
                let _ = file.write_all(&state.as_ssz_bytes());
            }
            Err(e) => error!(
                log,
                "Failed to log state";
                "path" => format!("{:?}", path),
                "error" => format!("{:?}", e)
            ),
        }
    }
}

fn write_block<E: EthSpec>(block: &SignedBeaconBlock<E>, root: Hash256, log: &Logger) {
    if WRITE_BLOCK_PROCESSING_SSZ {
        let filename = format!("block_slot_{}_root{}.ssz", block.slot(), root);
        let mut path = std::env::temp_dir().join("lighthouse");
        let _ = fs::create_dir_all(path.clone());
        path = path.join(filename);

        match fs::File::create(path.clone()) {
            Ok(mut file) => {
                let _ = file.write_all(&block.as_ssz_bytes());
            }
            Err(e) => error!(
                log,
                "Failed to log block";
                "path" => format!("{:?}", path),
                "error" => format!("{:?}", e)
            ),
        }
    }
}<|MERGE_RESOLUTION|>--- conflicted
+++ resolved
@@ -739,59 +739,21 @@
 pub fn build_blob_data_column_sidecars<T: BeaconChainTypes>(
     chain: &BeaconChain<T>,
     block: &SignedBeaconBlock<T::EthSpec, FullPayload<T::EthSpec>>,
-<<<<<<< HEAD
     blobs: BlobsList<T::EthSpec>,
 ) -> Result<DataColumnSidecarList<T::EthSpec>, DataColumnSidecarError> {
     // Only attempt to build data columns if blobs is non empty to avoid skewing the metrics.
     if blobs.is_empty() {
         return Ok(vec![]);
     }
-    // NOTE: we expect KZG to be initialized if the blobs are present
-    let kzg = chain
-        .kzg
-        .as_ref()
-        .ok_or(DataColumnSidecarError::KzgNotInitialized)?;
 
     let mut timer = metrics::start_timer_vec(
         &metrics::DATA_COLUMN_SIDECAR_COMPUTATION,
         &[&blobs.len().to_string()],
     );
-    let sidecars = blobs_to_data_column_sidecars(&blobs, block, kzg, &chain.spec)
+    let sidecars = blobs_to_data_column_sidecars(&blobs, block, &chain.kzg, &chain.spec)
         .discard_timer_on_break(&mut timer)?;
     drop(timer);
     Ok(sidecars)
-=======
-    blobs: Option<BlobsList<T::EthSpec>>,
-) -> Result<Option<GossipVerifiedDataColumnList<T>>, BlockContentsError> {
-    blobs
-        // Only attempt to build data columns if blobs is non empty to avoid skewing the metrics.
-        .filter(|b| !b.is_empty())
-        .map(|blobs| {
-            let mut timer = metrics::start_timer_vec(
-                &metrics::DATA_COLUMN_SIDECAR_COMPUTATION,
-                &[&blobs.len().to_string()],
-            );
-            let sidecars = blobs_to_data_column_sidecars(&blobs, block, &chain.kzg, &chain.spec)
-                .discard_timer_on_break(&mut timer)?;
-            drop(timer);
-            let mut gossip_verified_data_columns = vec![];
-            for sidecar in sidecars {
-                let subnet = DataColumnSubnetId::from_column_index::<T::EthSpec>(
-                    sidecar.index as usize,
-                    &chain.spec,
-                );
-                let column = GossipVerifiedDataColumn::new(sidecar, subnet.into(), chain)?;
-                gossip_verified_data_columns.push(column);
-            }
-            let gossip_verified_data_columns = RuntimeVariableList::new(
-                gossip_verified_data_columns,
-                chain.spec.number_of_columns,
-            )
-            .map_err(DataColumnSidecarError::SszError)?;
-            Ok::<_, BlockContentsError>(gossip_verified_data_columns)
-        })
-        .transpose()
->>>>>>> 1447eeb4
 }
 
 /// Implemented on types that can be converted into a `ExecutionPendingBlock`.
