//! Provides `SignedBeaconBlock` verification logic.
//!
//! Specifically, it provides the following:
//!
//! - Verification for gossip blocks (i.e., should we gossip some block from the network).
//! - Verification for normal blocks (e.g., some block received on the RPC during a parent lookup).
//! - Verification for chain segments (e.g., some chain of blocks received on the RPC during a
//!    sync).
//!
//! The primary source of complexity here is that we wish to avoid doing duplicate work as a block
//! moves through the verification process. For example, if some block is verified for gossip, we
//! do not wish to re-verify the block proposal signature or re-hash the block. Or, if we've
//! verified the signatures of a block during a chain segment import, we do not wish to verify each
//! signature individually again.
//!
//! The incremental processing steps (e.g., signatures verified but not the state transition) is
//! represented as a sequence of wrapper-types around the block. There is a linear progression of
//! types, starting at a `SignedBeaconBlock` and finishing with a `Fully VerifiedBlock` (see
//! diagram below).
//!
//! ```ignore
//!           START
//!             |
//!             ▼
//!     SignedBeaconBlock
//!             |
//!             |---------------
//!             |              |
//!             |              ▼
//!             |      GossipVerifiedBlock
//!             |              |
//!             |---------------
//!             |
//!             ▼
//!    SignatureVerifiedBlock
//!             |
//!             ▼
//!    ExecutionPendingBlock
//!             |
//!           await
//!             |
//!             ▼
//!            END
//!
//! ```

// Ignore this lint for `BlockSlashInfo` which is of comparable size to the non-error types it is
// returned alongside.
#![allow(clippy::result_large_err)]

use crate::beacon_snapshot::PreProcessingSnapshot;
<<<<<<< HEAD
use crate::blob_verification::GossipBlobError;
use crate::block_verification_types::{AsBlock, BlockImportData, RpcBlock};
=======
use crate::blob_verification::{GossipBlobError, GossipVerifiedBlob, GossipVerifiedBlobList};
use crate::block_verification_types::{
    AsBlock, BlockContentsError, BlockImportData, GossipVerifiedBlockContents, RpcBlock,
};
>>>>>>> 0c5e25b6
use crate::data_availability_checker::{AvailabilityCheckError, MaybeAvailableBlock};
use crate::data_column_verification::{
    GossipDataColumnError, GossipVerifiedDataColumn, GossipVerifiedDataColumnList,
};
use crate::eth1_finalization_cache::Eth1FinalizationData;
use crate::execution_payload::{
    is_optimistic_candidate_block, validate_execution_payload_for_gossip, validate_merge_block,
    AllowOptimisticImport, NotifyExecutionLayer, PayloadNotifier,
};
use crate::kzg_utils::blobs_to_data_column_sidecars;
use crate::observed_block_producers::SeenBlock;
use crate::validator_monitor::HISTORIC_EPOCHS as VALIDATOR_MONITOR_HISTORIC_EPOCHS;
use crate::validator_pubkey_cache::ValidatorPubkeyCache;
use crate::{
    beacon_chain::{BeaconForkChoice, ForkChoiceError},
    metrics, BeaconChain, BeaconChainError, BeaconChainTypes,
};
use derivative::Derivative;
use eth2::types::{BlockGossip, EventKind};
use execution_layer::PayloadStatus;
pub use fork_choice::{AttestationFromBlock, PayloadVerificationStatus};
use lighthouse_metrics::TryExt;
use parking_lot::RwLockReadGuard;
use proto_array::Block as ProtoBlock;
use safe_arith::ArithError;
use slog::{debug, error, warn, Logger};
use slot_clock::SlotClock;
use ssz::Encode;
use ssz_derive::{Decode, Encode};
use state_processing::per_block_processing::{errors::IntoWithIndex, is_merge_transition_block};
use state_processing::{
    block_signature_verifier::{BlockSignatureVerifier, Error as BlockSignatureVerifierError},
    per_block_processing, per_slot_processing,
    state_advance::partial_state_advance,
    AllCaches, BlockProcessingError, BlockSignatureStrategy, ConsensusContext, SlotProcessingError,
    VerifyBlockRoot,
};
use std::borrow::Cow;
use std::fmt::Debug;
use std::fs;
use std::io::Write;
use std::sync::Arc;
use store::{Error as DBError, HotStateSummary, KeyValueStore, StoreOp};
use task_executor::JoinHandle;
use types::data_column_sidecar::DataColumnSidecarError;
use types::{
<<<<<<< HEAD
    BeaconBlockRef, BeaconState, BeaconStateError, ChainSpec, Epoch, EthSpec, ExecPayload,
    ExecutionBlockHash, Hash256, InconsistentFork, PublicKey, PublicKeyBytes, RelativeEpoch,
    SignedBeaconBlock, SignedBeaconBlockHeader, Slot,
=======
    BeaconBlockRef, BeaconState, BeaconStateError, BlobsList, ChainSpec, DataColumnSubnetId, Epoch,
    EthSpec, ExecutionBlockHash, FullPayload, Hash256, InconsistentFork, KzgProofs, PublicKey,
    PublicKeyBytes, RelativeEpoch, RuntimeVariableList, SignedBeaconBlock, SignedBeaconBlockHeader,
    Slot,
>>>>>>> 0c5e25b6
};

pub const POS_PANDA_BANNER: &str = r#"
    ,,,         ,,,                                               ,,,         ,,,
  ;"   ^;     ;'   ",                                           ;"   ^;     ;'   ",
  ;    s$$$$$$$s     ;                                          ;    s$$$$$$$s     ;
  ,  ss$$$$$$$$$$s  ,'  ooooooooo.    .oooooo.   .oooooo..o     ,  ss$$$$$$$$$$s  ,'
  ;s$$$$$$$$$$$$$$$     `888   `Y88. d8P'  `Y8b d8P'    `Y8     ;s$$$$$$$$$$$$$$$
  $$$$$$$$$$$$$$$$$$     888   .d88'888      888Y88bo.          $$$$$$$$$$$$$$$$$$
 $$$$P""Y$$$Y""W$$$$$    888ooo88P' 888      888 `"Y8888o.     $$$$P""Y$$$Y""W$$$$$
 $$$$  p"LFG"q  $$$$$    888        888      888     `"Y88b    $$$$  p"LFG"q  $$$$$
 $$$$  .$$$$$.  $$$$     888        `88b    d88'oo     .d8P    $$$$  .$$$$$.  $$$$
  $$DcaU$$$$$$$$$$      o888o        `Y8bood8P' 8""88888P'      $$DcaU$$$$$$$$$$
    "Y$$$"*"$$$Y"                                                 "Y$$$"*"$$$Y"
        "$b.$$"                                                       "$b.$$"

       .o.                   .   o8o                         .                 .o8
      .888.                .o8   `"'                       .o8                "888
     .8"888.     .ooooo. .o888oooooo oooo    ooo .oooo.  .o888oo .ooooo.  .oooo888
    .8' `888.   d88' `"Y8  888  `888  `88.  .8' `P  )88b   888  d88' `88bd88' `888
   .88ooo8888.  888        888   888   `88..8'   .oP"888   888  888ooo888888   888
  .8'     `888. 888   .o8  888 . 888    `888'   d8(  888   888 .888    .o888   888
 o88o     o8888o`Y8bod8P'  "888"o888o    `8'    `Y888""8o  "888"`Y8bod8P'`Y8bod88P"

"#;

/// Maximum block slot number. Block with slots bigger than this constant will NOT be processed.
const MAXIMUM_BLOCK_SLOT_NUMBER: u64 = 4_294_967_296; // 2^32

/// If true, everytime a block is processed the pre-state, post-state and block are written to SSZ
/// files in the temp directory.
///
/// Only useful for testing.
const WRITE_BLOCK_PROCESSING_SSZ: bool = cfg!(feature = "write_ssz_files");

/// Returned when a block was not verified. A block is not verified for two reasons:
///
/// - The block is malformed/invalid (indicated by all results other than `BeaconChainError`.
/// - We encountered an error whilst trying to verify the block (a `BeaconChainError`).
#[derive(Debug)]
pub enum BlockError {
    /// The parent block was unknown.
    ///
    /// ## Peer scoring
    ///
    /// It's unclear if this block is valid, but it cannot be processed without already knowing
    /// its parent.
    ParentUnknown { parent_root: Hash256 },
    /// The block slot is greater than the present slot.
    ///
    /// ## Peer scoring
    ///
    /// Assuming the local clock is correct, the peer has sent an invalid message.
    FutureSlot {
        present_slot: Slot,
        block_slot: Slot,
    },
    /// The block state_root does not match the generated state.
    ///
    /// ## Peer scoring
    ///
    /// The peer has incompatible state transition logic and is faulty.
    StateRootMismatch { block: Hash256, local: Hash256 },
    /// The block was a genesis block, these blocks cannot be re-imported.
    GenesisBlock,
    /// The slot is finalized, no need to import.
    ///
    /// ## Peer scoring
    ///
    /// It's unclear if this block is valid, but this block is for a finalized slot and is
    /// therefore useless to us.
    WouldRevertFinalizedSlot {
        block_slot: Slot,
        finalized_slot: Slot,
    },
    /// The block conflicts with finalization, no need to propagate.
    ///
    /// ## Peer scoring
    ///
    /// It's unclear if this block is valid, but it conflicts with finality and shouldn't be
    /// imported.
    NotFinalizedDescendant { block_parent_root: Hash256 },
    /// Block is already known and valid, no need to re-import.
    ///
    /// ## Peer scoring
    ///
    /// The block is valid and we have already imported a block with this hash.
    DuplicateFullyImported(Hash256),
    /// Block has already been seen on gossip but has not necessarily finished being imported.
    ///
    /// ## Peer scoring
    ///
    /// The block could be valid, or invalid. We don't know.
    DuplicateImportStatusUnknown(Hash256),
    /// The block slot exceeds the MAXIMUM_BLOCK_SLOT_NUMBER.
    ///
    /// ## Peer scoring
    ///
    /// We set a very, very high maximum slot number and this block exceeds it. There's no good
    /// reason to be sending these blocks, they're from future slots.
    ///
    /// The block is invalid and the peer is faulty.
    BlockSlotLimitReached,
    /// The `BeaconBlock` has a `proposer_index` that does not match the index we computed locally.
    ///
    /// ## Peer scoring
    ///
    /// The block is invalid and the peer is faulty.
    IncorrectBlockProposer { block: u64, local_shuffling: u64 },
    /// The proposal signature in invalid.
    ///
    /// ## Peer scoring
    ///
    /// The block is invalid and the peer is faulty.
    ProposalSignatureInvalid,
    /// The `block.proposal_index` is not known.
    ///
    /// ## Peer scoring
    ///
    /// The block is invalid and the peer is faulty.
    UnknownValidator(u64),
    /// A signature in the block is invalid (exactly which is unknown).
    ///
    /// ## Peer scoring
    ///
    /// The block is invalid and the peer is faulty.
    InvalidSignature,
    /// The provided block is not from a later slot than its parent.
    ///
    /// ## Peer scoring
    ///
    /// The block is invalid and the peer is faulty.
    BlockIsNotLaterThanParent { block_slot: Slot, parent_slot: Slot },
    /// At least one block in the chain segment did not have it's parent root set to the root of
    /// the prior block.
    ///
    /// ## Peer scoring
    ///
    /// The chain of blocks is invalid and the peer is faulty.
    NonLinearParentRoots,
    /// The slots of the blocks in the chain segment were not strictly increasing. I.e., a child
    /// had lower slot than a parent.
    ///
    /// ## Peer scoring
    ///
    /// The chain of blocks is invalid and the peer is faulty.
    NonLinearSlots,
    /// The block failed the specification's `per_block_processing` function, it is invalid.
    ///
    /// ## Peer scoring
    ///
    /// The block is invalid and the peer is faulty.
    PerBlockProcessingError(BlockProcessingError),
    /// There was an error whilst processing the block. It is not necessarily invalid.
    ///
    /// ## Peer scoring
    ///
    /// We were unable to process this block due to an internal error. It's unclear if the block is
    /// valid.
    BeaconChainError(BeaconChainError),
    /// There was an error whilst verifying weak subjectivity. This block conflicts with the
    /// configured weak subjectivity checkpoint and was not imported.
    ///
    /// ## Peer scoring
    ///
    /// The block is invalid and the peer is faulty.
    WeakSubjectivityConflict,
    /// The block has the wrong structure for the fork at `block.slot`.
    ///
    /// ## Peer scoring
    ///
    /// The block is invalid and the peer is faulty.
    InconsistentFork(InconsistentFork),
    /// There was an error while validating the ExecutionPayload
    ///
    /// ## Peer scoring
    ///
    /// See `ExecutionPayloadError` for scoring information
    ExecutionPayloadError(ExecutionPayloadError),
    /// The block references an parent block which has an execution payload which was found to be
    /// invalid.
    ///
    /// ## Peer scoring
    ///
    /// The peer sent us an invalid block, we must penalise harshly.
    /// If it's actually our fault (e.g. our execution node database is corrupt) we have bigger
    /// problems to worry about than losing peers, and we're doing the network a favour by
    /// disconnecting.
    ParentExecutionPayloadInvalid { parent_root: Hash256 },
    /// The block is a slashable equivocation from the proposer.
    ///
    /// ## Peer scoring
    ///
    /// Honest peers shouldn't forward more than 1 equivocating block from the same proposer, so
    /// we penalise them with a mid-tolerance error.
    Slashable,
    /// The block and blob together failed validation.
    ///
    /// ## Peer scoring
    ///
    /// This error implies that the block satisfied all block validity conditions except consistency
    /// with the corresponding blob that we received over gossip/rpc. This is because availability
    /// checks are always done after all other checks are completed.
    /// This implies that either:
    /// 1. The block proposer is faulty
    /// 2. We received the blob over rpc and it is invalid (inconsistent w.r.t the block).
    /// 3. It is an internal error
    ///
    /// For all these cases, we cannot penalize the peer that gave us the block.
    ///
    /// TODO: We may need to penalize the peer that gave us a potentially invalid rpc blob.
    /// https://github.com/sigp/lighthouse/issues/4546
    AvailabilityCheck(AvailabilityCheckError),
    /// A Blob with a slot after PeerDAS is received and is not required to be imported.
    /// This can happen because we stay subscribed to the blob subnet after 2 epochs, as we could
    /// still receive valid blobs from a Deneb epoch after PeerDAS is activated.
    ///
    /// ## Peer scoring
    ///
    /// This indicates the peer is sending an unexpected gossip blob and should be penalised.
    BlobNotRequired(Slot),
    /// An internal error has occurred when processing the block or sidecars.
    ///
    /// ## Peer scoring
    ///
    /// We were unable to process this block due to an internal error. It's unclear if the block is
    /// valid.
    InternalError(String),
}

impl From<AvailabilityCheckError> for BlockError {
    fn from(e: AvailabilityCheckError) -> Self {
        Self::AvailabilityCheck(e)
    }
}

/// Returned when block validation failed due to some issue verifying
/// the execution payload.
#[derive(Debug)]
pub enum ExecutionPayloadError {
    /// There's no eth1 connection (mandatory after merge)
    ///
    /// ## Peer scoring
    ///
    /// As this is our fault, do not penalize the peer
    NoExecutionConnection,
    /// Error occurred during engine_executePayload
    ///
    /// ## Peer scoring
    ///
    /// Some issue with our configuration, do not penalize peer
    RequestFailed(execution_layer::Error),
    /// The execution engine returned INVALID for the payload
    ///
    /// ## Peer scoring
    ///
    /// The block is invalid and the peer is faulty
    RejectedByExecutionEngine { status: PayloadStatus },
    /// The execution payload timestamp does not match the slot
    ///
    /// ## Peer scoring
    ///
    /// The block is invalid and the peer is faulty
    InvalidPayloadTimestamp { expected: u64, found: u64 },
    /// The execution payload references an execution block that cannot trigger the merge.
    ///
    /// ## Peer scoring
    ///
    /// The block is invalid and the peer sent us a block that passes gossip propagation conditions,
    /// but is invalid upon further verification.
    InvalidTerminalPoWBlock { parent_hash: ExecutionBlockHash },
    /// The `TERMINAL_BLOCK_HASH` is set, but the block has not reached the
    /// `TERMINAL_BLOCK_HASH_ACTIVATION_EPOCH`.
    ///
    /// ## Peer scoring
    ///
    /// The block is invalid and the peer sent us a block that passes gossip propagation conditions,
    /// but is invalid upon further verification.
    InvalidActivationEpoch {
        activation_epoch: Epoch,
        epoch: Epoch,
    },
    /// The `TERMINAL_BLOCK_HASH` is set, but does not match the value specified by the block.
    ///
    /// ## Peer scoring
    ///
    /// The block is invalid and the peer sent us a block that passes gossip propagation conditions,
    /// but is invalid upon further verification.
    InvalidTerminalBlockHash {
        terminal_block_hash: ExecutionBlockHash,
        payload_parent_hash: ExecutionBlockHash,
    },
    /// The execution node is syncing but we fail the conditions for optimistic sync
    ///
    /// ## Peer scoring
    ///
    /// The peer is not necessarily invalid.
    UnverifiedNonOptimisticCandidate,
}

impl ExecutionPayloadError {
    pub fn penalize_peer(&self) -> bool {
        // This match statement should never have a default case so that we are
        // always forced to consider here whether or not to penalize a peer when
        // we add a new error condition.
        match self {
            // The peer has nothing to do with this error, do not penalize them.
            ExecutionPayloadError::NoExecutionConnection => false,
            // The peer has nothing to do with this error, do not penalize them.
            ExecutionPayloadError::RequestFailed(_) => false,
            // An honest optimistic node may propagate blocks which are rejected by an EE, do not
            // penalize them.
            ExecutionPayloadError::RejectedByExecutionEngine { .. } => false,
            // This is a trivial gossip validation condition, there is no reason for an honest peer
            // to propagate a block with an invalid payload time stamp.
            ExecutionPayloadError::InvalidPayloadTimestamp { .. } => true,
            // An honest optimistic node may propagate blocks with an invalid terminal PoW block, we
            // should not penalized them.
            ExecutionPayloadError::InvalidTerminalPoWBlock { .. } => false,
            // This condition is checked *after* gossip propagation, therefore penalizing gossip
            // peers for this block would be unfair. There may be an argument to penalize RPC
            // blocks, since even an optimistic node shouldn't verify this block. We will remove the
            // penalties for all block imports to keep things simple.
            ExecutionPayloadError::InvalidActivationEpoch { .. } => false,
            // As per `Self::InvalidActivationEpoch`.
            ExecutionPayloadError::InvalidTerminalBlockHash { .. } => false,
            // Do not penalize the peer since it's not their fault that *we're* optimistic.
            ExecutionPayloadError::UnverifiedNonOptimisticCandidate => false,
        }
    }
}

impl From<execution_layer::Error> for ExecutionPayloadError {
    fn from(e: execution_layer::Error) -> Self {
        ExecutionPayloadError::RequestFailed(e)
    }
}

impl From<ExecutionPayloadError> for BlockError {
    fn from(e: ExecutionPayloadError) -> Self {
        BlockError::ExecutionPayloadError(e)
    }
}

impl From<InconsistentFork> for BlockError {
    fn from(e: InconsistentFork) -> Self {
        BlockError::InconsistentFork(e)
    }
}

impl std::fmt::Display for BlockError {
    fn fmt(&self, f: &mut std::fmt::Formatter<'_>) -> std::fmt::Result {
        write!(f, "{:?}", self)
    }
}

impl From<BlockSignatureVerifierError> for BlockError {
    fn from(e: BlockSignatureVerifierError) -> Self {
        match e {
            // Make a special distinction for `IncorrectBlockProposer` since it indicates an
            // invalid block, not an internal error.
            BlockSignatureVerifierError::IncorrectBlockProposer {
                block,
                local_shuffling,
            } => BlockError::IncorrectBlockProposer {
                block,
                local_shuffling,
            },
            e => BlockError::BeaconChainError(BeaconChainError::BlockSignatureVerifierError(e)),
        }
    }
}

impl From<BeaconChainError> for BlockError {
    fn from(e: BeaconChainError) -> Self {
        BlockError::BeaconChainError(e)
    }
}

impl From<BeaconStateError> for BlockError {
    fn from(e: BeaconStateError) -> Self {
        BlockError::BeaconChainError(BeaconChainError::BeaconStateError(e))
    }
}

impl From<SlotProcessingError> for BlockError {
    fn from(e: SlotProcessingError) -> Self {
        BlockError::BeaconChainError(BeaconChainError::SlotProcessingError(e))
    }
}

impl From<DBError> for BlockError {
    fn from(e: DBError) -> Self {
        BlockError::BeaconChainError(BeaconChainError::DBError(e))
    }
}

impl From<ArithError> for BlockError {
    fn from(e: ArithError) -> Self {
        BlockError::BeaconChainError(BeaconChainError::ArithError(e))
    }
}

/// Stores information about verifying a payload against an execution engine.
#[derive(Debug, PartialEq, Clone, Encode, Decode)]
pub struct PayloadVerificationOutcome {
    pub payload_verification_status: PayloadVerificationStatus,
    pub is_valid_merge_transition_block: bool,
}

/// Information about invalid blocks which might still be slashable despite being invalid.
#[allow(clippy::enum_variant_names)]
pub enum BlockSlashInfo<TErr> {
    /// The block is invalid, but its proposer signature wasn't checked.
    SignatureNotChecked(SignedBeaconBlockHeader, TErr),
    /// The block's proposer signature is invalid, so it will never be slashable.
    SignatureInvalid(TErr),
    /// The signature is valid but the attestation is invalid in some other way.
    SignatureValid(SignedBeaconBlockHeader, TErr),
}

impl BlockSlashInfo<BlockError> {
    pub fn from_early_error_block(header: SignedBeaconBlockHeader, e: BlockError) -> Self {
        match e {
            BlockError::ProposalSignatureInvalid => BlockSlashInfo::SignatureInvalid(e),
            // `InvalidSignature` could indicate any signature in the block, so we want
            // to recheck the proposer signature alone.
            _ => BlockSlashInfo::SignatureNotChecked(header, e),
        }
    }
}

impl BlockSlashInfo<GossipBlobError> {
    pub fn from_early_error_blob(header: SignedBeaconBlockHeader, e: GossipBlobError) -> Self {
        match e {
            GossipBlobError::ProposalSignatureInvalid => BlockSlashInfo::SignatureInvalid(e),
            // `InvalidSignature` could indicate any signature in the block, so we want
            // to recheck the proposer signature alone.
            _ => BlockSlashInfo::SignatureNotChecked(header, e),
        }
    }
}

impl BlockSlashInfo<GossipDataColumnError> {
    pub fn from_early_error_data_column(
        header: SignedBeaconBlockHeader,
        e: GossipDataColumnError,
    ) -> Self {
        match e {
            GossipDataColumnError::ProposalSignatureInvalid => BlockSlashInfo::SignatureInvalid(e),
            // `InvalidSignature` could indicate any signature in the block, so we want
            // to recheck the proposer signature alone.
            _ => BlockSlashInfo::SignatureNotChecked(header, e),
        }
    }
}

/// Process invalid blocks to see if they are suitable for the slasher.
///
/// If no slasher is configured, this is a no-op.
pub(crate) fn process_block_slash_info<T: BeaconChainTypes, TErr: BlockBlobError>(
    chain: &BeaconChain<T>,
    slash_info: BlockSlashInfo<TErr>,
) -> TErr {
    if let Some(slasher) = chain.slasher.as_ref() {
        let (verified_header, error) = match slash_info {
            BlockSlashInfo::SignatureNotChecked(header, e) => {
                if verify_header_signature::<_, TErr>(chain, &header).is_ok() {
                    (header, e)
                } else {
                    return e;
                }
            }
            BlockSlashInfo::SignatureInvalid(e) => return e,
            BlockSlashInfo::SignatureValid(header, e) => (header, e),
        };

        slasher.accept_block_header(verified_header);
        error
    } else {
        match slash_info {
            BlockSlashInfo::SignatureNotChecked(_, e)
            | BlockSlashInfo::SignatureInvalid(e)
            | BlockSlashInfo::SignatureValid(_, e) => e,
        }
    }
}

/// Verify all signatures (except deposit signatures) on all blocks in the `chain_segment`. If all
/// signatures are valid, the `chain_segment` is mapped to a `Vec<SignatureVerifiedBlock>` that can
/// later be transformed into a `ExecutionPendingBlock` without re-checking the signatures. If any
/// signature in the block is invalid, an `Err` is returned (it is not possible to known _which_
/// signature was invalid).
///
/// ## Errors
///
/// The given `chain_segment` must contain only blocks from the same epoch, otherwise an error
/// will be returned.
pub fn signature_verify_chain_segment<T: BeaconChainTypes>(
    mut chain_segment: Vec<(Hash256, RpcBlock<T::EthSpec>)>,
    chain: &BeaconChain<T>,
) -> Result<Vec<SignatureVerifiedBlock<T>>, BlockError> {
    if chain_segment.is_empty() {
        return Ok(vec![]);
    }

    let (first_root, first_block) = chain_segment.remove(0);
    let (mut parent, first_block) = load_parent(first_block, chain)?;
    let slot = first_block.slot();
    chain_segment.insert(0, (first_root, first_block));

    let highest_slot = chain_segment
        .last()
        .map(|(_, block)| block.slot())
        .unwrap_or_else(|| slot);

    let state = cheap_state_advance_to_obtain_committees::<_, BlockError>(
        &mut parent.pre_state,
        parent.beacon_state_root,
        highest_slot,
        &chain.spec,
    )?;

    // unzip chain segment and verify kzg in bulk
    let (roots, blocks): (Vec<_>, Vec<_>) = chain_segment.into_iter().unzip();
    let maybe_available_blocks = chain
        .data_availability_checker
        .verify_kzg_for_rpc_blocks(blocks)?;
    // zip it back up
    let mut signature_verified_blocks = roots
        .into_iter()
        .zip(maybe_available_blocks)
        .map(|(block_root, maybe_available_block)| {
            let consensus_context = ConsensusContext::new(maybe_available_block.slot())
                .set_current_block_root(block_root);
            SignatureVerifiedBlock {
                block: maybe_available_block,
                block_root,
                parent: None,
                consensus_context,
            }
        })
        .collect::<Vec<_>>();

    // verify signatures
    let pubkey_cache = get_validator_pubkey_cache(chain)?;
    let mut signature_verifier = get_signature_verifier(&state, &pubkey_cache, &chain.spec);
    for svb in &mut signature_verified_blocks {
        signature_verifier
            .include_all_signatures(svb.block.as_block(), &mut svb.consensus_context)?;
    }

    if signature_verifier.verify().is_err() {
        return Err(BlockError::InvalidSignature);
    }

    drop(pubkey_cache);

    if let Some(signature_verified_block) = signature_verified_blocks.first_mut() {
        signature_verified_block.parent = Some(parent);
    }

    Ok(signature_verified_blocks)
}

/// A wrapper around a `SignedBeaconBlock` that indicates it has been approved for re-gossiping on
/// the p2p network.
#[derive(Derivative)]
#[derivative(Debug(bound = "T: BeaconChainTypes"))]
pub struct GossipVerifiedBlock<T: BeaconChainTypes> {
    pub block: Arc<SignedBeaconBlock<T::EthSpec>>,
    pub block_root: Hash256,
    parent: Option<PreProcessingSnapshot<T::EthSpec>>,
    consensus_context: ConsensusContext<T::EthSpec>,
}

/// A wrapper around a `SignedBeaconBlock` that indicates that all signatures (except the deposit
/// signatures) have been verified.
pub struct SignatureVerifiedBlock<T: BeaconChainTypes> {
    block: MaybeAvailableBlock<T::EthSpec>,
    block_root: Hash256,
    parent: Option<PreProcessingSnapshot<T::EthSpec>>,
    consensus_context: ConsensusContext<T::EthSpec>,
}

/// Used to await the result of executing payload with a remote EE.
type PayloadVerificationHandle = JoinHandle<Option<Result<PayloadVerificationOutcome, BlockError>>>;

/// A wrapper around a `SignedBeaconBlock` that indicates that this block is fully verified and
/// ready to import into the `BeaconChain`. The validation includes:
///
/// - Parent is known
/// - Signatures
/// - State root check
/// - Block processing
///
/// Note: a `ExecutionPendingBlock` is not _forever_ valid to be imported, it may later become invalid
/// due to finality or some other event. A `ExecutionPendingBlock` should be imported into the
/// `BeaconChain` immediately after it is instantiated.
pub struct ExecutionPendingBlock<T: BeaconChainTypes> {
    pub block: MaybeAvailableBlock<T::EthSpec>,
    pub import_data: BlockImportData<T::EthSpec>,
    pub payload_verification_handle: PayloadVerificationHandle,
}

pub trait IntoGossipVerifiedBlock<T: BeaconChainTypes>: Sized {
    fn into_gossip_verified_block(
        self,
        chain: &BeaconChain<T>,
<<<<<<< HEAD
    ) -> Result<GossipVerifiedBlock<T>, BlockError<T::EthSpec>>;
    fn inner_block(&self) -> Arc<SignedBeaconBlock<T::EthSpec>>;
=======
    ) -> Result<GossipVerifiedBlockContents<T>, BlockContentsError>;
    fn inner_block(&self) -> &SignedBeaconBlock<T::EthSpec>;
>>>>>>> 0c5e25b6
}

impl<T: BeaconChainTypes> IntoGossipVerifiedBlock<T> for GossipVerifiedBlock<T> {
    fn into_gossip_verified_block(
        self,
        _chain: &BeaconChain<T>,
<<<<<<< HEAD
    ) -> Result<GossipVerifiedBlock<T>, BlockError<T::EthSpec>> {
=======
    ) -> Result<GossipVerifiedBlockContents<T>, BlockContentsError> {
>>>>>>> 0c5e25b6
        Ok(self)
    }
    fn inner_block(&self) -> Arc<SignedBeaconBlock<T::EthSpec>> {
        self.block_cloned()
    }
}

impl<T: BeaconChainTypes> IntoGossipVerifiedBlock<T> for Arc<SignedBeaconBlock<T::EthSpec>> {
    fn into_gossip_verified_block(
        self,
        chain: &BeaconChain<T>,
<<<<<<< HEAD
    ) -> Result<GossipVerifiedBlock<T>, BlockError<T::EthSpec>> {
        GossipVerifiedBlock::new(self, chain)
=======
    ) -> Result<GossipVerifiedBlockContents<T>, BlockContentsError> {
        let (block, blobs) = self.deconstruct();
        let peer_das_enabled = chain.spec.is_peer_das_enabled_for_epoch(block.epoch());

        let (gossip_verified_blobs, gossip_verified_data_columns) = if peer_das_enabled {
            let gossip_verified_data_columns =
                build_gossip_verified_data_columns(chain, &block, blobs.map(|(_, blobs)| blobs))?;
            (None, gossip_verified_data_columns)
        } else {
            let gossip_verified_blobs = build_gossip_verified_blobs(chain, &block, blobs)?;
            (gossip_verified_blobs, None)
        };

        let gossip_verified_block = GossipVerifiedBlock::new(block, chain)?;

        Ok((
            gossip_verified_block,
            gossip_verified_blobs,
            gossip_verified_data_columns,
        ))
>>>>>>> 0c5e25b6
    }

    fn inner_block(&self) -> Arc<SignedBeaconBlock<T::EthSpec>> {
        self.clone()
    }
}

#[allow(clippy::type_complexity)]
fn build_gossip_verified_blobs<T: BeaconChainTypes>(
    chain: &BeaconChain<T>,
    block: &Arc<SignedBeaconBlock<T::EthSpec, FullPayload<T::EthSpec>>>,
    blobs: Option<(KzgProofs<T::EthSpec>, BlobsList<T::EthSpec>)>,
) -> Result<Option<GossipVerifiedBlobList<T>>, BlockContentsError> {
    blobs
        .map(|(kzg_proofs, blobs)| {
            let mut gossip_verified_blobs = vec![];
            for (i, (kzg_proof, blob)) in kzg_proofs.iter().zip(blobs).enumerate() {
                let _timer =
                    metrics::start_timer(&metrics::BLOB_SIDECAR_INCLUSION_PROOF_COMPUTATION);
                let blob = BlobSidecar::new(i, blob, block, *kzg_proof)
                    .map_err(BlockContentsError::BlobSidecarError)?;
                drop(_timer);
                let gossip_verified_blob =
                    GossipVerifiedBlob::new(Arc::new(blob), i as u64, chain)?;
                gossip_verified_blobs.push(gossip_verified_blob);
            }
            let gossip_verified_blobs = VariableList::from(gossip_verified_blobs);
            Ok::<_, BlockContentsError>(gossip_verified_blobs)
        })
        .transpose()
}

fn build_gossip_verified_data_columns<T: BeaconChainTypes>(
    chain: &BeaconChain<T>,
    block: &SignedBeaconBlock<T::EthSpec, FullPayload<T::EthSpec>>,
    blobs: Option<BlobsList<T::EthSpec>>,
) -> Result<Option<GossipVerifiedDataColumnList<T>>, BlockContentsError> {
    blobs
        // Only attempt to build data columns if blobs is non empty to avoid skewing the metrics.
        .filter(|b| !b.is_empty())
        .map(|blobs| {
            // NOTE: we expect KZG to be initialized if the blobs are present
            let kzg = chain
                .kzg
                .as_ref()
                .ok_or(BlockContentsError::DataColumnError(
                    GossipDataColumnError::KzgNotInitialized,
                ))?;

            let mut timer = metrics::start_timer_vec(
                &metrics::DATA_COLUMN_SIDECAR_COMPUTATION,
                &[&blobs.len().to_string()],
            );
            let sidecars = blobs_to_data_column_sidecars(&blobs, block, kzg, &chain.spec)
                .discard_timer_on_break(&mut timer)?;
            drop(timer);
            let mut gossip_verified_data_columns = vec![];
            for sidecar in sidecars {
                let subnet = DataColumnSubnetId::from_column_index::<T::EthSpec>(
                    sidecar.index as usize,
                    &chain.spec,
                );
                let column = GossipVerifiedDataColumn::new(sidecar, subnet.into(), chain)?;
                gossip_verified_data_columns.push(column);
            }
            let gossip_verified_data_columns = RuntimeVariableList::new(
                gossip_verified_data_columns,
                chain.spec.number_of_columns,
            )
            .map_err(DataColumnSidecarError::SszError)?;
            Ok::<_, BlockContentsError>(gossip_verified_data_columns)
        })
        .transpose()
}

/// Implemented on types that can be converted into a `ExecutionPendingBlock`.
///
/// Used to allow functions to accept blocks at various stages of verification.
pub trait IntoExecutionPendingBlock<T: BeaconChainTypes>: Sized {
    fn into_execution_pending_block(
        self,
        block_root: Hash256,
        chain: &Arc<BeaconChain<T>>,
        notify_execution_layer: NotifyExecutionLayer,
    ) -> Result<ExecutionPendingBlock<T>, BlockError> {
        self.into_execution_pending_block_slashable(block_root, chain, notify_execution_layer)
            .inspect(|execution_pending| {
                // Supply valid block to slasher.
                if let Some(slasher) = chain.slasher.as_ref() {
                    slasher.accept_block_header(execution_pending.block.signed_block_header());
                }
            })
            .map_err(|slash_info| process_block_slash_info::<_, BlockError>(chain, slash_info))
    }

    /// Convert the block to fully-verified form while producing data to aid checking slashability.
    fn into_execution_pending_block_slashable(
        self,
        block_root: Hash256,
        chain: &Arc<BeaconChain<T>>,
        notify_execution_layer: NotifyExecutionLayer,
<<<<<<< HEAD
    ) -> Result<ExecutionPendingBlock<T>, BlockSlashInfo<BlockError<T::EthSpec>>>;
=======
    ) -> Result<ExecutionPendingBlock<T>, BlockSlashInfo<BlockError>>;

>>>>>>> 0c5e25b6
    fn block(&self) -> &SignedBeaconBlock<T::EthSpec>;
    fn block_cloned(&self) -> Arc<SignedBeaconBlock<T::EthSpec>>;
}

impl<T: BeaconChainTypes> GossipVerifiedBlock<T> {
    /// Instantiates `Self`, a wrapper that indicates the given `block` is safe to be re-gossiped
    /// on the p2p network.
    ///
    /// Returns an error if the block is invalid, or if the block was unable to be verified.
    pub fn new(
        block: Arc<SignedBeaconBlock<T::EthSpec>>,
        chain: &BeaconChain<T>,
    ) -> Result<Self, BlockError> {
        // If the block is valid for gossip we don't supply it to the slasher here because
        // we assume it will be transformed into a fully verified block. We *do* need to supply
        // it to the slasher if an error occurs, because that's the end of this block's journey,
        // and it could be a repeat proposal (a likely cause for slashing!).
        let header = block.signed_block_header();
        // The `SignedBeaconBlock` and `SignedBeaconBlockHeader` have the same canonical root,
        // but it's way quicker to calculate root of the header since the hash of the tree rooted
        // at `BeaconBlockBody` is already computed in the header.
        Self::new_without_slasher_checks(block, &header, chain).map_err(|e| {
            process_block_slash_info::<_, BlockError>(
                chain,
                BlockSlashInfo::from_early_error_block(header, e),
            )
        })
    }

    /// As for new, but doesn't pass the block to the slasher.
    fn new_without_slasher_checks(
        block: Arc<SignedBeaconBlock<T::EthSpec>>,
        block_header: &SignedBeaconBlockHeader,
        chain: &BeaconChain<T>,
    ) -> Result<Self, BlockError> {
        // Ensure the block is the correct structure for the fork at `block.slot()`.
        block
            .fork_name(&chain.spec)
            .map_err(BlockError::InconsistentFork)?;

        // Do not gossip or process blocks from future slots.
        let present_slot_with_tolerance = chain
            .slot_clock
            .now_with_future_tolerance(chain.spec.maximum_gossip_clock_disparity())
            .ok_or(BeaconChainError::UnableToReadSlot)?;
        if block.slot() > present_slot_with_tolerance {
            return Err(BlockError::FutureSlot {
                present_slot: present_slot_with_tolerance,
                block_slot: block.slot(),
            });
        }

        let block_root = get_block_header_root(block_header);

        // Disallow blocks that conflict with the anchor (weak subjectivity checkpoint), if any.
        check_block_against_anchor_slot(block.message(), chain)?;

        // Do not gossip a block from a finalized slot.
        check_block_against_finalized_slot(block.message(), block_root, chain)?;

        // Check if the block is already known. We know it is post-finalization, so it is
        // sufficient to check the fork choice.
        //
        // In normal operation this isn't necessary, however it is useful immediately after a
        // reboot if the `observed_block_producers` cache is empty. In that case, without this
        // check, we will load the parent and state from disk only to find out later that we
        // already know this block.
        let fork_choice_read_lock = chain.canonical_head.fork_choice_read_lock();
        if fork_choice_read_lock.contains_block(&block_root) {
            return Err(BlockError::DuplicateFullyImported(block_root));
        }

        // Do not process a block that doesn't descend from the finalized root.
        //
        // We check this *before* we load the parent so that we can return a more detailed error.
        let block = check_block_is_finalized_checkpoint_or_descendant(
            chain,
            &fork_choice_read_lock,
            block,
        )?;

        let block_epoch = block.slot().epoch(T::EthSpec::slots_per_epoch());
        let (parent_block, block) =
            verify_parent_block_is_known::<T>(&fork_choice_read_lock, block)?;
        drop(fork_choice_read_lock);

        // Track the number of skip slots between the block and its parent.
        metrics::set_gauge(
            &metrics::GOSSIP_BEACON_BLOCK_SKIPPED_SLOTS,
            block
                .slot()
                .as_u64()
                .saturating_sub(1)
                .saturating_sub(parent_block.slot.into()) as i64,
        );

        // Paranoid check to prevent propagation of blocks that don't form a legitimate chain.
        //
        // This is not in the spec, but @protolambda tells me that the majority of other clients are
        // already doing it. For reference:
        //
        // https://github.com/ethereum/eth2.0-specs/pull/2196
        if parent_block.slot >= block.slot() {
            return Err(BlockError::BlockIsNotLaterThanParent {
                block_slot: block.slot(),
                parent_slot: parent_block.slot,
            });
        }

        let proposer_shuffling_decision_block =
            if parent_block.slot.epoch(T::EthSpec::slots_per_epoch()) == block_epoch {
                parent_block
                    .next_epoch_shuffling_id
                    .shuffling_decision_block
            } else {
                parent_block.root
            };

        // We assign to a variable instead of using `if let Some` directly to ensure we drop the
        // write lock before trying to acquire it again in the `else` clause.
        let proposer_opt = chain
            .beacon_proposer_cache
            .lock()
            .get_slot::<T::EthSpec>(proposer_shuffling_decision_block, block.slot());
        let (expected_proposer, fork, parent, block) = if let Some(proposer) = proposer_opt {
            // The proposer index was cached and we can return it without needing to load the
            // parent.
            (proposer.index, proposer.fork, None, block)
        } else {
            // The proposer index was *not* cached and we must load the parent in order to determine
            // the proposer index.
            let (mut parent, block) = load_parent(block, chain)?;

            debug!(
                chain.log,
                "Proposer shuffling cache miss";
                "parent_root" => ?parent.beacon_block_root,
                "parent_slot" => parent.beacon_block.slot(),
                "block_root" => ?block_root,
                "block_slot" => block.slot(),
            );

            // The state produced is only valid for determining proposer/attester shuffling indices.
            let state = cheap_state_advance_to_obtain_committees::<_, BlockError>(
                &mut parent.pre_state,
                parent.beacon_state_root,
                block.slot(),
                &chain.spec,
            )?;

            let proposers = state.get_beacon_proposer_indices(&chain.spec)?;
            let proposer_index = *proposers
                .get(block.slot().as_usize() % T::EthSpec::slots_per_epoch() as usize)
                .ok_or_else(|| BeaconChainError::NoProposerForSlot(block.slot()))?;

            // Prime the proposer shuffling cache with the newly-learned value.
            chain.beacon_proposer_cache.lock().insert(
                block_epoch,
                proposer_shuffling_decision_block,
                proposers,
                state.fork(),
            )?;

            (proposer_index, state.fork(), Some(parent), block)
        };

        let signature_is_valid = {
            let pubkey_cache = get_validator_pubkey_cache(chain)?;
            let pubkey = pubkey_cache
                .get(block.message().proposer_index() as usize)
                .ok_or_else(|| BlockError::UnknownValidator(block.message().proposer_index()))?;
            block.verify_signature(
                Some(block_root),
                pubkey,
                &fork,
                chain.genesis_validators_root,
                &chain.spec,
            )
        };

        if !signature_is_valid {
            return Err(BlockError::ProposalSignatureInvalid);
        }

        chain
            .observed_slashable
            .write()
            .observe_slashable(block.slot(), block.message().proposer_index(), block_root)
            .map_err(|e| BlockError::BeaconChainError(e.into()))?;
        // Now the signature is valid, store the proposal so we don't accept another from this
        // validator and slot.
        //
        // It's important to double-check that the proposer still hasn't been observed so we don't
        // have a race-condition when verifying two blocks simultaneously.
        match chain
            .observed_block_producers
            .write()
            .observe_proposal(block_root, block.message())
            .map_err(|e| BlockError::BeaconChainError(e.into()))?
        {
            SeenBlock::Slashable => {
                return Err(BlockError::Slashable);
            }
            SeenBlock::Duplicate => {
                return Err(BlockError::DuplicateImportStatusUnknown(block_root))
            }
            SeenBlock::UniqueNonSlashable => {}
        };

        if block.message().proposer_index() != expected_proposer as u64 {
            return Err(BlockError::IncorrectBlockProposer {
                block: block.message().proposer_index(),
                local_shuffling: expected_proposer as u64,
            });
        }

        // Validate the block's execution_payload (if any).
        validate_execution_payload_for_gossip(&parent_block, block.message(), chain)?;

        // Beacon API block_gossip events
        if let Some(event_handler) = chain.event_handler.as_ref() {
            if event_handler.has_block_gossip_subscribers() {
                event_handler.register(EventKind::BlockGossip(Box::new(BlockGossip {
                    slot: block.slot(),
                    block: block_root,
                })));
            }
        }

        // Having checked the proposer index and the block root we can cache them.
        let consensus_context = ConsensusContext::new(block.slot())
            .set_current_block_root(block_root)
            .set_proposer_index(block.as_block().message().proposer_index());

        Ok(Self {
            block,
            block_root,
            parent,
            consensus_context,
        })
    }

    pub fn block_root(&self) -> Hash256 {
        self.block_root
    }
}

impl<T: BeaconChainTypes> IntoExecutionPendingBlock<T> for GossipVerifiedBlock<T> {
    /// Completes verification of the wrapped `block`.
    fn into_execution_pending_block_slashable(
        self,
        block_root: Hash256,
        chain: &Arc<BeaconChain<T>>,
        notify_execution_layer: NotifyExecutionLayer,
    ) -> Result<ExecutionPendingBlock<T>, BlockSlashInfo<BlockError>> {
        let execution_pending =
            SignatureVerifiedBlock::from_gossip_verified_block_check_slashable(self, chain)?;
        execution_pending.into_execution_pending_block_slashable(
            block_root,
            chain,
            notify_execution_layer,
        )
    }

    fn block(&self) -> &SignedBeaconBlock<T::EthSpec> {
        self.block.as_block()
    }

    fn block_cloned(&self) -> Arc<SignedBeaconBlock<T::EthSpec>> {
        self.block.clone()
    }
}

impl<T: BeaconChainTypes> SignatureVerifiedBlock<T> {
    /// Instantiates `Self`, a wrapper that indicates that all signatures (except the deposit
    /// signatures) are valid  (i.e., signed by the correct public keys).
    ///
    /// Returns an error if the block is invalid, or if the block was unable to be verified.
    pub fn new(
        block: MaybeAvailableBlock<T::EthSpec>,
        block_root: Hash256,
        chain: &BeaconChain<T>,
    ) -> Result<Self, BlockError> {
        // Ensure the block is the correct structure for the fork at `block.slot()`.
        block
            .as_block()
            .fork_name(&chain.spec)
            .map_err(BlockError::InconsistentFork)?;

        // Check the anchor slot before loading the parent, to avoid spurious lookups.
        check_block_against_anchor_slot(block.message(), chain)?;

        let (mut parent, block) = load_parent(block, chain)?;

        let state = cheap_state_advance_to_obtain_committees::<_, BlockError>(
            &mut parent.pre_state,
            parent.beacon_state_root,
            block.slot(),
            &chain.spec,
        )?;

        let pubkey_cache = get_validator_pubkey_cache(chain)?;

        let mut signature_verifier = get_signature_verifier(&state, &pubkey_cache, &chain.spec);

        let mut consensus_context =
            ConsensusContext::new(block.slot()).set_current_block_root(block_root);

        signature_verifier.include_all_signatures(block.as_block(), &mut consensus_context)?;

        if signature_verifier.verify().is_ok() {
            Ok(Self {
                consensus_context,
                block,
                block_root,
                parent: Some(parent),
            })
        } else {
            Err(BlockError::InvalidSignature)
        }
    }

    /// As for `new` above but producing `BlockSlashInfo`.
    pub fn check_slashable(
        block: MaybeAvailableBlock<T::EthSpec>,
        block_root: Hash256,
        chain: &BeaconChain<T>,
    ) -> Result<Self, BlockSlashInfo<BlockError>> {
        let header = block.signed_block_header();
        Self::new(block, block_root, chain)
            .map_err(|e| BlockSlashInfo::from_early_error_block(header, e))
    }

    /// Finishes signature verification on the provided `GossipVerifedBlock`. Does not re-verify
    /// the proposer signature.
    pub fn from_gossip_verified_block(
        from: GossipVerifiedBlock<T>,
        chain: &BeaconChain<T>,
    ) -> Result<Self, BlockError> {
        let (mut parent, block) = if let Some(parent) = from.parent {
            (parent, from.block)
        } else {
            load_parent(from.block, chain)?
        };

        let state = cheap_state_advance_to_obtain_committees::<_, BlockError>(
            &mut parent.pre_state,
            parent.beacon_state_root,
            block.slot(),
            &chain.spec,
        )?;

        let pubkey_cache = get_validator_pubkey_cache(chain)?;

        let mut signature_verifier = get_signature_verifier(&state, &pubkey_cache, &chain.spec);

        // Gossip verification has already checked the proposer index. Use it to check the RANDAO
        // signature.
        let mut consensus_context = from.consensus_context;
        signature_verifier
            .include_all_signatures_except_proposal(block.as_ref(), &mut consensus_context)?;

        if signature_verifier.verify().is_ok() {
            Ok(Self {
                block: MaybeAvailableBlock::AvailabilityPending {
                    block_root: from.block_root,
                    block,
                },
                block_root: from.block_root,
                parent: Some(parent),
                consensus_context,
            })
        } else {
            Err(BlockError::InvalidSignature)
        }
    }

    /// Same as `from_gossip_verified_block` but producing slashing-relevant data as well.
    pub fn from_gossip_verified_block_check_slashable(
        from: GossipVerifiedBlock<T>,
        chain: &BeaconChain<T>,
    ) -> Result<Self, BlockSlashInfo<BlockError>> {
        let header = from.block.signed_block_header();
        Self::from_gossip_verified_block(from, chain)
            .map_err(|e| BlockSlashInfo::from_early_error_block(header, e))
    }

    pub fn block_root(&self) -> Hash256 {
        self.block_root
    }

    pub fn slot(&self) -> Slot {
        self.block.slot()
    }
}

impl<T: BeaconChainTypes> IntoExecutionPendingBlock<T> for SignatureVerifiedBlock<T> {
    /// Completes verification of the wrapped `block`.
    fn into_execution_pending_block_slashable(
        self,
        block_root: Hash256,
        chain: &Arc<BeaconChain<T>>,
        notify_execution_layer: NotifyExecutionLayer,
    ) -> Result<ExecutionPendingBlock<T>, BlockSlashInfo<BlockError>> {
        let header = self.block.signed_block_header();
        let (parent, block) = if let Some(parent) = self.parent {
            (parent, self.block)
        } else {
            load_parent(self.block, chain)
                .map_err(|e| BlockSlashInfo::SignatureValid(header.clone(), e))?
        };

        ExecutionPendingBlock::from_signature_verified_components(
            block,
            block_root,
            parent,
            self.consensus_context,
            chain,
            notify_execution_layer,
        )
        .map_err(|e| BlockSlashInfo::SignatureValid(header, e))
    }

    fn block(&self) -> &SignedBeaconBlock<T::EthSpec> {
        self.block.as_block()
    }

    fn block_cloned(&self) -> Arc<SignedBeaconBlock<T::EthSpec>> {
        self.block.block_cloned()
    }
}

impl<T: BeaconChainTypes> IntoExecutionPendingBlock<T> for Arc<SignedBeaconBlock<T::EthSpec>> {
    /// Verifies the `SignedBeaconBlock` by first transforming it into a `SignatureVerifiedBlock`
    /// and then using that implementation of `IntoExecutionPendingBlock` to complete verification.
    fn into_execution_pending_block_slashable(
        self,
        block_root: Hash256,
        chain: &Arc<BeaconChain<T>>,
        notify_execution_layer: NotifyExecutionLayer,
    ) -> Result<ExecutionPendingBlock<T>, BlockSlashInfo<BlockError>> {
        // Perform an early check to prevent wasting time on irrelevant blocks.
        let block_root = check_block_relevancy(&self, block_root, chain)
            .map_err(|e| BlockSlashInfo::SignatureNotChecked(self.signed_block_header(), e))?;
        let maybe_available = chain
            .data_availability_checker
            .verify_kzg_for_rpc_block(RpcBlock::new_without_blobs(Some(block_root), self.clone()))
            .map_err(|e| {
                BlockSlashInfo::SignatureNotChecked(
                    self.signed_block_header(),
                    BlockError::AvailabilityCheck(e),
                )
            })?;
        SignatureVerifiedBlock::check_slashable(maybe_available, block_root, chain)?
            .into_execution_pending_block_slashable(block_root, chain, notify_execution_layer)
    }

    fn block(&self) -> &SignedBeaconBlock<T::EthSpec> {
        self
    }

    fn block_cloned(&self) -> Arc<SignedBeaconBlock<T::EthSpec>> {
        self.clone()
    }
}

impl<T: BeaconChainTypes> IntoExecutionPendingBlock<T> for RpcBlock<T::EthSpec> {
    /// Verifies the `SignedBeaconBlock` by first transforming it into a `SignatureVerifiedBlock`
    /// and then using that implementation of `IntoExecutionPendingBlock` to complete verification.
    fn into_execution_pending_block_slashable(
        self,
        block_root: Hash256,
        chain: &Arc<BeaconChain<T>>,
        notify_execution_layer: NotifyExecutionLayer,
    ) -> Result<ExecutionPendingBlock<T>, BlockSlashInfo<BlockError>> {
        // Perform an early check to prevent wasting time on irrelevant blocks.
        let block_root = check_block_relevancy(self.as_block(), block_root, chain)
            .map_err(|e| BlockSlashInfo::SignatureNotChecked(self.signed_block_header(), e))?;
        let maybe_available = chain
            .data_availability_checker
            .verify_kzg_for_rpc_block(self.clone())
            .map_err(|e| {
                BlockSlashInfo::SignatureNotChecked(
                    self.signed_block_header(),
                    BlockError::AvailabilityCheck(e),
                )
            })?;
        SignatureVerifiedBlock::check_slashable(maybe_available, block_root, chain)?
            .into_execution_pending_block_slashable(block_root, chain, notify_execution_layer)
    }

    fn block(&self) -> &SignedBeaconBlock<T::EthSpec> {
        self.as_block()
    }

    fn block_cloned(&self) -> Arc<SignedBeaconBlock<T::EthSpec>> {
        self.block_cloned()
    }
}

impl<T: BeaconChainTypes> ExecutionPendingBlock<T> {
    /// Instantiates `Self`, a wrapper that indicates that the given `block` is fully valid. See
    /// the struct-level documentation for more information.
    ///
    /// Note: this function does not verify block signatures, it assumes they are valid. Signature
    /// verification must be done upstream (e.g., via a `SignatureVerifiedBlock`
    ///
    /// Returns an error if the block is invalid, or if the block was unable to be verified.
    pub fn from_signature_verified_components(
        block: MaybeAvailableBlock<T::EthSpec>,
        block_root: Hash256,
        parent: PreProcessingSnapshot<T::EthSpec>,
        mut consensus_context: ConsensusContext<T::EthSpec>,
        chain: &Arc<BeaconChain<T>>,
        notify_execution_layer: NotifyExecutionLayer,
    ) -> Result<Self, BlockError> {
        chain
            .observed_slashable
            .write()
            .observe_slashable(block.slot(), block.message().proposer_index(), block_root)
            .map_err(|e| BlockError::BeaconChainError(e.into()))?;

        chain
            .observed_block_producers
            .write()
            .observe_proposal(block_root, block.message())
            .map_err(|e| BlockError::BeaconChainError(e.into()))?;

        if let Some(parent) = chain
            .canonical_head
            .fork_choice_read_lock()
            .get_block(&block.parent_root())
        {
            // Reject any block where the parent has an invalid payload. It's impossible for a valid
            // block to descend from an invalid parent.
            if parent.execution_status.is_invalid() {
                return Err(BlockError::ParentExecutionPayloadInvalid {
                    parent_root: block.parent_root(),
                });
            }
        } else {
            // Reject any block if its parent is not known to fork choice.
            //
            // A block that is not in fork choice is either:
            //
            //  - Not yet imported: we should reject this block because we should only import a child
            //  after its parent has been fully imported.
            //  - Pre-finalized: if the parent block is _prior_ to finalization, we should ignore it
            //  because it will revert finalization. Note that the finalized block is stored in fork
            //  choice, so we will not reject any child of the finalized block (this is relevant during
            //  genesis).
            return Err(BlockError::ParentUnknown {
                parent_root: block.parent_root(),
            });
        }

        /*
         *  Perform cursory checks to see if the block is even worth processing.
         */

        check_block_relevancy(block.as_block(), block_root, chain)?;

        // Define a future that will verify the execution payload with an execution engine.
        //
        // We do this as early as possible so that later parts of this function can run in parallel
        // with the payload verification.
        let payload_notifier = PayloadNotifier::new(
            chain.clone(),
            block.block_cloned(),
            &parent.pre_state,
            notify_execution_layer,
        )?;
        let is_valid_merge_transition_block =
            is_merge_transition_block(&parent.pre_state, block.message().body());
        let payload_verification_future = async move {
            let chain = payload_notifier.chain.clone();
            let block = payload_notifier.block.clone();

            // If this block triggers the merge, check to ensure that it references valid execution
            // blocks.
            //
            // The specification defines this check inside `on_block` in the fork-choice specification,
            // however we perform the check here for two reasons:
            //
            // - There's no point in importing a block that will fail fork choice, so it's best to fail
            //   early.
            // - Doing the check here means we can keep our fork-choice implementation "pure". I.e., no
            //   calls to remote servers.
            if is_valid_merge_transition_block {
                validate_merge_block(&chain, block.message(), AllowOptimisticImport::Yes).await?;
            };

            // The specification declares that this should be run *inside* `per_block_processing`,
            // however we run it here to keep `per_block_processing` pure (i.e., no calls to external
            // servers).
            if let Some(started_execution) = chain.slot_clock.now_duration() {
                chain.block_times_cache.write().set_time_started_execution(
                    block_root,
                    block.slot(),
                    started_execution,
                );
            }
            let payload_verification_status = payload_notifier.notify_new_payload().await?;

            // If the payload did not validate or invalidate the block, check to see if this block is
            // valid for optimistic import.
            if payload_verification_status.is_optimistic() {
                let block_hash_opt = block
                    .message()
                    .body()
                    .execution_payload()
                    .map(|full_payload| full_payload.block_hash());

                // Ensure the block is a candidate for optimistic import.
                if !is_optimistic_candidate_block(&chain, block.slot(), block.parent_root()).await?
                {
                    warn!(
                        chain.log,
                        "Rejecting optimistic block";
                        "block_hash" => ?block_hash_opt,
                        "msg" => "the execution engine is not synced"
                    );
                    return Err(ExecutionPayloadError::UnverifiedNonOptimisticCandidate.into());
                }
            }

            Ok(PayloadVerificationOutcome {
                payload_verification_status,
                is_valid_merge_transition_block,
            })
        };
        // Spawn the payload verification future as a new task, but don't wait for it to complete.
        // The `payload_verification_future` will be awaited later to ensure verification completed
        // successfully.
        let payload_verification_handle = chain
            .task_executor
            .spawn_handle(
                payload_verification_future,
                "execution_payload_verification",
            )
            .ok_or(BeaconChainError::RuntimeShutdown)?;

        /*
         * Advance the given `parent.beacon_state` to the slot of the given `block`.
         */

        let catchup_timer = metrics::start_timer(&metrics::BLOCK_PROCESSING_CATCHUP_STATE);

        // Stage a batch of operations to be completed atomically if this block is imported
        // successfully. If there is a skipped slot, we include the state root of the pre-state,
        // which may be an advanced state that was stored in the DB with a `temporary` flag.
        let mut state = parent.pre_state;

        let mut confirmed_state_roots =
            if block.slot() > state.slot() && state.slot() > parent.beacon_block.slot() {
                // Advanced pre-state. Delete its temporary flag.
                let pre_state_root = state.update_tree_hash_cache()?;
                vec![pre_state_root]
            } else {
                // Pre state is either unadvanced, or should not be stored long-term because there
                // is no skipped slot between `parent` and `block`.
                vec![]
            };

        // The block must have a higher slot than its parent.
        if block.slot() <= parent.beacon_block.slot() {
            return Err(BlockError::BlockIsNotLaterThanParent {
                block_slot: block.slot(),
                parent_slot: parent.beacon_block.slot(),
            });
        }

        // Perform a sanity check on the pre-state.
        let parent_slot = parent.beacon_block.slot();
        if state.slot() < parent_slot || state.slot() > block.slot() {
            return Err(BeaconChainError::BadPreState {
                parent_root: parent.beacon_block_root,
                parent_slot,
                block_root,
                block_slot: block.slot(),
                state_slot: state.slot(),
            }
            .into());
        }

        let parent_eth1_finalization_data = Eth1FinalizationData {
            eth1_data: state.eth1_data().clone(),
            eth1_deposit_index: state.eth1_deposit_index(),
        };

        // Transition the parent state to the block slot.
        //
        // It is important to note that we're using a "pre-state" here, one that has potentially
        // been advanced one slot forward from `parent.beacon_block.slot`.
        let mut summaries = vec![];

        let distance = block.slot().as_u64().saturating_sub(state.slot().as_u64());
        for _ in 0..distance {
            let state_root = if parent.beacon_block.slot() == state.slot() {
                // If it happens that `pre_state` has *not* already been advanced forward a single
                // slot, then there is no need to compute the state root for this
                // `per_slot_processing` call since that state root is already stored in the parent
                // block.
                parent.beacon_block.state_root()
            } else {
                // This is a new state we've reached, so stage it for storage in the DB.
                // Computing the state root here is time-equivalent to computing it during slot
                // processing, but we get early access to it.
                let state_root = state.update_tree_hash_cache()?;

                // Store the state immediately, marking it as temporary, and staging the deletion
                // of its temporary status as part of the larger atomic operation.
                let txn_lock = chain.store.hot_db.begin_rw_transaction();
                let state_already_exists =
                    chain.store.load_hot_state_summary(&state_root)?.is_some();

                let state_batch = if state_already_exists {
                    // If the state exists, it could be temporary or permanent, but in neither case
                    // should we rewrite it or store a new temporary flag for it. We *will* stage
                    // the temporary flag for deletion because it's OK to double-delete the flag,
                    // and we don't mind if another thread gets there first.
                    vec![]
                } else {
                    vec![
                        if state.slot() % T::EthSpec::slots_per_epoch() == 0 {
                            StoreOp::PutState(state_root, &state)
                        } else {
                            StoreOp::PutStateSummary(
                                state_root,
                                HotStateSummary::new(&state_root, &state)?,
                            )
                        },
                        StoreOp::PutStateTemporaryFlag(state_root),
                    ]
                };
                chain
                    .store
                    .do_atomically_with_block_and_blobs_cache(state_batch)?;
                drop(txn_lock);

                confirmed_state_roots.push(state_root);

                state_root
            };

            if let Some(summary) = per_slot_processing(&mut state, Some(state_root), &chain.spec)? {
                // Expose Prometheus metrics.
                if let Err(e) = summary.observe_metrics() {
                    error!(
                        chain.log,
                        "Failed to observe epoch summary metrics";
                        "src" => "block_verification",
                        "error" => ?e
                    );
                }
                summaries.push(summary);
            }
        }
        metrics::stop_timer(catchup_timer);

        let block_slot = block.slot();
        let state_current_epoch = state.current_epoch();

        // If the block is sufficiently recent, notify the validator monitor.
        if let Some(slot) = chain.slot_clock.now() {
            let epoch = slot.epoch(T::EthSpec::slots_per_epoch());
            if block_slot.epoch(T::EthSpec::slots_per_epoch())
                + VALIDATOR_MONITOR_HISTORIC_EPOCHS as u64
                >= epoch
            {
                let validator_monitor = chain.validator_monitor.read();
                // Update the summaries in a separate loop to `per_slot_processing`. This protects
                // the `validator_monitor` lock from being bounced or held for a long time whilst
                // performing `per_slot_processing`.
                for (i, summary) in summaries.iter().enumerate() {
                    let epoch = state_current_epoch - Epoch::from(summaries.len() - i);
                    if let Err(e) =
                        validator_monitor.process_validator_statuses(epoch, summary, &chain.spec)
                    {
                        error!(
                            chain.log,
                            "Failed to process validator statuses";
                            "error" => ?e
                        );
                    }
                }
            }
        }

        /*
         * Build the committee caches on the state.
         */

        let committee_timer = metrics::start_timer(&metrics::BLOCK_PROCESSING_COMMITTEE);

        state.build_all_committee_caches(&chain.spec)?;

        metrics::stop_timer(committee_timer);

        /*
         * If we have block reward listeners, compute the block reward and push it to the
         * event handler.
         */
        if let Some(ref event_handler) = chain.event_handler {
            if event_handler.has_block_reward_subscribers() {
                let mut reward_cache = Default::default();
                let block_reward = chain.compute_block_reward(
                    block.message(),
                    block_root,
                    &state,
                    &mut reward_cache,
                    true,
                )?;
                event_handler.register(EventKind::BlockReward(block_reward));
            }
        }

        /*
         * Perform `per_block_processing` on the block and state, returning early if the block is
         * invalid.
         */

        write_state(
            &format!("state_pre_block_{}", block_root),
            &state,
            &chain.log,
        );
        write_block(block.as_block(), block_root, &chain.log);

        let core_timer = metrics::start_timer(&metrics::BLOCK_PROCESSING_CORE);

        if let Err(err) = per_block_processing(
            &mut state,
            block.as_block(),
            // Signatures were verified earlier in this function.
            BlockSignatureStrategy::NoVerification,
            VerifyBlockRoot::True,
            &mut consensus_context,
            &chain.spec,
        ) {
            match err {
                // Capture `BeaconStateError` so that we can easily distinguish between a block
                // that's invalid and one that caused an internal error.
                BlockProcessingError::BeaconStateError(e) => return Err(e.into()),
                other => return Err(BlockError::PerBlockProcessingError(other)),
            }
        };

        metrics::stop_timer(core_timer);

        /*
         * Calculate the state root of the newly modified state
         */

        let state_root_timer = metrics::start_timer(&metrics::BLOCK_PROCESSING_STATE_ROOT);

        let state_root = state.update_tree_hash_cache()?;

        metrics::stop_timer(state_root_timer);

        write_state(
            &format!("state_post_block_{}", block_root),
            &state,
            &chain.log,
        );

        /*
         * Check to ensure the state root on the block matches the one we have calculated.
         */

        if block.state_root() != state_root {
            return Err(BlockError::StateRootMismatch {
                block: block.state_root(),
                local: state_root,
            });
        }

        /*
         * Apply the block's attestations to fork choice.
         *
         * We're running in parallel with the payload verification at this point, so this is
         * free real estate.
         */
        let current_slot = chain.slot()?;
        let mut fork_choice = chain.canonical_head.fork_choice_write_lock();

        // Register each attester slashing in the block with fork choice.
        for attester_slashing in block.message().body().attester_slashings() {
            fork_choice.on_attester_slashing(attester_slashing);
        }

        // Register each attestation in the block with fork choice.
        for (i, attestation) in block.message().body().attestations().enumerate() {
            let indexed_attestation = consensus_context
                .get_indexed_attestation(&state, attestation)
                .map_err(|e| BlockError::PerBlockProcessingError(e.into_with_index(i)))?;

            match fork_choice.on_attestation(
                current_slot,
                indexed_attestation,
                AttestationFromBlock::True,
            ) {
                Ok(()) => Ok(()),
                // Ignore invalid attestations whilst importing attestations from a block. The
                // block might be very old and therefore the attestations useless to fork choice.
                Err(ForkChoiceError::InvalidAttestation(_)) => Ok(()),
                Err(e) => Err(BlockError::BeaconChainError(e.into())),
            }?;
        }
        drop(fork_choice);

        Ok(Self {
            block,
            import_data: BlockImportData {
                block_root,
                state,
                parent_block: parent.beacon_block,
                parent_eth1_finalization_data,
                confirmed_state_roots,
                consensus_context,
            },
            payload_verification_handle,
        })
    }
}

/// Returns `Ok(())` if the block's slot is greater than the anchor block's slot (if any).
fn check_block_against_anchor_slot<T: BeaconChainTypes>(
    block: BeaconBlockRef<'_, T::EthSpec>,
    chain: &BeaconChain<T>,
) -> Result<(), BlockError> {
    if let Some(anchor_slot) = chain.store.get_anchor_slot() {
        if block.slot() <= anchor_slot {
            return Err(BlockError::WeakSubjectivityConflict);
        }
    }
    Ok(())
}

/// Returns `Ok(())` if the block is later than the finalized slot on `chain`.
///
/// Returns an error if the block is earlier or equal to the finalized slot, or there was an error
/// verifying that condition.
fn check_block_against_finalized_slot<T: BeaconChainTypes>(
    block: BeaconBlockRef<'_, T::EthSpec>,
    block_root: Hash256,
    chain: &BeaconChain<T>,
) -> Result<(), BlockError> {
    // The finalized checkpoint is being read from fork choice, rather than the cached head.
    //
    // Fork choice has the most up-to-date view of finalization and there's no point importing a
    // block which conflicts with the fork-choice view of finalization.
    let finalized_slot = chain
        .canonical_head
        .cached_head()
        .finalized_checkpoint()
        .epoch
        .start_slot(T::EthSpec::slots_per_epoch());

    if block.slot() <= finalized_slot {
        chain.pre_finalization_block_rejected(block_root);
        Err(BlockError::WouldRevertFinalizedSlot {
            block_slot: block.slot(),
            finalized_slot,
        })
    } else {
        Ok(())
    }
}

/// Returns `Ok(block)` if the block descends from the finalized root.
///
/// ## Warning
///
/// Taking a lock on the `chain.canonical_head.fork_choice` might cause a deadlock here.
pub fn check_block_is_finalized_checkpoint_or_descendant<
    T: BeaconChainTypes,
    B: AsBlock<T::EthSpec>,
>(
    chain: &BeaconChain<T>,
    fork_choice: &BeaconForkChoice<T>,
    block: B,
) -> Result<B, BlockError> {
    if fork_choice.is_finalized_checkpoint_or_descendant(block.parent_root()) {
        Ok(block)
    } else {
        // If fork choice does *not* consider the parent to be a descendant of the finalized block,
        // then there are two more cases:
        //
        // 1. We have the parent stored in our database. Because fork-choice has confirmed the
        //    parent is *not* in our post-finalization DAG, all other blocks must be either
        //    pre-finalization or conflicting with finalization.
        // 2. The parent is unknown to us, we probably want to download it since it might actually
        //    descend from the finalized root.
        if chain
            .store
            .block_exists(&block.parent_root())
            .map_err(|e| BlockError::BeaconChainError(e.into()))?
        {
            Err(BlockError::NotFinalizedDescendant {
                block_parent_root: block.parent_root(),
            })
        } else {
            Err(BlockError::ParentUnknown {
                parent_root: block.parent_root(),
            })
        }
    }
}

/// Performs simple, cheap checks to ensure that the block is relevant to be imported.
///
/// `Ok(block_root)` is returned if the block passes these checks and should progress with
/// verification (viz., it is relevant).
///
/// Returns an error if the block fails one of these checks (viz., is not relevant) or an error is
/// experienced whilst attempting to verify.
pub fn check_block_relevancy<T: BeaconChainTypes>(
    signed_block: &SignedBeaconBlock<T::EthSpec>,
    block_root: Hash256,
    chain: &BeaconChain<T>,
) -> Result<Hash256, BlockError> {
    let block = signed_block.message();

    // Do not process blocks from the future.
    if block.slot() > chain.slot()? {
        return Err(BlockError::FutureSlot {
            present_slot: chain.slot()?,
            block_slot: block.slot(),
        });
    }

    // Do not re-process the genesis block.
    if block.slot() == 0 {
        return Err(BlockError::GenesisBlock);
    }

    // This is an artificial (non-spec) restriction that provides some protection from overflow
    // abuses.
    if block.slot() >= MAXIMUM_BLOCK_SLOT_NUMBER {
        return Err(BlockError::BlockSlotLimitReached);
    }

    // Do not process a block from a finalized slot.
    check_block_against_finalized_slot(block, block_root, chain)?;

    // Check if the block is already known. We know it is post-finalization, so it is
    // sufficient to check the fork choice.
    if chain
        .canonical_head
        .fork_choice_read_lock()
        .contains_block(&block_root)
    {
        return Err(BlockError::DuplicateFullyImported(block_root));
    }

    Ok(block_root)
}

/// Returns the canonical root of the given `block`.
///
/// Use this function to ensure that we report the block hashing time Prometheus metric.
pub fn get_block_root<E: EthSpec>(block: &SignedBeaconBlock<E>) -> Hash256 {
    let block_root_timer = metrics::start_timer(&metrics::BLOCK_PROCESSING_BLOCK_ROOT);

    let block_root = block.canonical_root();

    metrics::stop_timer(block_root_timer);

    block_root
}

/// Returns the canonical root of the given `block_header`.
///
/// Use this function to ensure that we report the block hashing time Prometheus metric.
pub fn get_block_header_root(block_header: &SignedBeaconBlockHeader) -> Hash256 {
    let block_root_timer = metrics::start_timer(&metrics::BLOCK_HEADER_PROCESSING_BLOCK_ROOT);

    let block_root = block_header.message.canonical_root();

    metrics::stop_timer(block_root_timer);

    block_root
}

/// Verify the parent of `block` is known, returning some information about the parent block from
/// fork choice.
#[allow(clippy::type_complexity)]
fn verify_parent_block_is_known<T: BeaconChainTypes>(
    fork_choice_read_lock: &RwLockReadGuard<BeaconForkChoice<T>>,
    block: Arc<SignedBeaconBlock<T::EthSpec>>,
) -> Result<(ProtoBlock, Arc<SignedBeaconBlock<T::EthSpec>>), BlockError> {
    if let Some(proto_block) = fork_choice_read_lock.get_block(&block.parent_root()) {
        Ok((proto_block, block))
    } else {
        Err(BlockError::ParentUnknown {
            parent_root: block.parent_root(),
        })
    }
}

/// Load the parent snapshot (block and state) of the given `block`.
///
/// Returns `Err(BlockError::ParentUnknown)` if the parent is not found, or if an error occurs
/// whilst attempting the operation.
#[allow(clippy::type_complexity)]
fn load_parent<T: BeaconChainTypes, B: AsBlock<T::EthSpec>>(
    block: B,
    chain: &BeaconChain<T>,
) -> Result<(PreProcessingSnapshot<T::EthSpec>, B), BlockError> {
    // Reject any block if its parent is not known to fork choice.
    //
    // A block that is not in fork choice is either:
    //
    //  - Not yet imported: we should reject this block because we should only import a child
    //  after its parent has been fully imported.
    //  - Pre-finalized: if the parent block is _prior_ to finalization, we should ignore it
    //  because it will revert finalization. Note that the finalized block is stored in fork
    //  choice, so we will not reject any child of the finalized block (this is relevant during
    //  genesis).
    if !chain
        .canonical_head
        .fork_choice_read_lock()
        .contains_block(&block.parent_root())
    {
        return Err(BlockError::ParentUnknown {
            parent_root: block.parent_root(),
        });
    }

    let db_read_timer = metrics::start_timer(&metrics::BLOCK_PROCESSING_DB_READ);

    let result = {
        // Load the block's parent block from the database, returning invalid if that block is not
        // found.
        //
        // We don't return a DBInconsistent error here since it's possible for a block to
        // exist in fork choice but not in the database yet. In such a case we simply
        // indicate that we don't yet know the parent.
        let root = block.parent_root();
        let parent_block = chain
            .get_blinded_block(&block.parent_root())
            .map_err(BlockError::BeaconChainError)?
            .ok_or_else(|| {
                // Return a `MissingBeaconBlock` error instead of a `ParentUnknown` error since
                // we've already checked fork choice for this block.
                //
                // It's an internal error if the block exists in fork choice but not in the
                // database.
                BlockError::from(BeaconChainError::MissingBeaconBlock(block.parent_root()))
            })?;

        // Load the parent block's state from the database, returning an error if it is not found.
        // It is an error because if we know the parent block we should also know the parent state.
        // Retrieve any state that is advanced through to at most `block.slot()`: this is
        // particularly important if `block` descends from the finalized/split block, but at a slot
        // prior to the finalized slot (which is invalid and inaccessible in our DB schema).
        let (parent_state_root, state) = chain
            .store
            .get_advanced_hot_state(root, block.slot(), parent_block.state_root())?
            .ok_or_else(|| {
                BeaconChainError::DBInconsistent(
                    format!("Missing state for parent block {root:?}",),
                )
            })?;

        if !state.all_caches_built() {
            debug!(
                chain.log,
                "Parent state lacks built caches";
                "block_slot" => block.slot(),
                "state_slot" => state.slot(),
            );
        }

        if block.slot() != state.slot() {
            debug!(
                chain.log,
                "Parent state is not advanced";
                "block_slot" => block.slot(),
                "state_slot" => state.slot(),
            );
        }

        let beacon_state_root = if state.slot() == parent_block.slot() {
            // Sanity check.
            if parent_state_root != parent_block.state_root() {
                return Err(BeaconChainError::DBInconsistent(format!(
                    "Parent state at slot {} has the wrong state root: {:?} != {:?}",
                    state.slot(),
                    parent_state_root,
                    parent_block.state_root()
                ))
                .into());
            }
            Some(parent_block.state_root())
        } else {
            None
        };

        Ok((
            PreProcessingSnapshot {
                beacon_block: parent_block,
                beacon_block_root: root,
                pre_state: state,
                beacon_state_root,
            },
            block,
        ))
    };

    metrics::stop_timer(db_read_timer);

    result
}

/// This trait is used to unify `BlockError` and `GossipBlobError`.
pub trait BlockBlobError: From<BeaconStateError> + From<BeaconChainError> + Debug {
    fn not_later_than_parent_error(block_slot: Slot, state_slot: Slot) -> Self;
    fn unknown_validator_error(validator_index: u64) -> Self;
    fn proposer_signature_invalid() -> Self;
}

impl BlockBlobError for BlockError {
    fn not_later_than_parent_error(block_slot: Slot, parent_slot: Slot) -> Self {
        BlockError::BlockIsNotLaterThanParent {
            block_slot,
            parent_slot,
        }
    }

    fn unknown_validator_error(validator_index: u64) -> Self {
        BlockError::UnknownValidator(validator_index)
    }

    fn proposer_signature_invalid() -> Self {
        BlockError::ProposalSignatureInvalid
    }
}

impl BlockBlobError for GossipBlobError {
    fn not_later_than_parent_error(blob_slot: Slot, parent_slot: Slot) -> Self {
        GossipBlobError::BlobIsNotLaterThanParent {
            blob_slot,
            parent_slot,
        }
    }

    fn unknown_validator_error(validator_index: u64) -> Self {
        GossipBlobError::UnknownValidator(validator_index)
    }

    fn proposer_signature_invalid() -> Self {
        GossipBlobError::ProposalSignatureInvalid
    }
}

impl BlockBlobError for GossipDataColumnError {
    fn not_later_than_parent_error(data_column_slot: Slot, parent_slot: Slot) -> Self {
        GossipDataColumnError::IsNotLaterThanParent {
            data_column_slot,
            parent_slot,
        }
    }

    fn unknown_validator_error(validator_index: u64) -> Self {
        GossipDataColumnError::UnknownValidator(validator_index)
    }

    fn proposer_signature_invalid() -> Self {
        GossipDataColumnError::ProposalSignatureInvalid
    }
}

/// Performs a cheap (time-efficient) state advancement so the committees and proposer shuffling for
/// `slot` can be obtained from `state`.
///
/// The state advancement is "cheap" since it does not generate state roots. As a result, the
/// returned state might be holistically invalid but the committees/proposers will be correct (since
/// they do not rely upon state roots).
///
/// If the given `state` can already serve the `slot`, the committees will be built on the `state`
/// and `Cow::Borrowed(state)` will be returned. Otherwise, the state will be cloned, cheaply
/// advanced and then returned as a `Cow::Owned`. The end result is that the given `state` is never
/// mutated to be invalid (in fact, it is never changed beyond a simple committee cache build).
pub fn cheap_state_advance_to_obtain_committees<'a, E: EthSpec, Err: BlockBlobError>(
    state: &'a mut BeaconState<E>,
    state_root_opt: Option<Hash256>,
    block_slot: Slot,
    spec: &ChainSpec,
) -> Result<Cow<'a, BeaconState<E>>, Err> {
    let block_epoch = block_slot.epoch(E::slots_per_epoch());

    if state.current_epoch() == block_epoch {
        // Build both the current and previous epoch caches, as the previous epoch caches are
        // useful for verifying attestations in blocks from the current epoch.
        state.build_committee_cache(RelativeEpoch::Previous, spec)?;
        state.build_committee_cache(RelativeEpoch::Current, spec)?;

        Ok(Cow::Borrowed(state))
    } else if state.slot() > block_slot {
        Err(Err::not_later_than_parent_error(block_slot, state.slot()))
    } else {
        let mut state = state.clone();
        let target_slot = block_epoch.start_slot(E::slots_per_epoch());

        // Advance the state into the same epoch as the block. Use the "partial" method since state
        // roots are not important for proposer/attester shuffling.
        partial_state_advance(&mut state, state_root_opt, target_slot, spec)
            .map_err(BeaconChainError::from)?;

        state.build_committee_cache(RelativeEpoch::Previous, spec)?;
        state.build_committee_cache(RelativeEpoch::Current, spec)?;

        Ok(Cow::Owned(state))
    }
}

/// Obtains a read-locked `ValidatorPubkeyCache` from the `chain`.
pub fn get_validator_pubkey_cache<T: BeaconChainTypes>(
    chain: &BeaconChain<T>,
) -> Result<RwLockReadGuard<ValidatorPubkeyCache<T>>, BeaconChainError> {
    Ok(chain.validator_pubkey_cache.read())
}

/// Produces an _empty_ `BlockSignatureVerifier`.
///
/// The signature verifier is empty because it does not yet have any of this block's signatures
/// added to it. Use `Self::apply_to_signature_verifier` to apply the signatures.
fn get_signature_verifier<'a, T: BeaconChainTypes>(
    state: &'a BeaconState<T::EthSpec>,
    validator_pubkey_cache: &'a ValidatorPubkeyCache<T>,
    spec: &'a ChainSpec,
) -> BlockSignatureVerifier<
    'a,
    T::EthSpec,
    impl Fn(usize) -> Option<Cow<'a, PublicKey>> + Clone,
    impl Fn(&'a PublicKeyBytes) -> Option<Cow<'a, PublicKey>>,
> {
    let get_pubkey = move |validator_index| {
        // Disallow access to any validator pubkeys that are not in the current beacon state.
        if validator_index < state.validators().len() {
            validator_pubkey_cache
                .get(validator_index)
                .map(Cow::Borrowed)
        } else {
            None
        }
    };

    let decompressor = move |pk_bytes| {
        // Map compressed pubkey to validator index.
        let validator_index = validator_pubkey_cache.get_index(pk_bytes)?;
        // Map validator index to pubkey (respecting guard on unknown validators).
        get_pubkey(validator_index)
    };

    BlockSignatureVerifier::new(state, get_pubkey, decompressor, spec)
}

/// Verify that `header` was signed with a valid signature from its proposer.
///
/// Return `Ok(())` if the signature is valid, and an `Err` otherwise.
pub fn verify_header_signature<T: BeaconChainTypes, Err: BlockBlobError>(
    chain: &BeaconChain<T>,
    header: &SignedBeaconBlockHeader,
) -> Result<(), Err> {
    let proposer_pubkey = get_validator_pubkey_cache(chain)?
        .get(header.message.proposer_index as usize)
        .cloned()
        .ok_or(Err::unknown_validator_error(header.message.proposer_index))?;
    let head_fork = chain.canonical_head.cached_head().head_fork();

    if header.verify_signature::<T::EthSpec>(
        &proposer_pubkey,
        &head_fork,
        chain.genesis_validators_root,
        &chain.spec,
    ) {
        Ok(())
    } else {
        Err(Err::proposer_signature_invalid())
    }
}

fn write_state<E: EthSpec>(prefix: &str, state: &BeaconState<E>, log: &Logger) {
    if WRITE_BLOCK_PROCESSING_SSZ {
        let mut state = state.clone();
        let Ok(root) = state.canonical_root() else {
            error!(
                log,
                "Unable to hash state for writing";
            );
            return;
        };
        let filename = format!("{}_slot_{}_root_{}.ssz", prefix, state.slot(), root);
        let mut path = std::env::temp_dir().join("lighthouse");
        let _ = fs::create_dir_all(path.clone());
        path = path.join(filename);

        match fs::File::create(path.clone()) {
            Ok(mut file) => {
                let _ = file.write_all(&state.as_ssz_bytes());
            }
            Err(e) => error!(
                log,
                "Failed to log state";
                "path" => format!("{:?}", path),
                "error" => format!("{:?}", e)
            ),
        }
    }
}

fn write_block<E: EthSpec>(block: &SignedBeaconBlock<E>, root: Hash256, log: &Logger) {
    if WRITE_BLOCK_PROCESSING_SSZ {
        let filename = format!("block_slot_{}_root{}.ssz", block.slot(), root);
        let mut path = std::env::temp_dir().join("lighthouse");
        let _ = fs::create_dir_all(path.clone());
        path = path.join(filename);

        match fs::File::create(path.clone()) {
            Ok(mut file) => {
                let _ = file.write_all(&block.as_ssz_bytes());
            }
            Err(e) => error!(
                log,
                "Failed to log block";
                "path" => format!("{:?}", path),
                "error" => format!("{:?}", e)
            ),
        }
    }
}<|MERGE_RESOLUTION|>--- conflicted
+++ resolved
@@ -49,15 +49,8 @@
 #![allow(clippy::result_large_err)]
 
 use crate::beacon_snapshot::PreProcessingSnapshot;
-<<<<<<< HEAD
 use crate::blob_verification::GossipBlobError;
 use crate::block_verification_types::{AsBlock, BlockImportData, RpcBlock};
-=======
-use crate::blob_verification::{GossipBlobError, GossipVerifiedBlob, GossipVerifiedBlobList};
-use crate::block_verification_types::{
-    AsBlock, BlockContentsError, BlockImportData, GossipVerifiedBlockContents, RpcBlock,
-};
->>>>>>> 0c5e25b6
 use crate::data_availability_checker::{AvailabilityCheckError, MaybeAvailableBlock};
 use crate::data_column_verification::{
     GossipDataColumnError, GossipVerifiedDataColumn, GossipVerifiedDataColumnList,
@@ -104,16 +97,9 @@
 use task_executor::JoinHandle;
 use types::data_column_sidecar::DataColumnSidecarError;
 use types::{
-<<<<<<< HEAD
     BeaconBlockRef, BeaconState, BeaconStateError, ChainSpec, Epoch, EthSpec, ExecPayload,
     ExecutionBlockHash, Hash256, InconsistentFork, PublicKey, PublicKeyBytes, RelativeEpoch,
-    SignedBeaconBlock, SignedBeaconBlockHeader, Slot,
-=======
-    BeaconBlockRef, BeaconState, BeaconStateError, BlobsList, ChainSpec, DataColumnSubnetId, Epoch,
-    EthSpec, ExecutionBlockHash, FullPayload, Hash256, InconsistentFork, KzgProofs, PublicKey,
-    PublicKeyBytes, RelativeEpoch, RuntimeVariableList, SignedBeaconBlock, SignedBeaconBlockHeader,
-    Slot,
->>>>>>> 0c5e25b6
+    RuntimeVariableList, SignedBeaconBlock, SignedBeaconBlockHeader, Slot,
 };
 
 pub const POS_PANDA_BANNER: &str = r#"
@@ -723,24 +709,15 @@
     fn into_gossip_verified_block(
         self,
         chain: &BeaconChain<T>,
-<<<<<<< HEAD
     ) -> Result<GossipVerifiedBlock<T>, BlockError<T::EthSpec>>;
     fn inner_block(&self) -> Arc<SignedBeaconBlock<T::EthSpec>>;
-=======
-    ) -> Result<GossipVerifiedBlockContents<T>, BlockContentsError>;
-    fn inner_block(&self) -> &SignedBeaconBlock<T::EthSpec>;
->>>>>>> 0c5e25b6
 }
 
 impl<T: BeaconChainTypes> IntoGossipVerifiedBlock<T> for GossipVerifiedBlock<T> {
     fn into_gossip_verified_block(
         self,
         _chain: &BeaconChain<T>,
-<<<<<<< HEAD
     ) -> Result<GossipVerifiedBlock<T>, BlockError<T::EthSpec>> {
-=======
-    ) -> Result<GossipVerifiedBlockContents<T>, BlockContentsError> {
->>>>>>> 0c5e25b6
         Ok(self)
     }
     fn inner_block(&self) -> Arc<SignedBeaconBlock<T::EthSpec>> {
@@ -752,11 +729,9 @@
     fn into_gossip_verified_block(
         self,
         chain: &BeaconChain<T>,
-<<<<<<< HEAD
-    ) -> Result<GossipVerifiedBlock<T>, BlockError<T::EthSpec>> {
+    ) -> Result<GossipVerifiedBlock<T>, BlockError> {
         GossipVerifiedBlock::new(self, chain)
-=======
-    ) -> Result<GossipVerifiedBlockContents<T>, BlockContentsError> {
+        /* FIXME(sproul): port this stuff to publish_blocks
         let (block, blobs) = self.deconstruct();
         let peer_das_enabled = chain.spec.is_peer_das_enabled_for_epoch(block.epoch());
 
@@ -776,7 +751,7 @@
             gossip_verified_blobs,
             gossip_verified_data_columns,
         ))
->>>>>>> 0c5e25b6
+        */
     }
 
     fn inner_block(&self) -> Arc<SignedBeaconBlock<T::EthSpec>> {
@@ -878,12 +853,8 @@
         block_root: Hash256,
         chain: &Arc<BeaconChain<T>>,
         notify_execution_layer: NotifyExecutionLayer,
-<<<<<<< HEAD
-    ) -> Result<ExecutionPendingBlock<T>, BlockSlashInfo<BlockError<T::EthSpec>>>;
-=======
     ) -> Result<ExecutionPendingBlock<T>, BlockSlashInfo<BlockError>>;
 
->>>>>>> 0c5e25b6
     fn block(&self) -> &SignedBeaconBlock<T::EthSpec>;
     fn block_cloned(&self) -> Arc<SignedBeaconBlock<T::EthSpec>>;
 }
