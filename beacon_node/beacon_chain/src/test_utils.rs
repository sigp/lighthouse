use crate::blob_verification::{AsBlock, BlockWrapper};
use crate::observed_operations::ObservationOutcome;
pub use crate::persisted_beacon_chain::PersistedBeaconChain;
pub use crate::{
    beacon_chain::{BEACON_CHAIN_DB_KEY, ETH1_CACHE_DB_KEY, FORK_CHOICE_DB_KEY, OP_POOL_DB_KEY},
    migrate::MigratorConfig,
    sync_committee_verification::Error as SyncCommitteeError,
    validator_monitor::DEFAULT_INDIVIDUAL_TRACKING_THRESHOLD,
    BeaconChainError, NotifyExecutionLayer, ProduceBlockVerification,
};
use crate::{
    builder::{BeaconChainBuilder, Witness},
    eth1_chain::CachingEth1Backend,
    BeaconChain, BeaconChainTypes, BlockError, ChainConfig, ServerSentEventHandler,
    StateSkipConfig,
};
use bls::get_withdrawal_credentials;
<<<<<<< HEAD
use eth2::types::{FullBlockProposal, SignedBlockContentsTuple};
=======
use eth2::types::BlockContentsTuple;
use execution_layer::test_utils::generate_genesis_header;
>>>>>>> 4a793280
use execution_layer::{
    auth::JwtKey,
    test_utils::{
        ExecutionBlockGenerator, MockExecutionLayer, TestingBuilder, DEFAULT_JWT_SECRET,
        DEFAULT_TERMINAL_BLOCK,
    },
    ExecutionLayer,
};
use futures::channel::mpsc::Receiver;
pub use genesis::{interop_genesis_state_with_eth1, DEFAULT_ETH1_BLOCK_HASH};
use int_to_bytes::int_to_bytes32;
use kzg::{Kzg, TrustedSetup};
use merkle_proof::MerkleTree;
use operation_pool::ReceivedPreCapella;
use parking_lot::RwLockWriteGuard;
use parking_lot::{Mutex, RwLock};
use rand::rngs::StdRng;
use rand::Rng;
use rand::SeedableRng;
use rayon::prelude::*;
use sensitive_url::SensitiveUrl;
use slog::{o, Drain, Logger};
use slog_async::Async;
use slog_term::{FullFormat, TermDecorator};
use slot_clock::{SlotClock, TestingSlotClock};
use state_processing::per_block_processing::compute_timestamp_at_slot;
use state_processing::{
    state_advance::{complete_state_advance, partial_state_advance},
    StateProcessingStrategy,
};
use std::borrow::Cow;
use std::collections::{HashMap, HashSet};
use std::fmt;
use std::str::FromStr;
use std::sync::Arc;
use std::time::Duration;
use store::{config::StoreConfig, HotColdDB, ItemStore, LevelDB, MemoryStore};
use task_executor::TaskExecutor;
use task_executor::{test_utils::TestRuntime, ShutdownReason};
use tree_hash::TreeHash;
use types::sync_selection_proof::SyncSelectionProof;
pub use types::test_utils::generate_deterministic_keypairs;
use types::{typenum::U4294967296, *};

// 4th September 2019
pub const HARNESS_GENESIS_TIME: u64 = 1_567_552_690;
// Environment variable to read if `fork_from_env` feature is enabled.
pub const FORK_NAME_ENV_VAR: &str = "FORK_NAME";

// Default target aggregators to set during testing, this ensures an aggregator at each slot.
//
// You should mutate the `ChainSpec` prior to initialising the harness if you would like to use
// a different value.
pub const DEFAULT_TARGET_AGGREGATORS: u64 = u64::MAX;

pub type BaseHarnessType<TEthSpec, THotStore, TColdStore> =
    Witness<TestingSlotClock, CachingEth1Backend<TEthSpec>, TEthSpec, THotStore, TColdStore>;

pub type DiskHarnessType<E> = BaseHarnessType<E, LevelDB<E>, LevelDB<E>>;
pub type EphemeralHarnessType<E> = BaseHarnessType<E, MemoryStore<E>, MemoryStore<E>>;

pub type BoxedMutator<E, Hot, Cold> = Box<
    dyn FnOnce(
        BeaconChainBuilder<BaseHarnessType<E, Hot, Cold>>,
    ) -> BeaconChainBuilder<BaseHarnessType<E, Hot, Cold>>,
>;

pub type AddBlocksResult<E> = (
    HashMap<Slot, SignedBeaconBlockHash>,
    HashMap<Slot, BeaconStateHash>,
    SignedBeaconBlockHash,
    BeaconState<E>,
);

/// Indicates how the `BeaconChainHarness` should produce blocks.
#[derive(Clone, Copy, Debug)]
pub enum BlockStrategy {
    /// Produce blocks upon the canonical head (normal case).
    OnCanonicalHead,
    /// Ignore the canonical head and produce blocks upon the block at the given slot.
    ///
    /// Useful for simulating forks.
    ForkCanonicalChainAt {
        /// The slot of the parent of the first block produced.
        previous_slot: Slot,
        /// The slot of the first block produced (must be higher than `previous_slot`.
        first_slot: Slot,
    },
}

/// Indicates how the `BeaconChainHarness` should produce attestations.
#[derive(Clone, Debug)]
pub enum AttestationStrategy {
    /// All validators attest to whichever block the `BeaconChainHarness` has produced.
    AllValidators,
    /// Only the given validators should attest. All others should fail to produce attestations.
    SomeValidators(Vec<usize>),
}

#[derive(Debug, Clone, Copy, PartialEq, Eq)]
pub enum SyncCommitteeStrategy {
    /// All sync committee validators sign.
    AllValidators,
    /// No validators sign.
    NoValidators,
}

/// Indicates whether the `BeaconChainHarness` should use the `state.current_sync_committee` or
/// `state.next_sync_committee` when creating sync messages or contributions.
#[derive(Clone, Debug)]
pub enum RelativeSyncCommittee {
    Current,
    Next,
}

fn make_rng() -> Mutex<StdRng> {
    // Nondeterminism in tests is a highly undesirable thing.  Seed the RNG to some arbitrary
    // but fixed value for reproducibility.
    Mutex::new(StdRng::seed_from_u64(0x0DDB1A5E5BAD5EEDu64))
}

/// Return a `ChainSpec` suitable for test usage.
///
/// If the `fork_from_env` feature is enabled, read the fork to use from the FORK_NAME environment
/// variable. Otherwise use the default spec.
pub fn test_spec<E: EthSpec>() -> ChainSpec {
    let mut spec = if cfg!(feature = "fork_from_env") {
        let fork_name = std::env::var(FORK_NAME_ENV_VAR).unwrap_or_else(|e| {
            panic!(
                "{} env var must be defined when using fork_from_env: {:?}",
                FORK_NAME_ENV_VAR, e
            )
        });
        let fork = ForkName::from_str(fork_name.as_str()).unwrap();
        fork.make_genesis_spec(E::default_spec())
    } else {
        E::default_spec()
    };

    // Set target aggregators to a high value by default.
    spec.target_aggregators_per_committee = DEFAULT_TARGET_AGGREGATORS;
    spec
}

pub struct Builder<T: BeaconChainTypes> {
    eth_spec_instance: T::EthSpec,
    spec: Option<ChainSpec>,
    validator_keypairs: Option<Vec<Keypair>>,
    withdrawal_keypairs: Vec<Option<Keypair>>,
    chain_config: Option<ChainConfig>,
    store_config: Option<StoreConfig>,
    #[allow(clippy::type_complexity)]
    store: Option<Arc<HotColdDB<T::EthSpec, T::HotStore, T::ColdStore>>>,
    initial_mutator: Option<BoxedMutator<T::EthSpec, T::HotStore, T::ColdStore>>,
    store_mutator: Option<BoxedMutator<T::EthSpec, T::HotStore, T::ColdStore>>,
    execution_layer: Option<ExecutionLayer<T::EthSpec>>,
    mock_execution_layer: Option<MockExecutionLayer<T::EthSpec>>,
    mock_builder: Option<TestingBuilder<T::EthSpec>>,
    testing_slot_clock: Option<TestingSlotClock>,
    runtime: TestRuntime,
    log: Logger,
}

impl<E: EthSpec> Builder<EphemeralHarnessType<E>> {
    pub fn fresh_ephemeral_store(mut self) -> Self {
        let spec = self.spec.as_ref().expect("cannot build without spec");
        let validator_keypairs = self
            .validator_keypairs
            .clone()
            .expect("cannot build without validator keypairs");

        let store = Arc::new(
            HotColdDB::open_ephemeral(
                self.store_config.clone().unwrap_or_default(),
                spec.clone(),
                self.log.clone(),
            )
            .unwrap(),
        );
        let mutator = move |builder: BeaconChainBuilder<_>| {
            let header = generate_genesis_header::<E>(builder.get_spec(), false);
            let genesis_state = interop_genesis_state_with_eth1::<E>(
                &validator_keypairs,
                HARNESS_GENESIS_TIME,
                Hash256::from_slice(DEFAULT_ETH1_BLOCK_HASH),
                header,
                builder.get_spec(),
            )
            .expect("should generate interop state");
            builder
                .genesis_state(genesis_state)
                .expect("should build state using recent genesis")
        };
        self.store = Some(store);
        self.store_mutator(Box::new(mutator))
    }

    /// Create a new ephemeral store that uses the specified `genesis_state`.
    pub fn genesis_state_ephemeral_store(mut self, genesis_state: BeaconState<E>) -> Self {
        let spec = self.spec.as_ref().expect("cannot build without spec");

        let store = Arc::new(
            HotColdDB::open_ephemeral(
                self.store_config.clone().unwrap_or_default(),
                spec.clone(),
                self.log.clone(),
            )
            .unwrap(),
        );
        let mutator = move |builder: BeaconChainBuilder<_>| {
            builder
                .genesis_state(genesis_state)
                .expect("should build state using recent genesis")
        };
        self.store = Some(store);
        self.store_mutator(Box::new(mutator))
    }

    /// Manually restore from a given `MemoryStore`.
    pub fn resumed_ephemeral_store(
        mut self,
        store: Arc<HotColdDB<E, MemoryStore<E>, MemoryStore<E>>>,
    ) -> Self {
        let mutator = move |builder: BeaconChainBuilder<_>| {
            builder
                .resume_from_db()
                .expect("should resume from database")
        };
        self.store = Some(store);
        self.store_mutator(Box::new(mutator))
    }
}

impl<E: EthSpec> Builder<DiskHarnessType<E>> {
    /// Disk store, start from genesis.
    pub fn fresh_disk_store(mut self, store: Arc<HotColdDB<E, LevelDB<E>, LevelDB<E>>>) -> Self {
        let validator_keypairs = self
            .validator_keypairs
            .clone()
            .expect("cannot build without validator keypairs");

        let mutator = move |builder: BeaconChainBuilder<_>| {
            let header = generate_genesis_header::<E>(builder.get_spec(), false);
            let genesis_state = interop_genesis_state_with_eth1::<E>(
                &validator_keypairs,
                HARNESS_GENESIS_TIME,
                Hash256::from_slice(DEFAULT_ETH1_BLOCK_HASH),
                header,
                builder.get_spec(),
            )
            .expect("should generate interop state");
            builder
                .genesis_state(genesis_state)
                .expect("should build state using recent genesis")
        };
        self.store = Some(store);
        self.store_mutator(Box::new(mutator))
    }

    /// Disk store, resume.
    pub fn resumed_disk_store(mut self, store: Arc<HotColdDB<E, LevelDB<E>, LevelDB<E>>>) -> Self {
        let mutator = move |builder: BeaconChainBuilder<_>| {
            builder
                .resume_from_db()
                .expect("should resume from database")
        };
        self.store = Some(store);
        self.store_mutator(Box::new(mutator))
    }
}

impl<E, Hot, Cold> Builder<BaseHarnessType<E, Hot, Cold>>
where
    E: EthSpec,
    Hot: ItemStore<E>,
    Cold: ItemStore<E>,
{
    pub fn new(eth_spec_instance: E) -> Self {
        let runtime = TestRuntime::default();
        let log = runtime.log.clone();

        Self {
            eth_spec_instance,
            spec: None,
            validator_keypairs: None,
            withdrawal_keypairs: vec![],
            chain_config: None,
            store_config: None,
            store: None,
            initial_mutator: None,
            store_mutator: None,
            execution_layer: None,
            mock_execution_layer: None,
            mock_builder: None,
            testing_slot_clock: None,
            runtime,
            log,
        }
    }

    pub fn deterministic_keypairs(self, num_keypairs: usize) -> Self {
        self.keypairs(types::test_utils::generate_deterministic_keypairs(
            num_keypairs,
        ))
    }

    pub fn keypairs(mut self, validator_keypairs: Vec<Keypair>) -> Self {
        self.validator_keypairs = Some(validator_keypairs);
        self
    }

    pub fn withdrawal_keypairs(mut self, withdrawal_keypairs: Vec<Option<Keypair>>) -> Self {
        self.withdrawal_keypairs = withdrawal_keypairs;
        self
    }

    /// Initializes the BLS withdrawal keypairs for `num_keypairs` validators to
    /// the "determistic" values, regardless of wether or not the validator has
    /// a BLS or execution address in the genesis deposits.
    ///
    /// This aligns with the withdrawal commitments used in the "interop"
    /// genesis states.
    pub fn deterministic_withdrawal_keypairs(self, num_keypairs: usize) -> Self {
        self.withdrawal_keypairs(
            types::test_utils::generate_deterministic_keypairs(num_keypairs)
                .into_iter()
                .map(Option::Some)
                .collect(),
        )
    }

    pub fn default_spec(self) -> Self {
        self.spec_or_default(None)
    }

    pub fn spec(self, spec: ChainSpec) -> Self {
        self.spec_or_default(Some(spec))
    }

    pub fn spec_or_default(mut self, spec: Option<ChainSpec>) -> Self {
        self.spec = Some(spec.unwrap_or_else(test_spec::<E>));
        self
    }

    pub fn logger(mut self, log: Logger) -> Self {
        self.log = log.clone();
        self.runtime.set_logger(log);
        self
    }

    /// This mutator will be run before the `store_mutator`.
    pub fn initial_mutator(mut self, mutator: BoxedMutator<E, Hot, Cold>) -> Self {
        assert!(
            self.initial_mutator.is_none(),
            "initial mutator already set"
        );
        self.initial_mutator = Some(mutator);
        self
    }

    /// This mutator will be run after the `initial_mutator`.
    pub fn store_mutator(mut self, mutator: BoxedMutator<E, Hot, Cold>) -> Self {
        assert!(self.store_mutator.is_none(), "store mutator already set");
        self.store_mutator = Some(mutator);
        self
    }

    /// Purposefully replace the `store_mutator`.
    pub fn override_store_mutator(mut self, mutator: BoxedMutator<E, Hot, Cold>) -> Self {
        assert!(self.store_mutator.is_some(), "store mutator not set");
        self.store_mutator = Some(mutator);
        self
    }

    pub fn chain_config(mut self, chain_config: ChainConfig) -> Self {
        self.chain_config = Some(chain_config);
        self
    }

    pub fn execution_layer_from_urls(mut self, urls: &[&str]) -> Self {
        assert!(
            self.execution_layer.is_none(),
            "execution layer already defined"
        );

        let urls: Vec<SensitiveUrl> = urls
            .iter()
            .map(|s| SensitiveUrl::parse(s))
            .collect::<Result<_, _>>()
            .unwrap();

        let config = execution_layer::Config {
            execution_endpoints: urls,
            secret_files: vec![],
            suggested_fee_recipient: Some(Address::repeat_byte(42)),
            ..Default::default()
        };
        let execution_layer = ExecutionLayer::from_config(
            config,
            self.runtime.task_executor.clone(),
            self.log.clone(),
        )
        .unwrap();

        self.execution_layer = Some(execution_layer);
        self
    }

    pub fn execution_layer(mut self, el: Option<ExecutionLayer<E>>) -> Self {
        self.execution_layer = el;
        self
    }

    pub fn recalculate_fork_times_with_genesis(mut self, genesis_time: u64) -> Self {
        let mock = self
            .mock_execution_layer
            .as_mut()
            .expect("must have mock execution layer to recalculate fork times");
        let spec = self
            .spec
            .clone()
            .expect("cannot recalculate fork times without spec");
        mock.server.execution_block_generator().shanghai_time =
            spec.capella_fork_epoch.map(|epoch| {
                genesis_time + spec.seconds_per_slot * E::slots_per_epoch() * epoch.as_u64()
            });
        mock.server.execution_block_generator().cancun_time = spec.deneb_fork_epoch.map(|epoch| {
            genesis_time + spec.seconds_per_slot * E::slots_per_epoch() * epoch.as_u64()
        });

        self
    }

    pub fn mock_execution_layer(mut self) -> Self {
        let mock = mock_execution_layer_from_parts::<E>(
            self.spec.as_ref().expect("cannot build without spec"),
            self.runtime.task_executor.clone(),
            None,
            None,
        );
        self.execution_layer = Some(mock.el.clone());
        self.mock_execution_layer = Some(mock);
        self
    }

    pub fn mock_execution_layer_with_builder(
        mut self,
        beacon_url: SensitiveUrl,
        builder_threshold: Option<u128>,
    ) -> Self {
        // Get a random unused port
        let port = unused_port::unused_tcp4_port().unwrap();
        let builder_url = SensitiveUrl::parse(format!("http://127.0.0.1:{port}").as_str()).unwrap();
        let spec = self.spec.as_ref().expect("cannot build without spec");
        let mock_el = mock_execution_layer_from_parts::<E>(
            spec,
            self.runtime.task_executor.clone(),
            Some(builder_url.clone()),
            builder_threshold,
        )
        .move_to_terminal_block();

        let mock_el_url = SensitiveUrl::parse(mock_el.server.url().as_str()).unwrap();

        self.mock_builder = Some(TestingBuilder::new(
            mock_el_url,
            builder_url,
            beacon_url,
            spec.clone(),
            self.runtime.task_executor.clone(),
        ));
        self.execution_layer = Some(mock_el.el.clone());
        self.mock_execution_layer = Some(mock_el);

        self
    }

    /// Instruct the mock execution engine to always return a "valid" response to any payload it is
    /// asked to execute.
    pub fn mock_execution_layer_all_payloads_valid(self) -> Self {
        self.mock_execution_layer
            .as_ref()
            .expect("requires mock execution layer")
            .server
            .all_payloads_valid();
        self
    }

    pub fn testing_slot_clock(mut self, slot_clock: TestingSlotClock) -> Self {
        self.testing_slot_clock = Some(slot_clock);
        self
    }

    pub fn build(self) -> BeaconChainHarness<BaseHarnessType<E, Hot, Cold>> {
        let (shutdown_tx, shutdown_receiver) = futures::channel::mpsc::channel(1);

        let log = self.log;
        let spec = self.spec.expect("cannot build without spec");
        let seconds_per_slot = spec.seconds_per_slot;
        let validator_keypairs = self
            .validator_keypairs
            .expect("cannot build without validator keypairs");
        let trusted_setup: TrustedSetup =
            serde_json::from_reader(eth2_network_config::get_trusted_setup::<E::Kzg>())
                .map_err(|e| format!("Unable to read trusted setup file: {}", e))
                .unwrap();

        let mut builder = BeaconChainBuilder::new(self.eth_spec_instance)
            .logger(log.clone())
            .custom_spec(spec)
            .store(self.store.expect("cannot build without store"))
            .store_migrator_config(MigratorConfig::default().blocking())
            .task_executor(self.runtime.task_executor.clone())
            .execution_layer(self.execution_layer)
            .dummy_eth1_backend()
            .expect("should build dummy backend")
            .shutdown_sender(shutdown_tx)
            .chain_config(self.chain_config.unwrap_or_default())
            .event_handler(Some(ServerSentEventHandler::new_with_capacity(
                log.clone(),
                5,
            )))
            .monitor_validators(true, vec![], DEFAULT_INDIVIDUAL_TRACKING_THRESHOLD, log)
            .trusted_setup(trusted_setup);

        builder = if let Some(mutator) = self.initial_mutator {
            mutator(builder)
        } else {
            builder
        };

        builder = if let Some(mutator) = self.store_mutator {
            mutator(builder)
        } else {
            builder
        };

        // Initialize the slot clock only if it hasn't already been initialized.
        builder = if let Some(testing_slot_clock) = self.testing_slot_clock {
            builder.slot_clock(testing_slot_clock)
        } else if builder.get_slot_clock().is_none() {
            builder
                .testing_slot_clock(Duration::from_secs(seconds_per_slot))
                .expect("should configure testing slot clock")
        } else {
            builder
        };

        let chain = builder.build().expect("should build");

        BeaconChainHarness {
            spec: chain.spec.clone(),
            chain: Arc::new(chain),
            validator_keypairs,
            withdrawal_keypairs: self.withdrawal_keypairs,
            shutdown_receiver: Arc::new(Mutex::new(shutdown_receiver)),
            runtime: self.runtime,
            mock_execution_layer: self.mock_execution_layer,
            mock_builder: self.mock_builder.map(Arc::new),
            blob_signature_cache: <_>::default(),
            rng: make_rng(),
        }
    }
}

pub fn mock_execution_layer_from_parts<T: EthSpec>(
    spec: &ChainSpec,
    task_executor: TaskExecutor,
    builder_url: Option<SensitiveUrl>,
    builder_threshold: Option<u128>,
) -> MockExecutionLayer<T> {
    let shanghai_time = spec.capella_fork_epoch.map(|epoch| {
        HARNESS_GENESIS_TIME + spec.seconds_per_slot * T::slots_per_epoch() * epoch.as_u64()
    });
    let cancun_time = spec.deneb_fork_epoch.map(|epoch| {
        HARNESS_GENESIS_TIME + spec.seconds_per_slot * T::slots_per_epoch() * epoch.as_u64()
    });

    let trusted_setup: TrustedSetup =
        serde_json::from_reader(eth2_network_config::get_trusted_setup::<T::Kzg>())
            .map_err(|e| format!("Unable to read trusted setup file: {}", e))
            .expect("should have trusted setup");
    let kzg = Kzg::new_from_trusted_setup(trusted_setup).expect("should create kzg");

    MockExecutionLayer::new(
        task_executor,
        DEFAULT_TERMINAL_BLOCK,
        shanghai_time,
        cancun_time,
        builder_threshold,
        Some(JwtKey::from_slice(&DEFAULT_JWT_SECRET).unwrap()),
        spec.clone(),
        builder_url,
        Some(kzg),
    )
}

/// A testing harness which can instantiate a `BeaconChain` and populate it with blocks and
/// attestations.
///
/// Used for testing.
pub struct BeaconChainHarness<T: BeaconChainTypes> {
    pub validator_keypairs: Vec<Keypair>,
    /// Optional BLS withdrawal keys for each validator.
    ///
    /// If a validator index is missing from this vec or their entry is `None` then either
    /// no BLS withdrawal key was set for them (they had an address from genesis) or the test
    /// initializer neglected to set this field.
    pub withdrawal_keypairs: Vec<Option<Keypair>>,

    pub chain: Arc<BeaconChain<T>>,
    pub spec: ChainSpec,
    pub shutdown_receiver: Arc<Mutex<Receiver<ShutdownReason>>>,
    pub runtime: TestRuntime,

    pub mock_execution_layer: Option<MockExecutionLayer<T::EthSpec>>,
    pub mock_builder: Option<Arc<TestingBuilder<T::EthSpec>>>,

    /// Cache for blob signature because we don't need them for import, but we do need them
    /// to test gossip validation. We always make them during block production but drop them
    /// before storing them in the db.
    pub blob_signature_cache: Arc<RwLock<HashMap<BlobSignatureKey, Signature>>>,

    pub rng: Mutex<StdRng>,
}

#[derive(Clone, Debug, Hash, Eq, PartialEq)]
pub struct BlobSignatureKey {
    block_root: Hash256,
    blob_index: u64,
}

impl BlobSignatureKey {
    pub fn new(block_root: Hash256, blob_index: u64) -> Self {
        Self {
            block_root,
            blob_index,
        }
    }
}

pub type CommitteeAttestations<E> = Vec<(Attestation<E>, SubnetId)>;
pub type HarnessAttestations<E> =
    Vec<(CommitteeAttestations<E>, Option<SignedAggregateAndProof<E>>)>;

pub type HarnessSyncContributions<E> = Vec<(
    Vec<(SyncCommitteeMessage, usize)>,
    Option<SignedContributionAndProof<E>>,
)>;

impl<E, Hot, Cold> BeaconChainHarness<BaseHarnessType<E, Hot, Cold>>
where
    E: EthSpec,
    Hot: ItemStore<E>,
    Cold: ItemStore<E>,
{
    pub fn builder(eth_spec_instance: E) -> Builder<BaseHarnessType<E, Hot, Cold>> {
        Builder::new(eth_spec_instance)
    }

    pub fn logger(&self) -> &slog::Logger {
        &self.chain.log
    }

    pub fn execution_block_generator(&self) -> RwLockWriteGuard<'_, ExecutionBlockGenerator<E>> {
        self.mock_execution_layer
            .as_ref()
            .expect("harness was not built with mock execution layer")
            .server
            .execution_block_generator()
    }

    pub fn get_head_block(&self) -> BlockWrapper<E> {
        let block = self.chain.head_beacon_block();
        let block_root = block.canonical_root();
        let blobs = self.chain.get_blobs(&block_root).unwrap();
        BlockWrapper::new(block, blobs)
    }

    pub fn get_full_block(&self, block_root: &Hash256) -> BlockWrapper<E> {
        let block = self.chain.get_blinded_block(block_root).unwrap().unwrap();
        let full_block = self.chain.store.make_full_block(block_root, block).unwrap();
        let blobs = self.chain.get_blobs(block_root).unwrap();
        BlockWrapper::new(Arc::new(full_block), blobs)
    }

    pub fn get_all_validators(&self) -> Vec<usize> {
        (0..self.validator_keypairs.len()).collect()
    }

    pub fn slots_per_epoch(&self) -> u64 {
        E::slots_per_epoch()
    }

    pub fn epoch_start_slot(&self, epoch: u64) -> u64 {
        let epoch = Epoch::new(epoch);
        epoch.start_slot(E::slots_per_epoch()).into()
    }

    pub fn shutdown_reasons(&self) -> Vec<ShutdownReason> {
        let mutex = self.shutdown_receiver.clone();
        let mut receiver = mutex.lock();
        std::iter::from_fn(move || match receiver.try_next() {
            Ok(Some(s)) => Some(s),
            Ok(None) => panic!("shutdown sender dropped"),
            Err(_) => None,
        })
        .collect()
    }

    pub fn get_current_state(&self) -> BeaconState<E> {
        self.chain.head_beacon_state_cloned()
    }

    pub fn get_timestamp_at_slot(&self) -> u64 {
        let state = self.get_current_state();
        compute_timestamp_at_slot(&state, state.slot(), &self.spec).unwrap()
    }

    pub fn get_current_state_and_root(&self) -> (BeaconState<E>, Hash256) {
        let head = self.chain.head_snapshot();
        let state_root = head.beacon_state_root();
        (
            head.beacon_state.clone_with_only_committee_caches(),
            state_root,
        )
    }

    pub fn head_slot(&self) -> Slot {
        self.chain.canonical_head.cached_head().head_slot()
    }

    pub fn head_block_root(&self) -> Hash256 {
        self.chain.canonical_head.cached_head().head_block_root()
    }

    pub fn finalized_checkpoint(&self) -> Checkpoint {
        self.chain
            .canonical_head
            .cached_head()
            .finalized_checkpoint()
    }

    pub fn justified_checkpoint(&self) -> Checkpoint {
        self.chain
            .canonical_head
            .cached_head()
            .justified_checkpoint()
    }

    pub fn get_current_slot(&self) -> Slot {
        self.chain.slot().unwrap()
    }

    pub fn get_block(
        &self,
        block_hash: SignedBeaconBlockHash,
    ) -> Option<SignedBeaconBlock<E, BlindedPayload<E>>> {
        self.chain.get_blinded_block(&block_hash.into()).unwrap()
    }

    pub fn block_exists(&self, block_hash: SignedBeaconBlockHash) -> bool {
        self.get_block(block_hash).is_some()
    }

    pub fn get_hot_state(&self, state_hash: BeaconStateHash) -> Option<BeaconState<E>> {
        self.chain
            .store
            .load_hot_state(&state_hash.into(), StateProcessingStrategy::Accurate)
            .unwrap()
    }

    pub fn get_cold_state(&self, state_hash: BeaconStateHash) -> Option<BeaconState<E>> {
        self.chain
            .store
            .load_cold_state(&state_hash.into())
            .unwrap()
    }

    pub fn hot_state_exists(&self, state_hash: BeaconStateHash) -> bool {
        self.get_hot_state(state_hash).is_some()
    }

    pub fn cold_state_exists(&self, state_hash: BeaconStateHash) -> bool {
        self.get_cold_state(state_hash).is_some()
    }

    pub fn is_skipped_slot(&self, state: &BeaconState<E>, slot: Slot) -> bool {
        state.get_block_root(slot).unwrap() == state.get_block_root(slot - 1).unwrap()
    }

    /// Returns a newly created block, signed by the proposer for the given slot.
    pub async fn make_block(
        &self,
        mut state: BeaconState<E>,
        slot: Slot,
    ) -> (
        SignedBlockContentsTuple<E, FullBlockProposal>,
        BeaconState<E>,
    ) {
        assert_ne!(slot, 0, "can't produce a block at slot 0");
        assert!(slot >= state.slot());

        complete_state_advance(&mut state, None, slot, &self.spec)
            .expect("should be able to advance state to slot");

        state
            .build_all_caches(&self.spec)
            .expect("should build caches");

        let proposer_index = state.get_beacon_proposer_index(slot, &self.spec).unwrap();

        // If we produce two blocks for the same slot, they hash up to the same value and
        // BeaconChain errors out with `BlockIsAlreadyKnown`.  Vary the graffiti so that we produce
        // different blocks each time.
        let graffiti = Graffiti::from(self.rng.lock().gen::<[u8; 32]>());

        let randao_reveal = self.sign_randao_reveal(&state, proposer_index, slot);

        let (block, state) = self
            .chain
            .produce_block_on_state(
                state,
                None,
                slot,
                randao_reveal,
                Some(graffiti),
                ProduceBlockVerification::VerifyRandao,
            )
            .await
            .unwrap();

        let signed_block = block.sign(
            &self.validator_keypairs[proposer_index].sk,
            &state.fork(),
            state.genesis_validators_root(),
            &self.spec,
        );

        let block_contents: SignedBlockContentsTuple<E, FullBlockProposal> = match &signed_block {
            SignedBeaconBlock::Base(_)
            | SignedBeaconBlock::Altair(_)
            | SignedBeaconBlock::Merge(_)
            | SignedBeaconBlock::Capella(_) => (signed_block, None),
            SignedBeaconBlock::Deneb(_) => {
                if let Some(blobs) = self
                    .chain
                    .proposal_blob_cache
                    .pop(&signed_block.canonical_root())
                {
                    let signed_blobs: SignedBlobSidecarList<E> = Vec::from(blobs)
                        .into_iter()
                        .map(|blob| {
                            blob.sign(
                                &self.validator_keypairs[proposer_index].sk,
                                &state.fork(),
                                state.genesis_validators_root(),
                                &self.spec,
                            )
                        })
                        .collect::<Vec<_>>()
                        .into();
                    let mut guard = self.blob_signature_cache.write();
                    for blob in &signed_blobs {
                        guard.insert(
                            BlobSignatureKey::new(blob.message.block_root, blob.message.index),
                            blob.signature.clone(),
                        );
                    }
                    (signed_block, Some(signed_blobs))
                } else {
                    (signed_block, None)
                }
            }
        };

        (block_contents, state)
    }

    /// Useful for the `per_block_processing` tests. Creates a block, and returns the state after
    /// caches are built but before the generated block is processed.
    pub async fn make_block_return_pre_state(
        &self,
        mut state: BeaconState<E>,
        slot: Slot,
    ) -> (SignedBeaconBlock<E>, BeaconState<E>) {
        assert_ne!(slot, 0, "can't produce a block at slot 0");
        assert!(slot >= state.slot());

        complete_state_advance(&mut state, None, slot, &self.spec)
            .expect("should be able to advance state to slot");

        state
            .build_all_caches(&self.spec)
            .expect("should build caches");

        let proposer_index = state.get_beacon_proposer_index(slot, &self.spec).unwrap();

        // If we produce two blocks for the same slot, they hash up to the same value and
        // BeaconChain errors out with `BlockIsAlreadyKnown`.  Vary the graffiti so that we produce
        // different blocks each time.
        let graffiti = Graffiti::from(self.rng.lock().gen::<[u8; 32]>());

        let randao_reveal = self.sign_randao_reveal(&state, proposer_index, slot);

        let pre_state = state.clone();

        let (block, state) = self
            .chain
            .produce_block_on_state(
                state,
                None,
                slot,
                randao_reveal,
                Some(graffiti),
                ProduceBlockVerification::VerifyRandao,
            )
            .await
            .unwrap();

        let signed_block = block.sign(
            &self.validator_keypairs[proposer_index].sk,
            &state.fork(),
            state.genesis_validators_root(),
            &self.spec,
        );

        (signed_block, pre_state)
    }

    /// Create a randao reveal for a block at `slot`.
    pub fn sign_randao_reveal(
        &self,
        state: &BeaconState<E>,
        proposer_index: usize,
        slot: Slot,
    ) -> Signature {
        let epoch = slot.epoch(E::slots_per_epoch());
        let domain = self.spec.get_domain(
            epoch,
            Domain::Randao,
            &state.fork(),
            state.genesis_validators_root(),
        );
        let message = epoch.signing_root(domain);
        let sk = &self.validator_keypairs[proposer_index].sk;
        sk.sign(message)
    }

    /// Sign a beacon block using the proposer's key.
    pub fn sign_beacon_block(
        &self,
        block: BeaconBlock<E>,
        state: &BeaconState<E>,
    ) -> SignedBeaconBlock<E> {
        let proposer_index = block.proposer_index() as usize;
        block.sign(
            &self.validator_keypairs[proposer_index].sk,
            &state.fork(),
            state.genesis_validators_root(),
            &self.spec,
        )
    }

    /// Produces an "unaggregated" attestation for the given `slot` and `index` that attests to
    /// `beacon_block_root`. The provided `state` should match the `block.state_root` for the
    /// `block` identified by `beacon_block_root`.
    ///
    /// The attestation doesn't _really_ have anything about it that makes it unaggregated per say,
    /// however this function is only required in the context of forming an unaggregated
    /// attestation. It would be an (undetectable) violation of the protocol to create a
    /// `SignedAggregateAndProof` based upon the output of this function.
    ///
    /// This function will produce attestations to optimistic blocks, which is against the
    /// specification but useful during testing.
    pub fn produce_unaggregated_attestation_for_block(
        &self,
        slot: Slot,
        index: CommitteeIndex,
        beacon_block_root: Hash256,
        mut state: Cow<BeaconState<E>>,
        state_root: Hash256,
    ) -> Result<Attestation<E>, BeaconChainError> {
        let epoch = slot.epoch(E::slots_per_epoch());

        if state.slot() > slot {
            return Err(BeaconChainError::CannotAttestToFutureState);
        } else if state.current_epoch() < epoch {
            let mut_state = state.to_mut();
            // Only perform a "partial" state advance since we do not require the state roots to be
            // accurate.
            partial_state_advance(
                mut_state,
                Some(state_root),
                epoch.start_slot(E::slots_per_epoch()),
                &self.spec,
            )?;
            mut_state.build_committee_cache(RelativeEpoch::Current, &self.spec)?;
        }

        let committee_len = state.get_beacon_committee(slot, index)?.committee.len();

        let target_slot = epoch.start_slot(E::slots_per_epoch());
        let target_root = if state.slot() <= target_slot {
            beacon_block_root
        } else {
            *state.get_block_root(target_slot)?
        };

        Ok(Attestation {
            aggregation_bits: BitList::with_capacity(committee_len)?,
            data: AttestationData {
                slot,
                index,
                beacon_block_root,
                source: state.current_justified_checkpoint(),
                target: Checkpoint {
                    epoch,
                    root: target_root,
                },
            },
            signature: AggregateSignature::empty(),
        })
    }

    /// A list of attestations for each committee for the given slot.
    ///
    /// The first layer of the Vec is organised per committee. For example, if the return value is
    /// called `all_attestations`, then all attestations in `all_attestations[0]` will be for
    /// committee 0, whilst all in `all_attestations[1]` will be for committee 1.
    pub fn make_unaggregated_attestations(
        &self,
        attesting_validators: &[usize],
        state: &BeaconState<E>,
        state_root: Hash256,
        head_block_root: SignedBeaconBlockHash,
        attestation_slot: Slot,
    ) -> Vec<CommitteeAttestations<E>> {
        let fork = self
            .spec
            .fork_at_epoch(attestation_slot.epoch(E::slots_per_epoch()));
        self.make_unaggregated_attestations_with_opts(
            attesting_validators,
            state,
            state_root,
            head_block_root,
            attestation_slot,
            MakeAttestationOptions { limit: None, fork },
        )
        .0
    }

    pub fn make_unaggregated_attestations_with_opts(
        &self,
        attesting_validators: &[usize],
        state: &BeaconState<E>,
        state_root: Hash256,
        head_block_root: SignedBeaconBlockHash,
        attestation_slot: Slot,
        opts: MakeAttestationOptions,
    ) -> (Vec<CommitteeAttestations<E>>, Vec<usize>) {
        let MakeAttestationOptions { limit, fork } = opts;
        let committee_count = state.get_committee_count_at_slot(state.slot()).unwrap();
        let attesters = Mutex::new(vec![]);

        let attestations = state
            .get_beacon_committees_at_slot(attestation_slot)
            .expect("should get committees")
            .iter()
            .map(|bc| {
                bc.committee
                    .par_iter()
                    .enumerate()
                    .filter_map(|(i, validator_index)| {
                        if !attesting_validators.contains(validator_index) {
                            return None;
                        }

                        let mut attesters = attesters.lock();
                        if let Some(limit) = limit {
                            if attesters.len() >= limit {
                                return None;
                            }
                        }
                        attesters.push(*validator_index);

                        let mut attestation = self
                            .produce_unaggregated_attestation_for_block(
                                attestation_slot,
                                bc.index,
                                head_block_root.into(),
                                Cow::Borrowed(state),
                                state_root,
                            )
                            .unwrap();

                        attestation.aggregation_bits.set(i, true).unwrap();

                        attestation.signature = {
                            let domain = self.spec.get_domain(
                                attestation.data.target.epoch,
                                Domain::BeaconAttester,
                                &fork,
                                state.genesis_validators_root(),
                            );

                            let message = attestation.data.signing_root(domain);

                            let mut agg_sig = AggregateSignature::infinity();

                            agg_sig.add_assign(
                                &self.validator_keypairs[*validator_index].sk.sign(message),
                            );

                            agg_sig
                        };

                        let subnet_id = SubnetId::compute_subnet_for_attestation_data::<E>(
                            &attestation.data,
                            committee_count,
                            &self.chain.spec,
                        )
                        .unwrap();

                        Some((attestation, subnet_id))
                    })
                    .collect::<Vec<_>>()
            })
            .collect::<Vec<_>>();

        let attesters = attesters.into_inner();
        if let Some(limit) = limit {
            assert_eq!(
                limit,
                attesters.len(),
                "failed to generate `limit` attestations"
            );
        }
        (attestations, attesters)
    }

    /// A list of sync messages for the given state.
    pub fn make_sync_committee_messages(
        &self,
        state: &BeaconState<E>,
        head_block_root: Hash256,
        message_slot: Slot,
        relative_sync_committee: RelativeSyncCommittee,
    ) -> Vec<Vec<(SyncCommitteeMessage, usize)>> {
        let sync_committee: Arc<SyncCommittee<E>> = match relative_sync_committee {
            RelativeSyncCommittee::Current => state
                .current_sync_committee()
                .expect("should be called on altair beacon state")
                .clone(),
            RelativeSyncCommittee::Next => state
                .next_sync_committee()
                .expect("should be called on altair beacon state")
                .clone(),
        };
        let fork = self
            .spec
            .fork_at_epoch(message_slot.epoch(E::slots_per_epoch()));

        sync_committee
            .pubkeys
            .as_ref()
            .chunks(E::sync_subcommittee_size())
            .map(|subcommittee| {
                subcommittee
                    .iter()
                    .enumerate()
                    .map(|(subcommittee_position, pubkey)| {
                        let validator_index = self
                            .chain
                            .validator_index(pubkey)
                            .expect("should find validator index")
                            .expect("pubkey should exist in the beacon chain");

                        let sync_message = SyncCommitteeMessage::new::<E>(
                            message_slot,
                            head_block_root,
                            validator_index as u64,
                            &self.validator_keypairs[validator_index].sk,
                            &fork,
                            state.genesis_validators_root(),
                            &self.spec,
                        );

                        (sync_message, subcommittee_position)
                    })
                    .collect()
            })
            .collect()
    }

    /// A list of attestations for each committee for the given slot.
    ///
    /// The first layer of the Vec is organised per committee. For example, if the return value is
    /// called `all_attestations`, then all attestations in `all_attestations[0]` will be for
    /// committee 0, whilst all in `all_attestations[1]` will be for committee 1.
    pub fn get_unaggregated_attestations(
        &self,
        attestation_strategy: &AttestationStrategy,
        state: &BeaconState<E>,
        state_root: Hash256,
        head_block_root: Hash256,
        attestation_slot: Slot,
    ) -> Vec<Vec<(Attestation<E>, SubnetId)>> {
        let validators: Vec<usize> = match attestation_strategy {
            AttestationStrategy::AllValidators => self.get_all_validators(),
            AttestationStrategy::SomeValidators(vals) => vals.clone(),
        };
        self.make_unaggregated_attestations(
            &validators,
            state,
            state_root,
            head_block_root.into(),
            attestation_slot,
        )
    }

    pub fn make_attestations(
        &self,
        attesting_validators: &[usize],
        state: &BeaconState<E>,
        state_root: Hash256,
        block_hash: SignedBeaconBlockHash,
        slot: Slot,
    ) -> HarnessAttestations<E> {
        self.make_attestations_with_limit(
            attesting_validators,
            state,
            state_root,
            block_hash,
            slot,
            None,
        )
        .0
    }

    /// Produce exactly `limit` attestations.
    ///
    /// Return attestations and vec of validator indices that attested.
    pub fn make_attestations_with_limit(
        &self,
        attesting_validators: &[usize],
        state: &BeaconState<E>,
        state_root: Hash256,
        block_hash: SignedBeaconBlockHash,
        slot: Slot,
        limit: Option<usize>,
    ) -> (HarnessAttestations<E>, Vec<usize>) {
        let fork = self.spec.fork_at_epoch(slot.epoch(E::slots_per_epoch()));
        self.make_attestations_with_opts(
            attesting_validators,
            state,
            state_root,
            block_hash,
            slot,
            MakeAttestationOptions { limit, fork },
        )
    }

    pub fn make_attestations_with_opts(
        &self,
        attesting_validators: &[usize],
        state: &BeaconState<E>,
        state_root: Hash256,
        block_hash: SignedBeaconBlockHash,
        slot: Slot,
        opts: MakeAttestationOptions,
    ) -> (HarnessAttestations<E>, Vec<usize>) {
        let MakeAttestationOptions { fork, .. } = opts;
        let (unaggregated_attestations, attesters) = self.make_unaggregated_attestations_with_opts(
            attesting_validators,
            state,
            state_root,
            block_hash,
            slot,
            opts,
        );

        let aggregated_attestations: Vec<Option<SignedAggregateAndProof<E>>> =
            unaggregated_attestations
                .iter()
                .map(|committee_attestations| {
                    // If there are any attestations in this committee, create an aggregate.
                    if let Some((attestation, _)) = committee_attestations.first() {
                        let bc = state
                            .get_beacon_committee(attestation.data.slot, attestation.data.index)
                            .unwrap();

                        // Find an aggregator if one exists. Return `None` if there are no
                        // aggregators.
                        let aggregator_index = bc
                            .committee
                            .iter()
                            .find(|&validator_index| {
                                if !attesters.contains(validator_index) {
                                    return false;
                                }

                                let selection_proof = SelectionProof::new::<E>(
                                    slot,
                                    &self.validator_keypairs[*validator_index].sk,
                                    &fork,
                                    state.genesis_validators_root(),
                                    &self.spec,
                                );

                                selection_proof
                                    .is_aggregator(bc.committee.len(), &self.spec)
                                    .unwrap_or(false)
                            })
                            .copied()?;

                        // If the chain is able to produce an aggregate, use that. Otherwise, build an
                        // aggregate locally.
                        let aggregate = self
                            .chain
                            .get_aggregated_attestation(&attestation.data)
                            .unwrap()
                            .unwrap_or_else(|| {
                                committee_attestations.iter().skip(1).fold(
                                    attestation.clone(),
                                    |mut agg, (att, _)| {
                                        agg.aggregate(att);
                                        agg
                                    },
                                )
                            });

                        let signed_aggregate = SignedAggregateAndProof::from_aggregate(
                            aggregator_index as u64,
                            aggregate,
                            None,
                            &self.validator_keypairs[aggregator_index].sk,
                            &fork,
                            state.genesis_validators_root(),
                            &self.spec,
                        );

                        Some(signed_aggregate)
                    } else {
                        None
                    }
                })
                .collect();

        (
            unaggregated_attestations
                .into_iter()
                .zip(aggregated_attestations)
                .collect(),
            attesters,
        )
    }

    pub fn make_sync_contributions(
        &self,
        state: &BeaconState<E>,
        block_hash: Hash256,
        slot: Slot,
        relative_sync_committee: RelativeSyncCommittee,
    ) -> HarnessSyncContributions<E> {
        let sync_messages =
            self.make_sync_committee_messages(state, block_hash, slot, relative_sync_committee);

        let sync_contributions: Vec<Option<SignedContributionAndProof<E>>> = sync_messages
            .iter()
            .enumerate()
            .map(|(subnet_id, committee_messages)| {
                // If there are any sync messages in this committee, create an aggregate.
                if let Some((sync_message, subcommittee_position)) = committee_messages.first() {
                    let sync_committee: Arc<SyncCommittee<E>> = state
                        .current_sync_committee()
                        .expect("should be called on altair beacon state")
                        .clone();

                    let aggregator_index = sync_committee
                        .get_subcommittee_pubkeys(subnet_id)
                        .unwrap()
                        .iter()
                        .find_map(|pubkey| {
                            let validator_index = self
                                .chain
                                .validator_index(pubkey)
                                .expect("should find validator index")
                                .expect("pubkey should exist in the beacon chain");

                            let selection_proof = SyncSelectionProof::new::<E>(
                                slot,
                                subnet_id as u64,
                                &self.validator_keypairs[validator_index].sk,
                                &state.fork(),
                                state.genesis_validators_root(),
                                &self.spec,
                            );

                            selection_proof
                                .is_aggregator::<E>()
                                .expect("should determine aggregator")
                                .then_some(validator_index)
                        })?;

                    let default = SyncCommitteeContribution::from_message(
                        sync_message,
                        subnet_id as u64,
                        *subcommittee_position,
                    )
                    .expect("should derive sync contribution");

                    let aggregate = committee_messages.iter().skip(1).fold(
                        default,
                        |mut agg, (sig, position)| {
                            let contribution = SyncCommitteeContribution::from_message(
                                sig,
                                subnet_id as u64,
                                *position,
                            )
                            .expect("should derive sync contribution");
                            agg.aggregate(&contribution);
                            agg
                        },
                    );

                    let signed_aggregate = SignedContributionAndProof::from_aggregate(
                        aggregator_index as u64,
                        aggregate,
                        None,
                        &self.validator_keypairs[aggregator_index].sk,
                        &state.fork(),
                        state.genesis_validators_root(),
                        &self.spec,
                    );

                    Some(signed_aggregate)
                } else {
                    None
                }
            })
            .collect();

        sync_messages.into_iter().zip(sync_contributions).collect()
    }

    pub fn make_attester_slashing(&self, validator_indices: Vec<u64>) -> AttesterSlashing<E> {
        self.make_attester_slashing_with_epochs(validator_indices, None, None, None, None)
    }

    pub fn make_attester_slashing_with_epochs(
        &self,
        validator_indices: Vec<u64>,
        source1: Option<Epoch>,
        target1: Option<Epoch>,
        source2: Option<Epoch>,
        target2: Option<Epoch>,
    ) -> AttesterSlashing<E> {
        let fork = self.chain.canonical_head.cached_head().head_fork();

        let mut attestation_1 = IndexedAttestation {
            attesting_indices: VariableList::new(validator_indices).unwrap(),
            data: AttestationData {
                slot: Slot::new(0),
                index: 0,
                beacon_block_root: Hash256::zero(),
                target: Checkpoint {
                    root: Hash256::zero(),
                    epoch: target1.unwrap_or(fork.epoch),
                },
                source: Checkpoint {
                    root: Hash256::zero(),
                    epoch: source1.unwrap_or(Epoch::new(0)),
                },
            },
            signature: AggregateSignature::infinity(),
        };

        let mut attestation_2 = attestation_1.clone();
        attestation_2.data.index += 1;
        attestation_2.data.source.epoch = source2.unwrap_or(Epoch::new(0));
        attestation_2.data.target.epoch = target2.unwrap_or(fork.epoch);

        for attestation in &mut [&mut attestation_1, &mut attestation_2] {
            for &i in &attestation.attesting_indices {
                let sk = &self.validator_keypairs[i as usize].sk;

                let genesis_validators_root = self.chain.genesis_validators_root;

                let domain = self.chain.spec.get_domain(
                    attestation.data.target.epoch,
                    Domain::BeaconAttester,
                    &fork,
                    genesis_validators_root,
                );
                let message = attestation.data.signing_root(domain);

                attestation.signature.add_assign(&sk.sign(message));
            }
        }

        AttesterSlashing {
            attestation_1,
            attestation_2,
        }
    }

    pub fn make_attester_slashing_different_indices(
        &self,
        validator_indices_1: Vec<u64>,
        validator_indices_2: Vec<u64>,
    ) -> AttesterSlashing<E> {
        let data = AttestationData {
            slot: Slot::new(0),
            index: 0,
            beacon_block_root: Hash256::zero(),
            target: Checkpoint {
                root: Hash256::zero(),
                epoch: Epoch::new(0),
            },
            source: Checkpoint {
                root: Hash256::zero(),
                epoch: Epoch::new(0),
            },
        };

        let mut attestation_1 = IndexedAttestation {
            attesting_indices: VariableList::new(validator_indices_1).unwrap(),
            data: data.clone(),
            signature: AggregateSignature::infinity(),
        };

        let mut attestation_2 = IndexedAttestation {
            attesting_indices: VariableList::new(validator_indices_2).unwrap(),
            data,
            signature: AggregateSignature::infinity(),
        };

        attestation_2.data.index += 1;

        let fork = self.chain.canonical_head.cached_head().head_fork();
        for attestation in &mut [&mut attestation_1, &mut attestation_2] {
            for &i in &attestation.attesting_indices {
                let sk = &self.validator_keypairs[i as usize].sk;

                let genesis_validators_root = self.chain.genesis_validators_root;

                let domain = self.chain.spec.get_domain(
                    attestation.data.target.epoch,
                    Domain::BeaconAttester,
                    &fork,
                    genesis_validators_root,
                );
                let message = attestation.data.signing_root(domain);

                attestation.signature.add_assign(&sk.sign(message));
            }
        }

        AttesterSlashing {
            attestation_1,
            attestation_2,
        }
    }

    pub fn make_proposer_slashing(&self, validator_index: u64) -> ProposerSlashing {
        self.make_proposer_slashing_at_slot(validator_index, None)
    }

    pub fn make_proposer_slashing_at_slot(
        &self,
        validator_index: u64,
        slot_override: Option<Slot>,
    ) -> ProposerSlashing {
        let mut block_header_1 = self.chain.head_beacon_block().message().block_header();
        block_header_1.proposer_index = validator_index;
        if let Some(slot) = slot_override {
            block_header_1.slot = slot;
        }

        let mut block_header_2 = block_header_1.clone();
        block_header_2.state_root = Hash256::zero();

        let sk = &self.validator_keypairs[validator_index as usize].sk;
        let fork = self.chain.canonical_head.cached_head().head_fork();
        let genesis_validators_root = self.chain.genesis_validators_root;

        let mut signed_block_headers = vec![block_header_1, block_header_2]
            .into_iter()
            .map(|block_header| {
                block_header.sign::<E>(sk, &fork, genesis_validators_root, &self.chain.spec)
            })
            .collect::<Vec<_>>();

        ProposerSlashing {
            signed_header_2: signed_block_headers.remove(1),
            signed_header_1: signed_block_headers.remove(0),
        }
    }

    pub fn make_voluntary_exit(&self, validator_index: u64, epoch: Epoch) -> SignedVoluntaryExit {
        let sk = &self.validator_keypairs[validator_index as usize].sk;
        let fork = self.chain.canonical_head.cached_head().head_fork();
        let genesis_validators_root = self.chain.genesis_validators_root;

        VoluntaryExit {
            epoch,
            validator_index,
        }
        .sign(sk, &fork, genesis_validators_root, &self.chain.spec)
    }

    pub fn add_bls_to_execution_change(
        &self,
        validator_index: u64,
        address: Address,
    ) -> Result<(), String> {
        let signed_bls_change = self.make_bls_to_execution_change(validator_index, address);
        if let ObservationOutcome::New(verified_bls_change) = self
            .chain
            .verify_bls_to_execution_change_for_gossip(signed_bls_change)
            .expect("should verify BLS to execution change for gossip")
        {
            self.chain
                .import_bls_to_execution_change(verified_bls_change, ReceivedPreCapella::No)
                .then_some(())
                .ok_or("should import BLS to execution change to the op pool".to_string())
        } else {
            Err("should observe new BLS to execution change".to_string())
        }
    }

    pub fn make_bls_to_execution_change(
        &self,
        validator_index: u64,
        address: Address,
    ) -> SignedBlsToExecutionChange {
        let keypair = self.get_withdrawal_keypair(validator_index);
        self.make_bls_to_execution_change_with_keys(
            validator_index,
            address,
            &keypair.pk,
            &keypair.sk,
        )
    }

    pub fn make_bls_to_execution_change_with_keys(
        &self,
        validator_index: u64,
        address: Address,
        pubkey: &PublicKey,
        secret_key: &SecretKey,
    ) -> SignedBlsToExecutionChange {
        let genesis_validators_root = self.chain.genesis_validators_root;
        BlsToExecutionChange {
            validator_index,
            from_bls_pubkey: pubkey.compress(),
            to_execution_address: address,
        }
        .sign(secret_key, genesis_validators_root, &self.chain.spec)
    }

    pub fn get_withdrawal_keypair(&self, validator_index: u64) -> &Keypair {
        self.withdrawal_keypairs
            .get(validator_index as usize)
            .expect("BLS withdrawal key missing from harness")
            .as_ref()
            .expect("no withdrawal key for validator")
    }

    pub fn add_voluntary_exit(
        &self,
        block: &mut BeaconBlock<E>,
        validator_index: u64,
        epoch: Epoch,
    ) {
        let exit = self.make_voluntary_exit(validator_index, epoch);
        block.body_mut().voluntary_exits_mut().push(exit).unwrap();
    }

    /// Create a new block, apply `block_modifier` to it, sign it and return it.
    ///
    /// The state returned is a pre-block state at the same slot as the produced block.
    pub async fn make_block_with_modifier(
        &self,
        state: BeaconState<E>,
        slot: Slot,
        block_modifier: impl FnOnce(&mut BeaconBlock<E>),
    ) -> (SignedBeaconBlock<E>, BeaconState<E>) {
        assert_ne!(slot, 0, "can't produce a block at slot 0");
        assert!(slot >= state.slot());

        let (block, state) = self.make_block_return_pre_state(state, slot).await;
        let (mut block, _) = block.deconstruct();

        block_modifier(&mut block);

        let proposer_index = state.get_beacon_proposer_index(slot, &self.spec).unwrap();

        let signed_block = block.sign(
            &self.validator_keypairs[proposer_index].sk,
            &state.fork(),
            state.genesis_validators_root(),
            &self.spec,
        );
        (signed_block, state)
    }

    pub fn make_deposits<'a>(
        &self,
        state: &'a mut BeaconState<E>,
        num_deposits: usize,
        invalid_pubkey: Option<PublicKeyBytes>,
        invalid_signature: Option<SignatureBytes>,
    ) -> (Vec<Deposit>, &'a mut BeaconState<E>) {
        let mut datas = vec![];

        for _ in 0..num_deposits {
            let keypair = Keypair::random();
            let pubkeybytes = PublicKeyBytes::from(keypair.pk.clone());

            let mut data = DepositData {
                pubkey: pubkeybytes,
                withdrawal_credentials: Hash256::from_slice(
                    &get_withdrawal_credentials(&keypair.pk, self.spec.bls_withdrawal_prefix_byte)
                        [..],
                ),
                amount: self.spec.min_deposit_amount,
                signature: SignatureBytes::empty(),
            };

            data.signature = data.create_signature(&keypair.sk, &self.spec);

            if let Some(invalid_pubkey) = invalid_pubkey {
                data.pubkey = invalid_pubkey;
            }
            if let Some(invalid_signature) = invalid_signature.clone() {
                data.signature = invalid_signature;
            }
            datas.push(data);
        }

        // Vector containing all leaves
        let leaves = datas
            .iter()
            .map(|data| data.tree_hash_root())
            .collect::<Vec<_>>();

        // Building a VarList from leaves
        let deposit_data_list = VariableList::<_, U4294967296>::from(leaves.clone());

        // Setting the deposit_root to be the tree_hash_root of the VarList
        state.eth1_data_mut().deposit_root = deposit_data_list.tree_hash_root();
        state.eth1_data_mut().deposit_count = num_deposits as u64;
        *state.eth1_deposit_index_mut() = 0;

        // Building the merkle tree used for generating proofs
        let tree = MerkleTree::create(&leaves[..], self.spec.deposit_contract_tree_depth as usize);

        // Building proofs
        let mut proofs = vec![];
        for i in 0..leaves.len() {
            let (_, mut proof) = tree
                .generate_proof(i, self.spec.deposit_contract_tree_depth as usize)
                .expect("should generate proof");
            proof.push(Hash256::from_slice(&int_to_bytes32(leaves.len() as u64)));
            proofs.push(proof);
        }

        // Building deposits
        let deposits = datas
            .into_par_iter()
            .zip(proofs.into_par_iter())
            .map(|(data, proof)| (data, proof.into()))
            .map(|(data, proof)| Deposit { proof, data })
            .collect::<Vec<_>>();

        // Pushing deposits to block body
        (deposits, state)
    }

    pub async fn process_block<B: Into<BlockWrapper<E>>>(
        &self,
        slot: Slot,
        block_root: Hash256,
        block: B,
    ) -> Result<SignedBeaconBlockHash, BlockError<E>> {
        self.set_current_slot(slot);
        let block_hash: SignedBeaconBlockHash = self
            .chain
            .process_block(block_root, block.into(), NotifyExecutionLayer::Yes)
            .await?
            .try_into()
            .unwrap();
        self.chain.recompute_head_at_current_slot().await;
        Ok(block_hash)
    }

    pub async fn process_block_result<B: Into<BlockWrapper<E>>>(
        &self,
        block: B,
    ) -> Result<SignedBeaconBlockHash, BlockError<E>> {
        let wrapped_block = block.into();
        let block_hash: SignedBeaconBlockHash = self
            .chain
            .process_block(
                wrapped_block.canonical_root(),
                wrapped_block,
                NotifyExecutionLayer::Yes,
            )
            .await?
            .try_into()
            .unwrap();
        self.chain.recompute_head_at_current_slot().await;
        Ok(block_hash)
    }

    pub fn process_attestations(&self, attestations: HarnessAttestations<E>) {
        let num_validators = self.validator_keypairs.len();
        let mut unaggregated = Vec::with_capacity(num_validators);
        // This is an over-allocation, but it should be fine. It won't be *that* memory hungry and
        // it's nice to have fast tests.
        let mut aggregated = Vec::with_capacity(num_validators);

        for (unaggregated_attestations, maybe_signed_aggregate) in attestations.iter() {
            for (attn, subnet) in unaggregated_attestations {
                unaggregated.push((attn, Some(*subnet)));
            }

            if let Some(a) = maybe_signed_aggregate {
                aggregated.push(a)
            }
        }

        for result in self
            .chain
            .batch_verify_unaggregated_attestations_for_gossip(unaggregated.into_iter())
            .unwrap()
        {
            let verified = result.unwrap();
            self.chain.add_to_naive_aggregation_pool(&verified).unwrap();
        }

        for result in self
            .chain
            .batch_verify_aggregated_attestations_for_gossip(aggregated.into_iter())
            .unwrap()
        {
            let verified = result.unwrap();
            self.chain
                .apply_attestation_to_fork_choice(&verified)
                .unwrap();
            self.chain.add_to_block_inclusion_pool(verified).unwrap();
        }
    }

    pub fn set_current_slot(&self, slot: Slot) {
        let current_slot = self.chain.slot().unwrap();
        let current_epoch = current_slot.epoch(E::slots_per_epoch());
        let epoch = slot.epoch(E::slots_per_epoch());
        assert!(
            epoch >= current_epoch,
            "Jumping backwards to an earlier epoch isn't well defined. \
             Please generate test blocks epoch-by-epoch instead."
        );
        self.chain.slot_clock.set_slot(slot.into());
    }

    pub async fn add_block_at_slot(
        &self,
        slot: Slot,
        state: BeaconState<E>,
    ) -> Result<
        (
            SignedBeaconBlockHash,
            SignedBlockContentsTuple<E, FullBlockProposal>,
            BeaconState<E>,
        ),
        BlockError<E>,
    > {
        self.set_current_slot(slot);
        let (block, new_state) = self.make_block(state, slot).await;
        let block_hash = self
            .process_block(slot, block.0.canonical_root(), block.clone())
            .await?;
        Ok((block_hash, block, new_state))
    }

    pub fn attest_block(
        &self,
        state: &BeaconState<E>,
        state_root: Hash256,
        block_hash: SignedBeaconBlockHash,
        block: &SignedBeaconBlock<E>,
        validators: &[usize],
    ) {
        let attestations =
            self.make_attestations(validators, state, state_root, block_hash, block.slot());
        self.process_attestations(attestations);
    }

    pub fn sync_committee_sign_block(
        &self,
        state: &BeaconState<E>,
        block_hash: Hash256,
        slot: Slot,
        relative_sync_committee: RelativeSyncCommittee,
    ) {
        let sync_contributions =
            self.make_sync_contributions(state, block_hash, slot, relative_sync_committee);
        self.process_sync_contributions(sync_contributions).unwrap()
    }

    pub async fn add_attested_block_at_slot(
        &self,
        slot: Slot,
        state: BeaconState<E>,
        state_root: Hash256,
        validators: &[usize],
    ) -> Result<(SignedBeaconBlockHash, BeaconState<E>), BlockError<E>> {
        self.add_attested_block_at_slot_with_sync(
            slot,
            state,
            state_root,
            validators,
            SyncCommitteeStrategy::NoValidators,
        )
        .await
    }

    pub async fn add_attested_block_at_slot_with_sync(
        &self,
        slot: Slot,
        state: BeaconState<E>,
        state_root: Hash256,
        validators: &[usize],
        sync_committee_strategy: SyncCommitteeStrategy,
    ) -> Result<(SignedBeaconBlockHash, BeaconState<E>), BlockError<E>> {
        let (block_hash, block, state) = self.add_block_at_slot(slot, state).await?;
        self.attest_block(&state, state_root, block_hash, &block.0, validators);

        if sync_committee_strategy == SyncCommitteeStrategy::AllValidators
            && state.current_sync_committee().is_ok()
        {
            self.sync_committee_sign_block(
                &state,
                block_hash.into(),
                slot,
                if (slot + 1).epoch(E::slots_per_epoch())
                    % self.spec.epochs_per_sync_committee_period
                    == 0
                {
                    RelativeSyncCommittee::Next
                } else {
                    RelativeSyncCommittee::Current
                },
            );
        }

        Ok((block_hash, state))
    }

    pub async fn add_attested_blocks_at_slots(
        &self,
        state: BeaconState<E>,
        state_root: Hash256,
        slots: &[Slot],
        validators: &[usize],
    ) -> AddBlocksResult<E> {
        self.add_attested_blocks_at_slots_with_sync(
            state,
            state_root,
            slots,
            validators,
            SyncCommitteeStrategy::NoValidators,
        )
        .await
    }

    pub async fn add_attested_blocks_at_slots_with_sync(
        &self,
        state: BeaconState<E>,
        state_root: Hash256,
        slots: &[Slot],
        validators: &[usize],
        sync_committee_strategy: SyncCommitteeStrategy,
    ) -> AddBlocksResult<E> {
        assert!(!slots.is_empty());
        self.add_attested_blocks_at_slots_given_lbh(
            state,
            state_root,
            slots,
            validators,
            None,
            sync_committee_strategy,
        )
        .await
    }

    async fn add_attested_blocks_at_slots_given_lbh(
        &self,
        mut state: BeaconState<E>,
        state_root: Hash256,
        slots: &[Slot],
        validators: &[usize],
        mut latest_block_hash: Option<SignedBeaconBlockHash>,
        sync_committee_strategy: SyncCommitteeStrategy,
    ) -> AddBlocksResult<E> {
        assert!(
            slots.windows(2).all(|w| w[0] <= w[1]),
            "Slots have to be sorted"
        ); // slice.is_sorted() isn't stabilized at the moment of writing this
        let mut block_hash_from_slot: HashMap<Slot, SignedBeaconBlockHash> = HashMap::new();
        let mut state_hash_from_slot: HashMap<Slot, BeaconStateHash> = HashMap::new();
        for slot in slots {
            let (block_hash, new_state) = self
                .add_attested_block_at_slot_with_sync(
                    *slot,
                    state,
                    state_root,
                    validators,
                    sync_committee_strategy,
                )
                .await
                .unwrap();
            state = new_state;
            block_hash_from_slot.insert(*slot, block_hash);
            state_hash_from_slot.insert(*slot, state.tree_hash_root().into());
            latest_block_hash = Some(block_hash);
        }
        (
            block_hash_from_slot,
            state_hash_from_slot,
            latest_block_hash.unwrap(),
            state,
        )
    }

    /// A monstrosity of great usefulness.
    ///
    /// Calls `add_attested_blocks_at_slots` for each of the chains in `chains`,
    /// taking care to batch blocks by epoch so that the slot clock gets advanced one
    /// epoch at a time.
    ///
    /// Chains is a vec of `(state, slots, validators)` tuples.
    pub async fn add_blocks_on_multiple_chains(
        &self,
        chains: Vec<(BeaconState<E>, Vec<Slot>, Vec<usize>)>,
    ) -> Vec<AddBlocksResult<E>> {
        let slots_per_epoch = E::slots_per_epoch();

        let min_epoch = chains
            .iter()
            .map(|(_, slots, _)| slots.iter().min().unwrap())
            .min()
            .unwrap()
            .epoch(slots_per_epoch);
        let max_epoch = chains
            .iter()
            .map(|(_, slots, _)| slots.iter().max().unwrap())
            .max()
            .unwrap()
            .epoch(slots_per_epoch);

        let mut chains = chains
            .into_iter()
            .map(|(state, slots, validators)| {
                (
                    state,
                    slots,
                    validators,
                    HashMap::new(),
                    HashMap::new(),
                    SignedBeaconBlockHash::from(Hash256::zero()),
                )
            })
            .collect::<Vec<_>>();

        for epoch in min_epoch.as_u64()..=max_epoch.as_u64() {
            let mut new_chains = vec![];

            for (
                mut head_state,
                slots,
                validators,
                mut block_hashes,
                mut state_hashes,
                head_block,
            ) in chains
            {
                let epoch_slots = slots
                    .iter()
                    .filter(|s| s.epoch(slots_per_epoch).as_u64() == epoch)
                    .copied()
                    .collect::<Vec<_>>();

                let head_state_root = head_state.update_tree_hash_cache().unwrap();
                let (new_block_hashes, new_state_hashes, new_head_block, new_head_state) = self
                    .add_attested_blocks_at_slots_given_lbh(
                        head_state,
                        head_state_root,
                        &epoch_slots,
                        &validators,
                        Some(head_block),
                        SyncCommitteeStrategy::NoValidators, // for backwards compat
                    )
                    .await;

                block_hashes.extend(new_block_hashes);
                state_hashes.extend(new_state_hashes);

                new_chains.push((
                    new_head_state,
                    slots,
                    validators,
                    block_hashes,
                    state_hashes,
                    new_head_block,
                ));
            }

            chains = new_chains;
        }

        chains
            .into_iter()
            .map(|(state, _, _, block_hashes, state_hashes, head_block)| {
                (block_hashes, state_hashes, head_block, state)
            })
            .collect()
    }

    pub fn get_finalized_checkpoints(&self) -> HashSet<SignedBeaconBlockHash> {
        let chain_dump = self.chain.chain_dump().unwrap();
        chain_dump
            .iter()
            .cloned()
            .map(|checkpoint| checkpoint.beacon_state.finalized_checkpoint().root)
            .filter(|block_hash| *block_hash != Hash256::zero())
            .map(|hash| hash.into())
            .collect()
    }

    /// Advance the slot of the `BeaconChain`.
    ///
    /// Does not produce blocks or attestations.
    pub fn advance_slot(&self) {
        self.chain.slot_clock.advance_slot();
    }

    /// Advance the clock to `lookahead` before the start of `slot`.
    pub fn advance_to_slot_lookahead(&self, slot: Slot, lookahead: Duration) {
        let time = self.chain.slot_clock.start_of(slot).unwrap() - lookahead;
        self.chain.slot_clock.set_current_time(time);
    }

    /// Uses `Self::extend_chain` to build the chain out to the `target_slot`.
    pub async fn extend_to_slot(&self, target_slot: Slot) -> Hash256 {
        if self.chain.slot().unwrap() == self.chain.canonical_head.cached_head().head_slot() {
            self.advance_slot();
        }

        let num_slots = target_slot
            .as_usize()
            .checked_sub(self.chain.slot().unwrap().as_usize())
            .expect("target_slot must be >= current_slot")
            .checked_add(1)
            .unwrap();

        self.extend_slots(num_slots).await
    }

    /// Uses `Self::extend_chain` to `num_slots` blocks.
    ///
    /// Utilizes:
    ///
    ///  - BlockStrategy::OnCanonicalHead,
    ///  - AttestationStrategy::AllValidators,
    pub async fn extend_slots(&self, num_slots: usize) -> Hash256 {
        if self.chain.slot().unwrap() == self.chain.canonical_head.cached_head().head_slot() {
            self.advance_slot();
        }

        self.extend_chain(
            num_slots,
            BlockStrategy::OnCanonicalHead,
            AttestationStrategy::AllValidators,
        )
        .await
    }

    /// Extend the `BeaconChain` with some blocks and attestations. Returns the root of the
    /// last-produced block (the head of the chain).
    ///
    /// Chain will be extended by `num_blocks` blocks.
    ///
    /// The `block_strategy` dictates where the new blocks will be placed.
    ///
    /// The `attestation_strategy` dictates which validators will attest to the newly created
    /// blocks.
    pub async fn extend_chain(
        &self,
        num_blocks: usize,
        block_strategy: BlockStrategy,
        attestation_strategy: AttestationStrategy,
    ) -> Hash256 {
        self.extend_chain_with_sync(
            num_blocks,
            block_strategy,
            attestation_strategy,
            SyncCommitteeStrategy::NoValidators,
        )
        .await
    }

    pub async fn extend_chain_with_sync(
        &self,
        num_blocks: usize,
        block_strategy: BlockStrategy,
        attestation_strategy: AttestationStrategy,
        sync_committee_strategy: SyncCommitteeStrategy,
    ) -> Hash256 {
        let (mut state, slots) = match block_strategy {
            BlockStrategy::OnCanonicalHead => {
                let current_slot: u64 = self.get_current_slot().into();
                let slots: Vec<Slot> = (current_slot..(current_slot + (num_blocks as u64)))
                    .map(Slot::new)
                    .collect();
                let state = self.get_current_state();
                (state, slots)
            }
            BlockStrategy::ForkCanonicalChainAt {
                previous_slot,
                first_slot,
            } => {
                let first_slot_: u64 = first_slot.into();
                let slots: Vec<Slot> = (first_slot_..(first_slot_ + (num_blocks as u64)))
                    .map(Slot::new)
                    .collect();
                let state = self
                    .chain
                    .state_at_slot(previous_slot, StateSkipConfig::WithStateRoots)
                    .unwrap();
                (state, slots)
            }
        };
        let validators = match attestation_strategy {
            AttestationStrategy::AllValidators => self.get_all_validators(),
            AttestationStrategy::SomeValidators(vals) => vals,
        };
        let state_root = state.update_tree_hash_cache().unwrap();
        let (_, _, last_produced_block_hash, _) = self
            .add_attested_blocks_at_slots_with_sync(
                state,
                state_root,
                &slots,
                &validators,
                sync_committee_strategy,
            )
            .await;
        last_produced_block_hash.into()
    }

    /// Deprecated: Use add_attested_blocks_at_slots() instead
    ///
    /// Creates two forks:
    ///
    ///  - The "honest" fork: created by the `honest_validators` who have built `honest_fork_blocks`
    /// on the head
    ///  - The "faulty" fork: created by the `faulty_validators` who skipped a slot and
    /// then built `faulty_fork_blocks`.
    ///
    /// Returns `(honest_head, faulty_head)`, the roots of the blocks at the top of each chain.
    pub async fn generate_two_forks_by_skipping_a_block(
        &self,
        honest_validators: &[usize],
        faulty_validators: &[usize],
        honest_fork_blocks: usize,
        faulty_fork_blocks: usize,
    ) -> (Hash256, Hash256) {
        let initial_head_slot = self.chain.head_snapshot().beacon_block.slot();

        // Move to the next slot so we may produce some more blocks on the head.
        self.advance_slot();

        // Extend the chain with blocks where only honest validators agree.
        let honest_head = self
            .extend_chain(
                honest_fork_blocks,
                BlockStrategy::OnCanonicalHead,
                AttestationStrategy::SomeValidators(honest_validators.to_vec()),
            )
            .await;

        // Go back to the last block where all agreed, and build blocks upon it where only faulty nodes
        // agree.
        let faulty_head = self
            .extend_chain(
                faulty_fork_blocks,
                BlockStrategy::ForkCanonicalChainAt {
                    previous_slot: initial_head_slot,
                    // `initial_head_slot + 2` means one slot is skipped.
                    first_slot: initial_head_slot + 2,
                },
                AttestationStrategy::SomeValidators(faulty_validators.to_vec()),
            )
            .await;

        assert_ne!(honest_head, faulty_head, "forks should be distinct");

        (honest_head, faulty_head)
    }

    pub fn process_sync_contributions(
        &self,
        sync_contributions: HarnessSyncContributions<E>,
    ) -> Result<(), SyncCommitteeError> {
        let mut verified_contributions = Vec::with_capacity(sync_contributions.len());

        for (_, contribution_and_proof) in sync_contributions {
            let signed_contribution_and_proof = contribution_and_proof.unwrap();

            let verified_contribution = self
                .chain
                .verify_sync_contribution_for_gossip(signed_contribution_and_proof)?;

            verified_contributions.push(verified_contribution);
        }

        for verified_contribution in verified_contributions {
            self.chain
                .add_contribution_to_block_inclusion_pool(verified_contribution)?;
        }

        Ok(())
    }
}

// Junk `Debug` impl to satistfy certain trait bounds during testing.
impl<T: BeaconChainTypes> fmt::Debug for BeaconChainHarness<T> {
    fn fmt(&self, f: &mut fmt::Formatter<'_>) -> fmt::Result {
        write!(f, "BeaconChainHarness")
    }
}

pub struct MakeAttestationOptions {
    /// Produce exactly `limit` attestations.
    pub limit: Option<usize>,
    /// Fork to use for signing attestations.
    pub fork: Fork,
}

pub fn build_log(level: slog::Level, enabled: bool) -> Logger {
    let decorator = TermDecorator::new().build();
    let drain = FullFormat::new(decorator).build().fuse();
    let drain = Async::new(drain).build().fuse();

    if enabled {
        Logger::root(drain.filter_level(level).fuse(), o!())
    } else {
        Logger::root(drain.filter(|_| false).fuse(), o!())
    }
}<|MERGE_RESOLUTION|>--- conflicted
+++ resolved
@@ -15,12 +15,8 @@
     StateSkipConfig,
 };
 use bls::get_withdrawal_credentials;
-<<<<<<< HEAD
 use eth2::types::{FullBlockProposal, SignedBlockContentsTuple};
-=======
-use eth2::types::BlockContentsTuple;
 use execution_layer::test_utils::generate_genesis_header;
->>>>>>> 4a793280
 use execution_layer::{
     auth::JwtKey,
     test_utils::{
@@ -871,7 +867,7 @@
                     .proposal_blob_cache
                     .pop(&signed_block.canonical_root())
                 {
-                    let signed_blobs: SignedBlobSidecarList<E> = Vec::from(blobs)
+                    let signed_blobs: SignedSidecarList<E, BlobSidecar<E>> = Vec::from(blobs)
                         .into_iter()
                         .map(|blob| {
                             blob.sign(
