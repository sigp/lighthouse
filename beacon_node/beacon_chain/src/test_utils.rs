--- conflicted
+++ resolved
@@ -1873,11 +1873,7 @@
         (deposits, state)
     }
 
-<<<<<<< HEAD
-    pub async fn process_block<B: Into<RpcBlock<E>>>(
-=======
     pub async fn process_block(
->>>>>>> 8c341bb9
         &self,
         slot: Slot,
         block_root: Hash256,
@@ -1909,11 +1905,7 @@
         Ok(block_hash)
     }
 
-<<<<<<< HEAD
-    pub async fn process_block_result<B: Into<RpcBlock<E>>>(
-=======
     pub async fn process_block_result(
->>>>>>> 8c341bb9
         &self,
         block_contents: BlockContentsTuple<E, FullPayload<E>>,
     ) -> Result<SignedBeaconBlockHash, BlockError<E>> {
@@ -2006,26 +1998,6 @@
         BlockError<E>,
     > {
         self.set_current_slot(slot);
-<<<<<<< HEAD
-        let ((block, blobs), new_state) = self.make_block(state, slot).await;
-        // Note: we are just dropping signatures here and skipping signature verification.
-        let blobs_without_signatures = blobs.as_ref().map(|blobs| {
-            VariableList::from(
-                blobs
-                    .into_iter()
-                    .map(|blob| blob.message.clone())
-                    .collect::<Vec<_>>(),
-            )
-        });
-        let block_hash = self
-            .process_block(
-                slot,
-                block.canonical_root(),
-                RpcBlock::new(Arc::new(block.clone()), blobs_without_signatures.clone()).unwrap(),
-            )
-            .await?;
-        Ok((block_hash, (block, blobs), new_state))
-=======
         let (block_contents, new_state) = self.make_block(state, slot).await;
 
         let block_hash = self
@@ -2036,7 +2008,6 @@
             )
             .await?;
         Ok((block_hash, block_contents, new_state))
->>>>>>> 8c341bb9
     }
 
     pub fn attest_block(
