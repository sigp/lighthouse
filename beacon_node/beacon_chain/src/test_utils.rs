use crate::block_verification_types::{AsBlock, RpcBlock};
use crate::kzg_utils::blobs_to_data_column_sidecars;
use crate::observed_operations::ObservationOutcome;
pub use crate::persisted_beacon_chain::PersistedBeaconChain;
use crate::BeaconBlockResponseWrapper;
pub use crate::{
    beacon_chain::{BEACON_CHAIN_DB_KEY, ETH1_CACHE_DB_KEY, FORK_CHOICE_DB_KEY, OP_POOL_DB_KEY},
    migrate::MigratorConfig,
    sync_committee_verification::Error as SyncCommitteeError,
    validator_monitor::{ValidatorMonitor, ValidatorMonitorConfig},
    BeaconChainError, NotifyExecutionLayer, ProduceBlockVerification,
};
use crate::{
    builder::{BeaconChainBuilder, Witness},
    eth1_chain::CachingEth1Backend,
    BeaconChain, BeaconChainTypes, BlockError, ChainConfig, ServerSentEventHandler,
    StateSkipConfig,
};
use bls::get_withdrawal_credentials;
use eth2::types::SignedBlockContentsTuple;
use execution_layer::test_utils::generate_genesis_header;
use execution_layer::{
    auth::JwtKey,
    test_utils::{
        ExecutionBlockGenerator, MockBuilder, MockExecutionLayer, DEFAULT_JWT_SECRET,
        DEFAULT_TERMINAL_BLOCK,
    },
    ExecutionLayer,
};
use futures::channel::mpsc::Receiver;
pub use genesis::{interop_genesis_state_with_eth1, DEFAULT_ETH1_BLOCK_HASH};
use int_to_bytes::int_to_bytes32;
use kzg::trusted_setup::get_trusted_setup;
use kzg::{Kzg, TrustedSetup};
use merkle_proof::MerkleTree;
use operation_pool::ReceivedPreCapella;
use parking_lot::Mutex;
use parking_lot::RwLockWriteGuard;
use rand::rngs::StdRng;
use rand::Rng;
use rand::SeedableRng;
use rayon::prelude::*;
use sensitive_url::SensitiveUrl;
use slog::{o, Drain, Logger};
use slog_async::Async;
use slog_term::{FullFormat, TermDecorator};
use slot_clock::{SlotClock, TestingSlotClock};
use state_processing::per_block_processing::compute_timestamp_at_slot;
use state_processing::state_advance::complete_state_advance;
use std::borrow::Cow;
use std::collections::{HashMap, HashSet};
use std::fmt;
use std::str::FromStr;
use std::sync::atomic::{AtomicUsize, Ordering};
use std::sync::{Arc, LazyLock};
use std::time::Duration;
use store::{config::StoreConfig, HotColdDB, ItemStore, LevelDB, MemoryStore};
use task_executor::TaskExecutor;
use task_executor::{test_utils::TestRuntime, ShutdownReason};
use tree_hash::TreeHash;
use types::indexed_attestation::IndexedAttestationBase;
use types::payload::BlockProductionVersion;
pub use types::test_utils::generate_deterministic_keypairs;
use types::test_utils::TestRandom;
use types::{typenum::U4294967296, *};

// 4th September 2019
pub const HARNESS_GENESIS_TIME: u64 = 1_567_552_690;
// Environment variable to read if `fork_from_env` feature is enabled.
pub const FORK_NAME_ENV_VAR: &str = "FORK_NAME";

// Default target aggregators to set during testing, this ensures an aggregator at each slot.
//
// You should mutate the `ChainSpec` prior to initialising the harness if you would like to use
// a different value.
pub const DEFAULT_TARGET_AGGREGATORS: u64 = u64::MAX;

static KZG: LazyLock<Arc<Kzg>> = LazyLock::new(|| {
    let trusted_setup: TrustedSetup = serde_json::from_reader(get_trusted_setup().as_slice())
        .map_err(|e| format!("Unable to read trusted setup file: {}", e))
        .expect("should have trusted setup");
    let kzg = Kzg::new_from_trusted_setup(trusted_setup).expect("should create kzg");
    Arc::new(kzg)
});

static KZG_PEERDAS: LazyLock<Arc<Kzg>> = LazyLock::new(|| {
    let trusted_setup: TrustedSetup = serde_json::from_reader(get_trusted_setup().as_slice())
        .map_err(|e| format!("Unable to read trusted setup file: {}", e))
        .expect("should have trusted setup");
    let kzg = Kzg::new_from_trusted_setup_das_enabled(trusted_setup).expect("should create kzg");
    Arc::new(kzg)
});

static KZG_NO_PRECOMP: LazyLock<Arc<Kzg>> = LazyLock::new(|| {
    let trusted_setup: TrustedSetup = serde_json::from_reader(get_trusted_setup().as_slice())
        .map_err(|e| format!("Unable to read trusted setup file: {}", e))
        .expect("should have trusted setup");
    let kzg = Kzg::new_from_trusted_setup_no_precomp(trusted_setup).expect("should create kzg");
    Arc::new(kzg)
});

pub fn get_kzg(spec: &ChainSpec) -> Arc<Kzg> {
    if spec.eip7594_fork_epoch.is_some() {
        KZG_PEERDAS.clone()
    } else if spec.deneb_fork_epoch.is_some() {
        KZG.clone()
    } else {
        KZG_NO_PRECOMP.clone()
    }
}

pub type BaseHarnessType<E, THotStore, TColdStore> =
    Witness<TestingSlotClock, CachingEth1Backend<E>, E, THotStore, TColdStore>;

pub type DiskHarnessType<E> = BaseHarnessType<E, LevelDB<E>, LevelDB<E>>;
pub type EphemeralHarnessType<E> = BaseHarnessType<E, MemoryStore<E>, MemoryStore<E>>;

pub type BoxedMutator<E, Hot, Cold> = Box<
    dyn FnOnce(
        BeaconChainBuilder<BaseHarnessType<E, Hot, Cold>>,
    ) -> BeaconChainBuilder<BaseHarnessType<E, Hot, Cold>>,
>;

pub type AddBlocksResult<E> = (
    HashMap<Slot, SignedBeaconBlockHash>,
    HashMap<Slot, BeaconStateHash>,
    SignedBeaconBlockHash,
    BeaconState<E>,
);

/// Indicates how the `BeaconChainHarness` should produce blocks.
#[derive(Clone, Copy, Debug)]
pub enum BlockStrategy {
    /// Produce blocks upon the canonical head (normal case).
    OnCanonicalHead,
    /// Ignore the canonical head and produce blocks upon the block at the given slot.
    ///
    /// Useful for simulating forks.
    ForkCanonicalChainAt {
        /// The slot of the parent of the first block produced.
        previous_slot: Slot,
        /// The slot of the first block produced (must be higher than `previous_slot`.
        first_slot: Slot,
    },
}

/// Indicates how the `BeaconChainHarness` should produce attestations.
#[derive(Clone, Debug)]
pub enum AttestationStrategy {
    /// All validators attest to whichever block the `BeaconChainHarness` has produced.
    AllValidators,
    /// Only the given validators should attest. All others should fail to produce attestations.
    SomeValidators(Vec<usize>),
}

#[derive(Debug, Clone, Copy, PartialEq, Eq)]
pub enum SyncCommitteeStrategy {
    /// All sync committee validators sign.
    AllValidators,
    /// No validators sign.
    NoValidators,
}

#[derive(Debug, Clone, Copy, PartialEq, Eq)]
pub enum LightClientStrategy {
    Enabled,
    Disabled,
}

/// Indicates whether the `BeaconChainHarness` should use the `state.current_sync_committee` or
/// `state.next_sync_committee` when creating sync messages or contributions.
#[derive(Clone, Debug)]
pub enum RelativeSyncCommittee {
    Current,
    Next,
}

fn make_rng() -> Mutex<StdRng> {
    // Nondeterminism in tests is a highly undesirable thing.  Seed the RNG to some arbitrary
    // but fixed value for reproducibility.
    Mutex::new(StdRng::seed_from_u64(0x0DDB1A5E5BAD5EEDu64))
}

/// Return a `ChainSpec` suitable for test usage.
///
/// If the `fork_from_env` feature is enabled, read the fork to use from the FORK_NAME environment
/// variable. Otherwise use the default spec.
pub fn test_spec<E: EthSpec>() -> ChainSpec {
    let mut spec = if cfg!(feature = "fork_from_env") {
        let fork_name = std::env::var(FORK_NAME_ENV_VAR).unwrap_or_else(|e| {
            panic!(
                "{} env var must be defined when using fork_from_env: {:?}",
                FORK_NAME_ENV_VAR, e
            )
        });
        let fork = ForkName::from_str(fork_name.as_str()).unwrap();
        fork.make_genesis_spec(E::default_spec())
    } else {
        E::default_spec()
    };

    // Set target aggregators to a high value by default.
    spec.target_aggregators_per_committee = DEFAULT_TARGET_AGGREGATORS;
    spec
}

pub struct Builder<T: BeaconChainTypes> {
    eth_spec_instance: T::EthSpec,
    spec: Option<Arc<ChainSpec>>,
    validator_keypairs: Option<Vec<Keypair>>,
    withdrawal_keypairs: Vec<Option<Keypair>>,
    chain_config: Option<ChainConfig>,
    store_config: Option<StoreConfig>,
    #[allow(clippy::type_complexity)]
    store: Option<Arc<HotColdDB<T::EthSpec, T::HotStore, T::ColdStore>>>,
    initial_mutator: Option<BoxedMutator<T::EthSpec, T::HotStore, T::ColdStore>>,
    store_mutator: Option<BoxedMutator<T::EthSpec, T::HotStore, T::ColdStore>>,
    execution_layer: Option<ExecutionLayer<T::EthSpec>>,
    mock_execution_layer: Option<MockExecutionLayer<T::EthSpec>>,
    testing_slot_clock: Option<TestingSlotClock>,
    validator_monitor_config: Option<ValidatorMonitorConfig>,
    runtime: TestRuntime,
    log: Logger,
}

impl<E: EthSpec> Builder<EphemeralHarnessType<E>> {
    pub fn fresh_ephemeral_store(mut self) -> Self {
        let spec = self.spec.as_ref().expect("cannot build without spec");
        let validator_keypairs = self
            .validator_keypairs
            .clone()
            .expect("cannot build without validator keypairs");

        let store = Arc::new(
            HotColdDB::open_ephemeral(
                self.store_config.clone().unwrap_or_default(),
                spec.clone(),
                self.log.clone(),
            )
            .unwrap(),
        );
        let mutator = move |builder: BeaconChainBuilder<_>| {
            let header = generate_genesis_header::<E>(builder.get_spec(), false);
            let genesis_state = interop_genesis_state_with_eth1::<E>(
                &validator_keypairs,
                HARNESS_GENESIS_TIME,
                Hash256::from_slice(DEFAULT_ETH1_BLOCK_HASH),
                header,
                builder.get_spec(),
            )
            .expect("should generate interop state");
            builder
                .genesis_state(genesis_state)
                .expect("should build state using recent genesis")
        };
        self.store = Some(store);
        self.store_mutator(Box::new(mutator))
    }

    /// Create a new ephemeral store that uses the specified `genesis_state`.
    pub fn genesis_state_ephemeral_store(mut self, genesis_state: BeaconState<E>) -> Self {
        let spec = self.spec.as_ref().expect("cannot build without spec");

        let store = Arc::new(
            HotColdDB::open_ephemeral(
                self.store_config.clone().unwrap_or_default(),
                spec.clone(),
                self.log.clone(),
            )
            .unwrap(),
        );
        let mutator = move |builder: BeaconChainBuilder<_>| {
            builder
                .genesis_state(genesis_state)
                .expect("should build state using recent genesis")
        };
        self.store = Some(store);
        self.store_mutator(Box::new(mutator))
    }

    /// Manually restore from a given `MemoryStore`.
    pub fn resumed_ephemeral_store(
        mut self,
        store: Arc<HotColdDB<E, MemoryStore<E>, MemoryStore<E>>>,
    ) -> Self {
        let mutator = move |builder: BeaconChainBuilder<_>| {
            builder
                .resume_from_db()
                .expect("should resume from database")
        };
        self.store = Some(store);
        self.store_mutator(Box::new(mutator))
    }
}

impl<E: EthSpec> Builder<DiskHarnessType<E>> {
    /// Disk store, start from genesis.
    pub fn fresh_disk_store(mut self, store: Arc<HotColdDB<E, LevelDB<E>, LevelDB<E>>>) -> Self {
        let validator_keypairs = self
            .validator_keypairs
            .clone()
            .expect("cannot build without validator keypairs");

        let mutator = move |builder: BeaconChainBuilder<_>| {
            let header = generate_genesis_header::<E>(builder.get_spec(), false);
            let genesis_state = interop_genesis_state_with_eth1::<E>(
                &validator_keypairs,
                HARNESS_GENESIS_TIME,
                Hash256::from_slice(DEFAULT_ETH1_BLOCK_HASH),
                header,
                builder.get_spec(),
            )
            .expect("should generate interop state");
            builder
                .genesis_state(genesis_state)
                .expect("should build state using recent genesis")
        };
        self.store = Some(store);
        self.store_mutator(Box::new(mutator))
    }

    /// Disk store, resume.
    pub fn resumed_disk_store(mut self, store: Arc<HotColdDB<E, LevelDB<E>, LevelDB<E>>>) -> Self {
        let mutator = move |builder: BeaconChainBuilder<_>| {
            builder
                .resume_from_db()
                .expect("should resume from database")
        };
        self.store = Some(store);
        self.store_mutator(Box::new(mutator))
    }
}

impl<E, Hot, Cold> Builder<BaseHarnessType<E, Hot, Cold>>
where
    E: EthSpec,
    Hot: ItemStore<E>,
    Cold: ItemStore<E>,
{
    pub fn new(eth_spec_instance: E) -> Self {
        let runtime = TestRuntime::default();
        let log = runtime.log.clone();

        Self {
            eth_spec_instance,
            spec: None,
            validator_keypairs: None,
            withdrawal_keypairs: vec![],
            chain_config: None,
            store_config: None,
            store: None,
            initial_mutator: None,
            store_mutator: None,
            execution_layer: None,
            mock_execution_layer: None,
            testing_slot_clock: None,
            validator_monitor_config: None,
            runtime,
            log,
        }
    }

    pub fn deterministic_keypairs(self, num_keypairs: usize) -> Self {
        self.keypairs(types::test_utils::generate_deterministic_keypairs(
            num_keypairs,
        ))
    }

    pub fn keypairs(mut self, validator_keypairs: Vec<Keypair>) -> Self {
        self.validator_keypairs = Some(validator_keypairs);
        self
    }

    pub fn withdrawal_keypairs(mut self, withdrawal_keypairs: Vec<Option<Keypair>>) -> Self {
        self.withdrawal_keypairs = withdrawal_keypairs;
        self
    }

    /// Initializes the BLS withdrawal keypairs for `num_keypairs` validators to
    /// the "determistic" values, regardless of wether or not the validator has
    /// a BLS or execution address in the genesis deposits.
    ///
    /// This aligns with the withdrawal commitments used in the "interop"
    /// genesis states.
    pub fn deterministic_withdrawal_keypairs(self, num_keypairs: usize) -> Self {
        self.withdrawal_keypairs(
            types::test_utils::generate_deterministic_keypairs(num_keypairs)
                .into_iter()
                .map(Option::Some)
                .collect(),
        )
    }

    pub fn default_spec(self) -> Self {
        self.spec_or_default(None)
    }

    pub fn spec(self, spec: Arc<ChainSpec>) -> Self {
        self.spec_or_default(Some(spec))
    }

    pub fn spec_or_default(mut self, spec: Option<Arc<ChainSpec>>) -> Self {
        self.spec = Some(spec.unwrap_or_else(|| Arc::new(test_spec::<E>())));
        self
    }

    pub fn logger(mut self, log: Logger) -> Self {
        self.log = log.clone();
        self.runtime.set_logger(log);
        self
    }

    /// This mutator will be run before the `store_mutator`.
    pub fn initial_mutator(mut self, mutator: BoxedMutator<E, Hot, Cold>) -> Self {
        assert!(
            self.initial_mutator.is_none(),
            "initial mutator already set"
        );
        self.initial_mutator = Some(mutator);
        self
    }

    /// This mutator will be run after the `initial_mutator`.
    pub fn store_mutator(mut self, mutator: BoxedMutator<E, Hot, Cold>) -> Self {
        assert!(self.store_mutator.is_none(), "store mutator already set");
        self.store_mutator = Some(mutator);
        self
    }

    pub fn validator_monitor_config(
        mut self,
        validator_monitor_config: ValidatorMonitorConfig,
    ) -> Self {
        self.validator_monitor_config = Some(validator_monitor_config);
        self
    }

    /// Purposefully replace the `store_mutator`.
    pub fn override_store_mutator(mut self, mutator: BoxedMutator<E, Hot, Cold>) -> Self {
        assert!(self.store_mutator.is_some(), "store mutator not set");
        self.store_mutator = Some(mutator);
        self
    }

    pub fn chain_config(mut self, chain_config: ChainConfig) -> Self {
        self.chain_config = Some(chain_config);
        self
    }

    pub fn execution_layer_from_url(mut self, url: &str) -> Self {
        assert!(
            self.execution_layer.is_none(),
            "execution layer already defined"
        );

        let url = SensitiveUrl::parse(url).ok();

        let config = execution_layer::Config {
            execution_endpoint: url,
            secret_file: None,
            suggested_fee_recipient: Some(Address::repeat_byte(42)),
            ..Default::default()
        };
        let execution_layer = ExecutionLayer::from_config(
            config,
            self.runtime.task_executor.clone(),
            self.log.clone(),
        )
        .unwrap();

        self.execution_layer = Some(execution_layer);
        self
    }

    pub fn execution_layer(mut self, el: Option<ExecutionLayer<E>>) -> Self {
        self.execution_layer = el;
        self
    }

    pub fn recalculate_fork_times_with_genesis(mut self, genesis_time: u64) -> Self {
        let mock = self
            .mock_execution_layer
            .as_mut()
            .expect("must have mock execution layer to recalculate fork times");
        let spec = self
            .spec
            .clone()
            .expect("cannot recalculate fork times without spec");
        mock.server.execution_block_generator().shanghai_time =
            spec.capella_fork_epoch.map(|epoch| {
                genesis_time + spec.seconds_per_slot * E::slots_per_epoch() * epoch.as_u64()
            });
        mock.server.execution_block_generator().cancun_time = spec.deneb_fork_epoch.map(|epoch| {
            genesis_time + spec.seconds_per_slot * E::slots_per_epoch() * epoch.as_u64()
        });
        mock.server.execution_block_generator().prague_time =
            spec.electra_fork_epoch.map(|epoch| {
                genesis_time + spec.seconds_per_slot * E::slots_per_epoch() * epoch.as_u64()
            });

        self
    }

    pub fn mock_execution_layer(self) -> Self {
        self.mock_execution_layer_with_config()
    }

    pub fn mock_execution_layer_with_config(mut self) -> Self {
        let mock = mock_execution_layer_from_parts::<E>(
            self.spec.as_ref().expect("cannot build without spec"),
            self.runtime.task_executor.clone(),
        );
        self.execution_layer = Some(mock.el.clone());
        self.mock_execution_layer = Some(mock);
        self
    }

    /// Instruct the mock execution engine to always return a "valid" response to any payload it is
    /// asked to execute.
    pub fn mock_execution_layer_all_payloads_valid(self) -> Self {
        self.mock_execution_layer
            .as_ref()
            .expect("requires mock execution layer")
            .server
            .all_payloads_valid();
        self
    }

    pub fn testing_slot_clock(mut self, slot_clock: TestingSlotClock) -> Self {
        self.testing_slot_clock = Some(slot_clock);
        self
    }

    pub fn build(self) -> BeaconChainHarness<BaseHarnessType<E, Hot, Cold>> {
        let (shutdown_tx, shutdown_receiver) = futures::channel::mpsc::channel(1);

        let log = self.log;
        let spec = self.spec.expect("cannot build without spec");
        let seconds_per_slot = spec.seconds_per_slot;
        let validator_keypairs = self
            .validator_keypairs
            .expect("cannot build without validator keypairs");

        let kzg = get_kzg(&spec);

        let validator_monitor_config = self.validator_monitor_config.unwrap_or_default();

        let chain_config = self.chain_config.unwrap_or_default();
        let mut builder = BeaconChainBuilder::new(self.eth_spec_instance, kzg.clone())
            .logger(log.clone())
            .custom_spec(spec.clone())
            .store(self.store.expect("cannot build without store"))
            .store_migrator_config(
                MigratorConfig::default()
                    .blocking()
                    .epochs_per_migration(chain_config.epochs_per_migration),
            )
            .task_executor(self.runtime.task_executor.clone())
            .execution_layer(self.execution_layer)
            .dummy_eth1_backend()
            .expect("should build dummy backend")
            .shutdown_sender(shutdown_tx)
            .chain_config(chain_config)
            .event_handler(Some(ServerSentEventHandler::new_with_capacity(
                log.clone(),
                5,
            )))
            .validator_monitor_config(validator_monitor_config);

        builder = if let Some(mutator) = self.initial_mutator {
            mutator(builder)
        } else {
            builder
        };

        builder = if let Some(mutator) = self.store_mutator {
            mutator(builder)
        } else {
            builder
        };

        // Initialize the slot clock only if it hasn't already been initialized.
        builder = if let Some(testing_slot_clock) = self.testing_slot_clock {
            builder.slot_clock(testing_slot_clock)
        } else if builder.get_slot_clock().is_none() {
            builder
                .testing_slot_clock(Duration::from_secs(seconds_per_slot))
                .expect("should configure testing slot clock")
        } else {
            builder
        };

        let chain = builder.build().expect("should build");

        BeaconChainHarness {
            spec: chain.spec.clone(),
            chain: Arc::new(chain),
            validator_keypairs,
            withdrawal_keypairs: self.withdrawal_keypairs,
            shutdown_receiver: Arc::new(Mutex::new(shutdown_receiver)),
            runtime: self.runtime,
            mock_execution_layer: self.mock_execution_layer,
            mock_builder: None,
            rng: make_rng(),
        }
    }
}

pub fn mock_execution_layer_from_parts<E: EthSpec>(
    spec: &ChainSpec,
    task_executor: TaskExecutor,
) -> MockExecutionLayer<E> {
    let shanghai_time = spec.capella_fork_epoch.map(|epoch| {
        HARNESS_GENESIS_TIME + spec.seconds_per_slot * E::slots_per_epoch() * epoch.as_u64()
    });
    let cancun_time = spec.deneb_fork_epoch.map(|epoch| {
        HARNESS_GENESIS_TIME + spec.seconds_per_slot * E::slots_per_epoch() * epoch.as_u64()
    });
    let prague_time = spec.electra_fork_epoch.map(|epoch| {
        HARNESS_GENESIS_TIME + spec.seconds_per_slot * E::slots_per_epoch() * epoch.as_u64()
    });

    let kzg = get_kzg(spec);

    MockExecutionLayer::new(
        task_executor,
        DEFAULT_TERMINAL_BLOCK,
        shanghai_time,
        cancun_time,
        prague_time,
        Some(JwtKey::from_slice(&DEFAULT_JWT_SECRET).unwrap()),
        spec.clone(),
        Some(kzg),
    )
}

/// A testing harness which can instantiate a `BeaconChain` and populate it with blocks and
/// attestations.
///
/// Used for testing.
pub struct BeaconChainHarness<T: BeaconChainTypes> {
    pub validator_keypairs: Vec<Keypair>,
    /// Optional BLS withdrawal keys for each validator.
    ///
    /// If a validator index is missing from this vec or their entry is `None` then either
    /// no BLS withdrawal key was set for them (they had an address from genesis) or the test
    /// initializer neglected to set this field.
    pub withdrawal_keypairs: Vec<Option<Keypair>>,

    pub chain: Arc<BeaconChain<T>>,
    pub spec: Arc<ChainSpec>,
    pub shutdown_receiver: Arc<Mutex<Receiver<ShutdownReason>>>,
    pub runtime: TestRuntime,

    pub mock_execution_layer: Option<MockExecutionLayer<T::EthSpec>>,
    pub mock_builder: Option<Arc<MockBuilder<T::EthSpec>>>,

    pub rng: Mutex<StdRng>,
}

pub type CommitteeAttestations<E> = Vec<(Attestation<E>, SubnetId)>;
pub type HarnessAttestations<E> =
    Vec<(CommitteeAttestations<E>, Option<SignedAggregateAndProof<E>>)>;

pub type HarnessSyncContributions<E> = Vec<(
    Vec<(SyncCommitteeMessage, usize)>,
    Option<SignedContributionAndProof<E>>,
)>;

impl<E, Hot, Cold> BeaconChainHarness<BaseHarnessType<E, Hot, Cold>>
where
    E: EthSpec,
    Hot: ItemStore<E>,
    Cold: ItemStore<E>,
{
    pub fn builder(eth_spec_instance: E) -> Builder<BaseHarnessType<E, Hot, Cold>> {
        Builder::new(eth_spec_instance)
    }

    pub fn logger(&self) -> &slog::Logger {
        &self.chain.log
    }

    pub fn execution_block_generator(&self) -> RwLockWriteGuard<'_, ExecutionBlockGenerator<E>> {
        self.mock_execution_layer
            .as_ref()
            .expect("harness was not built with mock execution layer")
            .server
            .execution_block_generator()
    }

    pub fn set_mock_builder(
        &mut self,
        beacon_url: SensitiveUrl,
    ) -> impl futures::Future<Output = ()> {
        let mock_el = self
            .mock_execution_layer
            .as_ref()
            .expect("harness was not built with mock execution layer");

        let mock_el_url = SensitiveUrl::parse(mock_el.server.url().as_str()).unwrap();

        // Create the builder, listening on a free port.
        let (mock_builder, (addr, mock_builder_server)) = MockBuilder::new_for_testing(
            mock_el_url,
            beacon_url,
            self.spec.clone(),
            self.runtime.task_executor.clone(),
        );

        // Set the builder URL in the execution layer now that its port is known.
        let port = addr.port();
        mock_el
            .el
            .set_builder_url(
                SensitiveUrl::parse(format!("http://127.0.0.1:{port}").as_str()).unwrap(),
                None,
                None,
            )
            .unwrap();

        self.mock_builder = Some(Arc::new(mock_builder));

        // Sanity check.
        let el_builder = self
            .chain
            .execution_layer
            .as_ref()
            .unwrap()
            .builder()
            .unwrap();
        let mock_el_builder = mock_el.el.builder().unwrap();
        assert!(Arc::ptr_eq(&el_builder, &mock_el_builder));

        mock_builder_server
    }

    pub fn get_head_block(&self) -> RpcBlock<E> {
        let block = self.chain.head_beacon_block();
        let block_root = block.canonical_root();
        let blobs = self.chain.get_blobs(&block_root).unwrap();
        RpcBlock::new(Some(block_root), block, Some(blobs)).unwrap()
    }

    pub fn get_full_block(&self, block_root: &Hash256) -> RpcBlock<E> {
        let block = self.chain.get_blinded_block(block_root).unwrap().unwrap();
        let full_block = self.chain.store.make_full_block(block_root, block).unwrap();
        let blobs = self.chain.get_blobs(block_root).unwrap();
        RpcBlock::new(Some(*block_root), Arc::new(full_block), Some(blobs)).unwrap()
    }

    pub fn get_all_validators(&self) -> Vec<usize> {
        (0..self.validator_keypairs.len()).collect()
    }

    pub fn slots_per_epoch(&self) -> u64 {
        E::slots_per_epoch()
    }

    pub fn epoch_start_slot(&self, epoch: u64) -> u64 {
        let epoch = Epoch::new(epoch);
        epoch.start_slot(E::slots_per_epoch()).into()
    }

    pub fn shutdown_reasons(&self) -> Vec<ShutdownReason> {
        let mutex = self.shutdown_receiver.clone();
        let mut receiver = mutex.lock();
        std::iter::from_fn(move || match receiver.try_next() {
            Ok(Some(s)) => Some(s),
            Ok(None) => panic!("shutdown sender dropped"),
            Err(_) => None,
        })
        .collect()
    }

    pub fn get_current_state(&self) -> BeaconState<E> {
        self.chain.head_beacon_state_cloned()
    }

    pub fn get_timestamp_at_slot(&self) -> u64 {
        let state = self.get_current_state();
        compute_timestamp_at_slot(&state, state.slot(), &self.spec).unwrap()
    }

    pub fn get_current_state_and_root(&self) -> (BeaconState<E>, Hash256) {
        let head = self.chain.head_snapshot();
        let state_root = head.beacon_state_root();
        (head.beacon_state.clone(), state_root)
    }

    pub fn head_slot(&self) -> Slot {
        self.chain.canonical_head.cached_head().head_slot()
    }

    pub fn head_block_root(&self) -> Hash256 {
        self.chain.canonical_head.cached_head().head_block_root()
    }

    pub fn finalized_checkpoint(&self) -> Checkpoint {
        self.chain
            .canonical_head
            .cached_head()
            .finalized_checkpoint()
    }

    pub fn justified_checkpoint(&self) -> Checkpoint {
        self.chain
            .canonical_head
            .cached_head()
            .justified_checkpoint()
    }

    pub fn get_current_slot(&self) -> Slot {
        self.chain.slot().unwrap()
    }

    pub fn get_block(
        &self,
        block_hash: SignedBeaconBlockHash,
    ) -> Option<SignedBeaconBlock<E, BlindedPayload<E>>> {
        self.chain.get_blinded_block(&block_hash.into()).unwrap()
    }

    pub fn block_exists(&self, block_hash: SignedBeaconBlockHash) -> bool {
        self.get_block(block_hash).is_some()
    }

    pub fn get_hot_state(&self, state_hash: BeaconStateHash) -> Option<BeaconState<E>> {
        self.chain
            .store
            .load_hot_state(&state_hash.into())
            .unwrap()
            .map(|(state, _)| state)
    }

    pub fn get_cold_state(&self, state_hash: BeaconStateHash) -> Option<BeaconState<E>> {
        self.chain
            .store
            .load_cold_state(&state_hash.into())
            .unwrap()
    }

    pub fn hot_state_exists(&self, state_hash: BeaconStateHash) -> bool {
        self.get_hot_state(state_hash).is_some()
    }

    pub fn cold_state_exists(&self, state_hash: BeaconStateHash) -> bool {
        self.get_cold_state(state_hash).is_some()
    }

    pub fn is_skipped_slot(&self, state: &BeaconState<E>, slot: Slot) -> bool {
        state.get_block_root(slot).unwrap() == state.get_block_root(slot - 1).unwrap()
    }

    pub async fn make_blinded_block(
        &self,
        state: BeaconState<E>,
        slot: Slot,
    ) -> (SignedBlindedBeaconBlock<E>, BeaconState<E>) {
        let (unblinded, new_state) = self.make_block(state, slot).await;
        ((*unblinded.0).clone().into(), new_state)
    }

    /// Returns a newly created block, signed by the proposer for the given slot.
    pub async fn make_block(
        &self,
        mut state: BeaconState<E>,
        slot: Slot,
    ) -> (SignedBlockContentsTuple<E>, BeaconState<E>) {
        assert_ne!(slot, 0, "can't produce a block at slot 0");
        assert!(slot >= state.slot());

        complete_state_advance(&mut state, None, slot, &self.spec)
            .expect("should be able to advance state to slot");

        state.build_caches(&self.spec).expect("should build caches");

        let proposer_index = state.get_beacon_proposer_index(slot, &self.spec).unwrap();

        // If we produce two blocks for the same slot, they hash up to the same value and
        // BeaconChain errors out with `DuplicateFullyImported`.  Vary the graffiti so that we produce
        // different blocks each time.
        let graffiti = Graffiti::from(self.rng.lock().gen::<[u8; 32]>());

        let randao_reveal = self.sign_randao_reveal(&state, proposer_index, slot);

        let BeaconBlockResponseWrapper::Full(block_response) = self
            .chain
            .produce_block_on_state(
                state,
                None,
                slot,
                randao_reveal,
                Some(graffiti),
                ProduceBlockVerification::VerifyRandao,
                None,
                BlockProductionVersion::FullV2,
            )
            .await
            .unwrap()
        else {
            panic!("Should always be a full payload response");
        };

        let signed_block = Arc::new(block_response.block.sign(
            &self.validator_keypairs[proposer_index].sk,
            &block_response.state.fork(),
            block_response.state.genesis_validators_root(),
            &self.spec,
        ));

        let block_contents: SignedBlockContentsTuple<E> = match *signed_block {
            SignedBeaconBlock::Base(_)
            | SignedBeaconBlock::Altair(_)
            | SignedBeaconBlock::Bellatrix(_)
            | SignedBeaconBlock::Capella(_) => (signed_block, None),
            SignedBeaconBlock::Deneb(_) | SignedBeaconBlock::Electra(_) => {
                (signed_block, block_response.blob_items)
            }
        };

        (block_contents, block_response.state)
    }

    /// Useful for the `per_block_processing` tests. Creates a block, and returns the state after
    /// caches are built but before the generated block is processed.
    pub async fn make_block_return_pre_state(
        &self,
        mut state: BeaconState<E>,
        slot: Slot,
    ) -> (SignedBlockContentsTuple<E>, BeaconState<E>) {
        assert_ne!(slot, 0, "can't produce a block at slot 0");
        assert!(slot >= state.slot());

        complete_state_advance(&mut state, None, slot, &self.spec)
            .expect("should be able to advance state to slot");

        state.build_caches(&self.spec).expect("should build caches");

        let proposer_index = state.get_beacon_proposer_index(slot, &self.spec).unwrap();

        // If we produce two blocks for the same slot, they hash up to the same value and
        // BeaconChain errors out with `DuplicateFullyImported`.  Vary the graffiti so that we produce
        // different blocks each time.
        let graffiti = Graffiti::from(self.rng.lock().gen::<[u8; 32]>());

        let randao_reveal = self.sign_randao_reveal(&state, proposer_index, slot);

        let pre_state = state.clone();

        let BeaconBlockResponseWrapper::Full(block_response) = self
            .chain
            .produce_block_on_state(
                state,
                None,
                slot,
                randao_reveal,
                Some(graffiti),
                ProduceBlockVerification::VerifyRandao,
                None,
                BlockProductionVersion::FullV2,
            )
            .await
            .unwrap()
        else {
            panic!("Should always be a full payload response");
        };

        let signed_block = Arc::new(block_response.block.sign(
            &self.validator_keypairs[proposer_index].sk,
            &block_response.state.fork(),
            block_response.state.genesis_validators_root(),
            &self.spec,
        ));

        let block_contents: SignedBlockContentsTuple<E> = match *signed_block {
            SignedBeaconBlock::Base(_)
            | SignedBeaconBlock::Altair(_)
            | SignedBeaconBlock::Bellatrix(_)
            | SignedBeaconBlock::Capella(_) => (signed_block, None),
            SignedBeaconBlock::Deneb(_) | SignedBeaconBlock::Electra(_) => {
                (signed_block, block_response.blob_items)
            }
        };
        (block_contents, pre_state)
    }

    /// Create a randao reveal for a block at `slot`.
    pub fn sign_randao_reveal(
        &self,
        state: &BeaconState<E>,
        proposer_index: usize,
        slot: Slot,
    ) -> Signature {
        let epoch = slot.epoch(E::slots_per_epoch());
        let domain = self.spec.get_domain(
            epoch,
            Domain::Randao,
            &state.fork(),
            state.genesis_validators_root(),
        );
        let message = epoch.signing_root(domain);
        let sk = &self.validator_keypairs[proposer_index].sk;
        sk.sign(message)
    }

    /// Sign a beacon block using the proposer's key.
    pub fn sign_beacon_block(
        &self,
        block: BeaconBlock<E>,
        state: &BeaconState<E>,
    ) -> SignedBeaconBlock<E> {
        let proposer_index = block.proposer_index() as usize;
        block.sign(
            &self.validator_keypairs[proposer_index].sk,
            &state.fork(),
            state.genesis_validators_root(),
            &self.spec,
        )
    }

    /// Produces an "unaggregated" attestation for the given `slot` and `index` that attests to
    /// `beacon_block_root`. The provided `state` should match the `block.state_root` for the
    /// `block` identified by `beacon_block_root`.
    ///
    /// The attestation doesn't _really_ have anything about it that makes it unaggregated per say,
    /// however this function is only required in the context of forming an unaggregated
    /// attestation. It would be an (undetectable) violation of the protocol to create a
    /// `SignedAggregateAndProof` based upon the output of this function.
    ///
    /// This function will produce attestations to optimistic blocks, which is against the
    /// specification but useful during testing.
    pub fn produce_unaggregated_attestation_for_block(
        &self,
        slot: Slot,
        index: CommitteeIndex,
        beacon_block_root: Hash256,
        mut state: Cow<BeaconState<E>>,
        state_root: Hash256,
    ) -> Result<Attestation<E>, BeaconChainError> {
        let epoch = slot.epoch(E::slots_per_epoch());

        if state.slot() > slot {
            return Err(BeaconChainError::CannotAttestToFutureState);
        } else if state.current_epoch() < epoch {
            let mut_state = state.to_mut();
            complete_state_advance(
                mut_state,
                Some(state_root),
                epoch.start_slot(E::slots_per_epoch()),
                &self.spec,
            )?;
            mut_state.build_committee_cache(RelativeEpoch::Current, &self.spec)?;
        }

        let committee_len = state.get_beacon_committee(slot, index)?.committee.len();

        let target_slot = epoch.start_slot(E::slots_per_epoch());
        let target_root = if state.slot() <= target_slot {
            beacon_block_root
        } else {
            *state.get_block_root(target_slot)?
        };

        Ok(Attestation::empty_for_signing(
            index,
            committee_len,
            slot,
            beacon_block_root,
            state.current_justified_checkpoint(),
            Checkpoint {
                epoch,
                root: target_root,
            },
            &self.spec,
        )?)
    }

    /// A list of attestations for each committee for the given slot.
    ///
    /// The first layer of the Vec is organised per committee. For example, if the return value is
    /// called `all_attestations`, then all attestations in `all_attestations[0]` will be for
    /// committee 0, whilst all in `all_attestations[1]` will be for committee 1.
    pub fn make_unaggregated_attestations(
        &self,
        attesting_validators: &[usize],
        state: &BeaconState<E>,
        state_root: Hash256,
        head_block_root: SignedBeaconBlockHash,
        attestation_slot: Slot,
    ) -> Vec<CommitteeAttestations<E>> {
        let fork = self
            .spec
            .fork_at_epoch(attestation_slot.epoch(E::slots_per_epoch()));
        self.make_unaggregated_attestations_with_opts(
            attesting_validators,
            state,
            state_root,
            head_block_root,
            attestation_slot,
            MakeAttestationOptions { limit: None, fork },
        )
        .0
    }

    pub fn make_unaggregated_attestations_with_opts(
        &self,
        attesting_validators: &[usize],
        state: &BeaconState<E>,
        state_root: Hash256,
        head_block_root: SignedBeaconBlockHash,
        attestation_slot: Slot,
        opts: MakeAttestationOptions,
    ) -> (Vec<CommitteeAttestations<E>>, Vec<usize>) {
        let MakeAttestationOptions { limit, fork } = opts;
        let committee_count = state.get_committee_count_at_slot(state.slot()).unwrap();
        let num_attesters = AtomicUsize::new(0);

        let (attestations, split_attesters) = state
            .get_beacon_committees_at_slot(attestation_slot)
            .expect("should get committees")
            .iter()
            .map(|bc| {
                bc.committee
                    .par_iter()
                    .enumerate()
                    .filter_map(|(i, validator_index)| {
                        if !attesting_validators.contains(validator_index) {
                            return None;
                        }

                        if let Some(limit) = limit {
                            // This atomics stuff is necessary because we're under a par_iter,
                            // and Rayon will deadlock if we use a mutex.
                            if num_attesters.fetch_add(1, Ordering::Relaxed) >= limit {
                                num_attesters.fetch_sub(1, Ordering::Relaxed);
                                return None;
                            }
                        }

                        let mut attestation = self
                            .produce_unaggregated_attestation_for_block(
                                attestation_slot,
                                bc.index,
                                head_block_root.into(),
                                Cow::Borrowed(state),
                                state_root,
                            )
                            .unwrap();

                        match attestation {
                            Attestation::Base(ref mut att) => {
                                att.aggregation_bits.set(i, true).unwrap()
                            }
                            Attestation::Electra(ref mut att) => {
                                att.aggregation_bits.set(i, true).unwrap()
                            }
                        }

                        *attestation.signature_mut() = {
                            let domain = self.spec.get_domain(
                                attestation.data().target.epoch,
                                Domain::BeaconAttester,
                                &fork,
                                state.genesis_validators_root(),
                            );

                            let message = attestation.data().signing_root(domain);

                            let mut agg_sig = AggregateSignature::infinity();

                            agg_sig.add_assign(
                                &self.validator_keypairs[*validator_index].sk.sign(message),
                            );

                            agg_sig
                        };

                        let subnet_id = SubnetId::compute_subnet_for_attestation::<E>(
                            attestation.to_ref(),
                            committee_count,
                            &self.chain.spec,
                        )
                        .unwrap();

                        Some(((attestation, subnet_id), validator_index))
                    })
                    .unzip::<_, _, Vec<_>, Vec<_>>()
            })
            .unzip::<_, _, Vec<_>, Vec<_>>();

        // Flatten attesters.
        let attesters = split_attesters.into_iter().flatten().collect::<Vec<_>>();

        if let Some(limit) = limit {
            assert_eq!(limit, num_attesters.load(Ordering::Relaxed));
            assert_eq!(
                limit,
                attesters.len(),
                "failed to generate `limit` attestations"
            );
        }
        (attestations, attesters)
    }

    /// A list of sync messages for the given state.
    pub fn make_sync_committee_messages(
        &self,
        state: &BeaconState<E>,
        head_block_root: Hash256,
        message_slot: Slot,
        relative_sync_committee: RelativeSyncCommittee,
    ) -> Vec<Vec<(SyncCommitteeMessage, usize)>> {
        let sync_committee: Arc<SyncCommittee<E>> = match relative_sync_committee {
            RelativeSyncCommittee::Current => state
                .current_sync_committee()
                .expect("should be called on altair beacon state")
                .clone(),
            RelativeSyncCommittee::Next => state
                .next_sync_committee()
                .expect("should be called on altair beacon state")
                .clone(),
        };
        let fork = self
            .spec
            .fork_at_epoch(message_slot.epoch(E::slots_per_epoch()));

        sync_committee
            .pubkeys
            .as_ref()
            .chunks(E::sync_subcommittee_size())
            .map(|subcommittee| {
                subcommittee
                    .iter()
                    .enumerate()
                    .map(|(subcommittee_position, pubkey)| {
                        let validator_index = self
                            .chain
                            .validator_index(pubkey)
                            .expect("should find validator index")
                            .expect("pubkey should exist in the beacon chain");

                        let sync_message = SyncCommitteeMessage::new::<E>(
                            message_slot,
                            head_block_root,
                            validator_index as u64,
                            &self.validator_keypairs[validator_index].sk,
                            &fork,
                            state.genesis_validators_root(),
                            &self.spec,
                        );

                        (sync_message, subcommittee_position)
                    })
                    .collect()
            })
            .collect()
    }

    /// A list of attestations for each committee for the given slot.
    ///
    /// The first layer of the Vec is organised per committee. For example, if the return value is
    /// called `all_attestations`, then all attestations in `all_attestations[0]` will be for
    /// committee 0, whilst all in `all_attestations[1]` will be for committee 1.
    pub fn get_unaggregated_attestations(
        &self,
        attestation_strategy: &AttestationStrategy,
        state: &BeaconState<E>,
        state_root: Hash256,
        head_block_root: Hash256,
        attestation_slot: Slot,
    ) -> Vec<Vec<(Attestation<E>, SubnetId)>> {
        let validators: Vec<usize> = match attestation_strategy {
            AttestationStrategy::AllValidators => self.get_all_validators(),
            AttestationStrategy::SomeValidators(vals) => vals.clone(),
        };
        self.make_unaggregated_attestations(
            &validators,
            state,
            state_root,
            head_block_root.into(),
            attestation_slot,
        )
    }

    pub fn make_attestations(
        &self,
        attesting_validators: &[usize],
        state: &BeaconState<E>,
        state_root: Hash256,
        block_hash: SignedBeaconBlockHash,
        slot: Slot,
    ) -> HarnessAttestations<E> {
        self.make_attestations_with_limit(
            attesting_validators,
            state,
            state_root,
            block_hash,
            slot,
            None,
        )
        .0
    }

    /// Produce exactly `limit` attestations.
    ///
    /// Return attestations and vec of validator indices that attested.
    pub fn make_attestations_with_limit(
        &self,
        attesting_validators: &[usize],
        state: &BeaconState<E>,
        state_root: Hash256,
        block_hash: SignedBeaconBlockHash,
        slot: Slot,
        limit: Option<usize>,
    ) -> (HarnessAttestations<E>, Vec<usize>) {
        let fork = self.spec.fork_at_epoch(slot.epoch(E::slots_per_epoch()));
        self.make_attestations_with_opts(
            attesting_validators,
            state,
            state_root,
            block_hash,
            slot,
            MakeAttestationOptions { limit, fork },
        )
    }

    pub fn make_attestations_with_opts(
        &self,
        attesting_validators: &[usize],
        state: &BeaconState<E>,
        state_root: Hash256,
        block_hash: SignedBeaconBlockHash,
        slot: Slot,
        opts: MakeAttestationOptions,
    ) -> (HarnessAttestations<E>, Vec<usize>) {
        let MakeAttestationOptions { fork, .. } = opts;
        let (unaggregated_attestations, attesters) = self.make_unaggregated_attestations_with_opts(
            attesting_validators,
            state,
            state_root,
            block_hash,
            slot,
            opts,
        );

        let aggregated_attestations: Vec<Option<SignedAggregateAndProof<E>>> =
            unaggregated_attestations
                .iter()
                .map(|committee_attestations| {
                    // If there are any attestations in this committee, create an aggregate.
                    if let Some((attestation, _)) = committee_attestations.first() {
                        let bc = state
                            .get_beacon_committee(
                                attestation.data().slot,
                                attestation.committee_index().unwrap(),
                            )
                            .unwrap();

                        // Find an aggregator if one exists. Return `None` if there are no
                        // aggregators.
                        let aggregator_index = bc
                            .committee
                            .iter()
                            .find(|&validator_index| {
                                if !attesters.contains(validator_index) {
                                    return false;
                                }

                                let selection_proof = SelectionProof::new::<E>(
                                    slot,
                                    &self.validator_keypairs[*validator_index].sk,
                                    &fork,
                                    state.genesis_validators_root(),
                                    &self.spec,
                                );

                                selection_proof
                                    .is_aggregator(bc.committee.len(), &self.spec)
                                    .unwrap_or(false)
                            })
                            .copied()?;

                        let fork_name = self.spec.fork_name_at_slot::<E>(slot);

                        let aggregate = if fork_name.electra_enabled() {
                            self.chain.get_aggregated_attestation_electra(
                                slot,
                                &attestation.data().tree_hash_root(),
                                bc.index,
                            )
                        } else {
                            self.chain
                                .get_aggregated_attestation_base(attestation.data())
                        }
                        .unwrap()
                        .unwrap_or_else(|| {
                            committee_attestations.iter().skip(1).fold(
                                attestation.clone(),
                                |mut agg, (att, _)| {
                                    agg.aggregate(att.to_ref());
                                    agg
                                },
                            )
                        });

                        // If the chain is able to produce an aggregate, use that. Otherwise, build an
                        // aggregate locally.

                        let signed_aggregate = SignedAggregateAndProof::from_aggregate(
                            aggregator_index as u64,
                            aggregate.to_ref(),
                            None,
                            &self.validator_keypairs[aggregator_index].sk,
                            &fork,
                            state.genesis_validators_root(),
                            &self.spec,
                        );

                        Some(signed_aggregate)
                    } else {
                        None
                    }
                })
                .collect();

        (
            unaggregated_attestations
                .into_iter()
                .zip(aggregated_attestations)
                .collect(),
            attesters,
        )
    }

    pub fn make_sync_contributions(
        &self,
        state: &BeaconState<E>,
        block_hash: Hash256,
        slot: Slot,
        relative_sync_committee: RelativeSyncCommittee,
    ) -> HarnessSyncContributions<E> {
        let sync_messages =
            self.make_sync_committee_messages(state, block_hash, slot, relative_sync_committee);

        let sync_contributions: Vec<Option<SignedContributionAndProof<E>>> = sync_messages
            .iter()
            .enumerate()
            .map(|(subnet_id, committee_messages)| {
                // If there are any sync messages in this committee, create an aggregate.
                if let Some((sync_message, subcommittee_position)) = committee_messages.first() {
                    let sync_committee: Arc<SyncCommittee<E>> = state
                        .current_sync_committee()
                        .expect("should be called on altair beacon state")
                        .clone();

                    let aggregator_index = sync_committee
                        .get_subcommittee_pubkeys(subnet_id)
                        .unwrap()
                        .iter()
                        .find_map(|pubkey| {
                            let validator_index = self
                                .chain
                                .validator_index(pubkey)
                                .expect("should find validator index")
                                .expect("pubkey should exist in the beacon chain");

                            let selection_proof = SyncSelectionProof::new::<E>(
                                slot,
                                subnet_id as u64,
                                &self.validator_keypairs[validator_index].sk,
                                &state.fork(),
                                state.genesis_validators_root(),
                                &self.spec,
                            );

                            selection_proof
                                .is_aggregator::<E>()
                                .expect("should determine aggregator")
                                .then_some(validator_index)
                        })?;

                    let default = SyncCommitteeContribution::from_message(
                        sync_message,
                        subnet_id as u64,
                        *subcommittee_position,
                    )
                    .expect("should derive sync contribution");

                    let aggregate = committee_messages.iter().skip(1).fold(
                        default,
                        |mut agg, (sig, position)| {
                            let contribution = SyncCommitteeContribution::from_message(
                                sig,
                                subnet_id as u64,
                                *position,
                            )
                            .expect("should derive sync contribution");
                            agg.aggregate(&contribution);
                            agg
                        },
                    );

                    let signed_aggregate = SignedContributionAndProof::from_aggregate(
                        aggregator_index as u64,
                        aggregate,
                        None,
                        &self.validator_keypairs[aggregator_index].sk,
                        &state.fork(),
                        state.genesis_validators_root(),
                        &self.spec,
                    );

                    Some(signed_aggregate)
                } else {
                    None
                }
            })
            .collect();

        sync_messages.into_iter().zip(sync_contributions).collect()
    }

    pub fn make_attester_slashing(&self, validator_indices: Vec<u64>) -> AttesterSlashing<E> {
        self.make_attester_slashing_with_epochs(validator_indices, None, None, None, None)
    }

    pub fn make_attester_slashing_with_epochs(
        &self,
        validator_indices: Vec<u64>,
        source1: Option<Epoch>,
        target1: Option<Epoch>,
        source2: Option<Epoch>,
        target2: Option<Epoch>,
    ) -> AttesterSlashing<E> {
        let fork = self.chain.canonical_head.cached_head().head_fork();

        let fork_name = self.spec.fork_name_at_slot::<E>(Slot::new(0));

        let data = AttestationData {
            slot: Slot::new(0),
            index: 0,
            beacon_block_root: Hash256::zero(),
            target: Checkpoint {
                root: Hash256::zero(),
                epoch: target1.unwrap_or(fork.epoch),
            },
            source: Checkpoint {
                root: Hash256::zero(),
                epoch: source1.unwrap_or(Epoch::new(0)),
            },
        };
        let mut attestation_1 = if fork_name.electra_enabled() {
            IndexedAttestation::Electra(IndexedAttestationElectra {
                attesting_indices: VariableList::new(validator_indices).unwrap(),
                data,
                signature: AggregateSignature::infinity(),
            })
        } else {
            IndexedAttestation::Base(IndexedAttestationBase {
                attesting_indices: VariableList::new(validator_indices).unwrap(),
                data,
                signature: AggregateSignature::infinity(),
            })
        };

        let mut attestation_2 = attestation_1.clone();
        attestation_2.data_mut().index += 1;
        attestation_2.data_mut().source.epoch = source2.unwrap_or(Epoch::new(0));
        attestation_2.data_mut().target.epoch = target2.unwrap_or(fork.epoch);

        for attestation in &mut [&mut attestation_1, &mut attestation_2] {
            match attestation {
                IndexedAttestation::Base(attestation) => {
                    for i in attestation.attesting_indices.iter() {
                        let sk = &self.validator_keypairs[*i as usize].sk;

                        let genesis_validators_root = self.chain.genesis_validators_root;

                        let domain = self.chain.spec.get_domain(
                            attestation.data.target.epoch,
                            Domain::BeaconAttester,
                            &fork,
                            genesis_validators_root,
                        );
                        let message = attestation.data.signing_root(domain);

                        attestation.signature.add_assign(&sk.sign(message));
                    }
                }
                IndexedAttestation::Electra(attestation) => {
                    for i in attestation.attesting_indices.iter() {
                        let sk = &self.validator_keypairs[*i as usize].sk;

                        let genesis_validators_root = self.chain.genesis_validators_root;

                        let domain = self.chain.spec.get_domain(
                            attestation.data.target.epoch,
                            Domain::BeaconAttester,
                            &fork,
                            genesis_validators_root,
                        );
                        let message = attestation.data.signing_root(domain);

                        attestation.signature.add_assign(&sk.sign(message));
                    }
                }
            }
        }

        if fork_name.electra_enabled() {
            AttesterSlashing::Electra(AttesterSlashingElectra {
                attestation_1: attestation_1.as_electra().unwrap().clone(),
                attestation_2: attestation_2.as_electra().unwrap().clone(),
            })
        } else {
            AttesterSlashing::Base(AttesterSlashingBase {
                attestation_1: attestation_1.as_base().unwrap().clone(),
                attestation_2: attestation_2.as_base().unwrap().clone(),
            })
        }
    }

    pub fn make_attester_slashing_different_indices(
        &self,
        validator_indices_1: Vec<u64>,
        validator_indices_2: Vec<u64>,
    ) -> AttesterSlashing<E> {
        let fork_name = self.spec.fork_name_at_slot::<E>(Slot::new(0));

        let data = AttestationData {
            slot: Slot::new(0),
            index: 0,
            beacon_block_root: Hash256::zero(),
            target: Checkpoint {
                root: Hash256::zero(),
                epoch: Epoch::new(0),
            },
            source: Checkpoint {
                root: Hash256::zero(),
                epoch: Epoch::new(0),
            },
        };

        let (mut attestation_1, mut attestation_2) = if fork_name.electra_enabled() {
            let attestation_1 = IndexedAttestationElectra {
                attesting_indices: VariableList::new(validator_indices_1).unwrap(),
                data: data.clone(),
                signature: AggregateSignature::infinity(),
            };

            let attestation_2 = IndexedAttestationElectra {
                attesting_indices: VariableList::new(validator_indices_2).unwrap(),
                data,
                signature: AggregateSignature::infinity(),
            };

            (
                IndexedAttestation::Electra(attestation_1),
                IndexedAttestation::Electra(attestation_2),
            )
        } else {
            let attestation_1 = IndexedAttestationBase {
                attesting_indices: VariableList::new(validator_indices_1).unwrap(),
                data: data.clone(),
                signature: AggregateSignature::infinity(),
            };

            let attestation_2 = IndexedAttestationBase {
                attesting_indices: VariableList::new(validator_indices_2).unwrap(),
                data,
                signature: AggregateSignature::infinity(),
            };

            (
                IndexedAttestation::Base(attestation_1),
                IndexedAttestation::Base(attestation_2),
            )
        };

        attestation_2.data_mut().index += 1;

        let fork = self.chain.canonical_head.cached_head().head_fork();
        for attestation in &mut [&mut attestation_1, &mut attestation_2] {
            match attestation {
                IndexedAttestation::Base(attestation) => {
                    for i in attestation.attesting_indices.iter() {
                        let sk = &self.validator_keypairs[*i as usize].sk;

                        let genesis_validators_root = self.chain.genesis_validators_root;

                        let domain = self.chain.spec.get_domain(
                            attestation.data.target.epoch,
                            Domain::BeaconAttester,
                            &fork,
                            genesis_validators_root,
                        );
                        let message = attestation.data.signing_root(domain);

                        attestation.signature.add_assign(&sk.sign(message));
                    }
                }
                IndexedAttestation::Electra(attestation) => {
                    for i in attestation.attesting_indices.iter() {
                        let sk = &self.validator_keypairs[*i as usize].sk;

                        let genesis_validators_root = self.chain.genesis_validators_root;

                        let domain = self.chain.spec.get_domain(
                            attestation.data.target.epoch,
                            Domain::BeaconAttester,
                            &fork,
                            genesis_validators_root,
                        );
                        let message = attestation.data.signing_root(domain);

                        attestation.signature.add_assign(&sk.sign(message));
                    }
                }
            }
        }

        if fork_name.electra_enabled() {
            AttesterSlashing::Electra(AttesterSlashingElectra {
                attestation_1: attestation_1.as_electra().unwrap().clone(),
                attestation_2: attestation_2.as_electra().unwrap().clone(),
            })
        } else {
            AttesterSlashing::Base(AttesterSlashingBase {
                attestation_1: attestation_1.as_base().unwrap().clone(),
                attestation_2: attestation_2.as_base().unwrap().clone(),
            })
        }
    }

    pub fn make_proposer_slashing(&self, validator_index: u64) -> ProposerSlashing {
        self.make_proposer_slashing_at_slot(validator_index, None)
    }

    pub fn make_proposer_slashing_at_slot(
        &self,
        validator_index: u64,
        slot_override: Option<Slot>,
    ) -> ProposerSlashing {
        let mut block_header_1 = self.chain.head_beacon_block().message().block_header();
        block_header_1.proposer_index = validator_index;
        if let Some(slot) = slot_override {
            block_header_1.slot = slot;
        }

        let mut block_header_2 = block_header_1.clone();
        block_header_2.state_root = Hash256::zero();

        let sk = &self.validator_keypairs[validator_index as usize].sk;
        let fork = self.chain.canonical_head.cached_head().head_fork();
        let genesis_validators_root = self.chain.genesis_validators_root;

        let mut signed_block_headers = vec![block_header_1, block_header_2]
            .into_iter()
            .map(|block_header| {
                block_header.sign::<E>(sk, &fork, genesis_validators_root, &self.chain.spec)
            })
            .collect::<Vec<_>>();

        ProposerSlashing {
            signed_header_2: signed_block_headers.remove(1),
            signed_header_1: signed_block_headers.remove(0),
        }
    }

    pub fn make_voluntary_exit(&self, validator_index: u64, epoch: Epoch) -> SignedVoluntaryExit {
        let sk = &self.validator_keypairs[validator_index as usize].sk;
        let genesis_validators_root = self.chain.genesis_validators_root;

        VoluntaryExit {
            epoch,
            validator_index,
        }
        .sign(sk, genesis_validators_root, &self.chain.spec)
    }

    pub fn add_proposer_slashing(&self, validator_index: u64) -> Result<(), String> {
        let propposer_slashing = self.make_proposer_slashing(validator_index);
        if let ObservationOutcome::New(verified_proposer_slashing) = self
            .chain
            .verify_proposer_slashing_for_gossip(propposer_slashing)
            .expect("should verify proposer slashing for gossip")
        {
            self.chain
                .import_proposer_slashing(verified_proposer_slashing);
            Ok(())
        } else {
            Err("should observe new proposer slashing".to_string())
        }
    }

    pub fn add_attester_slashing(&self, validator_indices: Vec<u64>) -> Result<(), String> {
        let attester_slashing = self.make_attester_slashing(validator_indices);
        if let ObservationOutcome::New(verified_attester_slashing) = self
            .chain
            .verify_attester_slashing_for_gossip(attester_slashing)
            .expect("should verify attester slashing for gossip")
        {
            self.chain
                .import_attester_slashing(verified_attester_slashing);
            Ok(())
        } else {
            Err("should observe new attester slashing".to_string())
        }
    }

    pub fn add_bls_to_execution_change(
        &self,
        validator_index: u64,
        address: Address,
    ) -> Result<(), String> {
        let signed_bls_change = self.make_bls_to_execution_change(validator_index, address);
        if let ObservationOutcome::New(verified_bls_change) = self
            .chain
            .verify_bls_to_execution_change_for_gossip(signed_bls_change)
            .expect("should verify BLS to execution change for gossip")
        {
            self.chain
                .import_bls_to_execution_change(verified_bls_change, ReceivedPreCapella::No)
                .then_some(())
                .ok_or("should import BLS to execution change to the op pool".to_string())
        } else {
            Err("should observe new BLS to execution change".to_string())
        }
    }

    pub fn make_bls_to_execution_change(
        &self,
        validator_index: u64,
        address: Address,
    ) -> SignedBlsToExecutionChange {
        let keypair = self.get_withdrawal_keypair(validator_index);
        self.make_bls_to_execution_change_with_keys(
            validator_index,
            address,
            &keypair.pk,
            &keypair.sk,
        )
    }

    pub fn make_bls_to_execution_change_with_keys(
        &self,
        validator_index: u64,
        address: Address,
        pubkey: &PublicKey,
        secret_key: &SecretKey,
    ) -> SignedBlsToExecutionChange {
        let genesis_validators_root = self.chain.genesis_validators_root;
        BlsToExecutionChange {
            validator_index,
            from_bls_pubkey: pubkey.compress(),
            to_execution_address: address,
        }
        .sign(secret_key, genesis_validators_root, &self.chain.spec)
    }

    pub fn get_withdrawal_keypair(&self, validator_index: u64) -> &Keypair {
        self.withdrawal_keypairs
            .get(validator_index as usize)
            .expect("BLS withdrawal key missing from harness")
            .as_ref()
            .expect("no withdrawal key for validator")
    }

    pub fn add_voluntary_exit(
        &self,
        block: &mut BeaconBlock<E>,
        validator_index: u64,
        epoch: Epoch,
    ) {
        let exit = self.make_voluntary_exit(validator_index, epoch);
        block.body_mut().voluntary_exits_mut().push(exit).unwrap();
    }

    /// Create a new block, apply `block_modifier` to it, sign it and return it.
    ///
    /// The state returned is a pre-block state at the same slot as the produced block.
    pub async fn make_block_with_modifier(
        &self,
        state: BeaconState<E>,
        slot: Slot,
        block_modifier: impl FnOnce(&mut BeaconBlock<E>),
    ) -> (SignedBlockContentsTuple<E>, BeaconState<E>) {
        assert_ne!(slot, 0, "can't produce a block at slot 0");
        assert!(slot >= state.slot());

        let ((block, blobs), state) = self.make_block_return_pre_state(state, slot).await;

        let (mut block, _) = (*block).clone().deconstruct();

        block_modifier(&mut block);

        let proposer_index = state.get_beacon_proposer_index(slot, &self.spec).unwrap();

        let signed_block = block.sign(
            &self.validator_keypairs[proposer_index].sk,
            &state.fork(),
            state.genesis_validators_root(),
            &self.spec,
        );
        ((Arc::new(signed_block), blobs), state)
    }

    pub async fn make_blob_with_modifier(
        &self,
        state: BeaconState<E>,
        slot: Slot,
        blob_modifier: impl FnOnce(&mut BlobsList<E>),
    ) -> (SignedBlockContentsTuple<E>, BeaconState<E>) {
        assert_ne!(slot, 0, "can't produce a block at slot 0");
        assert!(slot >= state.slot());

        let ((block, mut blobs), state) = self.make_block_return_pre_state(state, slot).await;

        let (block, _) = (*block).clone().deconstruct();

        blob_modifier(&mut blobs.as_mut().unwrap().1);

        let proposer_index = state.get_beacon_proposer_index(slot, &self.spec).unwrap();

        let signed_block = block.sign(
            &self.validator_keypairs[proposer_index].sk,
            &state.fork(),
            state.genesis_validators_root(),
            &self.spec,
        );
        ((Arc::new(signed_block), blobs), state)
    }

    pub fn make_deposits<'a>(
        &self,
        state: &'a mut BeaconState<E>,
        num_deposits: usize,
        invalid_pubkey: Option<PublicKeyBytes>,
        invalid_signature: Option<SignatureBytes>,
    ) -> (Vec<Deposit>, &'a mut BeaconState<E>) {
        let mut datas = vec![];

        for _ in 0..num_deposits {
            let keypair = Keypair::random();
            let pubkeybytes = PublicKeyBytes::from(keypair.pk.clone());

            let mut data = DepositData {
                pubkey: pubkeybytes,
                withdrawal_credentials: Hash256::from_slice(
                    &get_withdrawal_credentials(&keypair.pk, self.spec.bls_withdrawal_prefix_byte)
                        [..],
                ),
                amount: self.spec.min_deposit_amount,
                signature: SignatureBytes::empty(),
            };

            data.signature = data.create_signature(&keypair.sk, &self.spec);

            if let Some(invalid_pubkey) = invalid_pubkey {
                data.pubkey = invalid_pubkey;
            }
            if let Some(invalid_signature) = invalid_signature.clone() {
                data.signature = invalid_signature;
            }
            datas.push(data);
        }

        // Vector containing all leaves
        let leaves = datas
            .iter()
            .map(|data| data.tree_hash_root())
            .collect::<Vec<_>>();

        // Building a VarList from leaves
        let deposit_data_list = VariableList::<_, U4294967296>::from(leaves.clone());

        // Setting the deposit_root to be the tree_hash_root of the VarList
        state.eth1_data_mut().deposit_root = deposit_data_list.tree_hash_root();
        state.eth1_data_mut().deposit_count = num_deposits as u64;
        *state.eth1_deposit_index_mut() = 0;

        // Building the merkle tree used for generating proofs
        let tree = MerkleTree::create(&leaves[..], self.spec.deposit_contract_tree_depth as usize);

        // Building proofs
        let mut proofs = vec![];
        for i in 0..leaves.len() {
            let (_, mut proof) = tree
                .generate_proof(i, self.spec.deposit_contract_tree_depth as usize)
                .expect("should generate proof");
            proof.push(Hash256::from_slice(&int_to_bytes32(leaves.len() as u64)));
            proofs.push(proof);
        }

        // Building deposits
        let deposits = datas
            .into_par_iter()
            .zip(proofs.into_par_iter())
            .map(|(data, proof)| (data, proof.into()))
            .map(|(data, proof)| Deposit { proof, data })
            .collect::<Vec<_>>();

        // Pushing deposits to block body
        (deposits, state)
    }

    pub async fn process_block(
        &self,
        slot: Slot,
        block_root: Hash256,
        block_contents: SignedBlockContentsTuple<E>,
    ) -> Result<SignedBeaconBlockHash, BlockError> {
        self.set_current_slot(slot);
        let (block, blob_items) = block_contents;

        let sidecars = blob_items
            .map(|(proofs, blobs)| BlobSidecar::build_sidecars(blobs, &block, proofs))
            .transpose()
            .unwrap();
        let block_hash: SignedBeaconBlockHash = self
            .chain
            .process_block(
                block_root,
                RpcBlock::new(Some(block_root), block, sidecars).unwrap(),
                NotifyExecutionLayer::Yes,
                BlockImportSource::RangeSync,
                || Ok(()),
            )
            .await?
            .try_into()
            .unwrap();
        self.chain.recompute_head_at_current_slot().await;
        Ok(block_hash)
    }

    pub async fn process_block_result(
        &self,
        block_contents: SignedBlockContentsTuple<E>,
    ) -> Result<SignedBeaconBlockHash, BlockError> {
        let (block, blob_items) = block_contents;

        let sidecars = blob_items
            .map(|(proofs, blobs)| BlobSidecar::build_sidecars(blobs, &block, proofs))
            .transpose()
            .unwrap();
        let block_root = block.canonical_root();
        let block_hash: SignedBeaconBlockHash = self
            .chain
            .process_block(
                block_root,
                RpcBlock::new(Some(block_root), block, sidecars).unwrap(),
                NotifyExecutionLayer::Yes,
                BlockImportSource::RangeSync,
                || Ok(()),
            )
            .await?
            .try_into()
            .expect("block blobs are available");
        self.chain.recompute_head_at_current_slot().await;
        Ok(block_hash)
    }

    pub fn process_attestations(&self, attestations: HarnessAttestations<E>) {
        let num_validators = self.validator_keypairs.len();
        let mut unaggregated = Vec::with_capacity(num_validators);
        // This is an over-allocation, but it should be fine. It won't be *that* memory hungry and
        // it's nice to have fast tests.
        let mut aggregated = Vec::with_capacity(num_validators);

        for (unaggregated_attestations, maybe_signed_aggregate) in attestations.iter() {
            for (attn, subnet) in unaggregated_attestations {
                unaggregated.push((attn, Some(*subnet)));
            }

            if let Some(a) = maybe_signed_aggregate {
                aggregated.push(a)
            }
        }

        for result in self
            .chain
            .batch_verify_unaggregated_attestations_for_gossip(unaggregated.into_iter())
            .unwrap()
        {
            let verified = result.unwrap();
            self.chain.add_to_naive_aggregation_pool(&verified).unwrap();
        }

        for result in self
            .chain
            .batch_verify_aggregated_attestations_for_gossip(aggregated.into_iter())
            .unwrap()
        {
            let verified = result.unwrap();
            self.chain
                .apply_attestation_to_fork_choice(&verified)
                .unwrap();
            self.chain.add_to_block_inclusion_pool(verified).unwrap();
        }
    }

    pub fn set_current_slot(&self, slot: Slot) {
        let current_slot = self.chain.slot().unwrap();
        let current_epoch = current_slot.epoch(E::slots_per_epoch());
        let epoch = slot.epoch(E::slots_per_epoch());
        assert!(
            epoch >= current_epoch,
            "Jumping backwards to an earlier epoch isn't well defined. \
             Please generate test blocks epoch-by-epoch instead."
        );
        self.chain.slot_clock.set_slot(slot.into());
    }

    pub async fn add_block_at_slot(
        &self,
        slot: Slot,
        state: BeaconState<E>,
    ) -> Result<
        (
            SignedBeaconBlockHash,
            SignedBlockContentsTuple<E>,
            BeaconState<E>,
        ),
        BlockError,
    > {
        self.set_current_slot(slot);
        let (block_contents, new_state) = self.make_block(state, slot).await;

        let block_hash = self
            .process_block(
                slot,
                block_contents.0.canonical_root(),
                block_contents.clone(),
            )
            .await?;
        Ok((block_hash, block_contents, new_state))
    }

    pub fn attest_block(
        &self,
        state: &BeaconState<E>,
        state_root: Hash256,
        block_hash: SignedBeaconBlockHash,
        block: &SignedBeaconBlock<E>,
        validators: &[usize],
    ) {
        let attestations =
            self.make_attestations(validators, state, state_root, block_hash, block.slot());
        self.process_attestations(attestations);
    }

    pub fn sync_committee_sign_block(
        &self,
        state: &BeaconState<E>,
        block_hash: Hash256,
        slot: Slot,
        relative_sync_committee: RelativeSyncCommittee,
    ) {
        let sync_contributions =
            self.make_sync_contributions(state, block_hash, slot, relative_sync_committee);
        self.process_sync_contributions(sync_contributions).unwrap()
    }

    pub async fn add_attested_block_at_slot(
        &self,
        slot: Slot,
        state: BeaconState<E>,
        state_root: Hash256,
        validators: &[usize],
    ) -> Result<(SignedBeaconBlockHash, BeaconState<E>), BlockError> {
        self.add_attested_block_at_slot_with_sync(
            slot,
            state,
            state_root,
            validators,
            SyncCommitteeStrategy::NoValidators,
        )
        .await
    }

    pub async fn add_attested_block_at_slot_with_sync(
        &self,
        slot: Slot,
        state: BeaconState<E>,
        state_root: Hash256,
        validators: &[usize],
        sync_committee_strategy: SyncCommitteeStrategy,
    ) -> Result<(SignedBeaconBlockHash, BeaconState<E>), BlockError> {
        let (block_hash, block, state) = self.add_block_at_slot(slot, state).await?;
        self.attest_block(&state, state_root, block_hash, &block.0, validators);

        if sync_committee_strategy == SyncCommitteeStrategy::AllValidators
            && state.current_sync_committee().is_ok()
        {
            self.sync_committee_sign_block(
                &state,
                block_hash.into(),
                slot,
                if (slot + 1).epoch(E::slots_per_epoch())
                    % self.spec.epochs_per_sync_committee_period
                    == 0
                {
                    RelativeSyncCommittee::Next
                } else {
                    RelativeSyncCommittee::Current
                },
            );
        }

        Ok((block_hash, state))
    }

    pub async fn add_attested_blocks_at_slots(
        &self,
        state: BeaconState<E>,
        state_root: Hash256,
        slots: &[Slot],
        validators: &[usize],
    ) -> AddBlocksResult<E> {
        self.add_attested_blocks_at_slots_with_sync(
            state,
            state_root,
            slots,
            validators,
            SyncCommitteeStrategy::NoValidators,
        )
        .await
    }

    pub async fn add_attested_blocks_at_slots_with_sync(
        &self,
        state: BeaconState<E>,
        state_root: Hash256,
        slots: &[Slot],
        validators: &[usize],
        sync_committee_strategy: SyncCommitteeStrategy,
    ) -> AddBlocksResult<E> {
        assert!(!slots.is_empty());
        self.add_attested_blocks_at_slots_given_lbh(
            state,
            state_root,
            slots,
            validators,
            None,
            sync_committee_strategy,
        )
        .await
    }

    fn update_light_client_server_cache(
        &self,
        state: &BeaconState<E>,
        slot: Slot,
        block_root: Hash256,
    ) {
        let fork_name = state.fork_name(&self.spec).unwrap();
        if !fork_name.altair_enabled() {
            return;
        }

        let log = self.logger();
        let contributions =
            self.make_sync_contributions(state, block_root, slot, RelativeSyncCommittee::Current);

        for (_, contribution_and_proof) in contributions {
            let Some(contribution_and_proof) = contribution_and_proof else {
                continue;
            };
            let contribution = contribution_and_proof.message.contribution;
            self.chain
                .op_pool
                .insert_sync_contribution(contribution.clone())
                .unwrap();
            self.chain
                .op_pool
                .insert_sync_contribution(contribution)
                .unwrap();
        }

        let Some(sync_aggregate) = self.chain.op_pool.get_sync_aggregate(state).unwrap() else {
            return;
        };

        let _ = self
            .chain
            .light_client_server_cache
            .recompute_and_cache_updates(
                self.chain.store.clone(),
                slot,
                &block_root,
                &sync_aggregate,
                log,
                &self.spec,
            );
    }

    pub async fn add_attested_blocks_at_slots_with_lc_data(
        &self,
        mut state: BeaconState<E>,
        state_root: Hash256,
        slots: &[Slot],
        validators: &[usize],
        mut latest_block_hash: Option<SignedBeaconBlockHash>,
        sync_committee_strategy: SyncCommitteeStrategy,
    ) -> AddBlocksResult<E> {
        assert!(
            slots.windows(2).all(|w| w[0] <= w[1]),
            "Slots have to be sorted"
        ); // slice.is_sorted() isn't stabilized at the moment of writing this
        let mut block_hash_from_slot: HashMap<Slot, SignedBeaconBlockHash> = HashMap::new();
        let mut state_hash_from_slot: HashMap<Slot, BeaconStateHash> = HashMap::new();
        for slot in slots {
            let (block_hash, new_state) = self
                .add_attested_block_at_slot_with_sync(
                    *slot,
                    state,
                    state_root,
                    validators,
                    sync_committee_strategy,
                )
                .await
                .unwrap();

            state = new_state;

            self.update_light_client_server_cache(&state, *slot, block_hash.into());

            block_hash_from_slot.insert(*slot, block_hash);
            state_hash_from_slot.insert(*slot, state.canonical_root().unwrap().into());
            latest_block_hash = Some(block_hash);
        }
        (
            block_hash_from_slot,
            state_hash_from_slot,
            latest_block_hash.unwrap(),
            state,
        )
    }

    async fn add_attested_blocks_at_slots_given_lbh(
        &self,
        mut state: BeaconState<E>,
        state_root: Hash256,
        slots: &[Slot],
        validators: &[usize],
        mut latest_block_hash: Option<SignedBeaconBlockHash>,
        sync_committee_strategy: SyncCommitteeStrategy,
    ) -> AddBlocksResult<E> {
        assert!(
            slots.windows(2).all(|w| w[0] <= w[1]),
            "Slots have to be sorted"
        ); // slice.is_sorted() isn't stabilized at the moment of writing this
        let mut block_hash_from_slot: HashMap<Slot, SignedBeaconBlockHash> = HashMap::new();
        let mut state_hash_from_slot: HashMap<Slot, BeaconStateHash> = HashMap::new();
        for slot in slots {
            let (block_hash, new_state) = self
                .add_attested_block_at_slot_with_sync(
                    *slot,
                    state,
                    state_root,
                    validators,
                    sync_committee_strategy,
                )
                .await
                .unwrap();

            state = new_state;

            block_hash_from_slot.insert(*slot, block_hash);
            state_hash_from_slot.insert(*slot, state.canonical_root().unwrap().into());
            latest_block_hash = Some(block_hash);
        }
        (
            block_hash_from_slot,
            state_hash_from_slot,
            latest_block_hash.unwrap(),
            state,
        )
    }

    /// A monstrosity of great usefulness.
    ///
    /// Calls `add_attested_blocks_at_slots` for each of the chains in `chains`,
    /// taking care to batch blocks by epoch so that the slot clock gets advanced one
    /// epoch at a time.
    ///
    /// Chains is a vec of `(state, slots, validators)` tuples.
    pub async fn add_blocks_on_multiple_chains(
        &self,
        chains: Vec<(BeaconState<E>, Vec<Slot>, Vec<usize>)>,
    ) -> Vec<AddBlocksResult<E>> {
        let slots_per_epoch = E::slots_per_epoch();

        let min_epoch = chains
            .iter()
            .map(|(_, slots, _)| slots.iter().min().unwrap())
            .min()
            .unwrap()
            .epoch(slots_per_epoch);
        let max_epoch = chains
            .iter()
            .map(|(_, slots, _)| slots.iter().max().unwrap())
            .max()
            .unwrap()
            .epoch(slots_per_epoch);

        let mut chains = chains
            .into_iter()
            .map(|(state, slots, validators)| {
                (
                    state,
                    slots,
                    validators,
                    HashMap::new(),
                    HashMap::new(),
                    SignedBeaconBlockHash::from(Hash256::zero()),
                )
            })
            .collect::<Vec<_>>();

        for epoch in min_epoch.as_u64()..=max_epoch.as_u64() {
            let mut new_chains = vec![];

            for (
                mut head_state,
                slots,
                validators,
                mut block_hashes,
                mut state_hashes,
                head_block,
            ) in chains
            {
                let epoch_slots = slots
                    .iter()
                    .filter(|s| s.epoch(slots_per_epoch).as_u64() == epoch)
                    .copied()
                    .collect::<Vec<_>>();

                let head_state_root = head_state.update_tree_hash_cache().unwrap();
                let (new_block_hashes, new_state_hashes, new_head_block, new_head_state) = self
                    .add_attested_blocks_at_slots_given_lbh(
                        head_state,
                        head_state_root,
                        &epoch_slots,
                        &validators,
                        Some(head_block),
                        SyncCommitteeStrategy::NoValidators, // for backwards compat
                    )
                    .await;

                block_hashes.extend(new_block_hashes);
                state_hashes.extend(new_state_hashes);

                new_chains.push((
                    new_head_state,
                    slots,
                    validators,
                    block_hashes,
                    state_hashes,
                    new_head_block,
                ));
            }

            chains = new_chains;
        }

        chains
            .into_iter()
            .map(|(state, _, _, block_hashes, state_hashes, head_block)| {
                (block_hashes, state_hashes, head_block, state)
            })
            .collect()
    }

    pub fn get_finalized_checkpoints(&self) -> HashSet<SignedBeaconBlockHash> {
        let chain_dump = self.chain.chain_dump().unwrap();
        chain_dump
            .iter()
            .cloned()
            .map(|checkpoint| checkpoint.beacon_state.finalized_checkpoint().root)
            .filter(|block_hash| *block_hash != Hash256::zero())
            .map(|hash| hash.into())
            .collect()
    }

    /// Advance the slot of the `BeaconChain`.
    ///
    /// Does not produce blocks or attestations.
    pub fn advance_slot(&self) {
        self.chain.slot_clock.advance_slot();
    }

    /// Advance the clock to `lookahead` before the start of `slot`.
    pub fn advance_to_slot_lookahead(&self, slot: Slot, lookahead: Duration) {
        let time = self.chain.slot_clock.start_of(slot).unwrap() - lookahead;
        self.chain.slot_clock.set_current_time(time);
    }

    /// Uses `Self::extend_chain` to build the chain out to the `target_slot`.
    pub async fn extend_to_slot(&self, target_slot: Slot) -> Hash256 {
        if self.chain.slot().unwrap() == self.chain.canonical_head.cached_head().head_slot() {
            self.advance_slot();
        }

        let num_slots = target_slot
            .as_usize()
            .checked_sub(self.chain.slot().unwrap().as_usize())
            .expect("target_slot must be >= current_slot")
            .checked_add(1)
            .unwrap();

        self.extend_slots(num_slots).await
    }

    /// Uses `Self::extend_chain` to `num_slots` blocks.
    ///
    /// Utilizes:
    ///
    ///  - BlockStrategy::OnCanonicalHead,
    ///  - AttestationStrategy::AllValidators,
    pub async fn extend_slots(&self, num_slots: usize) -> Hash256 {
        if self.chain.slot().unwrap() == self.chain.canonical_head.cached_head().head_slot() {
            self.advance_slot();
        }

        self.extend_chain(
            num_slots,
            BlockStrategy::OnCanonicalHead,
            AttestationStrategy::AllValidators,
        )
        .await
    }

    /// Uses `Self::extend_chain` to `num_slots` blocks.
    ///
    /// Utilizes:
    ///
    ///  - BlockStrategy::OnCanonicalHead,
    ///  - AttestationStrategy::SomeValidators(validators),
    pub async fn extend_slots_some_validators(
        &self,
        num_slots: usize,
        validators: Vec<usize>,
    ) -> Hash256 {
        if self.chain.slot().unwrap() == self.chain.canonical_head.cached_head().head_slot() {
            self.advance_slot();
        }

        self.extend_chain(
            num_slots,
            BlockStrategy::OnCanonicalHead,
            AttestationStrategy::SomeValidators(validators),
        )
        .await
    }

    /// Extend the `BeaconChain` with some blocks and attestations. Returns the root of the
    /// last-produced block (the head of the chain).
    ///
    /// Chain will be extended by `num_blocks` blocks.
    ///
    /// The `block_strategy` dictates where the new blocks will be placed.
    ///
    /// The `attestation_strategy` dictates which validators will attest to the newly created
    /// blocks.
    pub async fn extend_chain(
        &self,
        num_blocks: usize,
        block_strategy: BlockStrategy,
        attestation_strategy: AttestationStrategy,
    ) -> Hash256 {
        self.extend_chain_with_sync(
            num_blocks,
            block_strategy,
            attestation_strategy,
            SyncCommitteeStrategy::NoValidators,
            LightClientStrategy::Disabled,
        )
        .await
    }

    pub async fn extend_chain_with_light_client_data(
        &self,
        num_blocks: usize,
        block_strategy: BlockStrategy,
        attestation_strategy: AttestationStrategy,
    ) -> Hash256 {
        self.extend_chain_with_sync(
            num_blocks,
            block_strategy,
            attestation_strategy,
            SyncCommitteeStrategy::NoValidators,
            LightClientStrategy::Enabled,
        )
        .await
    }

    pub async fn extend_chain_with_sync(
        &self,
        num_blocks: usize,
        block_strategy: BlockStrategy,
        attestation_strategy: AttestationStrategy,
        sync_committee_strategy: SyncCommitteeStrategy,
        light_client_strategy: LightClientStrategy,
    ) -> Hash256 {
        let (mut state, slots) = match block_strategy {
            BlockStrategy::OnCanonicalHead => {
                let current_slot: u64 = self.get_current_slot().into();
                let slots: Vec<Slot> = (current_slot..(current_slot + (num_blocks as u64)))
                    .map(Slot::new)
                    .collect();
                let state = self.get_current_state();
                (state, slots)
            }
            BlockStrategy::ForkCanonicalChainAt {
                previous_slot,
                first_slot,
            } => {
                let first_slot_: u64 = first_slot.into();
                let slots: Vec<Slot> = (first_slot_..(first_slot_ + (num_blocks as u64)))
                    .map(Slot::new)
                    .collect();
                let state = self
                    .chain
                    .state_at_slot(previous_slot, StateSkipConfig::WithStateRoots)
                    .unwrap();
                (state, slots)
            }
        };
        let validators = match attestation_strategy {
            AttestationStrategy::AllValidators => self.get_all_validators(),
            AttestationStrategy::SomeValidators(vals) => vals,
        };

        let state_root = state.update_tree_hash_cache().unwrap();
        let (_, _, last_produced_block_hash, _) = match light_client_strategy {
            LightClientStrategy::Enabled => {
                self.add_attested_blocks_at_slots_with_lc_data(
                    state,
                    state_root,
                    &slots,
                    &validators,
                    None,
                    sync_committee_strategy,
                )
                .await
            }
            LightClientStrategy::Disabled => {
                self.add_attested_blocks_at_slots_with_sync(
                    state,
                    state_root,
                    &slots,
                    &validators,
                    sync_committee_strategy,
                )
                .await
            }
        };

        last_produced_block_hash.into()
    }

    /// Deprecated: Use add_attested_blocks_at_slots() instead
    ///
    /// Creates two forks:
    ///
    ///  - The "honest" fork: created by the `honest_validators` who have built `honest_fork_blocks`
    ///    on the head
    ///  - The "faulty" fork: created by the `faulty_validators` who skipped a slot and
    ///    then built `faulty_fork_blocks`.
    ///
    /// Returns `(honest_head, faulty_head)`, the roots of the blocks at the top of each chain.
    pub async fn generate_two_forks_by_skipping_a_block(
        &self,
        honest_validators: &[usize],
        faulty_validators: &[usize],
        honest_fork_blocks: usize,
        faulty_fork_blocks: usize,
    ) -> (Hash256, Hash256) {
        let initial_head_slot = self.chain.head_snapshot().beacon_block.slot();

        // Move to the next slot so we may produce some more blocks on the head.
        self.advance_slot();

        // Extend the chain with blocks where only honest validators agree.
        let honest_head = self
            .extend_chain(
                honest_fork_blocks,
                BlockStrategy::OnCanonicalHead,
                AttestationStrategy::SomeValidators(honest_validators.to_vec()),
            )
            .await;

        // Go back to the last block where all agreed, and build blocks upon it where only faulty nodes
        // agree.
        let faulty_head = self
            .extend_chain(
                faulty_fork_blocks,
                BlockStrategy::ForkCanonicalChainAt {
                    previous_slot: initial_head_slot,
                    // `initial_head_slot + 2` means one slot is skipped.
                    first_slot: initial_head_slot + 2,
                },
                AttestationStrategy::SomeValidators(faulty_validators.to_vec()),
            )
            .await;

        assert_ne!(honest_head, faulty_head, "forks should be distinct");

        (honest_head, faulty_head)
    }

    pub fn process_sync_contributions(
        &self,
        sync_contributions: HarnessSyncContributions<E>,
    ) -> Result<(), SyncCommitteeError> {
        let mut verified_contributions = Vec::with_capacity(sync_contributions.len());

        for (_, contribution_and_proof) in sync_contributions {
            let signed_contribution_and_proof = contribution_and_proof.unwrap();

            let verified_contribution = self
                .chain
                .verify_sync_contribution_for_gossip(signed_contribution_and_proof)?;

            verified_contributions.push(verified_contribution);
        }

        for verified_contribution in verified_contributions {
            self.chain
                .add_contribution_to_block_inclusion_pool(verified_contribution)?;
        }

        Ok(())
    }
}

// Junk `Debug` impl to satistfy certain trait bounds during testing.
impl<T: BeaconChainTypes> fmt::Debug for BeaconChainHarness<T> {
    fn fmt(&self, f: &mut fmt::Formatter<'_>) -> fmt::Result {
        write!(f, "BeaconChainHarness")
    }
}

pub struct MakeAttestationOptions {
    /// Produce exactly `limit` attestations.
    pub limit: Option<usize>,
    /// Fork to use for signing attestations.
    pub fork: Fork,
}

pub fn build_log(level: slog::Level, enabled: bool) -> Logger {
    let decorator = TermDecorator::new().build();
    let drain = FullFormat::new(decorator).build().fuse();
    let drain = Async::new(drain).build().fuse();

    if enabled {
        Logger::root(drain.filter_level(level).fuse(), o!())
    } else {
        Logger::root(drain.filter(|_| false).fuse(), o!())
    }
}

pub enum NumBlobs {
    Random,
    Number(usize),
    None,
}

pub fn generate_rand_block_and_blobs<E: EthSpec>(
    fork_name: ForkName,
    num_blobs: NumBlobs,
    rng: &mut impl Rng,
) -> (SignedBeaconBlock<E, FullPayload<E>>, Vec<BlobSidecar<E>>) {
    let inner = map_fork_name!(fork_name, BeaconBlock, <_>::random_for_test(rng));

    let mut block = SignedBeaconBlock::from_block(inner, types::Signature::random_for_test(rng));

    let mut blob_sidecars = vec![];

    let bundle = match block {
        SignedBeaconBlock::Deneb(SignedBeaconBlockDeneb {
            ref mut message, ..
        }) => {
            // Get either zero blobs or a random number of blobs between 1 and Max Blobs.
            let payload: &mut FullPayloadDeneb<E> = &mut message.body.execution_payload;
            let num_blobs = match num_blobs {
                NumBlobs::Random => rng.gen_range(1..=E::max_blobs_per_block()),
                NumBlobs::Number(n) => n,
                NumBlobs::None => 0,
            };
            let (bundle, transactions) =
                execution_layer::test_utils::generate_blobs::<E>(num_blobs).unwrap();

            payload.execution_payload.transactions = <_>::default();
            for tx in Vec::from(transactions) {
                payload.execution_payload.transactions.push(tx).unwrap();
            }
            message.body.blob_kzg_commitments = bundle.commitments.clone();
            bundle
        }
        SignedBeaconBlock::Electra(SignedBeaconBlockElectra {
            ref mut message, ..
        }) => {
            // Get either zero blobs or a random number of blobs between 1 and Max Blobs.
            let payload: &mut FullPayloadElectra<E> = &mut message.body.execution_payload;
            let num_blobs = match num_blobs {
                NumBlobs::Random => rng.gen_range(1..=E::max_blobs_per_block()),
                NumBlobs::Number(n) => n,
                NumBlobs::None => 0,
            };
            let (bundle, transactions) =
                execution_layer::test_utils::generate_blobs::<E>(num_blobs).unwrap();
            payload.execution_payload.transactions = <_>::default();
            for tx in Vec::from(transactions) {
                payload.execution_payload.transactions.push(tx).unwrap();
            }
            message.body.blob_kzg_commitments = bundle.commitments.clone();
            bundle
        }
        _ => return (block, blob_sidecars),
    };

    let eth2::types::BlobsBundle {
        commitments,
        proofs,
        blobs,
    } = bundle;

    for (index, ((blob, kzg_commitment), kzg_proof)) in blobs
        .into_iter()
        .zip(commitments.into_iter())
        .zip(proofs.into_iter())
        .enumerate()
    {
        blob_sidecars.push(BlobSidecar {
            index: index as u64,
            blob: blob.clone(),
            kzg_commitment,
            kzg_proof,
            signed_block_header: block.signed_block_header(),
            kzg_commitment_inclusion_proof: block
                .message()
                .body()
                .kzg_commitment_merkle_proof(index)
                .unwrap(),
        });
    }
    (block, blob_sidecars)
}

pub fn generate_rand_block_and_data_columns<E: EthSpec>(
    fork_name: ForkName,
    num_blobs: NumBlobs,
    rng: &mut impl Rng,
    spec: &ChainSpec,
) -> (
    SignedBeaconBlock<E, FullPayload<E>>,
    DataColumnSidecarList<E>,
) {
    let kzg = get_kzg(spec);
    let (block, blobs) = generate_rand_block_and_blobs(fork_name, num_blobs, rng);
<<<<<<< HEAD
    let blob_refs = blobs.iter().map(|b| &b.blob).collect::<Vec<_>>();
    let data_columns =
        blobs_to_data_column_sidecars(&blob_refs, &block, &KZG_PEERDAS, spec).unwrap();
=======
    let blob: BlobsList<E> = blobs.into_iter().map(|b| b.blob).collect::<Vec<_>>().into();
    let data_columns = blobs_to_data_column_sidecars(&blob, &block, &kzg, spec).unwrap();
>>>>>>> 5d1ff7c6

    (block, data_columns)
}<|MERGE_RESOLUTION|>--- conflicted
+++ resolved
@@ -2861,14 +2861,8 @@
 ) {
     let kzg = get_kzg(spec);
     let (block, blobs) = generate_rand_block_and_blobs(fork_name, num_blobs, rng);
-<<<<<<< HEAD
     let blob_refs = blobs.iter().map(|b| &b.blob).collect::<Vec<_>>();
-    let data_columns =
-        blobs_to_data_column_sidecars(&blob_refs, &block, &KZG_PEERDAS, spec).unwrap();
-=======
-    let blob: BlobsList<E> = blobs.into_iter().map(|b| b.blob).collect::<Vec<_>>().into();
-    let data_columns = blobs_to_data_column_sidecars(&blob, &block, &kzg, spec).unwrap();
->>>>>>> 5d1ff7c6
+    let data_columns = blobs_to_data_column_sidecars(&blob_refs, &block, &kzg, spec).unwrap();
 
     (block, data_columns)
 }