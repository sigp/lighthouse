--- conflicted
+++ resolved
@@ -2,13 +2,9 @@
 pub use crate::{
     beacon_chain::{BEACON_CHAIN_DB_KEY, ETH1_CACHE_DB_KEY, FORK_CHOICE_DB_KEY, OP_POOL_DB_KEY},
     migrate::MigratorConfig,
-<<<<<<< HEAD
     sync_committee_verification::Error as SyncCommitteeError,
-    BeaconChainError, ProduceBlockVerification
-=======
     validator_monitor::DEFAULT_INDIVIDUAL_TRACKING_THRESHOLD,
     BeaconChainError, NotifyExecutionLayer, ProduceBlockVerification,
->>>>>>> 480309fb
 };
 use crate::{
     builder::{BeaconChainBuilder, Witness},
