--- conflicted
+++ resolved
@@ -235,42 +235,6 @@
     ) -> Self {
         let spec = spec.unwrap_or_else(test_spec::<E>);
         let log = test_logger();
-<<<<<<< HEAD
-
-        let store = HotColdDB::open_ephemeral(store_config, spec.clone(), log.clone()).unwrap();
-        let builder = BeaconChainBuilder::new(eth_spec_instance)
-            .logger(log.clone())
-            .custom_spec(spec.clone())
-            .store(Arc::new(store))
-            .store_migrator_config(MigratorConfig::default().blocking())
-            .genesis_state(
-                interop_genesis_state::<E>(&validator_keypairs, HARNESS_GENESIS_TIME, &spec)
-                    .expect("should generate interop state"),
-            )
-            .expect("should build state using recent genesis")
-            .dummy_eth1_backend()
-            .expect("should build dummy backend")
-            .testing_slot_clock(HARNESS_SLOT_TIME)
-            .expect("should configure testing slot clock")
-            .shutdown_sender(shutdown_tx)
-            .chain_config(chain_config)
-            .event_handler(Some(ServerSentEventHandler::new_with_capacity(
-                log.clone(),
-                5,
-            )))
-            .monitor_validators(true, vec![], log);
-
-        let chain = mutator(builder).build().expect("should build");
-
-        Self {
-            spec: chain.spec.clone(),
-            chain: Arc::new(chain),
-            validator_keypairs,
-            data_dir,
-            shutdown_receiver,
-            rng: make_rng(),
-        }
-=======
         let store = Arc::new(HotColdDB::open_ephemeral(store_config, spec.clone(), log).unwrap());
         Self::new_with_mutator(
             eth_spec_instance,
@@ -291,7 +255,6 @@
                     .expect("should build state using recent genesis")
             },
         )
->>>>>>> 9c785a9b
     }
 }
 
@@ -388,7 +351,7 @@
             .chain_config(chain_config)
             .event_handler(Some(ServerSentEventHandler::new_with_capacity(
                 log.clone(),
-                1,
+                5,
             )))
             .monitor_validators(true, vec![], log);
 
