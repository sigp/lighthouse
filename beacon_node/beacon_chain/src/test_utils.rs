--- conflicted
+++ resolved
@@ -466,108 +466,20 @@
         self
     }
 
-<<<<<<< HEAD
-    pub fn mock_execution_layer(mut self) -> Self {
-        let spec = self.spec.clone().expect("cannot build without spec");
-        let shanghai_time = spec.capella_fork_epoch.map(|epoch| {
-            HARNESS_GENESIS_TIME + spec.seconds_per_slot * E::slots_per_epoch() * epoch.as_u64()
-        });
-        let deneb_time = spec.deneb_fork_epoch.map(|epoch| {
-            HARNESS_GENESIS_TIME + spec.seconds_per_slot * E::slots_per_epoch() * epoch.as_u64()
-        });
-        let eip6110_time = spec.eip6110_fork_epoch.map(|epoch| {
-            HARNESS_GENESIS_TIME + spec.seconds_per_slot * E::slots_per_epoch() * epoch.as_u64()
-        });
-
-        let trusted_setup: TrustedSetup =
-            serde_json::from_reader(eth2_network_config::TRUSTED_SETUP)
-                .map_err(|e| format!("Unable to read trusted setup file: {}", e))
-                .expect("should have trusted setup");
-        let kzg = Kzg::new_from_trusted_setup(trusted_setup).expect("should create kzg");
-=======
     pub fn mock_execution_layer(self) -> Self {
         self.mock_execution_layer_with_config()
     }
->>>>>>> b65daac9
 
     pub fn mock_execution_layer_with_config(mut self) -> Self {
         let mock = mock_execution_layer_from_parts::<E>(
             self.spec.as_ref().expect("cannot build without spec"),
             self.runtime.task_executor.clone(),
-<<<<<<< HEAD
-            DEFAULT_TERMINAL_BLOCK,
-            shanghai_time,
-            deneb_time,
-            eip6110_time,
-            None,
-            Some(JwtKey::from_slice(&DEFAULT_JWT_SECRET).unwrap()),
-            spec,
-            None,
-            Some(kzg),
-=======
->>>>>>> b65daac9
         );
         self.execution_layer = Some(mock.el.clone());
         self.mock_execution_layer = Some(mock);
         self
     }
 
-<<<<<<< HEAD
-    pub fn mock_execution_layer_with_builder(
-        mut self,
-        beacon_url: SensitiveUrl,
-        builder_threshold: Option<u128>,
-    ) -> Self {
-        // Get a random unused port
-        let port = unused_port::unused_tcp4_port().unwrap();
-        let builder_url = SensitiveUrl::parse(format!("http://127.0.0.1:{port}").as_str()).unwrap();
-
-        let spec = self.spec.clone().expect("cannot build without spec");
-        let shanghai_time = spec.capella_fork_epoch.map(|epoch| {
-            HARNESS_GENESIS_TIME + spec.seconds_per_slot * E::slots_per_epoch() * epoch.as_u64()
-        });
-        let deneb_time = spec.deneb_fork_epoch.map(|epoch| {
-            HARNESS_GENESIS_TIME + spec.seconds_per_slot * E::slots_per_epoch() * epoch.as_u64()
-        });
-        let eip6110_time = spec.eip6110_fork_epoch.map(|epoch| {
-            HARNESS_GENESIS_TIME + spec.seconds_per_slot * E::slots_per_epoch() * epoch.as_u64()
-        });
-        let trusted_setup: TrustedSetup =
-            serde_json::from_reader(eth2_network_config::TRUSTED_SETUP)
-                .map_err(|e| format!("Unable to read trusted setup file: {}", e))
-                .expect("should have trusted setup");
-        let kzg = Kzg::new_from_trusted_setup(trusted_setup).expect("should create kzg");
-        let mock_el = MockExecutionLayer::new(
-            self.runtime.task_executor.clone(),
-            DEFAULT_TERMINAL_BLOCK,
-            shanghai_time,
-            deneb_time,
-            eip6110_time,
-            builder_threshold,
-            Some(JwtKey::from_slice(&DEFAULT_JWT_SECRET).unwrap()),
-            spec.clone(),
-            Some(builder_url.clone()),
-            Some(kzg),
-        )
-        .move_to_terminal_block();
-
-        let mock_el_url = SensitiveUrl::parse(mock_el.server.url().as_str()).unwrap();
-
-        self.mock_builder = Some(TestingBuilder::new(
-            mock_el_url,
-            builder_url,
-            beacon_url,
-            spec,
-            self.runtime.task_executor.clone(),
-        ));
-        self.execution_layer = Some(mock_el.el.clone());
-        self.mock_execution_layer = Some(mock_el);
-
-        self
-    }
-
-=======
->>>>>>> b65daac9
     /// Instruct the mock execution engine to always return a "valid" response to any payload it is
     /// asked to execute.
     pub fn mock_execution_layer_all_payloads_valid(self) -> Self {
@@ -973,33 +885,8 @@
             | SignedBeaconBlock::Altair(_)
             | SignedBeaconBlock::Merge(_)
             | SignedBeaconBlock::Capella(_) => (signed_block, None),
-<<<<<<< HEAD
-            SignedBeaconBlock::Deneb(_) | SignedBeaconBlock::Eip6110(_) => {
-                if let Some(blobs) = self
-                    .chain
-                    .proposal_blob_cache
-                    .pop(&signed_block.canonical_root())
-                {
-                    let signed_blobs = Vec::from(blobs)
-                        .into_iter()
-                        .map(|blob| {
-                            blob.sign(
-                                &self.validator_keypairs[proposer_index].sk,
-                                &state.fork(),
-                                state.genesis_validators_root(),
-                                &self.spec,
-                            )
-                        })
-                        .collect::<Vec<_>>()
-                        .into();
-                    (signed_block, Some(signed_blobs))
-                } else {
-                    (signed_block, None)
-                }
-=======
             SignedBeaconBlock::Deneb(_) | SignedBeaconBlock::Electra(_) => {
                 (signed_block, block_response.blob_items)
->>>>>>> b65daac9
             }
         };
 
