--- conflicted
+++ resolved
@@ -45,19 +45,7 @@
 use tree_hash::TreeHash;
 use types::sync_selection_proof::SyncSelectionProof;
 pub use types::test_utils::generate_deterministic_keypairs;
-<<<<<<< HEAD
-use types::{
-    typenum::U4294967296, Address, AggregateSignature, Attestation, AttestationData,
-    AttesterSlashing, BeaconBlock, BeaconState, BeaconStateHash, BlindedPayload, ChainSpec,
-    Checkpoint, Deposit, DepositData, Domain, Epoch, EthSpec, ForkName, Graffiti, Hash256,
-    IndexedAttestation, Keypair, ProposerSlashing, PublicKeyBytes, SelectionProof, SignatureBytes,
-    SignedAggregateAndProof, SignedBeaconBlock, SignedBeaconBlockHash, SignedContributionAndProof,
-    SignedRoot, SignedVoluntaryExit, Slot, SubnetId, SyncCommittee, SyncCommitteeContribution,
-    SyncCommitteeMessage, VariableList, VoluntaryExit,
-};
-=======
 use types::{typenum::U4294967296, *};
->>>>>>> db0beb51
 
 // 4th September 2019
 pub const HARNESS_GENESIS_TIME: u64 = 1_567_552_690;
