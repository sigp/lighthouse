pub use crate::persisted_beacon_chain::PersistedBeaconChain;
pub use crate::{
    beacon_chain::{BEACON_CHAIN_DB_KEY, ETH1_CACHE_DB_KEY, FORK_CHOICE_DB_KEY, OP_POOL_DB_KEY},
    migrate::MigratorConfig,
    BeaconChainError,
};
use crate::{
    builder::{BeaconChainBuilder, Witness},
    eth1_chain::CachingEth1Backend,
    BeaconChain, BeaconChainTypes, BlockError, ChainConfig, ServerSentEventHandler,
    StateSkipConfig,
};
use bls::get_withdrawal_credentials;
use futures::channel::mpsc::Receiver;
use genesis::interop_genesis_state;
use parking_lot::Mutex;
use rand::rngs::StdRng;
use rand::Rng;
use rand::SeedableRng;
use rayon::prelude::*;
use slog::Logger;
use slot_clock::TestingSlotClock;
use state_processing::state_advance::complete_state_advance;
use std::borrow::Cow;
use std::collections::{HashMap, HashSet};
use std::sync::Arc;
use std::time::Duration;
use store::{config::StoreConfig, BlockReplay, HotColdDB, ItemStore, LevelDB, MemoryStore};
use tempfile::{tempdir, TempDir};
use tree_hash::TreeHash;
use types::{
<<<<<<< HEAD
    init_fork_schedule, typenum::U4294967296, AggregateSignature, Attestation, AttestationData,
    AttesterSlashing, BeaconState, BeaconStateHash, ChainSpec, Checkpoint, Deposit, DepositData,
    Domain, Epoch, EthSpec, FixedVector, ForkSchedule, Graffiti, Hash256, IndexedAttestation,
    Keypair, ProposerSlashing, PublicKeyBytes, SelectionProof, Signature, SignatureBytes,
    SignedAggregateAndProof, SignedBeaconBlock, SignedBeaconBlockHash, SignedRoot,
    SignedVoluntaryExit, Slot, SubnetId, VariableList, VoluntaryExit,
=======
    AggregateSignature, Attestation, AttestationData, AttesterSlashing, BeaconState,
    BeaconStateHash, ChainSpec, Checkpoint, Domain, Epoch, EthSpec, Graffiti, Hash256,
    IndexedAttestation, Keypair, ProposerSlashing, SelectionProof, SignedAggregateAndProof,
    SignedBeaconBlock, SignedBeaconBlockHash, SignedRoot, SignedVoluntaryExit, Slot, SubnetId,
    VariableList, VoluntaryExit,
>>>>>>> 663a9eff
};

use crate::eth1_chain::int_to_bytes32;
use eth1::http::Log;
use eth1::{DepositCache, DepositLog};
use merkle_proof::MerkleTree;
pub use types::test_utils::generate_deterministic_keypairs;

// 4th September 2019
pub const HARNESS_GENESIS_TIME: u64 = 1_567_552_690;
// This parameter is required by a builder but not used because we use the `TestingSlotClock`.
pub const HARNESS_SLOT_TIME: Duration = Duration::from_secs(1);

pub type BaseHarnessType<TEthSpec, THotStore, TColdStore> =
    Witness<TestingSlotClock, CachingEth1Backend<TEthSpec>, TEthSpec, THotStore, TColdStore>;

pub type DiskHarnessType<E> = BaseHarnessType<E, LevelDB<E>, LevelDB<E>>;
pub type EphemeralHarnessType<E> = BaseHarnessType<E, MemoryStore<E>, MemoryStore<E>>;

pub type AddBlocksResult<E> = (
    HashMap<Slot, SignedBeaconBlockHash>,
    HashMap<Slot, BeaconStateHash>,
    SignedBeaconBlockHash,
    BeaconState<E>,
);

/// Deprecated: Indicates how the `BeaconChainHarness` should produce blocks.
#[derive(Clone, Copy, Debug)]
pub enum BlockStrategy {
    /// Produce blocks upon the canonical head (normal case).
    OnCanonicalHead,
    /// Ignore the canonical head and produce blocks upon the block at the given slot.
    ///
    /// Useful for simulating forks.
    ForkCanonicalChainAt {
        /// The slot of the parent of the first block produced.
        previous_slot: Slot,
        /// The slot of the first block produced (must be higher than `previous_slot`.
        first_slot: Slot,
    },
}

/// Deprecated: Indicates how the `BeaconChainHarness` should produce attestations.
#[derive(Clone, Debug)]
pub enum AttestationStrategy {
    /// All validators attest to whichever block the `BeaconChainHarness` has produced.
    AllValidators,
    /// Only the given validators should attest. All others should fail to produce attestations.
    SomeValidators(Vec<usize>),
}

fn make_rng() -> Mutex<StdRng> {
    // Nondeterminism in tests is a highly undesirable thing.  Seed the RNG to some arbitrary
    // but fixed value for reproducibility.
    Mutex::new(StdRng::seed_from_u64(0x0DDB1A5E5BAD5EEDu64))
}

/// Return a logger suitable for test usage.
///
/// By default no logs will be printed, but they can be enabled via the `test_logger` feature.
///
/// We've tried the `slog_term::TestStdoutWriter` in the past, but found it too buggy because
/// of the threading limitation.
pub fn test_logger() -> Logger {
    use sloggers::Build;

    if cfg!(feature = "test_logger") {
        sloggers::terminal::TerminalLoggerBuilder::new()
            .level(sloggers::types::Severity::Debug)
            .build()
            .unwrap()
    } else {
        sloggers::null::NullLoggerBuilder.build().unwrap()
    }
}

/// A testing harness which can instantiate a `BeaconChain` and populate it with blocks and
/// attestations.
///
/// Used for testing.
pub struct BeaconChainHarness<T: BeaconChainTypes> {
    pub validator_keypairs: Vec<Keypair>,

    pub chain: BeaconChain<T>,
    pub spec: ChainSpec,
    pub data_dir: TempDir,
    pub shutdown_receiver: Receiver<&'static str>,

    pub rng: Mutex<StdRng>,
}

pub type HarnessAttestations<E> = Vec<(
    Vec<(Attestation<E>, SubnetId)>,
    Option<SignedAggregateAndProof<E>>,
)>;

impl<E: EthSpec> BeaconChainHarness<EphemeralHarnessType<E>> {
    pub fn new(eth_spec_instance: E, validator_keypairs: Vec<Keypair>) -> Self {
        Self::new_with_store_config(
            eth_spec_instance,
            validator_keypairs,
            StoreConfig::default(),
        )
    }

    pub fn new_with_store_config(
        eth_spec_instance: E,
        validator_keypairs: Vec<Keypair>,
        config: StoreConfig,
    ) -> Self {
        // Setting the target aggregators to really high means that _all_ validators in the
        // committee are required to produce an aggregate. This is overkill, however with small
        // validator counts it's the only way to be certain there is _at least one_ aggregator per
        // committee.
        Self::new_with_target_aggregators(eth_spec_instance, validator_keypairs, 1 << 32, config)
    }

    /// Instantiate a new harness with  a custom `target_aggregators_per_committee` spec value
    pub fn new_with_target_aggregators(
        eth_spec_instance: E,
        validator_keypairs: Vec<Keypair>,
        target_aggregators_per_committee: u64,
        store_config: StoreConfig,
    ) -> Self {
        Self::new_with_chain_config(
            eth_spec_instance,
            validator_keypairs,
            target_aggregators_per_committee,
            store_config,
            ChainConfig::default(),
        )
    }

    /// Instantiate a new harness with `validator_count` initial validators, a custom
    /// `target_aggregators_per_committee` spec value, and a `ChainConfig`
    pub fn new_with_chain_config(
        eth_spec_instance: E,
        validator_keypairs: Vec<Keypair>,
        target_aggregators_per_committee: u64,
        store_config: StoreConfig,
        chain_config: ChainConfig,
    ) -> Self {
        let data_dir = tempdir().expect("should create temporary data_dir");
        let mut spec = E::default_spec();

        spec.target_aggregators_per_committee = target_aggregators_per_committee;

        let (shutdown_tx, shutdown_receiver) = futures::channel::mpsc::channel(1);

        let log = test_logger();

        let store = HotColdDB::open_ephemeral(store_config, spec.clone(), log.clone()).unwrap();
        let chain = BeaconChainBuilder::new(eth_spec_instance)
            .logger(log.clone())
            .custom_spec(spec.clone())
            .store(Arc::new(store))
            .store_migrator_config(MigratorConfig::default().blocking())
            .genesis_state(
                interop_genesis_state::<E>(&validator_keypairs, HARNESS_GENESIS_TIME, &spec)
                    .expect("should generate interop state"),
            )
            .expect("should build state using recent genesis")
            .dummy_eth1_backend()
            .expect("should build dummy backend")
            .testing_slot_clock(HARNESS_SLOT_TIME)
            .expect("should configure testing slot clock")
            .shutdown_sender(shutdown_tx)
            .chain_config(chain_config)
            .event_handler(Some(ServerSentEventHandler::new_with_capacity(
                log.clone(),
                1,
            )))
            .monitor_validators(true, vec![], log)
            .build()
            .expect("should build");

        Self {
            spec: chain.spec.clone(),
            chain,
            validator_keypairs,
            data_dir,
            shutdown_receiver,
            rng: make_rng(),
        }
    }
}

impl<E: EthSpec> BeaconChainHarness<DiskHarnessType<E>> {
    /// Instantiate a new harness with `validator_count` initial validators.
    pub fn new_with_disk_store(
        eth_spec_instance: E,
        store: Arc<HotColdDB<E, LevelDB<E>, LevelDB<E>>>,
        validator_keypairs: Vec<Keypair>,
    ) -> Self {
        let data_dir = tempdir().expect("should create temporary data_dir");
        let spec = E::default_spec();

        let log = test_logger();
        let (shutdown_tx, shutdown_receiver) = futures::channel::mpsc::channel(1);

        let chain = BeaconChainBuilder::new(eth_spec_instance)
            .logger(log.clone())
            .custom_spec(spec.clone())
            .import_max_skip_slots(None)
            .store(store)
            .store_migrator_config(MigratorConfig::default().blocking())
            .genesis_state(
                interop_genesis_state::<E>(&validator_keypairs, HARNESS_GENESIS_TIME, &spec)
                    .expect("should generate interop state"),
            )
            .expect("should build state using recent genesis")
            .dummy_eth1_backend()
            .expect("should build dummy backend")
            .testing_slot_clock(HARNESS_SLOT_TIME)
            .expect("should configure testing slot clock")
            .shutdown_sender(shutdown_tx)
            .monitor_validators(true, vec![], log)
            .build()
            .expect("should build");

        Self {
            spec: chain.spec.clone(),
            chain,
            validator_keypairs,
            data_dir,
            shutdown_receiver,
            rng: make_rng(),
        }
    }
}

impl<E: EthSpec> BeaconChainHarness<DiskHarnessType<E>> {
    /// Instantiate a new harness with `validator_count` initial validators.
    pub fn resume_from_disk_store(
        eth_spec_instance: E,
        store: Arc<HotColdDB<E, LevelDB<E>, LevelDB<E>>>,
        validator_keypairs: Vec<Keypair>,
        data_dir: TempDir,
    ) -> Self {
        let spec = E::default_spec();

        let log = test_logger();
        let (shutdown_tx, shutdown_receiver) = futures::channel::mpsc::channel(1);

        let chain = BeaconChainBuilder::new(eth_spec_instance)
            .logger(log.clone())
            .custom_spec(spec)
            .import_max_skip_slots(None)
            .store(store)
            .store_migrator_config(MigratorConfig::default().blocking())
            .resume_from_db()
            .expect("should resume beacon chain from db")
            .dummy_eth1_backend()
            .expect("should build dummy backend")
            .testing_slot_clock(Duration::from_secs(1))
            .expect("should configure testing slot clock")
            .shutdown_sender(shutdown_tx)
            .monitor_validators(true, vec![], log)
            .build()
            .expect("should build");

        Self {
            spec: chain.spec.clone(),
            chain,
            validator_keypairs,
            data_dir,
            shutdown_receiver,
            rng: make_rng(),
        }
    }
}

impl<E, Hot, Cold> BeaconChainHarness<BaseHarnessType<E, Hot, Cold>>
where
    E: EthSpec,
    Hot: ItemStore<E>,
    Cold: ItemStore<E>,
{
    pub fn logger(&self) -> &slog::Logger {
        &self.chain.log
    }

    pub fn get_all_validators(&self) -> Vec<usize> {
        (0..self.validator_keypairs.len()).collect()
    }

    pub fn slots_per_epoch(&self) -> u64 {
        E::slots_per_epoch()
    }

    pub fn epoch_start_slot(&self, epoch: u64) -> u64 {
        let epoch = Epoch::new(epoch);
        epoch.start_slot(E::slots_per_epoch()).into()
    }

    pub fn get_current_state(&self) -> BeaconState<E> {
        self.chain.head().unwrap().beacon_state
    }

    pub fn get_current_state_and_root(&self) -> (BeaconState<E>, Hash256) {
        let head = self.chain.head().unwrap();
        let state_root = head.beacon_state_root();
        (head.beacon_state, state_root)
    }

    pub fn get_current_slot(&self) -> Slot {
        self.chain.slot().unwrap()
    }

    pub fn get_block(&self, block_hash: SignedBeaconBlockHash) -> Option<SignedBeaconBlock<E>> {
        self.chain.get_block(&block_hash.into()).unwrap()
    }

    pub fn block_exists(&self, block_hash: SignedBeaconBlockHash) -> bool {
        self.get_block(block_hash).is_some()
    }

    pub fn get_hot_state(&self, state_hash: BeaconStateHash) -> Option<BeaconState<E>> {
        self.chain
            .store
            .load_hot_state(&state_hash.into(), BlockReplay::Accurate)
            .unwrap()
    }

    pub fn get_cold_state(&self, state_hash: BeaconStateHash) -> Option<BeaconState<E>> {
        self.chain
            .store
            .load_cold_state(&state_hash.into())
            .unwrap()
    }

    pub fn hot_state_exists(&self, state_hash: BeaconStateHash) -> bool {
        self.get_hot_state(state_hash).is_some()
    }

    pub fn cold_state_exists(&self, state_hash: BeaconStateHash) -> bool {
        self.get_cold_state(state_hash).is_some()
    }

    pub fn is_skipped_slot(&self, state: &BeaconState<E>, slot: Slot) -> bool {
        state.get_block_root(slot).unwrap() == state.get_block_root(slot - 1).unwrap()
    }

    pub fn make_block(
        &self,
        mut state: BeaconState<E>,
        slot: Slot,
    ) -> (SignedBeaconBlock<E>, BeaconState<E>) {
        assert_ne!(slot, 0, "can't produce a block at slot 0");
        assert!(slot >= state.slot());

        complete_state_advance(&mut state, None, slot, &self.spec)
            .expect("should be able to advance state to slot");

        state
            .build_all_caches(&self.spec)
            .expect("should build caches");

        let proposer_index = state.get_beacon_proposer_index(slot, &self.spec).unwrap();

        // If we produce two blocks for the same slot, they hash up to the same value and
        // BeaconChain errors out with `BlockIsAlreadyKnown`.  Vary the graffiti so that we produce
        // different blocks each time.
        let graffiti = Graffiti::from(self.rng.lock().gen::<[u8; 32]>());

        let randao_reveal = {
            let epoch = slot.epoch(E::slots_per_epoch());
            let domain = self.spec.get_domain(
                epoch,
                Domain::Randao,
                &state.fork(),
                state.genesis_validators_root(),
            );
            let message = epoch.signing_root(domain);
            let sk = &self.validator_keypairs[proposer_index].sk;
            sk.sign(message)
        };

        let (block, state) = self
            .chain
            .produce_block_on_state(state, None, slot, randao_reveal, Some(graffiti))
            .unwrap();

        let signed_block = block.sign(
            &self.validator_keypairs[proposer_index].sk,
            &state.fork(),
            state.genesis_validators_root(),
            &self.spec,
        );

        (signed_block, state)
    }

    pub fn make_block_return_original_state(
        &self,
        mut state: BeaconState<E>,
        slot: Slot,
    ) -> (SignedBeaconBlock<E>, BeaconState<E>) {
        assert_ne!(slot, 0, "can't produce a block at slot 0");
        assert!(slot >= state.slot());

        complete_state_advance(&mut state, None, slot, &self.spec)
            .expect("should be able to advance state to slot");

        state
            .build_all_caches(&self.spec)
            .expect("should build caches");

        let proposer_index = state.get_beacon_proposer_index(slot, &self.spec).unwrap();

        // If we produce two blocks for the same slot, they hash up to the same value and
        // BeaconChain errors out with `BlockIsAlreadyKnown`.  Vary the graffiti so that we produce
        // different blocks each time.
        let graffiti = Graffiti::from(self.rng.lock().gen::<[u8; 32]>());

        let randao_reveal = {
            let epoch = slot.epoch(E::slots_per_epoch());
            let domain = self.spec.get_domain(
                epoch,
                Domain::Randao,
                &state.fork(),
                state.genesis_validators_root(),
            );
            let message = epoch.signing_root(domain);
            let sk = &self.validator_keypairs[proposer_index].sk;
            sk.sign(message)
        };

        let state2 = state.clone();

        let (block, state) = self
            .chain
            .produce_block_on_state(state, None, slot, randao_reveal, Some(graffiti))
            .unwrap();

        let signed_block = block.sign(
            &self.validator_keypairs[proposer_index].sk,
            &state.fork(),
            state.genesis_validators_root(),
            &self.spec,
        );

        (signed_block, state2)
    }

    pub fn make_block_return_original_state_bad_randao(
        &self,
        mut state: BeaconState<E>,
        slot: Slot,
    ) -> (SignedBeaconBlock<E>, BeaconState<E>) {
        assert_ne!(slot, 0, "can't produce a block at slot 0");
        assert!(slot >= state.slot());

        complete_state_advance(&mut state, None, slot, &self.spec)
            .expect("should be able to advance state to slot");

        state
            .build_all_caches(&self.spec)
            .expect("should build caches");

        let proposer_index = state.get_beacon_proposer_index(slot, &self.spec).unwrap();

        // If we produce two blocks for the same slot, they hash up to the same value and
        // BeaconChain errors out with `BlockIsAlreadyKnown`.  Vary the graffiti so that we produce
        // different blocks each time.
        let graffiti = Graffiti::from(self.rng.lock().gen::<[u8; 32]>());

        let randao_reveal = {
            let epoch = slot.epoch(E::slots_per_epoch());
            let domain = self.spec.get_domain(
                epoch,
                Domain::Randao,
                &state.fork(),
                state.genesis_validators_root(),
            );
            let message = epoch.signing_root(domain);
            let sk = &self.validator_keypairs[proposer_index].sk;
            sk.sign(message)
        };

        let state2 = state.clone();

        let (mut block, state) = self
            .chain
            .produce_block_on_state(state, None, slot, randao_reveal, Some(graffiti))
            .unwrap();

        *block.body_mut().randao_reveal_mut() = Signature::empty();

        let signed_block = block.sign(
            &self.validator_keypairs[proposer_index].sk,
            &state.fork(),
            state.genesis_validators_root(),
            &self.spec,
        );

        (signed_block, state2)
    }

    /// A list of attestations for each committee for the given slot.
    ///
    /// The first layer of the Vec is organised per committee. For example, if the return value is
    /// called `all_attestations`, then all attestations in `all_attestations[0]` will be for
    /// committee 0, whilst all in `all_attestations[1]` will be for committee 1.
    pub fn make_unaggregated_attestations(
        &self,
        attesting_validators: &[usize],
        state: &BeaconState<E>,
        state_root: Hash256,
        head_block_root: SignedBeaconBlockHash,
        attestation_slot: Slot,
    ) -> Vec<Vec<(Attestation<E>, SubnetId)>> {
        let committee_count = state.get_committee_count_at_slot(state.slot()).unwrap();

        state
            .get_beacon_committees_at_slot(attestation_slot)
            .expect("should get committees")
            .iter()
            .map(|bc| {
                bc.committee
                    .par_iter()
                    .enumerate()
                    .filter_map(|(i, validator_index)| {
                        if !attesting_validators.contains(validator_index) {
                            return None;
                        }
                        let mut attestation = self
                            .chain
                            .produce_unaggregated_attestation_for_block(
                                attestation_slot,
                                bc.index,
                                head_block_root.into(),
                                Cow::Borrowed(state),
                                state_root,
                            )
                            .unwrap();

                        attestation.aggregation_bits.set(i, true).unwrap();

                        attestation.signature = {
                            let domain = self.spec.get_domain(
                                attestation.data.target.epoch,
                                Domain::BeaconAttester,
                                &state.fork(),
                                state.genesis_validators_root(),
                            );

                            let message = attestation.data.signing_root(domain);

                            let mut agg_sig = AggregateSignature::infinity();

                            agg_sig.add_assign(
                                &self.validator_keypairs[*validator_index].sk.sign(message),
                            );

                            agg_sig
                        };

                        let subnet_id = SubnetId::compute_subnet_for_attestation_data::<E>(
                            &attestation.data,
                            committee_count,
                            &self.chain.spec,
                        )
                        .unwrap();

                        Some((attestation, subnet_id))
                    })
                    .collect()
            })
            .collect()
    }

    /// Deprecated: Use make_unaggregated_attestations() instead.
    ///
    /// A list of attestations for each committee for the given slot.
    ///
    /// The first layer of the Vec is organised per committee. For example, if the return value is
    /// called `all_attestations`, then all attestations in `all_attestations[0]` will be for
    /// committee 0, whilst all in `all_attestations[1]` will be for committee 1.
    pub fn get_unaggregated_attestations(
        &self,
        attestation_strategy: &AttestationStrategy,
        state: &BeaconState<E>,
        state_root: Hash256,
        head_block_root: Hash256,
        attestation_slot: Slot,
    ) -> Vec<Vec<(Attestation<E>, SubnetId)>> {
        let validators: Vec<usize> = match attestation_strategy {
            AttestationStrategy::AllValidators => self.get_all_validators(),
            AttestationStrategy::SomeValidators(vals) => vals.clone(),
        };
        self.make_unaggregated_attestations(
            &validators,
            state,
            state_root,
            head_block_root.into(),
            attestation_slot,
        )
    }

    pub fn make_attestations(
        &self,
        attesting_validators: &[usize],
        state: &BeaconState<E>,
        state_root: Hash256,
        block_hash: SignedBeaconBlockHash,
        slot: Slot,
    ) -> HarnessAttestations<E> {
        let unaggregated_attestations = self.make_unaggregated_attestations(
            &attesting_validators,
            &state,
            state_root,
            block_hash,
            slot,
        );

        let aggregated_attestations: Vec<Option<SignedAggregateAndProof<E>>> = unaggregated_attestations
            .iter()
            .map(|committee_attestations| {
                // If there are any attestations in this committee, create an aggregate.
                if let Some((attestation, _)) = committee_attestations.first() {
                    let bc = state.get_beacon_committee(attestation.data.slot, attestation.data.index)
                        .unwrap();

                    let aggregator_index = bc.committee
                        .iter()
                        .find(|&validator_index| {
                            if !attesting_validators.contains(validator_index) {
                                return false
                            }

                            let selection_proof = SelectionProof::new::<E>(
                                state.slot(),
                                &self.validator_keypairs[*validator_index].sk,
                                &state.fork(),
                                state.genesis_validators_root(),
                                &self.spec,
                            );

                            selection_proof.is_aggregator(bc.committee.len(), &self.spec).unwrap_or(false)
                        })
                        .copied()
                        .unwrap_or_else(|| panic!(
                            "Committee {} at slot {} with {} attesting validators does not have any aggregators",
                            bc.index, state.slot(), bc.committee.len()
                        ));

                    // If the chain is able to produce an aggregate, use that. Otherwise, build an
                    // aggregate locally.
                    let aggregate = self
                        .chain
                        .get_aggregated_attestation(&attestation.data)
                        .unwrap_or_else(|| {
                            committee_attestations.iter().skip(1).fold(attestation.clone(), |mut agg, (att, _)| {
                                agg.aggregate(att);
                                agg
                            })
                        });

                    let signed_aggregate = SignedAggregateAndProof::from_aggregate(
                        aggregator_index as u64,
                        aggregate,
                        None,
                        &self.validator_keypairs[aggregator_index].sk,
                        &state.fork(),
                        state.genesis_validators_root(),
                        &self.spec,
                    );

                    Some(signed_aggregate)
                }
                else {
                    None
                }
            }).collect();

        unaggregated_attestations
            .into_iter()
            .zip(aggregated_attestations)
            .collect()
    }

    pub fn make_attester_slashing(&self, validator_indices: Vec<u64>) -> AttesterSlashing<E> {
        let mut attestation_1 = IndexedAttestation {
            attesting_indices: VariableList::new(validator_indices).unwrap(),
            data: AttestationData {
                slot: Slot::new(0),
                index: 0,
                beacon_block_root: Hash256::zero(),
                target: Checkpoint {
                    root: Hash256::zero(),
                    epoch: Epoch::new(0),
                },
                source: Checkpoint {
                    root: Hash256::zero(),
                    epoch: Epoch::new(0),
                },
            },
            signature: AggregateSignature::infinity(),
        };

        let mut attestation_2 = attestation_1.clone();
        attestation_2.data.index += 1;

        for attestation in &mut [&mut attestation_1, &mut attestation_2] {
            for &i in &attestation.attesting_indices {
                let sk = &self.validator_keypairs[i as usize].sk;

                let fork = self.chain.head_info().unwrap().fork;
                let genesis_validators_root = self.chain.genesis_validators_root;

                let domain = self.chain.spec.get_domain(
                    attestation.data.target.epoch,
                    Domain::BeaconAttester,
                    &fork,
                    genesis_validators_root,
                );
                let message = attestation.data.signing_root(domain);

                attestation.signature.add_assign(&sk.sign(message));
            }
        }

        AttesterSlashing {
            attestation_1,
            attestation_2,
        }
    }

    pub fn make_attester_slashing_different_indices(
        &self,
        validator_indices_1: Vec<u64>,
        validator_indices_2: Vec<u64>,
    ) -> AttesterSlashing<E> {
        let data = AttestationData {
            slot: Slot::new(0),
            index: 0,
            beacon_block_root: Hash256::zero(),
            target: Checkpoint {
                root: Hash256::zero(),
                epoch: Epoch::new(0),
            },
            source: Checkpoint {
                root: Hash256::zero(),
                epoch: Epoch::new(0),
            },
        };

        let mut attestation_1 = IndexedAttestation {
            attesting_indices: VariableList::new(validator_indices_1).unwrap(),
            data: data.clone(),
            signature: AggregateSignature::infinity(),
        };

        let mut attestation_2 = IndexedAttestation {
            attesting_indices: VariableList::new(validator_indices_2).unwrap(),
            data,
            signature: AggregateSignature::infinity(),
        };

        attestation_2.data.index += 1;

        for attestation in &mut [&mut attestation_1, &mut attestation_2] {
            for &i in &attestation.attesting_indices {
                let sk = &self.validator_keypairs[i as usize].sk;

                let fork = self.chain.head_info().unwrap().fork;
                let genesis_validators_root = self.chain.genesis_validators_root;

                let domain = self.chain.spec.get_domain(
                    attestation.data.target.epoch,
                    Domain::BeaconAttester,
                    &fork,
                    genesis_validators_root,
                );
                let message = attestation.data.signing_root(domain);

                attestation.signature.add_assign(&sk.sign(message));
            }
        }

        AttesterSlashing {
            attestation_1,
            attestation_2,
        }
    }

    pub fn make_proposer_slashing(&self, validator_index: u64) -> ProposerSlashing {
        let mut block_header_1 = self
            .chain
            .head_beacon_block()
            .unwrap()
            .message()
            .block_header();
        block_header_1.proposer_index = validator_index;

        let mut block_header_2 = block_header_1.clone();
        block_header_2.state_root = Hash256::zero();

        let sk = &self.validator_keypairs[validator_index as usize].sk;
        let fork = self.chain.head_info().unwrap().fork;
        let genesis_validators_root = self.chain.genesis_validators_root;

        let mut signed_block_headers = vec![block_header_1, block_header_2]
            .into_iter()
            .map(|block_header| {
                block_header.sign::<E>(&sk, &fork, genesis_validators_root, &self.chain.spec)
            })
            .collect::<Vec<_>>();

        ProposerSlashing {
            signed_header_2: signed_block_headers.remove(1),
            signed_header_1: signed_block_headers.remove(0),
        }
    }

    pub fn make_voluntary_exit(&self, validator_index: u64, epoch: Epoch) -> SignedVoluntaryExit {
        let sk = &self.validator_keypairs[validator_index as usize].sk;
        let fork = self.chain.head_info().unwrap().fork;
        let genesis_validators_root = self.chain.genesis_validators_root;

        VoluntaryExit {
            epoch,
            validator_index,
        }
        .sign(sk, &fork, genesis_validators_root, &self.chain.spec)
    }

    pub fn insert_exits_return_state(
        &self,
        exits: Vec<(u64, Epoch)>,
    ) -> (SignedBeaconBlock<E>, BeaconState<E>) {
        let slot = self.chain.slot().unwrap() + Slot::new(1);
        let (block, state) = self.make_block_return_original_state(self.get_current_state(), slot);
        let (mut block, signature) = block.deconstruct();

        let fork = self.chain.head_info().unwrap().fork;
        let genesis_validators_root = self.chain.genesis_validators_root;
        for (validator_index, epoch) in exits {
            let sk = &self.validator_keypairs[validator_index as usize].sk;
            let exit = VoluntaryExit {
                epoch,
                validator_index,
            }
            .sign(sk, &fork, genesis_validators_root, &self.chain.spec);
            block.body_mut().voluntary_exits_mut().push(exit);
        }

        let proposer_index = state.get_beacon_proposer_index(slot, &self.spec).unwrap();

        let signed_block = block.sign(
            &self.validator_keypairs[proposer_index as usize].sk,
            &state.fork(),
            state.genesis_validators_root(),
            &self.spec,
        );
        (signed_block, state)
    }

    pub fn make_deposits<'a>(
        &self,
        state: &'a mut BeaconState<E>,
        num_deposits: usize,
        invalid_pubkey: Option<PublicKeyBytes>,
        invalid_signature: Option<SignatureBytes>,
    ) -> (Vec<Deposit>, &'a mut BeaconState<E>) {
        let mut datas = vec![];

        for _ in 0..num_deposits {
            let keypair = Keypair::random();
            let mut pubkeybytes = PublicKeyBytes::from(keypair.pk.clone());

            let mut data = DepositData {
                pubkey: pubkeybytes,
                withdrawal_credentials: Hash256::from_slice(
                    &get_withdrawal_credentials(
                        &keypair.pk,
                        E::default_spec().bls_withdrawal_prefix_byte,
                    )[..],
                ),
                amount: E::default_spec().min_deposit_amount,
                signature: SignatureBytes::empty(),
            };

            data.signature = data.create_signature(&keypair.sk, &E::default_spec());

            if let Some(invalid_pubkey) = invalid_pubkey.clone() {
                data.pubkey = invalid_pubkey;
            }
            if let Some(invalid_signature) = invalid_signature.clone() {
                data.signature = invalid_signature;
            }
            datas.push(data);
        }

        // Vector containing all leaves
        let leaves = datas
            .iter()
            .map(|data| data.tree_hash_root())
            .collect::<Vec<_>>();

        // Building a VarList from leaves
        let deposit_data_list = VariableList::<_, U4294967296>::from(leaves.clone());

        // Setting the deposit_root to be the tree_hash_root of the VarList
        state.eth1_data_mut().deposit_root = deposit_data_list.tree_hash_root();
        state.eth1_data_mut().deposit_count = num_deposits as u64;
        *state.eth1_deposit_index_mut() = 0;

        // Building the merkle tree used for generating proofs
        let tree = MerkleTree::create(
            &leaves[..],
            E::default_spec().deposit_contract_tree_depth as usize,
        );

        // Building proofs
        let mut proofs = vec![];
        for i in 0..leaves.len() {
            let (_, mut proof) =
                tree.generate_proof(i, E::default_spec().deposit_contract_tree_depth as usize);
            proof.push(Hash256::from_slice(&int_to_bytes32(leaves.len() as u64)));
            proofs.push(proof);
        }

        // Building deposits
        let deposits = datas
            .into_par_iter()
            .zip(proofs.into_par_iter())
            .map(|(data, proof)| (data, proof.into()))
            .map(|(data, proof)| Deposit { proof, data })
            .collect::<Vec<_>>();

        // Pushing deposits to block body
        (deposits, state)
    }

    pub fn process_block(
        &self,
        slot: Slot,
        block: SignedBeaconBlock<E>,
    ) -> Result<SignedBeaconBlockHash, BlockError<E>> {
        self.set_current_slot(slot);
        let block_hash: SignedBeaconBlockHash = self.chain.process_block(block)?.into();
        self.chain.fork_choice()?;
        Ok(block_hash)
    }

    pub fn process_block_result(
        &self,
        block: SignedBeaconBlock<E>,
    ) -> Result<SignedBeaconBlockHash, BlockError<E>> {
        let block_hash: SignedBeaconBlockHash = self.chain.process_block(block)?.into();
        self.chain.fork_choice().unwrap();
        Ok(block_hash)
    }

    pub fn process_attestations(&self, attestations: HarnessAttestations<E>) {
        for (unaggregated_attestations, maybe_signed_aggregate) in attestations.into_iter() {
            for (attestation, subnet_id) in unaggregated_attestations {
                self.chain
                    .verify_unaggregated_attestation_for_gossip(
                        attestation.clone(),
                        Some(subnet_id),
                    )
                    .unwrap()
                    .add_to_pool(&self.chain)
                    .unwrap();
            }

            if let Some(signed_aggregate) = maybe_signed_aggregate {
                let attn = self
                    .chain
                    .verify_aggregated_attestation_for_gossip(signed_aggregate)
                    .unwrap();

                self.chain.apply_attestation_to_fork_choice(&attn).unwrap();

                self.chain.add_to_block_inclusion_pool(attn).unwrap();
            }
        }
    }

    pub fn set_current_slot(&self, slot: Slot) {
        let current_slot = self.chain.slot().unwrap();
        let current_epoch = current_slot.epoch(E::slots_per_epoch());
        let epoch = slot.epoch(E::slots_per_epoch());
        assert!(
            epoch >= current_epoch,
            "Jumping backwards to an earlier epoch isn't well defined. \
             Please generate test blocks epoch-by-epoch instead."
        );
        self.chain.slot_clock.set_slot(slot.into());
    }

    pub fn add_block_at_slot(
        &self,
        slot: Slot,
        state: BeaconState<E>,
    ) -> Result<(SignedBeaconBlockHash, SignedBeaconBlock<E>, BeaconState<E>), BlockError<E>> {
        self.set_current_slot(slot);
        let (block, new_state) = self.make_block(state, slot);
        let block_hash = self.process_block(slot, block.clone())?;
        Ok((block_hash, block, new_state))
    }

    pub fn attest_block(
        &self,
        state: &BeaconState<E>,
        state_root: Hash256,
        block_hash: SignedBeaconBlockHash,
        block: &SignedBeaconBlock<E>,
        validators: &[usize],
    ) {
        let attestations =
            self.make_attestations(validators, &state, state_root, block_hash, block.slot());
        self.process_attestations(attestations);
    }

    pub fn add_attested_block_at_slot(
        &self,
        slot: Slot,
        state: BeaconState<E>,
        state_root: Hash256,
        validators: &[usize],
    ) -> Result<(SignedBeaconBlockHash, BeaconState<E>), BlockError<E>> {
        let (block_hash, block, state) = self.add_block_at_slot(slot, state)?;
        self.attest_block(&state, state_root, block_hash, &block, validators);
        Ok((block_hash, state))
    }

    pub fn add_attested_blocks_at_slots(
        &self,
        state: BeaconState<E>,
        state_root: Hash256,
        slots: &[Slot],
        validators: &[usize],
    ) -> AddBlocksResult<E> {
        assert!(!slots.is_empty());
        self.add_attested_blocks_at_slots_given_lbh(state, state_root, slots, validators, None)
    }

    fn add_attested_blocks_at_slots_given_lbh(
        &self,
        mut state: BeaconState<E>,
        state_root: Hash256,
        slots: &[Slot],
        validators: &[usize],
        mut latest_block_hash: Option<SignedBeaconBlockHash>,
    ) -> AddBlocksResult<E> {
        assert!(
            slots.windows(2).all(|w| w[0] <= w[1]),
            "Slots have to be sorted"
        ); // slice.is_sorted() isn't stabilized at the moment of writing this
        let mut block_hash_from_slot: HashMap<Slot, SignedBeaconBlockHash> = HashMap::new();
        let mut state_hash_from_slot: HashMap<Slot, BeaconStateHash> = HashMap::new();
        for slot in slots {
            let (block_hash, new_state) = self
                .add_attested_block_at_slot(*slot, state, state_root, validators)
                .unwrap();
            state = new_state;
            block_hash_from_slot.insert(*slot, block_hash);
            state_hash_from_slot.insert(*slot, state.tree_hash_root().into());
            latest_block_hash = Some(block_hash);
        }
        (
            block_hash_from_slot,
            state_hash_from_slot,
            latest_block_hash.unwrap(),
            state,
        )
    }

    /// A monstrosity of great usefulness.
    ///
    /// Calls `add_attested_blocks_at_slots` for each of the chains in `chains`,
    /// taking care to batch blocks by epoch so that the slot clock gets advanced one
    /// epoch at a time.
    ///
    /// Chains is a vec of `(state, slots, validators)` tuples.
    pub fn add_blocks_on_multiple_chains(
        &self,
        chains: Vec<(BeaconState<E>, Vec<Slot>, Vec<usize>)>,
    ) -> Vec<AddBlocksResult<E>> {
        let slots_per_epoch = E::slots_per_epoch();

        let min_epoch = chains
            .iter()
            .map(|(_, slots, _)| slots.iter().min().unwrap())
            .min()
            .unwrap()
            .epoch(slots_per_epoch);
        let max_epoch = chains
            .iter()
            .map(|(_, slots, _)| slots.iter().max().unwrap())
            .max()
            .unwrap()
            .epoch(slots_per_epoch);

        let mut chains = chains
            .into_iter()
            .map(|(state, slots, validators)| {
                (
                    state,
                    slots,
                    validators,
                    HashMap::new(),
                    HashMap::new(),
                    SignedBeaconBlockHash::from(Hash256::zero()),
                )
            })
            .collect::<Vec<_>>();

        for epoch in min_epoch.as_u64()..=max_epoch.as_u64() {
            let mut new_chains = vec![];

            for (
                mut head_state,
                slots,
                validators,
                mut block_hashes,
                mut state_hashes,
                head_block,
            ) in chains
            {
                let epoch_slots = slots
                    .iter()
                    .filter(|s| s.epoch(slots_per_epoch).as_u64() == epoch)
                    .copied()
                    .collect::<Vec<_>>();

                let head_state_root = head_state.update_tree_hash_cache().unwrap();
                let (new_block_hashes, new_state_hashes, new_head_block, new_head_state) = self
                    .add_attested_blocks_at_slots_given_lbh(
                        head_state,
                        head_state_root,
                        &epoch_slots,
                        &validators,
                        Some(head_block),
                    );

                block_hashes.extend(new_block_hashes);
                state_hashes.extend(new_state_hashes);

                new_chains.push((
                    new_head_state,
                    slots,
                    validators,
                    block_hashes,
                    state_hashes,
                    new_head_block,
                ));
            }

            chains = new_chains;
        }

        chains
            .into_iter()
            .map(|(state, _, _, block_hashes, state_hashes, head_block)| {
                (block_hashes, state_hashes, head_block, state)
            })
            .collect()
    }

    pub fn get_finalized_checkpoints(&self) -> HashSet<SignedBeaconBlockHash> {
        let chain_dump = self.chain.chain_dump().unwrap();
        chain_dump
            .iter()
            .cloned()
            .map(|checkpoint| checkpoint.beacon_state.finalized_checkpoint().root.into())
            .filter(|block_hash| *block_hash != Hash256::zero().into())
            .collect()
    }

    /// Deprecated: Do not modify the slot clock manually; rely on add_attested_blocks_at_slots()
    ///             instead
    ///
    /// Advance the slot of the `BeaconChain`.
    ///
    /// Does not produce blocks or attestations.
    pub fn advance_slot(&self) {
        self.chain.slot_clock.advance_slot();
    }

    /// Deprecated: Use make_block() instead
    ///
    /// Returns a newly created block, signed by the proposer for the given slot.
    pub fn build_block(
        &self,
        state: BeaconState<E>,
        slot: Slot,
        _block_strategy: BlockStrategy,
    ) -> (SignedBeaconBlock<E>, BeaconState<E>) {
        self.make_block(state, slot)
    }

    /// Deprecated: Use add_attested_blocks_at_slots() instead
    ///
    /// Extend the `BeaconChain` with some blocks and attestations. Returns the root of the
    /// last-produced block (the head of the chain).
    ///
    /// Chain will be extended by `num_blocks` blocks.
    ///
    /// The `block_strategy` dictates where the new blocks will be placed.
    ///
    /// The `attestation_strategy` dictates which validators will attest to the newly created
    /// blocks.
    pub fn extend_chain(
        &self,
        num_blocks: usize,
        block_strategy: BlockStrategy,
        attestation_strategy: AttestationStrategy,
    ) -> Hash256 {
        let (mut state, slots) = match block_strategy {
            BlockStrategy::OnCanonicalHead => {
                let current_slot: u64 = self.get_current_slot().into();
                let slots: Vec<Slot> = (current_slot..(current_slot + (num_blocks as u64)))
                    .map(Slot::new)
                    .collect();
                let state = self.get_current_state();
                (state, slots)
            }
            BlockStrategy::ForkCanonicalChainAt {
                previous_slot,
                first_slot,
            } => {
                let first_slot_: u64 = first_slot.into();
                let slots: Vec<Slot> = (first_slot_..(first_slot_ + (num_blocks as u64)))
                    .map(Slot::new)
                    .collect();
                let state = self
                    .chain
                    .state_at_slot(previous_slot, StateSkipConfig::WithStateRoots)
                    .unwrap();
                (state, slots)
            }
        };
        let validators = match attestation_strategy {
            AttestationStrategy::AllValidators => self.get_all_validators(),
            AttestationStrategy::SomeValidators(vals) => vals,
        };
        let state_root = state.update_tree_hash_cache().unwrap();
        let (_, _, last_produced_block_hash, _) =
            self.add_attested_blocks_at_slots(state, state_root, &slots, &validators);
        last_produced_block_hash.into()
    }

    /// Deprecated: Use add_attested_blocks_at_slots() instead
    ///
    /// Creates two forks:
    ///
    ///  - The "honest" fork: created by the `honest_validators` who have built `honest_fork_blocks`
    /// on the head
    ///  - The "faulty" fork: created by the `faulty_validators` who skipped a slot and
    /// then built `faulty_fork_blocks`.
    ///
    /// Returns `(honest_head, faulty_head)`, the roots of the blocks at the top of each chain.
    pub fn generate_two_forks_by_skipping_a_block(
        &self,
        honest_validators: &[usize],
        faulty_validators: &[usize],
        honest_fork_blocks: usize,
        faulty_fork_blocks: usize,
    ) -> (Hash256, Hash256) {
        let initial_head_slot = self
            .chain
            .head()
            .expect("should get head")
            .beacon_block
            .slot();

        // Move to the next slot so we may produce some more blocks on the head.
        self.advance_slot();

        // Extend the chain with blocks where only honest validators agree.
        let honest_head = self.extend_chain(
            honest_fork_blocks,
            BlockStrategy::OnCanonicalHead,
            AttestationStrategy::SomeValidators(honest_validators.to_vec()),
        );

        // Go back to the last block where all agreed, and build blocks upon it where only faulty nodes
        // agree.
        let faulty_head = self.extend_chain(
            faulty_fork_blocks,
            BlockStrategy::ForkCanonicalChainAt {
                previous_slot: initial_head_slot,
                // `initial_head_slot + 2` means one slot is skipped.
                first_slot: initial_head_slot + 2,
            },
            AttestationStrategy::SomeValidators(faulty_validators.to_vec()),
        );

        assert_ne!(honest_head, faulty_head, "forks should be distinct");

        (honest_head, faulty_head)
    }
}<|MERGE_RESOLUTION|>--- conflicted
+++ resolved
@@ -29,20 +29,12 @@
 use tempfile::{tempdir, TempDir};
 use tree_hash::TreeHash;
 use types::{
-<<<<<<< HEAD
-    init_fork_schedule, typenum::U4294967296, AggregateSignature, Attestation, AttestationData,
+    typenum::U4294967296, AggregateSignature, Attestation, AttestationData,
     AttesterSlashing, BeaconState, BeaconStateHash, ChainSpec, Checkpoint, Deposit, DepositData,
-    Domain, Epoch, EthSpec, FixedVector, ForkSchedule, Graffiti, Hash256, IndexedAttestation,
+    Domain, Epoch, EthSpec, FixedVector, Graffiti, Hash256, IndexedAttestation,
     Keypair, ProposerSlashing, PublicKeyBytes, SelectionProof, Signature, SignatureBytes,
     SignedAggregateAndProof, SignedBeaconBlock, SignedBeaconBlockHash, SignedRoot,
     SignedVoluntaryExit, Slot, SubnetId, VariableList, VoluntaryExit,
-=======
-    AggregateSignature, Attestation, AttestationData, AttesterSlashing, BeaconState,
-    BeaconStateHash, ChainSpec, Checkpoint, Domain, Epoch, EthSpec, Graffiti, Hash256,
-    IndexedAttestation, Keypair, ProposerSlashing, SelectionProof, SignedAggregateAndProof,
-    SignedBeaconBlock, SignedBeaconBlockHash, SignedRoot, SignedVoluntaryExit, Slot, SubnetId,
-    VariableList, VoluntaryExit,
->>>>>>> 663a9eff
 };
 
 use crate::eth1_chain::int_to_bytes32;
