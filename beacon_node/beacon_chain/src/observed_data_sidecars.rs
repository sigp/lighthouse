--- conflicted
+++ resolved
@@ -309,13 +309,8 @@
 
     #[test]
     fn simple_observations() {
-<<<<<<< HEAD
-        let spec = test_spec::<E>();
-        let mut cache = ObservedDataSidecars::<BlobSidecar<E>>::new(spec.clone());
-=======
         let spec = Arc::new(test_spec::<E>());
         let mut cache = ObservedDataSidecars::<BlobSidecar<E>>::new(spec);
->>>>>>> 9aefb553
 
         // Slot 0, index 0
         let proposer_index_a = 420;
