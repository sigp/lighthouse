--- conflicted
+++ resolved
@@ -6,24 +6,6 @@
 
 const DEFAULT_CHANNEL_CAPACITY: usize = 16;
 
-<<<<<<< HEAD
-pub struct ServerSentEventHandler<T: EthSpec> {
-    attestation_tx: Sender<EventKind<T>>,
-    block_tx: Sender<EventKind<T>>,
-    blob_sidecar_tx: Sender<EventKind<T>>,
-    finalized_tx: Sender<EventKind<T>>,
-    head_tx: Sender<EventKind<T>>,
-    exit_tx: Sender<EventKind<T>>,
-    chain_reorg_tx: Sender<EventKind<T>>,
-    contribution_tx: Sender<EventKind<T>>,
-    payload_attributes_tx: Sender<EventKind<T>>,
-    late_head: Sender<EventKind<T>>,
-    light_client_finality_update_tx: Sender<EventKind<T>>,
-    light_client_optimistic_update_tx: Sender<EventKind<T>>,
-    block_reward_tx: Sender<EventKind<T>>,
-    proposer_slashing_tx: Sender<EventKind<T>>,
-    attester_slashing_tx: Sender<EventKind<T>>,
-=======
 pub struct ServerSentEventHandler<E: EthSpec> {
     attestation_tx: Sender<EventKind<E>>,
     block_tx: Sender<EventKind<E>>,
@@ -38,7 +20,8 @@
     light_client_finality_update_tx: Sender<EventKind<E>>,
     light_client_optimistic_update_tx: Sender<EventKind<E>>,
     block_reward_tx: Sender<EventKind<E>>,
->>>>>>> 969d12dc
+    proposer_slashing_tx: Sender<EventKind<E>>,
+    attester_slashing_tx: Sender<EventKind<E>>,
     log: Logger,
 }
 
