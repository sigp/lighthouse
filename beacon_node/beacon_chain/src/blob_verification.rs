use derivative::Derivative;
use slot_clock::SlotClock;
use state_processing::state_advance::partial_state_advance;
use std::sync::Arc;

use crate::beacon_chain::{
    BeaconChain, BeaconChainTypes, MAXIMUM_GOSSIP_CLOCK_DISPARITY,
    VALIDATOR_PUBKEY_CACHE_LOCK_TIMEOUT,
};
use crate::data_availability_checker::{
    AvailabilityCheckError, AvailabilityPendingBlock, AvailableBlock,
};
use crate::kzg_utils::{validate_blob, validate_blobs};
use crate::BeaconChainError;
use eth2::types::BlockContentsTuple;
use kzg::Kzg;
use slog::{debug, warn};
use std::borrow::Cow;
use types::blob_sidecar::{BlobIdentifier, FixedBlobSidecarList};
use types::{
<<<<<<< HEAD
    BeaconBlockRef, BeaconState, BeaconStateError, BlobSidecar, ChainSpec, CloneConfig, Epoch,
    EthSpec, Hash256, KzgCommitment, RelativeEpoch, SignedBeaconBlock, SignedBeaconBlockHeader,
    SignedBlobSidecar, Slot,
=======
    BeaconBlockRef, BeaconState, BeaconStateError, BlobSidecar, BlobSidecarList, ChainSpec,
    CloneConfig, Epoch, EthSpec, FullPayload, Hash256, KzgCommitment, RelativeEpoch,
    SignedBeaconBlock, SignedBeaconBlockHeader, SignedBlobSidecar, Slot,
>>>>>>> c1d47da0
};

#[derive(Debug)]
pub enum BlobError<T: EthSpec> {
    /// The blob sidecar is from a slot that is later than the current slot (with respect to the
    /// gossip clock disparity).
    ///
    /// ## Peer scoring
    ///
    /// Assuming the local clock is correct, the peer has sent an invalid message.
    FutureSlot {
        message_slot: Slot,
        latest_permissible_slot: Slot,
    },

    /// There was an error whilst processing the sync contribution. It is not known if it is valid or invalid.
    ///
    /// ## Peer scoring
    ///
    /// We were unable to process this sync committee message due to an internal error. It's unclear if the
    /// sync committee message is valid.
    BeaconChainError(BeaconChainError),

    /// The `BlobSidecar` was gossiped over an incorrect subnet.
    ///
    /// ## Peer scoring
    ///
    /// The blob is invalid or the peer is faulty.
    InvalidSubnet { expected: u64, received: u64 },

    /// The sidecar corresponds to a slot older than the finalized head slot.
    ///
    /// ## Peer scoring
    ///
    /// It's unclear if this blob is valid, but this blob is for a finalized slot and is
    /// therefore useless to us.
    PastFinalizedSlot {
        blob_slot: Slot,
        finalized_slot: Slot,
    },

    /// The proposer index specified in the sidecar does not match the locally computed
    /// proposer index.
    ///
    /// ## Peer scoring
    ///
    /// The blob is invalid and the peer is faulty.
    ProposerIndexMismatch { sidecar: usize, local: usize },

    /// The proposal signature in invalid.
    ///
    /// ## Peer scoring
    ///
    /// The blob is invalid and the peer is faulty.
    ProposerSignatureInvalid,

    /// The proposal_index corresponding to blob.beacon_block_root is not known.
    ///
    /// ## Peer scoring
    ///
    /// The block is invalid and the peer is faulty.
    UnknownValidator(u64),

    /// The provided blob is not from a later slot than its parent.
    ///
    /// ## Peer scoring
    ///
    /// The blob is invalid and the peer is faulty.
    BlobIsNotLaterThanParent { blob_slot: Slot, parent_slot: Slot },

    /// The provided blob's parent block is unknown.
    ///
    /// ## Peer scoring
    ///
    /// We cannot process the blob without validating its parent, the peer isn't necessarily faulty.
    BlobParentUnknown(Arc<BlobSidecar<T>>),

    /// A blob has already been seen for the given `(sidecar.block_root, sidecar.index)` tuple
    /// over gossip or no gossip sources.
    ///
    /// ## Peer scoring
    ///
    /// The peer isn't faulty, but we do not forward it over gossip.
    RepeatBlob {
        proposer: u64,
        slot: Slot,
        index: u64,
    },
}

impl<T: EthSpec> From<BeaconChainError> for BlobError<T> {
    fn from(e: BeaconChainError) -> Self {
        BlobError::BeaconChainError(e)
    }
}

impl<T: EthSpec> From<BeaconStateError> for BlobError<T> {
    fn from(e: BeaconStateError) -> Self {
        BlobError::BeaconChainError(BeaconChainError::BeaconStateError(e))
    }
}

/// A wrapper around a `BlobSidecar` that indicates it has been approved for re-gossiping on
/// the p2p network.
#[derive(Debug, Clone)]
pub struct GossipVerifiedBlob<T: EthSpec> {
    blob: Arc<BlobSidecar<T>>,
}

impl<T: EthSpec> GossipVerifiedBlob<T> {
    pub fn id(&self) -> BlobIdentifier {
        self.blob.id()
    }
    pub fn block_root(&self) -> Hash256 {
        self.blob.block_root
    }
    pub fn to_blob(self) -> Arc<BlobSidecar<T>> {
        self.blob
    }
    pub fn slot(&self) -> Slot {
        self.blob.slot
    }
}

pub fn validate_blob_sidecar_for_gossip<T: BeaconChainTypes>(
    signed_blob_sidecar: SignedBlobSidecar<T::EthSpec>,
    subnet: u64,
    chain: &BeaconChain<T>,
) -> Result<GossipVerifiedBlob<T::EthSpec>, BlobError<T::EthSpec>> {
    let blob_slot = signed_blob_sidecar.message.slot;
    let blob_index = signed_blob_sidecar.message.index;
    let block_parent_root = signed_blob_sidecar.message.block_parent_root;
    let blob_proposer_index = signed_blob_sidecar.message.proposer_index;
    let block_root = signed_blob_sidecar.message.block_root;

    // Verify that the blob_sidecar was received on the correct subnet.
    if blob_index != subnet {
        return Err(BlobError::InvalidSubnet {
            expected: blob_index,
            received: subnet,
        });
    }

    // Verify that the sidecar is not from a future slot.
    let latest_permissible_slot = chain
        .slot_clock
        .now_with_future_tolerance(MAXIMUM_GOSSIP_CLOCK_DISPARITY)
        .ok_or(BeaconChainError::UnableToReadSlot)?;
    if blob_slot > latest_permissible_slot {
        return Err(BlobError::FutureSlot {
            message_slot: blob_slot,
            latest_permissible_slot,
        });
    }

    // Verify that the sidecar slot is greater than the latest finalized slot
    let latest_finalized_slot = chain
        .head()
        .finalized_checkpoint()
        .epoch
        .start_slot(T::EthSpec::slots_per_epoch());
    if blob_slot <= latest_finalized_slot {
        return Err(BlobError::PastFinalizedSlot {
            blob_slot,
            finalized_slot: latest_finalized_slot,
        });
    }

    // Verify that this is the first blob sidecar received for the (sidecar.block_root, sidecar.index) tuple
    if chain
        .observed_blob_sidecars
        .read()
        .is_known(&signed_blob_sidecar.message)
        .map_err(|e| BlobError::BeaconChainError(e.into()))?
    {
        return Err(BlobError::RepeatBlob {
            proposer: blob_proposer_index,
            slot: blob_slot,
            index: blob_index,
        });
    }

    // We have already verified that the blob is past finalization, so we can
    // just check fork choice for the block's parent.
    if let Some(parent_block) = chain
        .canonical_head
        .fork_choice_read_lock()
        .get_block(&block_parent_root)
    {
        if parent_block.slot >= blob_slot {
            return Err(BlobError::BlobIsNotLaterThanParent {
                blob_slot,
                parent_slot: parent_block.slot,
            });
        }
    } else {
        return Err(BlobError::BlobParentUnknown(signed_blob_sidecar.message));
    }

    // Note: We check that the proposer_index matches against the shuffling first to avoid
    // signature verification against an invalid proposer_index.
    let proposer_shuffling_root = signed_blob_sidecar.message.block_parent_root;

    let proposer_opt = chain
        .beacon_proposer_cache
        .lock()
        .get_slot::<T::EthSpec>(proposer_shuffling_root, blob_slot);

    let (proposer_index, fork) = if let Some(proposer) = proposer_opt {
        (proposer.index, proposer.fork)
    } else {
        debug!(
            chain.log,
            "Proposer shuffling cache miss for blob verification";
            "block_root" => %block_root,
            "index" => %blob_index,
        );
        // The cached head state is in the same epoch as the blob or the state has already been
        // advanced to the blob's epoch
        let snapshot = &chain.canonical_head.cached_head().snapshot;
        if snapshot.beacon_state.current_epoch() == blob_slot.epoch(T::EthSpec::slots_per_epoch()) {
            (
                snapshot
                    .beacon_state
                    .get_beacon_proposer_index(blob_slot, &chain.spec)?,
                snapshot.beacon_state.fork(),
            )
        }
        // Need to advance the state to get the proposer index
        else {
            // Reaching this condition too often might be an issue since we could theoretically have
            // 5 threads (4 blob indices + 1 block) cloning the state.
            // We shouldn't be seeing this condition a lot because we try to advance the state
            // 3 seconds before the start of a slot. However, if this becomes an issue during testing, we should
            // consider sending a blob for reprocessing to reduce the number of state clones.
            warn!(
                chain.log,
                "Cached head not advanced for blob verification";
                "block_root" => %block_root,
                "index" => %blob_index,
                "action" => "contact the devs if you see this msg too often"
            );
            // The state produced is only valid for determining proposer/attester shuffling indices.
            let mut cloned_state = snapshot.clone_with(CloneConfig::committee_caches_only());
            let state = cheap_state_advance_to_obtain_committees(
                &mut cloned_state.beacon_state,
                None,
                blob_slot,
                &chain.spec,
            )?;

            let proposers = state.get_beacon_proposer_indices(&chain.spec)?;
            let proposer_index = *proposers
                .get(blob_slot.as_usize() % T::EthSpec::slots_per_epoch() as usize)
                .ok_or_else(|| BeaconChainError::NoProposerForSlot(blob_slot))?;

            // Prime the proposer shuffling cache with the newly-learned value.
            chain.beacon_proposer_cache.lock().insert(
                blob_slot.epoch(T::EthSpec::slots_per_epoch()),
                proposer_shuffling_root,
                proposers,
                state.fork(),
            )?;
            (proposer_index, state.fork())
        }
    };

    if proposer_index != blob_proposer_index as usize {
        return Err(BlobError::ProposerIndexMismatch {
            sidecar: blob_proposer_index as usize,
            local: proposer_index,
        });
    }

    // Signature verification
    let signature_is_valid = {
        let pubkey_cache = chain
            .validator_pubkey_cache
            .try_read_for(VALIDATOR_PUBKEY_CACHE_LOCK_TIMEOUT)
            .ok_or(BeaconChainError::ValidatorPubkeyCacheLockTimeout)
            .map_err(BlobError::BeaconChainError)?;

        let pubkey = pubkey_cache
            .get(proposer_index)
            .ok_or_else(|| BlobError::UnknownValidator(proposer_index as u64))?;

        signed_blob_sidecar.verify_signature(
            None,
            pubkey,
            &fork,
            chain.genesis_validators_root,
            &chain.spec,
        )
    };

    if !signature_is_valid {
        return Err(BlobError::ProposerSignatureInvalid);
    }

    // Now the signature is valid, store the proposal so we don't accept another blob sidecar
    // with the same `BlobIdentifier`.
    // It's important to double-check that the proposer still hasn't been observed so we don't
    // have a race-condition when verifying two blocks simultaneously.
    //
    // Note: If this BlobSidecar goes on to fail full verification, we do not evict it from the seen_cache
    // as alternate blob_sidecars for the same identifier can still be retrieved
    // over rpc. Evicting them from this cache would allow faster propagation over gossip. So we allow
    // retreieval of potentially valid blocks over rpc, but try to punish the proposer for signing
    // invalid messages. Issue for more background
    // https://github.com/ethereum/consensus-specs/issues/3261
    if chain
        .observed_blob_sidecars
        .write()
        .observe_sidecar(&signed_blob_sidecar.message)
        .map_err(|e| BlobError::BeaconChainError(e.into()))?
    {
        return Err(BlobError::RepeatBlob {
            proposer: proposer_index as u64,
            slot: blob_slot,
            index: blob_index,
        });
    }

    Ok(GossipVerifiedBlob {
        blob: signed_blob_sidecar.message,
    })
}

/// Performs a cheap (time-efficient) state advancement so the committees and proposer shuffling for
/// `slot` can be obtained from `state`.
///
/// The state advancement is "cheap" since it does not generate state roots. As a result, the
/// returned state might be holistically invalid but the committees/proposers will be correct (since
/// they do not rely upon state roots).
///
/// If the given `state` can already serve the `slot`, the committees will be built on the `state`
/// and `Cow::Borrowed(state)` will be returned. Otherwise, the state will be cloned, cheaply
/// advanced and then returned as a `Cow::Owned`. The end result is that the given `state` is never
/// mutated to be invalid (in fact, it is never changed beyond a simple committee cache build).
///
/// Note: This is a copy of the `block_verification::cheap_state_advance_to_obtain_committees` to return
/// a BlobError error type instead.
/// TODO(pawan): try to unify the 2 functions.
fn cheap_state_advance_to_obtain_committees<'a, E: EthSpec>(
    state: &'a mut BeaconState<E>,
    state_root_opt: Option<Hash256>,
    blob_slot: Slot,
    spec: &ChainSpec,
) -> Result<Cow<'a, BeaconState<E>>, BlobError<E>> {
    let block_epoch = blob_slot.epoch(E::slots_per_epoch());

    if state.current_epoch() == block_epoch {
        // Build both the current and previous epoch caches, as the previous epoch caches are
        // useful for verifying attestations in blocks from the current epoch.
        state.build_committee_cache(RelativeEpoch::Previous, spec)?;
        state.build_committee_cache(RelativeEpoch::Current, spec)?;

        Ok(Cow::Borrowed(state))
    } else if state.slot() > blob_slot {
        Err(BlobError::BlobIsNotLaterThanParent {
            blob_slot,
            parent_slot: state.slot(),
        })
    } else {
        let mut state = state.clone_with(CloneConfig::committee_caches_only());
        let target_slot = block_epoch.start_slot(E::slots_per_epoch());

        // Advance the state into the same epoch as the block. Use the "partial" method since state
        // roots are not important for proposer/attester shuffling.
        partial_state_advance(&mut state, state_root_opt, target_slot, spec)
            .map_err(|e| BlobError::BeaconChainError(BeaconChainError::from(e)))?;

        state.build_committee_cache(RelativeEpoch::Previous, spec)?;
        state.build_committee_cache(RelativeEpoch::Current, spec)?;

        Ok(Cow::Owned(state))
    }
}

/// Wrapper over a `BlobSidecar` for which we have completed kzg verification.
/// i.e. `verify_blob_kzg_proof(blob, commitment, proof) == true`.
#[derive(Debug, Derivative, Clone)]
#[derivative(PartialEq, Eq)]
pub struct KzgVerifiedBlob<T: EthSpec> {
    blob: Arc<BlobSidecar<T>>,
}

impl<T: EthSpec> PartialOrd for KzgVerifiedBlob<T> {
    fn partial_cmp(&self, other: &Self) -> Option<std::cmp::Ordering> {
        self.blob.partial_cmp(&other.blob)
    }
}

impl<T: EthSpec> Ord for KzgVerifiedBlob<T> {
    fn cmp(&self, other: &Self) -> std::cmp::Ordering {
        self.blob.cmp(&other.blob)
    }
}

impl<T: EthSpec> KzgVerifiedBlob<T> {
    pub fn to_blob(self) -> Arc<BlobSidecar<T>> {
        self.blob
    }
    pub fn as_blob(&self) -> &BlobSidecar<T> {
        &self.blob
    }
    pub fn clone_blob(&self) -> Arc<BlobSidecar<T>> {
        self.blob.clone()
    }
    pub fn kzg_commitment(&self) -> KzgCommitment {
        self.blob.kzg_commitment
    }
    pub fn block_root(&self) -> Hash256 {
        self.blob.block_root
    }
    pub fn blob_index(&self) -> u64 {
        self.blob.index
    }
}

/// Complete kzg verification for a `GossipVerifiedBlob`.
///
/// Returns an error if the kzg verification check fails.
pub fn verify_kzg_for_blob<T: EthSpec>(
    blob: Arc<BlobSidecar<T>>,
    kzg: &Kzg,
) -> Result<KzgVerifiedBlob<T>, AvailabilityCheckError> {
    //TODO(sean) remove clone
    if validate_blob::<T>(kzg, blob.blob.clone(), blob.kzg_commitment, blob.kzg_proof)
        .map_err(AvailabilityCheckError::Kzg)?
    {
        Ok(KzgVerifiedBlob { blob })
    } else {
        Err(AvailabilityCheckError::KzgVerificationFailed)
    }
}

/// Complete kzg verification for a list of `BlobSidecar`s.
/// Returns an error if any of the `BlobSidecar`s fails kzg verification.
///
/// Note: This function should be preferred over calling `verify_kzg_for_blob`
/// in a loop since this function kzg verifies a list of blobs more efficiently.
pub fn verify_kzg_for_blob_list<T: EthSpec>(
    blob_list: Vec<Arc<BlobSidecar<T>>>,
    kzg: &Kzg,
) -> Result<KzgVerifiedBlobList<T>, AvailabilityCheckError> {
    let (blobs, (commitments, proofs)): (Vec<_>, (Vec<_>, Vec<_>)) = blob_list
        .clone()
        .into_iter()
        //TODO(sean) remove clone
        .map(|blob| (blob.blob.clone(), (blob.kzg_commitment, blob.kzg_proof)))
        .unzip();
    if validate_blobs::<T>(
        kzg,
        commitments.as_slice(),
        blobs.as_slice(),
        proofs.as_slice(),
    )
    .map_err(AvailabilityCheckError::Kzg)?
    {
        Ok(blob_list
            .into_iter()
            .map(|blob| KzgVerifiedBlob { blob })
            .collect())
    } else {
        Err(AvailabilityCheckError::KzgVerificationFailed)
    }
}

pub type KzgVerifiedBlobList<T> = Vec<KzgVerifiedBlob<T>>;

#[derive(Debug, Clone)]
pub enum MaybeAvailableBlock<E: EthSpec> {
    /// This variant is fully available.
    /// i.e. for pre-deneb blocks, it contains a (`SignedBeaconBlock`, `Blobs::None`) and for
    /// post-4844 blocks, it contains a `SignedBeaconBlock` and a Blobs variant other than `Blobs::None`.
    Available(AvailableBlock<E>),
    /// This variant is not fully available and requires blobs to become fully available.
    AvailabilityPending(AvailabilityPendingBlock<E>),
}

impl<T: EthSpec> TryInto<AvailableBlock<T>> for MaybeAvailableBlock<T> {
    type Error = AvailabilityCheckError;

    fn try_into(self) -> Result<AvailableBlock<T>, Self::Error> {
        match self {
            Self::Available(block) => Ok(block),
            Self::AvailabilityPending(_) => Err(AvailabilityCheckError::MissingBlobs),
        }
    }
}

/// Trait for common block operations.
pub trait AsBlock<E: EthSpec> {
    fn slot(&self) -> Slot;
    fn epoch(&self) -> Epoch;
    fn parent_root(&self) -> Hash256;
    fn state_root(&self) -> Hash256;
    fn signed_block_header(&self) -> SignedBeaconBlockHeader;
    fn message(&self) -> BeaconBlockRef<E>;
    fn as_block(&self) -> &SignedBeaconBlock<E>;
    fn block_cloned(&self) -> Arc<SignedBeaconBlock<E>>;
    fn canonical_root(&self) -> Hash256;
    fn into_block_wrapper(self) -> BlockWrapper<E>;
}

impl<E: EthSpec> AsBlock<E> for MaybeAvailableBlock<E> {
    fn slot(&self) -> Slot {
        self.as_block().slot()
    }
    fn epoch(&self) -> Epoch {
        self.as_block().epoch()
    }
    fn parent_root(&self) -> Hash256 {
        self.as_block().parent_root()
    }
    fn state_root(&self) -> Hash256 {
        self.as_block().state_root()
    }
    fn signed_block_header(&self) -> SignedBeaconBlockHeader {
        self.as_block().signed_block_header()
    }
    fn message(&self) -> BeaconBlockRef<E> {
        self.as_block().message()
    }
    fn as_block(&self) -> &SignedBeaconBlock<E> {
        match &self {
            MaybeAvailableBlock::Available(block) => block.as_block(),
            MaybeAvailableBlock::AvailabilityPending(block) => block.as_block(),
        }
    }
    fn block_cloned(&self) -> Arc<SignedBeaconBlock<E>> {
        match &self {
            MaybeAvailableBlock::Available(block) => block.block_cloned(),
            MaybeAvailableBlock::AvailabilityPending(block) => block.block_cloned(),
        }
    }
    fn canonical_root(&self) -> Hash256 {
        self.as_block().canonical_root()
    }

    fn into_block_wrapper(self) -> BlockWrapper<E> {
        match self {
            MaybeAvailableBlock::Available(available_block) => available_block.into_block_wrapper(),
            MaybeAvailableBlock::AvailabilityPending(pending_block) => {
                BlockWrapper::Block(pending_block.to_block())
            }
        }
    }
}

impl<E: EthSpec> AsBlock<E> for &MaybeAvailableBlock<E> {
    fn slot(&self) -> Slot {
        self.as_block().slot()
    }
    fn epoch(&self) -> Epoch {
        self.as_block().epoch()
    }
    fn parent_root(&self) -> Hash256 {
        self.as_block().parent_root()
    }
    fn state_root(&self) -> Hash256 {
        self.as_block().state_root()
    }
    fn signed_block_header(&self) -> SignedBeaconBlockHeader {
        self.as_block().signed_block_header()
    }
    fn message(&self) -> BeaconBlockRef<E> {
        self.as_block().message()
    }
    fn as_block(&self) -> &SignedBeaconBlock<E> {
        match &self {
            MaybeAvailableBlock::Available(block) => block.as_block(),
            MaybeAvailableBlock::AvailabilityPending(block) => block.as_block(),
        }
    }
    fn block_cloned(&self) -> Arc<SignedBeaconBlock<E>> {
        match &self {
            MaybeAvailableBlock::Available(block) => block.block_cloned(),
            MaybeAvailableBlock::AvailabilityPending(block) => block.block_cloned(),
        }
    }
    fn canonical_root(&self) -> Hash256 {
        self.as_block().canonical_root()
    }

    fn into_block_wrapper(self) -> BlockWrapper<E> {
        self.clone().into_block_wrapper()
    }
}

#[derive(Debug, Clone, Derivative)]
#[derivative(Hash(bound = "E: EthSpec"))]
pub enum BlockWrapper<E: EthSpec> {
    Block(Arc<SignedBeaconBlock<E>>),
    BlockAndBlobs(Arc<SignedBeaconBlock<E>>, FixedBlobSidecarList<E>),
}

impl<E: EthSpec> BlockWrapper<E> {
    pub fn deconstruct(self) -> (Arc<SignedBeaconBlock<E>>, Option<FixedBlobSidecarList<E>>) {
        match self {
            BlockWrapper::Block(block) => (block, None),
            BlockWrapper::BlockAndBlobs(block, blobs) => (block, Some(blobs)),
        }
    }
}

impl<E: EthSpec> AsBlock<E> for BlockWrapper<E> {
    fn slot(&self) -> Slot {
        self.as_block().slot()
    }
    fn epoch(&self) -> Epoch {
        self.as_block().epoch()
    }
    fn parent_root(&self) -> Hash256 {
        self.as_block().parent_root()
    }
    fn state_root(&self) -> Hash256 {
        self.as_block().state_root()
    }
    fn signed_block_header(&self) -> SignedBeaconBlockHeader {
        self.as_block().signed_block_header()
    }
    fn message(&self) -> BeaconBlockRef<E> {
        self.as_block().message()
    }
    fn as_block(&self) -> &SignedBeaconBlock<E> {
        match &self {
            BlockWrapper::Block(block) => block,
            BlockWrapper::BlockAndBlobs(block, _) => block,
        }
    }
    fn block_cloned(&self) -> Arc<SignedBeaconBlock<E>> {
        match &self {
            BlockWrapper::Block(block) => block.clone(),
            BlockWrapper::BlockAndBlobs(block, _) => block.clone(),
        }
    }
    fn canonical_root(&self) -> Hash256 {
        self.as_block().canonical_root()
    }

    fn into_block_wrapper(self) -> BlockWrapper<E> {
        self
    }
}

impl<E: EthSpec> From<Arc<SignedBeaconBlock<E>>> for BlockWrapper<E> {
    fn from(value: Arc<SignedBeaconBlock<E>>) -> Self {
        Self::Block(value)
    }
}

impl<E: EthSpec> From<SignedBeaconBlock<E>> for BlockWrapper<E> {
    fn from(value: SignedBeaconBlock<E>) -> Self {
        Self::Block(Arc::new(value))
    }
}

impl<E: EthSpec> From<BlockContentsTuple<E, FullPayload<E>>> for BlockWrapper<E> {
    fn from(value: BlockContentsTuple<E, FullPayload<E>>) -> Self {
        match value.1 {
            Some(variable_list) => Self::BlockAndBlobs(
                Arc::new(value.0),
                Vec::from(variable_list)
                    .into_iter()
                    .map(|signed_blob| signed_blob.message)
                    .collect::<Vec<_>>(),
            ),
            None => Self::Block(Arc::new(value.0)),
        }
    }
}<|MERGE_RESOLUTION|>--- conflicted
+++ resolved
@@ -18,15 +18,9 @@
 use std::borrow::Cow;
 use types::blob_sidecar::{BlobIdentifier, FixedBlobSidecarList};
 use types::{
-<<<<<<< HEAD
-    BeaconBlockRef, BeaconState, BeaconStateError, BlobSidecar, ChainSpec, CloneConfig, Epoch,
-    EthSpec, Hash256, KzgCommitment, RelativeEpoch, SignedBeaconBlock, SignedBeaconBlockHeader,
-    SignedBlobSidecar, Slot,
-=======
     BeaconBlockRef, BeaconState, BeaconStateError, BlobSidecar, BlobSidecarList, ChainSpec,
     CloneConfig, Epoch, EthSpec, FullPayload, Hash256, KzgCommitment, RelativeEpoch,
     SignedBeaconBlock, SignedBeaconBlockHeader, SignedBlobSidecar, Slot,
->>>>>>> c1d47da0
 };
 
 #[derive(Debug)]
