--- conflicted
+++ resolved
@@ -1,9 +1,5 @@
-<<<<<<< HEAD
 use itertools::Itertools;
-use kzg::{Blob as KzgBlob, Bytes48, Cell as KzgCell, Error as KzgError, Kzg};
-=======
 use kzg::{Blob as KzgBlob, Bytes48, CellRef as KzgCellRef, Error as KzgError, Kzg};
->>>>>>> bf300b33
 use std::sync::Arc;
 use types::data_column_sidecar::Cell;
 use types::{Blob, DataColumnSidecar, EthSpec, Hash256, KzgCommitment, KzgProof};
