use crate::attestation_verification::{
    batch_verify_aggregated_attestations, batch_verify_unaggregated_attestations,
    Error as AttestationError, VerifiedAggregatedAttestation, VerifiedAttestation,
    VerifiedUnaggregatedAttestation,
};
use crate::attester_cache::{AttesterCache, AttesterCacheKey};
use crate::beacon_block_streamer::{BeaconBlockStreamer, CheckCaches};
use crate::beacon_proposer_cache::compute_proposer_duties_from_head;
use crate::beacon_proposer_cache::BeaconProposerCache;
use crate::blob_verification::{GossipBlobError, GossipVerifiedBlob};
use crate::block_times_cache::BlockTimesCache;
use crate::block_verification::POS_PANDA_BANNER;
use crate::block_verification::{
    check_block_is_finalized_checkpoint_or_descendant, check_block_relevancy,
    signature_verify_chain_segment, verify_header_signature, BlockError, ExecutionPendingBlock,
    GossipVerifiedBlock, IntoExecutionPendingBlock,
};
use crate::block_verification_types::{
    AsBlock, AvailableExecutedBlock, BlockImportData, ExecutedBlock, RpcBlock,
};
pub use crate::canonical_head::CanonicalHead;
use crate::chain_config::ChainConfig;
use crate::data_availability_checker::{
    Availability, AvailabilityCheckError, AvailableBlock, DataAvailabilityChecker,
};
use crate::early_attester_cache::EarlyAttesterCache;
use crate::errors::{BeaconChainError as Error, BlockProductionError};
use crate::eth1_chain::{Eth1Chain, Eth1ChainBackend};
use crate::eth1_finalization_cache::{Eth1FinalizationCache, Eth1FinalizationData};
use crate::events::ServerSentEventHandler;
use crate::execution_payload::{get_execution_payload, NotifyExecutionLayer, PreparePayloadHandle};
use crate::fork_choice_signal::{ForkChoiceSignalRx, ForkChoiceSignalTx, ForkChoiceWaitResult};
use crate::head_tracker::{HeadTracker, HeadTrackerReader, SszHeadTracker};
use crate::historical_blocks::HistoricalBlockError;
use crate::light_client_finality_update_verification::{
    Error as LightClientFinalityUpdateError, VerifiedLightClientFinalityUpdate,
};
use crate::light_client_optimistic_update_verification::{
    Error as LightClientOptimisticUpdateError, VerifiedLightClientOptimisticUpdate,
};
use crate::light_client_server_cache::LightClientServerCache;
use crate::migrate::BackgroundMigrator;
use crate::naive_aggregation_pool::{
    AggregatedAttestationMap, Error as NaiveAggregationError, NaiveAggregationPool,
    SyncContributionAggregateMap,
};
use crate::observed_aggregates::{
    Error as AttestationObservationError, ObservedAggregateAttestations, ObservedSyncContributions,
};
use crate::observed_attesters::{
    ObservedAggregators, ObservedAttesters, ObservedSyncAggregators, ObservedSyncContributors,
};
use crate::observed_blob_sidecars::ObservedBlobSidecars;
use crate::observed_block_producers::ObservedBlockProducers;
use crate::observed_operations::{ObservationOutcome, ObservedOperations};
use crate::observed_slashable::ObservedSlashable;
use crate::persisted_beacon_chain::{PersistedBeaconChain, DUMMY_CANONICAL_HEAD_BLOCK_ROOT};
use crate::persisted_fork_choice::PersistedForkChoice;
use crate::pre_finalization_cache::PreFinalizationBlockCache;
use crate::shuffling_cache::{BlockShufflingIds, ShufflingCache};
use crate::snapshot_cache::{BlockProductionPreState, SnapshotCache};
use crate::sync_committee_verification::{
    Error as SyncCommitteeError, VerifiedSyncCommitteeMessage, VerifiedSyncContribution,
};
use crate::timeout_rw_lock::TimeoutRwLock;
use crate::validator_monitor::{
    get_slot_delay_ms, timestamp_now, ValidatorMonitor,
    HISTORIC_EPOCHS as VALIDATOR_MONITOR_HISTORIC_EPOCHS,
};
use crate::validator_pubkey_cache::ValidatorPubkeyCache;
use crate::{
    kzg_utils, metrics, AvailabilityPendingExecutedBlock, BeaconChainError, BeaconForkChoiceStore,
    BeaconSnapshot, CachedHead,
};
use eth2::types::{EventKind, SseBlobSidecar, SseBlock, SseExtendedPayloadAttributes};
use execution_layer::{
    BlockProposalContents, BlockProposalContentsType, BuilderParams, ChainHealth, ExecutionLayer,
    FailedCondition, PayloadAttributes, PayloadStatus,
};
use fork_choice::{
    AttestationFromBlock, ExecutionStatus, ForkChoice, ForkchoiceUpdateParameters,
    InvalidationOperation, PayloadVerificationStatus, ResetPayloadStatuses,
};
use futures::channel::mpsc::Sender;
use itertools::process_results;
use itertools::Itertools;
use kzg::Kzg;
use operation_pool::{AttestationRef, OperationPool, PersistedOperationPool, ReceivedPreCapella};
use parking_lot::{Mutex, RwLock};
use proto_array::{DoNotReOrg, ProposerHeadError};
use safe_arith::SafeArith;
use slasher::Slasher;
use slog::{crit, debug, error, info, trace, warn, Logger};
use slot_clock::SlotClock;
use ssz::Encode;
use state_processing::{
    common::get_attesting_indices_from_state,
    epoch_cache::initialize_epoch_cache,
    per_block_processing,
    per_block_processing::{
        errors::AttestationValidationError, get_expected_withdrawals,
        verify_attestation_for_block_inclusion, VerifySignatures,
    },
    per_slot_processing,
    state_advance::{complete_state_advance, partial_state_advance},
    BlockSignatureStrategy, ConsensusContext, SigVerifiedOp, StateProcessingStrategy,
    VerifyBlockRoot, VerifyOperation,
};
use std::borrow::Cow;
use std::cmp::Ordering;
use std::collections::HashMap;
use std::collections::HashSet;
use std::io::prelude::*;
use std::marker::PhantomData;
use std::sync::Arc;
use std::time::{Duration, Instant};
use store::iter::{BlockRootsIterator, ParentRootBlockIterator, StateRootsIterator};
use store::{
    DatabaseBlock, Error as DBError, HotColdDB, KeyValueStore, KeyValueStoreOp, StoreItem, StoreOp,
};
use task_executor::{ShutdownReason, TaskExecutor};
use tokio_stream::Stream;
use tree_hash::TreeHash;
use types::blob_sidecar::FixedBlobSidecarList;
use types::payload::BlockProductionVersion;
use types::*;

pub type ForkChoiceError = fork_choice::Error<crate::ForkChoiceStoreError>;

/// Alias to appease clippy.
type HashBlockTuple<E> = (Hash256, RpcBlock<E>);

/// The time-out before failure during an operation to take a read/write RwLock on the block
/// processing cache.
pub const BLOCK_PROCESSING_CACHE_LOCK_TIMEOUT: Duration = Duration::from_secs(1);
/// The time-out before failure during an operation to take a read/write RwLock on the
/// attestation cache.
pub const ATTESTATION_CACHE_LOCK_TIMEOUT: Duration = Duration::from_secs(1);

/// The time-out before failure during an operation to take a read/write RwLock on the
/// validator pubkey cache.
pub const VALIDATOR_PUBKEY_CACHE_LOCK_TIMEOUT: Duration = Duration::from_secs(1);

/// The timeout for the eth1 finalization cache
pub const ETH1_FINALIZATION_CACHE_LOCK_TIMEOUT: Duration = Duration::from_millis(200);

// These keys are all zero because they get stored in different columns, see `DBColumn` type.
pub const BEACON_CHAIN_DB_KEY: Hash256 = Hash256::zero();
pub const OP_POOL_DB_KEY: Hash256 = Hash256::zero();
pub const ETH1_CACHE_DB_KEY: Hash256 = Hash256::zero();
pub const FORK_CHOICE_DB_KEY: Hash256 = Hash256::zero();

/// Defines how old a block can be before it's no longer a candidate for the early attester cache.
const EARLY_ATTESTER_CACHE_HISTORIC_SLOTS: u64 = 4;

/// Defines a distance between the head block slot and the current slot.
///
/// If the head block is older than this value, don't bother preparing beacon proposers.
const PREPARE_PROPOSER_HISTORIC_EPOCHS: u64 = 4;

/// If the head is more than `MAX_PER_SLOT_FORK_CHOICE_DISTANCE` slots behind the wall-clock slot, DO NOT
/// run the per-slot tasks (primarily fork choice).
///
/// This prevents unnecessary work during sync.
///
/// The value is set to 256 since this would be just over one slot (12.8s) when syncing at
/// 20 slots/second. Having a single fork-choice run interrupt syncing would have very little
/// impact whilst having 8 epochs without a block is a comfortable grace period.
const MAX_PER_SLOT_FORK_CHOICE_DISTANCE: u64 = 256;

/// Reported to the user when the justified block has an invalid execution payload.
pub const INVALID_JUSTIFIED_PAYLOAD_SHUTDOWN_REASON: &str =
    "Justified block has an invalid execution payload.";

pub const INVALID_FINALIZED_MERGE_TRANSITION_BLOCK_SHUTDOWN_REASON: &str =
    "Finalized merge transition block is invalid.";

/// Defines the behaviour when a block/block-root for a skipped slot is requested.
pub enum WhenSlotSkipped {
    /// If the slot is a skip slot, return `None`.
    ///
    /// This is how the HTTP API behaves.
    None,
    /// If the slot is a skip slot, return the previous non-skipped block.
    ///
    /// This is generally how the specification behaves.
    Prev,
}

#[derive(Copy, Clone, Debug, PartialEq)]
pub enum AvailabilityProcessingStatus {
    MissingComponents(Slot, Hash256),
    Imported(Hash256),
}

impl TryInto<SignedBeaconBlockHash> for AvailabilityProcessingStatus {
    type Error = ();

    fn try_into(self) -> Result<SignedBeaconBlockHash, Self::Error> {
        match self {
            AvailabilityProcessingStatus::Imported(hash) => Ok(hash.into()),
            _ => Err(()),
        }
    }
}

impl TryInto<Hash256> for AvailabilityProcessingStatus {
    type Error = ();

    fn try_into(self) -> Result<Hash256, Self::Error> {
        match self {
            AvailabilityProcessingStatus::Imported(hash) => Ok(hash),
            _ => Err(()),
        }
    }
}

/// The result of a chain segment processing.
pub enum ChainSegmentResult<E: EthSpec> {
    /// Processing this chain segment finished successfully.
    Successful { imported_blocks: usize },
    /// There was an error processing this chain segment. Before the error, some blocks could
    /// have been imported.
    Failed {
        imported_blocks: usize,
        error: BlockError<E>,
    },
}

/// Configure the signature verification of produced blocks.
pub enum ProduceBlockVerification {
    VerifyRandao,
    NoVerification,
}

/// Payload attributes for which the `beacon_chain` crate is responsible.
pub struct PrePayloadAttributes {
    pub proposer_index: u64,
    pub prev_randao: Hash256,
    /// The block number of the block being built upon (same block as fcU `headBlockHash`).
    ///
    /// The parent block number is not part of the payload attributes sent to the EL, but *is*
    /// sent to builders via SSE.
    pub parent_block_number: u64,
    /// The block root of the block being built upon (same block as fcU `headBlockHash`).
    pub parent_beacon_block_root: Hash256,
}

/// Information about a state/block at a specific slot.
#[derive(Debug, Clone, Copy)]
pub struct FinalizationAndCanonicity {
    /// True if the slot of the state or block is finalized.
    ///
    /// This alone DOES NOT imply that the state/block is finalized, use `self.is_finalized()`.
    pub slot_is_finalized: bool,
    /// True if the state or block is canonical at its slot.
    pub canonical: bool,
}

/// Define whether a forkchoiceUpdate needs to be checked for an override (`Yes`) or has already
/// been checked (`AlreadyApplied`). It is safe to specify `Yes` even if re-orgs are disabled.
#[derive(Debug, Default, Clone, Copy, PartialEq, Eq)]
pub enum OverrideForkchoiceUpdate {
    #[default]
    Yes,
    AlreadyApplied,
}

#[derive(Debug, PartialEq)]
pub enum AttestationProcessingOutcome {
    Processed,
    EmptyAggregationBitfield,
    UnknownHeadBlock {
        beacon_block_root: Hash256,
    },
    /// The attestation is attesting to a state that is later than itself. (Viz., attesting to the
    /// future).
    AttestsToFutureBlock {
        block: Slot,
        attestation: Slot,
    },
    /// The slot is finalized, no need to import.
    FinalizedSlot {
        attestation: Slot,
        finalized: Slot,
    },
    FutureEpoch {
        attestation_epoch: Epoch,
        current_epoch: Epoch,
    },
    PastEpoch {
        attestation_epoch: Epoch,
        current_epoch: Epoch,
    },
    BadTargetEpoch,
    UnknownTargetRoot(Hash256),
    InvalidSignature,
    NoCommitteeForSlotAndIndex {
        slot: Slot,
        index: CommitteeIndex,
    },
    Invalid(AttestationValidationError),
}

/// Defines how a `BeaconState` should be "skipped" through skip-slots.
pub enum StateSkipConfig {
    /// Calculate the state root during each skip slot, producing a fully-valid `BeaconState`.
    WithStateRoots,
    /// Don't calculate the state root at each slot, instead just use the zero hash. This is orders
    /// of magnitude faster, however it produces a partially invalid state.
    ///
    /// This state is useful for operations that don't use the state roots; e.g., for calculating
    /// the shuffling.
    WithoutStateRoots,
}

pub trait BeaconChainTypes: Send + Sync + 'static {
    type HotStore: store::ItemStore<Self::EthSpec>;
    type ColdStore: store::ItemStore<Self::EthSpec>;
    type SlotClock: slot_clock::SlotClock;
    type Eth1Chain: Eth1ChainBackend<Self::EthSpec>;
    type EthSpec: types::EthSpec;
}

struct PartialBeaconBlock<E: EthSpec> {
    state: BeaconState<E>,
    slot: Slot,
    proposer_index: u64,
    parent_root: Hash256,
    randao_reveal: Signature,
    eth1_data: Eth1Data,
    graffiti: Graffiti,
    proposer_slashings: Vec<ProposerSlashing>,
    attester_slashings: Vec<AttesterSlashing<E>>,
    attestations: Vec<Attestation<E>>,
    deposits: Vec<Deposit>,
    voluntary_exits: Vec<SignedVoluntaryExit>,
    sync_aggregate: Option<SyncAggregate<E>>,
    prepare_payload_handle: Option<PreparePayloadHandle<E>>,
    bls_to_execution_changes: Vec<SignedBlsToExecutionChange>,
}

pub type LightClientProducerEvent<T> = (Hash256, Slot, SyncAggregate<T>);

pub type BeaconForkChoice<T> = ForkChoice<
    BeaconForkChoiceStore<
        <T as BeaconChainTypes>::EthSpec,
        <T as BeaconChainTypes>::HotStore,
        <T as BeaconChainTypes>::ColdStore,
    >,
    <T as BeaconChainTypes>::EthSpec,
>;

pub type BeaconStore<T> = Arc<
    HotColdDB<
        <T as BeaconChainTypes>::EthSpec,
        <T as BeaconChainTypes>::HotStore,
        <T as BeaconChainTypes>::ColdStore,
    >,
>;

/// Cache gossip verified blocks to serve over ReqResp before they are imported
type ReqRespPreImportCache<E> = HashMap<Hash256, Arc<SignedBeaconBlock<E>>>;

/// Represents the "Beacon Chain" component of Ethereum 2.0. Allows import of blocks and block
/// operations and chooses a canonical head.
pub struct BeaconChain<T: BeaconChainTypes> {
    pub spec: ChainSpec,
    /// Configuration for `BeaconChain` runtime behaviour.
    pub config: ChainConfig,
    /// Persistent storage for blocks, states, etc. Typically an on-disk store, such as LevelDB.
    pub store: BeaconStore<T>,
    /// Used for spawning async and blocking tasks.
    pub task_executor: TaskExecutor,
    /// Database migrator for running background maintenance on the store.
    pub store_migrator: BackgroundMigrator<T::EthSpec, T::HotStore, T::ColdStore>,
    /// Reports the current slot, typically based upon the system clock.
    pub slot_clock: T::SlotClock,
    /// Stores all operations (e.g., `Attestation`, `Deposit`, etc) that are candidates for
    /// inclusion in a block.
    pub op_pool: OperationPool<T::EthSpec>,
    /// A pool of attestations dedicated to the "naive aggregation strategy" defined in the eth2
    /// specs.
    ///
    /// This pool accepts `Attestation` objects that only have one aggregation bit set and provides
    /// a method to get an aggregated `Attestation` for some `AttestationData`.
    pub naive_aggregation_pool: RwLock<NaiveAggregationPool<AggregatedAttestationMap<T::EthSpec>>>,
    /// A pool of `SyncCommitteeContribution` dedicated to the "naive aggregation strategy" defined in the eth2
    /// specs.
    ///
    /// This pool accepts `SyncCommitteeContribution` objects that only have one aggregation bit set and provides
    /// a method to get an aggregated `SyncCommitteeContribution` for some `SyncCommitteeContributionData`.
    pub naive_sync_aggregation_pool:
        RwLock<NaiveAggregationPool<SyncContributionAggregateMap<T::EthSpec>>>,
    /// Contains a store of attestations which have been observed by the beacon chain.
    pub(crate) observed_attestations: RwLock<ObservedAggregateAttestations<T::EthSpec>>,
    /// Contains a store of sync contributions which have been observed by the beacon chain.
    pub(crate) observed_sync_contributions: RwLock<ObservedSyncContributions<T::EthSpec>>,
    /// Maintains a record of which validators have been seen to publish gossip attestations in
    /// recent epochs.
    pub observed_gossip_attesters: RwLock<ObservedAttesters<T::EthSpec>>,
    /// Maintains a record of which validators have been seen to have attestations included in
    /// blocks in recent epochs.
    pub observed_block_attesters: RwLock<ObservedAttesters<T::EthSpec>>,
    /// Maintains a record of which validators have been seen sending sync messages in recent epochs.
    pub(crate) observed_sync_contributors: RwLock<ObservedSyncContributors<T::EthSpec>>,
    /// Maintains a record of which validators have been seen to create `SignedAggregateAndProofs`
    /// in recent epochs.
    pub observed_aggregators: RwLock<ObservedAggregators<T::EthSpec>>,
    /// Maintains a record of which validators have been seen to create `SignedContributionAndProofs`
    /// in recent epochs.
    pub(crate) observed_sync_aggregators: RwLock<ObservedSyncAggregators<T::EthSpec>>,
    /// Maintains a record of which validators have proposed blocks for each slot.
    pub observed_block_producers: RwLock<ObservedBlockProducers<T::EthSpec>>,
    /// Maintains a record of blob sidecars seen over the gossip network.
    pub observed_blob_sidecars: RwLock<ObservedBlobSidecars<T::EthSpec>>,
    /// Maintains a record of slashable message seen over the gossip network or RPC.
    pub observed_slashable: RwLock<ObservedSlashable<T::EthSpec>>,
    /// Maintains a record of which validators have submitted voluntary exits.
    pub observed_voluntary_exits: Mutex<ObservedOperations<SignedVoluntaryExit, T::EthSpec>>,
    /// Maintains a record of which validators we've seen proposer slashings for.
    pub observed_proposer_slashings: Mutex<ObservedOperations<ProposerSlashing, T::EthSpec>>,
    /// Maintains a record of which validators we've seen attester slashings for.
    pub observed_attester_slashings:
        Mutex<ObservedOperations<AttesterSlashing<T::EthSpec>, T::EthSpec>>,
    /// Maintains a record of which validators we've seen BLS to execution changes for.
    pub observed_bls_to_execution_changes:
        Mutex<ObservedOperations<SignedBlsToExecutionChange, T::EthSpec>>,
    /// Provides information from the Ethereum 1 (PoW) chain.
    pub eth1_chain: Option<Eth1Chain<T::Eth1Chain, T::EthSpec>>,
    /// Interfaces with the execution client.
    pub execution_layer: Option<ExecutionLayer<T::EthSpec>>,
    /// Stores information about the canonical head and finalized/justified checkpoints of the
    /// chain. Also contains the fork choice struct, for computing the canonical head.
    pub canonical_head: CanonicalHead<T>,
    /// The root of the genesis block.
    pub genesis_block_root: Hash256,
    /// The root of the genesis state.
    pub genesis_state_root: Hash256,
    /// The root of the list of genesis validators, used during syncing.
    pub genesis_validators_root: Hash256,
    /// Transmitter used to indicate that slot-start fork choice has completed running.
    pub fork_choice_signal_tx: Option<ForkChoiceSignalTx>,
    /// Receiver used by block production to wait on slot-start fork choice.
    pub fork_choice_signal_rx: Option<ForkChoiceSignalRx>,
    /// The genesis time of this `BeaconChain` (seconds since UNIX epoch).
    pub genesis_time: u64,
    /// A handler for events generated by the beacon chain. This is only initialized when the
    /// HTTP server is enabled.
    pub event_handler: Option<ServerSentEventHandler<T::EthSpec>>,
    /// Used to track the heads of the beacon chain.
    pub(crate) head_tracker: Arc<HeadTracker>,
    /// A cache dedicated to block processing.
    pub(crate) snapshot_cache: TimeoutRwLock<SnapshotCache<T::EthSpec>>,
    /// Caches the attester shuffling for a given epoch and shuffling key root.
    pub shuffling_cache: TimeoutRwLock<ShufflingCache>,
    /// A cache of eth1 deposit data at epoch boundaries for deposit finalization
    pub eth1_finalization_cache: TimeoutRwLock<Eth1FinalizationCache>,
    /// Caches the beacon block proposer shuffling for a given epoch and shuffling key root.
    pub beacon_proposer_cache: Arc<Mutex<BeaconProposerCache>>,
    /// Caches a map of `validator_index -> validator_pubkey`.
    pub(crate) validator_pubkey_cache: TimeoutRwLock<ValidatorPubkeyCache<T>>,
    /// A cache used when producing attestations.
    pub(crate) attester_cache: Arc<AttesterCache>,
    /// A cache used when producing attestations whilst the head block is still being imported.
    pub early_attester_cache: EarlyAttesterCache<T::EthSpec>,
    /// Cache gossip verified blocks to serve over ReqResp before they are imported
    pub reqresp_pre_import_cache: Arc<RwLock<ReqRespPreImportCache<T::EthSpec>>>,
    /// A cache used to keep track of various block timings.
    pub block_times_cache: Arc<RwLock<BlockTimesCache>>,
    /// A cache used to track pre-finalization block roots for quick rejection.
    pub pre_finalization_block_cache: PreFinalizationBlockCache,
    /// A cache used to produce light_client server messages
    pub light_client_server_cache: LightClientServerCache<T>,
    /// Sender to signal the light_client server to produce new updates
    pub light_client_server_tx: Option<Sender<LightClientProducerEvent<T::EthSpec>>>,
    /// Sender given to tasks, so that if they encounter a state in which execution cannot
    /// continue they can request that everything shuts down.
    pub shutdown_sender: Sender<ShutdownReason>,
    /// Logging to CLI, etc.
    pub(crate) log: Logger,
    /// Arbitrary bytes included in the blocks.
    pub(crate) graffiti: Graffiti,
    /// Optional slasher.
    pub slasher: Option<Arc<Slasher<T::EthSpec>>>,
    /// Provides monitoring of a set of explicitly defined validators.
    pub validator_monitor: RwLock<ValidatorMonitor<T::EthSpec>>,
    /// The slot at which blocks are downloaded back to.
    pub genesis_backfill_slot: Slot,
    /// Provides a KZG verification and temporary storage for blocks and blobs as
    /// they are collected and combined.
    pub data_availability_checker: Arc<DataAvailabilityChecker<T>>,
    /// The KZG trusted setup used by this chain.
    pub kzg: Option<Arc<Kzg>>,
    /// State with complete tree hash cache, ready for block production.
    ///
    /// NB: We can delete this once we have tree-states.
    #[allow(clippy::type_complexity)]
    pub block_production_state: Arc<Mutex<Option<(Hash256, BlockProductionPreState<T::EthSpec>)>>>,
}

pub enum BeaconBlockResponseWrapper<E: EthSpec> {
    Full(BeaconBlockResponse<E, FullPayload<E>>),
    Blinded(BeaconBlockResponse<E, BlindedPayload<E>>),
}

impl<E: EthSpec> BeaconBlockResponseWrapper<E> {
    pub fn fork_name(&self, spec: &ChainSpec) -> Result<ForkName, InconsistentFork> {
        Ok(match self {
            BeaconBlockResponseWrapper::Full(resp) => resp.block.to_ref().fork_name(spec)?,
            BeaconBlockResponseWrapper::Blinded(resp) => resp.block.to_ref().fork_name(spec)?,
        })
    }

    pub fn execution_payload_value(&self) -> Uint256 {
        match self {
            BeaconBlockResponseWrapper::Full(resp) => resp.execution_payload_value,
            BeaconBlockResponseWrapper::Blinded(resp) => resp.execution_payload_value,
        }
    }

    pub fn consensus_block_value_gwei(&self) -> u64 {
        match self {
            BeaconBlockResponseWrapper::Full(resp) => resp.consensus_block_value,
            BeaconBlockResponseWrapper::Blinded(resp) => resp.consensus_block_value,
        }
    }

    pub fn consensus_block_value_wei(&self) -> Uint256 {
        Uint256::from(self.consensus_block_value_gwei()) * 1_000_000_000
    }

    pub fn is_blinded(&self) -> bool {
        matches!(self, BeaconBlockResponseWrapper::Blinded(_))
    }
}

/// The components produced when the local beacon node creates a new block to extend the chain
pub struct BeaconBlockResponse<E: EthSpec, Payload: AbstractExecPayload<E>> {
    /// The newly produced beacon block
    pub block: BeaconBlock<E, Payload>,
    /// The post-state after applying the new block
    pub state: BeaconState<E>,
    /// The Blobs / Proofs associated with the new block
    pub blob_items: Option<(KzgProofs<E>, BlobsList<E>)>,
    /// The execution layer reward for the block
    pub execution_payload_value: Uint256,
    /// The consensus layer reward to the proposer
    pub consensus_block_value: u64,
}

impl FinalizationAndCanonicity {
    pub fn is_finalized(self) -> bool {
        self.slot_is_finalized && self.canonical
    }
}

impl<T: BeaconChainTypes> BeaconChain<T> {
    /// Checks if a block is finalized.
    /// The finalization check is done with the block slot. The block root is used to verify that
    /// the finalized slot is in the canonical chain.
    pub fn is_finalized_block(
        &self,
        block_root: &Hash256,
        block_slot: Slot,
    ) -> Result<bool, Error> {
        let finalized_slot = self
            .canonical_head
            .cached_head()
            .finalized_checkpoint()
            .epoch
            .start_slot(T::EthSpec::slots_per_epoch());
        let is_canonical = self
            .block_root_at_slot(block_slot, WhenSlotSkipped::None)?
            .map_or(false, |canonical_root| block_root == &canonical_root);
        Ok(block_slot <= finalized_slot && is_canonical)
    }

    /// Checks if a state is finalized.
    /// The finalization check is done with the slot. The state root is used to verify that
    /// the finalized state is in the canonical chain.
    pub fn is_finalized_state(
        &self,
        state_root: &Hash256,
        state_slot: Slot,
    ) -> Result<bool, Error> {
        self.state_finalization_and_canonicity(state_root, state_slot)
            .map(FinalizationAndCanonicity::is_finalized)
    }

    /// Fetch the finalization and canonicity status of the state with `state_root`.
    pub fn state_finalization_and_canonicity(
        &self,
        state_root: &Hash256,
        state_slot: Slot,
    ) -> Result<FinalizationAndCanonicity, Error> {
        let finalized_slot = self
            .canonical_head
            .cached_head()
            .finalized_checkpoint()
            .epoch
            .start_slot(T::EthSpec::slots_per_epoch());
        let slot_is_finalized = state_slot <= finalized_slot;
        let canonical = self
            .state_root_at_slot(state_slot)?
            .map_or(false, |canonical_root| state_root == &canonical_root);
        Ok(FinalizationAndCanonicity {
            slot_is_finalized,
            canonical,
        })
    }

    /// Persists the head tracker and fork choice.
    ///
    /// We do it atomically even though no guarantees need to be made about blocks from
    /// the head tracker also being present in fork choice.
    pub fn persist_head_and_fork_choice(&self) -> Result<(), Error> {
        let mut batch = vec![];

        let _head_timer = metrics::start_timer(&metrics::PERSIST_HEAD);

        // Hold a lock to head_tracker until it has been persisted to disk. Otherwise there's a race
        // condition with the pruning thread which can result in a block present in the head tracker
        // but absent in the DB. This inconsistency halts pruning and dramastically increases disk
        // size. Ref: https://github.com/sigp/lighthouse/issues/4773
        let head_tracker = self.head_tracker.0.read();
        batch.push(self.persist_head_in_batch(&head_tracker));

        let _fork_choice_timer = metrics::start_timer(&metrics::PERSIST_FORK_CHOICE);
        batch.push(self.persist_fork_choice_in_batch());

        self.store.hot_db.do_atomically(batch)?;
        drop(head_tracker);

        Ok(())
    }

    /// Return a `PersistedBeaconChain` without reference to a `BeaconChain`.
    pub fn make_persisted_head(
        genesis_block_root: Hash256,
        head_tracker_reader: &HeadTrackerReader,
    ) -> PersistedBeaconChain {
        PersistedBeaconChain {
            _canonical_head_block_root: DUMMY_CANONICAL_HEAD_BLOCK_ROOT,
            genesis_block_root,
            ssz_head_tracker: SszHeadTracker::from_map(head_tracker_reader),
        }
    }

    /// Return a database operation for writing the beacon chain head to disk.
    pub fn persist_head_in_batch(
        &self,
        head_tracker_reader: &HeadTrackerReader,
    ) -> KeyValueStoreOp {
        Self::persist_head_in_batch_standalone(self.genesis_block_root, head_tracker_reader)
    }

    pub fn persist_head_in_batch_standalone(
        genesis_block_root: Hash256,
        head_tracker_reader: &HeadTrackerReader,
    ) -> KeyValueStoreOp {
        Self::make_persisted_head(genesis_block_root, head_tracker_reader)
            .as_kv_store_op(BEACON_CHAIN_DB_KEY)
    }

    /// Load fork choice from disk, returning `None` if it isn't found.
    pub fn load_fork_choice(
        store: BeaconStore<T>,
        reset_payload_statuses: ResetPayloadStatuses,
        spec: &ChainSpec,
        log: &Logger,
    ) -> Result<Option<BeaconForkChoice<T>>, Error> {
        let Some(persisted_fork_choice) =
            store.get_item::<PersistedForkChoice>(&FORK_CHOICE_DB_KEY)?
        else {
            return Ok(None);
        };

        let fc_store =
            BeaconForkChoiceStore::from_persisted(persisted_fork_choice.fork_choice_store, store)?;

        Ok(Some(ForkChoice::from_persisted(
            persisted_fork_choice.fork_choice,
            reset_payload_statuses,
            fc_store,
            spec,
            log,
        )?))
    }

    /// Persists `self.op_pool` to disk.
    ///
    /// ## Notes
    ///
    /// This operation is typically slow and causes a lot of allocations. It should be used
    /// sparingly.
    pub fn persist_op_pool(&self) -> Result<(), Error> {
        let _timer = metrics::start_timer(&metrics::PERSIST_OP_POOL);

        self.store.put_item(
            &OP_POOL_DB_KEY,
            &PersistedOperationPool::from_operation_pool(&self.op_pool),
        )?;

        Ok(())
    }

    /// Persists `self.eth1_chain` and its caches to disk.
    pub fn persist_eth1_cache(&self) -> Result<(), Error> {
        let _timer = metrics::start_timer(&metrics::PERSIST_ETH1_CACHE);

        if let Some(eth1_chain) = self.eth1_chain.as_ref() {
            self.store
                .put_item(&ETH1_CACHE_DB_KEY, &eth1_chain.as_ssz_container())?;
        }

        Ok(())
    }

    pub fn persist_data_availability_checker(&self) -> Result<(), Error> {
        let _timer = metrics::start_timer(&metrics::PERSIST_DATA_AVAILABILITY_CHECKER);
        self.data_availability_checker.persist_all()?;

        Ok(())
    }

    /// Returns the slot _right now_ according to `self.slot_clock`. Returns `Err` if the slot is
    /// unavailable.
    ///
    /// The slot might be unavailable due to an error with the system clock, or if the present time
    /// is before genesis (i.e., a negative slot).
    pub fn slot(&self) -> Result<Slot, Error> {
        self.slot_clock.now().ok_or(Error::UnableToReadSlot)
    }

    /// Returns the epoch _right now_ according to `self.slot_clock`. Returns `Err` if the epoch is
    /// unavailable.
    ///
    /// The epoch might be unavailable due to an error with the system clock, or if the present time
    /// is before genesis (i.e., a negative epoch).
    pub fn epoch(&self) -> Result<Epoch, Error> {
        self.slot()
            .map(|slot| slot.epoch(T::EthSpec::slots_per_epoch()))
    }

    /// Iterates across all `(block_root, slot)` pairs from `start_slot`
    /// to the head of the chain (inclusive).
    ///
    /// ## Notes
    ///
    /// - `slot` always increases by `1`.
    /// - Skipped slots contain the root of the closest prior
    ///     non-skipped slot (identical to the way they are stored in `state.block_roots`).
    /// - Iterator returns `(Hash256, Slot)`.
    ///
    /// Will return a `BlockOutOfRange` error if the requested start slot is before the period of
    /// history for which we have blocks stored. See `get_oldest_block_slot`.
    pub fn forwards_iter_block_roots(
        &self,
        start_slot: Slot,
    ) -> Result<impl Iterator<Item = Result<(Hash256, Slot), Error>> + '_, Error> {
        let oldest_block_slot = self.store.get_oldest_block_slot();
        if start_slot < oldest_block_slot {
            return Err(Error::HistoricalBlockError(
                HistoricalBlockError::BlockOutOfRange {
                    slot: start_slot,
                    oldest_block_slot,
                },
            ));
        }

        let local_head = self.head_snapshot();

        let iter = self.store.forwards_block_roots_iterator(
            start_slot,
            local_head.beacon_state.clone_with(CloneConfig::none()),
            local_head.beacon_block_root,
            &self.spec,
        )?;

        Ok(iter.map(|result| result.map_err(Into::into)))
    }

    /// Even more efficient variant of `forwards_iter_block_roots` that will avoid cloning the head
    /// state if it isn't required for the requested range of blocks.
    /// The range [start_slot, end_slot] is inclusive (ie `start_slot <= end_slot`)
    pub fn forwards_iter_block_roots_until(
        &self,
        start_slot: Slot,
        end_slot: Slot,
    ) -> Result<impl Iterator<Item = Result<(Hash256, Slot), Error>> + '_, Error> {
        let oldest_block_slot = self.store.get_oldest_block_slot();
        if start_slot < oldest_block_slot {
            return Err(Error::HistoricalBlockError(
                HistoricalBlockError::BlockOutOfRange {
                    slot: start_slot,
                    oldest_block_slot,
                },
            ));
        }

        self.with_head(move |head| {
            let iter = self.store.forwards_block_roots_iterator_until(
                start_slot,
                end_slot,
                || {
                    Ok((
                        head.beacon_state.clone_with_only_committee_caches(),
                        head.beacon_block_root,
                    ))
                },
                &self.spec,
            )?;
            Ok(iter
                .map(|result| result.map_err(Into::into))
                .take_while(move |result| {
                    result.as_ref().map_or(true, |(_, slot)| *slot <= end_slot)
                }))
        })
    }

    /// Traverse backwards from `block_root` to find the block roots of its ancestors.
    ///
    /// ## Notes
    ///
    /// - `slot` always decreases by `1`.
    /// - Skipped slots contain the root of the closest prior
    ///     non-skipped slot (identical to the way they are stored in `state.block_roots`) .
    /// - Iterator returns `(Hash256, Slot)`.
    /// - The provided `block_root` is included as the first item in the iterator.
    pub fn rev_iter_block_roots_from(
        &self,
        block_root: Hash256,
    ) -> Result<impl Iterator<Item = Result<(Hash256, Slot), Error>> + '_, Error> {
        let block = self
            .get_blinded_block(&block_root)?
            .ok_or(Error::MissingBeaconBlock(block_root))?;
        let state = self
            .get_state(&block.state_root(), Some(block.slot()))?
            .ok_or_else(|| Error::MissingBeaconState(block.state_root()))?;
        let iter = BlockRootsIterator::owned(&self.store, state);
        Ok(std::iter::once(Ok((block_root, block.slot())))
            .chain(iter)
            .map(|result| result.map_err(|e| e.into())))
    }

    /// Iterates backwards across all `(state_root, slot)` pairs starting from
    /// an arbitrary `BeaconState` to the earliest reachable ancestor (may or may not be genesis).
    ///
    /// ## Notes
    ///
    /// - `slot` always decreases by `1`.
    /// - Iterator returns `(Hash256, Slot)`.
    /// - As this iterator starts at the `head` of the chain (viz., the best block), the first slot
    ///     returned may be earlier than the wall-clock slot.
    pub fn rev_iter_state_roots_from<'a>(
        &'a self,
        state_root: Hash256,
        state: &'a BeaconState<T::EthSpec>,
    ) -> impl Iterator<Item = Result<(Hash256, Slot), Error>> + 'a {
        std::iter::once(Ok((state_root, state.slot())))
            .chain(StateRootsIterator::new(&self.store, state))
            .map(|result| result.map_err(Into::into))
    }

    /// Iterates across all `(state_root, slot)` pairs from `start_slot`
    /// to the head of the chain (inclusive).
    ///
    /// ## Notes
    ///
    /// - `slot` always increases by `1`.
    /// - Iterator returns `(Hash256, Slot)`.
    pub fn forwards_iter_state_roots(
        &self,
        start_slot: Slot,
    ) -> Result<impl Iterator<Item = Result<(Hash256, Slot), Error>> + '_, Error> {
        let local_head = self.head_snapshot();

        let iter = self.store.forwards_state_roots_iterator(
            start_slot,
            local_head.beacon_state_root(),
            local_head.beacon_state.clone_with(CloneConfig::none()),
            &self.spec,
        )?;

        Ok(iter.map(|result| result.map_err(Into::into)))
    }

    /// Super-efficient forwards state roots iterator that avoids cloning the head if the state
    /// roots lie entirely within the freezer database.
    ///
    /// The iterator returned will include roots for `start_slot..=end_slot`, i.e.  it
    /// is endpoint inclusive.
    pub fn forwards_iter_state_roots_until(
        &self,
        start_slot: Slot,
        end_slot: Slot,
    ) -> Result<impl Iterator<Item = Result<(Hash256, Slot), Error>> + '_, Error> {
        self.with_head(move |head| {
            let iter = self.store.forwards_state_roots_iterator_until(
                start_slot,
                end_slot,
                || {
                    Ok((
                        head.beacon_state.clone_with_only_committee_caches(),
                        head.beacon_state_root(),
                    ))
                },
                &self.spec,
            )?;
            Ok(iter
                .map(|result| result.map_err(Into::into))
                .take_while(move |result| {
                    result.as_ref().map_or(true, |(_, slot)| *slot <= end_slot)
                }))
        })
    }

    /// Returns the block at the given slot, if any. Only returns blocks in the canonical chain.
    ///
    /// Use the `skips` parameter to define the behaviour when `request_slot` is a skipped slot.
    ///
    /// ## Errors
    ///
    /// May return a database error.
    pub fn block_at_slot(
        &self,
        request_slot: Slot,
        skips: WhenSlotSkipped,
    ) -> Result<Option<SignedBlindedBeaconBlock<T::EthSpec>>, Error> {
        let root = self.block_root_at_slot(request_slot, skips)?;

        if let Some(block_root) = root {
            Ok(self.store.get_blinded_block(&block_root)?)
        } else {
            Ok(None)
        }
    }

    /// Returns the state root at the given slot, if any. Only returns state roots in the canonical chain.
    ///
    /// ## Errors
    ///
    /// May return a database error.
    pub fn state_root_at_slot(&self, request_slot: Slot) -> Result<Option<Hash256>, Error> {
        if request_slot == self.spec.genesis_slot {
            return Ok(Some(self.genesis_state_root));
        } else if request_slot > self.slot()? {
            return Ok(None);
        }

        // Check limits w.r.t historic state bounds.
        let (historic_lower_limit, historic_upper_limit) = self.store.get_historic_state_limits();
        if request_slot > historic_lower_limit && request_slot < historic_upper_limit {
            return Ok(None);
        }

        // Try an optimized path of reading the root directly from the head state.
        let fast_lookup: Option<Hash256> = self.with_head(|head| {
            if head.beacon_block.slot() <= request_slot {
                // Return the head state root if all slots between the request and the head are skipped.
                Ok(Some(head.beacon_state_root()))
            } else if let Ok(root) = head.beacon_state.get_state_root(request_slot) {
                // Return the root if it's easily accessible from the head state.
                Ok(Some(*root))
            } else {
                // Fast lookup is not possible.
                Ok::<_, Error>(None)
            }
        })?;

        if let Some(root) = fast_lookup {
            return Ok(Some(root));
        }

        process_results(
            self.forwards_iter_state_roots_until(request_slot, request_slot)?,
            |mut iter| {
                if let Some((root, slot)) = iter.next() {
                    if slot == request_slot {
                        Ok(Some(root))
                    } else {
                        // Sanity check.
                        Err(Error::InconsistentForwardsIter { request_slot, slot })
                    }
                } else {
                    Ok(None)
                }
            },
        )?
    }

    /// Returns the block root at the given slot, if any. Only returns roots in the canonical chain.
    ///
    /// ## Notes
    ///
    /// - Use the `skips` parameter to define the behaviour when `request_slot` is a skipped slot.
    /// - Returns `Ok(None)` for any slot higher than the current wall-clock slot, or less than
    ///   the oldest known block slot.
    pub fn block_root_at_slot(
        &self,
        request_slot: Slot,
        skips: WhenSlotSkipped,
    ) -> Result<Option<Hash256>, Error> {
        match skips {
            WhenSlotSkipped::None => self.block_root_at_slot_skips_none(request_slot),
            WhenSlotSkipped::Prev => self.block_root_at_slot_skips_prev(request_slot),
        }
        .or_else(|e| match e {
            Error::HistoricalBlockError(_) => Ok(None),
            e => Err(e),
        })
    }

    /// Returns the block root at the given slot, if any. Only returns roots in the canonical chain.
    ///
    /// ## Notes
    ///
    /// - Returns `Ok(None)` if the given `Slot` was skipped.
    /// - Returns `Ok(None)` for any slot higher than the current wall-clock slot.
    ///
    /// ## Errors
    ///
    /// May return a database error.
    fn block_root_at_slot_skips_none(&self, request_slot: Slot) -> Result<Option<Hash256>, Error> {
        if request_slot == self.spec.genesis_slot {
            return Ok(Some(self.genesis_block_root));
        } else if request_slot > self.slot()? {
            return Ok(None);
        }

        let prev_slot = request_slot.saturating_sub(1_u64);

        // Try an optimized path of reading the root directly from the head state.
        let fast_lookup: Option<Option<Hash256>> = self.with_head(|head| {
            let state = &head.beacon_state;

            // Try find the root for the `request_slot`.
            let request_root_opt = match state.slot().cmp(&request_slot) {
                // It's always a skip slot if the head is less than the request slot, return early.
                Ordering::Less => return Ok(Some(None)),
                // The request slot is the head slot.
                Ordering::Equal => Some(head.beacon_block_root),
                // Try find the request slot in the state.
                Ordering::Greater => state.get_block_root(request_slot).ok().copied(),
            };

            if let Some(request_root) = request_root_opt {
                if let Ok(prev_root) = state.get_block_root(prev_slot) {
                    return Ok(Some((*prev_root != request_root).then_some(request_root)));
                }
            }

            // Fast lookup is not possible.
            Ok::<_, Error>(None)
        })?;
        if let Some(root_opt) = fast_lookup {
            return Ok(root_opt);
        }

        if let Some(((prev_root, _), (curr_root, curr_slot))) = process_results(
            self.forwards_iter_block_roots_until(prev_slot, request_slot)?,
            |iter| iter.tuple_windows().next(),
        )? {
            // Sanity check.
            if curr_slot != request_slot {
                return Err(Error::InconsistentForwardsIter {
                    request_slot,
                    slot: curr_slot,
                });
            }
            Ok((curr_root != prev_root).then_some(curr_root))
        } else {
            Ok(None)
        }
    }

    /// Returns the block root at the given slot, if any. Only returns roots in the canonical chain.
    ///
    /// ## Notes
    ///
    /// - Returns the root at the previous non-skipped slot if the given `Slot` was skipped.
    /// - Returns `Ok(None)` for any slot higher than the current wall-clock slot.
    ///
    /// ## Errors
    ///
    /// May return a database error.
    fn block_root_at_slot_skips_prev(&self, request_slot: Slot) -> Result<Option<Hash256>, Error> {
        if request_slot == self.spec.genesis_slot {
            return Ok(Some(self.genesis_block_root));
        } else if request_slot > self.slot()? {
            return Ok(None);
        }

        // Try an optimized path of reading the root directly from the head state.
        let fast_lookup: Option<Hash256> = self.with_head(|head| {
            if head.beacon_block.slot() <= request_slot {
                // Return the head root if all slots between the request and the head are skipped.
                Ok(Some(head.beacon_block_root))
            } else if let Ok(root) = head.beacon_state.get_block_root(request_slot) {
                // Return the root if it's easily accessible from the head state.
                Ok(Some(*root))
            } else {
                // Fast lookup is not possible.
                Ok::<_, Error>(None)
            }
        })?;
        if let Some(root) = fast_lookup {
            return Ok(Some(root));
        }

        process_results(
            self.forwards_iter_block_roots_until(request_slot, request_slot)?,
            |mut iter| {
                if let Some((root, slot)) = iter.next() {
                    if slot == request_slot {
                        Ok(Some(root))
                    } else {
                        // Sanity check.
                        Err(Error::InconsistentForwardsIter { request_slot, slot })
                    }
                } else {
                    Ok(None)
                }
            },
        )?
    }

    /// Returns the block at the given root, if any.
    ///
    /// Will also check the early attester cache for the block. Because of this, there's no
    /// guarantee that a block returned from this function has a `BeaconState` available in
    /// `self.store`. The expected use for this function is *only* for returning blocks requested
    /// from P2P peers.
    ///
    /// ## Errors
    ///
    /// May return a database error.
    pub fn get_blocks_checking_caches(
        self: &Arc<Self>,
        block_roots: Vec<Hash256>,
        executor: &TaskExecutor,
    ) -> Result<
        impl Stream<
            Item = (
                Hash256,
                Arc<Result<Option<Arc<SignedBeaconBlock<T::EthSpec>>>, Error>>,
            ),
        >,
        Error,
    > {
        Ok(BeaconBlockStreamer::<T>::new(self, CheckCaches::Yes)?
            .launch_stream(block_roots, executor))
    }

    pub fn get_blocks(
        self: &Arc<Self>,
        block_roots: Vec<Hash256>,
        executor: &TaskExecutor,
    ) -> Result<
        impl Stream<
            Item = (
                Hash256,
                Arc<Result<Option<Arc<SignedBeaconBlock<T::EthSpec>>>, Error>>,
            ),
        >,
        Error,
    > {
        Ok(BeaconBlockStreamer::<T>::new(self, CheckCaches::No)?
            .launch_stream(block_roots, executor))
    }

    pub fn get_blobs_checking_early_attester_cache(
        &self,
        block_root: &Hash256,
    ) -> Result<BlobSidecarList<T::EthSpec>, Error> {
        self.early_attester_cache
            .get_blobs(*block_root)
            .map_or_else(|| self.get_blobs(block_root), Ok)
    }

    /// Returns the block at the given root, if any.
    ///
    /// ## Errors
    ///
    /// May return a database error.
    pub async fn get_block(
        &self,
        block_root: &Hash256,
    ) -> Result<Option<SignedBeaconBlock<T::EthSpec>>, Error> {
        // Load block from database, returning immediately if we have the full block w payload
        // stored.
        let blinded_block = match self.store.try_get_full_block(block_root)? {
            Some(DatabaseBlock::Full(block)) => return Ok(Some(block)),
            Some(DatabaseBlock::Blinded(block)) => block,
            None => return Ok(None),
        };
        let fork = blinded_block.fork_name(&self.spec)?;

        // If we only have a blinded block, load the execution payload from the EL.
        let block_message = blinded_block.message();
        let execution_payload_header = block_message
            .execution_payload()
            .map_err(|_| Error::BlockVariantLacksExecutionPayload(*block_root))?
            .to_execution_payload_header();

        let exec_block_hash = execution_payload_header.block_hash();

        let execution_payload = self
            .execution_layer
            .as_ref()
            .ok_or(Error::ExecutionLayerMissing)?
            .get_payload_for_header(&execution_payload_header, fork)
            .await
            .map_err(|e| {
                Error::ExecutionLayerErrorPayloadReconstruction(exec_block_hash, Box::new(e))
            })?
            .ok_or(Error::BlockHashMissingFromExecutionLayer(exec_block_hash))?;

        // Verify payload integrity.
        let header_from_payload = ExecutionPayloadHeader::from(execution_payload.to_ref());
        if header_from_payload != execution_payload_header {
            for txn in execution_payload.transactions() {
                debug!(
                    self.log,
                    "Reconstructed txn";
                    "bytes" => format!("0x{}", hex::encode(&**txn)),
                );
            }

            return Err(Error::InconsistentPayloadReconstructed {
                slot: blinded_block.slot(),
                exec_block_hash,
                canonical_transactions_root: execution_payload_header.transactions_root(),
                reconstructed_transactions_root: header_from_payload.transactions_root(),
            });
        }

        // Add the payload to the block to form a full block.
        blinded_block
            .try_into_full_block(Some(execution_payload))
            .ok_or(Error::AddPayloadLogicError)
            .map(Some)
    }

    /// Returns the blobs at the given root, if any.
    ///
    /// ## Errors
    /// May return a database error.
    pub fn get_blobs(&self, block_root: &Hash256) -> Result<BlobSidecarList<T::EthSpec>, Error> {
        match self.store.get_blobs(block_root)? {
            Some(blobs) => Ok(blobs),
            None => Ok(BlobSidecarList::default()),
        }
    }

    pub fn get_blinded_block(
        &self,
        block_root: &Hash256,
    ) -> Result<Option<SignedBlindedBeaconBlock<T::EthSpec>>, Error> {
        Ok(self.store.get_blinded_block(block_root)?)
    }

    /// Returns the state at the given root, if any.
    ///
    /// ## Errors
    ///
    /// May return a database error.
    pub fn get_state(
        &self,
        state_root: &Hash256,
        slot: Option<Slot>,
    ) -> Result<Option<BeaconState<T::EthSpec>>, Error> {
        Ok(self.store.get_state(state_root, slot)?)
    }

    /// Return the sync committee at `slot + 1` from the canonical chain.
    ///
    /// This is useful when dealing with sync committee messages, because messages are signed
    /// and broadcast one slot prior to the slot of the sync committee (which is relevant at
    /// sync committee period boundaries).
    pub fn sync_committee_at_next_slot(
        &self,
        slot: Slot,
    ) -> Result<Arc<SyncCommittee<T::EthSpec>>, Error> {
        let epoch = slot.safe_add(1)?.epoch(T::EthSpec::slots_per_epoch());
        self.sync_committee_at_epoch(epoch)
    }

    /// Return the sync committee at `epoch` from the canonical chain.
    pub fn sync_committee_at_epoch(
        &self,
        epoch: Epoch,
    ) -> Result<Arc<SyncCommittee<T::EthSpec>>, Error> {
        // Try to read a committee from the head. This will work most of the time, but will fail
        // for faraway committees, or if there are skipped slots at the transition to Altair.
        let spec = &self.spec;
        let committee_from_head =
            self.with_head(
                |head| match head.beacon_state.get_built_sync_committee(epoch, spec) {
                    Ok(committee) => Ok(Some(committee.clone())),
                    Err(BeaconStateError::SyncCommitteeNotKnown { .. })
                    | Err(BeaconStateError::IncorrectStateVariant) => Ok(None),
                    Err(e) => Err(Error::from(e)),
                },
            )?;

        if let Some(committee) = committee_from_head {
            Ok(committee)
        } else {
            // Slow path: load a state (or advance the head).
            let sync_committee_period = epoch.sync_committee_period(spec)?;
            let committee = self
                .state_for_sync_committee_period(sync_committee_period)?
                .get_built_sync_committee(epoch, spec)?
                .clone();
            Ok(committee)
        }
    }

    /// Load a state suitable for determining the sync committee for the given period.
    ///
    /// Specifically, the state at the start of the *previous* sync committee period.
    ///
    /// This is sufficient for historical duties, and efficient in the case where the head
    /// is lagging the current period and we need duties for the next period (because we only
    /// have to transition the head to start of the current period).
    ///
    /// We also need to ensure that the load slot is after the Altair fork.
    ///
    /// **WARNING**: the state returned will have dummy state roots. It should only be used
    /// for its sync committees (determining duties, etc).
    pub fn state_for_sync_committee_period(
        &self,
        sync_committee_period: u64,
    ) -> Result<BeaconState<T::EthSpec>, Error> {
        let altair_fork_epoch = self
            .spec
            .altair_fork_epoch
            .ok_or(Error::AltairForkDisabled)?;

        let load_slot = std::cmp::max(
            self.spec.epochs_per_sync_committee_period * sync_committee_period.saturating_sub(1),
            altair_fork_epoch,
        )
        .start_slot(T::EthSpec::slots_per_epoch());

        self.state_at_slot(load_slot, StateSkipConfig::WithoutStateRoots)
    }

    pub fn recompute_and_cache_light_client_updates(
        &self,
        (parent_root, slot, sync_aggregate): LightClientProducerEvent<T::EthSpec>,
    ) -> Result<(), Error> {
        self.light_client_server_cache.recompute_and_cache_updates(
            self.store.clone(),
            &parent_root,
            slot,
            &sync_aggregate,
            &self.log,
            &self.spec,
        )
    }

    /// Returns the current heads of the `BeaconChain`. For the canonical head, see `Self::head`.
    ///
    /// Returns `(block_root, block_slot)`.
    pub fn heads(&self) -> Vec<(Hash256, Slot)> {
        self.head_tracker.heads()
    }

    /// Only used in tests.
    pub fn knows_head(&self, block_hash: &SignedBeaconBlockHash) -> bool {
        self.head_tracker.contains_head((*block_hash).into())
    }

    /// Returns the `BeaconState` at the given slot.
    ///
    /// Returns `None` when the state is not found in the database or there is an error skipping
    /// to a future state.
    pub fn state_at_slot(
        &self,
        slot: Slot,
        config: StateSkipConfig,
    ) -> Result<BeaconState<T::EthSpec>, Error> {
        let head_state = self.head_beacon_state_cloned();

        match slot.cmp(&head_state.slot()) {
            Ordering::Equal => Ok(head_state),
            Ordering::Greater => {
                if slot > head_state.slot() + T::EthSpec::slots_per_epoch() {
                    warn!(
                        self.log,
                        "Skipping more than an epoch";
                        "head_slot" => head_state.slot(),
                        "request_slot" => slot
                    )
                }

                let start_slot = head_state.slot();
                let task_start = Instant::now();
                let max_task_runtime = Duration::from_secs(self.spec.seconds_per_slot);

                let head_state_slot = head_state.slot();
                let mut state = head_state;

                let skip_state_root = match config {
                    StateSkipConfig::WithStateRoots => None,
                    StateSkipConfig::WithoutStateRoots => Some(Hash256::zero()),
                };

                while state.slot() < slot {
                    // Do not allow and forward state skip that takes longer than the maximum task duration.
                    //
                    // This is a protection against nodes doing too much work when they're not synced
                    // to a chain.
                    if task_start + max_task_runtime < Instant::now() {
                        return Err(Error::StateSkipTooLarge {
                            start_slot,
                            requested_slot: slot,
                            max_task_runtime,
                        });
                    }

                    // Note: supplying some `state_root` when it is known would be a cheap and easy
                    // optimization.
                    match per_slot_processing(&mut state, skip_state_root, &self.spec) {
                        Ok(_) => (),
                        Err(e) => {
                            warn!(
                                self.log,
                                "Unable to load state at slot";
                                "error" => ?e,
                                "head_slot" => head_state_slot,
                                "requested_slot" => slot
                            );
                            return Err(Error::NoStateForSlot(slot));
                        }
                    };
                }
                Ok(state)
            }
            Ordering::Less => {
                let state_root =
                    process_results(self.forwards_iter_state_roots_until(slot, slot)?, |iter| {
                        iter.take_while(|(_, current_slot)| *current_slot >= slot)
                            .find(|(_, current_slot)| *current_slot == slot)
                            .map(|(root, _slot)| root)
                    })?
                    .ok_or(Error::NoStateForSlot(slot))?;

                Ok(self
                    .get_state(&state_root, Some(slot))?
                    .ok_or(Error::NoStateForSlot(slot))?)
            }
        }
    }

    /// Returns the `BeaconState` the current slot (viz., `self.slot()`).
    ///
    ///  - A reference to the head state (note: this keeps a read lock on the head, try to use
    ///  sparingly).
    ///  - The head state, but with skipped slots (for states later than the head).
    ///
    ///  Returns `None` when there is an error skipping to a future state or the slot clock cannot
    ///  be read.
    pub fn wall_clock_state(&self) -> Result<BeaconState<T::EthSpec>, Error> {
        self.state_at_slot(self.slot()?, StateSkipConfig::WithStateRoots)
    }

    /// Returns the validator index (if any) for the given public key.
    ///
    /// ## Notes
    ///
    /// This query uses the `validator_pubkey_cache` which contains _all_ validators ever seen,
    /// even if those validators aren't included in the head state. It is important to remember
    /// that just because a validator exists here, it doesn't necessarily exist in all
    /// `BeaconStates`.
    ///
    /// ## Errors
    ///
    /// May return an error if acquiring a read-lock on the `validator_pubkey_cache` times out.
    pub fn validator_index(&self, pubkey: &PublicKeyBytes) -> Result<Option<usize>, Error> {
        let pubkey_cache = self
            .validator_pubkey_cache
            .try_read_for(VALIDATOR_PUBKEY_CACHE_LOCK_TIMEOUT)
            .ok_or(Error::ValidatorPubkeyCacheLockTimeout)?;

        Ok(pubkey_cache.get_index(pubkey))
    }

    /// Return the validator indices of all public keys fetched from an iterator.
    ///
    /// If any public key doesn't belong to a known validator then an error will be returned.
    /// We could consider relaxing this by returning `Vec<Option<usize>>` in future.
    pub fn validator_indices<'a>(
        &self,
        validator_pubkeys: impl Iterator<Item = &'a PublicKeyBytes>,
    ) -> Result<Vec<u64>, Error> {
        let pubkey_cache = self
            .validator_pubkey_cache
            .try_read_for(VALIDATOR_PUBKEY_CACHE_LOCK_TIMEOUT)
            .ok_or(Error::ValidatorPubkeyCacheLockTimeout)?;

        validator_pubkeys
            .map(|pubkey| {
                pubkey_cache
                    .get_index(pubkey)
                    .map(|id| id as u64)
                    .ok_or(Error::ValidatorPubkeyUnknown(*pubkey))
            })
            .collect()
    }

    /// Returns the validator pubkey (if any) for the given validator index.
    ///
    /// ## Notes
    ///
    /// This query uses the `validator_pubkey_cache` which contains _all_ validators ever seen,
    /// even if those validators aren't included in the head state. It is important to remember
    /// that just because a validator exists here, it doesn't necessarily exist in all
    /// `BeaconStates`.
    ///
    /// ## Errors
    ///
    /// May return an error if acquiring a read-lock on the `validator_pubkey_cache` times out.
    pub fn validator_pubkey(&self, validator_index: usize) -> Result<Option<PublicKey>, Error> {
        let pubkey_cache = self
            .validator_pubkey_cache
            .try_read_for(VALIDATOR_PUBKEY_CACHE_LOCK_TIMEOUT)
            .ok_or(Error::ValidatorPubkeyCacheLockTimeout)?;

        Ok(pubkey_cache.get(validator_index).cloned())
    }

    /// As per `Self::validator_pubkey`, but returns `PublicKeyBytes`.
    pub fn validator_pubkey_bytes(
        &self,
        validator_index: usize,
    ) -> Result<Option<PublicKeyBytes>, Error> {
        let pubkey_cache = self
            .validator_pubkey_cache
            .try_read_for(VALIDATOR_PUBKEY_CACHE_LOCK_TIMEOUT)
            .ok_or(Error::ValidatorPubkeyCacheLockTimeout)?;

        Ok(pubkey_cache.get_pubkey_bytes(validator_index).copied())
    }

    /// As per `Self::validator_pubkey_bytes` but will resolve multiple indices at once to avoid
    /// bouncing the read-lock on the pubkey cache.
    ///
    /// Returns a map that may have a length less than `validator_indices.len()` if some indices
    /// were unable to be resolved.
    pub fn validator_pubkey_bytes_many(
        &self,
        validator_indices: &[usize],
    ) -> Result<HashMap<usize, PublicKeyBytes>, Error> {
        let pubkey_cache = self
            .validator_pubkey_cache
            .try_read_for(VALIDATOR_PUBKEY_CACHE_LOCK_TIMEOUT)
            .ok_or(Error::ValidatorPubkeyCacheLockTimeout)?;

        let mut map = HashMap::with_capacity(validator_indices.len());
        for &validator_index in validator_indices {
            if let Some(pubkey) = pubkey_cache.get_pubkey_bytes(validator_index) {
                map.insert(validator_index, *pubkey);
            }
        }
        Ok(map)
    }

    /// Returns the block canonical root of the current canonical chain at a given slot, starting from the given state.
    ///
    /// Returns `None` if the given slot doesn't exist in the chain.
    pub fn root_at_slot_from_state(
        &self,
        target_slot: Slot,
        beacon_block_root: Hash256,
        state: &BeaconState<T::EthSpec>,
    ) -> Result<Option<Hash256>, Error> {
        let iter = BlockRootsIterator::new(&self.store, state);
        let iter_with_head = std::iter::once(Ok((beacon_block_root, state.slot())))
            .chain(iter)
            .map(|result| result.map_err(|e| e.into()));

        process_results(iter_with_head, |mut iter| {
            iter.find(|(_, slot)| *slot == target_slot)
                .map(|(root, _)| root)
        })
    }

    /// Returns the attestation duties for the given validator indices using the shuffling cache.
    ///
    /// An error may be returned if `head_block_root` is a finalized block, this function is only
    /// designed for operations at the head of the chain.
    ///
    /// The returned `Vec` will have the same length as `validator_indices`, any
    /// non-existing/inactive validators will have `None` values.
    ///
    /// ## Notes
    ///
    /// This function will try to use the shuffling cache to return the value. If the value is not
    /// in the shuffling cache, it will be added. Care should be taken not to wash out the
    /// shuffling cache with historical/useless values.
    pub fn validator_attestation_duties(
        &self,
        validator_indices: &[u64],
        epoch: Epoch,
        head_block_root: Hash256,
    ) -> Result<(Vec<Option<AttestationDuty>>, Hash256, ExecutionStatus), Error> {
        let execution_status = self
            .canonical_head
            .fork_choice_read_lock()
            .get_block_execution_status(&head_block_root)
            .ok_or(Error::AttestationHeadNotInForkChoice(head_block_root))?;

        let (duties, dependent_root) = self.with_committee_cache(
            head_block_root,
            epoch,
            |committee_cache, dependent_root| {
                let duties = validator_indices
                    .iter()
                    .map(|validator_index| {
                        let validator_index = *validator_index as usize;
                        committee_cache.get_attestation_duties(validator_index)
                    })
                    .collect();

                Ok((duties, dependent_root))
            },
        )?;
        Ok((duties, dependent_root, execution_status))
    }

    /// Returns an aggregated `Attestation`, if any, that has a matching `attestation.data`.
    ///
    /// The attestation will be obtained from `self.naive_aggregation_pool`.
    pub fn get_aggregated_attestation(
        &self,
        data: &AttestationData,
    ) -> Result<Option<Attestation<T::EthSpec>>, Error> {
        if let Some(attestation) = self.naive_aggregation_pool.read().get(data) {
            self.filter_optimistic_attestation(attestation)
                .map(Option::Some)
        } else {
            Ok(None)
        }
    }

    /// Returns an aggregated `Attestation`, if any, that has a matching
    /// `attestation.data.tree_hash_root()`.
    ///
    /// The attestation will be obtained from `self.naive_aggregation_pool`.
    pub fn get_aggregated_attestation_by_slot_and_root(
        &self,
        slot: Slot,
        attestation_data_root: &Hash256,
    ) -> Result<Option<Attestation<T::EthSpec>>, Error> {
        if let Some(attestation) = self
            .naive_aggregation_pool
            .read()
            .get_by_slot_and_root(slot, attestation_data_root)
        {
            self.filter_optimistic_attestation(attestation)
                .map(Option::Some)
        } else {
            Ok(None)
        }
    }

    /// Returns `Ok(attestation)` if the supplied `attestation` references a valid
    /// `beacon_block_root`.
    fn filter_optimistic_attestation(
        &self,
        attestation: Attestation<T::EthSpec>,
    ) -> Result<Attestation<T::EthSpec>, Error> {
        let beacon_block_root = attestation.data.beacon_block_root;
        match self
            .canonical_head
            .fork_choice_read_lock()
            .get_block_execution_status(&beacon_block_root)
        {
            // The attestation references a block that is not in fork choice, it must be
            // pre-finalization.
            None => Err(Error::CannotAttestToFinalizedBlock { beacon_block_root }),
            // The attestation references a fully valid `beacon_block_root`.
            Some(execution_status) if execution_status.is_valid_or_irrelevant() => Ok(attestation),
            // The attestation references a block that has not been verified by an EL (i.e. it
            // is optimistic or invalid). Don't return the block, return an error instead.
            Some(execution_status) => Err(Error::HeadBlockNotFullyVerified {
                beacon_block_root,
                execution_status,
            }),
        }
    }

    /// Return an aggregated `SyncCommitteeContribution` matching the given `root`.
    pub fn get_aggregated_sync_committee_contribution(
        &self,
        sync_contribution_data: &SyncContributionData,
    ) -> Result<Option<SyncCommitteeContribution<T::EthSpec>>, Error> {
        if let Some(contribution) = self
            .naive_sync_aggregation_pool
            .read()
            .get(sync_contribution_data)
        {
            self.filter_optimistic_sync_committee_contribution(contribution)
                .map(Option::Some)
        } else {
            Ok(None)
        }
    }

    fn filter_optimistic_sync_committee_contribution(
        &self,
        contribution: SyncCommitteeContribution<T::EthSpec>,
    ) -> Result<SyncCommitteeContribution<T::EthSpec>, Error> {
        let beacon_block_root = contribution.beacon_block_root;
        match self
            .canonical_head
            .fork_choice_read_lock()
            .get_block_execution_status(&beacon_block_root)
        {
            // The contribution references a block that is not in fork choice, it must be
            // pre-finalization.
            None => Err(Error::SyncContributionDataReferencesFinalizedBlock { beacon_block_root }),
            // The contribution references a fully valid `beacon_block_root`.
            Some(execution_status) if execution_status.is_valid_or_irrelevant() => Ok(contribution),
            // The contribution references a block that has not been verified by an EL (i.e. it
            // is optimistic or invalid). Don't return the block, return an error instead.
            Some(execution_status) => Err(Error::HeadBlockNotFullyVerified {
                beacon_block_root,
                execution_status,
            }),
        }
    }

    /// Produce an unaggregated `Attestation` that is valid for the given `slot` and `index`.
    ///
    /// The produced `Attestation` will not be valid until it has been signed by exactly one
    /// validator that is in the committee for `slot` and `index` in the canonical chain.
    ///
    /// Always attests to the canonical chain.
    ///
    /// ## Errors
    ///
    /// May return an error if the `request_slot` is too far behind the head state.
    pub fn produce_unaggregated_attestation(
        &self,
        request_slot: Slot,
        request_index: CommitteeIndex,
    ) -> Result<Attestation<T::EthSpec>, Error> {
        let _total_timer = metrics::start_timer(&metrics::ATTESTATION_PRODUCTION_SECONDS);

        // The early attester cache will return `Some(attestation)` in the scenario where there is a
        // block being imported that will become the head block, but that block has not yet been
        // inserted into the database and set as `self.canonical_head`.
        //
        // In effect, the early attester cache prevents slow database IO from causing missed
        // head/target votes.
        //
        // The early attester cache should never contain an optimistically imported block.
        match self
            .early_attester_cache
            .try_attest(request_slot, request_index, &self.spec)
        {
            // The cache matched this request, return the value.
            Ok(Some(attestation)) => return Ok(attestation),
            // The cache did not match this request, proceed with the rest of this function.
            Ok(None) => (),
            // The cache returned an error. Log the error and proceed with the rest of this
            // function.
            Err(e) => warn!(
                self.log,
                "Early attester cache failed";
                "error" => ?e
            ),
        }

        let slots_per_epoch = T::EthSpec::slots_per_epoch();
        let request_epoch = request_slot.epoch(slots_per_epoch);

        /*
         * Phase 1/2:
         *
         * Take a short-lived read-lock on the head and copy the necessary information from it.
         *
         * It is important that this first phase is as quick as possible; creating contention for
         * the head-lock is not desirable.
         */

        let head_state_slot;
        let beacon_block_root;
        let beacon_state_root;
        let target;
        let current_epoch_attesting_info: Option<(Checkpoint, usize)>;
        let attester_cache_key;
        let head_timer = metrics::start_timer(&metrics::ATTESTATION_PRODUCTION_HEAD_SCRAPE_SECONDS);
        // The following braces are to prevent the `cached_head` Arc from being held for longer than
        // required. It also helps reduce the diff for a very large PR (#3244).
        {
            let head = self.head_snapshot();
            let head_state = &head.beacon_state;
            head_state_slot = head_state.slot();

            // There is no value in producing an attestation to a block that is pre-finalization and
            // it is likely to cause expensive and pointless reads to the freezer database. Exit
            // early if this is the case.
            let finalized_slot = head_state
                .finalized_checkpoint()
                .epoch
                .start_slot(slots_per_epoch);
            if request_slot < finalized_slot {
                return Err(Error::AttestingToFinalizedSlot {
                    finalized_slot,
                    request_slot,
                });
            }

            // This function will eventually fail when trying to access a slot which is
            // out-of-bounds of `state.block_roots`. This explicit error is intended to provide a
            // clearer message to the user than an ambiguous `SlotOutOfBounds` error.
            let slots_per_historical_root = T::EthSpec::slots_per_historical_root() as u64;
            let lowest_permissible_slot =
                head_state.slot().saturating_sub(slots_per_historical_root);
            if request_slot < lowest_permissible_slot {
                return Err(Error::AttestingToAncientSlot {
                    lowest_permissible_slot,
                    request_slot,
                });
            }

            if request_slot >= head_state.slot() {
                // When attesting to the head slot or later, always use the head of the chain.
                beacon_block_root = head.beacon_block_root;
                beacon_state_root = head.beacon_state_root();
            } else {
                // Permit attesting to slots *prior* to the current head. This is desirable when
                // the VC and BN are out-of-sync due to time issues or overloading.
                beacon_block_root = *head_state.get_block_root(request_slot)?;
                beacon_state_root = *head_state.get_state_root(request_slot)?;
            };

            let target_slot = request_epoch.start_slot(T::EthSpec::slots_per_epoch());
            let target_root = if head_state.slot() <= target_slot {
                // If the state is earlier than the target slot then the target *must* be the head
                // block root.
                beacon_block_root
            } else {
                *head_state.get_block_root(target_slot)?
            };
            target = Checkpoint {
                epoch: request_epoch,
                root: target_root,
            };

            current_epoch_attesting_info = if head_state.current_epoch() == request_epoch {
                // When the head state is in the same epoch as the request, all the information
                // required to attest is available on the head state.
                Some((
                    head_state.current_justified_checkpoint(),
                    head_state
                        .get_beacon_committee(request_slot, request_index)?
                        .committee
                        .len(),
                ))
            } else {
                // If the head state is in a *different* epoch to the request, more work is required
                // to determine the justified checkpoint and committee length.
                None
            };

            // Determine the key for `self.attester_cache`, in case it is required later in this
            // routine.
            attester_cache_key =
                AttesterCacheKey::new(request_epoch, head_state, beacon_block_root)?;
        }
        drop(head_timer);

        // Only attest to a block if it is fully verified (i.e. not optimistic or invalid).
        match self
            .canonical_head
            .fork_choice_read_lock()
            .get_block_execution_status(&beacon_block_root)
        {
            Some(execution_status) if execution_status.is_valid_or_irrelevant() => (),
            Some(execution_status) => {
                return Err(Error::HeadBlockNotFullyVerified {
                    beacon_block_root,
                    execution_status,
                })
            }
            None => return Err(Error::HeadMissingFromForkChoice(beacon_block_root)),
        };

        /*
         *  Phase 2/2:
         *
         *  If the justified checkpoint and committee length from the head are suitable for this
         *  attestation, use them. If not, try the attester cache. If the cache misses, load a state
         *  from disk and prime the cache with it.
         */

        let cache_timer =
            metrics::start_timer(&metrics::ATTESTATION_PRODUCTION_CACHE_INTERACTION_SECONDS);
        let (justified_checkpoint, committee_len) =
            if let Some((justified_checkpoint, committee_len)) = current_epoch_attesting_info {
                // The head state is in the same epoch as the attestation, so there is no more
                // required information.
                (justified_checkpoint, committee_len)
            } else if let Some(cached_values) = self.attester_cache.get::<T::EthSpec>(
                &attester_cache_key,
                request_slot,
                request_index,
                &self.spec,
            )? {
                // The suitable values were already cached. Return them.
                cached_values
            } else {
                debug!(
                    self.log,
                    "Attester cache miss";
                    "beacon_block_root" => ?beacon_block_root,
                    "head_state_slot" => %head_state_slot,
                    "request_slot" => %request_slot,
                );

                // Neither the head state, nor the attester cache was able to produce the required
                // information to attest in this epoch. So, load a `BeaconState` from disk and use
                // it to fulfil the request (and prime the cache to avoid this next time).
                let _cache_build_timer =
                    metrics::start_timer(&metrics::ATTESTATION_PRODUCTION_CACHE_PRIME_SECONDS);
                self.attester_cache.load_and_cache_state(
                    beacon_state_root,
                    attester_cache_key,
                    request_slot,
                    request_index,
                    self,
                )?
            };
        drop(cache_timer);

        Ok(Attestation {
            aggregation_bits: BitList::with_capacity(committee_len)?,
            data: AttestationData {
                slot: request_slot,
                index: request_index,
                beacon_block_root,
                source: justified_checkpoint,
                target,
            },
            signature: AggregateSignature::empty(),
        })
    }

    /// Performs the same validation as `Self::verify_unaggregated_attestation_for_gossip`, but for
    /// multiple attestations using batch BLS verification. Batch verification can provide
    /// significant CPU-time savings compared to individual verification.
    pub fn batch_verify_unaggregated_attestations_for_gossip<'a, I>(
        &self,
        attestations: I,
    ) -> Result<
        Vec<Result<VerifiedUnaggregatedAttestation<'a, T>, AttestationError>>,
        AttestationError,
    >
    where
        I: Iterator<Item = (&'a Attestation<T::EthSpec>, Option<SubnetId>)> + ExactSizeIterator,
    {
        batch_verify_unaggregated_attestations(attestations, self)
    }

    /// Accepts some `Attestation` from the network and attempts to verify it, returning `Ok(_)` if
    /// it is valid to be (re)broadcast on the gossip network.
    ///
    /// The attestation must be "unaggregated", that is it must have exactly one
    /// aggregation bit set.
    pub fn verify_unaggregated_attestation_for_gossip<'a>(
        &self,
        unaggregated_attestation: &'a Attestation<T::EthSpec>,
        subnet_id: Option<SubnetId>,
    ) -> Result<VerifiedUnaggregatedAttestation<'a, T>, AttestationError> {
        metrics::inc_counter(&metrics::UNAGGREGATED_ATTESTATION_PROCESSING_REQUESTS);
        let _timer =
            metrics::start_timer(&metrics::UNAGGREGATED_ATTESTATION_GOSSIP_VERIFICATION_TIMES);

        VerifiedUnaggregatedAttestation::verify(unaggregated_attestation, subnet_id, self).map(
            |v| {
                // This method is called for API and gossip attestations, so this covers all unaggregated attestation events
                if let Some(event_handler) = self.event_handler.as_ref() {
                    if event_handler.has_attestation_subscribers() {
                        event_handler
                            .register(EventKind::Attestation(Box::new(v.attestation().clone())));
                    }
                }
                metrics::inc_counter(&metrics::UNAGGREGATED_ATTESTATION_PROCESSING_SUCCESSES);
                v
            },
        )
    }

    /// Performs the same validation as `Self::verify_aggregated_attestation_for_gossip`, but for
    /// multiple attestations using batch BLS verification. Batch verification can provide
    /// significant CPU-time savings compared to individual verification.
    pub fn batch_verify_aggregated_attestations_for_gossip<'a, I>(
        &self,
        aggregates: I,
    ) -> Result<Vec<Result<VerifiedAggregatedAttestation<'a, T>, AttestationError>>, AttestationError>
    where
        I: Iterator<Item = &'a SignedAggregateAndProof<T::EthSpec>> + ExactSizeIterator,
    {
        batch_verify_aggregated_attestations(aggregates, self)
    }

    /// Accepts some `SignedAggregateAndProof` from the network and attempts to verify it,
    /// returning `Ok(_)` if it is valid to be (re)broadcast on the gossip network.
    pub fn verify_aggregated_attestation_for_gossip<'a>(
        &self,
        signed_aggregate: &'a SignedAggregateAndProof<T::EthSpec>,
    ) -> Result<VerifiedAggregatedAttestation<'a, T>, AttestationError> {
        metrics::inc_counter(&metrics::AGGREGATED_ATTESTATION_PROCESSING_REQUESTS);
        let _timer =
            metrics::start_timer(&metrics::AGGREGATED_ATTESTATION_GOSSIP_VERIFICATION_TIMES);

        VerifiedAggregatedAttestation::verify(signed_aggregate, self).map(|v| {
            // This method is called for API and gossip attestations, so this covers all aggregated attestation events
            if let Some(event_handler) = self.event_handler.as_ref() {
                if event_handler.has_attestation_subscribers() {
                    event_handler
                        .register(EventKind::Attestation(Box::new(v.attestation().clone())));
                }
            }
            metrics::inc_counter(&metrics::AGGREGATED_ATTESTATION_PROCESSING_SUCCESSES);
            v
        })
    }

    /// Accepts some `SyncCommitteeMessage` from the network and attempts to verify it, returning `Ok(_)` if
    /// it is valid to be (re)broadcast on the gossip network.
    pub fn verify_sync_committee_message_for_gossip(
        &self,
        sync_message: SyncCommitteeMessage,
        subnet_id: SyncSubnetId,
    ) -> Result<VerifiedSyncCommitteeMessage, SyncCommitteeError> {
        metrics::inc_counter(&metrics::SYNC_MESSAGE_PROCESSING_REQUESTS);
        let _timer = metrics::start_timer(&metrics::SYNC_MESSAGE_GOSSIP_VERIFICATION_TIMES);

        VerifiedSyncCommitteeMessage::verify(sync_message, subnet_id, self).map(|v| {
            metrics::inc_counter(&metrics::SYNC_MESSAGE_PROCESSING_SUCCESSES);
            v
        })
    }

    /// Accepts some `SignedContributionAndProof` from the network and attempts to verify it,
    /// returning `Ok(_)` if it is valid to be (re)broadcast on the gossip network.
    pub fn verify_sync_contribution_for_gossip(
        &self,
        sync_contribution: SignedContributionAndProof<T::EthSpec>,
    ) -> Result<VerifiedSyncContribution<T>, SyncCommitteeError> {
        metrics::inc_counter(&metrics::SYNC_CONTRIBUTION_PROCESSING_REQUESTS);
        let _timer = metrics::start_timer(&metrics::SYNC_CONTRIBUTION_GOSSIP_VERIFICATION_TIMES);
        VerifiedSyncContribution::verify(sync_contribution, self).map(|v| {
            if let Some(event_handler) = self.event_handler.as_ref() {
                if event_handler.has_contribution_subscribers() {
                    event_handler.register(EventKind::ContributionAndProof(Box::new(
                        v.aggregate().clone(),
                    )));
                }
            }
            metrics::inc_counter(&metrics::SYNC_CONTRIBUTION_PROCESSING_SUCCESSES);
            v
        })
    }

    /// Accepts some 'LightClientFinalityUpdate' from the network and attempts to verify it
    pub fn verify_finality_update_for_gossip(
        self: &Arc<Self>,
        light_client_finality_update: LightClientFinalityUpdate<T::EthSpec>,
        seen_timestamp: Duration,
    ) -> Result<VerifiedLightClientFinalityUpdate<T>, LightClientFinalityUpdateError> {
        VerifiedLightClientFinalityUpdate::verify(
            light_client_finality_update,
            self,
            seen_timestamp,
        )
        .map(|v| {
            metrics::inc_counter(&metrics::FINALITY_UPDATE_PROCESSING_SUCCESSES);
            v
        })
    }

    pub fn verify_blob_sidecar_for_gossip(
        self: &Arc<Self>,
        blob_sidecar: Arc<BlobSidecar<T::EthSpec>>,
        subnet_id: u64,
    ) -> Result<GossipVerifiedBlob<T>, GossipBlobError<T::EthSpec>> {
        metrics::inc_counter(&metrics::BLOBS_SIDECAR_PROCESSING_REQUESTS);
        let _timer = metrics::start_timer(&metrics::BLOBS_SIDECAR_GOSSIP_VERIFICATION_TIMES);
        GossipVerifiedBlob::new(blob_sidecar, subnet_id, self).map(|v| {
            metrics::inc_counter(&metrics::BLOBS_SIDECAR_PROCESSING_SUCCESSES);
            v
        })
    }

    /// Accepts some 'LightClientOptimisticUpdate' from the network and attempts to verify it
    pub fn verify_optimistic_update_for_gossip(
        self: &Arc<Self>,
        light_client_optimistic_update: LightClientOptimisticUpdate<T::EthSpec>,
        seen_timestamp: Duration,
    ) -> Result<VerifiedLightClientOptimisticUpdate<T>, LightClientOptimisticUpdateError> {
        VerifiedLightClientOptimisticUpdate::verify(
            light_client_optimistic_update,
            self,
            seen_timestamp,
        )
        .map(|v| {
            metrics::inc_counter(&metrics::OPTIMISTIC_UPDATE_PROCESSING_SUCCESSES);
            v
        })
    }

    /// Accepts some attestation-type object and attempts to verify it in the context of fork
    /// choice. If it is valid it is applied to `self.fork_choice`.
    ///
    /// Common items that implement `VerifiedAttestation`:
    ///
    /// - `VerifiedUnaggregatedAttestation`
    /// - `VerifiedAggregatedAttestation`
    pub fn apply_attestation_to_fork_choice(
        &self,
        verified: &impl VerifiedAttestation<T>,
    ) -> Result<(), Error> {
        let _timer = metrics::start_timer(&metrics::FORK_CHOICE_PROCESS_ATTESTATION_TIMES);

        self.canonical_head
            .fork_choice_write_lock()
            .on_attestation(
                self.slot()?,
                verified.indexed_attestation(),
                AttestationFromBlock::False,
            )
            .map_err(Into::into)
    }

    /// Accepts an `VerifiedUnaggregatedAttestation` and attempts to apply it to the "naive
    /// aggregation pool".
    ///
    /// The naive aggregation pool is used by local validators to produce
    /// `SignedAggregateAndProof`.
    ///
    /// If the attestation is too old (low slot) to be included in the pool it is simply dropped
    /// and no error is returned.
    pub fn add_to_naive_aggregation_pool(
        &self,
        unaggregated_attestation: &impl VerifiedAttestation<T>,
    ) -> Result<(), AttestationError> {
        let _timer = metrics::start_timer(&metrics::ATTESTATION_PROCESSING_APPLY_TO_AGG_POOL);

        let attestation = unaggregated_attestation.attestation();

        match self.naive_aggregation_pool.write().insert(attestation) {
            Ok(outcome) => trace!(
                self.log,
                "Stored unaggregated attestation";
                "outcome" => ?outcome,
                "index" => attestation.data.index,
                "slot" => attestation.data.slot.as_u64(),
            ),
            Err(NaiveAggregationError::SlotTooLow {
                slot,
                lowest_permissible_slot,
            }) => {
                trace!(
                    self.log,
                    "Refused to store unaggregated attestation";
                    "lowest_permissible_slot" => lowest_permissible_slot.as_u64(),
                    "slot" => slot.as_u64(),
                );
            }
            Err(e) => {
                error!(
                        self.log,
                        "Failed to store unaggregated attestation";
                        "error" => ?e,
                        "index" => attestation.data.index,
                        "slot" => attestation.data.slot.as_u64(),
                );
                return Err(Error::from(e).into());
            }
        };

        Ok(())
    }

    /// Accepts a `VerifiedSyncCommitteeMessage` and attempts to apply it to the "naive
    /// aggregation pool".
    ///
    /// The naive aggregation pool is used by local validators to produce
    /// `SignedContributionAndProof`.
    ///
    /// If the sync message is too old (low slot) to be included in the pool it is simply dropped
    /// and no error is returned.
    pub fn add_to_naive_sync_aggregation_pool(
        &self,
        verified_sync_committee_message: VerifiedSyncCommitteeMessage,
    ) -> Result<VerifiedSyncCommitteeMessage, SyncCommitteeError> {
        let sync_message = verified_sync_committee_message.sync_message();
        let positions_by_subnet_id: &HashMap<SyncSubnetId, Vec<usize>> =
            verified_sync_committee_message.subnet_positions();
        for (subnet_id, positions) in positions_by_subnet_id.iter() {
            for position in positions {
                let _timer =
                    metrics::start_timer(&metrics::SYNC_CONTRIBUTION_PROCESSING_APPLY_TO_AGG_POOL);
                let contribution = SyncCommitteeContribution::from_message(
                    sync_message,
                    subnet_id.into(),
                    *position,
                )?;

                match self
                    .naive_sync_aggregation_pool
                    .write()
                    .insert(&contribution)
                {
                    Ok(outcome) => trace!(
                        self.log,
                        "Stored unaggregated sync committee message";
                        "outcome" => ?outcome,
                        "index" => sync_message.validator_index,
                        "slot" => sync_message.slot.as_u64(),
                    ),
                    Err(NaiveAggregationError::SlotTooLow {
                        slot,
                        lowest_permissible_slot,
                    }) => {
                        trace!(
                            self.log,
                            "Refused to store unaggregated sync committee message";
                            "lowest_permissible_slot" => lowest_permissible_slot.as_u64(),
                            "slot" => slot.as_u64(),
                        );
                    }
                    Err(e) => {
                        error!(
                                self.log,
                                "Failed to store unaggregated sync committee message";
                                "error" => ?e,
                                "index" => sync_message.validator_index,
                                "slot" => sync_message.slot.as_u64(),
                        );
                        return Err(Error::from(e).into());
                    }
                };
            }
        }
        Ok(verified_sync_committee_message)
    }

    /// Accepts a `VerifiedAttestation` and attempts to apply it to `self.op_pool`.
    ///
    /// The op pool is used by local block producers to pack blocks with operations.
    pub fn add_to_block_inclusion_pool<A>(
        &self,
        verified_attestation: A,
    ) -> Result<(), AttestationError>
    where
        A: VerifiedAttestation<T>,
    {
        let _timer = metrics::start_timer(&metrics::ATTESTATION_PROCESSING_APPLY_TO_OP_POOL);

        // If there's no eth1 chain then it's impossible to produce blocks and therefore
        // useless to put things in the op pool.
        if self.eth1_chain.is_some() {
            let (attestation, attesting_indices) =
                verified_attestation.into_attestation_and_indices();
            self.op_pool
                .insert_attestation(attestation, attesting_indices)
                .map_err(Error::from)?;
        }

        Ok(())
    }

    /// Accepts a `VerifiedSyncContribution` and attempts to apply it to `self.op_pool`.
    ///
    /// The op pool is used by local block producers to pack blocks with operations.
    pub fn add_contribution_to_block_inclusion_pool(
        &self,
        contribution: VerifiedSyncContribution<T>,
    ) -> Result<(), SyncCommitteeError> {
        let _timer = metrics::start_timer(&metrics::SYNC_CONTRIBUTION_PROCESSING_APPLY_TO_OP_POOL);

        // If there's no eth1 chain then it's impossible to produce blocks and therefore
        // useless to put things in the op pool.
        if self.eth1_chain.is_some() {
            self.op_pool
                .insert_sync_contribution(contribution.contribution())
                .map_err(Error::from)?;
        }

        Ok(())
    }

    /// Filter an attestation from the op pool for shuffling compatibility.
    ///
    /// Use the provided `filter_cache` map to memoize results.
    pub fn filter_op_pool_attestation(
        &self,
        filter_cache: &mut HashMap<(Hash256, Epoch), bool>,
        att: &AttestationRef<T::EthSpec>,
        state: &BeaconState<T::EthSpec>,
    ) -> bool {
        *filter_cache
            .entry((att.data.beacon_block_root, att.checkpoint.target_epoch))
            .or_insert_with(|| {
                self.shuffling_is_compatible(
                    &att.data.beacon_block_root,
                    att.checkpoint.target_epoch,
                    state,
                )
            })
    }

    /// Check that the shuffling at `block_root` is equal to one of the shufflings of `state`.
    ///
    /// The `target_epoch` argument determines which shuffling to check compatibility with, it
    /// should be equal to the current or previous epoch of `state`, or else `false` will be
    /// returned.
    ///
    /// The compatibility check is designed to be fast: we check that the block that
    /// determined the RANDAO mix for the `target_epoch` matches the ancestor of the block
    /// identified by `block_root` (at that slot).
    pub fn shuffling_is_compatible(
        &self,
        block_root: &Hash256,
        target_epoch: Epoch,
        state: &BeaconState<T::EthSpec>,
    ) -> bool {
        self.shuffling_is_compatible_result(block_root, target_epoch, state)
            .unwrap_or_else(|e| {
                debug!(
                    self.log,
                    "Skipping attestation with incompatible shuffling";
                    "block_root" => ?block_root,
                    "target_epoch" => target_epoch,
                    "reason" => ?e,
                );
                false
            })
    }

    fn shuffling_is_compatible_result(
        &self,
        block_root: &Hash256,
        target_epoch: Epoch,
        state: &BeaconState<T::EthSpec>,
    ) -> Result<bool, Error> {
        // Compute the shuffling ID for the head state in the `target_epoch`.
        let relative_epoch = RelativeEpoch::from_epoch(state.current_epoch(), target_epoch)
            .map_err(|e| Error::BeaconStateError(e.into()))?;
        let head_shuffling_id =
            AttestationShufflingId::new(self.genesis_block_root, state, relative_epoch)?;

        // Load the block's shuffling ID from fork choice. We use the variant of `get_block` that
        // checks descent from the finalized block, so there's one case where we'll spuriously
        // return `false`: where an attestation for the previous epoch nominates the pivot block
        // which is the parent block of the finalized block. Such attestations are not useful, so
        // this doesn't matter.
        let fork_choice_lock = self.canonical_head.fork_choice_read_lock();
        let block = fork_choice_lock
            .get_block(block_root)
            .ok_or(Error::AttestationHeadNotInForkChoice(*block_root))?;
        drop(fork_choice_lock);

        let block_shuffling_id = if target_epoch == block.current_epoch_shuffling_id.shuffling_epoch
        {
            block.current_epoch_shuffling_id
        } else if target_epoch == block.next_epoch_shuffling_id.shuffling_epoch {
            block.next_epoch_shuffling_id
        } else if target_epoch > block.next_epoch_shuffling_id.shuffling_epoch {
            AttestationShufflingId {
                shuffling_epoch: target_epoch,
                shuffling_decision_block: *block_root,
            }
        } else {
            debug!(
                self.log,
                "Skipping attestation with incompatible shuffling";
                "block_root" => ?block_root,
                "target_epoch" => target_epoch,
                "reason" => "target epoch less than block epoch"
            );
            return Ok(false);
        };

        if head_shuffling_id == block_shuffling_id {
            Ok(true)
        } else {
            debug!(
                self.log,
                "Skipping attestation with incompatible shuffling";
                "block_root" => ?block_root,
                "target_epoch" => target_epoch,
                "head_shuffling_id" => ?head_shuffling_id,
                "block_shuffling_id" => ?block_shuffling_id,
            );
            Ok(false)
        }
    }

    /// Verify a voluntary exit before allowing it to propagate on the gossip network.
    pub fn verify_voluntary_exit_for_gossip(
        &self,
        exit: SignedVoluntaryExit,
    ) -> Result<ObservationOutcome<SignedVoluntaryExit, T::EthSpec>, Error> {
        let head_snapshot = self.head().snapshot;
        let head_state = &head_snapshot.beacon_state;
        let wall_clock_epoch = self.epoch()?;

        Ok(self
            .observed_voluntary_exits
            .lock()
            .verify_and_observe_at(exit, wall_clock_epoch, head_state, &self.spec)
            .map(|exit| {
                // this method is called for both API and gossip exits, so this covers all exit events
                if let Some(event_handler) = self.event_handler.as_ref() {
                    if event_handler.has_exit_subscribers() {
                        if let ObservationOutcome::New(exit) = exit.clone() {
                            event_handler.register(EventKind::VoluntaryExit(exit.into_inner()));
                        }
                    }
                }
                exit
            })?)
    }

    /// Accept a pre-verified exit and queue it for inclusion in an appropriate block.
    pub fn import_voluntary_exit(&self, exit: SigVerifiedOp<SignedVoluntaryExit, T::EthSpec>) {
        if self.eth1_chain.is_some() {
            self.op_pool.insert_voluntary_exit(exit)
        }
    }

    /// Verify a proposer slashing before allowing it to propagate on the gossip network.
    pub fn verify_proposer_slashing_for_gossip(
        &self,
        proposer_slashing: ProposerSlashing,
    ) -> Result<ObservationOutcome<ProposerSlashing, T::EthSpec>, Error> {
        let wall_clock_state = self.wall_clock_state()?;
        Ok(self.observed_proposer_slashings.lock().verify_and_observe(
            proposer_slashing,
            &wall_clock_state,
            &self.spec,
        )?)
    }

    /// Accept some proposer slashing and queue it for inclusion in an appropriate block.
    pub fn import_proposer_slashing(
        &self,
        proposer_slashing: SigVerifiedOp<ProposerSlashing, T::EthSpec>,
    ) {
        if self.eth1_chain.is_some() {
            self.op_pool.insert_proposer_slashing(proposer_slashing)
        }
    }

    /// Verify an attester slashing before allowing it to propagate on the gossip network.
    pub fn verify_attester_slashing_for_gossip(
        &self,
        attester_slashing: AttesterSlashing<T::EthSpec>,
    ) -> Result<ObservationOutcome<AttesterSlashing<T::EthSpec>, T::EthSpec>, Error> {
        let wall_clock_state = self.wall_clock_state()?;
        Ok(self.observed_attester_slashings.lock().verify_and_observe(
            attester_slashing,
            &wall_clock_state,
            &self.spec,
        )?)
    }

    /// Accept a verified attester slashing and:
    ///
    /// 1. Apply it to fork choice.
    /// 2. Add it to the op pool.
    pub fn import_attester_slashing(
        &self,
        attester_slashing: SigVerifiedOp<AttesterSlashing<T::EthSpec>, T::EthSpec>,
    ) {
        // Add to fork choice.
        self.canonical_head
            .fork_choice_write_lock()
            .on_attester_slashing(attester_slashing.as_inner());

        // Add to the op pool (if we have the ability to propose blocks).
        if self.eth1_chain.is_some() {
            self.op_pool.insert_attester_slashing(attester_slashing)
        }
    }

    /// Verify a signed BLS to execution change before allowing it to propagate on the gossip network.
    pub fn verify_bls_to_execution_change_for_http_api(
        &self,
        bls_to_execution_change: SignedBlsToExecutionChange,
    ) -> Result<ObservationOutcome<SignedBlsToExecutionChange, T::EthSpec>, Error> {
        // Before checking the gossip duplicate filter, check that no prior change is already
        // in our op pool. Ignore these messages: do not gossip, do not try to override the pool.
        match self
            .op_pool
            .bls_to_execution_change_in_pool_equals(&bls_to_execution_change)
        {
            Some(true) => return Ok(ObservationOutcome::AlreadyKnown),
            Some(false) => return Err(Error::BlsToExecutionConflictsWithPool),
            None => (),
        }

        // Use the head state to save advancing to the wall-clock slot unnecessarily. The message is
        // signed with respect to the genesis fork version, and the slot check for gossip is applied
        // separately. This `Arc` clone of the head is nice and cheap.
        let head_snapshot = self.head().snapshot;
        let head_state = &head_snapshot.beacon_state;

        Ok(self
            .observed_bls_to_execution_changes
            .lock()
            .verify_and_observe(bls_to_execution_change, head_state, &self.spec)?)
    }

    /// Verify a signed BLS to execution change before allowing it to propagate on the gossip network.
    pub fn verify_bls_to_execution_change_for_gossip(
        &self,
        bls_to_execution_change: SignedBlsToExecutionChange,
    ) -> Result<ObservationOutcome<SignedBlsToExecutionChange, T::EthSpec>, Error> {
        // Ignore BLS to execution changes on gossip prior to Capella.
        if !self.current_slot_is_post_capella()? {
            return Err(Error::BlsToExecutionPriorToCapella);
        }
        self.verify_bls_to_execution_change_for_http_api(bls_to_execution_change)
            .or_else(|e| {
                // On gossip treat conflicts the same as duplicates [IGNORE].
                match e {
                    Error::BlsToExecutionConflictsWithPool => Ok(ObservationOutcome::AlreadyKnown),
                    e => Err(e),
                }
            })
    }

    /// Check if the current slot is greater than or equal to the Capella fork epoch.
    pub fn current_slot_is_post_capella(&self) -> Result<bool, Error> {
        let current_fork = self.spec.fork_name_at_slot::<T::EthSpec>(self.slot()?);
        if let ForkName::Base | ForkName::Altair | ForkName::Merge = current_fork {
            Ok(false)
        } else {
            Ok(true)
        }
    }

    /// Import a BLS to execution change to the op pool.
    ///
    /// Return `true` if the change was added to the pool.
    pub fn import_bls_to_execution_change(
        &self,
        bls_to_execution_change: SigVerifiedOp<SignedBlsToExecutionChange, T::EthSpec>,
        received_pre_capella: ReceivedPreCapella,
    ) -> bool {
        if self.eth1_chain.is_some() {
            self.op_pool
                .insert_bls_to_execution_change(bls_to_execution_change, received_pre_capella)
        } else {
            false
        }
    }

    /// Attempt to obtain sync committee duties from the head.
    pub fn sync_committee_duties_from_head(
        &self,
        epoch: Epoch,
        validator_indices: &[u64],
    ) -> Result<Vec<Result<Option<SyncDuty>, BeaconStateError>>, Error> {
        self.with_head(move |head| {
            head.beacon_state
                .get_sync_committee_duties(epoch, validator_indices, &self.spec)
                .map_err(Error::SyncDutiesError)
        })
    }

    /// A convenience method for spawning a blocking task. It maps an `Option` and
    /// `tokio::JoinError` into a single `BeaconChainError`.
    pub(crate) async fn spawn_blocking_handle<F, R>(
        &self,
        task: F,
        name: &'static str,
    ) -> Result<R, Error>
    where
        F: FnOnce() -> R + Send + 'static,
        R: Send + 'static,
    {
        let handle = self
            .task_executor
            .spawn_blocking_handle(task, name)
            .ok_or(Error::RuntimeShutdown)?;

        handle.await.map_err(Error::TokioJoin)
    }

    /// Accepts a `chain_segment` and filters out any uninteresting blocks (e.g., pre-finalization
    /// or already-known).
    ///
    /// This method is potentially long-running and should not run on the core executor.
    pub fn filter_chain_segment(
        self: &Arc<Self>,
        chain_segment: Vec<RpcBlock<T::EthSpec>>,
    ) -> Result<Vec<HashBlockTuple<T::EthSpec>>, ChainSegmentResult<T::EthSpec>> {
        // This function will never import any blocks.
        let imported_blocks = 0;
        let mut filtered_chain_segment = Vec::with_capacity(chain_segment.len());

        // Produce a list of the parent root and slot of the child of each block.
        //
        // E.g., `children[0] == (chain_segment[1].parent_root(), chain_segment[1].slot())`
        let children = chain_segment
            .iter()
            .skip(1)
            .map(|block| (block.parent_root(), block.slot()))
            .collect::<Vec<_>>();

        for (i, block) in chain_segment.into_iter().enumerate() {
            // Ensure the block is the correct structure for the fork at `block.slot()`.
            if let Err(e) = block.as_block().fork_name(&self.spec) {
                return Err(ChainSegmentResult::Failed {
                    imported_blocks,
                    error: BlockError::InconsistentFork(e),
                });
            }

            let block_root = block.block_root();

            if let Some((child_parent_root, child_slot)) = children.get(i) {
                // If this block has a child in this chain segment, ensure that its parent root matches
                // the root of this block.
                //
                // Without this check it would be possible to have a block verified using the
                // incorrect shuffling. That would be bad, mmkay.
                if block_root != *child_parent_root {
                    return Err(ChainSegmentResult::Failed {
                        imported_blocks,
                        error: BlockError::NonLinearParentRoots,
                    });
                }

                // Ensure that the slots are strictly increasing throughout the chain segment.
                if *child_slot <= block.slot() {
                    return Err(ChainSegmentResult::Failed {
                        imported_blocks,
                        error: BlockError::NonLinearSlots,
                    });
                }
            }

            match check_block_relevancy(block.as_block(), block_root, self) {
                // If the block is relevant, add it to the filtered chain segment.
                Ok(_) => filtered_chain_segment.push((block_root, block)),
                // If the block is already known, simply ignore this block.
                Err(BlockError::BlockIsAlreadyKnown(_)) => continue,
                // If the block is the genesis block, simply ignore this block.
                Err(BlockError::GenesisBlock) => continue,
                // If the block is is for a finalized slot, simply ignore this block.
                //
                // The block is either:
                //
                // 1. In the canonical finalized chain.
                // 2. In some non-canonical chain at a slot that has been finalized already.
                //
                // In the case of (1), there's no need to re-import and later blocks in this
                // segement might be useful.
                //
                // In the case of (2), skipping the block is valid since we should never import it.
                // However, we will potentially get a `ParentUnknown` on a later block. The sync
                // protocol will need to ensure this is handled gracefully.
                Err(BlockError::WouldRevertFinalizedSlot { .. }) => continue,
                // The block has a known parent that does not descend from the finalized block.
                // There is no need to process this block or any children.
                Err(BlockError::NotFinalizedDescendant { block_parent_root }) => {
                    return Err(ChainSegmentResult::Failed {
                        imported_blocks,
                        error: BlockError::NotFinalizedDescendant { block_parent_root },
                    });
                }
                // If there was an error whilst determining if the block was invalid, return that
                // error.
                Err(BlockError::BeaconChainError(e)) => {
                    return Err(ChainSegmentResult::Failed {
                        imported_blocks,
                        error: BlockError::BeaconChainError(e),
                    });
                }
                // If the block was decided to be irrelevant for any other reason, don't include
                // this block or any of it's children in the filtered chain segment.
                _ => break,
            }
        }

        Ok(filtered_chain_segment)
    }

    /// Attempt to verify and import a chain of blocks to `self`.
    ///
    /// The provided blocks _must_ each reference the previous block via `block.parent_root` (i.e.,
    /// be a chain). An error will be returned if this is not the case.
    ///
    /// This operation is not atomic; if one of the blocks in the chain is invalid then some prior
    /// blocks might be imported.
    ///
    /// This method is generally much more efficient than importing each block using
    /// `Self::process_block`.
    pub async fn process_chain_segment(
        self: &Arc<Self>,
        chain_segment: Vec<RpcBlock<T::EthSpec>>,
        notify_execution_layer: NotifyExecutionLayer,
    ) -> ChainSegmentResult<T::EthSpec> {
        let mut imported_blocks = 0;

        // Filter uninteresting blocks from the chain segment in a blocking task.
        let chain = self.clone();
        let filtered_chain_segment_future = self.spawn_blocking_handle(
            move || chain.filter_chain_segment(chain_segment),
            "filter_chain_segment",
        );
        let mut filtered_chain_segment = match filtered_chain_segment_future.await {
            Ok(Ok(filtered_segment)) => filtered_segment,
            Ok(Err(segment_result)) => return segment_result,
            Err(error) => {
                return ChainSegmentResult::Failed {
                    imported_blocks,
                    error: BlockError::BeaconChainError(error),
                }
            }
        };

        while let Some((_root, block)) = filtered_chain_segment.first() {
            // Determine the epoch of the first block in the remaining segment.
            let start_epoch = block.epoch();

            // The `last_index` indicates the position of the first block in an epoch greater
            // than the current epoch: partitioning the blocks into a run of blocks in the same
            // epoch and everything else. These same-epoch blocks can all be signature-verified with
            // the same `BeaconState`.
            let last_index = filtered_chain_segment
                .iter()
                .position(|(_root, block)| block.epoch() > start_epoch)
                .unwrap_or(filtered_chain_segment.len());

            let mut blocks = filtered_chain_segment.split_off(last_index);
            std::mem::swap(&mut blocks, &mut filtered_chain_segment);

            let chain = self.clone();
            let signature_verification_future = self.spawn_blocking_handle(
                move || signature_verify_chain_segment(blocks, &chain),
                "signature_verify_chain_segment",
            );

            // Verify the signature of the blocks, returning early if the signature is invalid.
            let signature_verified_blocks = match signature_verification_future.await {
                Ok(Ok(blocks)) => blocks,
                Ok(Err(error)) => {
                    return ChainSegmentResult::Failed {
                        imported_blocks,
                        error,
                    };
                }
                Err(error) => {
                    return ChainSegmentResult::Failed {
                        imported_blocks,
                        error: BlockError::BeaconChainError(error),
                    };
                }
            };

            // Import the blocks into the chain.
            for signature_verified_block in signature_verified_blocks {
                match self
                    .process_block(
                        signature_verified_block.block_root(),
                        signature_verified_block,
                        notify_execution_layer,
                        || Ok(()),
                    )
                    .await
                {
                    Ok(status) => {
                        match status {
                            AvailabilityProcessingStatus::Imported(_) => {
                                // The block was imported successfully.
                                imported_blocks += 1;
                            }
                            AvailabilityProcessingStatus::MissingComponents(slot, block_root) => {
                                warn!(self.log, "Blobs missing in response to range request";
                                    "block_root" => ?block_root, "slot" => slot);
                                return ChainSegmentResult::Failed {
                                    imported_blocks,
                                    error: BlockError::AvailabilityCheck(
                                        AvailabilityCheckError::MissingBlobs,
                                    ),
                                };
                            }
                        }
                    }
                    Err(BlockError::BlockIsAlreadyKnown(block_root)) => {
                        debug!(self.log,
                            "Ignoring already known blocks while processing chain segment";
                            "block_root" => ?block_root);
                        continue;
                    }
                    Err(error) => {
                        return ChainSegmentResult::Failed {
                            imported_blocks,
                            error,
                        };
                    }
                }
            }
        }

        ChainSegmentResult::Successful { imported_blocks }
    }

    /// Returns `Ok(GossipVerifiedBlock)` if the supplied `block` should be forwarded onto the
    /// gossip network. The block is not imported into the chain, it is just partially verified.
    ///
    /// The returned `GossipVerifiedBlock` should be provided to `Self::process_block` immediately
    /// after it is returned, unless some other circumstance decides it should not be imported at
    /// all.
    ///
    /// ## Errors
    ///
    /// Returns an `Err` if the given block was invalid, or an error was encountered during
    pub async fn verify_block_for_gossip(
        self: &Arc<Self>,
        block: Arc<SignedBeaconBlock<T::EthSpec>>,
    ) -> Result<GossipVerifiedBlock<T>, BlockError<T::EthSpec>> {
        let chain = self.clone();
        self.task_executor
            .clone()
            .spawn_blocking_handle(
                move || {
                    let slot = block.slot();
                    let graffiti_string = block.message().body().graffiti().as_utf8_lossy();

                    match GossipVerifiedBlock::new(block, &chain) {
                        Ok(verified) => {
                            let commitments_formatted = verified.block.commitments_formatted();
                            debug!(
                                chain.log,
                                "Successfully verified gossip block";
                                "graffiti" => graffiti_string,
                                "slot" => slot,
                                "root" => ?verified.block_root(),
                                "commitments" => commitments_formatted,
                            );

                            Ok(verified)
                        }
                        Err(e) => {
                            debug!(
                                chain.log,
                                "Rejected gossip block";
                                "error" => e.to_string(),
                                "graffiti" => graffiti_string,
                                "slot" => slot,
                            );

                            Err(e)
                        }
                    }
                },
                "payload_verification_handle",
            )
            .ok_or(BeaconChainError::RuntimeShutdown)?
            .await
            .map_err(BeaconChainError::TokioJoin)?
    }

    /// Cache the blob in the processing cache, process it, then evict it from the cache if it was
    /// imported or errors.
    pub async fn process_gossip_blob(
        self: &Arc<Self>,
        blob: GossipVerifiedBlob<T>,
        publish_fn: impl FnOnce() -> Result<(), BlockError<T::EthSpec>>,
    ) -> Result<AvailabilityProcessingStatus, BlockError<T::EthSpec>> {
        let block_root = blob.block_root();

        // If this block has already been imported to forkchoice it must have been available, so
        // we don't need to process its blobs again.
        if self
            .canonical_head
            .fork_choice_read_lock()
            .contains_block(&block_root)
        {
            return Err(BlockError::BlockIsAlreadyKnown(blob.block_root()));
        }

        if let Some(event_handler) = self.event_handler.as_ref() {
            if event_handler.has_blob_sidecar_subscribers() {
                event_handler.register(EventKind::BlobSidecar(SseBlobSidecar::from_blob_sidecar(
                    blob.as_blob(),
                )));
            }
        }

<<<<<<< HEAD
        self.data_availability_checker
            .notify_gossip_blob(block_root, &blob);
        let r = self
            .check_gossip_blob_availability_and_import(blob, publish_fn)
            .await;
=======
        let r = self.check_gossip_blob_availability_and_import(blob).await;
>>>>>>> 6bac5ce1
        self.remove_notified(&block_root, r)
    }

    /// Cache the blobs in the processing cache, process it, then evict it from the cache if it was
    /// imported or errors.
    pub async fn process_rpc_blobs(
        self: &Arc<Self>,
        slot: Slot,
        block_root: Hash256,
        blobs: FixedBlobSidecarList<T::EthSpec>,
    ) -> Result<AvailabilityProcessingStatus, BlockError<T::EthSpec>> {
        // If this block has already been imported to forkchoice it must have been available, so
        // we don't need to process its blobs again.
        if self
            .canonical_head
            .fork_choice_read_lock()
            .contains_block(&block_root)
        {
            return Err(BlockError::BlockIsAlreadyKnown(block_root));
        }

        if let Some(event_handler) = self.event_handler.as_ref() {
            if event_handler.has_blob_sidecar_subscribers() {
                for blob in blobs.iter().filter_map(|maybe_blob| maybe_blob.as_ref()) {
                    event_handler.register(EventKind::BlobSidecar(
                        SseBlobSidecar::from_blob_sidecar(blob),
                    ));
                }
            }
        }

        let r = self
            .check_rpc_blob_availability_and_import(slot, block_root, blobs)
            .await;
        self.remove_notified(&block_root, r)
    }

    /// Remove any block components from the *processing cache* if we no longer require them. If the
    /// block was imported full or erred, we no longer require them.
    fn remove_notified(
        &self,
        block_root: &Hash256,
        r: Result<AvailabilityProcessingStatus, BlockError<T::EthSpec>>,
    ) -> Result<AvailabilityProcessingStatus, BlockError<T::EthSpec>> {
        let has_missing_components =
            matches!(r, Ok(AvailabilityProcessingStatus::MissingComponents(_, _)));
        if !has_missing_components {
            self.reqresp_pre_import_cache.write().remove(block_root);
        }
        r
    }

    /// Wraps `process_block` in logic to cache the block's commitments in the processing cache
    /// and evict if the block was imported or erred.
    pub async fn process_block_with_early_caching<B: IntoExecutionPendingBlock<T>>(
        self: &Arc<Self>,
        block_root: Hash256,
        unverified_block: B,
        notify_execution_layer: NotifyExecutionLayer,
    ) -> Result<AvailabilityProcessingStatus, BlockError<T::EthSpec>> {
        self.reqresp_pre_import_cache
            .write()
            .insert(block_root, unverified_block.block_cloned());

        let r = self
            .process_block(block_root, unverified_block, notify_execution_layer, || {
                Ok(())
            })
            .await;
        self.remove_notified(&block_root, r)
    }

    /// Returns `Ok(block_root)` if the given `unverified_block` was successfully verified and
    /// imported into the chain.
    ///
    /// Items that implement `IntoExecutionPendingBlock` include:
    ///
    /// - `SignedBeaconBlock`
    /// - `GossipVerifiedBlock`
    /// - `RpcBlock`
    ///
    /// ## Errors
    ///
    /// Returns an `Err` if the given block was invalid, or an error was encountered during
    /// verification.
    pub async fn process_block<B: IntoExecutionPendingBlock<T>>(
        self: &Arc<Self>,
        block_root: Hash256,
        unverified_block: B,
        notify_execution_layer: NotifyExecutionLayer,
        publish_fn: impl FnOnce() -> Result<(), BlockError<T::EthSpec>>,
    ) -> Result<AvailabilityProcessingStatus, BlockError<T::EthSpec>> {
        // Start the Prometheus timer.
        let _full_timer = metrics::start_timer(&metrics::BLOCK_PROCESSING_TIMES);

        // Increment the Prometheus counter for block processing requests.
        metrics::inc_counter(&metrics::BLOCK_PROCESSING_REQUESTS);

        // Set observed time if not already set. Usually this should be set by gossip or RPC,
        // but just in case we set it again here (useful for tests).
        if let (Some(seen_timestamp), Some(current_slot)) =
            (self.slot_clock.now_duration(), self.slot_clock.now())
        {
            self.block_times_cache.write().set_time_observed(
                block_root,
                current_slot,
                seen_timestamp,
                None,
                None,
            );
        }

        let block_slot = unverified_block.block().slot();

        // A small closure to group the verification and import errors.
        let chain = self.clone();
        let import_block = async move {
            let execution_pending = unverified_block.into_execution_pending_block(
                block_root,
                &chain,
                notify_execution_layer,
            )?;
            publish_fn()?;
            let executed_block = chain.into_executed_block(execution_pending).await?;
            match executed_block {
                ExecutedBlock::Available(block) => {
                    self.import_available_block(Box::new(block)).await
                }
                ExecutedBlock::AvailabilityPending(block) => {
                    self.check_block_availability_and_import(block).await
                }
            }
        };

        // Verify and import the block.
        match import_block.await {
            // The block was successfully verified and imported. Yay.
            Ok(status @ AvailabilityProcessingStatus::Imported(block_root)) => {
                debug!(
                    self.log,
                    "Beacon block imported";
                    "block_root" => ?block_root,
                    "block_slot" => block_slot,
                );

                // Increment the Prometheus counter for block processing successes.
                metrics::inc_counter(&metrics::BLOCK_PROCESSING_SUCCESSES);

                Ok(status)
            }
            Ok(status @ AvailabilityProcessingStatus::MissingComponents(slot, block_root)) => {
                debug!(
                    self.log,
                    "Beacon block awaiting blobs";
                    "block_root" => ?block_root,
                    "block_slot" => slot,
                );

                Ok(status)
            }
            Err(e @ BlockError::BeaconChainError(BeaconChainError::TokioJoin(_))) => {
                debug!(
                    self.log,
                    "Beacon block processing cancelled";
                    "error" => ?e,
                );
                Err(e)
            }
            // There was an error whilst attempting to verify and import the block. The block might
            // be partially verified or partially imported.
            Err(BlockError::BeaconChainError(e)) => {
                crit!(
                    self.log,
                    "Beacon block processing error";
                    "error" => ?e,
                );
                Err(BlockError::BeaconChainError(e))
            }
            // The block failed verification.
            Err(other) => {
                debug!(
                    self.log,
                    "Beacon block rejected";
                    "reason" => other.to_string(),
                );
                Err(other)
            }
        }
    }

    /// Accepts a fully-verified block and awaits on it's payload verification handle to
    /// get a fully `ExecutedBlock`
    ///
    /// An error is returned if the verification handle couldn't be awaited.
    pub async fn into_executed_block(
        self: Arc<Self>,
        execution_pending_block: ExecutionPendingBlock<T>,
    ) -> Result<ExecutedBlock<T::EthSpec>, BlockError<T::EthSpec>> {
        let ExecutionPendingBlock {
            block,
            import_data,
            payload_verification_handle,
        } = execution_pending_block;

        let payload_verification_outcome = payload_verification_handle
            .await
            .map_err(BeaconChainError::TokioJoin)?
            .ok_or(BeaconChainError::RuntimeShutdown)??;

        // Log the PoS pandas if a merge transition just occurred.
        if payload_verification_outcome.is_valid_merge_transition_block {
            info!(self.log, "{}", POS_PANDA_BANNER);
            info!(
                self.log,
                "Proof of Stake Activated";
                "slot" => block.slot()
            );
            info!(
                self.log, "";
                "Terminal POW Block Hash" => ?block
                    .message()
                    .execution_payload()?
                    .parent_hash()
                    .into_root()
            );
            info!(
                self.log, "";
                "Merge Transition Block Root" => ?block.message().tree_hash_root()
            );
            info!(
                self.log, "";
                "Merge Transition Execution Hash" => ?block
                    .message()
                    .execution_payload()?
                    .block_hash()
                    .into_root()
            );
        }
        Ok(ExecutedBlock::new(
            block,
            import_data,
            payload_verification_outcome,
        ))
    }

    /* Import methods */

    /// Checks if the block is available, and imports immediately if so, otherwise caches the block
    /// in the data availability checker.
    async fn check_block_availability_and_import(
        self: &Arc<Self>,
        block: AvailabilityPendingExecutedBlock<T::EthSpec>,
    ) -> Result<AvailabilityProcessingStatus, BlockError<T::EthSpec>> {
        let slot = block.block.slot();
        let availability = self
            .data_availability_checker
            .put_pending_executed_block(block)?;
        self.process_availability(slot, availability, || Ok(()))
            .await
    }

    /// Checks if the provided blob can make any cached blocks available, and imports immediately
    /// if so, otherwise caches the blob in the data availability checker.
    async fn check_gossip_blob_availability_and_import(
        self: &Arc<Self>,
        blob: GossipVerifiedBlob<T>,
        publish_fn: impl FnOnce() -> Result<(), BlockError<T::EthSpec>>,
    ) -> Result<AvailabilityProcessingStatus, BlockError<T::EthSpec>> {
        let slot = blob.slot();
        if let Some(slasher) = self.slasher.as_ref() {
            slasher.accept_block_header(blob.signed_block_header());
        }
        let availability = self.data_availability_checker.put_gossip_blob(blob)?;

        self.process_availability(slot, availability, publish_fn)
            .await
    }

    /// Checks if the provided blobs can make any cached blocks available, and imports immediately
    /// if so, otherwise caches the blob in the data availability checker.
    async fn check_rpc_blob_availability_and_import(
        self: &Arc<Self>,
        slot: Slot,
        block_root: Hash256,
        blobs: FixedBlobSidecarList<T::EthSpec>,
    ) -> Result<AvailabilityProcessingStatus, BlockError<T::EthSpec>> {
        // Need to scope this to ensure the lock is dropped before calling `process_availability`
        // Even an explicit drop is not enough to convince the borrow checker.
        {
            let mut slashable_cache = self.observed_slashable.write();
            for header in blobs
                .into_iter()
                .filter_map(|b| b.as_ref().map(|b| b.signed_block_header.clone()))
                .unique()
            {
                if verify_header_signature::<T, BlockError<T::EthSpec>>(self, &header).is_ok() {
                    slashable_cache
                        .observe_slashable(
                            header.message.slot,
                            header.message.proposer_index,
                            block_root,
                        )
                        .map_err(|e| BlockError::BeaconChainError(e.into()))?;
                    if let Some(slasher) = self.slasher.as_ref() {
                        slasher.accept_block_header(header);
                    }
                }
            }
        }
        let availability = self
            .data_availability_checker
            .put_rpc_blobs(block_root, blobs)?;

        self.process_availability(slot, availability, || Ok(()))
            .await
    }

    /// Imports a fully available block. Otherwise, returns `AvailabilityProcessingStatus::MissingComponents`
    ///
    /// An error is returned if the block was unable to be imported. It may be partially imported
    /// (i.e., this function is not atomic).
    async fn process_availability(
        self: &Arc<Self>,
        slot: Slot,
        availability: Availability<T::EthSpec>,
        publish_fn: impl FnOnce() -> Result<(), BlockError<T::EthSpec>>,
    ) -> Result<AvailabilityProcessingStatus, BlockError<T::EthSpec>> {
        match availability {
            Availability::Available(block) => {
                // This is the time since start of the slot where all the components of the block have become available
                let delay =
                    get_slot_delay_ms(timestamp_now(), block.block.slot(), &self.slot_clock);
                metrics::observe_duration(&metrics::BLOCK_AVAILABILITY_DELAY, delay);
                publish_fn()?;
                // Block is fully available, import into fork choice
                self.import_available_block(block).await
            }
            Availability::MissingComponents(block_root) => Ok(
                AvailabilityProcessingStatus::MissingComponents(slot, block_root),
            ),
        }
    }

    pub async fn import_available_block(
        self: &Arc<Self>,
        block: Box<AvailableExecutedBlock<T::EthSpec>>,
    ) -> Result<AvailabilityProcessingStatus, BlockError<T::EthSpec>> {
        let AvailableExecutedBlock {
            block,
            import_data,
            payload_verification_outcome,
        } = *block;

        let BlockImportData {
            block_root,
            state,
            parent_block,
            parent_eth1_finalization_data,
            confirmed_state_roots,
            consensus_context,
        } = import_data;

        // import
        let chain = self.clone();
        let block_root = self
            .spawn_blocking_handle(
                move || {
                    chain.import_block(
                        block,
                        block_root,
                        state,
                        confirmed_state_roots,
                        payload_verification_outcome.payload_verification_status,
                        parent_block,
                        parent_eth1_finalization_data,
                        consensus_context,
                    )
                },
                "payload_verification_handle",
            )
            .await??;
        Ok(AvailabilityProcessingStatus::Imported(block_root))
    }

    /// Accepts a fully-verified and available block and imports it into the chain without performing any
    /// additional verification.
    ///
    /// An error is returned if the block was unable to be imported. It may be partially imported
    /// (i.e., this function is not atomic).
    #[allow(clippy::too_many_arguments)]
    fn import_block(
        &self,
        signed_block: AvailableBlock<T::EthSpec>,
        block_root: Hash256,
        mut state: BeaconState<T::EthSpec>,
        confirmed_state_roots: Vec<Hash256>,
        payload_verification_status: PayloadVerificationStatus,
        parent_block: SignedBlindedBeaconBlock<T::EthSpec>,
        parent_eth1_finalization_data: Eth1FinalizationData,
        mut consensus_context: ConsensusContext<T::EthSpec>,
    ) -> Result<Hash256, BlockError<T::EthSpec>> {
        // ----------------------------- BLOCK NOT YET ATTESTABLE ----------------------------------
        // Everything in this initial section is on the hot path between processing the block and
        // being able to attest to it. DO NOT add any extra processing in this initial section
        // unless it must run before fork choice.
        // -----------------------------------------------------------------------------------------
        let current_slot = self.slot()?;
        let current_epoch = current_slot.epoch(T::EthSpec::slots_per_epoch());
        let block = signed_block.message();
        let post_exec_timer = metrics::start_timer(&metrics::BLOCK_PROCESSING_POST_EXEC_PROCESSING);

        // Check against weak subjectivity checkpoint.
        self.check_block_against_weak_subjectivity_checkpoint(block, block_root, &state)?;

        // If there are new validators in this block, update our pubkey cache.
        //
        // The only keys imported here will be ones for validators deposited in this block, because
        // the cache *must* already have been updated for the parent block when it was imported.
        // Newly deposited validators are not active and their keys are not required by other parts
        // of block processing. The reason we do this here and not after making the block attestable
        // is so we don't have to think about lock ordering with respect to the fork choice lock.
        // There are a bunch of places where we lock both fork choice and the pubkey cache and it
        // would be difficult to check that they all lock fork choice first.
        let mut ops = self
            .validator_pubkey_cache
            .try_write_for(VALIDATOR_PUBKEY_CACHE_LOCK_TIMEOUT)
            .ok_or(Error::ValidatorPubkeyCacheLockTimeout)?
            .import_new_pubkeys(&state)?;

        // Apply the state to the attester cache, only if it is from the previous epoch or later.
        //
        // In a perfect scenario there should be no need to add previous-epoch states to the cache.
        // However, latency between the VC and the BN might cause the VC to produce attestations at
        // a previous slot.
        if state.current_epoch().saturating_add(1_u64) >= current_epoch {
            self.attester_cache
                .maybe_cache_state(&state, block_root, &self.spec)
                .map_err(BeaconChainError::from)?;
        }

        // Take an exclusive write-lock on fork choice. It's very important to prevent deadlocks by
        // avoiding taking other locks whilst holding this lock.
        let mut fork_choice = self.canonical_head.fork_choice_write_lock();

        // Do not import a block that doesn't descend from the finalized root.
        let signed_block =
            check_block_is_finalized_checkpoint_or_descendant(self, &fork_choice, signed_block)?;
        let block = signed_block.message();

        // Register the new block with the fork choice service.
        {
            let _fork_choice_block_timer =
                metrics::start_timer(&metrics::FORK_CHOICE_PROCESS_BLOCK_TIMES);
            let block_delay = self
                .slot_clock
                .seconds_from_current_slot_start()
                .ok_or(Error::UnableToComputeTimeAtSlot)?;

            fork_choice
                .on_block(
                    current_slot,
                    block,
                    block_root,
                    block_delay,
                    &state,
                    payload_verification_status,
                    &self.spec,
                )
                .map_err(|e| BlockError::BeaconChainError(e.into()))?;
        }

        // If the block is recent enough and it was not optimistically imported, check to see if it
        // becomes the head block. If so, apply it to the early attester cache. This will allow
        // attestations to the block without waiting for the block and state to be inserted to the
        // database.
        //
        // Only performing this check on recent blocks avoids slowing down sync with lots of calls
        // to fork choice `get_head`.
        //
        // Optimistically imported blocks are not added to the cache since the cache is only useful
        // for a small window of time and the complexity of keeping track of the optimistic status
        // is not worth it.
        if !payload_verification_status.is_optimistic()
            && block.slot() + EARLY_ATTESTER_CACHE_HISTORIC_SLOTS >= current_slot
        {
            let fork_choice_timer = metrics::start_timer(&metrics::BLOCK_PROCESSING_FORK_CHOICE);
            match fork_choice.get_head(current_slot, &self.spec) {
                // This block became the head, add it to the early attester cache.
                Ok(new_head_root) if new_head_root == block_root => {
                    if let Some(proto_block) = fork_choice.get_block(&block_root) {
                        if let Err(e) = self.early_attester_cache.add_head_block(
                            block_root,
                            signed_block.clone(),
                            proto_block,
                            &state,
                            &self.spec,
                        ) {
                            warn!(
                                self.log,
                                "Early attester cache insert failed";
                                "error" => ?e
                            );
                        }
                    } else {
                        warn!(
                            self.log,
                            "Early attester block missing";
                            "block_root" => ?block_root
                        );
                    }
                }
                // This block did not become the head, nothing to do.
                Ok(_) => (),
                Err(e) => error!(
                    self.log,
                    "Failed to compute head during block import";
                    "error" => ?e
                ),
            }
            drop(fork_choice_timer);
        }
        drop(post_exec_timer);

        // ---------------------------- BLOCK PROBABLY ATTESTABLE ----------------------------------
        // Most blocks are now capable of being attested to thanks to the `early_attester_cache`
        // cache above. Resume non-essential processing.
        //
        // It is important NOT to return errors here before the database commit, because the block
        // has already been added to fork choice and the database would be left in an inconsistent
        // state if we returned early without committing. In other words, an error here would
        // corrupt the node's database permanently.
        // -----------------------------------------------------------------------------------------

        self.import_block_update_shuffling_cache(block_root, &mut state);
        self.import_block_observe_attestations(
            block,
            &state,
            &mut consensus_context,
            current_epoch,
        );
        self.import_block_update_validator_monitor(
            block,
            &state,
            &mut consensus_context,
            current_slot,
            parent_block.slot(),
        );
        self.import_block_update_slasher(block, &state, &mut consensus_context);

        let db_write_timer = metrics::start_timer(&metrics::BLOCK_PROCESSING_DB_WRITE);

        // Store the block and its state, and execute the confirmation batch for the intermediate
        // states, which will delete their temporary flags.
        // If the write fails, revert fork choice to the version from disk, else we can
        // end up with blocks in fork choice that are missing from disk.
        // See https://github.com/sigp/lighthouse/issues/2028
        let (_, signed_block, blobs) = signed_block.deconstruct();
        let block = signed_block.message();
        ops.extend(
            confirmed_state_roots
                .into_iter()
                .map(StoreOp::DeleteStateTemporaryFlag),
        );
        ops.push(StoreOp::PutBlock(block_root, signed_block.clone()));
        ops.push(StoreOp::PutState(block.state_root(), &state));

        if let Some(blobs) = blobs {
            if !blobs.is_empty() {
                debug!(
                    self.log, "Writing blobs to store";
                    "block_root" => %block_root,
                    "count" => blobs.len(),
                );
                ops.push(StoreOp::PutBlobs(block_root, blobs));
            }
        }

        let txn_lock = self.store.hot_db.begin_rw_transaction();

        if let Err(e) = self.store.do_atomically_with_block_and_blobs_cache(ops) {
            error!(
                self.log,
                "Database write failed!";
                "msg" => "Restoring fork choice from disk",
                "error" => ?e,
            );

            // Clear the early attester cache to prevent attestations which we would later be unable
            // to verify due to the failure.
            self.early_attester_cache.clear();

            // Since the write failed, try to revert the canonical head back to what was stored
            // in the database. This attempts to prevent inconsistency between the database and
            // fork choice.
            if let Err(e) = self.canonical_head.restore_from_store(
                fork_choice,
                ResetPayloadStatuses::always_reset_conditionally(
                    self.config.always_reset_payload_statuses,
                ),
                &self.store,
                &self.spec,
                &self.log,
            ) {
                crit!(
                    self.log,
                    "No stored fork choice found to restore from";
                    "error" => ?e,
                    "warning" => "The database is likely corrupt now, consider --purge-db"
                );
                return Err(BlockError::BeaconChainError(e));
            }

            return Err(e.into());
        }
        drop(txn_lock);

        // The fork choice write-lock is dropped *after* the on-disk database has been updated.
        // This prevents inconsistency between the two at the expense of concurrency.
        drop(fork_choice);

        // We're declaring the block "imported" at this point, since fork choice and the DB know
        // about it.
        let block_time_imported = timestamp_now();

        let parent_root = block.parent_root();
        let slot = block.slot();

        let current_eth1_finalization_data = Eth1FinalizationData {
            eth1_data: state.eth1_data().clone(),
            eth1_deposit_index: state.eth1_deposit_index(),
        };
        let current_finalized_checkpoint = state.finalized_checkpoint();

        // compute state proofs for light client updates before inserting the state into the
        // snapshot cache.
        if self.config.enable_light_client_server {
            self.light_client_server_cache
                .cache_state_data(
                    &self.spec, block, block_root,
                    // mutable reference on the state is needed to compute merkle proofs
                    &mut state,
                )
                .unwrap_or_else(|e| {
                    error!(self.log, "error caching light_client data {:?}", e);
                });
        }

        self.snapshot_cache
            .try_write_for(BLOCK_PROCESSING_CACHE_LOCK_TIMEOUT)
            .ok_or(Error::SnapshotCacheLockTimeout)
            .map(|mut snapshot_cache| {
                snapshot_cache.insert(
                    BeaconSnapshot {
                        beacon_state: state,
                        beacon_block: signed_block.clone(),
                        beacon_block_root: block_root,
                    },
                    None,
                    &self.spec,
                )
            })
            .unwrap_or_else(|e| {
                error!(
                    self.log,
                    "Failed to insert snapshot";
                    "error" => ?e,
                    "task" => "process block"
                );
            });

        self.head_tracker
            .register_block(block_root, parent_root, slot);

        metrics::stop_timer(db_write_timer);

        metrics::inc_counter(&metrics::BLOCK_PROCESSING_SUCCESSES);

        // Update the deposit contract cache.
        self.import_block_update_deposit_contract_finalization(
            block,
            block_root,
            current_epoch,
            current_finalized_checkpoint,
            current_eth1_finalization_data,
            parent_eth1_finalization_data,
            parent_block.slot(),
        );

        // Inform the unknown block cache, in case it was waiting on this block.
        self.pre_finalization_block_cache
            .block_processed(block_root);

        self.import_block_update_metrics_and_events(
            block,
            block_root,
            block_time_imported,
            payload_verification_status,
            current_slot,
        );

        Ok(block_root)
    }

    /// Check block's consistentency with any configured weak subjectivity checkpoint.
    fn check_block_against_weak_subjectivity_checkpoint(
        &self,
        block: BeaconBlockRef<T::EthSpec>,
        block_root: Hash256,
        state: &BeaconState<T::EthSpec>,
    ) -> Result<(), BlockError<T::EthSpec>> {
        // Only perform the weak subjectivity check if it was configured.
        let Some(wss_checkpoint) = self.config.weak_subjectivity_checkpoint else {
            return Ok(());
        };
        // Note: we're using the finalized checkpoint from the head state, rather than fork
        // choice.
        //
        // We are doing this to ensure that we detect changes in finalization. It's possible
        // that fork choice has already been updated to the finalized checkpoint in the block
        // we're importing.
        let current_head_finalized_checkpoint =
            self.canonical_head.cached_head().finalized_checkpoint();
        // Compare the existing finalized checkpoint with the incoming block's finalized checkpoint.
        let new_finalized_checkpoint = state.finalized_checkpoint();

        // This ensures we only perform the check once.
        if current_head_finalized_checkpoint.epoch < wss_checkpoint.epoch
            && wss_checkpoint.epoch <= new_finalized_checkpoint.epoch
        {
            if let Err(e) =
                self.verify_weak_subjectivity_checkpoint(wss_checkpoint, block_root, state)
            {
                let mut shutdown_sender = self.shutdown_sender();
                crit!(
                    self.log,
                    "Weak subjectivity checkpoint verification failed while importing block!";
                    "block_root" => ?block_root,
                    "parent_root" => ?block.parent_root(),
                    "old_finalized_epoch" => ?current_head_finalized_checkpoint.epoch,
                    "new_finalized_epoch" => ?new_finalized_checkpoint.epoch,
                    "weak_subjectivity_epoch" => ?wss_checkpoint.epoch,
                    "error" => ?e
                );
                crit!(
                    self.log,
                    "You must use the `--purge-db` flag to clear the database and restart sync. \
                         You may be on a hostile network."
                );
                shutdown_sender
                    .try_send(ShutdownReason::Failure(
                        "Weak subjectivity checkpoint verification failed. \
                             Provided block root is not a checkpoint.",
                    ))
                    .map_err(|err| {
                        BlockError::BeaconChainError(
                            BeaconChainError::WeakSubjectivtyShutdownError(err),
                        )
                    })?;
                return Err(BlockError::WeakSubjectivityConflict);
            }
        }
        Ok(())
    }

    /// Process a block for the validator monitor, including all its constituent messages.
    fn import_block_update_validator_monitor(
        &self,
        block: BeaconBlockRef<T::EthSpec>,
        state: &BeaconState<T::EthSpec>,
        ctxt: &mut ConsensusContext<T::EthSpec>,
        current_slot: Slot,
        parent_block_slot: Slot,
    ) {
        // Only register blocks with the validator monitor when the block is sufficiently close to
        // the current slot.
        if VALIDATOR_MONITOR_HISTORIC_EPOCHS as u64 * T::EthSpec::slots_per_epoch()
            + block.slot().as_u64()
            < current_slot.as_u64()
        {
            return;
        }

        // Allow the validator monitor to learn about a new valid state.
        self.validator_monitor.write().process_valid_state(
            current_slot.epoch(T::EthSpec::slots_per_epoch()),
            state,
            &self.spec,
        );

        let validator_monitor = self.validator_monitor.read();

        // Sync aggregate.
        if let Ok(sync_aggregate) = block.body().sync_aggregate() {
            // `SyncCommittee` for the sync_aggregate should correspond to the duty slot
            let duty_epoch = block.epoch();

            match self.sync_committee_at_epoch(duty_epoch) {
                Ok(sync_committee) => {
                    let participant_pubkeys = sync_committee
                        .pubkeys
                        .iter()
                        .zip(sync_aggregate.sync_committee_bits.iter())
                        .filter_map(|(pubkey, bit)| bit.then_some(pubkey))
                        .collect::<Vec<_>>();

                    validator_monitor.register_sync_aggregate_in_block(
                        block.slot(),
                        block.parent_root(),
                        participant_pubkeys,
                    );
                }
                Err(e) => {
                    warn!(
                        self.log,
                        "Unable to fetch sync committee";
                        "epoch" => duty_epoch,
                        "purpose" => "validator monitor",
                        "error" => ?e,
                    );
                }
            }
        }

        // Attestations.
        for attestation in block.body().attestations() {
            let indexed_attestation = match ctxt.get_indexed_attestation(state, attestation) {
                Ok(indexed) => indexed,
                Err(e) => {
                    debug!(
                        self.log,
                        "Failed to get indexed attestation";
                        "purpose" => "validator monitor",
                        "attestation_slot" => attestation.data.slot,
                        "error" => ?e,
                    );
                    continue;
                }
            };
            validator_monitor.register_attestation_in_block(
                indexed_attestation,
                parent_block_slot,
                &self.spec,
            );
        }

        for exit in block.body().voluntary_exits() {
            validator_monitor.register_block_voluntary_exit(&exit.message)
        }

        for slashing in block.body().attester_slashings() {
            validator_monitor.register_block_attester_slashing(slashing)
        }

        for slashing in block.body().proposer_slashings() {
            validator_monitor.register_block_proposer_slashing(slashing)
        }
    }

    /// Iterate through the attestations in the block and register them as "observed".
    ///
    /// This will stop us from propagating them on the gossip network.
    fn import_block_observe_attestations(
        &self,
        block: BeaconBlockRef<T::EthSpec>,
        state: &BeaconState<T::EthSpec>,
        ctxt: &mut ConsensusContext<T::EthSpec>,
        current_epoch: Epoch,
    ) {
        // To avoid slowing down sync, only observe attestations if the block is from the
        // previous epoch or later.
        if state.current_epoch() + 1 < current_epoch {
            return;
        }

        let _timer = metrics::start_timer(&metrics::BLOCK_PROCESSING_ATTESTATION_OBSERVATION);

        for a in block.body().attestations() {
            match self.observed_attestations.write().observe_item(a, None) {
                // If the observation was successful or if the slot for the attestation was too
                // low, continue.
                //
                // We ignore `SlotTooLow` since this will be very common whilst syncing.
                Ok(_) | Err(AttestationObservationError::SlotTooLow { .. }) => {}
                Err(e) => {
                    debug!(
                        self.log,
                        "Failed to register observed attestation";
                        "error" => ?e,
                        "epoch" => a.data.target.epoch
                    );
                }
            }

            let indexed_attestation = match ctxt.get_indexed_attestation(state, a) {
                Ok(indexed) => indexed,
                Err(e) => {
                    debug!(
                        self.log,
                        "Failed to get indexed attestation";
                        "purpose" => "observation",
                        "attestation_slot" => a.data.slot,
                        "error" => ?e,
                    );
                    continue;
                }
            };

            let mut observed_block_attesters = self.observed_block_attesters.write();

            for &validator_index in &indexed_attestation.attesting_indices {
                if let Err(e) = observed_block_attesters
                    .observe_validator(a.data.target.epoch, validator_index as usize)
                {
                    debug!(
                        self.log,
                        "Failed to register observed block attester";
                        "error" => ?e,
                        "epoch" => a.data.target.epoch,
                        "validator_index" => validator_index,
                    )
                }
            }
        }
    }

    /// If a slasher is configured, provide the attestations from the block.
    fn import_block_update_slasher(
        &self,
        block: BeaconBlockRef<T::EthSpec>,
        state: &BeaconState<T::EthSpec>,
        ctxt: &mut ConsensusContext<T::EthSpec>,
    ) {
        if let Some(slasher) = self.slasher.as_ref() {
            for attestation in block.body().attestations() {
                let indexed_attestation = match ctxt.get_indexed_attestation(state, attestation) {
                    Ok(indexed) => indexed,
                    Err(e) => {
                        debug!(
                            self.log,
                            "Failed to get indexed attestation";
                            "purpose" => "slasher",
                            "attestation_slot" => attestation.data.slot,
                            "error" => ?e,
                        );
                        continue;
                    }
                };
                slasher.accept_attestation(indexed_attestation.clone());
            }
        }
    }

    fn import_block_update_metrics_and_events(
        &self,
        block: BeaconBlockRef<T::EthSpec>,
        block_root: Hash256,
        block_time_imported: Duration,
        payload_verification_status: PayloadVerificationStatus,
        current_slot: Slot,
    ) {
        // Only present some metrics for blocks from the previous epoch or later.
        //
        // This helps avoid noise in the metrics during sync.
        if block.slot() + 2 * T::EthSpec::slots_per_epoch() >= current_slot {
            metrics::observe(
                &metrics::OPERATIONS_PER_BLOCK_ATTESTATION,
                block.body().attestations().len() as f64,
            );

            if let Ok(sync_aggregate) = block.body().sync_aggregate() {
                metrics::set_gauge(
                    &metrics::BLOCK_SYNC_AGGREGATE_SET_BITS,
                    sync_aggregate.num_set_bits() as i64,
                );
            }
        }

        let block_delay_total =
            get_slot_delay_ms(block_time_imported, block.slot(), &self.slot_clock);

        // Do not write to the cache for blocks older than 2 epochs, this helps reduce writes to
        // the cache during sync.
        if block_delay_total < self.slot_clock.slot_duration() * 64 {
            // Store the timestamp of the block being imported into the cache.
            self.block_times_cache.write().set_time_imported(
                block_root,
                current_slot,
                block_time_imported,
            );
        }

        // Do not store metrics if the block was > 4 slots old, this helps prevent noise during
        // sync.
        if block_delay_total < self.slot_clock.slot_duration() * 4 {
            // Observe the delay between when we observed the block and when we imported it.
            let block_delays = self.block_times_cache.read().get_block_delays(
                block_root,
                self.slot_clock
                    .start_of(current_slot)
                    .unwrap_or_else(|| Duration::from_secs(0)),
            );

            metrics::observe_duration(
                &metrics::BEACON_BLOCK_IMPORTED_OBSERVED_DELAY_TIME,
                block_delays
                    .imported
                    .unwrap_or_else(|| Duration::from_secs(0)),
            );
        }

        if let Some(event_handler) = self.event_handler.as_ref() {
            if event_handler.has_block_subscribers() {
                event_handler.register(EventKind::Block(SseBlock {
                    slot: block.slot(),
                    block: block_root,
                    execution_optimistic: payload_verification_status.is_optimistic(),
                }));
            }
        }

        // Do not trigger light_client server update producer for old blocks, to extra work
        // during sync.
        if self.config.enable_light_client_server
            && block_delay_total < self.slot_clock.slot_duration() * 32
        {
            if let Some(mut light_client_server_tx) = self.light_client_server_tx.clone() {
                if let Ok(sync_aggregate) = block.body().sync_aggregate() {
                    if let Err(e) = light_client_server_tx.try_send((
                        block.parent_root(),
                        block.slot(),
                        sync_aggregate.clone(),
                    )) {
                        warn!(
                            self.log,
                            "Failed to send light_client server event";
                            "error" => ?e
                        );
                    }
                }
            }
        }
    }

    // For the current and next epoch of this state, ensure we have the shuffling from this
    // block in our cache.
    fn import_block_update_shuffling_cache(
        &self,
        block_root: Hash256,
        state: &mut BeaconState<T::EthSpec>,
    ) {
        if let Err(e) = self.import_block_update_shuffling_cache_fallible(block_root, state) {
            warn!(
                self.log,
                "Failed to prime shuffling cache";
                "error" => ?e
            );
        }
    }

    fn import_block_update_shuffling_cache_fallible(
        &self,
        block_root: Hash256,
        state: &mut BeaconState<T::EthSpec>,
    ) -> Result<(), BlockError<T::EthSpec>> {
        for relative_epoch in [RelativeEpoch::Current, RelativeEpoch::Next] {
            let shuffling_id = AttestationShufflingId::new(block_root, state, relative_epoch)?;

            let shuffling_is_cached = self
                .shuffling_cache
                .try_read_for(ATTESTATION_CACHE_LOCK_TIMEOUT)
                .ok_or(Error::AttestationCacheLockTimeout)?
                .contains(&shuffling_id);

            if !shuffling_is_cached {
                state.build_committee_cache(relative_epoch, &self.spec)?;
                let committee_cache = state.committee_cache(relative_epoch)?;
                self.shuffling_cache
                    .try_write_for(ATTESTATION_CACHE_LOCK_TIMEOUT)
                    .ok_or(Error::AttestationCacheLockTimeout)?
                    .insert_committee_cache(shuffling_id, committee_cache);
            }
        }
        Ok(())
    }

    #[allow(clippy::too_many_arguments)]
    fn import_block_update_deposit_contract_finalization(
        &self,
        block: BeaconBlockRef<T::EthSpec>,
        block_root: Hash256,
        current_epoch: Epoch,
        current_finalized_checkpoint: Checkpoint,
        current_eth1_finalization_data: Eth1FinalizationData,
        parent_eth1_finalization_data: Eth1FinalizationData,
        parent_block_slot: Slot,
    ) {
        // Do not write to eth1 finalization cache for blocks older than 5 epochs.
        if block.epoch() + 5 < current_epoch {
            return;
        }

        let parent_block_epoch = parent_block_slot.epoch(T::EthSpec::slots_per_epoch());
        if parent_block_epoch < current_epoch {
            // we've crossed epoch boundary, store Eth1FinalizationData
            let (checkpoint, eth1_finalization_data) =
                if block.slot() % T::EthSpec::slots_per_epoch() == 0 {
                    // current block is the checkpoint
                    (
                        Checkpoint {
                            epoch: current_epoch,
                            root: block_root,
                        },
                        current_eth1_finalization_data,
                    )
                } else {
                    // parent block is the checkpoint
                    (
                        Checkpoint {
                            epoch: current_epoch,
                            root: block.parent_root(),
                        },
                        parent_eth1_finalization_data,
                    )
                };

            if let Some(finalized_eth1_data) = self
                .eth1_finalization_cache
                .try_write_for(ETH1_FINALIZATION_CACHE_LOCK_TIMEOUT)
                .and_then(|mut cache| {
                    cache.insert(checkpoint, eth1_finalization_data);
                    cache.finalize(&current_finalized_checkpoint)
                })
            {
                if let Some(eth1_chain) = self.eth1_chain.as_ref() {
                    let finalized_deposit_count = finalized_eth1_data.deposit_count;
                    eth1_chain.finalize_eth1_data(finalized_eth1_data);
                    debug!(
                        self.log,
                        "called eth1_chain.finalize_eth1_data()";
                        "epoch" => current_finalized_checkpoint.epoch,
                        "deposit count" => finalized_deposit_count,
                    );
                }
            }
        }
    }

    /// If configured, wait for the fork choice run at the start of the slot to complete.
    fn wait_for_fork_choice_before_block_production(
        self: &Arc<Self>,
        slot: Slot,
    ) -> Result<(), BlockProductionError> {
        if let Some(rx) = &self.fork_choice_signal_rx {
            let current_slot = self
                .slot()
                .map_err(|_| BlockProductionError::UnableToReadSlot)?;

            let timeout = Duration::from_millis(self.config.fork_choice_before_proposal_timeout_ms);

            if slot == current_slot || slot == current_slot + 1 {
                match rx.wait_for_fork_choice(slot, timeout) {
                    ForkChoiceWaitResult::Success(fc_slot) => {
                        debug!(
                            self.log,
                            "Fork choice successfully updated before block production";
                            "slot" => slot,
                            "fork_choice_slot" => fc_slot,
                        );
                    }
                    ForkChoiceWaitResult::Behind(fc_slot) => {
                        warn!(
                            self.log,
                            "Fork choice notifier out of sync with block production";
                            "fork_choice_slot" => fc_slot,
                            "slot" => slot,
                            "message" => "this block may be orphaned",
                        );
                    }
                    ForkChoiceWaitResult::TimeOut => {
                        warn!(
                            self.log,
                            "Timed out waiting for fork choice before proposal";
                            "message" => "this block may be orphaned",
                        );
                    }
                }
            } else {
                error!(
                    self.log,
                    "Producing block at incorrect slot";
                    "block_slot" => slot,
                    "current_slot" => current_slot,
                    "message" => "check clock sync, this block may be orphaned",
                );
            }
        }
        Ok(())
    }

    pub async fn produce_block_with_verification(
        self: &Arc<Self>,
        randao_reveal: Signature,
        slot: Slot,
        validator_graffiti: Option<Graffiti>,
        verification: ProduceBlockVerification,
        builder_boost_factor: Option<u64>,
        block_production_version: BlockProductionVersion,
    ) -> Result<BeaconBlockResponseWrapper<T::EthSpec>, BlockProductionError> {
        metrics::inc_counter(&metrics::BLOCK_PRODUCTION_REQUESTS);
        let _complete_timer = metrics::start_timer(&metrics::BLOCK_PRODUCTION_TIMES);
        // Part 1/2 (blocking)
        //
        // Load the parent state from disk.
        let chain = self.clone();
        let (state, state_root_opt) = self
            .task_executor
            .spawn_blocking_handle(
                move || chain.load_state_for_block_production(slot),
                "load_state_for_block_production",
            )
            .ok_or(BlockProductionError::ShuttingDown)?
            .await
            .map_err(BlockProductionError::TokioJoin)??;

        // Part 2/2 (async, with some blocking components)
        //
        // Produce the block upon the state
        self.produce_block_on_state(
            state,
            state_root_opt,
            slot,
            randao_reveal,
            validator_graffiti,
            verification,
            builder_boost_factor,
            block_production_version,
        )
        .await
    }

    /// Load a beacon state from the database for block production. This is a long-running process
    /// that should not be performed in an `async` context.
    fn load_state_for_block_production(
        self: &Arc<Self>,
        slot: Slot,
    ) -> Result<(BeaconState<T::EthSpec>, Option<Hash256>), BlockProductionError> {
        let fork_choice_timer = metrics::start_timer(&metrics::BLOCK_PRODUCTION_FORK_CHOICE_TIMES);
        self.wait_for_fork_choice_before_block_production(slot)?;
        drop(fork_choice_timer);

        // Producing a block requires the tree hash cache, so clone a full state corresponding to
        // the head from the snapshot cache. Unfortunately we can't move the snapshot out of the
        // cache (which would be fast), because we need to re-process the block after it has been
        // signed. If we miss the cache or we're producing a block that conflicts with the head,
        // fall back to getting the head from `slot - 1`.
        let state_load_timer = metrics::start_timer(&metrics::BLOCK_PRODUCTION_STATE_LOAD_TIMES);

        // Atomically read some values from the head whilst avoiding holding cached head `Arc` any
        // longer than necessary.
        let (head_slot, head_block_root) = {
            let head = self.canonical_head.cached_head();
            (head.head_slot(), head.head_block_root())
        };
        let (state, state_root_opt) = if head_slot < slot {
            // Attempt an aggressive re-org if configured and the conditions are right.
            if let Some(re_org_state) = self.get_state_for_re_org(slot, head_slot, head_block_root)
            {
                info!(
                    self.log,
                    "Proposing block to re-org current head";
                    "slot" => slot,
                    "head_to_reorg" => %head_block_root,
                );
                (re_org_state.pre_state, re_org_state.state_root)
            }
            // Normal case: proposing a block atop the current head using the cache.
            else if let Some((_, cached_state)) =
                self.get_state_from_block_production_cache(head_block_root)
            {
                (cached_state.pre_state, cached_state.state_root)
            }
            // Fall back to a direct read of the snapshot cache.
            else if let Some(pre_state) =
                self.get_state_from_snapshot_cache_for_block_production(head_block_root)
            {
                warn!(
                    self.log,
                    "Block production cache miss";
                    "message" => "falling back to snapshot cache clone",
                    "slot" => slot
                );
                (pre_state.pre_state, pre_state.state_root)
            } else {
                warn!(
                    self.log,
                    "Block production cache miss";
                    "message" => "this block is more likely to be orphaned",
                    "slot" => slot,
                );
                let state = self
                    .state_at_slot(slot - 1, StateSkipConfig::WithStateRoots)
                    .map_err(|_| BlockProductionError::UnableToProduceAtSlot(slot))?;

                (state, None)
            }
        } else {
            warn!(
                self.log,
                "Producing block that conflicts with head";
                "message" => "this block is more likely to be orphaned",
                "slot" => slot,
            );
            let state = self
                .state_at_slot(slot - 1, StateSkipConfig::WithStateRoots)
                .map_err(|_| BlockProductionError::UnableToProduceAtSlot(slot))?;

            (state, None)
        };

        drop(state_load_timer);

        Ok((state, state_root_opt))
    }

    /// Get the state cached for block production *if* it matches `head_block_root`.
    ///
    /// This will clear the cache regardless of whether the block root matches, so only call this if
    /// you think the `head_block_root` is likely to match!
    fn get_state_from_block_production_cache(
        &self,
        head_block_root: Hash256,
    ) -> Option<(Hash256, BlockProductionPreState<T::EthSpec>)> {
        // Take care to drop the lock as quickly as possible.
        let mut lock = self.block_production_state.lock();
        let result = lock
            .take()
            .filter(|(cached_block_root, _)| *cached_block_root == head_block_root);
        drop(lock);
        result
    }

    /// Get a state for block production from the snapshot cache.
    fn get_state_from_snapshot_cache_for_block_production(
        &self,
        head_block_root: Hash256,
    ) -> Option<BlockProductionPreState<T::EthSpec>> {
        if let Some(lock) = self
            .snapshot_cache
            .try_read_for(BLOCK_PROCESSING_CACHE_LOCK_TIMEOUT)
        {
            let result = lock.get_state_for_block_production(head_block_root);
            drop(lock);
            result
        } else {
            None
        }
    }

    /// Fetch the beacon state to use for producing a block if a 1-slot proposer re-org is viable.
    ///
    /// This function will return `None` if proposer re-orgs are disabled.
    fn get_state_for_re_org(
        &self,
        slot: Slot,
        head_slot: Slot,
        canonical_head: Hash256,
    ) -> Option<BlockProductionPreState<T::EthSpec>> {
        let re_org_head_threshold = self.config.re_org_head_threshold?;
        let re_org_parent_threshold = self.config.re_org_parent_threshold?;

        if self.spec.proposer_score_boost.is_none() {
            warn!(
                self.log,
                "Ignoring proposer re-org configuration";
                "reason" => "this network does not have proposer boost enabled"
            );
            return None;
        }

        let slot_delay = self
            .slot_clock
            .seconds_from_current_slot_start()
            .or_else(|| {
                warn!(
                    self.log,
                    "Not attempting re-org";
                    "error" => "unable to read slot clock"
                );
                None
            })?;

        // Attempt a proposer re-org if:
        //
        // 1. It seems we have time to propagate and still receive the proposer boost.
        // 2. The current head block was seen late.
        // 3. The `get_proposer_head` conditions from fork choice pass.
        let proposing_on_time = slot_delay < self.config.re_org_cutoff(self.spec.seconds_per_slot);
        if !proposing_on_time {
            debug!(
                self.log,
                "Not attempting re-org";
                "reason" => "not proposing on time",
            );
            return None;
        }

        let head_late = self.block_observed_after_attestation_deadline(canonical_head, head_slot);
        if !head_late {
            debug!(
                self.log,
                "Not attempting re-org";
                "reason" => "head not late"
            );
            return None;
        }

        // Is the current head weak and appropriate for re-orging?
        let proposer_head_timer =
            metrics::start_timer(&metrics::BLOCK_PRODUCTION_GET_PROPOSER_HEAD_TIMES);
        let proposer_head = self
            .canonical_head
            .fork_choice_read_lock()
            .get_proposer_head(
                slot,
                canonical_head,
                re_org_head_threshold,
                re_org_parent_threshold,
                &self.config.re_org_disallowed_offsets,
                self.config.re_org_max_epochs_since_finalization,
            )
            .map_err(|e| match e {
                ProposerHeadError::DoNotReOrg(reason) => {
                    debug!(
                        self.log,
                        "Not attempting re-org";
                        "reason" => %reason,
                    );
                }
                ProposerHeadError::Error(e) => {
                    warn!(
                        self.log,
                        "Not attempting re-org";
                        "error" => ?e,
                    );
                }
            })
            .ok()?;
        drop(proposer_head_timer);
        let re_org_parent_block = proposer_head.parent_node.root;

        // Only attempt a re-org if we hit the block production cache or snapshot cache.
        let pre_state = self
            .get_state_from_block_production_cache(re_org_parent_block)
            .map(|(_, state)| state)
            .or_else(|| {
                warn!(
                    self.log,
                    "Block production cache miss";
                    "message" => "falling back to snapshot cache during re-org",
                    "slot" => slot,
                    "block_root" => ?re_org_parent_block
                );
                self.get_state_from_snapshot_cache_for_block_production(re_org_parent_block)
            })
            .or_else(|| {
                debug!(
                    self.log,
                    "Not attempting re-org";
                    "reason" => "missed snapshot cache",
                    "parent_block" => ?re_org_parent_block,
                );
                None
            })?;

        info!(
            self.log,
            "Attempting re-org due to weak head";
            "weak_head" => ?canonical_head,
            "parent" => ?re_org_parent_block,
            "head_weight" => proposer_head.head_node.weight,
            "threshold_weight" => proposer_head.re_org_head_weight_threshold
        );

        Some(pre_state)
    }

    /// Get the proposer index and `prev_randao` value for a proposal at slot `proposal_slot`.
    ///
    /// The `proposer_head` may be the head block of `cached_head` or its parent. An error will
    /// be returned for any other value.
    pub fn get_pre_payload_attributes(
        &self,
        proposal_slot: Slot,
        proposer_head: Hash256,
        cached_head: &CachedHead<T::EthSpec>,
    ) -> Result<Option<PrePayloadAttributes>, Error> {
        let proposal_epoch = proposal_slot.epoch(T::EthSpec::slots_per_epoch());

        let head_block_root = cached_head.head_block_root();
        let head_parent_block_root = cached_head.parent_block_root();

        // The proposer head must be equal to the canonical head or its parent.
        if proposer_head != head_block_root && proposer_head != head_parent_block_root {
            warn!(
                self.log,
                "Unable to compute payload attributes";
                "block_root" => ?proposer_head,
                "head_block_root" => ?head_block_root,
            );
            return Ok(None);
        }

        // Compute the proposer index.
        let head_epoch = cached_head.head_slot().epoch(T::EthSpec::slots_per_epoch());
        let shuffling_decision_root = if head_epoch == proposal_epoch {
            cached_head
                .snapshot
                .beacon_state
                .proposer_shuffling_decision_root(proposer_head)?
        } else {
            proposer_head
        };
        let cached_proposer = self
            .beacon_proposer_cache
            .lock()
            .get_slot::<T::EthSpec>(shuffling_decision_root, proposal_slot);
        let proposer_index = if let Some(proposer) = cached_proposer {
            proposer.index as u64
        } else {
            if head_epoch + 2 < proposal_epoch {
                warn!(
                    self.log,
                    "Skipping proposer preparation";
                    "msg" => "this is a non-critical issue that can happen on unhealthy nodes or \
                              networks.",
                    "proposal_epoch" => proposal_epoch,
                    "head_epoch" => head_epoch,
                );

                // Don't skip the head forward more than two epochs. This avoids burdening an
                // unhealthy node.
                //
                // Although this node might miss out on preparing for a proposal, they should still
                // be able to propose. This will prioritise beacon chain health over efficient
                // packing of execution blocks.
                return Ok(None);
            }

            let (proposers, decision_root, _, fork) =
                compute_proposer_duties_from_head(proposal_epoch, self)?;

            let proposer_offset = (proposal_slot % T::EthSpec::slots_per_epoch()).as_usize();
            let proposer = *proposers
                .get(proposer_offset)
                .ok_or(BeaconChainError::NoProposerForSlot(proposal_slot))?;

            self.beacon_proposer_cache.lock().insert(
                proposal_epoch,
                decision_root,
                proposers,
                fork,
            )?;

            // It's possible that the head changes whilst computing these duties. If so, abandon
            // this routine since the change of head would have also spawned another instance of
            // this routine.
            //
            // Exit now, after updating the cache.
            if decision_root != shuffling_decision_root {
                warn!(
                    self.log,
                    "Head changed during proposer preparation";
                );
                return Ok(None);
            }

            proposer as u64
        };

        // Get the `prev_randao` and parent block number.
        let head_block_number = cached_head.head_block_number()?;
        let (prev_randao, parent_block_number) = if proposer_head == head_parent_block_root {
            (
                cached_head.parent_random()?,
                head_block_number.saturating_sub(1),
            )
        } else {
            (cached_head.head_random()?, head_block_number)
        };

        Ok(Some(PrePayloadAttributes {
            proposer_index,
            prev_randao,
            parent_block_number,
            parent_beacon_block_root: proposer_head,
        }))
    }

    pub fn get_expected_withdrawals(
        &self,
        forkchoice_update_params: &ForkchoiceUpdateParameters,
        proposal_slot: Slot,
    ) -> Result<Withdrawals<T::EthSpec>, Error> {
        let cached_head = self.canonical_head.cached_head();
        let head_state = &cached_head.snapshot.beacon_state;

        let parent_block_root = forkchoice_update_params.head_root;

        let (unadvanced_state, unadvanced_state_root) =
            if cached_head.head_block_root() == parent_block_root {
                (Cow::Borrowed(head_state), cached_head.head_state_root())
            } else if let Some(snapshot) = self
                .snapshot_cache
                .try_read_for(BLOCK_PROCESSING_CACHE_LOCK_TIMEOUT)
                .ok_or(Error::SnapshotCacheLockTimeout)?
                .get_cloned(parent_block_root, CloneConfig::none())
            {
                debug!(
                    self.log,
                    "Hit snapshot cache during withdrawals calculation";
                    "slot" => proposal_slot,
                    "parent_block_root" => ?parent_block_root,
                );
                let state_root = snapshot.beacon_state_root();
                (Cow::Owned(snapshot.beacon_state), state_root)
            } else {
                info!(
                    self.log,
                    "Missed snapshot cache during withdrawals calculation";
                    "slot" => proposal_slot,
                    "parent_block_root" => ?parent_block_root
                );
                let block = self
                    .get_blinded_block(&parent_block_root)?
                    .ok_or(Error::MissingBeaconBlock(parent_block_root))?;
                let state = self
                    .get_state(&block.state_root(), Some(block.slot()))?
                    .ok_or(Error::MissingBeaconState(block.state_root()))?;
                (Cow::Owned(state), block.state_root())
            };

        // Parent state epoch is the same as the proposal, we don't need to advance because the
        // list of expected withdrawals can only change after an epoch advance or a
        // block application.
        let proposal_epoch = proposal_slot.epoch(T::EthSpec::slots_per_epoch());
        if head_state.current_epoch() == proposal_epoch {
            return get_expected_withdrawals(&unadvanced_state, &self.spec)
                .map_err(Error::PrepareProposerFailed);
        }

        // Advance the state using the partial method.
        debug!(
            self.log,
            "Advancing state for withdrawals calculation";
            "proposal_slot" => proposal_slot,
            "parent_block_root" => ?parent_block_root,
        );
        let mut advanced_state = unadvanced_state.into_owned();
        partial_state_advance(
            &mut advanced_state,
            Some(unadvanced_state_root),
            proposal_epoch.start_slot(T::EthSpec::slots_per_epoch()),
            &self.spec,
        )?;
        get_expected_withdrawals(&advanced_state, &self.spec).map_err(Error::PrepareProposerFailed)
    }

    /// Determine whether a fork choice update to the execution layer should be overridden.
    ///
    /// This is *only* necessary when proposer re-orgs are enabled, because we have to prevent the
    /// execution layer from enshrining the block we want to re-org as the head.
    ///
    /// This function uses heuristics that align quite closely but not exactly with the re-org
    /// conditions set out in `get_state_for_re_org` and `get_proposer_head`. The differences are
    /// documented below.
    pub fn overridden_forkchoice_update_params(
        &self,
        canonical_forkchoice_params: ForkchoiceUpdateParameters,
    ) -> Result<ForkchoiceUpdateParameters, Error> {
        self.overridden_forkchoice_update_params_or_failure_reason(&canonical_forkchoice_params)
            .or_else(|e| match e {
                ProposerHeadError::DoNotReOrg(reason) => {
                    trace!(
                        self.log,
                        "Not suppressing fork choice update";
                        "reason" => %reason,
                    );
                    Ok(canonical_forkchoice_params)
                }
                ProposerHeadError::Error(e) => Err(e),
            })
    }

    pub fn overridden_forkchoice_update_params_or_failure_reason(
        &self,
        canonical_forkchoice_params: &ForkchoiceUpdateParameters,
    ) -> Result<ForkchoiceUpdateParameters, ProposerHeadError<Error>> {
        let _timer = metrics::start_timer(&metrics::FORK_CHOICE_OVERRIDE_FCU_TIMES);

        // Never override if proposer re-orgs are disabled.
        let re_org_head_threshold = self
            .config
            .re_org_head_threshold
            .ok_or(DoNotReOrg::ReOrgsDisabled)?;

        let re_org_parent_threshold = self
            .config
            .re_org_parent_threshold
            .ok_or(DoNotReOrg::ReOrgsDisabled)?;

        let head_block_root = canonical_forkchoice_params.head_root;

        // Perform initial checks and load the relevant info from fork choice.
        let info = self
            .canonical_head
            .fork_choice_read_lock()
            .get_preliminary_proposer_head(
                head_block_root,
                re_org_head_threshold,
                re_org_parent_threshold,
                &self.config.re_org_disallowed_offsets,
                self.config.re_org_max_epochs_since_finalization,
            )
            .map_err(|e| e.map_inner_error(Error::ProposerHeadForkChoiceError))?;

        // The slot of our potential re-org block is always 1 greater than the head block because we
        // only attempt single-slot re-orgs.
        let head_slot = info.head_node.slot;
        let re_org_block_slot = head_slot + 1;
        let fork_choice_slot = info.current_slot;

        // If a re-orging proposal isn't made by the `re_org_cutoff` then we give up
        // and allow the fork choice update for the canonical head through so that we may attest
        // correctly.
        let current_slot_ok = if head_slot == fork_choice_slot {
            true
        } else if re_org_block_slot == fork_choice_slot {
            self.slot_clock
                .start_of(re_org_block_slot)
                .and_then(|slot_start| {
                    let now = self.slot_clock.now_duration()?;
                    let slot_delay = now.saturating_sub(slot_start);
                    Some(slot_delay <= self.config.re_org_cutoff(self.spec.seconds_per_slot))
                })
                .unwrap_or(false)
        } else {
            false
        };
        if !current_slot_ok {
            return Err(DoNotReOrg::HeadDistance.into());
        }

        // Only attempt a re-org if we have a proposer registered for the re-org slot.
        let proposing_at_re_org_slot = {
            // The proposer shuffling has the same decision root as the next epoch attestation
            // shuffling. We know our re-org block is not on the epoch boundary, so it has the
            // same proposer shuffling as the head (but not necessarily the parent which may lie
            // in the previous epoch).
            let shuffling_decision_root = info
                .head_node
                .next_epoch_shuffling_id
                .shuffling_decision_block;
            let proposer_index = self
                .beacon_proposer_cache
                .lock()
                .get_slot::<T::EthSpec>(shuffling_decision_root, re_org_block_slot)
                .ok_or_else(|| {
                    debug!(
                        self.log,
                        "Fork choice override proposer shuffling miss";
                        "slot" => re_org_block_slot,
                        "decision_root" => ?shuffling_decision_root,
                    );
                    DoNotReOrg::NotProposing
                })?
                .index as u64;

            self.execution_layer
                .as_ref()
                .ok_or(ProposerHeadError::Error(Error::ExecutionLayerMissing))?
                .has_proposer_preparation_data_blocking(proposer_index)
        };
        if !proposing_at_re_org_slot {
            return Err(DoNotReOrg::NotProposing.into());
        }

        // If the current slot is already equal to the proposal slot (or we are in the tail end of
        // the prior slot), then check the actual weight of the head against the head re-org threshold
        // and the actual weight of the parent against the parent re-org threshold.
        let (head_weak, parent_strong) = if fork_choice_slot == re_org_block_slot {
            (
                info.head_node.weight < info.re_org_head_weight_threshold,
                info.parent_node.weight > info.re_org_parent_weight_threshold,
            )
        } else {
            (true, true)
        };
        if !head_weak {
            return Err(DoNotReOrg::HeadNotWeak {
                head_weight: info.head_node.weight,
                re_org_head_weight_threshold: info.re_org_head_weight_threshold,
            }
            .into());
        }
        if !parent_strong {
            return Err(DoNotReOrg::ParentNotStrong {
                parent_weight: info.parent_node.weight,
                re_org_parent_weight_threshold: info.re_org_parent_weight_threshold,
            }
            .into());
        }

        // Check that the head block arrived late and is vulnerable to a re-org. This check is only
        // a heuristic compared to the proper weight check in `get_state_for_re_org`, the reason
        // being that we may have only *just* received the block and not yet processed any
        // attestations for it. We also can't dequeue attestations for the block during the
        // current slot, which would be necessary for determining its weight.
        let head_block_late =
            self.block_observed_after_attestation_deadline(head_block_root, head_slot);
        if !head_block_late {
            return Err(DoNotReOrg::HeadNotLate.into());
        }

        let parent_head_hash = info.parent_node.execution_status.block_hash();
        let forkchoice_update_params = ForkchoiceUpdateParameters {
            head_root: info.parent_node.root,
            head_hash: parent_head_hash,
            justified_hash: canonical_forkchoice_params.justified_hash,
            finalized_hash: canonical_forkchoice_params.finalized_hash,
        };

        debug!(
            self.log,
            "Fork choice update overridden";
            "canonical_head" => ?head_block_root,
            "override" => ?info.parent_node.root,
            "slot" => fork_choice_slot,
        );

        Ok(forkchoice_update_params)
    }

    /// Check if the block with `block_root` was observed after the attestation deadline of `slot`.
    fn block_observed_after_attestation_deadline(&self, block_root: Hash256, slot: Slot) -> bool {
        let block_delays = self.block_times_cache.read().get_block_delays(
            block_root,
            self.slot_clock
                .start_of(slot)
                .unwrap_or_else(|| Duration::from_secs(0)),
        );
        block_delays.observed.map_or(false, |delay| {
            delay >= self.slot_clock.unagg_attestation_production_delay()
        })
    }

    /// Produce a block for some `slot` upon the given `state`.
    ///
    /// Typically the `self.produce_block()` function should be used, instead of calling this
    /// function directly. This function is useful for purposefully creating forks or blocks at
    /// non-current slots.
    ///
    /// If required, the given state will be advanced to the given `produce_at_slot`, then a block
    /// will be produced at that slot height.
    ///
    /// The provided `state_root_opt` should only ever be set to `Some` if the contained value is
    /// equal to the root of `state`. Providing this value will serve as an optimization to avoid
    /// performing a tree hash in some scenarios.
    #[allow(clippy::too_many_arguments)]
    pub async fn produce_block_on_state(
        self: &Arc<Self>,
        state: BeaconState<T::EthSpec>,
        state_root_opt: Option<Hash256>,
        produce_at_slot: Slot,
        randao_reveal: Signature,
        validator_graffiti: Option<Graffiti>,
        verification: ProduceBlockVerification,
        builder_boost_factor: Option<u64>,
        block_production_version: BlockProductionVersion,
    ) -> Result<BeaconBlockResponseWrapper<T::EthSpec>, BlockProductionError> {
        // Part 1/3 (blocking)
        //
        // Perform the state advance and block-packing functions.
        let chain = self.clone();
        let mut partial_beacon_block = self
            .task_executor
            .spawn_blocking_handle(
                move || {
                    chain.produce_partial_beacon_block(
                        state,
                        state_root_opt,
                        produce_at_slot,
                        randao_reveal,
                        validator_graffiti,
                        builder_boost_factor,
                        block_production_version,
                    )
                },
                "produce_partial_beacon_block",
            )
            .ok_or(BlockProductionError::ShuttingDown)?
            .await
            .map_err(BlockProductionError::TokioJoin)??;
        // Part 2/3 (async)
        //
        // Wait for the execution layer to return an execution payload (if one is required).
        let prepare_payload_handle = partial_beacon_block.prepare_payload_handle.take();
        let block_contents_type_option =
            if let Some(prepare_payload_handle) = prepare_payload_handle {
                Some(
                    prepare_payload_handle
                        .await
                        .map_err(BlockProductionError::TokioJoin)?
                        .ok_or(BlockProductionError::ShuttingDown)??,
                )
            } else {
                None
            };
        // Part 3/3 (blocking)
        if let Some(block_contents_type) = block_contents_type_option {
            match block_contents_type {
                BlockProposalContentsType::Full(block_contents) => {
                    let chain = self.clone();
                    let beacon_block_response = self
                        .task_executor
                        .spawn_blocking_handle(
                            move || {
                                chain.complete_partial_beacon_block(
                                    partial_beacon_block,
                                    Some(block_contents),
                                    verification,
                                )
                            },
                            "complete_partial_beacon_block",
                        )
                        .ok_or(BlockProductionError::ShuttingDown)?
                        .await
                        .map_err(BlockProductionError::TokioJoin)??;

                    Ok(BeaconBlockResponseWrapper::Full(beacon_block_response))
                }
                BlockProposalContentsType::Blinded(block_contents) => {
                    let chain = self.clone();
                    let beacon_block_response = self
                        .task_executor
                        .spawn_blocking_handle(
                            move || {
                                chain.complete_partial_beacon_block(
                                    partial_beacon_block,
                                    Some(block_contents),
                                    verification,
                                )
                            },
                            "complete_partial_beacon_block",
                        )
                        .ok_or(BlockProductionError::ShuttingDown)?
                        .await
                        .map_err(BlockProductionError::TokioJoin)??;

                    Ok(BeaconBlockResponseWrapper::Blinded(beacon_block_response))
                }
            }
        } else {
            let chain = self.clone();
            let beacon_block_response = self
                .task_executor
                .spawn_blocking_handle(
                    move || {
                        chain.complete_partial_beacon_block(
                            partial_beacon_block,
                            None,
                            verification,
                        )
                    },
                    "complete_partial_beacon_block",
                )
                .ok_or(BlockProductionError::ShuttingDown)?
                .await
                .map_err(BlockProductionError::TokioJoin)??;

            Ok(BeaconBlockResponseWrapper::Full(beacon_block_response))
        }
    }

    #[allow(clippy::too_many_arguments)]
    fn produce_partial_beacon_block(
        self: &Arc<Self>,
        mut state: BeaconState<T::EthSpec>,
        state_root_opt: Option<Hash256>,
        produce_at_slot: Slot,
        randao_reveal: Signature,
        validator_graffiti: Option<Graffiti>,
        builder_boost_factor: Option<u64>,
        block_production_version: BlockProductionVersion,
    ) -> Result<PartialBeaconBlock<T::EthSpec>, BlockProductionError> {
        let eth1_chain = self
            .eth1_chain
            .as_ref()
            .ok_or(BlockProductionError::NoEth1ChainConnection)?;

        // It is invalid to try to produce a block using a state from a future slot.
        if state.slot() > produce_at_slot {
            return Err(BlockProductionError::StateSlotTooHigh {
                produce_at_slot,
                state_slot: state.slot(),
            });
        }

        let slot_timer = metrics::start_timer(&metrics::BLOCK_PRODUCTION_SLOT_PROCESS_TIMES);

        // Ensure the state has performed a complete transition into the required slot.
        complete_state_advance(&mut state, state_root_opt, produce_at_slot, &self.spec)?;

        drop(slot_timer);

        state.build_committee_cache(RelativeEpoch::Current, &self.spec)?;

        let parent_root = if state.slot() > 0 {
            *state
                .get_block_root(state.slot() - 1)
                .map_err(|_| BlockProductionError::UnableToGetBlockRootFromState)?
        } else {
            state.latest_block_header().canonical_root()
        };

        let proposer_index = state.get_beacon_proposer_index(state.slot(), &self.spec)? as u64;

        let pubkey = state
            .validators()
            .get(proposer_index as usize)
            .map(|v| v.pubkey)
            .ok_or(BlockProductionError::BeaconChain(
                BeaconChainError::ValidatorIndexUnknown(proposer_index as usize),
            ))?;

        let builder_params = BuilderParams {
            pubkey,
            slot: state.slot(),
            chain_health: self
                .is_healthy(&parent_root)
                .map_err(BlockProductionError::BeaconChain)?,
        };

        // If required, start the process of loading an execution payload from the EL early. This
        // allows it to run concurrently with things like attestation packing.
        let prepare_payload_handle = match &state {
            BeaconState::Base(_) | BeaconState::Altair(_) => None,
            BeaconState::Merge(_)
            | BeaconState::Capella(_)
            | BeaconState::Deneb(_)
            | BeaconState::Electra(_) => {
                let prepare_payload_handle = get_execution_payload(
                    self.clone(),
                    &state,
                    parent_root,
                    proposer_index,
                    builder_params,
                    builder_boost_factor,
                    block_production_version,
                )?;
                Some(prepare_payload_handle)
            }
        };

        let (mut proposer_slashings, mut attester_slashings, mut voluntary_exits) =
            self.op_pool.get_slashings_and_exits(&state, &self.spec);

        let eth1_data = eth1_chain.eth1_data_for_block_production(&state, &self.spec)?;

        let deposits = eth1_chain.deposits_for_block_inclusion(&state, &eth1_data, &self.spec)?;

        let bls_to_execution_changes = self
            .op_pool
            .get_bls_to_execution_changes(&state, &self.spec);

        // Iterate through the naive aggregation pool and ensure all the attestations from there
        // are included in the operation pool.
        let unagg_import_timer =
            metrics::start_timer(&metrics::BLOCK_PRODUCTION_UNAGGREGATED_TIMES);
        for attestation in self.naive_aggregation_pool.read().iter() {
            let import = |attestation: &Attestation<T::EthSpec>| {
                let attesting_indices = get_attesting_indices_from_state(&state, attestation)?;
                self.op_pool
                    .insert_attestation(attestation.clone(), attesting_indices)
            };
            if let Err(e) = import(attestation) {
                // Don't stop block production if there's an error, just create a log.
                error!(
                    self.log,
                    "Attestation did not transfer to op pool";
                    "reason" => ?e
                );
            }
        }
        drop(unagg_import_timer);

        // Override the beacon node's graffiti with graffiti from the validator, if present.
        let graffiti = match validator_graffiti {
            Some(graffiti) => graffiti,
            None => self.graffiti,
        };

        let attestation_packing_timer =
            metrics::start_timer(&metrics::BLOCK_PRODUCTION_ATTESTATION_TIMES);

        // Epoch cache and total balance cache are required for op pool packing.
        state.build_total_active_balance_cache(&self.spec)?;
        initialize_epoch_cache(&mut state, &self.spec)?;

        let mut prev_filter_cache = HashMap::new();
        let prev_attestation_filter = |att: &AttestationRef<T::EthSpec>| {
            self.filter_op_pool_attestation(&mut prev_filter_cache, att, &state)
        };
        let mut curr_filter_cache = HashMap::new();
        let curr_attestation_filter = |att: &AttestationRef<T::EthSpec>| {
            self.filter_op_pool_attestation(&mut curr_filter_cache, att, &state)
        };

        let mut attestations = self
            .op_pool
            .get_attestations(
                &state,
                prev_attestation_filter,
                curr_attestation_filter,
                &self.spec,
            )
            .map_err(BlockProductionError::OpPoolError)?;
        drop(attestation_packing_timer);

        // If paranoid mode is enabled re-check the signatures of every included message.
        // This will be a lot slower but guards against bugs in block production and can be
        // quickly rolled out without a release.
        if self.config.paranoid_block_proposal {
            let mut tmp_ctxt = ConsensusContext::new(state.slot());
            attestations.retain(|att| {
                verify_attestation_for_block_inclusion(
                    &state,
                    att,
                    &mut tmp_ctxt,
                    VerifySignatures::True,
                    &self.spec,
                )
                .map_err(|e| {
                    warn!(
                        self.log,
                        "Attempted to include an invalid attestation";
                        "err" => ?e,
                        "block_slot" => state.slot(),
                        "attestation" => ?att
                    );
                })
                .is_ok()
            });

            proposer_slashings.retain(|slashing| {
                slashing
                    .clone()
                    .validate(&state, &self.spec)
                    .map_err(|e| {
                        warn!(
                            self.log,
                            "Attempted to include an invalid proposer slashing";
                            "err" => ?e,
                            "block_slot" => state.slot(),
                            "slashing" => ?slashing
                        );
                    })
                    .is_ok()
            });

            attester_slashings.retain(|slashing| {
                slashing
                    .clone()
                    .validate(&state, &self.spec)
                    .map_err(|e| {
                        warn!(
                            self.log,
                            "Attempted to include an invalid attester slashing";
                            "err" => ?e,
                            "block_slot" => state.slot(),
                            "slashing" => ?slashing
                        );
                    })
                    .is_ok()
            });

            voluntary_exits.retain(|exit| {
                exit.clone()
                    .validate(&state, &self.spec)
                    .map_err(|e| {
                        warn!(
                            self.log,
                            "Attempted to include an invalid proposer slashing";
                            "err" => ?e,
                            "block_slot" => state.slot(),
                            "exit" => ?exit
                        );
                    })
                    .is_ok()
            });
        }

        let slot = state.slot();

        let sync_aggregate = if matches!(&state, BeaconState::Base(_)) {
            None
        } else {
            let sync_aggregate = self
                .op_pool
                .get_sync_aggregate(&state)
                .map_err(BlockProductionError::OpPoolError)?
                .unwrap_or_else(|| {
                    warn!(
                        self.log,
                        "Producing block with no sync contributions";
                        "slot" => state.slot(),
                    );
                    SyncAggregate::new()
                });
            Some(sync_aggregate)
        };

        Ok(PartialBeaconBlock {
            state,
            slot,
            proposer_index,
            parent_root,
            randao_reveal,
            eth1_data,
            graffiti,
            proposer_slashings,
            attester_slashings,
            attestations,
            deposits,
            voluntary_exits,
            sync_aggregate,
            prepare_payload_handle,
            bls_to_execution_changes,
        })
    }

    fn complete_partial_beacon_block<Payload: AbstractExecPayload<T::EthSpec>>(
        &self,
        partial_beacon_block: PartialBeaconBlock<T::EthSpec>,
        block_contents: Option<BlockProposalContents<T::EthSpec, Payload>>,
        verification: ProduceBlockVerification,
    ) -> Result<BeaconBlockResponse<T::EthSpec, Payload>, BlockProductionError> {
        let PartialBeaconBlock {
            mut state,
            slot,
            proposer_index,
            parent_root,
            randao_reveal,
            eth1_data,
            graffiti,
            proposer_slashings,
            attester_slashings,
            attestations,
            deposits,
            voluntary_exits,
            sync_aggregate,
            // We don't need the prepare payload handle since the `execution_payload` is passed into
            // this function. We can assume that the handle has already been consumed in order to
            // produce said `execution_payload`.
            prepare_payload_handle: _,
            bls_to_execution_changes,
        } = partial_beacon_block;

        let (inner_block, maybe_blobs_and_proofs, execution_payload_value) = match &state {
            BeaconState::Base(_) => (
                BeaconBlock::Base(BeaconBlockBase {
                    slot,
                    proposer_index,
                    parent_root,
                    state_root: Hash256::zero(),
                    body: BeaconBlockBodyBase {
                        randao_reveal,
                        eth1_data,
                        graffiti,
                        proposer_slashings: proposer_slashings.into(),
                        attester_slashings: attester_slashings.into(),
                        attestations: attestations.into(),
                        deposits: deposits.into(),
                        voluntary_exits: voluntary_exits.into(),
                        _phantom: PhantomData,
                    },
                }),
                None,
                Uint256::zero(),
            ),
            BeaconState::Altair(_) => (
                BeaconBlock::Altair(BeaconBlockAltair {
                    slot,
                    proposer_index,
                    parent_root,
                    state_root: Hash256::zero(),
                    body: BeaconBlockBodyAltair {
                        randao_reveal,
                        eth1_data,
                        graffiti,
                        proposer_slashings: proposer_slashings.into(),
                        attester_slashings: attester_slashings.into(),
                        attestations: attestations.into(),
                        deposits: deposits.into(),
                        voluntary_exits: voluntary_exits.into(),
                        sync_aggregate: sync_aggregate
                            .ok_or(BlockProductionError::MissingSyncAggregate)?,
                        _phantom: PhantomData,
                    },
                }),
                None,
                Uint256::zero(),
            ),
            BeaconState::Merge(_) => {
                let block_proposal_contents =
                    block_contents.ok_or(BlockProductionError::MissingExecutionPayload)?;
                let execution_payload_value = block_proposal_contents.block_value().to_owned();
                (
                    BeaconBlock::Merge(BeaconBlockMerge {
                        slot,
                        proposer_index,
                        parent_root,
                        state_root: Hash256::zero(),
                        body: BeaconBlockBodyMerge {
                            randao_reveal,
                            eth1_data,
                            graffiti,
                            proposer_slashings: proposer_slashings.into(),
                            attester_slashings: attester_slashings.into(),
                            attestations: attestations.into(),
                            deposits: deposits.into(),
                            voluntary_exits: voluntary_exits.into(),
                            sync_aggregate: sync_aggregate
                                .ok_or(BlockProductionError::MissingSyncAggregate)?,
                            execution_payload: block_proposal_contents
                                .to_payload()
                                .try_into()
                                .map_err(|_| BlockProductionError::InvalidPayloadFork)?,
                        },
                    }),
                    None,
                    execution_payload_value,
                )
            }
            BeaconState::Capella(_) => {
                let block_proposal_contents =
                    block_contents.ok_or(BlockProductionError::MissingExecutionPayload)?;
                let execution_payload_value = block_proposal_contents.block_value().to_owned();

                (
                    BeaconBlock::Capella(BeaconBlockCapella {
                        slot,
                        proposer_index,
                        parent_root,
                        state_root: Hash256::zero(),
                        body: BeaconBlockBodyCapella {
                            randao_reveal,
                            eth1_data,
                            graffiti,
                            proposer_slashings: proposer_slashings.into(),
                            attester_slashings: attester_slashings.into(),
                            attestations: attestations.into(),
                            deposits: deposits.into(),
                            voluntary_exits: voluntary_exits.into(),
                            sync_aggregate: sync_aggregate
                                .ok_or(BlockProductionError::MissingSyncAggregate)?,
                            execution_payload: block_proposal_contents
                                .to_payload()
                                .try_into()
                                .map_err(|_| BlockProductionError::InvalidPayloadFork)?,
                            bls_to_execution_changes: bls_to_execution_changes.into(),
                        },
                    }),
                    None,
                    execution_payload_value,
                )
            }
            BeaconState::Deneb(_) => {
                let (payload, kzg_commitments, maybe_blobs_and_proofs, execution_payload_value) =
                    block_contents
                        .ok_or(BlockProductionError::MissingExecutionPayload)?
                        .deconstruct();

                (
                    BeaconBlock::Deneb(BeaconBlockDeneb {
                        slot,
                        proposer_index,
                        parent_root,
                        state_root: Hash256::zero(),
                        body: BeaconBlockBodyDeneb {
                            randao_reveal,
                            eth1_data,
                            graffiti,
                            proposer_slashings: proposer_slashings.into(),
                            attester_slashings: attester_slashings.into(),
                            attestations: attestations.into(),
                            deposits: deposits.into(),
                            voluntary_exits: voluntary_exits.into(),
                            sync_aggregate: sync_aggregate
                                .ok_or(BlockProductionError::MissingSyncAggregate)?,
                            execution_payload: payload
                                .try_into()
                                .map_err(|_| BlockProductionError::InvalidPayloadFork)?,
                            bls_to_execution_changes: bls_to_execution_changes.into(),
                            blob_kzg_commitments: kzg_commitments.ok_or(
                                BlockProductionError::MissingKzgCommitment(
                                    "Kzg commitments missing from block contents".to_string(),
                                ),
                            )?,
                        },
                    }),
                    maybe_blobs_and_proofs,
                    execution_payload_value,
                )
            }
            BeaconState::Electra(_) => {
                let (payload, kzg_commitments, maybe_blobs_and_proofs, execution_payload_value) =
                    block_contents
                        .ok_or(BlockProductionError::MissingExecutionPayload)?
                        .deconstruct();

                (
                    BeaconBlock::Electra(BeaconBlockElectra {
                        slot,
                        proposer_index,
                        parent_root,
                        state_root: Hash256::zero(),
                        body: BeaconBlockBodyElectra {
                            randao_reveal,
                            eth1_data,
                            graffiti,
                            proposer_slashings: proposer_slashings.into(),
                            attester_slashings: attester_slashings.into(),
                            attestations: attestations.into(),
                            deposits: deposits.into(),
                            voluntary_exits: voluntary_exits.into(),
                            sync_aggregate: sync_aggregate
                                .ok_or(BlockProductionError::MissingSyncAggregate)?,
                            execution_payload: payload
                                .try_into()
                                .map_err(|_| BlockProductionError::InvalidPayloadFork)?,
                            bls_to_execution_changes: bls_to_execution_changes.into(),
                            blob_kzg_commitments: kzg_commitments
                                .ok_or(BlockProductionError::InvalidPayloadFork)?,
                        },
                    }),
                    maybe_blobs_and_proofs,
                    execution_payload_value,
                )
            }
        };

        let block = SignedBeaconBlock::from_block(
            inner_block,
            // The block is not signed here, that is the task of a validator client.
            Signature::empty(),
        );

        let block_size = block.ssz_bytes_len();
        debug!(
            self.log,
            "Produced block on state";
            "block_size" => block_size,
        );

        metrics::observe(&metrics::BLOCK_SIZE, block_size as f64);

        if block_size > self.config.max_network_size {
            return Err(BlockProductionError::BlockTooLarge(block_size));
        }

        let process_timer = metrics::start_timer(&metrics::BLOCK_PRODUCTION_PROCESS_TIMES);
        let signature_strategy = match verification {
            ProduceBlockVerification::VerifyRandao => BlockSignatureStrategy::VerifyRandao,
            ProduceBlockVerification::NoVerification => BlockSignatureStrategy::NoVerification,
        };

        // Use a context without block root or proposer index so that both are checked.
        let mut ctxt = ConsensusContext::new(block.slot());

        let consensus_block_value = self
            .compute_beacon_block_reward(block.message(), Hash256::zero(), &mut state)
            .map(|reward| reward.total)
            .unwrap_or(0);

        per_block_processing(
            &mut state,
            &block,
            signature_strategy,
            StateProcessingStrategy::Accurate,
            VerifyBlockRoot::True,
            &mut ctxt,
            &self.spec,
        )?;
        drop(process_timer);

        let state_root_timer = metrics::start_timer(&metrics::BLOCK_PRODUCTION_STATE_ROOT_TIMES);
        let state_root = state.update_tree_hash_cache()?;
        drop(state_root_timer);

        let (mut block, _) = block.deconstruct();
        *block.state_root_mut() = state_root;

        let blobs_verification_timer =
            metrics::start_timer(&metrics::BLOCK_PRODUCTION_BLOBS_VERIFICATION_TIMES);
        let blob_items = match maybe_blobs_and_proofs {
            Some((blobs, proofs)) => {
                let expected_kzg_commitments =
                    block.body().blob_kzg_commitments().map_err(|_| {
                        BlockProductionError::InvalidBlockVariant(
                            "deneb block does not contain kzg commitments".to_string(),
                        )
                    })?;

                if expected_kzg_commitments.len() != blobs.len() {
                    return Err(BlockProductionError::MissingKzgCommitment(format!(
                        "Missing KZG commitment for slot {}. Expected {}, got: {}",
                        block.slot(),
                        blobs.len(),
                        expected_kzg_commitments.len()
                    )));
                }

                let kzg_proofs = Vec::from(proofs);

                let kzg = self
                    .kzg
                    .as_ref()
                    .ok_or(BlockProductionError::TrustedSetupNotInitialized)?;
                kzg_utils::validate_blobs::<T::EthSpec>(
                    kzg,
                    expected_kzg_commitments,
                    blobs.iter().collect(),
                    &kzg_proofs,
                )
                .map_err(BlockProductionError::KzgError)?;

                Some((kzg_proofs.into(), blobs))
            }
            None => None,
        };

        drop(blobs_verification_timer);

        metrics::inc_counter(&metrics::BLOCK_PRODUCTION_SUCCESSES);

        trace!(
            self.log,
            "Produced beacon block";
            "parent" => ?block.parent_root(),
            "attestations" => block.body().attestations().len(),
            "slot" => block.slot()
        );

        Ok(BeaconBlockResponse {
            block,
            state,
            blob_items,
            execution_payload_value,
            consensus_block_value,
        })
    }

    /// This method must be called whenever an execution engine indicates that a payload is
    /// invalid.
    ///
    /// Fork choice will be run after the invalidation. The client may be shut down if the `op`
    /// results in the justified checkpoint being invalidated.
    ///
    /// See the documentation of `InvalidationOperation` for information about defining `op`.
    pub async fn process_invalid_execution_payload(
        self: &Arc<Self>,
        op: &InvalidationOperation,
    ) -> Result<(), Error> {
        debug!(
            self.log,
            "Processing payload invalidation";
            "op" => ?op,
        );

        // Update the execution status in fork choice.
        //
        // Use a blocking task since it interacts with the `canonical_head` lock. Lock contention
        // on the core executor is bad.
        let chain = self.clone();
        let inner_op = op.clone();
        let fork_choice_result = self
            .spawn_blocking_handle(
                move || {
                    chain
                        .canonical_head
                        .fork_choice_write_lock()
                        .on_invalid_execution_payload(&inner_op)
                },
                "invalid_payload_fork_choice_update",
            )
            .await?;

        // Update fork choice.
        if let Err(e) = fork_choice_result {
            crit!(
                self.log,
                "Failed to process invalid payload";
                "error" => ?e,
                "latest_valid_ancestor" => ?op.latest_valid_ancestor(),
                "block_root" => ?op.block_root(),
            );
        }

        // Run fork choice since it's possible that the payload invalidation might result in a new
        // head.
        self.recompute_head_at_current_slot().await;

        // Obtain the justified root from fork choice.
        //
        // Use a blocking task since it interacts with the `canonical_head` lock. Lock contention
        // on the core executor is bad.
        let chain = self.clone();
        let justified_block = self
            .spawn_blocking_handle(
                move || {
                    chain
                        .canonical_head
                        .fork_choice_read_lock()
                        .get_justified_block()
                },
                "invalid_payload_fork_choice_get_justified",
            )
            .await??;

        if justified_block.execution_status.is_invalid() {
            crit!(
                self.log,
                "The justified checkpoint is invalid";
                "msg" => "ensure you are not connected to a malicious network. This error is not \
                recoverable, please reach out to the lighthouse developers for assistance."
            );

            let mut shutdown_sender = self.shutdown_sender();
            if let Err(e) = shutdown_sender.try_send(ShutdownReason::Failure(
                INVALID_JUSTIFIED_PAYLOAD_SHUTDOWN_REASON,
            )) {
                crit!(
                    self.log,
                    "Unable to trigger client shut down";
                    "msg" => "shut down may already be under way",
                    "error" => ?e
                );
            }

            // Return an error here to try and prevent progression by upstream functions.
            return Err(Error::JustifiedPayloadInvalid {
                justified_root: justified_block.root,
                execution_block_hash: justified_block.execution_status.block_hash(),
            });
        }

        Ok(())
    }

    pub fn block_is_known_to_fork_choice(&self, root: &Hash256) -> bool {
        self.canonical_head
            .fork_choice_read_lock()
            .contains_block(root)
    }

    /// Determines the beacon proposer for the next slot. If that proposer is registered in the
    /// `execution_layer`, provide the `execution_layer` with the necessary information to produce
    /// `PayloadAttributes` for future calls to fork choice.
    ///
    /// The `PayloadAttributes` are used by the EL to give it a look-ahead for preparing an optimal
    /// set of transactions for a new `ExecutionPayload`.
    ///
    /// This function will result in a call to `forkchoiceUpdated` on the EL if we're in the
    /// tail-end of the slot (as defined by `self.config.prepare_payload_lookahead`).
    ///
    /// Return `Ok(Some(head_block_root))` if this node prepared to propose at the next slot on
    /// top of `head_block_root`.
    pub async fn prepare_beacon_proposer(
        self: &Arc<Self>,
        current_slot: Slot,
    ) -> Result<Option<Hash256>, Error> {
        let prepare_slot = current_slot + 1;

        // There's no need to run the proposer preparation routine before the bellatrix fork.
        if self.slot_is_prior_to_bellatrix(prepare_slot) {
            return Ok(None);
        }

        let execution_layer = self
            .execution_layer
            .clone()
            .ok_or(Error::ExecutionLayerMissing)?;

        // Nothing to do if there are no proposers registered with the EL, exit early to avoid
        // wasting cycles.
        if !self.config.always_prepare_payload
            && !execution_layer.has_any_proposer_preparation_data().await
        {
            return Ok(None);
        }

        // Load the cached head and its forkchoice update parameters.
        //
        // Use a blocking task since blocking the core executor on the canonical head read lock can
        // block the core tokio executor.
        let chain = self.clone();
        let maybe_prep_data = self
            .spawn_blocking_handle(
                move || {
                    let cached_head = chain.canonical_head.cached_head();

                    // Don't bother with proposer prep if the head is more than
                    // `PREPARE_PROPOSER_HISTORIC_EPOCHS` prior to the current slot.
                    //
                    // This prevents the routine from running during sync.
                    let head_slot = cached_head.head_slot();
                    if head_slot + T::EthSpec::slots_per_epoch() * PREPARE_PROPOSER_HISTORIC_EPOCHS
                        < current_slot
                    {
                        debug!(
                            chain.log,
                            "Head too old for proposer prep";
                            "head_slot" => head_slot,
                            "current_slot" => current_slot,
                        );
                        return Ok(None);
                    }

                    let canonical_fcu_params = cached_head.forkchoice_update_parameters();
                    let fcu_params =
                        chain.overridden_forkchoice_update_params(canonical_fcu_params)?;
                    let pre_payload_attributes = chain.get_pre_payload_attributes(
                        prepare_slot,
                        fcu_params.head_root,
                        &cached_head,
                    )?;
                    Ok::<_, Error>(Some((fcu_params, pre_payload_attributes)))
                },
                "prepare_beacon_proposer_head_read",
            )
            .await??;

        let Some((forkchoice_update_params, Some(pre_payload_attributes))) = maybe_prep_data else {
            // Appropriate log messages have already been logged above and in
            // `get_pre_payload_attributes`.
            return Ok(None);
        };

        // If the execution layer doesn't have any proposer data for this validator then we assume
        // it's not connected to this BN and no action is required.
        let proposer = pre_payload_attributes.proposer_index;
        if !self.config.always_prepare_payload
            && !execution_layer
                .has_proposer_preparation_data(proposer)
                .await
        {
            return Ok(None);
        }

        // Fetch payload attributes from the execution layer's cache, or compute them from scratch
        // if no matching entry is found. This saves recomputing the withdrawals which can take
        // considerable time to compute if a state load is required.
        let head_root = forkchoice_update_params.head_root;
        let payload_attributes = if let Some(payload_attributes) = execution_layer
            .payload_attributes(prepare_slot, head_root)
            .await
        {
            payload_attributes
        } else {
            let prepare_slot_fork = self.spec.fork_name_at_slot::<T::EthSpec>(prepare_slot);
            let withdrawals = match prepare_slot_fork {
                ForkName::Base | ForkName::Altair | ForkName::Merge => None,
                ForkName::Capella | ForkName::Deneb | ForkName::Electra => {
                    let chain = self.clone();
                    self.spawn_blocking_handle(
                        move || {
                            chain.get_expected_withdrawals(&forkchoice_update_params, prepare_slot)
                        },
                        "prepare_beacon_proposer_withdrawals",
                    )
                    .await?
                    .map(Some)?
                }
            };

            let parent_beacon_block_root = match prepare_slot_fork {
                ForkName::Base | ForkName::Altair | ForkName::Merge | ForkName::Capella => None,
                ForkName::Deneb | ForkName::Electra => {
                    Some(pre_payload_attributes.parent_beacon_block_root)
                }
            };

            let payload_attributes = PayloadAttributes::new(
                self.slot_clock
                    .start_of(prepare_slot)
                    .ok_or(Error::InvalidSlot(prepare_slot))?
                    .as_secs(),
                pre_payload_attributes.prev_randao,
                execution_layer.get_suggested_fee_recipient(proposer).await,
                withdrawals.map(Into::into),
                parent_beacon_block_root,
            );

            execution_layer
                .insert_proposer(
                    prepare_slot,
                    head_root,
                    proposer,
                    payload_attributes.clone(),
                )
                .await;

            // Only push a log to the user if this is the first time we've seen this proposer for
            // this slot.
            info!(
                self.log,
                "Prepared beacon proposer";
                "prepare_slot" => prepare_slot,
                "validator" => proposer,
                "parent_root" => ?head_root,
            );
            payload_attributes
        };

        // Push a server-sent event (probably to a block builder or relay).
        if let Some(event_handler) = &self.event_handler {
            if event_handler.has_payload_attributes_subscribers() {
                event_handler.register(EventKind::PayloadAttributes(ForkVersionedResponse {
                    data: SseExtendedPayloadAttributes {
                        proposal_slot: prepare_slot,
                        proposer_index: proposer,
                        parent_block_root: head_root,
                        parent_block_number: pre_payload_attributes.parent_block_number,
                        parent_block_hash: forkchoice_update_params.head_hash.unwrap_or_default(),
                        payload_attributes: payload_attributes.into(),
                    },
                    metadata: Default::default(),
                    version: Some(self.spec.fork_name_at_slot::<T::EthSpec>(prepare_slot)),
                }));
            }
        }

        let Some(till_prepare_slot) = self.slot_clock.duration_to_slot(prepare_slot) else {
            // `SlotClock::duration_to_slot` will return `None` when we are past the start
            // of `prepare_slot`. Don't bother sending a `forkchoiceUpdated` in that case,
            // it's too late.
            //
            // This scenario might occur on an overloaded/under-resourced node.
            warn!(
                self.log,
                "Delayed proposer preparation";
                "prepare_slot" => prepare_slot,
                "validator" => proposer,
            );
            return Ok(None);
        };

        // If we are close enough to the proposal slot, send an fcU, which will have payload
        // attributes filled in by the execution layer cache we just primed.
        if self.config.always_prepare_payload
            || till_prepare_slot <= self.config.prepare_payload_lookahead
        {
            debug!(
                self.log,
                "Sending forkchoiceUpdate for proposer prep";
                "till_prepare_slot" => ?till_prepare_slot,
                "prepare_slot" => prepare_slot
            );

            self.update_execution_engine_forkchoice(
                current_slot,
                forkchoice_update_params,
                OverrideForkchoiceUpdate::AlreadyApplied,
            )
            .await?;
        }

        Ok(Some(head_root))
    }

    pub async fn update_execution_engine_forkchoice(
        self: &Arc<Self>,
        current_slot: Slot,
        input_params: ForkchoiceUpdateParameters,
        override_forkchoice_update: OverrideForkchoiceUpdate,
    ) -> Result<(), Error> {
        let next_slot = current_slot + 1;

        // There is no need to issue a `forkchoiceUpdated` (fcU) message unless the Bellatrix fork
        // has:
        //
        // 1. Already happened.
        // 2. Will happen in the next slot.
        //
        // The reason for a fcU message in the slot prior to the Bellatrix fork is in case the
        // terminal difficulty has already been reached and a payload preparation message needs to
        // be issued.
        if self.slot_is_prior_to_bellatrix(next_slot) {
            return Ok(());
        }

        let execution_layer = self
            .execution_layer
            .as_ref()
            .ok_or(Error::ExecutionLayerMissing)?;

        // Determine whether to override the forkchoiceUpdated message if we want to re-org
        // the current head at the next slot.
        let params = if override_forkchoice_update == OverrideForkchoiceUpdate::Yes {
            let chain = self.clone();
            self.spawn_blocking_handle(
                move || chain.overridden_forkchoice_update_params(input_params),
                "update_execution_engine_forkchoice_override",
            )
            .await??
        } else {
            input_params
        };

        // Take the global lock for updating the execution engine fork choice.
        //
        // Whilst holding this lock we must:
        //
        // 1. Read the canonical head.
        // 2. Issue a forkchoiceUpdated call to the execution engine.
        //
        // This will allow us to ensure that we provide the execution layer with an *ordered* view
        // of the head. I.e., we will never communicate a past head after communicating a later
        // one.
        //
        // There is a "deadlock warning" in this function. The downside of this nice ordering is the
        // potential for deadlock. I would advise against any other use of
        // `execution_engine_forkchoice_lock` apart from the one here.
        let forkchoice_lock = execution_layer.execution_engine_forkchoice_lock().await;

        let (head_block_root, head_hash, justified_hash, finalized_hash) = if let Some(head_hash) =
            params.head_hash
        {
            (
                params.head_root,
                head_hash,
                params
                    .justified_hash
                    .unwrap_or_else(ExecutionBlockHash::zero),
                params
                    .finalized_hash
                    .unwrap_or_else(ExecutionBlockHash::zero),
            )
        } else {
            // The head block does not have an execution block hash. We must check to see if we
            // happen to be the proposer of the transition block, in which case we still need to
            // send forkchoice_updated.
            match self.spec.fork_name_at_slot::<T::EthSpec>(next_slot) {
                // We are pre-bellatrix; no need to update the EL.
                ForkName::Base | ForkName::Altair => return Ok(()),
                _ => {
                    // We are post-bellatrix
                    if let Some(payload_attributes) = execution_layer
                        .payload_attributes(next_slot, params.head_root)
                        .await
                    {
                        // We are a proposer, check for terminal_pow_block_hash
                        if let Some(terminal_pow_block_hash) = execution_layer
                            .get_terminal_pow_block_hash(&self.spec, payload_attributes.timestamp())
                            .await
                            .map_err(Error::ForkchoiceUpdate)?
                        {
                            info!(
                                self.log,
                                "Prepared POS transition block proposer"; "slot" => next_slot
                            );
                            (
                                params.head_root,
                                terminal_pow_block_hash,
                                params
                                    .justified_hash
                                    .unwrap_or_else(ExecutionBlockHash::zero),
                                params
                                    .finalized_hash
                                    .unwrap_or_else(ExecutionBlockHash::zero),
                            )
                        } else {
                            // TTD hasn't been reached yet, no need to update the EL.
                            return Ok(());
                        }
                    } else {
                        // We are not a proposer, no need to update the EL.
                        return Ok(());
                    }
                }
            }
        };

        let forkchoice_updated_response = execution_layer
            .notify_forkchoice_updated(
                head_hash,
                justified_hash,
                finalized_hash,
                current_slot,
                head_block_root,
            )
            .await
            .map_err(Error::ExecutionForkChoiceUpdateFailed);

        // The head has been read and the execution layer has been updated. It is now valid to send
        // another fork choice update.
        drop(forkchoice_lock);

        match forkchoice_updated_response {
            Ok(status) => match status {
                PayloadStatus::Valid => {
                    // Ensure that fork choice knows that the block is no longer optimistic.
                    let chain = self.clone();
                    let fork_choice_update_result = self
                        .spawn_blocking_handle(
                            move || {
                                chain
                                    .canonical_head
                                    .fork_choice_write_lock()
                                    .on_valid_execution_payload(head_block_root)
                            },
                            "update_execution_engine_valid_payload",
                        )
                        .await?;
                    if let Err(e) = fork_choice_update_result {
                        error!(
                            self.log,
                            "Failed to validate payload";
                            "error" => ?e
                        )
                    };
                    Ok(())
                }
                // There's nothing to be done for a syncing response. If the block is already
                // `SYNCING` in fork choice, there's nothing to do. If already known to be `VALID`
                // or `INVALID` then we don't want to change it to syncing.
                PayloadStatus::Syncing => Ok(()),
                // The specification doesn't list `ACCEPTED` as a valid response to a fork choice
                // update. This response *seems* innocent enough, so we won't return early with an
                // error. However, we create a log to bring attention to the issue.
                PayloadStatus::Accepted => {
                    warn!(
                        self.log,
                        "Fork choice update received ACCEPTED";
                        "msg" => "execution engine provided an unexpected response to a fork \
                        choice update. although this is not a serious issue, please raise \
                        an issue."
                    );
                    Ok(())
                }
                PayloadStatus::Invalid {
                    latest_valid_hash,
                    ref validation_error,
                } => {
                    warn!(
                        self.log,
                        "Invalid execution payload";
                        "validation_error" => ?validation_error,
                        "latest_valid_hash" => ?latest_valid_hash,
                        "head_hash" => ?head_hash,
                        "head_block_root" => ?head_block_root,
                        "method" => "fcU",
                    );

                    match latest_valid_hash {
                        // The `latest_valid_hash` is set to `None` when the EE
                        // "cannot determine the ancestor of the invalid
                        // payload". In such a scenario we should only
                        // invalidate the head block and nothing else.
                        None => {
                            self.process_invalid_execution_payload(
                                &InvalidationOperation::InvalidateOne {
                                    block_root: head_block_root,
                                },
                            )
                            .await?;
                        }
                        // An all-zeros execution block hash implies that
                        // the terminal block was invalid. We are being
                        // explicit in invalidating only the head block in
                        // this case.
                        Some(hash) if hash == ExecutionBlockHash::zero() => {
                            self.process_invalid_execution_payload(
                                &InvalidationOperation::InvalidateOne {
                                    block_root: head_block_root,
                                },
                            )
                            .await?;
                        }
                        // The execution engine has stated that all blocks between the
                        // `head_execution_block_hash` and `latest_valid_hash` are invalid.
                        Some(latest_valid_hash) => {
                            self.process_invalid_execution_payload(
                                &InvalidationOperation::InvalidateMany {
                                    head_block_root,
                                    always_invalidate_head: true,
                                    latest_valid_ancestor: latest_valid_hash,
                                },
                            )
                            .await?;
                        }
                    }

                    Err(BeaconChainError::ExecutionForkChoiceUpdateInvalid { status })
                }
                PayloadStatus::InvalidBlockHash {
                    ref validation_error,
                } => {
                    warn!(
                        self.log,
                        "Invalid execution payload block hash";
                        "validation_error" => ?validation_error,
                        "head_hash" => ?head_hash,
                        "head_block_root" => ?head_block_root,
                        "method" => "fcU",
                    );
                    // The execution engine has stated that the head block is invalid, however it
                    // hasn't returned a latest valid ancestor.
                    //
                    // Using a `None` latest valid ancestor will result in only the head block
                    // being invalidated (no ancestors).
                    self.process_invalid_execution_payload(&InvalidationOperation::InvalidateOne {
                        block_root: head_block_root,
                    })
                    .await?;

                    Err(BeaconChainError::ExecutionForkChoiceUpdateInvalid { status })
                }
            },
            Err(e) => Err(e),
        }
    }

    /// Returns `true` if the given slot is prior to the `bellatrix_fork_epoch`.
    pub fn slot_is_prior_to_bellatrix(&self, slot: Slot) -> bool {
        self.spec.bellatrix_fork_epoch.map_or(true, |bellatrix| {
            slot.epoch(T::EthSpec::slots_per_epoch()) < bellatrix
        })
    }

    /// Returns the value of `execution_optimistic` for `block`.
    ///
    /// Returns `Ok(false)` if the block is pre-Bellatrix, or has `ExecutionStatus::Valid`.
    /// Returns `Ok(true)` if the block has `ExecutionStatus::Optimistic` or has
    /// `ExecutionStatus::Invalid`.
    pub fn is_optimistic_or_invalid_block<Payload: AbstractExecPayload<T::EthSpec>>(
        &self,
        block: &SignedBeaconBlock<T::EthSpec, Payload>,
    ) -> Result<bool, BeaconChainError> {
        // Check if the block is pre-Bellatrix.
        if self.slot_is_prior_to_bellatrix(block.slot()) {
            Ok(false)
        } else {
            self.canonical_head
                .fork_choice_read_lock()
                .is_optimistic_or_invalid_block(&block.canonical_root())
                .map_err(BeaconChainError::ForkChoiceError)
        }
    }

    /// Returns the value of `execution_optimistic` for `head_block`.
    ///
    /// Returns `Ok(false)` if the block is pre-Bellatrix, or has `ExecutionStatus::Valid`.
    /// Returns `Ok(true)` if the block has `ExecutionStatus::Optimistic` or `ExecutionStatus::Invalid`.
    ///
    /// This function will return an error if `head_block` is not present in the fork choice store
    /// and so should only be used on the head block or when the block *should* be present in the
    /// fork choice store.
    ///
    /// There is a potential race condition when syncing where the block_root of `head_block` could
    /// be pruned from the fork choice store before being read.
    pub fn is_optimistic_or_invalid_head_block<Payload: AbstractExecPayload<T::EthSpec>>(
        &self,
        head_block: &SignedBeaconBlock<T::EthSpec, Payload>,
    ) -> Result<bool, BeaconChainError> {
        // Check if the block is pre-Bellatrix.
        if self.slot_is_prior_to_bellatrix(head_block.slot()) {
            Ok(false)
        } else {
            self.canonical_head
                .fork_choice_read_lock()
                .is_optimistic_or_invalid_block_no_fallback(&head_block.canonical_root())
                .map_err(BeaconChainError::ForkChoiceError)
        }
    }

    /// Returns the value of `execution_optimistic` for the current head block.
    /// You can optionally provide `head_info` if it was computed previously.
    ///
    /// Returns `Ok(false)` if the head block is pre-Bellatrix, or has `ExecutionStatus::Valid`.
    /// Returns `Ok(true)` if the head block has `ExecutionStatus::Optimistic` or `ExecutionStatus::Invalid`.
    ///
    /// There is a potential race condition when syncing where the block root of `head_info` could
    /// be pruned from the fork choice store before being read.
    pub fn is_optimistic_or_invalid_head(&self) -> Result<bool, BeaconChainError> {
        self.canonical_head
            .head_execution_status()
            .map(|status| status.is_optimistic_or_invalid())
    }

    pub fn is_optimistic_or_invalid_block_root(
        &self,
        block_slot: Slot,
        block_root: &Hash256,
    ) -> Result<bool, BeaconChainError> {
        // Check if the block is pre-Bellatrix.
        if self.slot_is_prior_to_bellatrix(block_slot) {
            Ok(false)
        } else {
            self.canonical_head
                .fork_choice_read_lock()
                .is_optimistic_or_invalid_block_no_fallback(block_root)
                .map_err(BeaconChainError::ForkChoiceError)
        }
    }

    /// This function takes a configured weak subjectivity `Checkpoint` and the latest finalized `Checkpoint`.
    /// If the weak subjectivity checkpoint and finalized checkpoint share the same epoch, we compare
    /// roots. If we the weak subjectivity checkpoint is from an older epoch, we iterate back through
    /// roots in the canonical chain until we reach the finalized checkpoint from the correct epoch, and
    /// compare roots. This must called on startup and during verification of any block which causes a finality
    /// change affecting the weak subjectivity checkpoint.
    pub fn verify_weak_subjectivity_checkpoint(
        &self,
        wss_checkpoint: Checkpoint,
        beacon_block_root: Hash256,
        state: &BeaconState<T::EthSpec>,
    ) -> Result<(), BeaconChainError> {
        let finalized_checkpoint = state.finalized_checkpoint();
        info!(self.log, "Verifying the configured weak subjectivity checkpoint"; "weak_subjectivity_epoch" => wss_checkpoint.epoch, "weak_subjectivity_root" => ?wss_checkpoint.root);
        // If epochs match, simply compare roots.
        if wss_checkpoint.epoch == finalized_checkpoint.epoch
            && wss_checkpoint.root != finalized_checkpoint.root
        {
            crit!(
                self.log,
                 "Root found at the specified checkpoint differs";
                  "weak_subjectivity_root" => ?wss_checkpoint.root,
                  "finalized_checkpoint_root" => ?finalized_checkpoint.root
            );
            return Err(BeaconChainError::WeakSubjectivtyVerificationFailure);
        } else if wss_checkpoint.epoch < finalized_checkpoint.epoch {
            let slot = wss_checkpoint
                .epoch
                .start_slot(T::EthSpec::slots_per_epoch());

            // Iterate backwards through block roots from the given state. If first slot of the epoch is a skip-slot,
            // this will return the root of the closest prior non-skipped slot.
            match self.root_at_slot_from_state(slot, beacon_block_root, state)? {
                Some(root) => {
                    if root != wss_checkpoint.root {
                        crit!(
                            self.log,
                             "Root found at the specified checkpoint differs";
                              "weak_subjectivity_root" => ?wss_checkpoint.root,
                              "finalized_checkpoint_root" => ?finalized_checkpoint.root
                        );
                        return Err(BeaconChainError::WeakSubjectivtyVerificationFailure);
                    }
                }
                None => {
                    crit!(self.log, "The root at the start slot of the given epoch could not be found";
                    "wss_checkpoint_slot" => ?slot);
                    return Err(BeaconChainError::WeakSubjectivtyVerificationFailure);
                }
            }
        }
        Ok(())
    }

    /// Called by the timer on every slot.
    ///
    /// Note: this function **MUST** be called from a non-async context since
    /// it contains a call to `fork_choice` which may eventually call
    /// `tokio::runtime::block_on` in certain cases.
    pub async fn per_slot_task(self: &Arc<Self>) {
        if let Some(slot) = self.slot_clock.now() {
            debug!(
                self.log,
                "Running beacon chain per slot tasks";
                "slot" => ?slot
            );

            // Always run the light-weight pruning tasks (these structures should be empty during
            // sync anyway).
            self.naive_aggregation_pool.write().prune(slot);
            self.block_times_cache.write().prune(slot);

            // Don't run heavy-weight tasks during sync.
            if self.best_slot() + MAX_PER_SLOT_FORK_CHOICE_DISTANCE < slot {
                return;
            }

            // Run fork choice and signal to any waiting task that it has completed.
            self.recompute_head_at_current_slot().await;

            // Send the notification regardless of fork choice success, this is a "best effort"
            // notification and we don't want block production to hit the timeout in case of error.
            // Use a blocking task to avoid blocking the core executor whilst waiting for locks
            // in `ForkChoiceSignalTx`.
            let chain = self.clone();
            self.task_executor.clone().spawn_blocking(
                move || {
                    // Signal block proposal for the next slot (if it happens to be waiting).
                    if let Some(tx) = &chain.fork_choice_signal_tx {
                        if let Err(e) = tx.notify_fork_choice_complete(slot) {
                            warn!(
                                chain.log,
                                "Error signalling fork choice waiter";
                                "error" => ?e,
                                "slot" => slot,
                            );
                        }
                    }
                },
                "per_slot_task_fc_signal_tx",
            );
        }
    }

    /// Runs the `map_fn` with the committee cache for `shuffling_epoch` from the chain with head
    /// `head_block_root`. The `map_fn` will be supplied two values:
    ///
    /// - `&CommitteeCache`: the committee cache that serves the given parameters.
    /// - `Hash256`: the "shuffling decision root" which uniquely identifies the `CommitteeCache`.
    ///
    /// It's not necessary that `head_block_root` matches our current view of the chain, it can be
    /// any block that is:
    ///
    /// - Known to us.
    /// - The finalized block or a descendant of the finalized block.
    ///
    /// It would be quite common for attestation verification operations to use a `head_block_root`
    /// that differs from our view of the head.
    ///
    /// ## Important
    ///
    /// This function is **not** suitable for determining proposer duties (only attester duties).
    ///
    /// ## Notes
    ///
    /// This function exists in this odd "map" pattern because efficiently obtaining a committee
    /// can be complex. It might involve reading straight from the `beacon_chain.shuffling_cache`
    /// or it might involve reading it from a state from the DB. Due to the complexities of
    /// `RwLock`s on the shuffling cache, a simple `Cow` isn't suitable here.
    ///
    /// If the committee for `(head_block_root, shuffling_epoch)` isn't found in the
    /// `shuffling_cache`, we will read a state from disk and then update the `shuffling_cache`.
    pub fn with_committee_cache<F, R>(
        &self,
        head_block_root: Hash256,
        shuffling_epoch: Epoch,
        map_fn: F,
    ) -> Result<R, Error>
    where
        F: Fn(&CommitteeCache, Hash256) -> Result<R, Error>,
    {
        let head_block = self
            .canonical_head
            .fork_choice_read_lock()
            .get_block(&head_block_root)
            .ok_or(Error::MissingBeaconBlock(head_block_root))?;

        let shuffling_id = BlockShufflingIds {
            current: head_block.current_epoch_shuffling_id.clone(),
            next: head_block.next_epoch_shuffling_id.clone(),
            previous: None,
            block_root: head_block.root,
        }
        .id_for_epoch(shuffling_epoch)
        .ok_or_else(|| Error::InvalidShufflingId {
            shuffling_epoch,
            head_block_epoch: head_block.slot.epoch(T::EthSpec::slots_per_epoch()),
        })?;

        // Obtain the shuffling cache, timing how long we wait.
        let cache_wait_timer =
            metrics::start_timer(&metrics::ATTESTATION_PROCESSING_SHUFFLING_CACHE_WAIT_TIMES);

        let mut shuffling_cache = self
            .shuffling_cache
            .try_write_for(ATTESTATION_CACHE_LOCK_TIMEOUT)
            .ok_or(Error::AttestationCacheLockTimeout)?;

        metrics::stop_timer(cache_wait_timer);

        if let Some(cache_item) = shuffling_cache.get(&shuffling_id) {
            // The shuffling cache is no longer required, drop the write-lock to allow concurrent
            // access.
            drop(shuffling_cache);

            let committee_cache = cache_item.wait()?;
            map_fn(&committee_cache, shuffling_id.shuffling_decision_block)
        } else {
            // Create an entry in the cache that "promises" this value will eventually be computed.
            // This avoids the case where multiple threads attempt to produce the same value at the
            // same time.
            //
            // Creating the promise whilst we hold the `shuffling_cache` lock will prevent the same
            // promise from being created twice.
            let sender = shuffling_cache.create_promise(shuffling_id.clone())?;

            // Drop the shuffling cache to avoid holding the lock for any longer than
            // required.
            drop(shuffling_cache);

            debug!(
                self.log,
                "Committee cache miss";
                "shuffling_id" => ?shuffling_epoch,
                "head_block_root" => head_block_root.to_string(),
            );

            let state_read_timer =
                metrics::start_timer(&metrics::ATTESTATION_PROCESSING_STATE_READ_TIMES);

            // If the head of the chain can serve this request, use it.
            //
            // This code is a little awkward because we need to ensure that the head we read and
            // the head we copy is identical. Taking one lock to read the head values and another
            // to copy the head is liable to race-conditions.
            let head_state_opt = self.with_head(|head| {
                if head.beacon_block_root == head_block_root {
                    Ok(Some((
                        head.beacon_state
                            .clone_with(CloneConfig::committee_caches_only()),
                        head.beacon_state_root(),
                    )))
                } else {
                    Ok::<_, Error>(None)
                }
            })?;

            // If the head state is useful for this request, use it. Otherwise, read a state from
            // disk.
            let (mut state, state_root) = if let Some((state, state_root)) = head_state_opt {
                (state, state_root)
            } else {
                let block_state_root = head_block.state_root;
                let max_slot = shuffling_epoch.start_slot(T::EthSpec::slots_per_epoch());
                let (state_root, state) = self
                    .store
                    .get_inconsistent_state_for_attestation_verification_only(
                        &head_block_root,
                        max_slot,
                        block_state_root,
                    )?
                    .ok_or(Error::MissingBeaconState(block_state_root))?;
                (state, state_root)
            };

            /*
             * IMPORTANT
             *
             * Since it's possible that
             * `Store::get_inconsistent_state_for_attestation_verification_only` was used to obtain
             * the state, we cannot rely upon the following fields:
             *
             * - `state.state_roots`
             * - `state.block_roots`
             *
             * These fields should not be used for the rest of this function.
             */

            metrics::stop_timer(state_read_timer);
            let state_skip_timer =
                metrics::start_timer(&metrics::ATTESTATION_PROCESSING_STATE_SKIP_TIMES);

            // If the state is in an earlier epoch, advance it. If it's from a later epoch, reject
            // it.
            if state.current_epoch() + 1 < shuffling_epoch {
                // Since there's a one-epoch look-ahead on the attester shuffling, it suffices to
                // only advance into the slot prior to the `shuffling_epoch`.
                let target_slot = shuffling_epoch
                    .saturating_sub(1_u64)
                    .start_slot(T::EthSpec::slots_per_epoch());

                // Advance the state into the required slot, using the "partial" method since the state
                // roots are not relevant for the shuffling.
                partial_state_advance(&mut state, Some(state_root), target_slot, &self.spec)?;
            } else if state.current_epoch() > shuffling_epoch {
                return Err(Error::InvalidStateForShuffling {
                    state_epoch: state.current_epoch(),
                    shuffling_epoch,
                });
            }

            metrics::stop_timer(state_skip_timer);
            let committee_building_timer =
                metrics::start_timer(&metrics::ATTESTATION_PROCESSING_COMMITTEE_BUILDING_TIMES);

            let relative_epoch = RelativeEpoch::from_epoch(state.current_epoch(), shuffling_epoch)
                .map_err(Error::IncorrectStateForAttestation)?;

            state.build_committee_cache(relative_epoch, &self.spec)?;

            let committee_cache = state.take_committee_cache(relative_epoch)?;
            let committee_cache = Arc::new(committee_cache);
            let shuffling_decision_block = shuffling_id.shuffling_decision_block;

            self.shuffling_cache
                .try_write_for(ATTESTATION_CACHE_LOCK_TIMEOUT)
                .ok_or(Error::AttestationCacheLockTimeout)?
                .insert_committee_cache(shuffling_id, &committee_cache);

            metrics::stop_timer(committee_building_timer);

            sender.send(committee_cache.clone());

            map_fn(&committee_cache, shuffling_decision_block)
        }
    }

    /// Dumps the entire canonical chain, from the head to genesis to a vector for analysis.
    ///
    /// This could be a very expensive operation and should only be done in testing/analysis
    /// activities.
    #[allow(clippy::type_complexity)]
    pub fn chain_dump(
        &self,
    ) -> Result<Vec<BeaconSnapshot<T::EthSpec, BlindedPayload<T::EthSpec>>>, Error> {
        let mut dump = vec![];

        let mut last_slot = {
            let head = self.canonical_head.cached_head();
            BeaconSnapshot {
                beacon_block: Arc::new(head.snapshot.beacon_block.clone_as_blinded()),
                beacon_block_root: head.snapshot.beacon_block_root,
                beacon_state: head.snapshot.beacon_state.clone(),
            }
        };

        dump.push(last_slot.clone());

        loop {
            let beacon_block_root = last_slot.beacon_block.parent_root();

            if beacon_block_root == Hash256::zero() {
                break; // Genesis has been reached.
            }

            let beacon_block = self
                .store
                .get_blinded_block(&beacon_block_root)?
                .ok_or_else(|| {
                    Error::DBInconsistent(format!("Missing block {}", beacon_block_root))
                })?;
            let beacon_state_root = beacon_block.state_root();
            let beacon_state = self
                .store
                .get_state(&beacon_state_root, Some(beacon_block.slot()))?
                .ok_or_else(|| {
                    Error::DBInconsistent(format!("Missing state {:?}", beacon_state_root))
                })?;

            let slot = BeaconSnapshot {
                beacon_block: Arc::new(beacon_block),
                beacon_block_root,
                beacon_state,
            };

            dump.push(slot.clone());
            last_slot = slot;
        }

        dump.reverse();

        Ok(dump)
    }

    /// Gets the current `EnrForkId`.
    pub fn enr_fork_id(&self) -> EnrForkId {
        // If we are unable to read the slot clock we assume that it is prior to genesis and
        // therefore use the genesis slot.
        let slot = self.slot().unwrap_or(self.spec.genesis_slot);

        self.spec
            .enr_fork_id::<T::EthSpec>(slot, self.genesis_validators_root)
    }

    /// Calculates the `Duration` to the next fork if it exists and returns it
    /// with it's corresponding `ForkName`.
    pub fn duration_to_next_fork(&self) -> Option<(ForkName, Duration)> {
        // If we are unable to read the slot clock we assume that it is prior to genesis and
        // therefore use the genesis slot.
        let slot = self.slot().unwrap_or(self.spec.genesis_slot);

        let (fork_name, epoch) = self.spec.next_fork_epoch::<T::EthSpec>(slot)?;
        self.slot_clock
            .duration_to_slot(epoch.start_slot(T::EthSpec::slots_per_epoch()))
            .map(|duration| (fork_name, duration))
    }

    /// This method serves to get a sense of the current chain health. It is used in block proposal
    /// to determine whether we should outsource payload production duties.
    ///
    /// Since we are likely calling this during the slot we are going to propose in, don't take into
    /// account the current slot when accounting for skips.
    pub fn is_healthy(&self, parent_root: &Hash256) -> Result<ChainHealth, Error> {
        let cached_head = self.canonical_head.cached_head();
        // Check if the merge has been finalized.
        if let Some(finalized_hash) = cached_head.forkchoice_update_parameters().finalized_hash {
            if ExecutionBlockHash::zero() == finalized_hash {
                return Ok(ChainHealth::PreMerge);
            }
        } else {
            return Ok(ChainHealth::PreMerge);
        };

        // Check that the parent is NOT optimistic.
        if let Some(execution_status) = self
            .canonical_head
            .fork_choice_read_lock()
            .get_block_execution_status(parent_root)
        {
            if execution_status.is_strictly_optimistic() {
                return Ok(ChainHealth::Optimistic);
            }
        }

        if self.config.builder_fallback_disable_checks {
            return Ok(ChainHealth::Healthy);
        }

        let current_slot = self.slot()?;

        // Check slots at the head of the chain.
        let prev_slot = current_slot.saturating_sub(Slot::new(1));
        let head_skips = prev_slot.saturating_sub(cached_head.head_slot());
        let head_skips_check = head_skips.as_usize() <= self.config.builder_fallback_skips;

        // Check if finalization is advancing.
        let current_epoch = current_slot.epoch(T::EthSpec::slots_per_epoch());
        let epochs_since_finalization =
            current_epoch.saturating_sub(cached_head.finalized_checkpoint().epoch);
        let finalization_check = epochs_since_finalization.as_usize()
            <= self.config.builder_fallback_epochs_since_finalization;

        // Check skip slots in the last `SLOTS_PER_EPOCH`.
        let start_slot = current_slot.saturating_sub(T::EthSpec::slots_per_epoch());
        let mut epoch_skips = 0;
        for slot in start_slot.as_u64()..current_slot.as_u64() {
            if self
                .block_root_at_slot_skips_none(Slot::new(slot))?
                .is_none()
            {
                epoch_skips += 1;
            }
        }
        let epoch_skips_check = epoch_skips <= self.config.builder_fallback_skips_per_epoch;

        if !head_skips_check {
            Ok(ChainHealth::Unhealthy(FailedCondition::Skips))
        } else if !finalization_check {
            Ok(ChainHealth::Unhealthy(
                FailedCondition::EpochsSinceFinalization,
            ))
        } else if !epoch_skips_check {
            Ok(ChainHealth::Unhealthy(FailedCondition::SkipsPerEpoch))
        } else {
            Ok(ChainHealth::Healthy)
        }
    }

    pub fn dump_as_dot<W: Write>(&self, output: &mut W) {
        let canonical_head_hash = self.canonical_head.cached_head().head_block_root();
        let mut visited: HashSet<Hash256> = HashSet::new();
        let mut finalized_blocks: HashSet<Hash256> = HashSet::new();
        let mut justified_blocks: HashSet<Hash256> = HashSet::new();

        let genesis_block_hash = Hash256::zero();
        writeln!(output, "digraph beacon {{").unwrap();
        writeln!(output, "\t_{:?}[label=\"zero\"];", genesis_block_hash).unwrap();

        // Canonical head needs to be processed first as otherwise finalized blocks aren't detected
        // properly.
        let heads = {
            let mut heads = self.heads();
            let canonical_head_index = heads
                .iter()
                .position(|(block_hash, _)| *block_hash == canonical_head_hash)
                .unwrap();
            let (canonical_head_hash, canonical_head_slot) =
                heads.swap_remove(canonical_head_index);
            heads.insert(0, (canonical_head_hash, canonical_head_slot));
            heads
        };

        for (head_hash, _head_slot) in heads {
            for maybe_pair in ParentRootBlockIterator::new(&*self.store, head_hash) {
                let (block_hash, signed_beacon_block) = maybe_pair.unwrap();
                if visited.contains(&block_hash) {
                    break;
                }
                visited.insert(block_hash);

                if signed_beacon_block.slot() % T::EthSpec::slots_per_epoch() == 0 {
                    let block = self.get_blinded_block(&block_hash).unwrap().unwrap();
                    let state = self
                        .get_state(&block.state_root(), Some(block.slot()))
                        .unwrap()
                        .unwrap();
                    finalized_blocks.insert(state.finalized_checkpoint().root);
                    justified_blocks.insert(state.current_justified_checkpoint().root);
                    justified_blocks.insert(state.previous_justified_checkpoint().root);
                }

                if block_hash == canonical_head_hash {
                    writeln!(
                        output,
                        "\t_{:?}[label=\"{} ({})\" shape=box3d];",
                        block_hash,
                        block_hash,
                        signed_beacon_block.slot()
                    )
                    .unwrap();
                } else if finalized_blocks.contains(&block_hash) {
                    writeln!(
                        output,
                        "\t_{:?}[label=\"{} ({})\" shape=Msquare];",
                        block_hash,
                        block_hash,
                        signed_beacon_block.slot()
                    )
                    .unwrap();
                } else if justified_blocks.contains(&block_hash) {
                    writeln!(
                        output,
                        "\t_{:?}[label=\"{} ({})\" shape=cds];",
                        block_hash,
                        block_hash,
                        signed_beacon_block.slot()
                    )
                    .unwrap();
                } else {
                    writeln!(
                        output,
                        "\t_{:?}[label=\"{} ({})\" shape=box];",
                        block_hash,
                        block_hash,
                        signed_beacon_block.slot()
                    )
                    .unwrap();
                }
                writeln!(
                    output,
                    "\t_{:?} -> _{:?};",
                    block_hash,
                    signed_beacon_block.parent_root()
                )
                .unwrap();
            }
        }

        writeln!(output, "}}").unwrap();
    }

    /// Get a channel to request shutting down.
    pub fn shutdown_sender(&self) -> Sender<ShutdownReason> {
        self.shutdown_sender.clone()
    }

    // Used for debugging
    #[allow(dead_code)]
    pub fn dump_dot_file(&self, file_name: &str) {
        let mut file = std::fs::File::create(file_name).unwrap();
        self.dump_as_dot(&mut file);
    }

    /// Checks if attestations have been seen from the given `validator_index` at the
    /// given `epoch`.
    pub fn validator_seen_at_epoch(&self, validator_index: usize, epoch: Epoch) -> bool {
        // It's necessary to assign these checks to intermediate variables to avoid a deadlock.
        //
        // See: https://github.com/sigp/lighthouse/pull/2230#discussion_r620013993
        let gossip_attested = self
            .observed_gossip_attesters
            .read()
            .index_seen_at_epoch(validator_index, epoch);
        let block_attested = self
            .observed_block_attesters
            .read()
            .index_seen_at_epoch(validator_index, epoch);
        let aggregated = self
            .observed_aggregators
            .read()
            .index_seen_at_epoch(validator_index, epoch);
        let produced_block = self
            .observed_block_producers
            .read()
            .index_seen_at_epoch(validator_index as u64, epoch);

        gossip_attested || block_attested || aggregated || produced_block
    }

    /// The epoch at which we require a data availability check in block processing.
    /// `None` if the `Deneb` fork is disabled.
    pub fn data_availability_boundary(&self) -> Option<Epoch> {
        self.data_availability_checker.data_availability_boundary()
    }

    /// Gets the `LightClientBootstrap` object for a requested block root.
    ///
    /// Returns `None` when the state or block is not found in the database.
    #[allow(clippy::type_complexity)]
    pub fn get_light_client_bootstrap(
        &self,
        block_root: &Hash256,
    ) -> Result<Option<(LightClientBootstrap<T::EthSpec>, ForkName)>, Error> {
        let handle = self
            .task_executor
            .handle()
            .ok_or(BeaconChainError::RuntimeShutdown)?;

        let Some(block) = handle.block_on(async { self.get_block(block_root).await })? else {
            return Ok(None);
        };

        let (state_root, slot) = (block.state_root(), block.slot());

        let Some(mut state) = self.get_state(&state_root, Some(slot))? else {
            return Ok(None);
        };

        let fork_name = state
            .fork_name(&self.spec)
            .map_err(Error::InconsistentFork)?;

        match fork_name {
            ForkName::Altair
            | ForkName::Merge
            | ForkName::Capella
            | ForkName::Deneb
            | ForkName::Electra => {
                LightClientBootstrap::from_beacon_state(&mut state, &block, &self.spec)
                    .map(|bootstrap| Some((bootstrap, fork_name)))
                    .map_err(Error::LightClientError)
            }
            ForkName::Base => Err(Error::UnsupportedFork),
        }
    }

    pub fn __clear_observed_slashable_cache(&self) {
        *self.observed_slashable.write() = <_>::default();
    }
}

impl<T: BeaconChainTypes> Drop for BeaconChain<T> {
    fn drop(&mut self) {
        let drop = || -> Result<(), Error> {
            self.persist_head_and_fork_choice()?;
            self.persist_op_pool()?;
            self.persist_data_availability_checker()?;
            self.persist_eth1_cache()
        };

        if let Err(e) = drop() {
            error!(
                self.log,
                "Failed to persist on BeaconChain drop";
                "error" => ?e
            )
        } else {
            info!(
                self.log,
                "Saved beacon chain to disk";
            )
        }
    }
}

impl From<DBError> for Error {
    fn from(e: DBError) -> Error {
        Error::DBError(e)
    }
}

impl From<ForkChoiceError> for Error {
    fn from(e: ForkChoiceError) -> Error {
        Error::ForkChoiceError(e)
    }
}

impl From<BeaconStateError> for Error {
    fn from(e: BeaconStateError) -> Error {
        Error::BeaconStateError(e)
    }
}

impl<E: EthSpec> ChainSegmentResult<E> {
    pub fn into_block_error(self) -> Result<(), BlockError<E>> {
        match self {
            ChainSegmentResult::Failed { error, .. } => Err(error),
            ChainSegmentResult::Successful { .. } => Ok(()),
        }
    }
}<|MERGE_RESOLUTION|>--- conflicted
+++ resolved
@@ -2904,15 +2904,9 @@
             }
         }
 
-<<<<<<< HEAD
-        self.data_availability_checker
-            .notify_gossip_blob(block_root, &blob);
         let r = self
             .check_gossip_blob_availability_and_import(blob, publish_fn)
             .await;
-=======
-        let r = self.check_gossip_blob_availability_and_import(blob).await;
->>>>>>> 6bac5ce1
         self.remove_notified(&block_root, r)
     }
 
