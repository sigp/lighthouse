use crate::attestation_verification::{
    batch_verify_aggregated_attestations, batch_verify_unaggregated_attestations,
    Error as AttestationError, VerifiedAggregatedAttestation, VerifiedAttestation,
    VerifiedUnaggregatedAttestation,
};
use crate::attester_cache::{AttesterCache, AttesterCacheKey};
use crate::beacon_block_streamer::{BeaconBlockStreamer, CheckEarlyAttesterCache};
use crate::beacon_proposer_cache::compute_proposer_duties_from_head;
use crate::beacon_proposer_cache::BeaconProposerCache;
<<<<<<< HEAD
use crate::blob_verification::{self, BlobError, GossipVerifiedBlob};
=======
use crate::blob_cache::BlobCache;
use crate::blob_verification::{self, GossipBlobError, GossipVerifiedBlob};
>>>>>>> a36e34ee
use crate::block_times_cache::BlockTimesCache;
use crate::block_verification::POS_PANDA_BANNER;
use crate::block_verification::{
    check_block_is_finalized_checkpoint_or_descendant, check_block_relevancy, get_block_root,
    signature_verify_chain_segment, BlockError, ExecutionPendingBlock, GossipVerifiedBlock,
    IntoExecutionPendingBlock,
};
use crate::block_verification_types::{
    AsBlock, AvailableExecutedBlock, BlockImportData, ExecutedBlock, RpcBlock,
};
pub use crate::canonical_head::{CanonicalHead, CanonicalHeadRwLock};
use crate::chain_config::ChainConfig;
use crate::data_availability_checker::{
    Availability, AvailabilityCheckError, AvailableBlock, DataAvailabilityChecker,
};
use crate::early_attester_cache::EarlyAttesterCache;
use crate::errors::{BeaconChainError as Error, BlockProductionError};
use crate::eth1_chain::{Eth1Chain, Eth1ChainBackend};
use crate::eth1_finalization_cache::{Eth1FinalizationCache, Eth1FinalizationData};
use crate::events::ServerSentEventHandler;
use crate::execution_payload::{get_execution_payload, NotifyExecutionLayer, PreparePayloadHandle};
use crate::fork_choice_signal::{ForkChoiceSignalRx, ForkChoiceSignalTx, ForkChoiceWaitResult};
use crate::head_tracker::HeadTracker;
use crate::historical_blocks::HistoricalBlockError;
use crate::kzg_utils;
use crate::light_client_finality_update_verification::{
    Error as LightClientFinalityUpdateError, VerifiedLightClientFinalityUpdate,
};
use crate::light_client_optimistic_update_verification::{
    Error as LightClientOptimisticUpdateError, VerifiedLightClientOptimisticUpdate,
};
use crate::migrate::BackgroundMigrator;
use crate::naive_aggregation_pool::{
    AggregatedAttestationMap, Error as NaiveAggregationError, NaiveAggregationPool,
    SyncContributionAggregateMap,
};
use crate::observed_aggregates::{
    Error as AttestationObservationError, ObservedAggregateAttestations, ObservedSyncContributions,
};
use crate::observed_attesters::{
    ObservedAggregators, ObservedAttesters, ObservedSyncAggregators, ObservedSyncContributors,
};
use crate::observed_blob_sidecars::ObservedBlobSidecars;
use crate::observed_block_producers::ObservedBlockProducers;
use crate::observed_operations::{ObservationOutcome, ObservedOperations};
use crate::persisted_beacon_chain::{PersistedBeaconChain, DUMMY_CANONICAL_HEAD_BLOCK_ROOT};
use crate::persisted_fork_choice::PersistedForkChoice;
use crate::pre_finalization_cache::PreFinalizationBlockCache;
use crate::shuffling_cache::{BlockShufflingIds, ShufflingCache};
use crate::snapshot_cache::{BlockProductionPreState, SnapshotCache};
use crate::sync_committee_verification::{
    Error as SyncCommitteeError, VerifiedSyncCommitteeMessage, VerifiedSyncContribution,
};
use crate::timeout_rw_lock::TimeoutRwLock;
use crate::validator_monitor::{
    get_slot_delay_ms, timestamp_now, ValidatorMonitor,
    HISTORIC_EPOCHS as VALIDATOR_MONITOR_HISTORIC_EPOCHS,
};
use crate::validator_pubkey_cache::ValidatorPubkeyCache;
use crate::{metrics, BeaconChainError, BeaconForkChoiceStore, BeaconSnapshot, CachedHead};
use eth2::types::{EventKind, SseBlock, SseExtendedPayloadAttributes, SyncDuty};
use execution_layer::{
    BlockProposalContents, BuilderParams, ChainHealth, ExecutionLayer, FailedCondition,
    PayloadAttributes, PayloadStatus,
};
use fork_choice::{
    AttestationFromBlock, ExecutionStatus, ForkChoice, ForkchoiceUpdateParameters,
    InvalidationOperation, PayloadVerificationStatus, ResetPayloadStatuses,
};
use futures::channel::mpsc::Sender;
use itertools::process_results;
use itertools::Itertools;
use kzg::Kzg;
use operation_pool::{AttestationRef, OperationPool, PersistedOperationPool, ReceivedPreCapella};
use parking_lot::{Mutex, RwLock};
use proto_array::{DoNotReOrg, ProposerHeadError};
use safe_arith::SafeArith;
use slasher::Slasher;
use slog::{crit, debug, error, info, trace, warn, Logger};
use slot_clock::SlotClock;
use ssz::Encode;
use state_processing::{
    common::get_attesting_indices_from_state,
    per_block_processing,
    per_block_processing::{
        errors::AttestationValidationError, get_expected_withdrawals,
        verify_attestation_for_block_inclusion, VerifySignatures,
    },
    per_slot_processing,
    state_advance::{complete_state_advance, partial_state_advance},
    BlockSignatureStrategy, ConsensusContext, SigVerifiedOp, StateProcessingStrategy,
    VerifyBlockRoot, VerifyOperation,
};
use std::borrow::Cow;
use std::cmp::Ordering;
use std::collections::HashMap;
use std::collections::HashSet;
use std::io::prelude::*;
use std::marker::PhantomData;
use std::sync::Arc;
use std::time::{Duration, Instant};
use store::iter::{BlockRootsIterator, ParentRootBlockIterator, StateRootsIterator};
use store::{
    DatabaseBlock, Error as DBError, HotColdDB, KeyValueStore, KeyValueStoreOp, StoreItem, StoreOp,
};
use task_executor::{ShutdownReason, TaskExecutor};
use tokio_stream::Stream;
use tree_hash::TreeHash;
use types::beacon_block_body::KzgCommitments;
use types::beacon_state::CloneConfig;
use types::consts::deneb::MIN_EPOCHS_FOR_BLOB_SIDECARS_REQUESTS;
use types::*;

pub type ForkChoiceError = fork_choice::Error<crate::ForkChoiceStoreError>;

/// Alias to appease clippy.
type HashBlockTuple<E> = (Hash256, RpcBlock<E>);

/// The time-out before failure during an operation to take a read/write RwLock on the block
/// processing cache.
pub const BLOCK_PROCESSING_CACHE_LOCK_TIMEOUT: Duration = Duration::from_secs(1);
/// The time-out before failure during an operation to take a read/write RwLock on the
/// attestation cache.
pub const ATTESTATION_CACHE_LOCK_TIMEOUT: Duration = Duration::from_secs(1);

/// The time-out before failure during an operation to take a read/write RwLock on the
/// validator pubkey cache.
pub const VALIDATOR_PUBKEY_CACHE_LOCK_TIMEOUT: Duration = Duration::from_secs(1);

/// The timeout for the eth1 finalization cache
pub const ETH1_FINALIZATION_CACHE_LOCK_TIMEOUT: Duration = Duration::from_millis(200);

// These keys are all zero because they get stored in different columns, see `DBColumn` type.
pub const BEACON_CHAIN_DB_KEY: Hash256 = Hash256::zero();
pub const OP_POOL_DB_KEY: Hash256 = Hash256::zero();
pub const ETH1_CACHE_DB_KEY: Hash256 = Hash256::zero();
pub const FORK_CHOICE_DB_KEY: Hash256 = Hash256::zero();

/// Defines how old a block can be before it's no longer a candidate for the early attester cache.
const EARLY_ATTESTER_CACHE_HISTORIC_SLOTS: u64 = 4;

/// Defines a distance between the head block slot and the current slot.
///
/// If the head block is older than this value, don't bother preparing beacon proposers.
const PREPARE_PROPOSER_HISTORIC_EPOCHS: u64 = 4;

/// If the head is more than `MAX_PER_SLOT_FORK_CHOICE_DISTANCE` slots behind the wall-clock slot, DO NOT
/// run the per-slot tasks (primarily fork choice).
///
/// This prevents unnecessary work during sync.
///
/// The value is set to 256 since this would be just over one slot (12.8s) when syncing at
/// 20 slots/second. Having a single fork-choice run interrupt syncing would have very little
/// impact whilst having 8 epochs without a block is a comfortable grace period.
const MAX_PER_SLOT_FORK_CHOICE_DISTANCE: u64 = 256;

/// Reported to the user when the justified block has an invalid execution payload.
pub const INVALID_JUSTIFIED_PAYLOAD_SHUTDOWN_REASON: &str =
    "Justified block has an invalid execution payload.";

pub const INVALID_FINALIZED_MERGE_TRANSITION_BLOCK_SHUTDOWN_REASON: &str =
    "Finalized merge transition block is invalid.";

/// Defines the behaviour when a block/block-root for a skipped slot is requested.
pub enum WhenSlotSkipped {
    /// If the slot is a skip slot, return `None`.
    ///
    /// This is how the HTTP API behaves.
    None,
    /// If the slot it a skip slot, return the previous non-skipped block.
    ///
    /// This is generally how the specification behaves.
    Prev,
}

#[derive(Debug, PartialEq)]
pub enum AvailabilityProcessingStatus {
    MissingComponents(Slot, Hash256),
    Imported(Hash256),
}

impl TryInto<SignedBeaconBlockHash> for AvailabilityProcessingStatus {
    type Error = ();

    fn try_into(self) -> Result<SignedBeaconBlockHash, Self::Error> {
        match self {
            AvailabilityProcessingStatus::Imported(hash) => Ok(hash.into()),
            _ => Err(()),
        }
    }
}

impl TryInto<Hash256> for AvailabilityProcessingStatus {
    type Error = ();

    fn try_into(self) -> Result<Hash256, Self::Error> {
        match self {
            AvailabilityProcessingStatus::Imported(hash) => Ok(hash),
            _ => Err(()),
        }
    }
}

/// The result of a chain segment processing.
pub enum ChainSegmentResult<T: EthSpec> {
    /// Processing this chain segment finished successfully.
    Successful { imported_blocks: usize },
    /// There was an error processing this chain segment. Before the error, some blocks could
    /// have been imported.
    Failed {
        imported_blocks: usize,
        error: BlockError<T>,
    },
}

/// Configure the signature verification of produced blocks.
pub enum ProduceBlockVerification {
    VerifyRandao,
    NoVerification,
}

/// Payload attributes for which the `beacon_chain` crate is responsible.
pub struct PrePayloadAttributes {
    pub proposer_index: u64,
    pub prev_randao: Hash256,
    /// The parent block number is not part of the payload attributes sent to the EL, but *is*
    /// sent to builders via SSE.
    pub parent_block_number: u64,
}

/// Information about a state/block at a specific slot.
#[derive(Debug, Clone, Copy)]
pub struct FinalizationAndCanonicity {
    /// True if the slot of the state or block is finalized.
    ///
    /// This alone DOES NOT imply that the state/block is finalized, use `self.is_finalized()`.
    pub slot_is_finalized: bool,
    /// True if the state or block is canonical at its slot.
    pub canonical: bool,
}

/// Define whether a forkchoiceUpdate needs to be checked for an override (`Yes`) or has already
/// been checked (`AlreadyApplied`). It is safe to specify `Yes` even if re-orgs are disabled.
#[derive(Debug, Default, Clone, Copy, PartialEq, Eq)]
pub enum OverrideForkchoiceUpdate {
    #[default]
    Yes,
    AlreadyApplied,
}

/// The accepted clock drift for nodes gossiping blocks and attestations. See:
///
/// https://github.com/ethereum/eth2.0-specs/blob/v0.12.1/specs/phase0/p2p-interface.md#configuration
pub const MAXIMUM_GOSSIP_CLOCK_DISPARITY: Duration = Duration::from_millis(500);

#[derive(Debug, PartialEq)]
pub enum AttestationProcessingOutcome {
    Processed,
    EmptyAggregationBitfield,
    UnknownHeadBlock {
        beacon_block_root: Hash256,
    },
    /// The attestation is attesting to a state that is later than itself. (Viz., attesting to the
    /// future).
    AttestsToFutureBlock {
        block: Slot,
        attestation: Slot,
    },
    /// The slot is finalized, no need to import.
    FinalizedSlot {
        attestation: Slot,
        finalized: Slot,
    },
    FutureEpoch {
        attestation_epoch: Epoch,
        current_epoch: Epoch,
    },
    PastEpoch {
        attestation_epoch: Epoch,
        current_epoch: Epoch,
    },
    BadTargetEpoch,
    UnknownTargetRoot(Hash256),
    InvalidSignature,
    NoCommitteeForSlotAndIndex {
        slot: Slot,
        index: CommitteeIndex,
    },
    Invalid(AttestationValidationError),
}

/// Defines how a `BeaconState` should be "skipped" through skip-slots.
pub enum StateSkipConfig {
    /// Calculate the state root during each skip slot, producing a fully-valid `BeaconState`.
    WithStateRoots,
    /// Don't calculate the state root at each slot, instead just use the zero hash. This is orders
    /// of magnitude faster, however it produces a partially invalid state.
    ///
    /// This state is useful for operations that don't use the state roots; e.g., for calculating
    /// the shuffling.
    WithoutStateRoots,
}

pub trait BeaconChainTypes: Send + Sync + 'static {
    type HotStore: store::ItemStore<Self::EthSpec>;
    type ColdStore: store::ItemStore<Self::EthSpec>;
    type SlotClock: slot_clock::SlotClock;
    type Eth1Chain: Eth1ChainBackend<Self::EthSpec>;
    type EthSpec: types::EthSpec;
}

/// Used internally to split block production into discrete functions.
struct PartialBeaconBlock<E: EthSpec, Payload: AbstractExecPayload<E>> {
    state: BeaconState<E>,
    slot: Slot,
    proposer_index: u64,
    parent_root: Hash256,
    randao_reveal: Signature,
    eth1_data: Eth1Data,
    graffiti: Graffiti,
    proposer_slashings: Vec<ProposerSlashing>,
    attester_slashings: Vec<AttesterSlashing<E>>,
    attestations: Vec<Attestation<E>>,
    deposits: Vec<Deposit>,
    voluntary_exits: Vec<SignedVoluntaryExit>,
    sync_aggregate: Option<SyncAggregate<E>>,
    prepare_payload_handle: Option<PreparePayloadHandle<E, Payload>>,
    bls_to_execution_changes: Vec<SignedBlsToExecutionChange>,
}

pub type BeaconForkChoice<T> = ForkChoice<
    BeaconForkChoiceStore<
        <T as BeaconChainTypes>::EthSpec,
        <T as BeaconChainTypes>::HotStore,
        <T as BeaconChainTypes>::ColdStore,
    >,
    <T as BeaconChainTypes>::EthSpec,
>;

pub type BeaconStore<T> = Arc<
    HotColdDB<
        <T as BeaconChainTypes>::EthSpec,
        <T as BeaconChainTypes>::HotStore,
        <T as BeaconChainTypes>::ColdStore,
    >,
>;

/// Represents the "Beacon Chain" component of Ethereum 2.0. Allows import of blocks and block
/// operations and chooses a canonical head.
pub struct BeaconChain<T: BeaconChainTypes> {
    pub spec: ChainSpec,
    /// Configuration for `BeaconChain` runtime behaviour.
    pub config: ChainConfig,
    /// Persistent storage for blocks, states, etc. Typically an on-disk store, such as LevelDB.
    pub store: BeaconStore<T>,
    /// Used for spawning async and blocking tasks.
    pub task_executor: TaskExecutor,
    /// Database migrator for running background maintenance on the store.
    pub store_migrator: BackgroundMigrator<T::EthSpec, T::HotStore, T::ColdStore>,
    /// Reports the current slot, typically based upon the system clock.
    pub slot_clock: T::SlotClock,
    /// Stores all operations (e.g., `Attestation`, `Deposit`, etc) that are candidates for
    /// inclusion in a block.
    pub op_pool: OperationPool<T::EthSpec>,
    /// A pool of attestations dedicated to the "naive aggregation strategy" defined in the eth2
    /// specs.
    ///
    /// This pool accepts `Attestation` objects that only have one aggregation bit set and provides
    /// a method to get an aggregated `Attestation` for some `AttestationData`.
    pub naive_aggregation_pool: RwLock<NaiveAggregationPool<AggregatedAttestationMap<T::EthSpec>>>,
    /// A pool of `SyncCommitteeContribution` dedicated to the "naive aggregation strategy" defined in the eth2
    /// specs.
    ///
    /// This pool accepts `SyncCommitteeContribution` objects that only have one aggregation bit set and provides
    /// a method to get an aggregated `SyncCommitteeContribution` for some `SyncCommitteeContributionData`.
    pub naive_sync_aggregation_pool:
        RwLock<NaiveAggregationPool<SyncContributionAggregateMap<T::EthSpec>>>,
    /// Contains a store of attestations which have been observed by the beacon chain.
    pub(crate) observed_attestations: RwLock<ObservedAggregateAttestations<T::EthSpec>>,
    /// Contains a store of sync contributions which have been observed by the beacon chain.
    pub(crate) observed_sync_contributions: RwLock<ObservedSyncContributions<T::EthSpec>>,
    /// Maintains a record of which validators have been seen to publish gossip attestations in
    /// recent epochs.
    pub observed_gossip_attesters: RwLock<ObservedAttesters<T::EthSpec>>,
    /// Maintains a record of which validators have been seen to have attestations included in
    /// blocks in recent epochs.
    pub observed_block_attesters: RwLock<ObservedAttesters<T::EthSpec>>,
    /// Maintains a record of which validators have been seen sending sync messages in recent epochs.
    pub(crate) observed_sync_contributors: RwLock<ObservedSyncContributors<T::EthSpec>>,
    /// Maintains a record of which validators have been seen to create `SignedAggregateAndProofs`
    /// in recent epochs.
    pub observed_aggregators: RwLock<ObservedAggregators<T::EthSpec>>,
    /// Maintains a record of which validators have been seen to create `SignedContributionAndProofs`
    /// in recent epochs.
    pub(crate) observed_sync_aggregators: RwLock<ObservedSyncAggregators<T::EthSpec>>,
    /// Maintains a record of which validators have proposed blocks for each slot.
    pub observed_block_producers: RwLock<ObservedBlockProducers<T::EthSpec>>,
    /// Maintains a record of blob sidecars seen over the gossip network.
    pub(crate) observed_blob_sidecars: RwLock<ObservedBlobSidecars<T::EthSpec>>,
    /// Maintains a record of which validators have submitted voluntary exits.
    pub(crate) observed_voluntary_exits: Mutex<ObservedOperations<SignedVoluntaryExit, T::EthSpec>>,
    /// Maintains a record of which validators we've seen proposer slashings for.
    pub(crate) observed_proposer_slashings: Mutex<ObservedOperations<ProposerSlashing, T::EthSpec>>,
    /// Maintains a record of which validators we've seen attester slashings for.
    pub(crate) observed_attester_slashings:
        Mutex<ObservedOperations<AttesterSlashing<T::EthSpec>, T::EthSpec>>,
    /// Maintains a record of which validators we've seen BLS to execution changes for.
    pub(crate) observed_bls_to_execution_changes:
        Mutex<ObservedOperations<SignedBlsToExecutionChange, T::EthSpec>>,
    /// The most recently validated light client finality update received on gossip.
    pub latest_seen_finality_update: Mutex<Option<LightClientFinalityUpdate<T::EthSpec>>>,
    /// The most recently validated light client optimistic update received on gossip.
    pub latest_seen_optimistic_update: Mutex<Option<LightClientOptimisticUpdate<T::EthSpec>>>,
    /// Provides information from the Ethereum 1 (PoW) chain.
    pub eth1_chain: Option<Eth1Chain<T::Eth1Chain, T::EthSpec>>,
    /// Interfaces with the execution client.
    pub execution_layer: Option<ExecutionLayer<T::EthSpec>>,
    /// Stores information about the canonical head and finalized/justified checkpoints of the
    /// chain. Also contains the fork choice struct, for computing the canonical head.
    pub canonical_head: CanonicalHead<T>,
    /// The root of the genesis block.
    pub genesis_block_root: Hash256,
    /// The root of the genesis state.
    pub genesis_state_root: Hash256,
    /// The root of the list of genesis validators, used during syncing.
    pub genesis_validators_root: Hash256,
    /// Transmitter used to indicate that slot-start fork choice has completed running.
    pub fork_choice_signal_tx: Option<ForkChoiceSignalTx>,
    /// Receiver used by block production to wait on slot-start fork choice.
    pub fork_choice_signal_rx: Option<ForkChoiceSignalRx>,
    /// The genesis time of this `BeaconChain` (seconds since UNIX epoch).
    pub genesis_time: u64,
    /// A handler for events generated by the beacon chain. This is only initialized when the
    /// HTTP server is enabled.
    pub event_handler: Option<ServerSentEventHandler<T::EthSpec>>,
    /// Used to track the heads of the beacon chain.
    pub(crate) head_tracker: Arc<HeadTracker>,
    /// A cache dedicated to block processing.
    pub(crate) snapshot_cache: TimeoutRwLock<SnapshotCache<T::EthSpec>>,
    /// Caches the attester shuffling for a given epoch and shuffling key root.
    pub shuffling_cache: TimeoutRwLock<ShufflingCache>,
    /// A cache of eth1 deposit data at epoch boundaries for deposit finalization
    pub eth1_finalization_cache: TimeoutRwLock<Eth1FinalizationCache>,
    /// Caches the beacon block proposer shuffling for a given epoch and shuffling key root.
    pub beacon_proposer_cache: Mutex<BeaconProposerCache>,
    /// Caches a map of `validator_index -> validator_pubkey`.
    pub(crate) validator_pubkey_cache: TimeoutRwLock<ValidatorPubkeyCache<T>>,
    /// A cache used when producing attestations.
    pub(crate) attester_cache: Arc<AttesterCache>,
    /// A cache used when producing attestations whilst the head block is still being imported.
    pub early_attester_cache: EarlyAttesterCache<T::EthSpec>,
    /// A cache used to keep track of various block timings.
    pub block_times_cache: Arc<RwLock<BlockTimesCache>>,
    /// A cache used to track pre-finalization block roots for quick rejection.
    pub pre_finalization_block_cache: PreFinalizationBlockCache,
    /// Sender given to tasks, so that if they encounter a state in which execution cannot
    /// continue they can request that everything shuts down.
    pub shutdown_sender: Sender<ShutdownReason>,
    /// Logging to CLI, etc.
    pub(crate) log: Logger,
    /// Arbitrary bytes included in the blocks.
    pub(crate) graffiti: Graffiti,
    /// Optional slasher.
    pub slasher: Option<Arc<Slasher<T::EthSpec>>>,
    /// Provides monitoring of a set of explicitly defined validators.
    pub validator_monitor: RwLock<ValidatorMonitor<T::EthSpec>>,
    /// The slot at which blocks are downloaded back to.
    pub genesis_backfill_slot: Slot,
    pub data_availability_checker: Arc<DataAvailabilityChecker<T>>,
    pub kzg: Option<Arc<Kzg<<T::EthSpec as EthSpec>::Kzg>>>,
}

type BeaconBlockAndState<T, Payload> = (
    BeaconBlock<T, Payload>,
    BeaconState<T>,
    Option<SidecarListVariant<T>>,
);

impl FinalizationAndCanonicity {
    pub fn is_finalized(self) -> bool {
        self.slot_is_finalized && self.canonical
    }
}

impl<T: BeaconChainTypes> BeaconChain<T> {
    /// Checks if a block is finalized.
    /// The finalization check is done with the block slot. The block root is used to verify that
    /// the finalized slot is in the canonical chain.
    pub fn is_finalized_block(
        &self,
        block_root: &Hash256,
        block_slot: Slot,
    ) -> Result<bool, Error> {
        let finalized_slot = self
            .canonical_head
            .cached_head()
            .finalized_checkpoint()
            .epoch
            .start_slot(T::EthSpec::slots_per_epoch());
        let is_canonical = self
            .block_root_at_slot(block_slot, WhenSlotSkipped::None)?
            .map_or(false, |canonical_root| block_root == &canonical_root);
        Ok(block_slot <= finalized_slot && is_canonical)
    }

    /// Checks if a state is finalized.
    /// The finalization check is done with the slot. The state root is used to verify that
    /// the finalized state is in the canonical chain.
    pub fn is_finalized_state(
        &self,
        state_root: &Hash256,
        state_slot: Slot,
    ) -> Result<bool, Error> {
        self.state_finalization_and_canonicity(state_root, state_slot)
            .map(FinalizationAndCanonicity::is_finalized)
    }

    /// Fetch the finalization and canonicity status of the state with `state_root`.
    pub fn state_finalization_and_canonicity(
        &self,
        state_root: &Hash256,
        state_slot: Slot,
    ) -> Result<FinalizationAndCanonicity, Error> {
        let finalized_slot = self
            .canonical_head
            .cached_head()
            .finalized_checkpoint()
            .epoch
            .start_slot(T::EthSpec::slots_per_epoch());
        let slot_is_finalized = state_slot <= finalized_slot;
        let canonical = self
            .state_root_at_slot(state_slot)?
            .map_or(false, |canonical_root| state_root == &canonical_root);
        Ok(FinalizationAndCanonicity {
            slot_is_finalized,
            canonical,
        })
    }

    /// Persists the head tracker and fork choice.
    ///
    /// We do it atomically even though no guarantees need to be made about blocks from
    /// the head tracker also being present in fork choice.
    pub fn persist_head_and_fork_choice(&self) -> Result<(), Error> {
        let mut batch = vec![];

        let _head_timer = metrics::start_timer(&metrics::PERSIST_HEAD);
        batch.push(self.persist_head_in_batch());

        let _fork_choice_timer = metrics::start_timer(&metrics::PERSIST_FORK_CHOICE);
        batch.push(self.persist_fork_choice_in_batch());

        self.store.hot_db.do_atomically(batch)?;

        Ok(())
    }

    /// Return a `PersistedBeaconChain` without reference to a `BeaconChain`.
    pub fn make_persisted_head(
        genesis_block_root: Hash256,
        head_tracker: &HeadTracker,
    ) -> PersistedBeaconChain {
        PersistedBeaconChain {
            _canonical_head_block_root: DUMMY_CANONICAL_HEAD_BLOCK_ROOT,
            genesis_block_root,
            ssz_head_tracker: head_tracker.to_ssz_container(),
        }
    }

    /// Return a database operation for writing the beacon chain head to disk.
    pub fn persist_head_in_batch(&self) -> KeyValueStoreOp {
        Self::persist_head_in_batch_standalone(self.genesis_block_root, &self.head_tracker)
    }

    pub fn persist_head_in_batch_standalone(
        genesis_block_root: Hash256,
        head_tracker: &HeadTracker,
    ) -> KeyValueStoreOp {
        Self::make_persisted_head(genesis_block_root, head_tracker)
            .as_kv_store_op(BEACON_CHAIN_DB_KEY)
    }

    /// Load fork choice from disk, returning `None` if it isn't found.
    pub fn load_fork_choice(
        store: BeaconStore<T>,
        reset_payload_statuses: ResetPayloadStatuses,
        spec: &ChainSpec,
        log: &Logger,
    ) -> Result<Option<BeaconForkChoice<T>>, Error> {
        let persisted_fork_choice =
            match store.get_item::<PersistedForkChoice>(&FORK_CHOICE_DB_KEY)? {
                Some(fc) => fc,
                None => return Ok(None),
            };

        let fc_store =
            BeaconForkChoiceStore::from_persisted(persisted_fork_choice.fork_choice_store, store)?;

        Ok(Some(ForkChoice::from_persisted(
            persisted_fork_choice.fork_choice,
            reset_payload_statuses,
            fc_store,
            spec,
            log,
        )?))
    }

    /// Persists `self.op_pool` to disk.
    ///
    /// ## Notes
    ///
    /// This operation is typically slow and causes a lot of allocations. It should be used
    /// sparingly.
    pub fn persist_op_pool(&self) -> Result<(), Error> {
        let _timer = metrics::start_timer(&metrics::PERSIST_OP_POOL);

        self.store.put_item(
            &OP_POOL_DB_KEY,
            &PersistedOperationPool::from_operation_pool(&self.op_pool),
        )?;

        Ok(())
    }

    /// Persists `self.eth1_chain` and its caches to disk.
    pub fn persist_eth1_cache(&self) -> Result<(), Error> {
        let _timer = metrics::start_timer(&metrics::PERSIST_ETH1_CACHE);

        if let Some(eth1_chain) = self.eth1_chain.as_ref() {
            self.store
                .put_item(&ETH1_CACHE_DB_KEY, &eth1_chain.as_ssz_container())?;
        }

        Ok(())
    }

    pub fn persist_data_availabilty_checker(&self) -> Result<(), Error> {
        let _timer = metrics::start_timer(&metrics::PERSIST_DATA_AVAILABILITY_CHECKER);
        self.data_availability_checker.persist_all()?;

        Ok(())
    }

    /// Returns the slot _right now_ according to `self.slot_clock`. Returns `Err` if the slot is
    /// unavailable.
    ///
    /// The slot might be unavailable due to an error with the system clock, or if the present time
    /// is before genesis (i.e., a negative slot).
    pub fn slot(&self) -> Result<Slot, Error> {
        self.slot_clock.now().ok_or(Error::UnableToReadSlot)
    }

    /// Returns the epoch _right now_ according to `self.slot_clock`. Returns `Err` if the epoch is
    /// unavailable.
    ///
    /// The epoch might be unavailable due to an error with the system clock, or if the present time
    /// is before genesis (i.e., a negative epoch).
    pub fn epoch(&self) -> Result<Epoch, Error> {
        self.slot()
            .map(|slot| slot.epoch(T::EthSpec::slots_per_epoch()))
    }

    /// Iterates across all `(block_root, slot)` pairs from `start_slot`
    /// to the head of the chain (inclusive).
    ///
    /// ## Notes
    ///
    /// - `slot` always increases by `1`.
    /// - Skipped slots contain the root of the closest prior
    ///     non-skipped slot (identical to the way they are stored in `state.block_roots`).
    /// - Iterator returns `(Hash256, Slot)`.
    ///
    /// Will return a `BlockOutOfRange` error if the requested start slot is before the period of
    /// history for which we have blocks stored. See `get_oldest_block_slot`.
    pub fn forwards_iter_block_roots(
        &self,
        start_slot: Slot,
    ) -> Result<impl Iterator<Item = Result<(Hash256, Slot), Error>> + '_, Error> {
        let oldest_block_slot = self.store.get_oldest_block_slot();
        if start_slot < oldest_block_slot {
            return Err(Error::HistoricalBlockError(
                HistoricalBlockError::BlockOutOfRange {
                    slot: start_slot,
                    oldest_block_slot,
                },
            ));
        }

        let local_head = self.head_snapshot();

        let iter = self.store.forwards_block_roots_iterator(
            start_slot,
            local_head.beacon_state.clone_with(CloneConfig::none()),
            local_head.beacon_block_root,
            &self.spec,
        )?;

        Ok(iter.map(|result| result.map_err(Into::into)))
    }

    /// Even more efficient variant of `forwards_iter_block_roots` that will avoid cloning the head
    /// state if it isn't required for the requested range of blocks.
    /// The range [start_slot, end_slot] is inclusive (ie `start_slot <= end_slot`)
    pub fn forwards_iter_block_roots_until(
        &self,
        start_slot: Slot,
        end_slot: Slot,
    ) -> Result<impl Iterator<Item = Result<(Hash256, Slot), Error>> + '_, Error> {
        let oldest_block_slot = self.store.get_oldest_block_slot();
        if start_slot < oldest_block_slot {
            return Err(Error::HistoricalBlockError(
                HistoricalBlockError::BlockOutOfRange {
                    slot: start_slot,
                    oldest_block_slot,
                },
            ));
        }

        self.with_head(move |head| {
            let iter = self.store.forwards_block_roots_iterator_until(
                start_slot,
                end_slot,
                || {
                    Ok((
                        head.beacon_state.clone_with_only_committee_caches(),
                        head.beacon_block_root,
                    ))
                },
                &self.spec,
            )?;
            Ok(iter
                .map(|result| result.map_err(Into::into))
                .take_while(move |result| {
                    result.as_ref().map_or(true, |(_, slot)| *slot <= end_slot)
                }))
        })
    }

    /// Traverse backwards from `block_root` to find the block roots of its ancestors.
    ///
    /// ## Notes
    ///
    /// - `slot` always decreases by `1`.
    /// - Skipped slots contain the root of the closest prior
    ///     non-skipped slot (identical to the way they are stored in `state.block_roots`) .
    /// - Iterator returns `(Hash256, Slot)`.
    /// - The provided `block_root` is included as the first item in the iterator.
    pub fn rev_iter_block_roots_from(
        &self,
        block_root: Hash256,
    ) -> Result<impl Iterator<Item = Result<(Hash256, Slot), Error>> + '_, Error> {
        let block = self
            .get_blinded_block(&block_root)?
            .ok_or(Error::MissingBeaconBlock(block_root))?;
        let state = self
            .get_state(&block.state_root(), Some(block.slot()))?
            .ok_or_else(|| Error::MissingBeaconState(block.state_root()))?;
        let iter = BlockRootsIterator::owned(&self.store, state);
        Ok(std::iter::once(Ok((block_root, block.slot())))
            .chain(iter)
            .map(|result| result.map_err(|e| e.into())))
    }

    /// Iterates backwards across all `(state_root, slot)` pairs starting from
    /// an arbitrary `BeaconState` to the earliest reachable ancestor (may or may not be genesis).
    ///
    /// ## Notes
    ///
    /// - `slot` always decreases by `1`.
    /// - Iterator returns `(Hash256, Slot)`.
    /// - As this iterator starts at the `head` of the chain (viz., the best block), the first slot
    ///     returned may be earlier than the wall-clock slot.
    pub fn rev_iter_state_roots_from<'a>(
        &'a self,
        state_root: Hash256,
        state: &'a BeaconState<T::EthSpec>,
    ) -> impl Iterator<Item = Result<(Hash256, Slot), Error>> + 'a {
        std::iter::once(Ok((state_root, state.slot())))
            .chain(StateRootsIterator::new(&self.store, state))
            .map(|result| result.map_err(Into::into))
    }

    /// Iterates across all `(state_root, slot)` pairs from `start_slot`
    /// to the head of the chain (inclusive).
    ///
    /// ## Notes
    ///
    /// - `slot` always increases by `1`.
    /// - Iterator returns `(Hash256, Slot)`.
    pub fn forwards_iter_state_roots(
        &self,
        start_slot: Slot,
    ) -> Result<impl Iterator<Item = Result<(Hash256, Slot), Error>> + '_, Error> {
        let local_head = self.head_snapshot();

        let iter = self.store.forwards_state_roots_iterator(
            start_slot,
            local_head.beacon_state_root(),
            local_head.beacon_state.clone_with(CloneConfig::none()),
            &self.spec,
        )?;

        Ok(iter.map(|result| result.map_err(Into::into)))
    }

    /// Super-efficient forwards state roots iterator that avoids cloning the head if the state
    /// roots lie entirely within the freezer database.
    ///
    /// The iterator returned will include roots for `start_slot..=end_slot`, i.e.  it
    /// is endpoint inclusive.
    pub fn forwards_iter_state_roots_until(
        &self,
        start_slot: Slot,
        end_slot: Slot,
    ) -> Result<impl Iterator<Item = Result<(Hash256, Slot), Error>> + '_, Error> {
        self.with_head(move |head| {
            let iter = self.store.forwards_state_roots_iterator_until(
                start_slot,
                end_slot,
                || {
                    Ok((
                        head.beacon_state.clone_with_only_committee_caches(),
                        head.beacon_state_root(),
                    ))
                },
                &self.spec,
            )?;
            Ok(iter
                .map(|result| result.map_err(Into::into))
                .take_while(move |result| {
                    result.as_ref().map_or(true, |(_, slot)| *slot <= end_slot)
                }))
        })
    }

    /// Returns the block at the given slot, if any. Only returns blocks in the canonical chain.
    ///
    /// Use the `skips` parameter to define the behaviour when `request_slot` is a skipped slot.
    ///
    /// ## Errors
    ///
    /// May return a database error.
    pub fn block_at_slot(
        &self,
        request_slot: Slot,
        skips: WhenSlotSkipped,
    ) -> Result<Option<SignedBlindedBeaconBlock<T::EthSpec>>, Error> {
        let root = self.block_root_at_slot(request_slot, skips)?;

        if let Some(block_root) = root {
            Ok(self.store.get_blinded_block(&block_root)?)
        } else {
            Ok(None)
        }
    }

    /// Returns the state root at the given slot, if any. Only returns state roots in the canonical chain.
    ///
    /// ## Errors
    ///
    /// May return a database error.
    pub fn state_root_at_slot(&self, request_slot: Slot) -> Result<Option<Hash256>, Error> {
        if request_slot > self.slot()? {
            return Ok(None);
        } else if request_slot == self.spec.genesis_slot {
            return Ok(Some(self.genesis_state_root));
        }

        // Check limits w.r.t historic state bounds.
        let (historic_lower_limit, historic_upper_limit) = self.store.get_historic_state_limits();
        if request_slot > historic_lower_limit && request_slot < historic_upper_limit {
            return Ok(None);
        }

        // Try an optimized path of reading the root directly from the head state.
        let fast_lookup: Option<Hash256> = self.with_head(|head| {
            if head.beacon_block.slot() <= request_slot {
                // Return the head state root if all slots between the request and the head are skipped.
                Ok(Some(head.beacon_state_root()))
            } else if let Ok(root) = head.beacon_state.get_state_root(request_slot) {
                // Return the root if it's easily accessible from the head state.
                Ok(Some(*root))
            } else {
                // Fast lookup is not possible.
                Ok::<_, Error>(None)
            }
        })?;

        if let Some(root) = fast_lookup {
            return Ok(Some(root));
        }

        process_results(
            self.forwards_iter_state_roots_until(request_slot, request_slot)?,
            |mut iter| {
                if let Some((root, slot)) = iter.next() {
                    if slot == request_slot {
                        Ok(Some(root))
                    } else {
                        // Sanity check.
                        Err(Error::InconsistentForwardsIter { request_slot, slot })
                    }
                } else {
                    Ok(None)
                }
            },
        )?
    }

    /// Returns the block root at the given slot, if any. Only returns roots in the canonical chain.
    ///
    /// ## Notes
    ///
    /// - Use the `skips` parameter to define the behaviour when `request_slot` is a skipped slot.
    /// - Returns `Ok(None)` for any slot higher than the current wall-clock slot, or less than
    ///   the oldest known block slot.
    pub fn block_root_at_slot(
        &self,
        request_slot: Slot,
        skips: WhenSlotSkipped,
    ) -> Result<Option<Hash256>, Error> {
        match skips {
            WhenSlotSkipped::None => self.block_root_at_slot_skips_none(request_slot),
            WhenSlotSkipped::Prev => self.block_root_at_slot_skips_prev(request_slot),
        }
        .or_else(|e| match e {
            Error::HistoricalBlockError(_) => Ok(None),
            e => Err(e),
        })
    }

    /// Returns the block root at the given slot, if any. Only returns roots in the canonical chain.
    ///
    /// ## Notes
    ///
    /// - Returns `Ok(None)` if the given `Slot` was skipped.
    /// - Returns `Ok(None)` for any slot higher than the current wall-clock slot.
    ///
    /// ## Errors
    ///
    /// May return a database error.
    fn block_root_at_slot_skips_none(&self, request_slot: Slot) -> Result<Option<Hash256>, Error> {
        if request_slot > self.slot()? {
            return Ok(None);
        } else if request_slot == self.spec.genesis_slot {
            return Ok(Some(self.genesis_block_root));
        }

        let prev_slot = request_slot.saturating_sub(1_u64);

        // Try an optimized path of reading the root directly from the head state.
        let fast_lookup: Option<Option<Hash256>> = self.with_head(|head| {
            let state = &head.beacon_state;

            // Try find the root for the `request_slot`.
            let request_root_opt = match state.slot().cmp(&request_slot) {
                // It's always a skip slot if the head is less than the request slot, return early.
                Ordering::Less => return Ok(Some(None)),
                // The request slot is the head slot.
                Ordering::Equal => Some(head.beacon_block_root),
                // Try find the request slot in the state.
                Ordering::Greater => state.get_block_root(request_slot).ok().copied(),
            };

            if let Some(request_root) = request_root_opt {
                if let Ok(prev_root) = state.get_block_root(prev_slot) {
                    return Ok(Some((*prev_root != request_root).then_some(request_root)));
                }
            }

            // Fast lookup is not possible.
            Ok::<_, Error>(None)
        })?;
        if let Some(root_opt) = fast_lookup {
            return Ok(root_opt);
        }

        if let Some(((prev_root, _), (curr_root, curr_slot))) = process_results(
            self.forwards_iter_block_roots_until(prev_slot, request_slot)?,
            |iter| iter.tuple_windows().next(),
        )? {
            // Sanity check.
            if curr_slot != request_slot {
                return Err(Error::InconsistentForwardsIter {
                    request_slot,
                    slot: curr_slot,
                });
            }
            Ok((curr_root != prev_root).then_some(curr_root))
        } else {
            Ok(None)
        }
    }

    /// Returns the block root at the given slot, if any. Only returns roots in the canonical chain.
    ///
    /// ## Notes
    ///
    /// - Returns the root at the previous non-skipped slot if the given `Slot` was skipped.
    /// - Returns `Ok(None)` for any slot higher than the current wall-clock slot.
    ///
    /// ## Errors
    ///
    /// May return a database error.
    fn block_root_at_slot_skips_prev(&self, request_slot: Slot) -> Result<Option<Hash256>, Error> {
        if request_slot > self.slot()? {
            return Ok(None);
        } else if request_slot == self.spec.genesis_slot {
            return Ok(Some(self.genesis_block_root));
        }

        // Try an optimized path of reading the root directly from the head state.
        let fast_lookup: Option<Hash256> = self.with_head(|head| {
            if head.beacon_block.slot() <= request_slot {
                // Return the head root if all slots between the request and the head are skipped.
                Ok(Some(head.beacon_block_root))
            } else if let Ok(root) = head.beacon_state.get_block_root(request_slot) {
                // Return the root if it's easily accessible from the head state.
                Ok(Some(*root))
            } else {
                // Fast lookup is not possible.
                Ok::<_, Error>(None)
            }
        })?;
        if let Some(root) = fast_lookup {
            return Ok(Some(root));
        }

        process_results(
            self.forwards_iter_block_roots_until(request_slot, request_slot)?,
            |mut iter| {
                if let Some((root, slot)) = iter.next() {
                    if slot == request_slot {
                        Ok(Some(root))
                    } else {
                        // Sanity check.
                        Err(Error::InconsistentForwardsIter { request_slot, slot })
                    }
                } else {
                    Ok(None)
                }
            },
        )?
    }

    /// Returns the block at the given root, if any.
    ///
    /// Will also check the early attester cache for the block. Because of this, there's no
    /// guarantee that a block returned from this function has a `BeaconState` available in
    /// `self.store`. The expected use for this function is *only* for returning blocks requested
    /// from P2P peers.
    ///
    /// ## Errors
    ///
    /// May return a database error.
    pub fn get_blocks_checking_early_attester_cache(
        self: &Arc<Self>,
        block_roots: Vec<Hash256>,
        executor: &TaskExecutor,
    ) -> Result<
        impl Stream<
            Item = (
                Hash256,
                Arc<Result<Option<Arc<SignedBeaconBlock<T::EthSpec>>>, Error>>,
            ),
        >,
        Error,
    > {
        Ok(
            BeaconBlockStreamer::<T>::new(self, CheckEarlyAttesterCache::Yes)?
                .launch_stream(block_roots, executor),
        )
    }

    pub fn get_blocks(
        self: &Arc<Self>,
        block_roots: Vec<Hash256>,
        executor: &TaskExecutor,
    ) -> Result<
        impl Stream<
            Item = (
                Hash256,
                Arc<Result<Option<Arc<SignedBeaconBlock<T::EthSpec>>>, Error>>,
            ),
        >,
        Error,
    > {
        Ok(
            BeaconBlockStreamer::<T>::new(self, CheckEarlyAttesterCache::No)?
                .launch_stream(block_roots, executor),
        )
    }

    pub fn get_blobs_checking_early_attester_cache(
        &self,
        block_root: &Hash256,
    ) -> Result<BlobSidecarList<T::EthSpec>, Error> {
        self.early_attester_cache
            .get_blobs(*block_root)
            .map_or_else(|| self.get_blobs(block_root), Ok)
    }

    /// Returns the block at the given root, if any.
    ///
    /// ## Errors
    ///
    /// May return a database error.
    pub async fn get_block(
        &self,
        block_root: &Hash256,
    ) -> Result<Option<SignedBeaconBlock<T::EthSpec>>, Error> {
        // Load block from database, returning immediately if we have the full block w payload
        // stored.
        let blinded_block = match self.store.try_get_full_block(block_root)? {
            Some(DatabaseBlock::Full(block)) => return Ok(Some(block)),
            Some(DatabaseBlock::Blinded(block)) => block,
            None => return Ok(None),
        };
        let fork = blinded_block.fork_name(&self.spec)?;

        // If we only have a blinded block, load the execution payload from the EL.
        let block_message = blinded_block.message();
        let execution_payload_header = block_message
            .execution_payload()
            .map_err(|_| Error::BlockVariantLacksExecutionPayload(*block_root))?
            .to_execution_payload_header();

        let exec_block_hash = execution_payload_header.block_hash();

        let execution_payload = self
            .execution_layer
            .as_ref()
            .ok_or(Error::ExecutionLayerMissing)?
            .get_payload_for_header(&execution_payload_header, fork)
            .await
            .map_err(|e| {
                Error::ExecutionLayerErrorPayloadReconstruction(exec_block_hash, Box::new(e))
            })?
            .ok_or(Error::BlockHashMissingFromExecutionLayer(exec_block_hash))?;

        // Verify payload integrity.
        let header_from_payload = ExecutionPayloadHeader::from(execution_payload.to_ref());
        if header_from_payload != execution_payload_header {
            for txn in execution_payload.transactions() {
                debug!(
                    self.log,
                    "Reconstructed txn";
                    "bytes" => format!("0x{}", hex::encode(&**txn)),
                );
            }

            return Err(Error::InconsistentPayloadReconstructed {
                slot: blinded_block.slot(),
                exec_block_hash,
                canonical_transactions_root: execution_payload_header.transactions_root(),
                reconstructed_transactions_root: header_from_payload.transactions_root(),
            });
        }

        // Add the payload to the block to form a full block.
        blinded_block
            .try_into_full_block(Some(execution_payload))
            .ok_or(Error::AddPayloadLogicError)
            .map(Some)
    }

    /// Returns the blobs at the given root, if any.
    ///
    /// Returns `Ok(None)` if the blobs and associated block are not found.
    ///
    /// If we can find the corresponding block in our database, we know whether we *should* have
    /// blobs. If we should have blobs and no blobs are found, this will error. If we shouldn't,
    /// this will reconstruct an empty `BlobsSidecar`.
    ///
    /// ## Errors
    /// - any database read errors
    /// - block and blobs are inconsistent in the database
    /// - this method is called with a pre-deneb block root
    /// - this method is called for a blob that is beyond the prune depth
    pub fn get_blobs(&self, block_root: &Hash256) -> Result<BlobSidecarList<T::EthSpec>, Error> {
        match self.store.get_blobs(block_root)? {
            Some(blobs) => Ok(blobs),
            None => Ok(BlobSidecarList::default()),
        }
    }

    pub fn get_blinded_block(
        &self,
        block_root: &Hash256,
    ) -> Result<Option<SignedBlindedBeaconBlock<T::EthSpec>>, Error> {
        Ok(self.store.get_blinded_block(block_root)?)
    }

    /// Returns the state at the given root, if any.
    ///
    /// ## Errors
    ///
    /// May return a database error.
    pub fn get_state(
        &self,
        state_root: &Hash256,
        slot: Option<Slot>,
    ) -> Result<Option<BeaconState<T::EthSpec>>, Error> {
        Ok(self.store.get_state(state_root, slot)?)
    }

    /// Return the sync committee at `slot + 1` from the canonical chain.
    ///
    /// This is useful when dealing with sync committee messages, because messages are signed
    /// and broadcast one slot prior to the slot of the sync committee (which is relevant at
    /// sync committee period boundaries).
    pub fn sync_committee_at_next_slot(
        &self,
        slot: Slot,
    ) -> Result<Arc<SyncCommittee<T::EthSpec>>, Error> {
        let epoch = slot.safe_add(1)?.epoch(T::EthSpec::slots_per_epoch());
        self.sync_committee_at_epoch(epoch)
    }

    /// Return the sync committee at `epoch` from the canonical chain.
    pub fn sync_committee_at_epoch(
        &self,
        epoch: Epoch,
    ) -> Result<Arc<SyncCommittee<T::EthSpec>>, Error> {
        // Try to read a committee from the head. This will work most of the time, but will fail
        // for faraway committees, or if there are skipped slots at the transition to Altair.
        let spec = &self.spec;
        let committee_from_head =
            self.with_head(
                |head| match head.beacon_state.get_built_sync_committee(epoch, spec) {
                    Ok(committee) => Ok(Some(committee.clone())),
                    Err(BeaconStateError::SyncCommitteeNotKnown { .. })
                    | Err(BeaconStateError::IncorrectStateVariant) => Ok(None),
                    Err(e) => Err(Error::from(e)),
                },
            )?;

        if let Some(committee) = committee_from_head {
            Ok(committee)
        } else {
            // Slow path: load a state (or advance the head).
            let sync_committee_period = epoch.sync_committee_period(spec)?;
            let committee = self
                .state_for_sync_committee_period(sync_committee_period)?
                .get_built_sync_committee(epoch, spec)?
                .clone();
            Ok(committee)
        }
    }

    /// Load a state suitable for determining the sync committee for the given period.
    ///
    /// Specifically, the state at the start of the *previous* sync committee period.
    ///
    /// This is sufficient for historical duties, and efficient in the case where the head
    /// is lagging the current period and we need duties for the next period (because we only
    /// have to transition the head to start of the current period).
    ///
    /// We also need to ensure that the load slot is after the Altair fork.
    ///
    /// **WARNING**: the state returned will have dummy state roots. It should only be used
    /// for its sync committees (determining duties, etc).
    pub fn state_for_sync_committee_period(
        &self,
        sync_committee_period: u64,
    ) -> Result<BeaconState<T::EthSpec>, Error> {
        let altair_fork_epoch = self
            .spec
            .altair_fork_epoch
            .ok_or(Error::AltairForkDisabled)?;

        let load_slot = std::cmp::max(
            self.spec.epochs_per_sync_committee_period * sync_committee_period.saturating_sub(1),
            altair_fork_epoch,
        )
        .start_slot(T::EthSpec::slots_per_epoch());

        self.state_at_slot(load_slot, StateSkipConfig::WithoutStateRoots)
    }

    /// Returns the current heads of the `BeaconChain`. For the canonical head, see `Self::head`.
    ///
    /// Returns `(block_root, block_slot)`.
    pub fn heads(&self) -> Vec<(Hash256, Slot)> {
        self.head_tracker.heads()
    }

    pub fn knows_head(&self, block_hash: &SignedBeaconBlockHash) -> bool {
        self.head_tracker.contains_head((*block_hash).into())
    }

    /// Returns the `BeaconState` at the given slot.
    ///
    /// Returns `None` when the state is not found in the database or there is an error skipping
    /// to a future state.
    pub fn state_at_slot(
        &self,
        slot: Slot,
        config: StateSkipConfig,
    ) -> Result<BeaconState<T::EthSpec>, Error> {
        let head_state = self.head_beacon_state_cloned();

        match slot.cmp(&head_state.slot()) {
            Ordering::Equal => Ok(head_state),
            Ordering::Greater => {
                if slot > head_state.slot() + T::EthSpec::slots_per_epoch() {
                    warn!(
                        self.log,
                        "Skipping more than an epoch";
                        "head_slot" => head_state.slot(),
                        "request_slot" => slot
                    )
                }

                let start_slot = head_state.slot();
                let task_start = Instant::now();
                let max_task_runtime = Duration::from_secs(self.spec.seconds_per_slot);

                let head_state_slot = head_state.slot();
                let mut state = head_state;

                let skip_state_root = match config {
                    StateSkipConfig::WithStateRoots => None,
                    StateSkipConfig::WithoutStateRoots => Some(Hash256::zero()),
                };

                while state.slot() < slot {
                    // Do not allow and forward state skip that takes longer than the maximum task duration.
                    //
                    // This is a protection against nodes doing too much work when they're not synced
                    // to a chain.
                    if task_start + max_task_runtime < Instant::now() {
                        return Err(Error::StateSkipTooLarge {
                            start_slot,
                            requested_slot: slot,
                            max_task_runtime,
                        });
                    }

                    // Note: supplying some `state_root` when it is known would be a cheap and easy
                    // optimization.
                    match per_slot_processing(&mut state, skip_state_root, &self.spec) {
                        Ok(_) => (),
                        Err(e) => {
                            warn!(
                                self.log,
                                "Unable to load state at slot";
                                "error" => ?e,
                                "head_slot" => head_state_slot,
                                "requested_slot" => slot
                            );
                            return Err(Error::NoStateForSlot(slot));
                        }
                    };
                }
                Ok(state)
            }
            Ordering::Less => {
                let state_root =
                    process_results(self.forwards_iter_state_roots_until(slot, slot)?, |iter| {
                        iter.take_while(|(_, current_slot)| *current_slot >= slot)
                            .find(|(_, current_slot)| *current_slot == slot)
                            .map(|(root, _slot)| root)
                    })?
                    .ok_or(Error::NoStateForSlot(slot))?;

                Ok(self
                    .get_state(&state_root, Some(slot))?
                    .ok_or(Error::NoStateForSlot(slot))?)
            }
        }
    }

    /// Returns the `BeaconState` the current slot (viz., `self.slot()`).
    ///
    ///  - A reference to the head state (note: this keeps a read lock on the head, try to use
    ///  sparingly).
    ///  - The head state, but with skipped slots (for states later than the head).
    ///
    ///  Returns `None` when there is an error skipping to a future state or the slot clock cannot
    ///  be read.
    pub fn wall_clock_state(&self) -> Result<BeaconState<T::EthSpec>, Error> {
        self.state_at_slot(self.slot()?, StateSkipConfig::WithStateRoots)
    }

    /// Returns the validator index (if any) for the given public key.
    ///
    /// ## Notes
    ///
    /// This query uses the `validator_pubkey_cache` which contains _all_ validators ever seen,
    /// even if those validators aren't included in the head state. It is important to remember
    /// that just because a validator exists here, it doesn't necessarily exist in all
    /// `BeaconStates`.
    ///
    /// ## Errors
    ///
    /// May return an error if acquiring a read-lock on the `validator_pubkey_cache` times out.
    pub fn validator_index(&self, pubkey: &PublicKeyBytes) -> Result<Option<usize>, Error> {
        let pubkey_cache = self
            .validator_pubkey_cache
            .try_read_for(VALIDATOR_PUBKEY_CACHE_LOCK_TIMEOUT)
            .ok_or(Error::ValidatorPubkeyCacheLockTimeout)?;

        Ok(pubkey_cache.get_index(pubkey))
    }

    /// Return the validator indices of all public keys fetched from an iterator.
    ///
    /// If any public key doesn't belong to a known validator then an error will be returned.
    /// We could consider relaxing this by returning `Vec<Option<usize>>` in future.
    pub fn validator_indices<'a>(
        &self,
        validator_pubkeys: impl Iterator<Item = &'a PublicKeyBytes>,
    ) -> Result<Vec<u64>, Error> {
        let pubkey_cache = self
            .validator_pubkey_cache
            .try_read_for(VALIDATOR_PUBKEY_CACHE_LOCK_TIMEOUT)
            .ok_or(Error::ValidatorPubkeyCacheLockTimeout)?;

        validator_pubkeys
            .map(|pubkey| {
                pubkey_cache
                    .get_index(pubkey)
                    .map(|id| id as u64)
                    .ok_or(Error::ValidatorPubkeyUnknown(*pubkey))
            })
            .collect()
    }

    /// Returns the validator pubkey (if any) for the given validator index.
    ///
    /// ## Notes
    ///
    /// This query uses the `validator_pubkey_cache` which contains _all_ validators ever seen,
    /// even if those validators aren't included in the head state. It is important to remember
    /// that just because a validator exists here, it doesn't necessarily exist in all
    /// `BeaconStates`.
    ///
    /// ## Errors
    ///
    /// May return an error if acquiring a read-lock on the `validator_pubkey_cache` times out.
    pub fn validator_pubkey(&self, validator_index: usize) -> Result<Option<PublicKey>, Error> {
        let pubkey_cache = self
            .validator_pubkey_cache
            .try_read_for(VALIDATOR_PUBKEY_CACHE_LOCK_TIMEOUT)
            .ok_or(Error::ValidatorPubkeyCacheLockTimeout)?;

        Ok(pubkey_cache.get(validator_index).cloned())
    }

    /// As per `Self::validator_pubkey`, but returns `PublicKeyBytes`.
    pub fn validator_pubkey_bytes(
        &self,
        validator_index: usize,
    ) -> Result<Option<PublicKeyBytes>, Error> {
        let pubkey_cache = self
            .validator_pubkey_cache
            .try_read_for(VALIDATOR_PUBKEY_CACHE_LOCK_TIMEOUT)
            .ok_or(Error::ValidatorPubkeyCacheLockTimeout)?;

        Ok(pubkey_cache.get_pubkey_bytes(validator_index).copied())
    }

    /// As per `Self::validator_pubkey_bytes` but will resolve multiple indices at once to avoid
    /// bouncing the read-lock on the pubkey cache.
    ///
    /// Returns a map that may have a length less than `validator_indices.len()` if some indices
    /// were unable to be resolved.
    pub fn validator_pubkey_bytes_many(
        &self,
        validator_indices: &[usize],
    ) -> Result<HashMap<usize, PublicKeyBytes>, Error> {
        let pubkey_cache = self
            .validator_pubkey_cache
            .try_read_for(VALIDATOR_PUBKEY_CACHE_LOCK_TIMEOUT)
            .ok_or(Error::ValidatorPubkeyCacheLockTimeout)?;

        let mut map = HashMap::with_capacity(validator_indices.len());
        for &validator_index in validator_indices {
            if let Some(pubkey) = pubkey_cache.get_pubkey_bytes(validator_index) {
                map.insert(validator_index, *pubkey);
            }
        }
        Ok(map)
    }

    /// Returns the block canonical root of the current canonical chain at a given slot, starting from the given state.
    ///
    /// Returns `None` if the given slot doesn't exist in the chain.
    pub fn root_at_slot_from_state(
        &self,
        target_slot: Slot,
        beacon_block_root: Hash256,
        state: &BeaconState<T::EthSpec>,
    ) -> Result<Option<Hash256>, Error> {
        let iter = BlockRootsIterator::new(&self.store, state);
        let iter_with_head = std::iter::once(Ok((beacon_block_root, state.slot())))
            .chain(iter)
            .map(|result| result.map_err(|e| e.into()));

        process_results(iter_with_head, |mut iter| {
            iter.find(|(_, slot)| *slot == target_slot)
                .map(|(root, _)| root)
        })
    }

    /// Returns the attestation duties for the given validator indices using the shuffling cache.
    ///
    /// An error may be returned if `head_block_root` is a finalized block, this function is only
    /// designed for operations at the head of the chain.
    ///
    /// The returned `Vec` will have the same length as `validator_indices`, any
    /// non-existing/inactive validators will have `None` values.
    ///
    /// ## Notes
    ///
    /// This function will try to use the shuffling cache to return the value. If the value is not
    /// in the shuffling cache, it will be added. Care should be taken not to wash out the
    /// shuffling cache with historical/useless values.
    pub fn validator_attestation_duties(
        &self,
        validator_indices: &[u64],
        epoch: Epoch,
        head_block_root: Hash256,
    ) -> Result<(Vec<Option<AttestationDuty>>, Hash256, ExecutionStatus), Error> {
        let execution_status = self
            .canonical_head
            .fork_choice_read_lock()
            .get_block_execution_status(&head_block_root)
            .ok_or(Error::AttestationHeadNotInForkChoice(head_block_root))?;

        let (duties, dependent_root) = self.with_committee_cache(
            head_block_root,
            epoch,
            |committee_cache, dependent_root| {
                let duties = validator_indices
                    .iter()
                    .map(|validator_index| {
                        let validator_index = *validator_index as usize;
                        committee_cache.get_attestation_duties(validator_index)
                    })
                    .collect();

                Ok((duties, dependent_root))
            },
        )?;
        Ok((duties, dependent_root, execution_status))
    }

    /// Returns an aggregated `Attestation`, if any, that has a matching `attestation.data`.
    ///
    /// The attestation will be obtained from `self.naive_aggregation_pool`.
    pub fn get_aggregated_attestation(
        &self,
        data: &AttestationData,
    ) -> Result<Option<Attestation<T::EthSpec>>, Error> {
        if let Some(attestation) = self.naive_aggregation_pool.read().get(data) {
            self.filter_optimistic_attestation(attestation)
                .map(Option::Some)
        } else {
            Ok(None)
        }
    }

    /// Returns an aggregated `Attestation`, if any, that has a matching
    /// `attestation.data.tree_hash_root()`.
    ///
    /// The attestation will be obtained from `self.naive_aggregation_pool`.
    pub fn get_aggregated_attestation_by_slot_and_root(
        &self,
        slot: Slot,
        attestation_data_root: &Hash256,
    ) -> Result<Option<Attestation<T::EthSpec>>, Error> {
        if let Some(attestation) = self
            .naive_aggregation_pool
            .read()
            .get_by_slot_and_root(slot, attestation_data_root)
        {
            self.filter_optimistic_attestation(attestation)
                .map(Option::Some)
        } else {
            Ok(None)
        }
    }

    /// Returns `Ok(attestation)` if the supplied `attestation` references a valid
    /// `beacon_block_root`.
    fn filter_optimistic_attestation(
        &self,
        attestation: Attestation<T::EthSpec>,
    ) -> Result<Attestation<T::EthSpec>, Error> {
        let beacon_block_root = attestation.data.beacon_block_root;
        match self
            .canonical_head
            .fork_choice_read_lock()
            .get_block_execution_status(&beacon_block_root)
        {
            // The attestation references a block that is not in fork choice, it must be
            // pre-finalization.
            None => Err(Error::CannotAttestToFinalizedBlock { beacon_block_root }),
            // The attestation references a fully valid `beacon_block_root`.
            Some(execution_status) if execution_status.is_valid_or_irrelevant() => Ok(attestation),
            // The attestation references a block that has not been verified by an EL (i.e. it
            // is optimistic or invalid). Don't return the block, return an error instead.
            Some(execution_status) => Err(Error::HeadBlockNotFullyVerified {
                beacon_block_root,
                execution_status,
            }),
        }
    }

    /// Return an aggregated `SyncCommitteeContribution` matching the given `root`.
    pub fn get_aggregated_sync_committee_contribution(
        &self,
        sync_contribution_data: &SyncContributionData,
    ) -> Result<Option<SyncCommitteeContribution<T::EthSpec>>, Error> {
        if let Some(contribution) = self
            .naive_sync_aggregation_pool
            .read()
            .get(sync_contribution_data)
        {
            self.filter_optimistic_sync_committee_contribution(contribution)
                .map(Option::Some)
        } else {
            Ok(None)
        }
    }

    fn filter_optimistic_sync_committee_contribution(
        &self,
        contribution: SyncCommitteeContribution<T::EthSpec>,
    ) -> Result<SyncCommitteeContribution<T::EthSpec>, Error> {
        let beacon_block_root = contribution.beacon_block_root;
        match self
            .canonical_head
            .fork_choice_read_lock()
            .get_block_execution_status(&beacon_block_root)
        {
            // The contribution references a block that is not in fork choice, it must be
            // pre-finalization.
            None => Err(Error::SyncContributionDataReferencesFinalizedBlock { beacon_block_root }),
            // The contribution references a fully valid `beacon_block_root`.
            Some(execution_status) if execution_status.is_valid_or_irrelevant() => Ok(contribution),
            // The contribution references a block that has not been verified by an EL (i.e. it
            // is optimistic or invalid). Don't return the block, return an error instead.
            Some(execution_status) => Err(Error::HeadBlockNotFullyVerified {
                beacon_block_root,
                execution_status,
            }),
        }
    }

    /// Produce an unaggregated `Attestation` that is valid for the given `slot` and `index`.
    ///
    /// The produced `Attestation` will not be valid until it has been signed by exactly one
    /// validator that is in the committee for `slot` and `index` in the canonical chain.
    ///
    /// Always attests to the canonical chain.
    ///
    /// ## Errors
    ///
    /// May return an error if the `request_slot` is too far behind the head state.
    pub fn produce_unaggregated_attestation(
        &self,
        request_slot: Slot,
        request_index: CommitteeIndex,
    ) -> Result<Attestation<T::EthSpec>, Error> {
        let _total_timer = metrics::start_timer(&metrics::ATTESTATION_PRODUCTION_SECONDS);

        // The early attester cache will return `Some(attestation)` in the scenario where there is a
        // block being imported that will become the head block, but that block has not yet been
        // inserted into the database and set as `self.canonical_head`.
        //
        // In effect, the early attester cache prevents slow database IO from causing missed
        // head/target votes.
        //
        // The early attester cache should never contain an optimistically imported block.
        match self
            .early_attester_cache
            .try_attest(request_slot, request_index, &self.spec)
        {
            // The cache matched this request, return the value.
            Ok(Some(attestation)) => return Ok(attestation),
            // The cache did not match this request, proceed with the rest of this function.
            Ok(None) => (),
            // The cache returned an error. Log the error and proceed with the rest of this
            // function.
            Err(e) => warn!(
                self.log,
                "Early attester cache failed";
                "error" => ?e
            ),
        }

        let slots_per_epoch = T::EthSpec::slots_per_epoch();
        let request_epoch = request_slot.epoch(slots_per_epoch);

        /*
         * Phase 1/2:
         *
         * Take a short-lived read-lock on the head and copy the necessary information from it.
         *
         * It is important that this first phase is as quick as possible; creating contention for
         * the head-lock is not desirable.
         */

        let head_state_slot;
        let beacon_block_root;
        let beacon_state_root;
        let target;
        let current_epoch_attesting_info: Option<(Checkpoint, usize)>;
        let attester_cache_key;
        let head_timer = metrics::start_timer(&metrics::ATTESTATION_PRODUCTION_HEAD_SCRAPE_SECONDS);
        // The following braces are to prevent the `cached_head` Arc from being held for longer than
        // required. It also helps reduce the diff for a very large PR (#3244).
        {
            let head = self.head_snapshot();
            let head_state = &head.beacon_state;
            head_state_slot = head_state.slot();

            // There is no value in producing an attestation to a block that is pre-finalization and
            // it is likely to cause expensive and pointless reads to the freezer database. Exit
            // early if this is the case.
            let finalized_slot = head_state
                .finalized_checkpoint()
                .epoch
                .start_slot(slots_per_epoch);
            if request_slot < finalized_slot {
                return Err(Error::AttestingToFinalizedSlot {
                    finalized_slot,
                    request_slot,
                });
            }

            // This function will eventually fail when trying to access a slot which is
            // out-of-bounds of `state.block_roots`. This explicit error is intended to provide a
            // clearer message to the user than an ambiguous `SlotOutOfBounds` error.
            let slots_per_historical_root = T::EthSpec::slots_per_historical_root() as u64;
            let lowest_permissible_slot =
                head_state.slot().saturating_sub(slots_per_historical_root);
            if request_slot < lowest_permissible_slot {
                return Err(Error::AttestingToAncientSlot {
                    lowest_permissible_slot,
                    request_slot,
                });
            }

            if request_slot >= head_state.slot() {
                // When attesting to the head slot or later, always use the head of the chain.
                beacon_block_root = head.beacon_block_root;
                beacon_state_root = head.beacon_state_root();
            } else {
                // Permit attesting to slots *prior* to the current head. This is desirable when
                // the VC and BN are out-of-sync due to time issues or overloading.
                beacon_block_root = *head_state.get_block_root(request_slot)?;
                beacon_state_root = *head_state.get_state_root(request_slot)?;
            };

            let target_slot = request_epoch.start_slot(T::EthSpec::slots_per_epoch());
            let target_root = if head_state.slot() <= target_slot {
                // If the state is earlier than the target slot then the target *must* be the head
                // block root.
                beacon_block_root
            } else {
                *head_state.get_block_root(target_slot)?
            };
            target = Checkpoint {
                epoch: request_epoch,
                root: target_root,
            };

            current_epoch_attesting_info = if head_state.current_epoch() == request_epoch {
                // When the head state is in the same epoch as the request, all the information
                // required to attest is available on the head state.
                Some((
                    head_state.current_justified_checkpoint(),
                    head_state
                        .get_beacon_committee(request_slot, request_index)?
                        .committee
                        .len(),
                ))
            } else {
                // If the head state is in a *different* epoch to the request, more work is required
                // to determine the justified checkpoint and committee length.
                None
            };

            // Determine the key for `self.attester_cache`, in case it is required later in this
            // routine.
            attester_cache_key =
                AttesterCacheKey::new(request_epoch, head_state, beacon_block_root)?;
        }
        drop(head_timer);

        // Only attest to a block if it is fully verified (i.e. not optimistic or invalid).
        match self
            .canonical_head
            .fork_choice_read_lock()
            .get_block_execution_status(&beacon_block_root)
        {
            Some(execution_status) if execution_status.is_valid_or_irrelevant() => (),
            Some(execution_status) => {
                return Err(Error::HeadBlockNotFullyVerified {
                    beacon_block_root,
                    execution_status,
                })
            }
            None => return Err(Error::HeadMissingFromForkChoice(beacon_block_root)),
        };

        /*
         *  Phase 2/2:
         *
         *  If the justified checkpoint and committee length from the head are suitable for this
         *  attestation, use them. If not, try the attester cache. If the cache misses, load a state
         *  from disk and prime the cache with it.
         */

        let cache_timer =
            metrics::start_timer(&metrics::ATTESTATION_PRODUCTION_CACHE_INTERACTION_SECONDS);
        let (justified_checkpoint, committee_len) =
            if let Some((justified_checkpoint, committee_len)) = current_epoch_attesting_info {
                // The head state is in the same epoch as the attestation, so there is no more
                // required information.
                (justified_checkpoint, committee_len)
            } else if let Some(cached_values) = self.attester_cache.get::<T::EthSpec>(
                &attester_cache_key,
                request_slot,
                request_index,
                &self.spec,
            )? {
                // The suitable values were already cached. Return them.
                cached_values
            } else {
                debug!(
                    self.log,
                    "Attester cache miss";
                    "beacon_block_root" => ?beacon_block_root,
                    "head_state_slot" => %head_state_slot,
                    "request_slot" => %request_slot,
                );

                // Neither the head state, nor the attester cache was able to produce the required
                // information to attest in this epoch. So, load a `BeaconState` from disk and use
                // it to fulfil the request (and prime the cache to avoid this next time).
                let _cache_build_timer =
                    metrics::start_timer(&metrics::ATTESTATION_PRODUCTION_CACHE_PRIME_SECONDS);
                self.attester_cache.load_and_cache_state(
                    beacon_state_root,
                    attester_cache_key,
                    request_slot,
                    request_index,
                    self,
                )?
            };
        drop(cache_timer);

        Ok(Attestation {
            aggregation_bits: BitList::with_capacity(committee_len)?,
            data: AttestationData {
                slot: request_slot,
                index: request_index,
                beacon_block_root,
                source: justified_checkpoint,
                target,
            },
            signature: AggregateSignature::empty(),
        })
    }

    /// Performs the same validation as `Self::verify_unaggregated_attestation_for_gossip`, but for
    /// multiple attestations using batch BLS verification. Batch verification can provide
    /// significant CPU-time savings compared to individual verification.
    pub fn batch_verify_unaggregated_attestations_for_gossip<'a, I>(
        &self,
        attestations: I,
    ) -> Result<
        Vec<Result<VerifiedUnaggregatedAttestation<'a, T>, AttestationError>>,
        AttestationError,
    >
    where
        I: Iterator<Item = (&'a Attestation<T::EthSpec>, Option<SubnetId>)> + ExactSizeIterator,
    {
        batch_verify_unaggregated_attestations(attestations, self)
    }

    /// Accepts some `Attestation` from the network and attempts to verify it, returning `Ok(_)` if
    /// it is valid to be (re)broadcast on the gossip network.
    ///
    /// The attestation must be "unaggregated", that is it must have exactly one
    /// aggregation bit set.
    pub fn verify_unaggregated_attestation_for_gossip<'a>(
        &self,
        unaggregated_attestation: &'a Attestation<T::EthSpec>,
        subnet_id: Option<SubnetId>,
    ) -> Result<VerifiedUnaggregatedAttestation<'a, T>, AttestationError> {
        metrics::inc_counter(&metrics::UNAGGREGATED_ATTESTATION_PROCESSING_REQUESTS);
        let _timer =
            metrics::start_timer(&metrics::UNAGGREGATED_ATTESTATION_GOSSIP_VERIFICATION_TIMES);

        VerifiedUnaggregatedAttestation::verify(unaggregated_attestation, subnet_id, self).map(
            |v| {
                // This method is called for API and gossip attestations, so this covers all unaggregated attestation events
                if let Some(event_handler) = self.event_handler.as_ref() {
                    if event_handler.has_attestation_subscribers() {
                        event_handler
                            .register(EventKind::Attestation(Box::new(v.attestation().clone())));
                    }
                }
                metrics::inc_counter(&metrics::UNAGGREGATED_ATTESTATION_PROCESSING_SUCCESSES);
                v
            },
        )
    }

    /// Performs the same validation as `Self::verify_aggregated_attestation_for_gossip`, but for
    /// multiple attestations using batch BLS verification. Batch verification can provide
    /// significant CPU-time savings compared to individual verification.
    pub fn batch_verify_aggregated_attestations_for_gossip<'a, I>(
        &self,
        aggregates: I,
    ) -> Result<Vec<Result<VerifiedAggregatedAttestation<'a, T>, AttestationError>>, AttestationError>
    where
        I: Iterator<Item = &'a SignedAggregateAndProof<T::EthSpec>> + ExactSizeIterator,
    {
        batch_verify_aggregated_attestations(aggregates, self)
    }

    /// Accepts some `SignedAggregateAndProof` from the network and attempts to verify it,
    /// returning `Ok(_)` if it is valid to be (re)broadcast on the gossip network.
    pub fn verify_aggregated_attestation_for_gossip<'a>(
        &self,
        signed_aggregate: &'a SignedAggregateAndProof<T::EthSpec>,
    ) -> Result<VerifiedAggregatedAttestation<'a, T>, AttestationError> {
        metrics::inc_counter(&metrics::AGGREGATED_ATTESTATION_PROCESSING_REQUESTS);
        let _timer =
            metrics::start_timer(&metrics::AGGREGATED_ATTESTATION_GOSSIP_VERIFICATION_TIMES);

        VerifiedAggregatedAttestation::verify(signed_aggregate, self).map(|v| {
            // This method is called for API and gossip attestations, so this covers all aggregated attestation events
            if let Some(event_handler) = self.event_handler.as_ref() {
                if event_handler.has_attestation_subscribers() {
                    event_handler
                        .register(EventKind::Attestation(Box::new(v.attestation().clone())));
                }
            }
            metrics::inc_counter(&metrics::AGGREGATED_ATTESTATION_PROCESSING_SUCCESSES);
            v
        })
    }

    /// Accepts some `SyncCommitteeMessage` from the network and attempts to verify it, returning `Ok(_)` if
    /// it is valid to be (re)broadcast on the gossip network.
    pub fn verify_sync_committee_message_for_gossip(
        &self,
        sync_message: SyncCommitteeMessage,
        subnet_id: SyncSubnetId,
    ) -> Result<VerifiedSyncCommitteeMessage, SyncCommitteeError> {
        metrics::inc_counter(&metrics::SYNC_MESSAGE_PROCESSING_REQUESTS);
        let _timer = metrics::start_timer(&metrics::SYNC_MESSAGE_GOSSIP_VERIFICATION_TIMES);

        VerifiedSyncCommitteeMessage::verify(sync_message, subnet_id, self).map(|v| {
            metrics::inc_counter(&metrics::SYNC_MESSAGE_PROCESSING_SUCCESSES);
            v
        })
    }

    /// Accepts some `SignedContributionAndProof` from the network and attempts to verify it,
    /// returning `Ok(_)` if it is valid to be (re)broadcast on the gossip network.
    pub fn verify_sync_contribution_for_gossip(
        &self,
        sync_contribution: SignedContributionAndProof<T::EthSpec>,
    ) -> Result<VerifiedSyncContribution<T>, SyncCommitteeError> {
        metrics::inc_counter(&metrics::SYNC_CONTRIBUTION_PROCESSING_REQUESTS);
        let _timer = metrics::start_timer(&metrics::SYNC_CONTRIBUTION_GOSSIP_VERIFICATION_TIMES);
        VerifiedSyncContribution::verify(sync_contribution, self).map(|v| {
            if let Some(event_handler) = self.event_handler.as_ref() {
                if event_handler.has_contribution_subscribers() {
                    event_handler.register(EventKind::ContributionAndProof(Box::new(
                        v.aggregate().clone(),
                    )));
                }
            }
            metrics::inc_counter(&metrics::SYNC_CONTRIBUTION_PROCESSING_SUCCESSES);
            v
        })
    }

    /// Accepts some 'LightClientFinalityUpdate' from the network and attempts to verify it
    pub fn verify_finality_update_for_gossip(
        self: &Arc<Self>,
        light_client_finality_update: LightClientFinalityUpdate<T::EthSpec>,
        seen_timestamp: Duration,
    ) -> Result<VerifiedLightClientFinalityUpdate<T>, LightClientFinalityUpdateError> {
        VerifiedLightClientFinalityUpdate::verify(
            light_client_finality_update,
            self,
            seen_timestamp,
        )
        .map(|v| {
            metrics::inc_counter(&metrics::FINALITY_UPDATE_PROCESSING_SUCCESSES);
            v
        })
    }

    pub fn verify_blob_sidecar_for_gossip(
        self: &Arc<Self>,
        blob_sidecar: SignedBlobSidecar<T::EthSpec>,
        subnet_id: u64,
    ) -> Result<GossipVerifiedBlob<T>, GossipBlobError<T::EthSpec>> {
        blob_verification::validate_blob_sidecar_for_gossip(blob_sidecar, subnet_id, self)
    }

    /// Accepts some 'LightClientOptimisticUpdate' from the network and attempts to verify it
    pub fn verify_optimistic_update_for_gossip(
        self: &Arc<Self>,
        light_client_optimistic_update: LightClientOptimisticUpdate<T::EthSpec>,
        seen_timestamp: Duration,
    ) -> Result<VerifiedLightClientOptimisticUpdate<T>, LightClientOptimisticUpdateError> {
        VerifiedLightClientOptimisticUpdate::verify(
            light_client_optimistic_update,
            self,
            seen_timestamp,
        )
        .map(|v| {
            metrics::inc_counter(&metrics::OPTIMISTIC_UPDATE_PROCESSING_SUCCESSES);
            v
        })
    }

    /// Accepts some attestation-type object and attempts to verify it in the context of fork
    /// choice. If it is valid it is applied to `self.fork_choice`.
    ///
    /// Common items that implement `VerifiedAttestation`:
    ///
    /// - `VerifiedUnaggregatedAttestation`
    /// - `VerifiedAggregatedAttestation`
    pub fn apply_attestation_to_fork_choice(
        &self,
        verified: &impl VerifiedAttestation<T>,
    ) -> Result<(), Error> {
        let _timer = metrics::start_timer(&metrics::FORK_CHOICE_PROCESS_ATTESTATION_TIMES);

        self.canonical_head
            .fork_choice_write_lock()
            .on_attestation(
                self.slot()?,
                verified.indexed_attestation(),
                AttestationFromBlock::False,
            )
            .map_err(Into::into)
    }

    /// Accepts an `VerifiedUnaggregatedAttestation` and attempts to apply it to the "naive
    /// aggregation pool".
    ///
    /// The naive aggregation pool is used by local validators to produce
    /// `SignedAggregateAndProof`.
    ///
    /// If the attestation is too old (low slot) to be included in the pool it is simply dropped
    /// and no error is returned.
    pub fn add_to_naive_aggregation_pool(
        &self,
        unaggregated_attestation: &impl VerifiedAttestation<T>,
    ) -> Result<(), AttestationError> {
        let _timer = metrics::start_timer(&metrics::ATTESTATION_PROCESSING_APPLY_TO_AGG_POOL);

        let attestation = unaggregated_attestation.attestation();

        match self.naive_aggregation_pool.write().insert(attestation) {
            Ok(outcome) => trace!(
                self.log,
                "Stored unaggregated attestation";
                "outcome" => ?outcome,
                "index" => attestation.data.index,
                "slot" => attestation.data.slot.as_u64(),
            ),
            Err(NaiveAggregationError::SlotTooLow {
                slot,
                lowest_permissible_slot,
            }) => {
                trace!(
                    self.log,
                    "Refused to store unaggregated attestation";
                    "lowest_permissible_slot" => lowest_permissible_slot.as_u64(),
                    "slot" => slot.as_u64(),
                );
            }
            Err(e) => {
                error!(
                        self.log,
                        "Failed to store unaggregated attestation";
                        "error" => ?e,
                        "index" => attestation.data.index,
                        "slot" => attestation.data.slot.as_u64(),
                );
                return Err(Error::from(e).into());
            }
        };

        Ok(())
    }

    /// Accepts a `VerifiedSyncCommitteeMessage` and attempts to apply it to the "naive
    /// aggregation pool".
    ///
    /// The naive aggregation pool is used by local validators to produce
    /// `SignedContributionAndProof`.
    ///
    /// If the sync message is too old (low slot) to be included in the pool it is simply dropped
    /// and no error is returned.
    pub fn add_to_naive_sync_aggregation_pool(
        &self,
        verified_sync_committee_message: VerifiedSyncCommitteeMessage,
    ) -> Result<VerifiedSyncCommitteeMessage, SyncCommitteeError> {
        let sync_message = verified_sync_committee_message.sync_message();
        let positions_by_subnet_id: &HashMap<SyncSubnetId, Vec<usize>> =
            verified_sync_committee_message.subnet_positions();
        for (subnet_id, positions) in positions_by_subnet_id.iter() {
            for position in positions {
                let _timer =
                    metrics::start_timer(&metrics::SYNC_CONTRIBUTION_PROCESSING_APPLY_TO_AGG_POOL);
                let contribution = SyncCommitteeContribution::from_message(
                    sync_message,
                    subnet_id.into(),
                    *position,
                )?;

                match self
                    .naive_sync_aggregation_pool
                    .write()
                    .insert(&contribution)
                {
                    Ok(outcome) => trace!(
                        self.log,
                        "Stored unaggregated sync committee message";
                        "outcome" => ?outcome,
                        "index" => sync_message.validator_index,
                        "slot" => sync_message.slot.as_u64(),
                    ),
                    Err(NaiveAggregationError::SlotTooLow {
                        slot,
                        lowest_permissible_slot,
                    }) => {
                        trace!(
                            self.log,
                            "Refused to store unaggregated sync committee message";
                            "lowest_permissible_slot" => lowest_permissible_slot.as_u64(),
                            "slot" => slot.as_u64(),
                        );
                    }
                    Err(e) => {
                        error!(
                                self.log,
                                "Failed to store unaggregated sync committee message";
                                "error" => ?e,
                                "index" => sync_message.validator_index,
                                "slot" => sync_message.slot.as_u64(),
                        );
                        return Err(Error::from(e).into());
                    }
                };
            }
        }
        Ok(verified_sync_committee_message)
    }

    /// Accepts a `VerifiedAttestation` and attempts to apply it to `self.op_pool`.
    ///
    /// The op pool is used by local block producers to pack blocks with operations.
    pub fn add_to_block_inclusion_pool<A>(
        &self,
        verified_attestation: A,
    ) -> Result<(), AttestationError>
    where
        A: VerifiedAttestation<T>,
    {
        let _timer = metrics::start_timer(&metrics::ATTESTATION_PROCESSING_APPLY_TO_OP_POOL);

        // If there's no eth1 chain then it's impossible to produce blocks and therefore
        // useless to put things in the op pool.
        if self.eth1_chain.is_some() {
            let (attestation, attesting_indices) =
                verified_attestation.into_attestation_and_indices();
            self.op_pool
                .insert_attestation(attestation, attesting_indices)
                .map_err(Error::from)?;
        }

        Ok(())
    }

    /// Accepts a `VerifiedSyncContribution` and attempts to apply it to `self.op_pool`.
    ///
    /// The op pool is used by local block producers to pack blocks with operations.
    pub fn add_contribution_to_block_inclusion_pool(
        &self,
        contribution: VerifiedSyncContribution<T>,
    ) -> Result<(), SyncCommitteeError> {
        let _timer = metrics::start_timer(&metrics::SYNC_CONTRIBUTION_PROCESSING_APPLY_TO_OP_POOL);

        // If there's no eth1 chain then it's impossible to produce blocks and therefore
        // useless to put things in the op pool.
        if self.eth1_chain.is_some() {
            self.op_pool
                .insert_sync_contribution(contribution.contribution())
                .map_err(Error::from)?;
        }

        Ok(())
    }

    /// Filter an attestation from the op pool for shuffling compatibility.
    ///
    /// Use the provided `filter_cache` map to memoize results.
    pub fn filter_op_pool_attestation(
        &self,
        filter_cache: &mut HashMap<(Hash256, Epoch), bool>,
        att: &AttestationRef<T::EthSpec>,
        state: &BeaconState<T::EthSpec>,
    ) -> bool {
        *filter_cache
            .entry((att.data.beacon_block_root, att.checkpoint.target_epoch))
            .or_insert_with(|| {
                self.shuffling_is_compatible(
                    &att.data.beacon_block_root,
                    att.checkpoint.target_epoch,
                    state,
                )
            })
    }

    /// Check that the shuffling at `block_root` is equal to one of the shufflings of `state`.
    ///
    /// The `target_epoch` argument determines which shuffling to check compatibility with, it
    /// should be equal to the current or previous epoch of `state`, or else `false` will be
    /// returned.
    ///
    /// The compatibility check is designed to be fast: we check that the block that
    /// determined the RANDAO mix for the `target_epoch` matches the ancestor of the block
    /// identified by `block_root` (at that slot).
    pub fn shuffling_is_compatible(
        &self,
        block_root: &Hash256,
        target_epoch: Epoch,
        state: &BeaconState<T::EthSpec>,
    ) -> bool {
        self.shuffling_is_compatible_result(block_root, target_epoch, state)
            .unwrap_or_else(|e| {
                debug!(
                    self.log,
                    "Skipping attestation with incompatible shuffling";
                    "block_root" => ?block_root,
                    "target_epoch" => target_epoch,
                    "reason" => ?e,
                );
                false
            })
    }

    fn shuffling_is_compatible_result(
        &self,
        block_root: &Hash256,
        target_epoch: Epoch,
        state: &BeaconState<T::EthSpec>,
    ) -> Result<bool, Error> {
        // Compute the shuffling ID for the head state in the `target_epoch`.
        let relative_epoch = RelativeEpoch::from_epoch(state.current_epoch(), target_epoch)
            .map_err(|e| Error::BeaconStateError(e.into()))?;
        let head_shuffling_id =
            AttestationShufflingId::new(self.genesis_block_root, state, relative_epoch)?;

        // Load the block's shuffling ID from fork choice. We use the variant of `get_block` that
        // checks descent from the finalized block, so there's one case where we'll spuriously
        // return `false`: where an attestation for the previous epoch nominates the pivot block
        // which is the parent block of the finalized block. Such attestations are not useful, so
        // this doesn't matter.
        let fork_choice_lock = self.canonical_head.fork_choice_read_lock();
        let block = fork_choice_lock
            .get_block(block_root)
            .ok_or(Error::AttestationHeadNotInForkChoice(*block_root))?;
        drop(fork_choice_lock);

        let block_shuffling_id = if target_epoch == block.current_epoch_shuffling_id.shuffling_epoch
        {
            block.current_epoch_shuffling_id
        } else if target_epoch == block.next_epoch_shuffling_id.shuffling_epoch {
            block.next_epoch_shuffling_id
        } else if target_epoch > block.next_epoch_shuffling_id.shuffling_epoch {
            AttestationShufflingId {
                shuffling_epoch: target_epoch,
                shuffling_decision_block: *block_root,
            }
        } else {
            debug!(
                self.log,
                "Skipping attestation with incompatible shuffling";
                "block_root" => ?block_root,
                "target_epoch" => target_epoch,
                "reason" => "target epoch less than block epoch"
            );
            return Ok(false);
        };

        if head_shuffling_id == block_shuffling_id {
            Ok(true)
        } else {
            debug!(
                self.log,
                "Skipping attestation with incompatible shuffling";
                "block_root" => ?block_root,
                "target_epoch" => target_epoch,
                "head_shuffling_id" => ?head_shuffling_id,
                "block_shuffling_id" => ?block_shuffling_id,
            );
            Ok(false)
        }
    }

    /// Verify a voluntary exit before allowing it to propagate on the gossip network.
    pub fn verify_voluntary_exit_for_gossip(
        &self,
        exit: SignedVoluntaryExit,
    ) -> Result<ObservationOutcome<SignedVoluntaryExit, T::EthSpec>, Error> {
        let head_snapshot = self.head().snapshot;
        let head_state = &head_snapshot.beacon_state;
        let wall_clock_epoch = self.epoch()?;

        Ok(self
            .observed_voluntary_exits
            .lock()
            .verify_and_observe_at(exit, wall_clock_epoch, head_state, &self.spec)
            .map(|exit| {
                // this method is called for both API and gossip exits, so this covers all exit events
                if let Some(event_handler) = self.event_handler.as_ref() {
                    if event_handler.has_exit_subscribers() {
                        if let ObservationOutcome::New(exit) = exit.clone() {
                            event_handler.register(EventKind::VoluntaryExit(exit.into_inner()));
                        }
                    }
                }
                exit
            })?)
    }

    /// Accept a pre-verified exit and queue it for inclusion in an appropriate block.
    pub fn import_voluntary_exit(&self, exit: SigVerifiedOp<SignedVoluntaryExit, T::EthSpec>) {
        if self.eth1_chain.is_some() {
            self.op_pool.insert_voluntary_exit(exit)
        }
    }

    /// Verify a proposer slashing before allowing it to propagate on the gossip network.
    pub fn verify_proposer_slashing_for_gossip(
        &self,
        proposer_slashing: ProposerSlashing,
    ) -> Result<ObservationOutcome<ProposerSlashing, T::EthSpec>, Error> {
        let wall_clock_state = self.wall_clock_state()?;
        Ok(self.observed_proposer_slashings.lock().verify_and_observe(
            proposer_slashing,
            &wall_clock_state,
            &self.spec,
        )?)
    }

    /// Accept some proposer slashing and queue it for inclusion in an appropriate block.
    pub fn import_proposer_slashing(
        &self,
        proposer_slashing: SigVerifiedOp<ProposerSlashing, T::EthSpec>,
    ) {
        if self.eth1_chain.is_some() {
            self.op_pool.insert_proposer_slashing(proposer_slashing)
        }
    }

    /// Verify an attester slashing before allowing it to propagate on the gossip network.
    pub fn verify_attester_slashing_for_gossip(
        &self,
        attester_slashing: AttesterSlashing<T::EthSpec>,
    ) -> Result<ObservationOutcome<AttesterSlashing<T::EthSpec>, T::EthSpec>, Error> {
        let wall_clock_state = self.wall_clock_state()?;
        Ok(self.observed_attester_slashings.lock().verify_and_observe(
            attester_slashing,
            &wall_clock_state,
            &self.spec,
        )?)
    }

    /// Accept a verified attester slashing and:
    ///
    /// 1. Apply it to fork choice.
    /// 2. Add it to the op pool.
    pub fn import_attester_slashing(
        &self,
        attester_slashing: SigVerifiedOp<AttesterSlashing<T::EthSpec>, T::EthSpec>,
    ) {
        // Add to fork choice.
        self.canonical_head
            .fork_choice_write_lock()
            .on_attester_slashing(attester_slashing.as_inner());

        // Add to the op pool (if we have the ability to propose blocks).
        if self.eth1_chain.is_some() {
            self.op_pool.insert_attester_slashing(attester_slashing)
        }
    }

    /// Verify a signed BLS to execution change before allowing it to propagate on the gossip network.
    pub fn verify_bls_to_execution_change_for_http_api(
        &self,
        bls_to_execution_change: SignedBlsToExecutionChange,
    ) -> Result<ObservationOutcome<SignedBlsToExecutionChange, T::EthSpec>, Error> {
        // Before checking the gossip duplicate filter, check that no prior change is already
        // in our op pool. Ignore these messages: do not gossip, do not try to override the pool.
        match self
            .op_pool
            .bls_to_execution_change_in_pool_equals(&bls_to_execution_change)
        {
            Some(true) => return Ok(ObservationOutcome::AlreadyKnown),
            Some(false) => return Err(Error::BlsToExecutionConflictsWithPool),
            None => (),
        }

        // Use the head state to save advancing to the wall-clock slot unnecessarily. The message is
        // signed with respect to the genesis fork version, and the slot check for gossip is applied
        // separately. This `Arc` clone of the head is nice and cheap.
        let head_snapshot = self.head().snapshot;
        let head_state = &head_snapshot.beacon_state;

        Ok(self
            .observed_bls_to_execution_changes
            .lock()
            .verify_and_observe(bls_to_execution_change, head_state, &self.spec)?)
    }

    /// Verify a signed BLS to execution change before allowing it to propagate on the gossip network.
    pub fn verify_bls_to_execution_change_for_gossip(
        &self,
        bls_to_execution_change: SignedBlsToExecutionChange,
    ) -> Result<ObservationOutcome<SignedBlsToExecutionChange, T::EthSpec>, Error> {
        // Ignore BLS to execution changes on gossip prior to Capella.
        if !self.current_slot_is_post_capella()? {
            return Err(Error::BlsToExecutionPriorToCapella);
        }
        self.verify_bls_to_execution_change_for_http_api(bls_to_execution_change)
            .or_else(|e| {
                // On gossip treat conflicts the same as duplicates [IGNORE].
                match e {
                    Error::BlsToExecutionConflictsWithPool => Ok(ObservationOutcome::AlreadyKnown),
                    e => Err(e),
                }
            })
    }

    /// Check if the current slot is greater than or equal to the Capella fork epoch.
    pub fn current_slot_is_post_capella(&self) -> Result<bool, Error> {
        let current_fork = self.spec.fork_name_at_slot::<T::EthSpec>(self.slot()?);
        if let ForkName::Base | ForkName::Altair | ForkName::Merge = current_fork {
            Ok(false)
        } else {
            Ok(true)
        }
    }

    /// Import a BLS to execution change to the op pool.
    ///
    /// Return `true` if the change was added to the pool.
    pub fn import_bls_to_execution_change(
        &self,
        bls_to_execution_change: SigVerifiedOp<SignedBlsToExecutionChange, T::EthSpec>,
        received_pre_capella: ReceivedPreCapella,
    ) -> bool {
        if self.eth1_chain.is_some() {
            self.op_pool
                .insert_bls_to_execution_change(bls_to_execution_change, received_pre_capella)
        } else {
            false
        }
    }

    /// Attempt to obtain sync committee duties from the head.
    pub fn sync_committee_duties_from_head(
        &self,
        epoch: Epoch,
        validator_indices: &[u64],
    ) -> Result<Vec<Option<SyncDuty>>, Error> {
        self.with_head(move |head| {
            head.beacon_state
                .get_sync_committee_duties(epoch, validator_indices, &self.spec)
                .map_err(Error::SyncDutiesError)
        })
    }

    /// A convenience method for spawning a blocking task. It maps an `Option` and
    /// `tokio::JoinError` into a single `BeaconChainError`.
    pub(crate) async fn spawn_blocking_handle<F, R>(
        &self,
        task: F,
        name: &'static str,
    ) -> Result<R, Error>
    where
        F: FnOnce() -> R + Send + 'static,
        R: Send + 'static,
    {
        let handle = self
            .task_executor
            .spawn_blocking_handle(task, name)
            .ok_or(Error::RuntimeShutdown)?;

        handle.await.map_err(Error::TokioJoin)
    }

    /// Accepts a `chain_segment` and filters out any uninteresting blocks (e.g., pre-finalization
    /// or already-known).
    ///
    /// This method is potentially long-running and should not run on the core executor.
    pub fn filter_chain_segment(
        self: &Arc<Self>,
        chain_segment: Vec<RpcBlock<T::EthSpec>>,
    ) -> Result<Vec<HashBlockTuple<T::EthSpec>>, ChainSegmentResult<T::EthSpec>> {
        // This function will never import any blocks.
        let imported_blocks = 0;
        let mut filtered_chain_segment = Vec::with_capacity(chain_segment.len());

        // Produce a list of the parent root and slot of the child of each block.
        //
        // E.g., `children[0] == (chain_segment[1].parent_root(), chain_segment[1].slot())`
        let children = chain_segment
            .iter()
            .skip(1)
            .map(|block| (block.parent_root(), block.slot()))
            .collect::<Vec<_>>();

        for (i, block) in chain_segment.into_iter().enumerate() {
            // Ensure the block is the correct structure for the fork at `block.slot()`.
            if let Err(e) = block.as_block().fork_name(&self.spec) {
                return Err(ChainSegmentResult::Failed {
                    imported_blocks,
                    error: BlockError::InconsistentFork(e),
                });
            }

            let block_root = get_block_root(block.as_block());

            if let Some((child_parent_root, child_slot)) = children.get(i) {
                // If this block has a child in this chain segment, ensure that its parent root matches
                // the root of this block.
                //
                // Without this check it would be possible to have a block verified using the
                // incorrect shuffling. That would be bad, mmkay.
                if block_root != *child_parent_root {
                    return Err(ChainSegmentResult::Failed {
                        imported_blocks,
                        error: BlockError::NonLinearParentRoots,
                    });
                }

                // Ensure that the slots are strictly increasing throughout the chain segment.
                if *child_slot <= block.slot() {
                    return Err(ChainSegmentResult::Failed {
                        imported_blocks,
                        error: BlockError::NonLinearSlots,
                    });
                }
            }

            match check_block_relevancy(block.as_block(), block_root, self) {
                // If the block is relevant, add it to the filtered chain segment.
                Ok(_) => filtered_chain_segment.push((block_root, block)),
                // If the block is already known, simply ignore this block.
                Err(BlockError::BlockIsAlreadyKnown) => continue,
                // If the block is the genesis block, simply ignore this block.
                Err(BlockError::GenesisBlock) => continue,
                // If the block is is for a finalized slot, simply ignore this block.
                //
                // The block is either:
                //
                // 1. In the canonical finalized chain.
                // 2. In some non-canonical chain at a slot that has been finalized already.
                //
                // In the case of (1), there's no need to re-import and later blocks in this
                // segement might be useful.
                //
                // In the case of (2), skipping the block is valid since we should never import it.
                // However, we will potentially get a `ParentUnknown` on a later block. The sync
                // protocol will need to ensure this is handled gracefully.
                Err(BlockError::WouldRevertFinalizedSlot { .. }) => continue,
                // The block has a known parent that does not descend from the finalized block.
                // There is no need to process this block or any children.
                Err(BlockError::NotFinalizedDescendant { block_parent_root }) => {
                    return Err(ChainSegmentResult::Failed {
                        imported_blocks,
                        error: BlockError::NotFinalizedDescendant { block_parent_root },
                    });
                }
                // If there was an error whilst determining if the block was invalid, return that
                // error.
                Err(BlockError::BeaconChainError(e)) => {
                    return Err(ChainSegmentResult::Failed {
                        imported_blocks,
                        error: BlockError::BeaconChainError(e),
                    });
                }
                // If the block was decided to be irrelevant for any other reason, don't include
                // this block or any of it's children in the filtered chain segment.
                _ => break,
            }
        }

        Ok(filtered_chain_segment)
    }

    /// Attempt to verify and import a chain of blocks to `self`.
    ///
    /// The provided blocks _must_ each reference the previous block via `block.parent_root` (i.e.,
    /// be a chain). An error will be returned if this is not the case.
    ///
    /// This operation is not atomic; if one of the blocks in the chain is invalid then some prior
    /// blocks might be imported.
    ///
    /// This method is generally much more efficient than importing each block using
    /// `Self::process_block`.
    pub async fn process_chain_segment(
        self: &Arc<Self>,
        chain_segment: Vec<RpcBlock<T::EthSpec>>,
        notify_execution_layer: NotifyExecutionLayer,
    ) -> ChainSegmentResult<T::EthSpec> {
        let mut imported_blocks = 0;

        // Filter uninteresting blocks from the chain segment in a blocking task.
        let chain = self.clone();
        let filtered_chain_segment_future = self.spawn_blocking_handle(
            move || chain.filter_chain_segment(chain_segment),
            "filter_chain_segment",
        );
        let mut filtered_chain_segment = match filtered_chain_segment_future.await {
            Ok(Ok(filtered_segment)) => filtered_segment,
            Ok(Err(segment_result)) => return segment_result,
            Err(error) => {
                return ChainSegmentResult::Failed {
                    imported_blocks,
                    error: BlockError::BeaconChainError(error),
                }
            }
        };

        while let Some((_root, block)) = filtered_chain_segment.first() {
            // Determine the epoch of the first block in the remaining segment.
            let start_epoch = block.epoch();

            // The `last_index` indicates the position of the first block in an epoch greater
            // than the current epoch: partitioning the blocks into a run of blocks in the same
            // epoch and everything else. These same-epoch blocks can all be signature-verified with
            // the same `BeaconState`.
            let last_index = filtered_chain_segment
                .iter()
                .position(|(_root, block)| block.epoch() > start_epoch)
                .unwrap_or(filtered_chain_segment.len());

            let mut blocks = filtered_chain_segment.split_off(last_index);
            std::mem::swap(&mut blocks, &mut filtered_chain_segment);

            let chain = self.clone();
            let signature_verification_future = self.spawn_blocking_handle(
                move || signature_verify_chain_segment(blocks, &chain),
                "signature_verify_chain_segment",
            );

            // Verify the signature of the blocks, returning early if the signature is invalid.
            let signature_verified_blocks = match signature_verification_future.await {
                Ok(Ok(blocks)) => blocks,
                Ok(Err(error)) => {
                    return ChainSegmentResult::Failed {
                        imported_blocks,
                        error,
                    };
                }
                Err(error) => {
                    return ChainSegmentResult::Failed {
                        imported_blocks,
                        error: BlockError::BeaconChainError(error),
                    };
                }
            };

            // Import the blocks into the chain.
            for signature_verified_block in signature_verified_blocks {
                match self
                    .process_block(
                        signature_verified_block.block_root(),
                        signature_verified_block,
                        notify_execution_layer,
                        || Ok(()),
                    )
                    .await
                {
                    Ok(status) => {
                        match status {
                            AvailabilityProcessingStatus::Imported(_) => {
                                // The block was imported successfully.
                                imported_blocks += 1;
                            }
                            AvailabilityProcessingStatus::MissingComponents(slot, block_root) => {
                                warn!(self.log, "Blobs missing in response to range request";
                                    "block_root" => ?block_root, "slot" => slot);
                                return ChainSegmentResult::Failed {
                                    imported_blocks,
                                    error: BlockError::AvailabilityCheck(
                                        AvailabilityCheckError::MissingBlobs,
                                    ),
                                };
                            }
                        }
                    }
                    Err(error) => {
                        return ChainSegmentResult::Failed {
                            imported_blocks,
                            error,
                        };
                    }
                }
            }
        }

        ChainSegmentResult::Successful { imported_blocks }
    }

    /// Returns `Ok(GossipVerifiedBlock)` if the supplied `block` should be forwarded onto the
    /// gossip network. The block is not imported into the chain, it is just partially verified.
    ///
    /// The returned `GossipVerifiedBlock` should be provided to `Self::process_block` immediately
    /// after it is returned, unless some other circumstance decides it should not be imported at
    /// all.
    ///
    /// ## Errors
    ///
    /// Returns an `Err` if the given block was invalid, or an error was encountered during
    pub async fn verify_block_for_gossip(
        self: &Arc<Self>,
        block: Arc<SignedBeaconBlock<T::EthSpec>>,
    ) -> Result<GossipVerifiedBlock<T>, BlockError<T::EthSpec>> {
        let chain = self.clone();
        self.task_executor
            .clone()
            .spawn_blocking_handle(
                move || {
                    let slot = block.slot();
                    let graffiti_string = block.message().body().graffiti().as_utf8_lossy();

                    match GossipVerifiedBlock::new(block, &chain) {
                        Ok(verified) => {
                            debug!(
                                chain.log,
                                "Successfully verified gossip block";
                                "graffiti" => graffiti_string,
                                "slot" => slot,
                                "root" => ?verified.block_root(),
                            );

                            Ok(verified)
                        }
                        Err(e) => {
                            debug!(
                                chain.log,
                                "Rejected gossip block";
                                "error" => e.to_string(),
                                "graffiti" => graffiti_string,
                                "slot" => slot,
                            );

                            Err(e)
                        }
                    }
                },
                "payload_verification_handle",
            )
            .ok_or(BeaconChainError::RuntimeShutdown)?
            .await
            .map_err(BeaconChainError::TokioJoin)?
    }

    pub async fn process_blob(
        self: &Arc<Self>,
        blob: GossipVerifiedBlob<T>,
    ) -> Result<AvailabilityProcessingStatus, BlockError<T::EthSpec>> {
        self.check_availability_and_maybe_import(blob.slot(), |chain| {
            chain.data_availability_checker.put_gossip_blob(blob)
        })
        .await
    }

    /// Returns `Ok(block_root)` if the given `unverified_block` was successfully verified and
    /// imported into the chain.
    ///
    /// For post deneb blocks, this returns a `BlockError::AvailabilityPending` error
    /// if the corresponding blobs are not in the required caches.
    ///
    /// Items that implement `IntoExecutionPendingBlock` include:
    ///
    /// - `SignedBeaconBlock`
    /// - `GossipVerifiedBlock`
    /// - `RpcBlock`
    ///
    /// ## Errors
    ///
    /// Returns an `Err` if the given block was invalid, or an error was encountered during
    /// verification.
    pub async fn process_block<B: IntoExecutionPendingBlock<T>>(
        self: &Arc<Self>,
        block_root: Hash256,
        unverified_block: B,
        notify_execution_layer: NotifyExecutionLayer,
        publish_fn: impl FnOnce() -> Result<(), BlockError<T::EthSpec>> + Send + 'static,
    ) -> Result<AvailabilityProcessingStatus, BlockError<T::EthSpec>> {
        // Start the Prometheus timer.
        let _full_timer = metrics::start_timer(&metrics::BLOCK_PROCESSING_TIMES);

        // Increment the Prometheus counter for block processing requests.
        metrics::inc_counter(&metrics::BLOCK_PROCESSING_REQUESTS);

        let chain = self.clone();

        let execution_pending = unverified_block.into_execution_pending_block(
            block_root,
            &chain,
            notify_execution_layer,
        )?;

        publish_fn()?;

        let executed_block = self
            .clone()
            .into_executed_block(execution_pending)
            .await
            .map_err(|e| self.handle_block_error(e))?;

        match executed_block {
            ExecutedBlock::Available(block) => self.import_available_block(Box::new(block)).await,
            ExecutedBlock::AvailabilityPending(block) => {
                self.check_availability_and_maybe_import(block.block.slot(), |chain| {
                    chain
                        .data_availability_checker
                        .put_pending_executed_block(block)
                })
                .await
            }
        }
    }

    /// Accepts a fully-verified block and awaits on it's payload verification handle to
    /// get a fully `ExecutedBlock`
    ///
    /// An error is returned if the verification handle couldn't be awaited.
    pub async fn into_executed_block(
        self: Arc<Self>,
        execution_pending_block: ExecutionPendingBlock<T>,
    ) -> Result<ExecutedBlock<T::EthSpec>, BlockError<T::EthSpec>> {
        let ExecutionPendingBlock {
            block,
            import_data,
            payload_verification_handle,
        } = execution_pending_block;

        let payload_verification_outcome = payload_verification_handle
            .await
            .map_err(BeaconChainError::TokioJoin)?
            .ok_or(BeaconChainError::RuntimeShutdown)??;

        // Log the PoS pandas if a merge transition just occurred.
        if payload_verification_outcome.is_valid_merge_transition_block {
            info!(self.log, "{}", POS_PANDA_BANNER);
            info!(
                self.log,
                "Proof of Stake Activated";
                "slot" => block.slot()
            );
            info!(
                self.log, "";
                "Terminal POW Block Hash" => ?block
                    .message()
                    .execution_payload()?
                    .parent_hash()
                    .into_root()
            );
            info!(
                self.log, "";
                "Merge Transition Block Root" => ?block.message().tree_hash_root()
            );
            info!(
                self.log, "";
                "Merge Transition Execution Hash" => ?block
                    .message()
                    .execution_payload()?
                    .block_hash()
                    .into_root()
            );
        }
        Ok(ExecutedBlock::new(
            block,
            import_data,
            payload_verification_outcome,
        ))
    }

    fn handle_block_error(&self, e: BlockError<T::EthSpec>) -> BlockError<T::EthSpec> {
        match e {
            e @ BlockError::BeaconChainError(BeaconChainError::TokioJoin(_)) => {
                debug!(
                    self.log,
                    "Beacon block processing cancelled";
                    "error" => ?e,
                );
                e
            }
            BlockError::BeaconChainError(e) => {
                crit!(
                    self.log,
                    "Beacon block processing error";
                    "error" => ?e,
                );
                BlockError::BeaconChainError(e)
            }
            other => {
                trace!(
                    self.log,
                    "Beacon block rejected";
                    "reason" => other.to_string(),
                );
                other
            }
        }
    }

    /// Accepts a fully-verified, available block and imports it into the chain without performing any
    /// additional verification.
    ///
    /// An error is returned if the block was unable to be imported. It may be partially imported
    /// (i.e., this function is not atomic).
    pub async fn check_availability_and_maybe_import(
        self: &Arc<Self>,
        slot: Slot,
        cache_fn: impl FnOnce(Arc<Self>) -> Result<Availability<T::EthSpec>, AvailabilityCheckError>,
    ) -> Result<AvailabilityProcessingStatus, BlockError<T::EthSpec>> {
        let availability = cache_fn(self.clone())?;
        match availability {
            Availability::Available(block) => {
                // This is the time since start of the slot where all the components of the block have become available
                let delay =
                    get_slot_delay_ms(timestamp_now(), block.block.slot(), &self.slot_clock);
                metrics::observe_duration(&metrics::BLOCK_AVAILABILITY_DELAY, delay);
                // Block is fully available, import into fork choice
                self.import_available_block(block).await
            }
            Availability::MissingComponents(block_root) => Ok(
                AvailabilityProcessingStatus::MissingComponents(slot, block_root),
            ),
        }
    }

    pub async fn import_available_block(
        self: &Arc<Self>,
        block: Box<AvailableExecutedBlock<T::EthSpec>>,
    ) -> Result<AvailabilityProcessingStatus, BlockError<T::EthSpec>> {
        let AvailableExecutedBlock {
            block,
            import_data,
            payload_verification_outcome,
        } = *block;

        let BlockImportData {
            block_root,
            state,
            parent_block,
            parent_eth1_finalization_data,
            confirmed_state_roots,
            consensus_context,
        } = import_data;

        let slot = block.slot();

        // import
        let chain = self.clone();
        let result = self
            .spawn_blocking_handle(
                move || {
                    chain.import_block(
                        block,
                        block_root,
                        state,
                        confirmed_state_roots,
                        payload_verification_outcome.payload_verification_status,
                        parent_block,
                        parent_eth1_finalization_data,
                        consensus_context,
                    )
                },
                "payload_verification_handle",
            )
            .await
            .map_err(|e| {
                let b = BlockError::from(e);
                self.handle_block_error(b)
            })?;

        match result {
            // The block was successfully verified and imported. Yay.
            Ok(block_root) => {
                trace!(
                    self.log,
                    "Beacon block imported";
                    "block_root" => ?block_root,
                     "block_slot" => slot,
                );

                // Increment the Prometheus counter for block processing successes.
                metrics::inc_counter(&metrics::BLOCK_PROCESSING_SUCCESSES);

                Ok(AvailabilityProcessingStatus::Imported(block_root))
            }
            Err(e) => Err(self.handle_block_error(e)),
        }
    }

    /// Accepts a fully-verified and available block and imports it into the chain without performing any
    /// additional verification.
    ///
    /// An error is returned if the block was unable to be imported. It may be partially imported
    /// (i.e., this function is not atomic).
    #[allow(clippy::too_many_arguments)]
    fn import_block(
        &self,
        signed_block: AvailableBlock<T::EthSpec>,
        block_root: Hash256,
        mut state: BeaconState<T::EthSpec>,
        confirmed_state_roots: Vec<Hash256>,
        payload_verification_status: PayloadVerificationStatus,
        parent_block: SignedBlindedBeaconBlock<T::EthSpec>,
        parent_eth1_finalization_data: Eth1FinalizationData,
        mut consensus_context: ConsensusContext<T::EthSpec>,
    ) -> Result<Hash256, BlockError<T::EthSpec>> {
        // ----------------------------- BLOCK NOT YET ATTESTABLE ----------------------------------
        // Everything in this initial section is on the hot path between processing the block and
        // being able to attest to it. DO NOT add any extra processing in this initial section
        // unless it must run before fork choice.
        // -----------------------------------------------------------------------------------------
        let current_slot = self.slot()?;
        let current_epoch = current_slot.epoch(T::EthSpec::slots_per_epoch());
        let block = signed_block.message();
        let post_exec_timer = metrics::start_timer(&metrics::BLOCK_PROCESSING_POST_EXEC_PROCESSING);

        // Check against weak subjectivity checkpoint.
        self.check_block_against_weak_subjectivity_checkpoint(block, block_root, &state)?;

        // If there are new validators in this block, update our pubkey cache.
        //
        // The only keys imported here will be ones for validators deposited in this block, because
        // the cache *must* already have been updated for the parent block when it was imported.
        // Newly deposited validators are not active and their keys are not required by other parts
        // of block processing. The reason we do this here and not after making the block attestable
        // is so we don't have to think about lock ordering with respect to the fork choice lock.
        // There are a bunch of places where we lock both fork choice and the pubkey cache and it
        // would be difficult to check that they all lock fork choice first.
        let mut ops = self
            .validator_pubkey_cache
            .try_write_for(VALIDATOR_PUBKEY_CACHE_LOCK_TIMEOUT)
            .ok_or(Error::ValidatorPubkeyCacheLockTimeout)?
            .import_new_pubkeys(&state)?;

        // Apply the state to the attester cache, only if it is from the previous epoch or later.
        //
        // In a perfect scenario there should be no need to add previous-epoch states to the cache.
        // However, latency between the VC and the BN might cause the VC to produce attestations at
        // a previous slot.
        if state.current_epoch().saturating_add(1_u64) >= current_epoch {
            self.attester_cache
                .maybe_cache_state(&state, block_root, &self.spec)
                .map_err(BeaconChainError::from)?;
        }

        // Take an exclusive write-lock on fork choice. It's very important to prevent deadlocks by
        // avoiding taking other locks whilst holding this lock.
        let mut fork_choice = self.canonical_head.fork_choice_write_lock();

        // Do not import a block that doesn't descend from the finalized root.
        let signed_block =
            check_block_is_finalized_checkpoint_or_descendant(self, &fork_choice, signed_block)?;
        let block = signed_block.message();

        // Register the new block with the fork choice service.
        {
            let _fork_choice_block_timer =
                metrics::start_timer(&metrics::FORK_CHOICE_PROCESS_BLOCK_TIMES);
            let block_delay = self
                .slot_clock
                .seconds_from_current_slot_start()
                .ok_or(Error::UnableToComputeTimeAtSlot)?;

            fork_choice
                .on_block(
                    current_slot,
                    block,
                    block_root,
                    block_delay,
                    &state,
                    payload_verification_status,
                    self.config.progressive_balances_mode,
                    &self.spec,
                    &self.log,
                )
                .map_err(|e| BlockError::BeaconChainError(e.into()))?;
        }

        // If the block is recent enough and it was not optimistically imported, check to see if it
        // becomes the head block. If so, apply it to the early attester cache. This will allow
        // attestations to the block without waiting for the block and state to be inserted to the
        // database.
        //
        // Only performing this check on recent blocks avoids slowing down sync with lots of calls
        // to fork choice `get_head`.
        //
        // Optimistically imported blocks are not added to the cache since the cache is only useful
        // for a small window of time and the complexity of keeping track of the optimistic status
        // is not worth it.
        if !payload_verification_status.is_optimistic()
            && block.slot() + EARLY_ATTESTER_CACHE_HISTORIC_SLOTS >= current_slot
        {
            let fork_choice_timer = metrics::start_timer(&metrics::BLOCK_PROCESSING_FORK_CHOICE);
            match fork_choice.get_head(current_slot, &self.spec) {
                // This block became the head, add it to the early attester cache.
                Ok(new_head_root) if new_head_root == block_root => {
                    if let Some(proto_block) = fork_choice.get_block(&block_root) {
                        if let Err(e) = self.early_attester_cache.add_head_block(
                            block_root,
                            signed_block.clone(),
                            proto_block,
                            &state,
                            &self.spec,
                        ) {
                            warn!(
                                self.log,
                                "Early attester cache insert failed";
                                "error" => ?e
                            );
                        }
                    } else {
                        warn!(
                            self.log,
                            "Early attester block missing";
                            "block_root" => ?block_root
                        );
                    }
                }
                // This block did not become the head, nothing to do.
                Ok(_) => (),
                Err(e) => error!(
                    self.log,
                    "Failed to compute head during block import";
                    "error" => ?e
                ),
            }
            drop(fork_choice_timer);
        }
        drop(post_exec_timer);

        // ---------------------------- BLOCK PROBABLY ATTESTABLE ----------------------------------
        // Most blocks are now capable of being attested to thanks to the `early_attester_cache`
        // cache above. Resume non-essential processing.
        //
        // It is important NOT to return errors here before the database commit, because the block
        // has already been added to fork choice and the database would be left in an inconsistent
        // state if we returned early without committing. In other words, an error here would
        // corrupt the node's database permanently.
        // -----------------------------------------------------------------------------------------

        self.import_block_update_shuffling_cache(block_root, &mut state);
        self.import_block_observe_attestations(
            block,
            &state,
            &mut consensus_context,
            current_epoch,
        );
        self.import_block_update_validator_monitor(
            block,
            &state,
            &mut consensus_context,
            current_slot,
            parent_block.slot(),
        );
        self.import_block_update_slasher(block, &state, &mut consensus_context);

        let db_write_timer = metrics::start_timer(&metrics::BLOCK_PROCESSING_DB_WRITE);

        // Store the block and its state, and execute the confirmation batch for the intermediate
        // states, which will delete their temporary flags.
        // If the write fails, revert fork choice to the version from disk, else we can
        // end up with blocks in fork choice that are missing from disk.
        // See https://github.com/sigp/lighthouse/issues/2028
        let (signed_block, blobs) = signed_block.deconstruct();
        let block = signed_block.message();
        ops.extend(
            confirmed_state_roots
                .into_iter()
                .map(StoreOp::DeleteStateTemporaryFlag),
        );
        ops.push(StoreOp::PutBlock(block_root, signed_block.clone()));
        ops.push(StoreOp::PutState(block.state_root(), &state));

        if let Some(blobs) = blobs {
            if !blobs.is_empty() {
                info!(
                    self.log, "Writing blobs to store";
                    "block_root" => %block_root,
                    "count" => blobs.len(),
                );
                ops.push(StoreOp::PutBlobs(block_root, blobs));
            }
        }

        let txn_lock = self.store.hot_db.begin_rw_transaction();

        if let Err(e) = self.store.do_atomically_with_block_and_blobs_cache(ops) {
            error!(
                self.log,
                "Database write failed!";
                "msg" => "Restoring fork choice from disk",
                "error" => ?e,
            );

            // Clear the early attester cache to prevent attestations which we would later be unable
            // to verify due to the failure.
            self.early_attester_cache.clear();

            // Since the write failed, try to revert the canonical head back to what was stored
            // in the database. This attempts to prevent inconsistency between the database and
            // fork choice.
            if let Err(e) = self.canonical_head.restore_from_store(
                fork_choice,
                ResetPayloadStatuses::always_reset_conditionally(
                    self.config.always_reset_payload_statuses,
                ),
                &self.store,
                &self.spec,
                &self.log,
            ) {
                crit!(
                    self.log,
                    "No stored fork choice found to restore from";
                    "error" => ?e,
                    "warning" => "The database is likely corrupt now, consider --purge-db"
                );
                return Err(BlockError::BeaconChainError(e));
            }

            return Err(e.into());
        }
        drop(txn_lock);

        // The fork choice write-lock is dropped *after* the on-disk database has been updated.
        // This prevents inconsistency between the two at the expense of concurrency.
        drop(fork_choice);

        // We're declaring the block "imported" at this point, since fork choice and the DB know
        // about it.
        let block_time_imported = timestamp_now();

        let parent_root = block.parent_root();
        let slot = block.slot();

        let current_eth1_finalization_data = Eth1FinalizationData {
            eth1_data: state.eth1_data().clone(),
            eth1_deposit_index: state.eth1_deposit_index(),
        };
        let current_finalized_checkpoint = state.finalized_checkpoint();

        self.snapshot_cache
            .try_write_for(BLOCK_PROCESSING_CACHE_LOCK_TIMEOUT)
            .ok_or(Error::SnapshotCacheLockTimeout)
            .map(|mut snapshot_cache| {
                snapshot_cache.insert(
                    BeaconSnapshot {
                        beacon_state: state,
                        beacon_block: signed_block.clone(),
                        beacon_block_root: block_root,
                    },
                    None,
                    &self.spec,
                )
            })
            .unwrap_or_else(|e| {
                error!(
                    self.log,
                    "Failed to insert snapshot";
                    "error" => ?e,
                    "task" => "process block"
                );
            });

        self.head_tracker
            .register_block(block_root, parent_root, slot);

        metrics::stop_timer(db_write_timer);

        metrics::inc_counter(&metrics::BLOCK_PROCESSING_SUCCESSES);

        // Update the deposit contract cache.
        self.import_block_update_deposit_contract_finalization(
            block,
            block_root,
            current_epoch,
            current_finalized_checkpoint,
            current_eth1_finalization_data,
            parent_eth1_finalization_data,
            parent_block.slot(),
        );

        // Inform the unknown block cache, in case it was waiting on this block.
        self.pre_finalization_block_cache
            .block_processed(block_root);

        self.import_block_update_metrics_and_events(
            block,
            block_root,
            block_time_imported,
            payload_verification_status,
            current_slot,
        );

        Ok(block_root)
    }

    /// Check block's consistentency with any configured weak subjectivity checkpoint.
    fn check_block_against_weak_subjectivity_checkpoint(
        &self,
        block: BeaconBlockRef<T::EthSpec>,
        block_root: Hash256,
        state: &BeaconState<T::EthSpec>,
    ) -> Result<(), BlockError<T::EthSpec>> {
        // Only perform the weak subjectivity check if it was configured.
        let wss_checkpoint = if let Some(checkpoint) = self.config.weak_subjectivity_checkpoint {
            checkpoint
        } else {
            return Ok(());
        };
        // Note: we're using the finalized checkpoint from the head state, rather than fork
        // choice.
        //
        // We are doing this to ensure that we detect changes in finalization. It's possible
        // that fork choice has already been updated to the finalized checkpoint in the block
        // we're importing.
        let current_head_finalized_checkpoint =
            self.canonical_head.cached_head().finalized_checkpoint();
        // Compare the existing finalized checkpoint with the incoming block's finalized checkpoint.
        let new_finalized_checkpoint = state.finalized_checkpoint();

        // This ensures we only perform the check once.
        if current_head_finalized_checkpoint.epoch < wss_checkpoint.epoch
            && wss_checkpoint.epoch <= new_finalized_checkpoint.epoch
        {
            if let Err(e) =
                self.verify_weak_subjectivity_checkpoint(wss_checkpoint, block_root, state)
            {
                let mut shutdown_sender = self.shutdown_sender();
                crit!(
                    self.log,
                    "Weak subjectivity checkpoint verification failed while importing block!";
                    "block_root" => ?block_root,
                    "parent_root" => ?block.parent_root(),
                    "old_finalized_epoch" => ?current_head_finalized_checkpoint.epoch,
                    "new_finalized_epoch" => ?new_finalized_checkpoint.epoch,
                    "weak_subjectivity_epoch" => ?wss_checkpoint.epoch,
                    "error" => ?e
                );
                crit!(
                    self.log,
                    "You must use the `--purge-db` flag to clear the database and restart sync. \
                         You may be on a hostile network."
                );
                shutdown_sender
                    .try_send(ShutdownReason::Failure(
                        "Weak subjectivity checkpoint verification failed. \
                             Provided block root is not a checkpoint.",
                    ))
                    .map_err(|err| {
                        BlockError::BeaconChainError(
                            BeaconChainError::WeakSubjectivtyShutdownError(err),
                        )
                    })?;
                return Err(BlockError::WeakSubjectivityConflict);
            }
        }
        Ok(())
    }

    /// Process a block for the validator monitor, including all its constituent messages.
    fn import_block_update_validator_monitor(
        &self,
        block: BeaconBlockRef<T::EthSpec>,
        state: &BeaconState<T::EthSpec>,
        ctxt: &mut ConsensusContext<T::EthSpec>,
        current_slot: Slot,
        parent_block_slot: Slot,
    ) {
        // Only register blocks with the validator monitor when the block is sufficiently close to
        // the current slot.
        if VALIDATOR_MONITOR_HISTORIC_EPOCHS as u64 * T::EthSpec::slots_per_epoch()
            + block.slot().as_u64()
            < current_slot.as_u64()
        {
            return;
        }

        // Allow the validator monitor to learn about a new valid state.
        self.validator_monitor
            .write()
            .process_valid_state(current_slot.epoch(T::EthSpec::slots_per_epoch()), state);

        let validator_monitor = self.validator_monitor.read();

        // Sync aggregate.
        if let Ok(sync_aggregate) = block.body().sync_aggregate() {
            // `SyncCommittee` for the sync_aggregate should correspond to the duty slot
            let duty_epoch = block.epoch();

            match self.sync_committee_at_epoch(duty_epoch) {
                Ok(sync_committee) => {
                    let participant_pubkeys = sync_committee
                        .pubkeys
                        .iter()
                        .zip(sync_aggregate.sync_committee_bits.iter())
                        .filter_map(|(pubkey, bit)| bit.then_some(pubkey))
                        .collect::<Vec<_>>();

                    validator_monitor.register_sync_aggregate_in_block(
                        block.slot(),
                        block.parent_root(),
                        participant_pubkeys,
                    );
                }
                Err(e) => {
                    warn!(
                        self.log,
                        "Unable to fetch sync committee";
                        "epoch" => duty_epoch,
                        "purpose" => "validator monitor",
                        "error" => ?e,
                    );
                }
            }
        }

        // Attestations.
        for attestation in block.body().attestations() {
            let indexed_attestation = match ctxt.get_indexed_attestation(state, attestation) {
                Ok(indexed) => indexed,
                Err(e) => {
                    debug!(
                        self.log,
                        "Failed to get indexed attestation";
                        "purpose" => "validator monitor",
                        "attestation_slot" => attestation.data.slot,
                        "error" => ?e,
                    );
                    continue;
                }
            };
            validator_monitor.register_attestation_in_block(
                indexed_attestation,
                parent_block_slot,
                &self.spec,
            );
        }

        for exit in block.body().voluntary_exits() {
            validator_monitor.register_block_voluntary_exit(&exit.message)
        }

        for slashing in block.body().attester_slashings() {
            validator_monitor.register_block_attester_slashing(slashing)
        }

        for slashing in block.body().proposer_slashings() {
            validator_monitor.register_block_proposer_slashing(slashing)
        }
    }

    /// Iterate through the attestations in the block and register them as "observed".
    ///
    /// This will stop us from propagating them on the gossip network.
    fn import_block_observe_attestations(
        &self,
        block: BeaconBlockRef<T::EthSpec>,
        state: &BeaconState<T::EthSpec>,
        ctxt: &mut ConsensusContext<T::EthSpec>,
        current_epoch: Epoch,
    ) {
        // To avoid slowing down sync, only observe attestations if the block is from the
        // previous epoch or later.
        if state.current_epoch() + 1 < current_epoch {
            return;
        }

        let _timer = metrics::start_timer(&metrics::BLOCK_PROCESSING_ATTESTATION_OBSERVATION);

        for a in block.body().attestations() {
            match self.observed_attestations.write().observe_item(a, None) {
                // If the observation was successful or if the slot for the attestation was too
                // low, continue.
                //
                // We ignore `SlotTooLow` since this will be very common whilst syncing.
                Ok(_) | Err(AttestationObservationError::SlotTooLow { .. }) => {}
                Err(e) => {
                    debug!(
                        self.log,
                        "Failed to register observed attestation";
                        "error" => ?e,
                        "epoch" => a.data.target.epoch
                    );
                }
            }

            let indexed_attestation = match ctxt.get_indexed_attestation(state, a) {
                Ok(indexed) => indexed,
                Err(e) => {
                    debug!(
                        self.log,
                        "Failed to get indexed attestation";
                        "purpose" => "observation",
                        "attestation_slot" => a.data.slot,
                        "error" => ?e,
                    );
                    continue;
                }
            };

            let mut observed_block_attesters = self.observed_block_attesters.write();

            for &validator_index in &indexed_attestation.attesting_indices {
                if let Err(e) = observed_block_attesters
                    .observe_validator(a.data.target.epoch, validator_index as usize)
                {
                    debug!(
                        self.log,
                        "Failed to register observed block attester";
                        "error" => ?e,
                        "epoch" => a.data.target.epoch,
                        "validator_index" => validator_index,
                    )
                }
            }
        }
    }

    /// If a slasher is configured, provide the attestations from the block.
    fn import_block_update_slasher(
        &self,
        block: BeaconBlockRef<T::EthSpec>,
        state: &BeaconState<T::EthSpec>,
        ctxt: &mut ConsensusContext<T::EthSpec>,
    ) {
        if let Some(slasher) = self.slasher.as_ref() {
            for attestation in block.body().attestations() {
                let indexed_attestation = match ctxt.get_indexed_attestation(state, attestation) {
                    Ok(indexed) => indexed,
                    Err(e) => {
                        debug!(
                            self.log,
                            "Failed to get indexed attestation";
                            "purpose" => "slasher",
                            "attestation_slot" => attestation.data.slot,
                            "error" => ?e,
                        );
                        continue;
                    }
                };
                slasher.accept_attestation(indexed_attestation.clone());
            }
        }
    }

    fn import_block_update_metrics_and_events(
        &self,
        block: BeaconBlockRef<T::EthSpec>,
        block_root: Hash256,
        block_time_imported: Duration,
        payload_verification_status: PayloadVerificationStatus,
        current_slot: Slot,
    ) {
        // Only present some metrics for blocks from the previous epoch or later.
        //
        // This helps avoid noise in the metrics during sync.
        if block.slot() + 2 * T::EthSpec::slots_per_epoch() >= current_slot {
            metrics::observe(
                &metrics::OPERATIONS_PER_BLOCK_ATTESTATION,
                block.body().attestations().len() as f64,
            );

            if let Ok(sync_aggregate) = block.body().sync_aggregate() {
                metrics::set_gauge(
                    &metrics::BLOCK_SYNC_AGGREGATE_SET_BITS,
                    sync_aggregate.num_set_bits() as i64,
                );
            }
        }

        let block_delay_total =
            get_slot_delay_ms(block_time_imported, block.slot(), &self.slot_clock);

        // Do not write to the cache for blocks older than 2 epochs, this helps reduce writes to
        // the cache during sync.
        if block_delay_total < self.slot_clock.slot_duration() * 64 {
            // Store the timestamp of the block being imported into the cache.
            self.block_times_cache.write().set_time_imported(
                block_root,
                current_slot,
                block_time_imported,
            );
        }

        // Do not store metrics if the block was > 4 slots old, this helps prevent noise during
        // sync.
        if block_delay_total < self.slot_clock.slot_duration() * 4 {
            // Observe the delay between when we observed the block and when we imported it.
            let block_delays = self.block_times_cache.read().get_block_delays(
                block_root,
                self.slot_clock
                    .start_of(current_slot)
                    .unwrap_or_else(|| Duration::from_secs(0)),
            );

            metrics::observe_duration(
                &metrics::BEACON_BLOCK_IMPORTED_OBSERVED_DELAY_TIME,
                block_delays
                    .imported
                    .unwrap_or_else(|| Duration::from_secs(0)),
            );
        }

        if let Some(event_handler) = self.event_handler.as_ref() {
            if event_handler.has_block_subscribers() {
                event_handler.register(EventKind::Block(SseBlock {
                    slot: block.slot(),
                    block: block_root,
                    execution_optimistic: payload_verification_status.is_optimistic(),
                }));
            }
        }
    }

    // For the current and next epoch of this state, ensure we have the shuffling from this
    // block in our cache.
    fn import_block_update_shuffling_cache(
        &self,
        block_root: Hash256,
        state: &mut BeaconState<T::EthSpec>,
    ) {
        if let Err(e) = self.import_block_update_shuffling_cache_fallible(block_root, state) {
            warn!(
                self.log,
                "Failed to prime shuffling cache";
                "error" => ?e
            );
        }
    }

    fn import_block_update_shuffling_cache_fallible(
        &self,
        block_root: Hash256,
        state: &mut BeaconState<T::EthSpec>,
    ) -> Result<(), BlockError<T::EthSpec>> {
        for relative_epoch in [RelativeEpoch::Current, RelativeEpoch::Next] {
            let shuffling_id = AttestationShufflingId::new(block_root, state, relative_epoch)?;

            let shuffling_is_cached = self
                .shuffling_cache
                .try_read_for(ATTESTATION_CACHE_LOCK_TIMEOUT)
                .ok_or(Error::AttestationCacheLockTimeout)?
                .contains(&shuffling_id);

            if !shuffling_is_cached {
                state.build_committee_cache(relative_epoch, &self.spec)?;
                let committee_cache = state.committee_cache(relative_epoch)?;
                self.shuffling_cache
                    .try_write_for(ATTESTATION_CACHE_LOCK_TIMEOUT)
                    .ok_or(Error::AttestationCacheLockTimeout)?
                    .insert_committee_cache(shuffling_id, committee_cache);
            }
        }
        Ok(())
    }

    #[allow(clippy::too_many_arguments)]
    fn import_block_update_deposit_contract_finalization(
        &self,
        block: BeaconBlockRef<T::EthSpec>,
        block_root: Hash256,
        current_epoch: Epoch,
        current_finalized_checkpoint: Checkpoint,
        current_eth1_finalization_data: Eth1FinalizationData,
        parent_eth1_finalization_data: Eth1FinalizationData,
        parent_block_slot: Slot,
    ) {
        // Do not write to eth1 finalization cache for blocks older than 5 epochs.
        if block.epoch() + 5 < current_epoch {
            return;
        }

        let parent_block_epoch = parent_block_slot.epoch(T::EthSpec::slots_per_epoch());
        if parent_block_epoch < current_epoch {
            // we've crossed epoch boundary, store Eth1FinalizationData
            let (checkpoint, eth1_finalization_data) =
                if block.slot() % T::EthSpec::slots_per_epoch() == 0 {
                    // current block is the checkpoint
                    (
                        Checkpoint {
                            epoch: current_epoch,
                            root: block_root,
                        },
                        current_eth1_finalization_data,
                    )
                } else {
                    // parent block is the checkpoint
                    (
                        Checkpoint {
                            epoch: current_epoch,
                            root: block.parent_root(),
                        },
                        parent_eth1_finalization_data,
                    )
                };

            if let Some(finalized_eth1_data) = self
                .eth1_finalization_cache
                .try_write_for(ETH1_FINALIZATION_CACHE_LOCK_TIMEOUT)
                .and_then(|mut cache| {
                    cache.insert(checkpoint, eth1_finalization_data);
                    cache.finalize(&current_finalized_checkpoint)
                })
            {
                if let Some(eth1_chain) = self.eth1_chain.as_ref() {
                    let finalized_deposit_count = finalized_eth1_data.deposit_count;
                    eth1_chain.finalize_eth1_data(finalized_eth1_data);
                    debug!(
                        self.log,
                        "called eth1_chain.finalize_eth1_data()";
                        "epoch" => current_finalized_checkpoint.epoch,
                        "deposit count" => finalized_deposit_count,
                    );
                }
            }
        }
    }

    /// If configured, wait for the fork choice run at the start of the slot to complete.
    fn wait_for_fork_choice_before_block_production(
        self: &Arc<Self>,
        slot: Slot,
    ) -> Result<(), BlockProductionError> {
        if let Some(rx) = &self.fork_choice_signal_rx {
            let current_slot = self
                .slot()
                .map_err(|_| BlockProductionError::UnableToReadSlot)?;

            let timeout = Duration::from_millis(self.config.fork_choice_before_proposal_timeout_ms);

            if slot == current_slot || slot == current_slot + 1 {
                match rx.wait_for_fork_choice(slot, timeout) {
                    ForkChoiceWaitResult::Success(fc_slot) => {
                        debug!(
                            self.log,
                            "Fork choice successfully updated before block production";
                            "slot" => slot,
                            "fork_choice_slot" => fc_slot,
                        );
                    }
                    ForkChoiceWaitResult::Behind(fc_slot) => {
                        warn!(
                            self.log,
                            "Fork choice notifier out of sync with block production";
                            "fork_choice_slot" => fc_slot,
                            "slot" => slot,
                            "message" => "this block may be orphaned",
                        );
                    }
                    ForkChoiceWaitResult::TimeOut => {
                        warn!(
                            self.log,
                            "Timed out waiting for fork choice before proposal";
                            "message" => "this block may be orphaned",
                        );
                    }
                }
            } else {
                error!(
                    self.log,
                    "Producing block at incorrect slot";
                    "block_slot" => slot,
                    "current_slot" => current_slot,
                    "message" => "check clock sync, this block may be orphaned",
                );
            }
        }
        Ok(())
    }

    /// Produce a new block at the given `slot`.
    ///
    /// The produced block will not be inherently valid, it must be signed by a block producer.
    /// Block signing is out of the scope of this function and should be done by a separate program.
    pub async fn produce_block<Payload: AbstractExecPayload<T::EthSpec> + 'static>(
        self: &Arc<Self>,
        randao_reveal: Signature,
        slot: Slot,
        validator_graffiti: Option<Graffiti>,
    ) -> Result<BeaconBlockAndState<T::EthSpec, Payload>, BlockProductionError> {
        self.produce_block_with_verification(
            randao_reveal,
            slot,
            validator_graffiti,
            ProduceBlockVerification::VerifyRandao,
        )
        .await
    }

    /// Same as `produce_block` but allowing for configuration of RANDAO-verification.
    pub async fn produce_block_with_verification<
        Payload: AbstractExecPayload<T::EthSpec> + 'static,
    >(
        self: &Arc<Self>,
        randao_reveal: Signature,
        slot: Slot,
        validator_graffiti: Option<Graffiti>,
        verification: ProduceBlockVerification,
    ) -> Result<BeaconBlockAndState<T::EthSpec, Payload>, BlockProductionError> {
        // Part 1/2 (blocking)
        //
        // Load the parent state from disk.
        let chain = self.clone();
        let (state, state_root_opt) = self
            .task_executor
            .spawn_blocking_handle(
                move || chain.load_state_for_block_production(slot),
                "produce_partial_beacon_block",
            )
            .ok_or(BlockProductionError::ShuttingDown)?
            .await
            .map_err(BlockProductionError::TokioJoin)??;

        // Part 2/2 (async, with some blocking components)
        //
        // Produce the block upon the state
        self.produce_block_on_state::<Payload>(
            state,
            state_root_opt,
            slot,
            randao_reveal,
            validator_graffiti,
            verification,
        )
        .await
    }

    /// Load a beacon state from the database for block production. This is a long-running process
    /// that should not be performed in an `async` context.
    fn load_state_for_block_production(
        self: &Arc<Self>,
        slot: Slot,
    ) -> Result<(BeaconState<T::EthSpec>, Option<Hash256>), BlockProductionError> {
        metrics::inc_counter(&metrics::BLOCK_PRODUCTION_REQUESTS);
        let _complete_timer = metrics::start_timer(&metrics::BLOCK_PRODUCTION_TIMES);

        let fork_choice_timer = metrics::start_timer(&metrics::BLOCK_PRODUCTION_FORK_CHOICE_TIMES);
        self.wait_for_fork_choice_before_block_production(slot)?;
        drop(fork_choice_timer);

        // Producing a block requires the tree hash cache, so clone a full state corresponding to
        // the head from the snapshot cache. Unfortunately we can't move the snapshot out of the
        // cache (which would be fast), because we need to re-process the block after it has been
        // signed. If we miss the cache or we're producing a block that conflicts with the head,
        // fall back to getting the head from `slot - 1`.
        let state_load_timer = metrics::start_timer(&metrics::BLOCK_PRODUCTION_STATE_LOAD_TIMES);

        // Atomically read some values from the head whilst avoiding holding cached head `Arc` any
        // longer than necessary.
        let (head_slot, head_block_root) = {
            let head = self.canonical_head.cached_head();
            (head.head_slot(), head.head_block_root())
        };
        let (state, state_root_opt) = if head_slot < slot {
            // Attempt an aggressive re-org if configured and the conditions are right.
            if let Some(re_org_state) = self.get_state_for_re_org(slot, head_slot, head_block_root)
            {
                info!(
                    self.log,
                    "Proposing block to re-org current head";
                    "slot" => slot,
                    "head_to_reorg" => %head_block_root,
                );
                (re_org_state.pre_state, re_org_state.state_root)
            }
            // Normal case: proposing a block atop the current head. Use the snapshot cache.
            else if let Some(pre_state) = self
                .snapshot_cache
                .try_read_for(BLOCK_PROCESSING_CACHE_LOCK_TIMEOUT)
                .and_then(|snapshot_cache| {
                    snapshot_cache.get_state_for_block_production(head_block_root)
                })
            {
                (pre_state.pre_state, pre_state.state_root)
            } else {
                warn!(
                    self.log,
                    "Block production cache miss";
                    "message" => "this block is more likely to be orphaned",
                    "slot" => slot,
                );
                let state = self
                    .state_at_slot(slot - 1, StateSkipConfig::WithStateRoots)
                    .map_err(|_| BlockProductionError::UnableToProduceAtSlot(slot))?;

                (state, None)
            }
        } else {
            warn!(
                self.log,
                "Producing block that conflicts with head";
                "message" => "this block is more likely to be orphaned",
                "slot" => slot,
            );
            let state = self
                .state_at_slot(slot - 1, StateSkipConfig::WithStateRoots)
                .map_err(|_| BlockProductionError::UnableToProduceAtSlot(slot))?;

            (state, None)
        };

        drop(state_load_timer);

        Ok((state, state_root_opt))
    }

    /// Fetch the beacon state to use for producing a block if a 1-slot proposer re-org is viable.
    ///
    /// This function will return `None` if proposer re-orgs are disabled.
    fn get_state_for_re_org(
        &self,
        slot: Slot,
        head_slot: Slot,
        canonical_head: Hash256,
    ) -> Option<BlockProductionPreState<T::EthSpec>> {
        let re_org_threshold = self.config.re_org_threshold?;

        if self.spec.proposer_score_boost.is_none() {
            warn!(
                self.log,
                "Ignoring proposer re-org configuration";
                "reason" => "this network does not have proposer boost enabled"
            );
            return None;
        }

        let slot_delay = self
            .slot_clock
            .seconds_from_current_slot_start()
            .or_else(|| {
                warn!(
                    self.log,
                    "Not attempting re-org";
                    "error" => "unable to read slot clock"
                );
                None
            })?;

        // Attempt a proposer re-org if:
        //
        // 1. It seems we have time to propagate and still receive the proposer boost.
        // 2. The current head block was seen late.
        // 3. The `get_proposer_head` conditions from fork choice pass.
        let proposing_on_time = slot_delay < self.config.re_org_cutoff(self.spec.seconds_per_slot);
        if !proposing_on_time {
            debug!(
                self.log,
                "Not attempting re-org";
                "reason" => "not proposing on time",
            );
            return None;
        }

        let head_late = self.block_observed_after_attestation_deadline(canonical_head, head_slot);
        if !head_late {
            debug!(
                self.log,
                "Not attempting re-org";
                "reason" => "head not late"
            );
            return None;
        }

        // Is the current head weak and appropriate for re-orging?
        let proposer_head_timer =
            metrics::start_timer(&metrics::BLOCK_PRODUCTION_GET_PROPOSER_HEAD_TIMES);
        let proposer_head = self
            .canonical_head
            .fork_choice_read_lock()
            .get_proposer_head(
                slot,
                canonical_head,
                re_org_threshold,
                &self.config.re_org_disallowed_offsets,
                self.config.re_org_max_epochs_since_finalization,
            )
            .map_err(|e| match e {
                ProposerHeadError::DoNotReOrg(reason) => {
                    debug!(
                        self.log,
                        "Not attempting re-org";
                        "reason" => %reason,
                    );
                }
                ProposerHeadError::Error(e) => {
                    warn!(
                        self.log,
                        "Not attempting re-org";
                        "error" => ?e,
                    );
                }
            })
            .ok()?;
        drop(proposer_head_timer);
        let re_org_parent_block = proposer_head.parent_node.root;

        // Only attempt a re-org if we hit the snapshot cache.
        let pre_state = self
            .snapshot_cache
            .try_read_for(BLOCK_PROCESSING_CACHE_LOCK_TIMEOUT)
            .and_then(|snapshot_cache| {
                snapshot_cache.get_state_for_block_production(re_org_parent_block)
            })
            .or_else(|| {
                debug!(
                    self.log,
                    "Not attempting re-org";
                    "reason" => "missed snapshot cache",
                    "parent_block" => ?re_org_parent_block,
                );
                None
            })?;

        info!(
            self.log,
            "Attempting re-org due to weak head";
            "weak_head" => ?canonical_head,
            "parent" => ?re_org_parent_block,
            "head_weight" => proposer_head.head_node.weight,
            "threshold_weight" => proposer_head.re_org_weight_threshold
        );

        Some(pre_state)
    }

    /// Get the proposer index and `prev_randao` value for a proposal at slot `proposal_slot`.
    ///
    /// The `proposer_head` may be the head block of `cached_head` or its parent. An error will
    /// be returned for any other value.
    pub fn get_pre_payload_attributes(
        &self,
        proposal_slot: Slot,
        proposer_head: Hash256,
        cached_head: &CachedHead<T::EthSpec>,
    ) -> Result<Option<PrePayloadAttributes>, Error> {
        let proposal_epoch = proposal_slot.epoch(T::EthSpec::slots_per_epoch());

        let head_block_root = cached_head.head_block_root();
        let parent_block_root = cached_head.parent_block_root();

        // The proposer head must be equal to the canonical head or its parent.
        if proposer_head != head_block_root && proposer_head != parent_block_root {
            warn!(
                self.log,
                "Unable to compute payload attributes";
                "block_root" => ?proposer_head,
                "head_block_root" => ?head_block_root,
            );
            return Ok(None);
        }

        // Compute the proposer index.
        let head_epoch = cached_head.head_slot().epoch(T::EthSpec::slots_per_epoch());
        let shuffling_decision_root = if head_epoch == proposal_epoch {
            cached_head
                .snapshot
                .beacon_state
                .proposer_shuffling_decision_root(proposer_head)?
        } else {
            proposer_head
        };
        let cached_proposer = self
            .beacon_proposer_cache
            .lock()
            .get_slot::<T::EthSpec>(shuffling_decision_root, proposal_slot);
        let proposer_index = if let Some(proposer) = cached_proposer {
            proposer.index as u64
        } else {
            if head_epoch + 2 < proposal_epoch {
                warn!(
                    self.log,
                    "Skipping proposer preparation";
                    "msg" => "this is a non-critical issue that can happen on unhealthy nodes or \
                              networks.",
                    "proposal_epoch" => proposal_epoch,
                    "head_epoch" => head_epoch,
                );

                // Don't skip the head forward more than two epochs. This avoids burdening an
                // unhealthy node.
                //
                // Although this node might miss out on preparing for a proposal, they should still
                // be able to propose. This will prioritise beacon chain health over efficient
                // packing of execution blocks.
                return Ok(None);
            }

            let (proposers, decision_root, _, fork) =
                compute_proposer_duties_from_head(proposal_epoch, self)?;

            let proposer_offset = (proposal_slot % T::EthSpec::slots_per_epoch()).as_usize();
            let proposer = *proposers
                .get(proposer_offset)
                .ok_or(BeaconChainError::NoProposerForSlot(proposal_slot))?;

            self.beacon_proposer_cache.lock().insert(
                proposal_epoch,
                decision_root,
                proposers,
                fork,
            )?;

            // It's possible that the head changes whilst computing these duties. If so, abandon
            // this routine since the change of head would have also spawned another instance of
            // this routine.
            //
            // Exit now, after updating the cache.
            if decision_root != shuffling_decision_root {
                warn!(
                    self.log,
                    "Head changed during proposer preparation";
                );
                return Ok(None);
            }

            proposer as u64
        };

        // Get the `prev_randao` and parent block number.
        let head_block_number = cached_head.head_block_number()?;
        let (prev_randao, parent_block_number) = if proposer_head == parent_block_root {
            (
                cached_head.parent_random()?,
                head_block_number.saturating_sub(1),
            )
        } else {
            (cached_head.head_random()?, head_block_number)
        };

        Ok(Some(PrePayloadAttributes {
            proposer_index,
            prev_randao,
            parent_block_number,
        }))
    }

    pub fn get_expected_withdrawals(
        &self,
        forkchoice_update_params: &ForkchoiceUpdateParameters,
        proposal_slot: Slot,
    ) -> Result<Withdrawals<T::EthSpec>, Error> {
        let cached_head = self.canonical_head.cached_head();
        let head_state = &cached_head.snapshot.beacon_state;

        let parent_block_root = forkchoice_update_params.head_root;

        let (unadvanced_state, unadvanced_state_root) =
            if cached_head.head_block_root() == parent_block_root {
                (Cow::Borrowed(head_state), cached_head.head_state_root())
            } else if let Some(snapshot) = self
                .snapshot_cache
                .try_read_for(BLOCK_PROCESSING_CACHE_LOCK_TIMEOUT)
                .ok_or(Error::SnapshotCacheLockTimeout)?
                .get_cloned(parent_block_root, CloneConfig::none())
            {
                debug!(
                    self.log,
                    "Hit snapshot cache during withdrawals calculation";
                    "slot" => proposal_slot,
                    "parent_block_root" => ?parent_block_root,
                );
                let state_root = snapshot.beacon_state_root();
                (Cow::Owned(snapshot.beacon_state), state_root)
            } else {
                info!(
                    self.log,
                    "Missed snapshot cache during withdrawals calculation";
                    "slot" => proposal_slot,
                    "parent_block_root" => ?parent_block_root
                );
                let block = self
                    .get_blinded_block(&parent_block_root)?
                    .ok_or(Error::MissingBeaconBlock(parent_block_root))?;
                let state = self
                    .get_state(&block.state_root(), Some(block.slot()))?
                    .ok_or(Error::MissingBeaconState(block.state_root()))?;
                (Cow::Owned(state), block.state_root())
            };

        // Parent state epoch is the same as the proposal, we don't need to advance because the
        // list of expected withdrawals can only change after an epoch advance or a
        // block application.
        let proposal_epoch = proposal_slot.epoch(T::EthSpec::slots_per_epoch());
        if head_state.current_epoch() == proposal_epoch {
            return get_expected_withdrawals(&unadvanced_state, &self.spec)
                .map_err(Error::PrepareProposerFailed);
        }

        // Advance the state using the partial method.
        debug!(
            self.log,
            "Advancing state for withdrawals calculation";
            "proposal_slot" => proposal_slot,
            "parent_block_root" => ?parent_block_root,
        );
        let mut advanced_state = unadvanced_state.into_owned();
        partial_state_advance(
            &mut advanced_state,
            Some(unadvanced_state_root),
            proposal_epoch.start_slot(T::EthSpec::slots_per_epoch()),
            &self.spec,
        )?;
        get_expected_withdrawals(&advanced_state, &self.spec).map_err(Error::PrepareProposerFailed)
    }

    /// Determine whether a fork choice update to the execution layer should be overridden.
    ///
    /// This is *only* necessary when proposer re-orgs are enabled, because we have to prevent the
    /// execution layer from enshrining the block we want to re-org as the head.
    ///
    /// This function uses heuristics that align quite closely but not exactly with the re-org
    /// conditions set out in `get_state_for_re_org` and `get_proposer_head`. The differences are
    /// documented below.
    fn overridden_forkchoice_update_params(
        &self,
        canonical_forkchoice_params: ForkchoiceUpdateParameters,
    ) -> Result<ForkchoiceUpdateParameters, Error> {
        self.overridden_forkchoice_update_params_or_failure_reason(&canonical_forkchoice_params)
            .or_else(|e| match e {
                ProposerHeadError::DoNotReOrg(reason) => {
                    trace!(
                        self.log,
                        "Not suppressing fork choice update";
                        "reason" => %reason,
                    );
                    Ok(canonical_forkchoice_params)
                }
                ProposerHeadError::Error(e) => Err(e),
            })
    }

    fn overridden_forkchoice_update_params_or_failure_reason(
        &self,
        canonical_forkchoice_params: &ForkchoiceUpdateParameters,
    ) -> Result<ForkchoiceUpdateParameters, ProposerHeadError<Error>> {
        let _timer = metrics::start_timer(&metrics::FORK_CHOICE_OVERRIDE_FCU_TIMES);

        // Never override if proposer re-orgs are disabled.
        let re_org_threshold = self
            .config
            .re_org_threshold
            .ok_or(DoNotReOrg::ReOrgsDisabled)?;

        let head_block_root = canonical_forkchoice_params.head_root;

        // Perform initial checks and load the relevant info from fork choice.
        let info = self
            .canonical_head
            .fork_choice_read_lock()
            .get_preliminary_proposer_head(
                head_block_root,
                re_org_threshold,
                &self.config.re_org_disallowed_offsets,
                self.config.re_org_max_epochs_since_finalization,
            )
            .map_err(|e| e.map_inner_error(Error::ProposerHeadForkChoiceError))?;

        // The slot of our potential re-org block is always 1 greater than the head block because we
        // only attempt single-slot re-orgs.
        let head_slot = info.head_node.slot;
        let re_org_block_slot = head_slot + 1;
        let fork_choice_slot = info.current_slot;

        // If a re-orging proposal isn't made by the `re_org_cutoff` then we give up
        // and allow the fork choice update for the canonical head through so that we may attest
        // correctly.
        let current_slot_ok = if head_slot == fork_choice_slot {
            true
        } else if re_org_block_slot == fork_choice_slot {
            self.slot_clock
                .start_of(re_org_block_slot)
                .and_then(|slot_start| {
                    let now = self.slot_clock.now_duration()?;
                    let slot_delay = now.saturating_sub(slot_start);
                    Some(slot_delay <= self.config.re_org_cutoff(self.spec.seconds_per_slot))
                })
                .unwrap_or(false)
        } else {
            false
        };
        if !current_slot_ok {
            return Err(DoNotReOrg::HeadDistance.into());
        }

        // Only attempt a re-org if we have a proposer registered for the re-org slot.
        let proposing_at_re_org_slot = {
            // The proposer shuffling has the same decision root as the next epoch attestation
            // shuffling. We know our re-org block is not on the epoch boundary, so it has the
            // same proposer shuffling as the head (but not necessarily the parent which may lie
            // in the previous epoch).
            let shuffling_decision_root = info
                .head_node
                .next_epoch_shuffling_id
                .shuffling_decision_block;
            let proposer_index = self
                .beacon_proposer_cache
                .lock()
                .get_slot::<T::EthSpec>(shuffling_decision_root, re_org_block_slot)
                .ok_or_else(|| {
                    debug!(
                        self.log,
                        "Fork choice override proposer shuffling miss";
                        "slot" => re_org_block_slot,
                        "decision_root" => ?shuffling_decision_root,
                    );
                    DoNotReOrg::NotProposing
                })?
                .index as u64;

            self.execution_layer
                .as_ref()
                .ok_or(ProposerHeadError::Error(Error::ExecutionLayerMissing))?
                .has_proposer_preparation_data_blocking(proposer_index)
        };
        if !proposing_at_re_org_slot {
            return Err(DoNotReOrg::NotProposing.into());
        }

        // If the current slot is already equal to the proposal slot (or we are in the tail end of
        // the prior slot), then check the actual weight of the head against the re-org threshold.
        let head_weak = if fork_choice_slot == re_org_block_slot {
            info.head_node.weight < info.re_org_weight_threshold
        } else {
            true
        };
        if !head_weak {
            return Err(DoNotReOrg::HeadNotWeak {
                head_weight: info.head_node.weight,
                re_org_weight_threshold: info.re_org_weight_threshold,
            }
            .into());
        }

        // Check that the head block arrived late and is vulnerable to a re-org. This check is only
        // a heuristic compared to the proper weight check in `get_state_for_re_org`, the reason
        // being that we may have only *just* received the block and not yet processed any
        // attestations for it. We also can't dequeue attestations for the block during the
        // current slot, which would be necessary for determining its weight.
        let head_block_late =
            self.block_observed_after_attestation_deadline(head_block_root, head_slot);
        if !head_block_late {
            return Err(DoNotReOrg::HeadNotLate.into());
        }

        let parent_head_hash = info.parent_node.execution_status.block_hash();
        let forkchoice_update_params = ForkchoiceUpdateParameters {
            head_root: info.parent_node.root,
            head_hash: parent_head_hash,
            justified_hash: canonical_forkchoice_params.justified_hash,
            finalized_hash: canonical_forkchoice_params.finalized_hash,
        };

        debug!(
            self.log,
            "Fork choice update overridden";
            "canonical_head" => ?head_block_root,
            "override" => ?info.parent_node.root,
            "slot" => fork_choice_slot,
        );

        Ok(forkchoice_update_params)
    }

    /// Check if the block with `block_root` was observed after the attestation deadline of `slot`.
    fn block_observed_after_attestation_deadline(&self, block_root: Hash256, slot: Slot) -> bool {
        let block_delays = self.block_times_cache.read().get_block_delays(
            block_root,
            self.slot_clock
                .start_of(slot)
                .unwrap_or_else(|| Duration::from_secs(0)),
        );
        block_delays.observed.map_or(false, |delay| {
            delay > self.slot_clock.unagg_attestation_production_delay()
        })
    }

    /// Produce a block for some `slot` upon the given `state`.
    ///
    /// Typically the `self.produce_block()` function should be used, instead of calling this
    /// function directly. This function is useful for purposefully creating forks or blocks at
    /// non-current slots.
    ///
    /// If required, the given state will be advanced to the given `produce_at_slot`, then a block
    /// will be produced at that slot height.
    ///
    /// The provided `state_root_opt` should only ever be set to `Some` if the contained value is
    /// equal to the root of `state`. Providing this value will serve as an optimization to avoid
    /// performing a tree hash in some scenarios.
    pub async fn produce_block_on_state<Payload: AbstractExecPayload<T::EthSpec> + 'static>(
        self: &Arc<Self>,
        state: BeaconState<T::EthSpec>,
        state_root_opt: Option<Hash256>,
        produce_at_slot: Slot,
        randao_reveal: Signature,
        validator_graffiti: Option<Graffiti>,
        verification: ProduceBlockVerification,
    ) -> Result<BeaconBlockAndState<T::EthSpec, Payload>, BlockProductionError> {
        // Part 1/3 (blocking)
        //
        // Perform the state advance and block-packing functions.
        let chain = self.clone();
        let mut partial_beacon_block = self
            .task_executor
            .spawn_blocking_handle(
                move || {
                    chain.produce_partial_beacon_block(
                        state,
                        state_root_opt,
                        produce_at_slot,
                        randao_reveal,
                        validator_graffiti,
                    )
                },
                "produce_partial_beacon_block",
            )
            .ok_or(BlockProductionError::ShuttingDown)?
            .await
            .map_err(BlockProductionError::TokioJoin)??;

        // Part 2/3 (async)
        //
        // Wait for the execution layer to return an execution payload (if one is required).
        let prepare_payload_handle = partial_beacon_block.prepare_payload_handle.take();
        let block_contents = if let Some(prepare_payload_handle) = prepare_payload_handle {
            Some(
                prepare_payload_handle
                    .await
                    .map_err(BlockProductionError::TokioJoin)?
                    .ok_or(BlockProductionError::ShuttingDown)??,
            )
        } else {
            None
        };

        // Part 3/3 (blocking)
        //
        // Perform the final steps of combining all the parts and computing the state root.
        let chain = self.clone();
        self.task_executor
            .spawn_blocking_handle(
                move || {
                    chain.complete_partial_beacon_block(
                        partial_beacon_block,
                        block_contents,
                        verification,
                    )
                },
                "complete_partial_beacon_block",
            )
            .ok_or(BlockProductionError::ShuttingDown)?
            .await
            .map_err(BlockProductionError::TokioJoin)?
    }

    fn produce_partial_beacon_block<Payload: AbstractExecPayload<T::EthSpec> + 'static>(
        self: &Arc<Self>,
        mut state: BeaconState<T::EthSpec>,
        state_root_opt: Option<Hash256>,
        produce_at_slot: Slot,
        randao_reveal: Signature,
        validator_graffiti: Option<Graffiti>,
    ) -> Result<PartialBeaconBlock<T::EthSpec, Payload>, BlockProductionError> {
        let eth1_chain = self
            .eth1_chain
            .as_ref()
            .ok_or(BlockProductionError::NoEth1ChainConnection)?;

        // It is invalid to try to produce a block using a state from a future slot.
        if state.slot() > produce_at_slot {
            return Err(BlockProductionError::StateSlotTooHigh {
                produce_at_slot,
                state_slot: state.slot(),
            });
        }

        let slot_timer = metrics::start_timer(&metrics::BLOCK_PRODUCTION_SLOT_PROCESS_TIMES);

        // Ensure the state has performed a complete transition into the required slot.
        complete_state_advance(&mut state, state_root_opt, produce_at_slot, &self.spec)?;

        drop(slot_timer);

        state.build_committee_cache(RelativeEpoch::Current, &self.spec)?;

        let parent_root = if state.slot() > 0 {
            *state
                .get_block_root(state.slot() - 1)
                .map_err(|_| BlockProductionError::UnableToGetBlockRootFromState)?
        } else {
            state.latest_block_header().canonical_root()
        };

        let proposer_index = state.get_beacon_proposer_index(state.slot(), &self.spec)? as u64;

        let pubkey = state
            .validators()
            .get(proposer_index as usize)
            .map(|v| v.pubkey)
            .ok_or(BlockProductionError::BeaconChain(
                BeaconChainError::ValidatorIndexUnknown(proposer_index as usize),
            ))?;

        let builder_params = BuilderParams {
            pubkey,
            slot: state.slot(),
            chain_health: self
                .is_healthy(&parent_root)
                .map_err(BlockProductionError::BeaconChain)?,
        };

        // If required, start the process of loading an execution payload from the EL early. This
        // allows it to run concurrently with things like attestation packing.
        let prepare_payload_handle = match &state {
            BeaconState::Base(_) | BeaconState::Altair(_) => None,
            BeaconState::Merge(_) | BeaconState::Capella(_) | BeaconState::Deneb(_) => {
                let prepare_payload_handle =
                    get_execution_payload(self.clone(), &state, proposer_index, builder_params)?;
                Some(prepare_payload_handle)
            }
        };

        let (mut proposer_slashings, mut attester_slashings, mut voluntary_exits) =
            self.op_pool.get_slashings_and_exits(&state, &self.spec);

        let eth1_data = eth1_chain.eth1_data_for_block_production(&state, &self.spec)?;
        let deposits = eth1_chain.deposits_for_block_inclusion(&state, &eth1_data, &self.spec)?;

        let bls_to_execution_changes = self
            .op_pool
            .get_bls_to_execution_changes(&state, &self.spec);

        // Iterate through the naive aggregation pool and ensure all the attestations from there
        // are included in the operation pool.
        let unagg_import_timer =
            metrics::start_timer(&metrics::BLOCK_PRODUCTION_UNAGGREGATED_TIMES);
        for attestation in self.naive_aggregation_pool.read().iter() {
            let import = |attestation: &Attestation<T::EthSpec>| {
                let attesting_indices = get_attesting_indices_from_state(&state, attestation)?;
                self.op_pool
                    .insert_attestation(attestation.clone(), attesting_indices)
            };
            if let Err(e) = import(attestation) {
                // Don't stop block production if there's an error, just create a log.
                error!(
                    self.log,
                    "Attestation did not transfer to op pool";
                    "reason" => ?e
                );
            }
        }
        drop(unagg_import_timer);

        // Override the beacon node's graffiti with graffiti from the validator, if present.
        let graffiti = match validator_graffiti {
            Some(graffiti) => graffiti,
            None => self.graffiti,
        };

        let attestation_packing_timer =
            metrics::start_timer(&metrics::BLOCK_PRODUCTION_ATTESTATION_TIMES);

        let mut prev_filter_cache = HashMap::new();
        let prev_attestation_filter = |att: &AttestationRef<T::EthSpec>| {
            self.filter_op_pool_attestation(&mut prev_filter_cache, att, &state)
        };
        let mut curr_filter_cache = HashMap::new();
        let curr_attestation_filter = |att: &AttestationRef<T::EthSpec>| {
            self.filter_op_pool_attestation(&mut curr_filter_cache, att, &state)
        };

        let mut attestations = self
            .op_pool
            .get_attestations(
                &state,
                prev_attestation_filter,
                curr_attestation_filter,
                &self.spec,
            )
            .map_err(BlockProductionError::OpPoolError)?;
        drop(attestation_packing_timer);

        // If paranoid mode is enabled re-check the signatures of every included message.
        // This will be a lot slower but guards against bugs in block production and can be
        // quickly rolled out without a release.
        if self.config.paranoid_block_proposal {
            let mut tmp_ctxt = ConsensusContext::new(state.slot());
            attestations.retain(|att| {
                verify_attestation_for_block_inclusion(
                    &state,
                    att,
                    &mut tmp_ctxt,
                    VerifySignatures::True,
                    &self.spec,
                )
                .map_err(|e| {
                    warn!(
                        self.log,
                        "Attempted to include an invalid attestation";
                        "err" => ?e,
                        "block_slot" => state.slot(),
                        "attestation" => ?att
                    );
                })
                .is_ok()
            });

            proposer_slashings.retain(|slashing| {
                slashing
                    .clone()
                    .validate(&state, &self.spec)
                    .map_err(|e| {
                        warn!(
                            self.log,
                            "Attempted to include an invalid proposer slashing";
                            "err" => ?e,
                            "block_slot" => state.slot(),
                            "slashing" => ?slashing
                        );
                    })
                    .is_ok()
            });

            attester_slashings.retain(|slashing| {
                slashing
                    .clone()
                    .validate(&state, &self.spec)
                    .map_err(|e| {
                        warn!(
                            self.log,
                            "Attempted to include an invalid attester slashing";
                            "err" => ?e,
                            "block_slot" => state.slot(),
                            "slashing" => ?slashing
                        );
                    })
                    .is_ok()
            });

            voluntary_exits.retain(|exit| {
                exit.clone()
                    .validate(&state, &self.spec)
                    .map_err(|e| {
                        warn!(
                            self.log,
                            "Attempted to include an invalid proposer slashing";
                            "err" => ?e,
                            "block_slot" => state.slot(),
                            "exit" => ?exit
                        );
                    })
                    .is_ok()
            });
        }

        let slot = state.slot();

        let sync_aggregate = if matches!(&state, BeaconState::Base(_)) {
            None
        } else {
            let sync_aggregate = self
                .op_pool
                .get_sync_aggregate(&state)
                .map_err(BlockProductionError::OpPoolError)?
                .unwrap_or_else(|| {
                    warn!(
                        self.log,
                        "Producing block with no sync contributions";
                        "slot" => state.slot(),
                    );
                    SyncAggregate::new()
                });
            Some(sync_aggregate)
        };

        Ok(PartialBeaconBlock {
            state,
            slot,
            proposer_index,
            parent_root,
            randao_reveal,
            eth1_data,
            graffiti,
            proposer_slashings,
            attester_slashings,
            attestations,
            deposits,
            voluntary_exits,
            sync_aggregate,
            prepare_payload_handle,
            bls_to_execution_changes,
        })
    }

    fn complete_partial_beacon_block<Payload: AbstractExecPayload<T::EthSpec>>(
        &self,
        partial_beacon_block: PartialBeaconBlock<T::EthSpec, Payload>,
        block_contents: Option<BlockProposalContents<T::EthSpec, Payload>>,
        verification: ProduceBlockVerification,
    ) -> Result<BeaconBlockAndState<T::EthSpec, Payload>, BlockProductionError> {
        let PartialBeaconBlock {
            mut state,
            slot,
            proposer_index,
            parent_root,
            randao_reveal,
            eth1_data,
            graffiti,
            proposer_slashings,
            attester_slashings,
            attestations,
            deposits,
            voluntary_exits,
            sync_aggregate,
            // We don't need the prepare payload handle since the `execution_payload` is passed into
            // this function. We can assume that the handle has already been consumed in order to
            // produce said `execution_payload`.
            prepare_payload_handle: _,
            bls_to_execution_changes,
        } = partial_beacon_block;

        let (inner_block, blobs_opt, proofs_opt) = match &state {
            BeaconState::Base(_) => (
                BeaconBlock::Base(BeaconBlockBase {
                    slot,
                    proposer_index,
                    parent_root,
                    state_root: Hash256::zero(),
                    body: BeaconBlockBodyBase {
                        randao_reveal,
                        eth1_data,
                        graffiti,
                        proposer_slashings: proposer_slashings.into(),
                        attester_slashings: attester_slashings.into(),
                        attestations: attestations.into(),
                        deposits: deposits.into(),
                        voluntary_exits: voluntary_exits.into(),
                        _phantom: PhantomData,
                    },
                }),
                None,
                None,
            ),
            BeaconState::Altair(_) => (
                BeaconBlock::Altair(BeaconBlockAltair {
                    slot,
                    proposer_index,
                    parent_root,
                    state_root: Hash256::zero(),
                    body: BeaconBlockBodyAltair {
                        randao_reveal,
                        eth1_data,
                        graffiti,
                        proposer_slashings: proposer_slashings.into(),
                        attester_slashings: attester_slashings.into(),
                        attestations: attestations.into(),
                        deposits: deposits.into(),
                        voluntary_exits: voluntary_exits.into(),
                        sync_aggregate: sync_aggregate
                            .ok_or(BlockProductionError::MissingSyncAggregate)?,
                        _phantom: PhantomData,
                    },
                }),
                None,
                None,
            ),
            BeaconState::Merge(_) => {
                let (payload, _, _, _) = block_contents
                    .ok_or(BlockProductionError::MissingExecutionPayload)?
                    .deconstruct();
                (
                    BeaconBlock::Merge(BeaconBlockMerge {
                        slot,
                        proposer_index,
                        parent_root,
                        state_root: Hash256::zero(),
                        body: BeaconBlockBodyMerge {
                            randao_reveal,
                            eth1_data,
                            graffiti,
                            proposer_slashings: proposer_slashings.into(),
                            attester_slashings: attester_slashings.into(),
                            attestations: attestations.into(),
                            deposits: deposits.into(),
                            voluntary_exits: voluntary_exits.into(),
                            sync_aggregate: sync_aggregate
                                .ok_or(BlockProductionError::MissingSyncAggregate)?,
                            execution_payload: payload
                                .try_into()
                                .map_err(|_| BlockProductionError::InvalidPayloadFork)?,
                        },
                    }),
                    None,
                    None,
                )
            }
            BeaconState::Capella(_) => {
                let (payload, _, _, _) = block_contents
                    .ok_or(BlockProductionError::MissingExecutionPayload)?
                    .deconstruct();
                (
                    BeaconBlock::Capella(BeaconBlockCapella {
                        slot,
                        proposer_index,
                        parent_root,
                        state_root: Hash256::zero(),
                        body: BeaconBlockBodyCapella {
                            randao_reveal,
                            eth1_data,
                            graffiti,
                            proposer_slashings: proposer_slashings.into(),
                            attester_slashings: attester_slashings.into(),
                            attestations: attestations.into(),
                            deposits: deposits.into(),
                            voluntary_exits: voluntary_exits.into(),
                            sync_aggregate: sync_aggregate
                                .ok_or(BlockProductionError::MissingSyncAggregate)?,
                            execution_payload: payload
                                .try_into()
                                .map_err(|_| BlockProductionError::InvalidPayloadFork)?,
                            bls_to_execution_changes: bls_to_execution_changes.into(),
                        },
                    }),
                    None,
                    None,
                )
            }
            BeaconState::Deneb(_) => {
                let (payload, kzg_commitments, blobs, proofs) = block_contents
                    .ok_or(BlockProductionError::MissingExecutionPayload)?
                    .deconstruct();
                (
                    BeaconBlock::Deneb(BeaconBlockDeneb {
                        slot,
                        proposer_index,
                        parent_root,
                        state_root: Hash256::zero(),
                        body: BeaconBlockBodyDeneb {
                            randao_reveal,
                            eth1_data,
                            graffiti,
                            proposer_slashings: proposer_slashings.into(),
                            attester_slashings: attester_slashings.into(),
                            attestations: attestations.into(),
                            deposits: deposits.into(),
                            voluntary_exits: voluntary_exits.into(),
                            sync_aggregate: sync_aggregate
                                .ok_or(BlockProductionError::MissingSyncAggregate)?,
                            execution_payload: payload
                                .try_into()
                                .map_err(|_| BlockProductionError::InvalidPayloadFork)?,
                            bls_to_execution_changes: bls_to_execution_changes.into(),
                            blob_kzg_commitments: kzg_commitments
                                .ok_or(BlockProductionError::InvalidPayloadFork)?,
                        },
                    }),
                    blobs,
                    proofs,
                )
            }
        };

        let block = SignedBeaconBlock::from_block(
            inner_block,
            // The block is not signed here, that is the task of a validator client.
            Signature::empty(),
        );

        let block_size = block.ssz_bytes_len();
        debug!(
            self.log,
            "Produced block on state";
            "block_size" => block_size,
        );

        metrics::observe(&metrics::BLOCK_SIZE, block_size as f64);

        if block_size > self.config.max_network_size {
            return Err(BlockProductionError::BlockTooLarge(block_size));
        }

        let process_timer = metrics::start_timer(&metrics::BLOCK_PRODUCTION_PROCESS_TIMES);
        let signature_strategy = match verification {
            ProduceBlockVerification::VerifyRandao => BlockSignatureStrategy::VerifyRandao,
            ProduceBlockVerification::NoVerification => BlockSignatureStrategy::NoVerification,
        };

        // Use a context without block root or proposer index so that both are checked.
        let mut ctxt = ConsensusContext::new(block.slot());

        per_block_processing(
            &mut state,
            &block,
            signature_strategy,
            StateProcessingStrategy::Accurate,
            VerifyBlockRoot::True,
            &mut ctxt,
            &self.spec,
        )?;
        drop(process_timer);

        let state_root_timer = metrics::start_timer(&metrics::BLOCK_PRODUCTION_STATE_ROOT_TIMES);
        let state_root = state.update_tree_hash_cache()?;
        drop(state_root_timer);

        let (mut block, _) = block.deconstruct();
        *block.state_root_mut() = state_root;

<<<<<<< HEAD
        //FIXME(sean)
        // - add a new timer for processing here
        let maybe_sidecar_list = match (blobs_opt, proofs_opt) {
            (Some(blobs_or_blobs_roots), Some(proofs)) => {
                let expected_kzg_commitments =
                    block.body().blob_kzg_commitments().map_err(|_| {
                        BlockProductionError::InvalidBlockVariant(
                            "DENEB block does not contain kzg commitments".to_string(),
                        )
                    })?;
=======
        let blobs_verification_timer =
            metrics::start_timer(&metrics::BLOCK_PRODUCTION_BLOBS_VERIFICATION_TIMES);
        if let (Some(blobs), Some(proofs)) = (blobs_opt, proofs_opt) {
            let kzg = self
                .kzg
                .as_ref()
                .ok_or(BlockProductionError::TrustedSetupNotInitialized)?;
            let beacon_block_root = block.canonical_root();
            let expected_kzg_commitments = block.body().blob_kzg_commitments().map_err(|_| {
                BlockProductionError::InvalidBlockVariant(
                    "DENEB block does not contain kzg commitments".to_string(),
                )
            })?;

            if expected_kzg_commitments.len() != blobs.len() {
                return Err(BlockProductionError::MissingKzgCommitment(format!(
                    "Missing KZG commitment for slot {}. Expected {}, got: {}",
                    slot,
                    blobs.len(),
                    expected_kzg_commitments.len()
                )));
            }

            let kzg_proofs = Vec::from(proofs);

            kzg_utils::validate_blobs::<T::EthSpec>(
                kzg.as_ref(),
                expected_kzg_commitments,
                &blobs,
                &kzg_proofs,
            )
            .map_err(BlockProductionError::KzgError)?;

            let blob_sidecars = BlobSidecarList::from(
                blobs
                    .into_iter()
                    .enumerate()
                    .map(|(blob_index, blob)| {
                        let kzg_commitment = expected_kzg_commitments
                            .get(blob_index)
                            .expect("KZG commitment should exist for blob");
>>>>>>> a36e34ee

                if expected_kzg_commitments.len() != blobs_or_blobs_roots.len() {
                    return Err(BlockProductionError::MissingKzgCommitment(format!(
                        "Missing KZG commitment for slot {}. Expected {}, got: {}",
                        block.slot(),
                        blobs_or_blobs_roots.len(),
                        expected_kzg_commitments.len()
                    )));
                }

                let kzg_proofs = Vec::from(proofs);

                match blobs_or_blobs_roots {
                    BlobsOrBlobRoots::Blobs(blobs) => Some(self.build_blob_sidecars(
                        &block,
                        blobs,
                        expected_kzg_commitments,
                        kzg_proofs,
                    )?),
                    BlobsOrBlobRoots::BlobRoots(blob_roots) => {
                        Some(self.build_blinded_blob_sidecars(
                            &block,
                            blob_roots,
                            expected_kzg_commitments,
                            kzg_proofs,
                        )?)
                    }
                }
            }
            _ => None,
        };

        drop(blobs_verification_timer);

        metrics::inc_counter(&metrics::BLOCK_PRODUCTION_SUCCESSES);

        trace!(
            self.log,
            "Produced beacon block";
            "parent" => ?block.parent_root(),
            "attestations" => block.body().attestations().len(),
            "slot" => block.slot()
        );

        Ok((block, state, maybe_sidecar_list))
    }

    /// This method must be called whenever an execution engine indicates that a payload is
    /// invalid.
    ///
    /// Fork choice will be run after the invalidation. The client may be shut down if the `op`
    /// results in the justified checkpoint being invalidated.
    ///
    /// See the documentation of `InvalidationOperation` for information about defining `op`.
    pub async fn process_invalid_execution_payload(
        self: &Arc<Self>,
        op: &InvalidationOperation,
    ) -> Result<(), Error> {
        debug!(
            self.log,
            "Processing payload invalidation";
            "op" => ?op,
        );

        // Update the execution status in fork choice.
        //
        // Use a blocking task since it interacts with the `canonical_head` lock. Lock contention
        // on the core executor is bad.
        let chain = self.clone();
        let inner_op = op.clone();
        let fork_choice_result = self
            .spawn_blocking_handle(
                move || {
                    chain
                        .canonical_head
                        .fork_choice_write_lock()
                        .on_invalid_execution_payload(&inner_op)
                },
                "invalid_payload_fork_choice_update",
            )
            .await?;

        // Update fork choice.
        if let Err(e) = fork_choice_result {
            crit!(
                self.log,
                "Failed to process invalid payload";
                "error" => ?e,
                "latest_valid_ancestor" => ?op.latest_valid_ancestor(),
                "block_root" => ?op.block_root(),
            );
        }

        // Run fork choice since it's possible that the payload invalidation might result in a new
        // head.
        self.recompute_head_at_current_slot().await;

        // Obtain the justified root from fork choice.
        //
        // Use a blocking task since it interacts with the `canonical_head` lock. Lock contention
        // on the core executor is bad.
        let chain = self.clone();
        let justified_block = self
            .spawn_blocking_handle(
                move || {
                    chain
                        .canonical_head
                        .fork_choice_read_lock()
                        .get_justified_block()
                },
                "invalid_payload_fork_choice_get_justified",
            )
            .await??;

        if justified_block.execution_status.is_invalid() {
            crit!(
                self.log,
                "The justified checkpoint is invalid";
                "msg" => "ensure you are not connected to a malicious network. This error is not \
                recoverable, please reach out to the lighthouse developers for assistance."
            );

            let mut shutdown_sender = self.shutdown_sender();
            if let Err(e) = shutdown_sender.try_send(ShutdownReason::Failure(
                INVALID_JUSTIFIED_PAYLOAD_SHUTDOWN_REASON,
            )) {
                crit!(
                    self.log,
                    "Unable to trigger client shut down";
                    "msg" => "shut down may already be under way",
                    "error" => ?e
                );
            }

            // Return an error here to try and prevent progression by upstream functions.
            return Err(Error::JustifiedPayloadInvalid {
                justified_root: justified_block.root,
                execution_block_hash: justified_block.execution_status.block_hash(),
            });
        }

        Ok(())
    }

    pub fn block_is_known_to_fork_choice(&self, root: &Hash256) -> bool {
        self.canonical_head
            .fork_choice_read_lock()
            .contains_block(root)
    }

    /// Determines the beacon proposer for the next slot. If that proposer is registered in the
    /// `execution_layer`, provide the `execution_layer` with the necessary information to produce
    /// `PayloadAttributes` for future calls to fork choice.
    ///
    /// The `PayloadAttributes` are used by the EL to give it a look-ahead for preparing an optimal
    /// set of transactions for a new `ExecutionPayload`.
    ///
    /// This function will result in a call to `forkchoiceUpdated` on the EL if we're in the
    /// tail-end of the slot (as defined by `self.config.prepare_payload_lookahead`).
    pub async fn prepare_beacon_proposer(
        self: &Arc<Self>,
        current_slot: Slot,
    ) -> Result<(), Error> {
        let prepare_slot = current_slot + 1;

        // There's no need to run the proposer preparation routine before the bellatrix fork.
        if self.slot_is_prior_to_bellatrix(prepare_slot) {
            return Ok(());
        }

        let execution_layer = self
            .execution_layer
            .clone()
            .ok_or(Error::ExecutionLayerMissing)?;

        // Nothing to do if there are no proposers registered with the EL, exit early to avoid
        // wasting cycles.
        if !self.config.always_prepare_payload
            && !execution_layer.has_any_proposer_preparation_data().await
        {
            return Ok(());
        }

        // Load the cached head and its forkchoice update parameters.
        //
        // Use a blocking task since blocking the core executor on the canonical head read lock can
        // block the core tokio executor.
        let chain = self.clone();
        let maybe_prep_data = self
            .spawn_blocking_handle(
                move || {
                    let cached_head = chain.canonical_head.cached_head();

                    // Don't bother with proposer prep if the head is more than
                    // `PREPARE_PROPOSER_HISTORIC_EPOCHS` prior to the current slot.
                    //
                    // This prevents the routine from running during sync.
                    let head_slot = cached_head.head_slot();
                    if head_slot + T::EthSpec::slots_per_epoch() * PREPARE_PROPOSER_HISTORIC_EPOCHS
                        < current_slot
                    {
                        debug!(
                            chain.log,
                            "Head too old for proposer prep";
                            "head_slot" => head_slot,
                            "current_slot" => current_slot,
                        );
                        return Ok(None);
                    }

                    let canonical_fcu_params = cached_head.forkchoice_update_parameters();
                    let fcu_params =
                        chain.overridden_forkchoice_update_params(canonical_fcu_params)?;
                    let pre_payload_attributes = chain.get_pre_payload_attributes(
                        prepare_slot,
                        fcu_params.head_root,
                        &cached_head,
                    )?;
                    Ok::<_, Error>(Some((fcu_params, pre_payload_attributes)))
                },
                "prepare_beacon_proposer_head_read",
            )
            .await??;

        let (forkchoice_update_params, pre_payload_attributes) =
            if let Some((fcu, Some(pre_payload))) = maybe_prep_data {
                (fcu, pre_payload)
            } else {
                // Appropriate log messages have already been logged above and in
                // `get_pre_payload_attributes`.
                return Ok(());
            };

        // If the execution layer doesn't have any proposer data for this validator then we assume
        // it's not connected to this BN and no action is required.
        let proposer = pre_payload_attributes.proposer_index;
        if !self.config.always_prepare_payload
            && !execution_layer
                .has_proposer_preparation_data(proposer)
                .await
        {
            return Ok(());
        }

        // Fetch payoad attributes from the execution layer's cache, or compute them from scratch
        // if no matching entry is found. This saves recomputing the withdrawals which can take
        // considerable time to compute if a state load is required.
        let head_root = forkchoice_update_params.head_root;
        let payload_attributes = if let Some(payload_attributes) = execution_layer
            .payload_attributes(prepare_slot, head_root)
            .await
        {
            payload_attributes
        } else {
            let withdrawals = match self.spec.fork_name_at_slot::<T::EthSpec>(prepare_slot) {
                ForkName::Base | ForkName::Altair | ForkName::Merge => None,
                ForkName::Capella | ForkName::Deneb => {
                    let chain = self.clone();
                    self.spawn_blocking_handle(
                        move || {
                            chain.get_expected_withdrawals(&forkchoice_update_params, prepare_slot)
                        },
                        "prepare_beacon_proposer_withdrawals",
                    )
                    .await?
                    .map(Some)?
                }
            };

            let payload_attributes = PayloadAttributes::new(
                self.slot_clock
                    .start_of(prepare_slot)
                    .ok_or(Error::InvalidSlot(prepare_slot))?
                    .as_secs(),
                pre_payload_attributes.prev_randao,
                execution_layer.get_suggested_fee_recipient(proposer).await,
                withdrawals.map(Into::into),
            );

            execution_layer
                .insert_proposer(
                    prepare_slot,
                    head_root,
                    proposer,
                    payload_attributes.clone(),
                )
                .await;

            // Only push a log to the user if this is the first time we've seen this proposer for
            // this slot.
            info!(
                self.log,
                "Prepared beacon proposer";
                "prepare_slot" => prepare_slot,
                "validator" => proposer,
                "parent_root" => ?head_root,
            );
            payload_attributes
        };

        // Push a server-sent event (probably to a block builder or relay).
        if let Some(event_handler) = &self.event_handler {
            if event_handler.has_payload_attributes_subscribers() {
                event_handler.register(EventKind::PayloadAttributes(ForkVersionedResponse {
                    data: SseExtendedPayloadAttributes {
                        proposal_slot: prepare_slot,
                        proposer_index: proposer,
                        parent_block_root: head_root,
                        parent_block_number: pre_payload_attributes.parent_block_number,
                        parent_block_hash: forkchoice_update_params.head_hash.unwrap_or_default(),
                        payload_attributes: payload_attributes.into(),
                    },
                    version: Some(self.spec.fork_name_at_slot::<T::EthSpec>(prepare_slot)),
                }));
            }
        }

        let till_prepare_slot =
            if let Some(duration) = self.slot_clock.duration_to_slot(prepare_slot) {
                duration
            } else {
                // `SlotClock::duration_to_slot` will return `None` when we are past the start
                // of `prepare_slot`. Don't bother sending a `forkchoiceUpdated` in that case,
                // it's too late.
                //
                // This scenario might occur on an overloaded/under-resourced node.
                warn!(
                    self.log,
                    "Delayed proposer preparation";
                    "prepare_slot" => prepare_slot,
                    "validator" => proposer,
                );
                return Ok(());
            };

        // If we are close enough to the proposal slot, send an fcU, which will have payload
        // attributes filled in by the execution layer cache we just primed.
        if self.config.always_prepare_payload
            || till_prepare_slot <= self.config.prepare_payload_lookahead
        {
            debug!(
                self.log,
                "Sending forkchoiceUpdate for proposer prep";
                "till_prepare_slot" => ?till_prepare_slot,
                "prepare_slot" => prepare_slot
            );

            self.update_execution_engine_forkchoice(
                current_slot,
                forkchoice_update_params,
                OverrideForkchoiceUpdate::AlreadyApplied,
            )
            .await?;
        }

        Ok(())
    }

    pub async fn update_execution_engine_forkchoice(
        self: &Arc<Self>,
        current_slot: Slot,
        input_params: ForkchoiceUpdateParameters,
        override_forkchoice_update: OverrideForkchoiceUpdate,
    ) -> Result<(), Error> {
        let next_slot = current_slot + 1;

        // There is no need to issue a `forkchoiceUpdated` (fcU) message unless the Bellatrix fork
        // has:
        //
        // 1. Already happened.
        // 2. Will happen in the next slot.
        //
        // The reason for a fcU message in the slot prior to the Bellatrix fork is in case the
        // terminal difficulty has already been reached and a payload preparation message needs to
        // be issued.
        if self.slot_is_prior_to_bellatrix(next_slot) {
            return Ok(());
        }

        let execution_layer = self
            .execution_layer
            .as_ref()
            .ok_or(Error::ExecutionLayerMissing)?;

        // Determine whether to override the forkchoiceUpdated message if we want to re-org
        // the current head at the next slot.
        let params = if override_forkchoice_update == OverrideForkchoiceUpdate::Yes {
            let chain = self.clone();
            self.spawn_blocking_handle(
                move || chain.overridden_forkchoice_update_params(input_params),
                "update_execution_engine_forkchoice_override",
            )
            .await??
        } else {
            input_params
        };

        // Take the global lock for updating the execution engine fork choice.
        //
        // Whilst holding this lock we must:
        //
        // 1. Read the canonical head.
        // 2. Issue a forkchoiceUpdated call to the execution engine.
        //
        // This will allow us to ensure that we provide the execution layer with an *ordered* view
        // of the head. I.e., we will never communicate a past head after communicating a later
        // one.
        //
        // There is a "deadlock warning" in this function. The downside of this nice ordering is the
        // potential for deadlock. I would advise against any other use of
        // `execution_engine_forkchoice_lock` apart from the one here.
        let forkchoice_lock = execution_layer.execution_engine_forkchoice_lock().await;

        let (head_block_root, head_hash, justified_hash, finalized_hash) = if let Some(head_hash) =
            params.head_hash
        {
            (
                params.head_root,
                head_hash,
                params
                    .justified_hash
                    .unwrap_or_else(ExecutionBlockHash::zero),
                params
                    .finalized_hash
                    .unwrap_or_else(ExecutionBlockHash::zero),
            )
        } else {
            // The head block does not have an execution block hash. We must check to see if we
            // happen to be the proposer of the transition block, in which case we still need to
            // send forkchoice_updated.
            match self.spec.fork_name_at_slot::<T::EthSpec>(next_slot) {
                // We are pre-bellatrix; no need to update the EL.
                ForkName::Base | ForkName::Altair => return Ok(()),
                _ => {
                    // We are post-bellatrix
                    if let Some(payload_attributes) = execution_layer
                        .payload_attributes(next_slot, params.head_root)
                        .await
                    {
                        // We are a proposer, check for terminal_pow_block_hash
                        if let Some(terminal_pow_block_hash) = execution_layer
                            .get_terminal_pow_block_hash(&self.spec, payload_attributes.timestamp())
                            .await
                            .map_err(Error::ForkchoiceUpdate)?
                        {
                            info!(
                                self.log,
                                "Prepared POS transition block proposer"; "slot" => next_slot
                            );
                            (
                                params.head_root,
                                terminal_pow_block_hash,
                                params
                                    .justified_hash
                                    .unwrap_or_else(ExecutionBlockHash::zero),
                                params
                                    .finalized_hash
                                    .unwrap_or_else(ExecutionBlockHash::zero),
                            )
                        } else {
                            // TTD hasn't been reached yet, no need to update the EL.
                            return Ok(());
                        }
                    } else {
                        // We are not a proposer, no need to update the EL.
                        return Ok(());
                    }
                }
            }
        };

        let forkchoice_updated_response = execution_layer
            .notify_forkchoice_updated(
                head_hash,
                justified_hash,
                finalized_hash,
                current_slot,
                head_block_root,
            )
            .await
            .map_err(Error::ExecutionForkChoiceUpdateFailed);

        // The head has been read and the execution layer has been updated. It is now valid to send
        // another fork choice update.
        drop(forkchoice_lock);

        match forkchoice_updated_response {
            Ok(status) => match status {
                PayloadStatus::Valid => {
                    // Ensure that fork choice knows that the block is no longer optimistic.
                    let chain = self.clone();
                    let fork_choice_update_result = self
                        .spawn_blocking_handle(
                            move || {
                                chain
                                    .canonical_head
                                    .fork_choice_write_lock()
                                    .on_valid_execution_payload(head_block_root)
                            },
                            "update_execution_engine_valid_payload",
                        )
                        .await?;
                    if let Err(e) = fork_choice_update_result {
                        error!(
                            self.log,
                            "Failed to validate payload";
                            "error" => ?e
                        )
                    };
                    Ok(())
                }
                // There's nothing to be done for a syncing response. If the block is already
                // `SYNCING` in fork choice, there's nothing to do. If already known to be `VALID`
                // or `INVALID` then we don't want to change it to syncing.
                PayloadStatus::Syncing => Ok(()),
                // The specification doesn't list `ACCEPTED` as a valid response to a fork choice
                // update. This response *seems* innocent enough, so we won't return early with an
                // error. However, we create a log to bring attention to the issue.
                PayloadStatus::Accepted => {
                    warn!(
                        self.log,
                        "Fork choice update received ACCEPTED";
                        "msg" => "execution engine provided an unexpected response to a fork \
                        choice update. although this is not a serious issue, please raise \
                        an issue."
                    );
                    Ok(())
                }
                PayloadStatus::Invalid {
                    latest_valid_hash,
                    ref validation_error,
                } => {
                    warn!(
                        self.log,
                        "Invalid execution payload";
                        "validation_error" => ?validation_error,
                        "latest_valid_hash" => ?latest_valid_hash,
                        "head_hash" => ?head_hash,
                        "head_block_root" => ?head_block_root,
                        "method" => "fcU",
                    );

                    match latest_valid_hash {
                        // The `latest_valid_hash` is set to `None` when the EE
                        // "cannot determine the ancestor of the invalid
                        // payload". In such a scenario we should only
                        // invalidate the head block and nothing else.
                        None => {
                            self.process_invalid_execution_payload(
                                &InvalidationOperation::InvalidateOne {
                                    block_root: head_block_root,
                                },
                            )
                            .await?;
                        }
                        // An all-zeros execution block hash implies that
                        // the terminal block was invalid. We are being
                        // explicit in invalidating only the head block in
                        // this case.
                        Some(hash) if hash == ExecutionBlockHash::zero() => {
                            self.process_invalid_execution_payload(
                                &InvalidationOperation::InvalidateOne {
                                    block_root: head_block_root,
                                },
                            )
                            .await?;
                        }
                        // The execution engine has stated that all blocks between the
                        // `head_execution_block_hash` and `latest_valid_hash` are invalid.
                        Some(latest_valid_hash) => {
                            self.process_invalid_execution_payload(
                                &InvalidationOperation::InvalidateMany {
                                    head_block_root,
                                    always_invalidate_head: true,
                                    latest_valid_ancestor: latest_valid_hash,
                                },
                            )
                            .await?;
                        }
                    }

                    Err(BeaconChainError::ExecutionForkChoiceUpdateInvalid { status })
                }
                PayloadStatus::InvalidBlockHash {
                    ref validation_error,
                } => {
                    warn!(
                        self.log,
                        "Invalid execution payload block hash";
                        "validation_error" => ?validation_error,
                        "head_hash" => ?head_hash,
                        "head_block_root" => ?head_block_root,
                        "method" => "fcU",
                    );
                    // The execution engine has stated that the head block is invalid, however it
                    // hasn't returned a latest valid ancestor.
                    //
                    // Using a `None` latest valid ancestor will result in only the head block
                    // being invalidated (no ancestors).
                    self.process_invalid_execution_payload(&InvalidationOperation::InvalidateOne {
                        block_root: head_block_root,
                    })
                    .await?;

                    Err(BeaconChainError::ExecutionForkChoiceUpdateInvalid { status })
                }
            },
            Err(e) => Err(e),
        }
    }

    /// Returns `true` if the given slot is prior to the `bellatrix_fork_epoch`.
    pub fn slot_is_prior_to_bellatrix(&self, slot: Slot) -> bool {
        self.spec.bellatrix_fork_epoch.map_or(true, |bellatrix| {
            slot.epoch(T::EthSpec::slots_per_epoch()) < bellatrix
        })
    }

    /// Returns the value of `execution_optimistic` for `block`.
    ///
    /// Returns `Ok(false)` if the block is pre-Bellatrix, or has `ExecutionStatus::Valid`.
    /// Returns `Ok(true)` if the block has `ExecutionStatus::Optimistic` or has
    /// `ExecutionStatus::Invalid`.
    pub fn is_optimistic_or_invalid_block<Payload: AbstractExecPayload<T::EthSpec>>(
        &self,
        block: &SignedBeaconBlock<T::EthSpec, Payload>,
    ) -> Result<bool, BeaconChainError> {
        // Check if the block is pre-Bellatrix.
        if self.slot_is_prior_to_bellatrix(block.slot()) {
            Ok(false)
        } else {
            self.canonical_head
                .fork_choice_read_lock()
                .is_optimistic_or_invalid_block(&block.canonical_root())
                .map_err(BeaconChainError::ForkChoiceError)
        }
    }

    /// Returns the value of `execution_optimistic` for `head_block`.
    ///
    /// Returns `Ok(false)` if the block is pre-Bellatrix, or has `ExecutionStatus::Valid`.
    /// Returns `Ok(true)` if the block has `ExecutionStatus::Optimistic` or `ExecutionStatus::Invalid`.
    ///
    /// This function will return an error if `head_block` is not present in the fork choice store
    /// and so should only be used on the head block or when the block *should* be present in the
    /// fork choice store.
    ///
    /// There is a potential race condition when syncing where the block_root of `head_block` could
    /// be pruned from the fork choice store before being read.
    pub fn is_optimistic_or_invalid_head_block<Payload: AbstractExecPayload<T::EthSpec>>(
        &self,
        head_block: &SignedBeaconBlock<T::EthSpec, Payload>,
    ) -> Result<bool, BeaconChainError> {
        // Check if the block is pre-Bellatrix.
        if self.slot_is_prior_to_bellatrix(head_block.slot()) {
            Ok(false)
        } else {
            self.canonical_head
                .fork_choice_read_lock()
                .is_optimistic_or_invalid_block_no_fallback(&head_block.canonical_root())
                .map_err(BeaconChainError::ForkChoiceError)
        }
    }

    /// Returns the value of `execution_optimistic` for the current head block.
    /// You can optionally provide `head_info` if it was computed previously.
    ///
    /// Returns `Ok(false)` if the head block is pre-Bellatrix, or has `ExecutionStatus::Valid`.
    /// Returns `Ok(true)` if the head block has `ExecutionStatus::Optimistic` or `ExecutionStatus::Invalid`.
    ///
    /// There is a potential race condition when syncing where the block root of `head_info` could
    /// be pruned from the fork choice store before being read.
    pub fn is_optimistic_or_invalid_head(&self) -> Result<bool, BeaconChainError> {
        self.canonical_head
            .head_execution_status()
            .map(|status| status.is_optimistic_or_invalid())
    }

    pub fn is_optimistic_or_invalid_block_root(
        &self,
        block_slot: Slot,
        block_root: &Hash256,
    ) -> Result<bool, BeaconChainError> {
        // Check if the block is pre-Bellatrix.
        if self.slot_is_prior_to_bellatrix(block_slot) {
            Ok(false)
        } else {
            self.canonical_head
                .fork_choice_read_lock()
                .is_optimistic_or_invalid_block_no_fallback(block_root)
                .map_err(BeaconChainError::ForkChoiceError)
        }
    }

    /// This function takes a configured weak subjectivity `Checkpoint` and the latest finalized `Checkpoint`.
    /// If the weak subjectivity checkpoint and finalized checkpoint share the same epoch, we compare
    /// roots. If we the weak subjectivity checkpoint is from an older epoch, we iterate back through
    /// roots in the canonical chain until we reach the finalized checkpoint from the correct epoch, and
    /// compare roots. This must called on startup and during verification of any block which causes a finality
    /// change affecting the weak subjectivity checkpoint.
    pub fn verify_weak_subjectivity_checkpoint(
        &self,
        wss_checkpoint: Checkpoint,
        beacon_block_root: Hash256,
        state: &BeaconState<T::EthSpec>,
    ) -> Result<(), BeaconChainError> {
        let finalized_checkpoint = state.finalized_checkpoint();
        info!(self.log, "Verifying the configured weak subjectivity checkpoint"; "weak_subjectivity_epoch" => wss_checkpoint.epoch, "weak_subjectivity_root" => ?wss_checkpoint.root);
        // If epochs match, simply compare roots.
        if wss_checkpoint.epoch == finalized_checkpoint.epoch
            && wss_checkpoint.root != finalized_checkpoint.root
        {
            crit!(
                self.log,
                 "Root found at the specified checkpoint differs";
                  "weak_subjectivity_root" => ?wss_checkpoint.root,
                  "finalized_checkpoint_root" => ?finalized_checkpoint.root
            );
            return Err(BeaconChainError::WeakSubjectivtyVerificationFailure);
        } else if wss_checkpoint.epoch < finalized_checkpoint.epoch {
            let slot = wss_checkpoint
                .epoch
                .start_slot(T::EthSpec::slots_per_epoch());

            // Iterate backwards through block roots from the given state. If first slot of the epoch is a skip-slot,
            // this will return the root of the closest prior non-skipped slot.
            match self.root_at_slot_from_state(slot, beacon_block_root, state)? {
                Some(root) => {
                    if root != wss_checkpoint.root {
                        crit!(
                            self.log,
                             "Root found at the specified checkpoint differs";
                              "weak_subjectivity_root" => ?wss_checkpoint.root,
                              "finalized_checkpoint_root" => ?finalized_checkpoint.root
                        );
                        return Err(BeaconChainError::WeakSubjectivtyVerificationFailure);
                    }
                }
                None => {
                    crit!(self.log, "The root at the start slot of the given epoch could not be found";
                    "wss_checkpoint_slot" => ?slot);
                    return Err(BeaconChainError::WeakSubjectivtyVerificationFailure);
                }
            }
        }
        Ok(())
    }

    /// Called by the timer on every slot.
    ///
    /// Note: this function **MUST** be called from a non-async context since
    /// it contains a call to `fork_choice` which may eventually call
    /// `tokio::runtime::block_on` in certain cases.
    pub async fn per_slot_task(self: &Arc<Self>) {
        if let Some(slot) = self.slot_clock.now() {
            debug!(
                self.log,
                "Running beacon chain per slot tasks";
                "slot" => ?slot
            );

            // Always run the light-weight pruning tasks (these structures should be empty during
            // sync anyway).
            self.naive_aggregation_pool.write().prune(slot);
            self.block_times_cache.write().prune(slot);

            // Don't run heavy-weight tasks during sync.
            if self.best_slot() + MAX_PER_SLOT_FORK_CHOICE_DISTANCE < slot {
                return;
            }

            // Run fork choice and signal to any waiting task that it has completed.
            self.recompute_head_at_current_slot().await;

            // Send the notification regardless of fork choice success, this is a "best effort"
            // notification and we don't want block production to hit the timeout in case of error.
            // Use a blocking task to avoid blocking the core executor whilst waiting for locks
            // in `ForkChoiceSignalTx`.
            let chain = self.clone();
            self.task_executor.clone().spawn_blocking(
                move || {
                    // Signal block proposal for the next slot (if it happens to be waiting).
                    if let Some(tx) = &chain.fork_choice_signal_tx {
                        if let Err(e) = tx.notify_fork_choice_complete(slot) {
                            warn!(
                                chain.log,
                                "Error signalling fork choice waiter";
                                "error" => ?e,
                                "slot" => slot,
                            );
                        }
                    }
                },
                "per_slot_task_fc_signal_tx",
            );
        }
    }

    /// Runs the `map_fn` with the committee cache for `shuffling_epoch` from the chain with head
    /// `head_block_root`. The `map_fn` will be supplied two values:
    ///
    /// - `&CommitteeCache`: the committee cache that serves the given parameters.
    /// - `Hash256`: the "shuffling decision root" which uniquely identifies the `CommitteeCache`.
    ///
    /// It's not necessary that `head_block_root` matches our current view of the chain, it can be
    /// any block that is:
    ///
    /// - Known to us.
    /// - The finalized block or a descendant of the finalized block.
    ///
    /// It would be quite common for attestation verification operations to use a `head_block_root`
    /// that differs from our view of the head.
    ///
    /// ## Important
    ///
    /// This function is **not** suitable for determining proposer duties (only attester duties).
    ///
    /// ## Notes
    ///
    /// This function exists in this odd "map" pattern because efficiently obtaining a committee
    /// can be complex. It might involve reading straight from the `beacon_chain.shuffling_cache`
    /// or it might involve reading it from a state from the DB. Due to the complexities of
    /// `RwLock`s on the shuffling cache, a simple `Cow` isn't suitable here.
    ///
    /// If the committee for `(head_block_root, shuffling_epoch)` isn't found in the
    /// `shuffling_cache`, we will read a state from disk and then update the `shuffling_cache`.
    pub fn with_committee_cache<F, R>(
        &self,
        head_block_root: Hash256,
        shuffling_epoch: Epoch,
        map_fn: F,
    ) -> Result<R, Error>
    where
        F: Fn(&CommitteeCache, Hash256) -> Result<R, Error>,
    {
        let head_block = self
            .canonical_head
            .fork_choice_read_lock()
            .get_block(&head_block_root)
            .ok_or(Error::MissingBeaconBlock(head_block_root))?;

        let shuffling_id = BlockShufflingIds {
            current: head_block.current_epoch_shuffling_id.clone(),
            next: head_block.next_epoch_shuffling_id.clone(),
            previous: None,
            block_root: head_block.root,
        }
        .id_for_epoch(shuffling_epoch)
        .ok_or_else(|| Error::InvalidShufflingId {
            shuffling_epoch,
            head_block_epoch: head_block.slot.epoch(T::EthSpec::slots_per_epoch()),
        })?;

        // Obtain the shuffling cache, timing how long we wait.
        let cache_wait_timer =
            metrics::start_timer(&metrics::ATTESTATION_PROCESSING_SHUFFLING_CACHE_WAIT_TIMES);

        let mut shuffling_cache = self
            .shuffling_cache
            .try_write_for(ATTESTATION_CACHE_LOCK_TIMEOUT)
            .ok_or(Error::AttestationCacheLockTimeout)?;

        metrics::stop_timer(cache_wait_timer);

        if let Some(cache_item) = shuffling_cache.get(&shuffling_id) {
            // The shuffling cache is no longer required, drop the write-lock to allow concurrent
            // access.
            drop(shuffling_cache);

            let committee_cache = cache_item.wait()?;
            map_fn(&committee_cache, shuffling_id.shuffling_decision_block)
        } else {
            // Create an entry in the cache that "promises" this value will eventually be computed.
            // This avoids the case where multiple threads attempt to produce the same value at the
            // same time.
            //
            // Creating the promise whilst we hold the `shuffling_cache` lock will prevent the same
            // promise from being created twice.
            let sender = shuffling_cache.create_promise(shuffling_id.clone())?;

            // Drop the shuffling cache to avoid holding the lock for any longer than
            // required.
            drop(shuffling_cache);

            debug!(
                self.log,
                "Committee cache miss";
                "shuffling_id" => ?shuffling_epoch,
                "head_block_root" => head_block_root.to_string(),
            );

            let state_read_timer =
                metrics::start_timer(&metrics::ATTESTATION_PROCESSING_STATE_READ_TIMES);

            // If the head of the chain can serve this request, use it.
            //
            // This code is a little awkward because we need to ensure that the head we read and
            // the head we copy is identical. Taking one lock to read the head values and another
            // to copy the head is liable to race-conditions.
            let head_state_opt = self.with_head(|head| {
                if head.beacon_block_root == head_block_root {
                    Ok(Some((
                        head.beacon_state
                            .clone_with(CloneConfig::committee_caches_only()),
                        head.beacon_state_root(),
                    )))
                } else {
                    Ok::<_, Error>(None)
                }
            })?;

            // If the head state is useful for this request, use it. Otherwise, read a state from
            // disk.
            let (mut state, state_root) = if let Some((state, state_root)) = head_state_opt {
                (state, state_root)
            } else {
                let state_root = head_block.state_root;
                let state = self
                    .store
                    .get_inconsistent_state_for_attestation_verification_only(
                        &state_root,
                        Some(head_block.slot),
                    )?
                    .ok_or(Error::MissingBeaconState(head_block.state_root))?;
                (state, state_root)
            };

            /*
             * IMPORTANT
             *
             * Since it's possible that
             * `Store::get_inconsistent_state_for_attestation_verification_only` was used to obtain
             * the state, we cannot rely upon the following fields:
             *
             * - `state.state_roots`
             * - `state.block_roots`
             *
             * These fields should not be used for the rest of this function.
             */

            metrics::stop_timer(state_read_timer);
            let state_skip_timer =
                metrics::start_timer(&metrics::ATTESTATION_PROCESSING_STATE_SKIP_TIMES);

            // If the state is in an earlier epoch, advance it. If it's from a later epoch, reject
            // it.
            if state.current_epoch() + 1 < shuffling_epoch {
                // Since there's a one-epoch look-ahead on the attester shuffling, it suffices to
                // only advance into the slot prior to the `shuffling_epoch`.
                let target_slot = shuffling_epoch
                    .saturating_sub(1_u64)
                    .start_slot(T::EthSpec::slots_per_epoch());

                // Advance the state into the required slot, using the "partial" method since the state
                // roots are not relevant for the shuffling.
                partial_state_advance(&mut state, Some(state_root), target_slot, &self.spec)?;
            } else if state.current_epoch() > shuffling_epoch {
                return Err(Error::InvalidStateForShuffling {
                    state_epoch: state.current_epoch(),
                    shuffling_epoch,
                });
            }

            metrics::stop_timer(state_skip_timer);
            let committee_building_timer =
                metrics::start_timer(&metrics::ATTESTATION_PROCESSING_COMMITTEE_BUILDING_TIMES);

            let relative_epoch = RelativeEpoch::from_epoch(state.current_epoch(), shuffling_epoch)
                .map_err(Error::IncorrectStateForAttestation)?;

            state.build_committee_cache(relative_epoch, &self.spec)?;

            let committee_cache = state.take_committee_cache(relative_epoch)?;
            let committee_cache = Arc::new(committee_cache);
            let shuffling_decision_block = shuffling_id.shuffling_decision_block;

            self.shuffling_cache
                .try_write_for(ATTESTATION_CACHE_LOCK_TIMEOUT)
                .ok_or(Error::AttestationCacheLockTimeout)?
                .insert_committee_cache(shuffling_id, &committee_cache);

            metrics::stop_timer(committee_building_timer);

            sender.send(committee_cache.clone());

            map_fn(&committee_cache, shuffling_decision_block)
        }
    }

    /// Dumps the entire canonical chain, from the head to genesis to a vector for analysis.
    ///
    /// This could be a very expensive operation and should only be done in testing/analysis
    /// activities.
    #[allow(clippy::type_complexity)]
    pub fn chain_dump(
        &self,
    ) -> Result<Vec<BeaconSnapshot<T::EthSpec, BlindedPayload<T::EthSpec>>>, Error> {
        let mut dump = vec![];

        let mut last_slot = {
            let head = self.canonical_head.cached_head();
            BeaconSnapshot {
                beacon_block: Arc::new(head.snapshot.beacon_block.clone_as_blinded()),
                beacon_block_root: head.snapshot.beacon_block_root,
                beacon_state: head.snapshot.beacon_state.clone(),
            }
        };

        dump.push(last_slot.clone());

        loop {
            let beacon_block_root = last_slot.beacon_block.parent_root();

            if beacon_block_root == Hash256::zero() {
                break; // Genesis has been reached.
            }

            let beacon_block = self
                .store
                .get_blinded_block(&beacon_block_root)?
                .ok_or_else(|| {
                    Error::DBInconsistent(format!("Missing block {}", beacon_block_root))
                })?;
            let beacon_state_root = beacon_block.state_root();
            let beacon_state = self
                .store
                .get_state(&beacon_state_root, Some(beacon_block.slot()))?
                .ok_or_else(|| {
                    Error::DBInconsistent(format!("Missing state {:?}", beacon_state_root))
                })?;

            let slot = BeaconSnapshot {
                beacon_block: Arc::new(beacon_block),
                beacon_block_root,
                beacon_state,
            };

            dump.push(slot.clone());
            last_slot = slot;
        }

        dump.reverse();

        Ok(dump)
    }

    /// Gets the current `EnrForkId`.
    pub fn enr_fork_id(&self) -> EnrForkId {
        // If we are unable to read the slot clock we assume that it is prior to genesis and
        // therefore use the genesis slot.
        let slot = self.slot().unwrap_or(self.spec.genesis_slot);

        self.spec
            .enr_fork_id::<T::EthSpec>(slot, self.genesis_validators_root)
    }

    /// Calculates the `Duration` to the next fork if it exists and returns it
    /// with it's corresponding `ForkName`.
    pub fn duration_to_next_fork(&self) -> Option<(ForkName, Duration)> {
        // If we are unable to read the slot clock we assume that it is prior to genesis and
        // therefore use the genesis slot.
        let slot = self.slot().unwrap_or(self.spec.genesis_slot);

        let (fork_name, epoch) = self.spec.next_fork_epoch::<T::EthSpec>(slot)?;
        self.slot_clock
            .duration_to_slot(epoch.start_slot(T::EthSpec::slots_per_epoch()))
            .map(|duration| (fork_name, duration))
    }

    /// This method serves to get a sense of the current chain health. It is used in block proposal
    /// to determine whether we should outsource payload production duties.
    ///
    /// Since we are likely calling this during the slot we are going to propose in, don't take into
    /// account the current slot when accounting for skips.
    pub fn is_healthy(&self, parent_root: &Hash256) -> Result<ChainHealth, Error> {
        let cached_head = self.canonical_head.cached_head();
        // Check if the merge has been finalized.
        if let Some(finalized_hash) = cached_head.forkchoice_update_parameters().finalized_hash {
            if ExecutionBlockHash::zero() == finalized_hash {
                return Ok(ChainHealth::PreMerge);
            }
        } else {
            return Ok(ChainHealth::PreMerge);
        };

        // Check that the parent is NOT optimistic.
        if let Some(execution_status) = self
            .canonical_head
            .fork_choice_read_lock()
            .get_block_execution_status(parent_root)
        {
            if execution_status.is_strictly_optimistic() {
                return Ok(ChainHealth::Optimistic);
            }
        }

        if self.config.builder_fallback_disable_checks {
            return Ok(ChainHealth::Healthy);
        }

        let current_slot = self.slot()?;

        // Check slots at the head of the chain.
        let prev_slot = current_slot.saturating_sub(Slot::new(1));
        let head_skips = prev_slot.saturating_sub(cached_head.head_slot());
        let head_skips_check = head_skips.as_usize() <= self.config.builder_fallback_skips;

        // Check if finalization is advancing.
        let current_epoch = current_slot.epoch(T::EthSpec::slots_per_epoch());
        let epochs_since_finalization =
            current_epoch.saturating_sub(cached_head.finalized_checkpoint().epoch);
        let finalization_check = epochs_since_finalization.as_usize()
            <= self.config.builder_fallback_epochs_since_finalization;

        // Check skip slots in the last `SLOTS_PER_EPOCH`.
        let start_slot = current_slot.saturating_sub(T::EthSpec::slots_per_epoch());
        let mut epoch_skips = 0;
        for slot in start_slot.as_u64()..current_slot.as_u64() {
            if self
                .block_root_at_slot_skips_none(Slot::new(slot))?
                .is_none()
            {
                epoch_skips += 1;
            }
        }
        let epoch_skips_check = epoch_skips <= self.config.builder_fallback_skips_per_epoch;

        if !head_skips_check {
            Ok(ChainHealth::Unhealthy(FailedCondition::Skips))
        } else if !finalization_check {
            Ok(ChainHealth::Unhealthy(
                FailedCondition::EpochsSinceFinalization,
            ))
        } else if !epoch_skips_check {
            Ok(ChainHealth::Unhealthy(FailedCondition::SkipsPerEpoch))
        } else {
            Ok(ChainHealth::Healthy)
        }
    }

    pub fn dump_as_dot<W: Write>(&self, output: &mut W) {
        let canonical_head_hash = self.canonical_head.cached_head().head_block_root();
        let mut visited: HashSet<Hash256> = HashSet::new();
        let mut finalized_blocks: HashSet<Hash256> = HashSet::new();
        let mut justified_blocks: HashSet<Hash256> = HashSet::new();

        let genesis_block_hash = Hash256::zero();
        writeln!(output, "digraph beacon {{").unwrap();
        writeln!(output, "\t_{:?}[label=\"zero\"];", genesis_block_hash).unwrap();

        // Canonical head needs to be processed first as otherwise finalized blocks aren't detected
        // properly.
        let heads = {
            let mut heads = self.heads();
            let canonical_head_index = heads
                .iter()
                .position(|(block_hash, _)| *block_hash == canonical_head_hash)
                .unwrap();
            let (canonical_head_hash, canonical_head_slot) =
                heads.swap_remove(canonical_head_index);
            heads.insert(0, (canonical_head_hash, canonical_head_slot));
            heads
        };

        for (head_hash, _head_slot) in heads {
            for maybe_pair in ParentRootBlockIterator::new(&*self.store, head_hash) {
                let (block_hash, signed_beacon_block) = maybe_pair.unwrap();
                if visited.contains(&block_hash) {
                    break;
                }
                visited.insert(block_hash);

                if signed_beacon_block.slot() % T::EthSpec::slots_per_epoch() == 0 {
                    let block = self.get_blinded_block(&block_hash).unwrap().unwrap();
                    let state = self
                        .get_state(&block.state_root(), Some(block.slot()))
                        .unwrap()
                        .unwrap();
                    finalized_blocks.insert(state.finalized_checkpoint().root);
                    justified_blocks.insert(state.current_justified_checkpoint().root);
                    justified_blocks.insert(state.previous_justified_checkpoint().root);
                }

                if block_hash == canonical_head_hash {
                    writeln!(
                        output,
                        "\t_{:?}[label=\"{} ({})\" shape=box3d];",
                        block_hash,
                        block_hash,
                        signed_beacon_block.slot()
                    )
                    .unwrap();
                } else if finalized_blocks.contains(&block_hash) {
                    writeln!(
                        output,
                        "\t_{:?}[label=\"{} ({})\" shape=Msquare];",
                        block_hash,
                        block_hash,
                        signed_beacon_block.slot()
                    )
                    .unwrap();
                } else if justified_blocks.contains(&block_hash) {
                    writeln!(
                        output,
                        "\t_{:?}[label=\"{} ({})\" shape=cds];",
                        block_hash,
                        block_hash,
                        signed_beacon_block.slot()
                    )
                    .unwrap();
                } else {
                    writeln!(
                        output,
                        "\t_{:?}[label=\"{} ({})\" shape=box];",
                        block_hash,
                        block_hash,
                        signed_beacon_block.slot()
                    )
                    .unwrap();
                }
                writeln!(
                    output,
                    "\t_{:?} -> _{:?};",
                    block_hash,
                    signed_beacon_block.parent_root()
                )
                .unwrap();
            }
        }

        writeln!(output, "}}").unwrap();
    }

    /// Get a channel to request shutting down.
    pub fn shutdown_sender(&self) -> Sender<ShutdownReason> {
        self.shutdown_sender.clone()
    }

    // Used for debugging
    #[allow(dead_code)]
    pub fn dump_dot_file(&self, file_name: &str) {
        let mut file = std::fs::File::create(file_name).unwrap();
        self.dump_as_dot(&mut file);
    }

    /// Checks if attestations have been seen from the given `validator_index` at the
    /// given `epoch`.
    pub fn validator_seen_at_epoch(&self, validator_index: usize, epoch: Epoch) -> bool {
        // It's necessary to assign these checks to intermediate variables to avoid a deadlock.
        //
        // See: https://github.com/sigp/lighthouse/pull/2230#discussion_r620013993
        let gossip_attested = self
            .observed_gossip_attesters
            .read()
            .index_seen_at_epoch(validator_index, epoch);
        let block_attested = self
            .observed_block_attesters
            .read()
            .index_seen_at_epoch(validator_index, epoch);
        let aggregated = self
            .observed_aggregators
            .read()
            .index_seen_at_epoch(validator_index, epoch);
        let produced_block = self
            .observed_block_producers
            .read()
            .index_seen_at_epoch(validator_index as u64, epoch);

        gossip_attested || block_attested || aggregated || produced_block
    }

    /// The epoch at which we require a data availability check in block processing.
    /// `None` if the `Deneb` fork is disabled.
    pub fn data_availability_boundary(&self) -> Option<Epoch> {
        self.spec.deneb_fork_epoch.and_then(|fork_epoch| {
            self.epoch().ok().map(|current_epoch| {
                std::cmp::max(
                    fork_epoch,
                    current_epoch.saturating_sub(*MIN_EPOCHS_FOR_BLOB_SIDECARS_REQUESTS),
                )
            })
        })
    }

    /// Returns true if the given epoch lies within the da boundary and false otherwise.
    pub fn block_needs_da_check(&self, block_epoch: Epoch) -> bool {
        self.data_availability_boundary()
            .map_or(false, |da_epoch| block_epoch >= da_epoch)
    }

    /// Returns `true` if we are at or past the `Deneb` fork. This will always return `false` if
    /// the `Deneb` fork is disabled.
    pub fn is_data_availability_check_required(&self) -> Result<bool, Error> {
        let current_epoch = self.epoch()?;
        Ok(self
            .spec
            .deneb_fork_epoch
            .map(|fork_epoch| fork_epoch <= current_epoch)
            .unwrap_or(false))
    }

    fn build_blob_sidecars<Payload: AbstractExecPayload<T::EthSpec>>(
        &self,
        block: &BeaconBlock<T::EthSpec, Payload>,
        blobs: Blobs<T::EthSpec>,
        expected_kzg_commitments: &KzgCommitments<T::EthSpec>,
        kzg_proofs: Vec<KzgProof>,
    ) -> Result<SidecarListVariant<T::EthSpec>, BlockProductionError> {
        let kzg = self
            .kzg
            .as_ref()
            .ok_or(BlockProductionError::TrustedSetupNotInitialized)?;
        let beacon_block_root = block.canonical_root();
        let slot = block.slot();

        kzg_utils::validate_blobs::<T::EthSpec>(kzg, expected_kzg_commitments, &blobs, &kzg_proofs)
            .map_err(BlockProductionError::KzgError)?;

        let blob_sidecars = BlobSidecarList::from(
            blobs
                .into_iter()
                .enumerate()
                .map(|(blob_index, blob)| {
                    let kzg_commitment = expected_kzg_commitments
                        .get(blob_index)
                        .expect("KZG commitment should exist for blob");

                    let kzg_proof = kzg_proofs
                        .get(blob_index)
                        .expect("KZG proof should exist for blob");

                    Ok(Arc::new(BlobSidecar {
                        block_root: beacon_block_root,
                        index: blob_index as u64,
                        slot,
                        block_parent_root: block.parent_root(),
                        proposer_index: block.proposer_index(),
                        blob,
                        kzg_commitment: *kzg_commitment,
                        kzg_proof: *kzg_proof,
                    }))
                })
                .collect::<Result<Vec<_>, BlockProductionError>>()?,
        );

        Ok(SidecarListVariant::Full(blob_sidecars))
    }

    fn build_blinded_blob_sidecars<Payload: AbstractExecPayload<T::EthSpec>>(
        &self,
        block: &BeaconBlock<T::EthSpec, Payload>,
        blob_roots: BlobRoots<T::EthSpec>,
        expected_kzg_commitments: &KzgCommitments<T::EthSpec>,
        kzg_proofs: Vec<KzgProof>,
    ) -> Result<SidecarListVariant<T::EthSpec>, BlockProductionError> {
        let beacon_block_root = block.canonical_root();
        let slot = block.slot();

        let blob_sidecars = BlindedBlobSidecarList::<T::EthSpec>::from(
            blob_roots
                .into_iter()
                .enumerate()
                .map(|(blob_index, blob_root)| {
                    let kzg_commitment = expected_kzg_commitments
                        .get(blob_index)
                        .expect("KZG commitment should exist for blob");

                    let kzg_proof =
                        kzg_proofs
                            .get(blob_index)
                            .ok_or(BlockProductionError::MissingKzgProof(format!(
                                "Missing KZG proof for slot {} blob index: {}",
                                slot, blob_index
                            )))?;

                    Ok(Arc::new(BlindedBlobSidecar {
                        block_root: beacon_block_root,
                        index: blob_index as u64,
                        slot,
                        block_parent_root: block.parent_root(),
                        proposer_index: block.proposer_index(),
                        blob_root,
                        kzg_commitment: *kzg_commitment,
                        kzg_proof: *kzg_proof,
                    }))
                })
                .collect::<Result<Vec<_>, BlockProductionError>>()?,
        );

        Ok(SidecarListVariant::Blinded(blob_sidecars))
    }
}

impl<T: BeaconChainTypes> Drop for BeaconChain<T> {
    fn drop(&mut self) {
        let drop = || -> Result<(), Error> {
            self.persist_head_and_fork_choice()?;
            self.persist_op_pool()?;
            self.persist_data_availabilty_checker()?;
            self.persist_eth1_cache()
        };

        if let Err(e) = drop() {
            error!(
                self.log,
                "Failed to persist on BeaconChain drop";
                "error" => ?e
            )
        } else {
            info!(
                self.log,
                "Saved beacon chain to disk";
            )
        }
    }
}

impl From<DBError> for Error {
    fn from(e: DBError) -> Error {
        Error::DBError(e)
    }
}

impl From<ForkChoiceError> for Error {
    fn from(e: ForkChoiceError) -> Error {
        Error::ForkChoiceError(e)
    }
}

impl From<BeaconStateError> for Error {
    fn from(e: BeaconStateError) -> Error {
        Error::BeaconStateError(e)
    }
}

impl<T: EthSpec> ChainSegmentResult<T> {
    pub fn into_block_error(self) -> Result<(), BlockError<T>> {
        match self {
            ChainSegmentResult::Failed { error, .. } => Err(error),
            ChainSegmentResult::Successful { .. } => Ok(()),
        }
    }
}<|MERGE_RESOLUTION|>--- conflicted
+++ resolved
@@ -7,12 +7,7 @@
 use crate::beacon_block_streamer::{BeaconBlockStreamer, CheckEarlyAttesterCache};
 use crate::beacon_proposer_cache::compute_proposer_duties_from_head;
 use crate::beacon_proposer_cache::BeaconProposerCache;
-<<<<<<< HEAD
-use crate::blob_verification::{self, BlobError, GossipVerifiedBlob};
-=======
-use crate::blob_cache::BlobCache;
 use crate::blob_verification::{self, GossipBlobError, GossipVerifiedBlob};
->>>>>>> a36e34ee
 use crate::block_times_cache::BlockTimesCache;
 use crate::block_verification::POS_PANDA_BANNER;
 use crate::block_verification::{
@@ -4954,9 +4949,8 @@
         let (mut block, _) = block.deconstruct();
         *block.state_root_mut() = state_root;
 
-<<<<<<< HEAD
-        //FIXME(sean)
-        // - add a new timer for processing here
+        let blobs_verification_timer =
+            metrics::start_timer(&metrics::BLOCK_PRODUCTION_BLOBS_VERIFICATION_TIMES);
         let maybe_sidecar_list = match (blobs_opt, proofs_opt) {
             (Some(blobs_or_blobs_roots), Some(proofs)) => {
                 let expected_kzg_commitments =
@@ -4965,49 +4959,6 @@
                             "DENEB block does not contain kzg commitments".to_string(),
                         )
                     })?;
-=======
-        let blobs_verification_timer =
-            metrics::start_timer(&metrics::BLOCK_PRODUCTION_BLOBS_VERIFICATION_TIMES);
-        if let (Some(blobs), Some(proofs)) = (blobs_opt, proofs_opt) {
-            let kzg = self
-                .kzg
-                .as_ref()
-                .ok_or(BlockProductionError::TrustedSetupNotInitialized)?;
-            let beacon_block_root = block.canonical_root();
-            let expected_kzg_commitments = block.body().blob_kzg_commitments().map_err(|_| {
-                BlockProductionError::InvalidBlockVariant(
-                    "DENEB block does not contain kzg commitments".to_string(),
-                )
-            })?;
-
-            if expected_kzg_commitments.len() != blobs.len() {
-                return Err(BlockProductionError::MissingKzgCommitment(format!(
-                    "Missing KZG commitment for slot {}. Expected {}, got: {}",
-                    slot,
-                    blobs.len(),
-                    expected_kzg_commitments.len()
-                )));
-            }
-
-            let kzg_proofs = Vec::from(proofs);
-
-            kzg_utils::validate_blobs::<T::EthSpec>(
-                kzg.as_ref(),
-                expected_kzg_commitments,
-                &blobs,
-                &kzg_proofs,
-            )
-            .map_err(BlockProductionError::KzgError)?;
-
-            let blob_sidecars = BlobSidecarList::from(
-                blobs
-                    .into_iter()
-                    .enumerate()
-                    .map(|(blob_index, blob)| {
-                        let kzg_commitment = expected_kzg_commitments
-                            .get(blob_index)
-                            .expect("KZG commitment should exist for blob");
->>>>>>> a36e34ee
 
                 if expected_kzg_commitments.len() != blobs_or_blobs_roots.len() {
                     return Err(BlockProductionError::MissingKzgCommitment(format!(
