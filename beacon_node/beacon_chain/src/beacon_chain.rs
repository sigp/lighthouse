--- conflicted
+++ resolved
@@ -2896,11 +2896,7 @@
                     &state,
                     payload_verification_status,
                     &self.spec,
-<<<<<<< HEAD
-                    count_unrealized,
                     self.config.progressive_balances_mode,
-=======
->>>>>>> 2bb62b7f
                 )
                 .map_err(|e| BlockError::BeaconChainError(e.into()))?;
         }
