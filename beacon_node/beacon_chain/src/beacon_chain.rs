--- conflicted
+++ resolved
@@ -2908,12 +2908,6 @@
             }
         }
 
-<<<<<<< HEAD
-        self.data_availability_checker
-            .notify_gossip_blob(block_root, &blob);
-
-=======
->>>>>>> 49617f3e
         let r = self.check_gossip_blob_availability_and_import(blob).await;
         self.remove_notified(&block_root, r)
     }
