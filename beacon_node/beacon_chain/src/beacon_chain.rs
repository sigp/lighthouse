--- conflicted
+++ resolved
@@ -1009,49 +1009,6 @@
         Ok(self.store.get_state(state_root, slot)?)
     }
 
-<<<<<<< HEAD
-    /// Run a function with mutable access to a state for `block_root`.
-    ///
-    /// The primary purpose of this function is to borrow a state with its tree hash cache
-    /// from the snapshot cache *without moving it*. This means that calls to this function should
-    /// be kept to an absolute minimum, because holding the snapshot cache lock has the ability
-    /// to delay block import.
-    ///
-    /// If there is no appropriate state in the snapshot cache then one will be loaded from disk.
-    /// If no state is found on disk then `Ok(None)` will be returned.
-    ///
-    /// The 2nd parameter to the closure is a bool indicating whether the snapshot cache was used,
-    /// which can inform logging/metrics.
-    ///
-    /// NOTE: the medium-term plan is to delete this function and the snapshot cache in favour
-    /// of `tree-states`, where all caches are CoW and everything is good in the world.
-    pub fn with_mutable_state_for_block<F, V, Payload: AbstractExecPayload<T::EthSpec>>(
-        &self,
-        block: &SignedBeaconBlock<T::EthSpec, Payload>,
-        block_root: Hash256,
-        f: F,
-    ) -> Result<Option<V>, Error>
-    where
-        F: FnOnce(&mut BeaconState<T::EthSpec>, bool) -> Result<V, Error>,
-    {
-        if let Some(state) = self
-            .snapshot_cache
-            .try_write_for(BLOCK_PROCESSING_CACHE_LOCK_TIMEOUT)
-            .ok_or(Error::SnapshotCacheLockTimeout)?
-            .borrow_unadvanced_state_mut(block_root)
-        {
-            let cache_hit = true;
-            f(state, cache_hit).map(Some)
-        } else if let Some(mut state) = self.get_state(&block.state_root(), Some(block.slot()))? {
-            let cache_hit = false;
-            f(&mut state, cache_hit).map(Some)
-        } else {
-            Ok(None)
-        }
-    }
-
-=======
->>>>>>> 84392d63
     /// Return the sync committee at `slot + 1` from the canonical chain.
     ///
     /// This is useful when dealing with sync committee messages, because messages are signed
