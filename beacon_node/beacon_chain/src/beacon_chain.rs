--- conflicted
+++ resolved
@@ -7003,27 +7003,12 @@
             .finalized_checkpoint()
             .epoch
             .sync_committee_period(&self.spec)?;
-
-<<<<<<< HEAD
-        let fork_name = state
-            .fork_name(&self.spec)
-            .map_err(Error::InconsistentFork)?;
-
-        if fork_name.altair_enabled() {
-            LightClientBootstrap::from_beacon_state(&mut state, &block, &self.spec)
-                .map(|bootstrap| Some((bootstrap, fork_name)))
-                .map_err(Error::LightClientError)
-        } else {
-            Err(Error::UnsupportedFork)
-        }
-=======
         self.light_client_server_cache.get_light_client_bootstrap(
             &self.store,
             block_root,
             finalized_period,
             &self.spec,
         )
->>>>>>> dd08ebb2
     }
 
     pub fn metrics(&self) -> BeaconChainMetrics {
