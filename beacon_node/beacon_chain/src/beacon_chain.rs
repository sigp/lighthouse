use crate::attestation_verification::{
    batch_verify_aggregated_attestations, batch_verify_unaggregated_attestations,
    Error as AttestationError, VerifiedAggregatedAttestation, VerifiedAttestation,
    VerifiedUnaggregatedAttestation,
};
use crate::attester_cache::{AttesterCache, AttesterCacheKey};
use crate::beacon_proposer_cache::BeaconProposerCache;
use crate::block_times_cache::BlockTimesCache;
use crate::block_verification::{
    check_block_is_finalized_descendant, check_block_relevancy, get_block_root,
    signature_verify_chain_segment, BlockError, FullyVerifiedBlock, GossipVerifiedBlock,
    IntoFullyVerifiedBlock,
};
use crate::chain_config::ChainConfig;
use crate::early_attester_cache::EarlyAttesterCache;
use crate::errors::{BeaconChainError as Error, BlockProductionError};
use crate::eth1_chain::{Eth1Chain, Eth1ChainBackend};
use crate::events::ServerSentEventHandler;
use crate::execution_payload::get_execution_payload;
use crate::head_tracker::HeadTracker;
use crate::historical_blocks::HistoricalBlockError;
use crate::migrate::BackgroundMigrator;
use crate::naive_aggregation_pool::{
    AggregatedAttestationMap, Error as NaiveAggregationError, NaiveAggregationPool,
    SyncContributionAggregateMap,
};
use crate::observed_aggregates::{
    Error as AttestationObservationError, ObservedAggregateAttestations, ObservedSyncContributions,
};
use crate::observed_attesters::{
    ObservedAggregators, ObservedAttesters, ObservedSyncAggregators, ObservedSyncContributors,
};
use crate::observed_block_producers::ObservedBlockProducers;
use crate::observed_operations::{ObservationOutcome, ObservedOperations};
use crate::persisted_beacon_chain::{PersistedBeaconChain, DUMMY_CANONICAL_HEAD_BLOCK_ROOT};
use crate::persisted_fork_choice::PersistedForkChoice;
use crate::pre_finalization_cache::PreFinalizationBlockCache;
use crate::shuffling_cache::{BlockShufflingIds, ShufflingCache};
use crate::snapshot_cache::SnapshotCache;
use crate::sync_committee_verification::{
    Error as SyncCommitteeError, VerifiedSyncCommitteeMessage, VerifiedSyncContribution,
};
use crate::timeout_rw_lock::TimeoutRwLock;
use crate::validator_monitor::{
    get_slot_delay_ms, timestamp_now, ValidatorMonitor,
    HISTORIC_EPOCHS as VALIDATOR_MONITOR_HISTORIC_EPOCHS,
};
use crate::validator_pubkey_cache::ValidatorPubkeyCache;
use crate::BeaconForkChoiceStore;
use crate::BeaconSnapshot;
use crate::{metrics, BeaconChainError};
use eth2::types::{
    EventKind, SseBlock, SseChainReorg, SseFinalizedCheckpoint, SseHead, SseLateHead, SyncDuty,
};
use execution_layer::{ExecutionLayer, PayloadStatusV1Status};
use fork_choice::{AttestationFromBlock, ForkChoice};
use futures::channel::mpsc::Sender;
use itertools::process_results;
use itertools::Itertools;
use operation_pool::{OperationPool, PersistedOperationPool};
use parking_lot::{Mutex, RwLock};
use proto_array::ExecutionStatus;
use safe_arith::SafeArith;
use slasher::Slasher;
use slog::{crit, debug, error, info, trace, warn, Logger};
use slot_clock::SlotClock;
use ssz::Encode;
use state_processing::{
    common::get_indexed_attestation,
    per_block_processing,
    per_block_processing::{errors::AttestationValidationError, is_merge_transition_complete},
    per_slot_processing,
    state_advance::{complete_state_advance, partial_state_advance},
    BlockSignatureStrategy, SigVerifiedOp, VerifyBlockRoot,
};
use std::borrow::Cow;
use std::cmp::Ordering;
use std::collections::HashMap;
use std::collections::HashSet;
use std::io::prelude::*;
use std::marker::PhantomData;
use std::sync::Arc;
use std::time::{Duration, Instant};
use store::iter::{BlockRootsIterator, ParentRootBlockIterator, StateRootsIterator};
use store::{Error as DBError, HotColdDB, KeyValueStore, KeyValueStoreOp, StoreItem, StoreOp};
use task_executor::ShutdownReason;
use types::beacon_state::CloneConfig;
use types::*;

pub type ForkChoiceError = fork_choice::Error<crate::ForkChoiceStoreError>;

/// The time-out before failure during an operation to take a read/write RwLock on the canonical
/// head.
pub const HEAD_LOCK_TIMEOUT: Duration = Duration::from_secs(1);

/// The time-out before failure during an operation to take a read/write RwLock on the block
/// processing cache.
pub const BLOCK_PROCESSING_CACHE_LOCK_TIMEOUT: Duration = Duration::from_secs(1);
/// The time-out before failure during an operation to take a read/write RwLock on the
/// attestation cache.
pub const ATTESTATION_CACHE_LOCK_TIMEOUT: Duration = Duration::from_secs(1);

/// The time-out before failure during an operation to take a read/write RwLock on the
/// validator pubkey cache.
pub const VALIDATOR_PUBKEY_CACHE_LOCK_TIMEOUT: Duration = Duration::from_secs(1);

// These keys are all zero because they get stored in different columns, see `DBColumn` type.
pub const BEACON_CHAIN_DB_KEY: Hash256 = Hash256::zero();
pub const OP_POOL_DB_KEY: Hash256 = Hash256::zero();
pub const ETH1_CACHE_DB_KEY: Hash256 = Hash256::zero();
pub const FORK_CHOICE_DB_KEY: Hash256 = Hash256::zero();

/// Defines how old a block can be before it's no longer a candidate for the early attester cache.
const EARLY_ATTESTER_CACHE_HISTORIC_SLOTS: u64 = 4;

/// Defines the behaviour when a block/block-root for a skipped slot is requested.
pub enum WhenSlotSkipped {
    /// If the slot is a skip slot, return `None`.
    ///
    /// This is how the HTTP API behaves.
    None,
    /// If the slot it a skip slot, return the previous non-skipped block.
    ///
    /// This is generally how the specification behaves.
    Prev,
}

/// The result of a chain segment processing.
pub enum ChainSegmentResult<T: EthSpec> {
    /// Processing this chain segment finished successfully.
    Successful { imported_blocks: usize },
    /// There was an error processing this chain segment. Before the error, some blocks could
    /// have been imported.
    Failed {
        imported_blocks: usize,
        error: BlockError<T>,
    },
}

/// The accepted clock drift for nodes gossiping blocks and attestations. See:
///
/// https://github.com/ethereum/eth2.0-specs/blob/v0.12.1/specs/phase0/p2p-interface.md#configuration
pub const MAXIMUM_GOSSIP_CLOCK_DISPARITY: Duration = Duration::from_millis(500);

#[derive(Debug, PartialEq)]
pub enum AttestationProcessingOutcome {
    Processed,
    EmptyAggregationBitfield,
    UnknownHeadBlock {
        beacon_block_root: Hash256,
    },
    /// The attestation is attesting to a state that is later than itself. (Viz., attesting to the
    /// future).
    AttestsToFutureBlock {
        block: Slot,
        attestation: Slot,
    },
    /// The slot is finalized, no need to import.
    FinalizedSlot {
        attestation: Slot,
        finalized: Slot,
    },
    FutureEpoch {
        attestation_epoch: Epoch,
        current_epoch: Epoch,
    },
    PastEpoch {
        attestation_epoch: Epoch,
        current_epoch: Epoch,
    },
    BadTargetEpoch,
    UnknownTargetRoot(Hash256),
    InvalidSignature,
    NoCommitteeForSlotAndIndex {
        slot: Slot,
        index: CommitteeIndex,
    },
    Invalid(AttestationValidationError),
}

/// Defines how a `BeaconState` should be "skipped" through skip-slots.
pub enum StateSkipConfig {
    /// Calculate the state root during each skip slot, producing a fully-valid `BeaconState`.
    WithStateRoots,
    /// Don't calculate the state root at each slot, instead just use the zero hash. This is orders
    /// of magnitude faster, however it produces a partially invalid state.
    ///
    /// This state is useful for operations that don't use the state roots; e.g., for calculating
    /// the shuffling.
    WithoutStateRoots,
}

#[derive(Debug, PartialEq)]
pub struct HeadInfo {
    pub slot: Slot,
    pub block_root: Hash256,
    pub state_root: Hash256,
    pub current_justified_checkpoint: types::Checkpoint,
    pub finalized_checkpoint: types::Checkpoint,
    pub fork: Fork,
    pub genesis_time: u64,
    pub genesis_validators_root: Hash256,
    pub proposer_shuffling_decision_root: Hash256,
    pub is_merge_transition_complete: bool,
    pub execution_payload_block_hash: Option<Hash256>,
}

pub trait BeaconChainTypes: Send + Sync + 'static {
    type HotStore: store::ItemStore<Self::EthSpec>;
    type ColdStore: store::ItemStore<Self::EthSpec>;
    type SlotClock: slot_clock::SlotClock;
    type Eth1Chain: Eth1ChainBackend<Self::EthSpec>;
    type EthSpec: types::EthSpec;
}

/// Indicates the EL payload verification status of the head beacon block.
#[derive(Debug, PartialEq)]
pub enum HeadSafetyStatus {
    /// The head block has either been verified by an EL or is does not require EL verification
    /// (e.g., it is pre-merge or pre-terminal-block).
    ///
    /// If the block is post-terminal-block, `Some(execution_payload.block_hash)` is included with
    /// the variant.
    Safe(Option<Hash256>),
    /// The head block execution payload has not yet been verified by an EL.
    ///
    /// The `execution_payload.block_hash` of the head block is returned.
    Unsafe(Hash256),
    /// The head block execution payload was deemed to be invalid by an EL.
    ///
    /// The `execution_payload.block_hash` of the head block is returned.
    Invalid(Hash256),
}

pub type BeaconForkChoice<T> = ForkChoice<
    BeaconForkChoiceStore<
        <T as BeaconChainTypes>::EthSpec,
        <T as BeaconChainTypes>::HotStore,
        <T as BeaconChainTypes>::ColdStore,
    >,
    <T as BeaconChainTypes>::EthSpec,
>;

pub type BeaconStore<T> = Arc<
    HotColdDB<
        <T as BeaconChainTypes>::EthSpec,
        <T as BeaconChainTypes>::HotStore,
        <T as BeaconChainTypes>::ColdStore,
    >,
>;

/// Represents the "Beacon Chain" component of Ethereum 2.0. Allows import of blocks and block
/// operations and chooses a canonical head.
pub struct BeaconChain<T: BeaconChainTypes> {
    pub spec: ChainSpec,
    /// Configuration for `BeaconChain` runtime behaviour.
    pub config: ChainConfig,
    /// Persistent storage for blocks, states, etc. Typically an on-disk store, such as LevelDB.
    pub store: BeaconStore<T>,
    /// Database migrator for running background maintenance on the store.
    pub store_migrator: BackgroundMigrator<T::EthSpec, T::HotStore, T::ColdStore>,
    /// Reports the current slot, typically based upon the system clock.
    pub slot_clock: T::SlotClock,
    /// Stores all operations (e.g., `Attestation`, `Deposit`, etc) that are candidates for
    /// inclusion in a block.
    pub op_pool: OperationPool<T::EthSpec>,
    /// A pool of attestations dedicated to the "naive aggregation strategy" defined in the eth2
    /// specs.
    ///
    /// This pool accepts `Attestation` objects that only have one aggregation bit set and provides
    /// a method to get an aggregated `Attestation` for some `AttestationData`.
    pub naive_aggregation_pool: RwLock<NaiveAggregationPool<AggregatedAttestationMap<T::EthSpec>>>,
    /// A pool of `SyncCommitteeContribution` dedicated to the "naive aggregation strategy" defined in the eth2
    /// specs.
    ///
    /// This pool accepts `SyncCommitteeContribution` objects that only have one aggregation bit set and provides
    /// a method to get an aggregated `SyncCommitteeContribution` for some `SyncCommitteeContributionData`.
    pub naive_sync_aggregation_pool:
        RwLock<NaiveAggregationPool<SyncContributionAggregateMap<T::EthSpec>>>,
    /// Contains a store of attestations which have been observed by the beacon chain.
    pub(crate) observed_attestations: RwLock<ObservedAggregateAttestations<T::EthSpec>>,
    /// Contains a store of sync contributions which have been observed by the beacon chain.
    pub(crate) observed_sync_contributions: RwLock<ObservedSyncContributions<T::EthSpec>>,
    /// Maintains a record of which validators have been seen to publish gossip attestations in
    /// recent epochs.
    pub observed_gossip_attesters: RwLock<ObservedAttesters<T::EthSpec>>,
    /// Maintains a record of which validators have been seen to have attestations included in
    /// blocks in recent epochs.
    pub observed_block_attesters: RwLock<ObservedAttesters<T::EthSpec>>,
    /// Maintains a record of which validators have been seen sending sync messages in recent epochs.
    pub(crate) observed_sync_contributors: RwLock<ObservedSyncContributors<T::EthSpec>>,
    /// Maintains a record of which validators have been seen to create `SignedAggregateAndProofs`
    /// in recent epochs.
    pub observed_aggregators: RwLock<ObservedAggregators<T::EthSpec>>,
    /// Maintains a record of which validators have been seen to create `SignedContributionAndProofs`
    /// in recent epochs.
    pub(crate) observed_sync_aggregators: RwLock<ObservedSyncAggregators<T::EthSpec>>,
    /// Maintains a record of which validators have proposed blocks for each slot.
    pub(crate) observed_block_producers: RwLock<ObservedBlockProducers<T::EthSpec>>,
    /// Maintains a record of which validators have submitted voluntary exits.
    pub(crate) observed_voluntary_exits: Mutex<ObservedOperations<SignedVoluntaryExit, T::EthSpec>>,
    /// Maintains a record of which validators we've seen proposer slashings for.
    pub(crate) observed_proposer_slashings: Mutex<ObservedOperations<ProposerSlashing, T::EthSpec>>,
    /// Maintains a record of which validators we've seen attester slashings for.
    pub(crate) observed_attester_slashings:
        Mutex<ObservedOperations<AttesterSlashing<T::EthSpec>, T::EthSpec>>,
    /// Provides information from the Ethereum 1 (PoW) chain.
    pub eth1_chain: Option<Eth1Chain<T::Eth1Chain, T::EthSpec>>,
    /// Interfaces with the execution client.
    pub execution_layer: Option<ExecutionLayer>,
    /// Stores a "snapshot" of the chain at the time the head-of-the-chain block was received.
    pub(crate) canonical_head: TimeoutRwLock<BeaconSnapshot<T::EthSpec>>,
    /// The root of the genesis block.
    pub genesis_block_root: Hash256,
    /// The root of the genesis state.
    pub genesis_state_root: Hash256,
    /// The root of the list of genesis validators, used during syncing.
    pub genesis_validators_root: Hash256,
    /// A state-machine that is updated with information from the network and chooses a canonical
    /// head block.
    pub fork_choice: RwLock<BeaconForkChoice<T>>,
    /// A handler for events generated by the beacon chain. This is only initialized when the
    /// HTTP server is enabled.
    pub event_handler: Option<ServerSentEventHandler<T::EthSpec>>,
    /// Used to track the heads of the beacon chain.
    pub(crate) head_tracker: Arc<HeadTracker>,
    /// A cache dedicated to block processing.
    pub(crate) snapshot_cache: TimeoutRwLock<SnapshotCache<T::EthSpec>>,
    /// Caches the attester shuffling for a given epoch and shuffling key root.
    pub(crate) shuffling_cache: TimeoutRwLock<ShufflingCache>,
    /// Caches the beacon block proposer shuffling for a given epoch and shuffling key root.
    pub beacon_proposer_cache: Mutex<BeaconProposerCache>,
    /// Caches a map of `validator_index -> validator_pubkey`.
    pub(crate) validator_pubkey_cache: TimeoutRwLock<ValidatorPubkeyCache<T>>,
    /// A cache used when producing attestations.
    pub(crate) attester_cache: Arc<AttesterCache>,
    /// A cache used when producing attestations whilst the head block is still being imported.
    pub early_attester_cache: EarlyAttesterCache<T::EthSpec>,
    /// A cache used to keep track of various block timings.
    pub block_times_cache: Arc<RwLock<BlockTimesCache>>,
    /// A cache used to track pre-finalization block roots for quick rejection.
    pub pre_finalization_block_cache: PreFinalizationBlockCache,
    /// Sender given to tasks, so that if they encounter a state in which execution cannot
    /// continue they can request that everything shuts down.
    pub shutdown_sender: Sender<ShutdownReason>,
    /// Logging to CLI, etc.
    pub(crate) log: Logger,
    /// Arbitrary bytes included in the blocks.
    pub(crate) graffiti: Graffiti,
    /// Optional slasher.
    pub slasher: Option<Arc<Slasher<T::EthSpec>>>,
    /// Provides monitoring of a set of explicitly defined validators.
    pub validator_monitor: RwLock<ValidatorMonitor<T::EthSpec>>,
}

type BeaconBlockAndState<T, Txns> = (BeaconBlock<T, Txns>, BeaconState<T>);

impl<T: BeaconChainTypes> BeaconChain<T> {
    /// Persists the head tracker and fork choice.
    ///
    /// We do it atomically even though no guarantees need to be made about blocks from
    /// the head tracker also being present in fork choice.
    pub fn persist_head_and_fork_choice(&self) -> Result<(), Error> {
        let mut batch = vec![];

        let _head_timer = metrics::start_timer(&metrics::PERSIST_HEAD);
        batch.push(self.persist_head_in_batch());

        let _fork_choice_timer = metrics::start_timer(&metrics::PERSIST_FORK_CHOICE);
        batch.push(self.persist_fork_choice_in_batch());

        self.store.hot_db.do_atomically(batch)?;

        Ok(())
    }

    /// Return a `PersistedBeaconChain` without reference to a `BeaconChain`.
    pub fn make_persisted_head(
        genesis_block_root: Hash256,
        head_tracker: &HeadTracker,
    ) -> PersistedBeaconChain {
        PersistedBeaconChain {
            _canonical_head_block_root: DUMMY_CANONICAL_HEAD_BLOCK_ROOT,
            genesis_block_root,
            ssz_head_tracker: head_tracker.to_ssz_container(),
        }
    }

    /// Return a database operation for writing the beacon chain head to disk.
    pub fn persist_head_in_batch(&self) -> KeyValueStoreOp {
        Self::persist_head_in_batch_standalone(self.genesis_block_root, &self.head_tracker)
    }

    pub fn persist_head_in_batch_standalone(
        genesis_block_root: Hash256,
        head_tracker: &HeadTracker,
    ) -> KeyValueStoreOp {
        Self::make_persisted_head(genesis_block_root, head_tracker)
            .as_kv_store_op(BEACON_CHAIN_DB_KEY)
    }

    /// Return a database operation for writing fork choice to disk.
    pub fn persist_fork_choice_in_batch(&self) -> KeyValueStoreOp {
        let fork_choice = self.fork_choice.read();
        Self::persist_fork_choice_in_batch_standalone(&fork_choice)
    }

    /// Return a database operation for writing fork choice to disk.
    pub fn persist_fork_choice_in_batch_standalone(
        fork_choice: &BeaconForkChoice<T>,
    ) -> KeyValueStoreOp {
        let persisted_fork_choice = PersistedForkChoice {
            fork_choice: fork_choice.to_persisted(),
            fork_choice_store: fork_choice.fc_store().to_persisted(),
        };
        persisted_fork_choice.as_kv_store_op(FORK_CHOICE_DB_KEY)
    }

    /// Load fork choice from disk, returning `None` if it isn't found.
    pub fn load_fork_choice(store: BeaconStore<T>) -> Result<Option<BeaconForkChoice<T>>, Error> {
        let persisted_fork_choice =
            match store.get_item::<PersistedForkChoice>(&FORK_CHOICE_DB_KEY)? {
                Some(fc) => fc,
                None => return Ok(None),
            };

        let fc_store =
            BeaconForkChoiceStore::from_persisted(persisted_fork_choice.fork_choice_store, store)?;

        Ok(Some(ForkChoice::from_persisted(
            persisted_fork_choice.fork_choice,
            fc_store,
        )?))
    }

    /// Persists `self.op_pool` to disk.
    ///
    /// ## Notes
    ///
    /// This operation is typically slow and causes a lot of allocations. It should be used
    /// sparingly.
    pub fn persist_op_pool(&self) -> Result<(), Error> {
        let _timer = metrics::start_timer(&metrics::PERSIST_OP_POOL);

        self.store.put_item(
            &OP_POOL_DB_KEY,
            &PersistedOperationPool::from_operation_pool(&self.op_pool),
        )?;

        Ok(())
    }

    /// Persists `self.eth1_chain` and its caches to disk.
    pub fn persist_eth1_cache(&self) -> Result<(), Error> {
        let _timer = metrics::start_timer(&metrics::PERSIST_OP_POOL);

        if let Some(eth1_chain) = self.eth1_chain.as_ref() {
            self.store
                .put_item(&ETH1_CACHE_DB_KEY, &eth1_chain.as_ssz_container())?;
        }

        Ok(())
    }

    /// Returns the slot _right now_ according to `self.slot_clock`. Returns `Err` if the slot is
    /// unavailable.
    ///
    /// The slot might be unavailable due to an error with the system clock, or if the present time
    /// is before genesis (i.e., a negative slot).
    pub fn slot(&self) -> Result<Slot, Error> {
        self.slot_clock.now().ok_or(Error::UnableToReadSlot)
    }

    /// Returns the epoch _right now_ according to `self.slot_clock`. Returns `Err` if the epoch is
    /// unavailable.
    ///
    /// The epoch might be unavailable due to an error with the system clock, or if the present time
    /// is before genesis (i.e., a negative epoch).
    pub fn epoch(&self) -> Result<Epoch, Error> {
        self.slot()
            .map(|slot| slot.epoch(T::EthSpec::slots_per_epoch()))
    }

    /// Iterates across all `(block_root, slot)` pairs from `start_slot`
    /// to the head of the chain (inclusive).
    ///
    /// ## Notes
    ///
    /// - `slot` always increases by `1`.
    /// - Skipped slots contain the root of the closest prior
    ///     non-skipped slot (identical to the way they are stored in `state.block_roots`).
    /// - Iterator returns `(Hash256, Slot)`.
    ///
    /// Will return a `BlockOutOfRange` error if the requested start slot is before the period of
    /// history for which we have blocks stored. See `get_oldest_block_slot`.
    pub fn forwards_iter_block_roots(
        &self,
        start_slot: Slot,
    ) -> Result<impl Iterator<Item = Result<(Hash256, Slot), Error>> + '_, Error> {
        let oldest_block_slot = self.store.get_oldest_block_slot();
        if start_slot < oldest_block_slot {
            return Err(Error::HistoricalBlockError(
                HistoricalBlockError::BlockOutOfRange {
                    slot: start_slot,
                    oldest_block_slot,
                },
            ));
        }

        let local_head = self.head()?;

        let iter = self.store.forwards_block_roots_iterator(
            start_slot,
            local_head.beacon_state,
            local_head.beacon_block_root,
            &self.spec,
        )?;

        Ok(iter.map(|result| result.map_err(Into::into)))
    }

    /// Even more efficient variant of `forwards_iter_block_roots` that will avoid cloning the head
    /// state if it isn't required for the requested range of blocks.
    pub fn forwards_iter_block_roots_until(
        &self,
        start_slot: Slot,
        end_slot: Slot,
    ) -> Result<impl Iterator<Item = Result<(Hash256, Slot), Error>> + '_, Error> {
        let oldest_block_slot = self.store.get_oldest_block_slot();
        if start_slot < oldest_block_slot {
            return Err(Error::HistoricalBlockError(
                HistoricalBlockError::BlockOutOfRange {
                    slot: start_slot,
                    oldest_block_slot,
                },
            ));
        }

        self.with_head(move |head| {
            let iter = self.store.forwards_block_roots_iterator_until(
                start_slot,
                end_slot,
                || {
                    (
                        head.beacon_state.clone_with_only_committee_caches(),
                        head.beacon_block_root,
                    )
                },
                &self.spec,
            )?;
            Ok(iter
                .map(|result| result.map_err(Into::into))
                .take_while(move |result| {
                    result.as_ref().map_or(true, |(_, slot)| *slot <= end_slot)
                }))
        })
    }

    /// Traverse backwards from `block_root` to find the block roots of its ancestors.
    ///
    /// ## Notes
    ///
    /// - `slot` always decreases by `1`.
    /// - Skipped slots contain the root of the closest prior
    ///     non-skipped slot (identical to the way they are stored in `state.block_roots`) .
    /// - Iterator returns `(Hash256, Slot)`.
    /// - The provided `block_root` is included as the first item in the iterator.
    pub fn rev_iter_block_roots_from(
        &self,
        block_root: Hash256,
    ) -> Result<impl Iterator<Item = Result<(Hash256, Slot), Error>> + '_, Error> {
        let block = self
            .get_block(&block_root)?
            .ok_or(Error::MissingBeaconBlock(block_root))?;
        let state = self
            .get_state(&block.state_root(), Some(block.slot()))?
            .ok_or_else(|| Error::MissingBeaconState(block.state_root()))?;
        let iter = BlockRootsIterator::owned(&self.store, state);
        Ok(std::iter::once(Ok((block_root, block.slot())))
            .chain(iter)
            .map(|result| result.map_err(|e| e.into())))
    }

    /// Iterate through the current chain to find the slot intersecting with the given beacon state.
    /// The maximum depth this will search is `SLOTS_PER_HISTORICAL_ROOT`, and if that depth is reached
    /// and no intersection is found, the finalized slot will be returned.
    pub fn find_reorg_slot(
        &self,
        new_state: &BeaconState<T::EthSpec>,
        new_block_root: Hash256,
    ) -> Result<Slot, Error> {
        self.with_head(|snapshot| {
            let old_state = &snapshot.beacon_state;
            let old_block_root = snapshot.beacon_block_root;

            // The earliest slot for which the two chains may have a common history.
            let lowest_slot = std::cmp::min(new_state.slot(), old_state.slot());

            // Create an iterator across `$state`, assuming that the block at `$state.slot` has the
            // block root of `$block_root`.
            //
            // The iterator will be skipped until the next value returns `lowest_slot`.
            //
            // This is a macro instead of a function or closure due to the complex types invloved
            // in all the iterator wrapping.
            macro_rules! aligned_roots_iter {
                ($state: ident, $block_root: ident) => {
                    std::iter::once(Ok(($state.slot(), $block_root)))
                        .chain($state.rev_iter_block_roots(&self.spec))
                        .skip_while(|result| {
                            result
                                .as_ref()
                                .map_or(false, |(slot, _)| *slot > lowest_slot)
                        })
                };
            }

            // Create iterators across old/new roots where iterators both start at the same slot.
            let mut new_roots = aligned_roots_iter!(new_state, new_block_root);
            let mut old_roots = aligned_roots_iter!(old_state, old_block_root);

            // Whilst *both* of the iterators are still returning values, try and find a common
            // ancestor between them.
            while let (Some(old), Some(new)) = (old_roots.next(), new_roots.next()) {
                let (old_slot, old_root) = old?;
                let (new_slot, new_root) = new?;

                // Sanity check to detect programming errors.
                if old_slot != new_slot {
                    return Err(Error::InvalidReorgSlotIter { new_slot, old_slot });
                }

                if old_root == new_root {
                    // A common ancestor has been found.
                    return Ok(old_slot);
                }
            }

            // If no common ancestor is found, declare that the re-org happened at the previous
            // finalized slot.
            //
            // Sometimes this will result in the return slot being *lower* than the actual reorg
            // slot. However, assuming we don't re-org through a finalized slot, it will never be
            // *higher*.
            //
            // We provide this potentially-inaccurate-but-safe information to avoid onerous
            // database reads during times of deep reorgs.
            Ok(old_state
                .finalized_checkpoint()
                .epoch
                .start_slot(T::EthSpec::slots_per_epoch()))
        })
    }

    /// Iterates backwards across all `(state_root, slot)` pairs starting from
    /// an arbitrary `BeaconState` to the earliest reachable ancestor (may or may not be genesis).
    ///
    /// ## Notes
    ///
    /// - `slot` always decreases by `1`.
    /// - Iterator returns `(Hash256, Slot)`.
    /// - As this iterator starts at the `head` of the chain (viz., the best block), the first slot
    ///     returned may be earlier than the wall-clock slot.
    pub fn rev_iter_state_roots_from<'a>(
        &'a self,
        state_root: Hash256,
        state: &'a BeaconState<T::EthSpec>,
    ) -> impl Iterator<Item = Result<(Hash256, Slot), Error>> + 'a {
        std::iter::once(Ok((state_root, state.slot())))
            .chain(StateRootsIterator::new(&self.store, state))
            .map(|result| result.map_err(Into::into))
    }

    /// Iterates across all `(state_root, slot)` pairs from `start_slot`
    /// to the head of the chain (inclusive).
    ///
    /// ## Notes
    ///
    /// - `slot` always increases by `1`.
    /// - Iterator returns `(Hash256, Slot)`.
    pub fn forwards_iter_state_roots(
        &self,
        start_slot: Slot,
    ) -> Result<impl Iterator<Item = Result<(Hash256, Slot), Error>> + '_, Error> {
        let local_head = self.head()?;

        let iter = self.store.forwards_state_roots_iterator(
            start_slot,
            local_head.beacon_state_root(),
            local_head.beacon_state,
            &self.spec,
        )?;

        Ok(iter.map(|result| result.map_err(Into::into)))
    }

    /// Super-efficient forwards state roots iterator that avoids cloning the head if the state
    /// roots lie entirely within the freezer database.
    ///
    /// The iterator returned will include roots for `start_slot..=end_slot`, i.e.  it
    /// is endpoint inclusive.
    pub fn forwards_iter_state_roots_until(
        &self,
        start_slot: Slot,
        end_slot: Slot,
    ) -> Result<impl Iterator<Item = Result<(Hash256, Slot), Error>> + '_, Error> {
        self.with_head(move |head| {
            let iter = self.store.forwards_state_roots_iterator_until(
                start_slot,
                end_slot,
                || {
                    (
                        head.beacon_state.clone_with_only_committee_caches(),
                        head.beacon_state_root(),
                    )
                },
                &self.spec,
            )?;
            Ok(iter
                .map(|result| result.map_err(Into::into))
                .take_while(move |result| {
                    result.as_ref().map_or(true, |(_, slot)| *slot <= end_slot)
                }))
        })
    }

    /// Returns the block at the given slot, if any. Only returns blocks in the canonical chain.
    ///
    /// Use the `skips` parameter to define the behaviour when `request_slot` is a skipped slot.
    ///
    /// ## Errors
    ///
    /// May return a database error.
    pub fn block_at_slot(
        &self,
        request_slot: Slot,
        skips: WhenSlotSkipped,
    ) -> Result<Option<SignedBeaconBlock<T::EthSpec>>, Error> {
        let root = self.block_root_at_slot(request_slot, skips)?;

        if let Some(block_root) = root {
            Ok(self.store.get_block(&block_root)?)
        } else {
            Ok(None)
        }
    }

    /// Returns the state root at the given slot, if any. Only returns state roots in the canonical chain.
    ///
    /// ## Errors
    ///
    /// May return a database error.
    pub fn state_root_at_slot(&self, request_slot: Slot) -> Result<Option<Hash256>, Error> {
        if request_slot > self.slot()? {
            return Ok(None);
        } else if request_slot == self.spec.genesis_slot {
            return Ok(Some(self.genesis_state_root));
        }

        // Check limits w.r.t historic state bounds.
        let (historic_lower_limit, historic_upper_limit) = self.store.get_historic_state_limits();
        if request_slot > historic_lower_limit && request_slot < historic_upper_limit {
            return Ok(None);
        }

        // Try an optimized path of reading the root directly from the head state.
        let fast_lookup: Option<Hash256> = self.with_head(|head| {
            if head.beacon_block.slot() <= request_slot {
                // Return the head state root if all slots between the request and the head are skipped.
                Ok(Some(head.beacon_state_root()))
            } else if let Ok(root) = head.beacon_state.get_state_root(request_slot) {
                // Return the root if it's easily accessible from the head state.
                Ok(Some(*root))
            } else {
                // Fast lookup is not possible.
                Ok::<_, Error>(None)
            }
        })?;

        if let Some(root) = fast_lookup {
            return Ok(Some(root));
        }

        process_results(
            self.forwards_iter_state_roots_until(request_slot, request_slot)?,
            |mut iter| {
                if let Some((root, slot)) = iter.next() {
                    if slot == request_slot {
                        Ok(Some(root))
                    } else {
                        // Sanity check.
                        Err(Error::InconsistentForwardsIter { request_slot, slot })
                    }
                } else {
                    Ok(None)
                }
            },
        )?
    }

    /// Returns the block root at the given slot, if any. Only returns roots in the canonical chain.
    ///
    /// ## Notes
    ///
    /// - Use the `skips` parameter to define the behaviour when `request_slot` is a skipped slot.
    /// - Returns `Ok(None)` for any slot higher than the current wall-clock slot, or less than
    ///   the oldest known block slot.
    pub fn block_root_at_slot(
        &self,
        request_slot: Slot,
        skips: WhenSlotSkipped,
    ) -> Result<Option<Hash256>, Error> {
        match skips {
            WhenSlotSkipped::None => self.block_root_at_slot_skips_none(request_slot),
            WhenSlotSkipped::Prev => self.block_root_at_slot_skips_prev(request_slot),
        }
        .or_else(|e| match e {
            Error::HistoricalBlockError(_) => Ok(None),
            e => Err(e),
        })
    }

    /// Returns the block root at the given slot, if any. Only returns roots in the canonical chain.
    ///
    /// ## Notes
    ///
    /// - Returns `Ok(None)` if the given `Slot` was skipped.
    /// - Returns `Ok(None)` for any slot higher than the current wall-clock slot.
    ///
    /// ## Errors
    ///
    /// May return a database error.
    fn block_root_at_slot_skips_none(&self, request_slot: Slot) -> Result<Option<Hash256>, Error> {
        if request_slot > self.slot()? {
            return Ok(None);
        } else if request_slot == self.spec.genesis_slot {
            return Ok(Some(self.genesis_block_root));
        }

        let prev_slot = request_slot.saturating_sub(1_u64);

        // Try an optimized path of reading the root directly from the head state.
        let fast_lookup: Option<Option<Hash256>> = self.with_head(|head| {
            let state = &head.beacon_state;

            // Try find the root for the `request_slot`.
            let request_root_opt = match state.slot().cmp(&request_slot) {
                // It's always a skip slot if the head is less than the request slot, return early.
                Ordering::Less => return Ok(Some(None)),
                // The request slot is the head slot.
                Ordering::Equal => Some(head.beacon_block_root),
                // Try find the request slot in the state.
                Ordering::Greater => state.get_block_root(request_slot).ok().copied(),
            };

            if let Some(request_root) = request_root_opt {
                if let Ok(prev_root) = state.get_block_root(prev_slot) {
                    return Ok(Some((*prev_root != request_root).then(|| request_root)));
                }
            }

            // Fast lookup is not possible.
            Ok::<_, Error>(None)
        })?;
        if let Some(root_opt) = fast_lookup {
            return Ok(root_opt);
        }

        if let Some(((prev_root, _), (curr_root, curr_slot))) = process_results(
            self.forwards_iter_block_roots_until(prev_slot, request_slot)?,
            |iter| iter.tuple_windows().next(),
        )? {
            // Sanity check.
            if curr_slot != request_slot {
                return Err(Error::InconsistentForwardsIter {
                    request_slot,
                    slot: curr_slot,
                });
            }
            Ok((curr_root != prev_root).then(|| curr_root))
        } else {
            Ok(None)
        }
    }

    /// Returns the block root at the given slot, if any. Only returns roots in the canonical chain.
    ///
    /// ## Notes
    ///
    /// - Returns the root at the previous non-skipped slot if the given `Slot` was skipped.
    /// - Returns `Ok(None)` for any slot higher than the current wall-clock slot.
    ///
    /// ## Errors
    ///
    /// May return a database error.
    fn block_root_at_slot_skips_prev(&self, request_slot: Slot) -> Result<Option<Hash256>, Error> {
        if request_slot > self.slot()? {
            return Ok(None);
        } else if request_slot == self.spec.genesis_slot {
            return Ok(Some(self.genesis_block_root));
        }

        // Try an optimized path of reading the root directly from the head state.
        let fast_lookup: Option<Hash256> = self.with_head(|head| {
            if head.beacon_block.slot() <= request_slot {
                // Return the head root if all slots between the request and the head are skipped.
                Ok(Some(head.beacon_block_root))
            } else if let Ok(root) = head.beacon_state.get_block_root(request_slot) {
                // Return the root if it's easily accessible from the head state.
                Ok(Some(*root))
            } else {
                // Fast lookup is not possible.
                Ok::<_, Error>(None)
            }
        })?;
        if let Some(root) = fast_lookup {
            return Ok(Some(root));
        }

        process_results(
            self.forwards_iter_block_roots_until(request_slot, request_slot)?,
            |mut iter| {
                if let Some((root, slot)) = iter.next() {
                    if slot == request_slot {
                        Ok(Some(root))
                    } else {
                        // Sanity check.
                        Err(Error::InconsistentForwardsIter { request_slot, slot })
                    }
                } else {
                    Ok(None)
                }
            },
        )?
    }

    /// Returns the block at the given root, if any.
    ///
    /// Will also check the early attester cache for the block. Because of this, there's no
    /// guarantee that a block returned from this function has a `BeaconState` available in
    /// `self.store`. The expected use for this function is *only* for returning blocks requested
    /// from P2P peers.
    ///
    /// ## Errors
    ///
    /// May return a database error.
    pub fn get_block_checking_early_attester_cache(
        &self,
        block_root: &Hash256,
    ) -> Result<Option<SignedBeaconBlock<T::EthSpec>>, Error> {
        let block_opt = self
            .store
            .get_block(block_root)?
            .or_else(|| self.early_attester_cache.get_block(*block_root));

        Ok(block_opt)
    }

    /// Returns the block at the given root, if any.
    ///
    /// ## Errors
    ///
    /// May return a database error.
    pub fn get_block(
        &self,
        block_root: &Hash256,
    ) -> Result<Option<SignedBeaconBlock<T::EthSpec>>, Error> {
        Ok(self.store.get_block(block_root)?)
    }

    /// Returns the state at the given root, if any.
    ///
    /// ## Errors
    ///
    /// May return a database error.
    pub fn get_state(
        &self,
        state_root: &Hash256,
        slot: Option<Slot>,
    ) -> Result<Option<BeaconState<T::EthSpec>>, Error> {
        Ok(self.store.get_state(state_root, slot)?)
    }

    /// Returns a `Checkpoint` representing the head block and state. Contains the "best block";
    /// the head of the canonical `BeaconChain`.
    ///
    /// It is important to note that the `beacon_state` returned may not match the present slot. It
    /// is the state as it was when the head block was received, which could be some slots prior to
    /// now.
    pub fn head(&self) -> Result<BeaconSnapshot<T::EthSpec>, Error> {
        self.with_head(|head| Ok(head.clone_with(CloneConfig::committee_caches_only())))
    }

    /// Apply a function to the canonical head without cloning it.
    pub fn with_head<U, E>(
        &self,
        f: impl FnOnce(&BeaconSnapshot<T::EthSpec>) -> Result<U, E>,
    ) -> Result<U, E>
    where
        E: From<Error>,
    {
        let head_lock = self
            .canonical_head
            .try_read_for(HEAD_LOCK_TIMEOUT)
            .ok_or(Error::CanonicalHeadLockTimeout)?;
        f(&head_lock)
    }

    /// Returns the beacon block root at the head of the canonical chain.
    ///
    /// See `Self::head` for more information.
    pub fn head_beacon_block_root(&self) -> Result<Hash256, Error> {
        self.with_head(|s| Ok(s.beacon_block_root))
    }

    /// Returns the beacon block at the head of the canonical chain.
    ///
    /// See `Self::head` for more information.
    pub fn head_beacon_block(&self) -> Result<SignedBeaconBlock<T::EthSpec>, Error> {
        self.with_head(|s| Ok(s.beacon_block.clone()))
    }

    /// Returns the beacon state at the head of the canonical chain.
    ///
    /// See `Self::head` for more information.
    pub fn head_beacon_state(&self) -> Result<BeaconState<T::EthSpec>, Error> {
        self.with_head(|s| {
            Ok(s.beacon_state
                .clone_with(CloneConfig::committee_caches_only()))
        })
    }

    /// Return the sync committee at `slot + 1` from the canonical chain.
    ///
    /// This is useful when dealing with sync committee messages, because messages are signed
    /// and broadcast one slot prior to the slot of the sync committee (which is relevant at
    /// sync committee period boundaries).
    pub fn sync_committee_at_next_slot(
        &self,
        slot: Slot,
    ) -> Result<Arc<SyncCommittee<T::EthSpec>>, Error> {
        let epoch = slot.safe_add(1)?.epoch(T::EthSpec::slots_per_epoch());
        self.sync_committee_at_epoch(epoch)
    }

    /// Return the sync committee at `epoch` from the canonical chain.
    pub fn sync_committee_at_epoch(
        &self,
        epoch: Epoch,
    ) -> Result<Arc<SyncCommittee<T::EthSpec>>, Error> {
        // Try to read a committee from the head. This will work most of the time, but will fail
        // for faraway committees, or if there are skipped slots at the transition to Altair.
        let spec = &self.spec;
        let committee_from_head =
            self.with_head(
                |head| match head.beacon_state.get_built_sync_committee(epoch, spec) {
                    Ok(committee) => Ok(Some(committee.clone())),
                    Err(BeaconStateError::SyncCommitteeNotKnown { .. })
                    | Err(BeaconStateError::IncorrectStateVariant) => Ok(None),
                    Err(e) => Err(Error::from(e)),
                },
            )?;

        if let Some(committee) = committee_from_head {
            Ok(committee)
        } else {
            // Slow path: load a state (or advance the head).
            let sync_committee_period = epoch.sync_committee_period(spec)?;
            let committee = self
                .state_for_sync_committee_period(sync_committee_period)?
                .get_built_sync_committee(epoch, spec)?
                .clone();
            Ok(committee)
        }
    }

    /// Load a state suitable for determining the sync committee for the given period.
    ///
    /// Specifically, the state at the start of the *previous* sync committee period.
    ///
    /// This is sufficient for historical duties, and efficient in the case where the head
    /// is lagging the current period and we need duties for the next period (because we only
    /// have to transition the head to start of the current period).
    ///
    /// We also need to ensure that the load slot is after the Altair fork.
    ///
    /// **WARNING**: the state returned will have dummy state roots. It should only be used
    /// for its sync committees (determining duties, etc).
    pub fn state_for_sync_committee_period(
        &self,
        sync_committee_period: u64,
    ) -> Result<BeaconState<T::EthSpec>, Error> {
        let altair_fork_epoch = self
            .spec
            .altair_fork_epoch
            .ok_or(Error::AltairForkDisabled)?;

        let load_slot = std::cmp::max(
            self.spec.epochs_per_sync_committee_period * sync_committee_period.saturating_sub(1),
            altair_fork_epoch,
        )
        .start_slot(T::EthSpec::slots_per_epoch());

        self.state_at_slot(load_slot, StateSkipConfig::WithoutStateRoots)
    }

    /// Returns info representing the head block and state.
    ///
    /// A summarized version of `Self::head` that involves less cloning.
    pub fn head_info(&self) -> Result<HeadInfo, Error> {
        self.with_head(|head| {
            let proposer_shuffling_decision_root = head
                .beacon_state
                .proposer_shuffling_decision_root(head.beacon_block_root)?;

            Ok(HeadInfo {
                slot: head.beacon_block.slot(),
                block_root: head.beacon_block_root,
                state_root: head.beacon_state_root(),
                current_justified_checkpoint: head.beacon_state.current_justified_checkpoint(),
                finalized_checkpoint: head.beacon_state.finalized_checkpoint(),
                fork: head.beacon_state.fork(),
                genesis_time: head.beacon_state.genesis_time(),
                genesis_validators_root: head.beacon_state.genesis_validators_root(),
                proposer_shuffling_decision_root,
                is_merge_transition_complete: is_merge_transition_complete(&head.beacon_state),
                execution_payload_block_hash: head
                    .beacon_block
                    .message()
                    .body()
                    .execution_payload()
                    .ok()
                    .map(|ep| ep.block_hash),
            })
        })
    }

    /// Returns the current heads of the `BeaconChain`. For the canonical head, see `Self::head`.
    ///
    /// Returns `(block_root, block_slot)`.
    pub fn heads(&self) -> Vec<(Hash256, Slot)> {
        self.head_tracker.heads()
    }

    pub fn knows_head(&self, block_hash: &SignedBeaconBlockHash) -> bool {
        self.head_tracker.contains_head((*block_hash).into())
    }

    /// Returns the `BeaconState` at the given slot.
    ///
    /// Returns `None` when the state is not found in the database or there is an error skipping
    /// to a future state.
    pub fn state_at_slot(
        &self,
        slot: Slot,
        config: StateSkipConfig,
    ) -> Result<BeaconState<T::EthSpec>, Error> {
        let head_state = self.head()?.beacon_state;

        match slot.cmp(&head_state.slot()) {
            Ordering::Equal => Ok(head_state),
            Ordering::Greater => {
                if slot > head_state.slot() + T::EthSpec::slots_per_epoch() {
                    warn!(
                        self.log,
                        "Skipping more than an epoch";
                        "head_slot" => head_state.slot(),
                        "request_slot" => slot
                    )
                }

                let start_slot = head_state.slot();
                let task_start = Instant::now();
                let max_task_runtime = Duration::from_secs(self.spec.seconds_per_slot);

                let head_state_slot = head_state.slot();
                let mut state = head_state;

                let skip_state_root = match config {
                    StateSkipConfig::WithStateRoots => None,
                    StateSkipConfig::WithoutStateRoots => Some(Hash256::zero()),
                };

                while state.slot() < slot {
                    // Do not allow and forward state skip that takes longer than the maximum task duration.
                    //
                    // This is a protection against nodes doing too much work when they're not synced
                    // to a chain.
                    if task_start + max_task_runtime < Instant::now() {
                        return Err(Error::StateSkipTooLarge {
                            start_slot,
                            requested_slot: slot,
                            max_task_runtime,
                        });
                    }

                    // Note: supplying some `state_root` when it is known would be a cheap and easy
                    // optimization.
                    match per_slot_processing(&mut state, skip_state_root, &self.spec) {
                        Ok(_) => (),
                        Err(e) => {
                            warn!(
                                self.log,
                                "Unable to load state at slot";
                                "error" => ?e,
                                "head_slot" => head_state_slot,
                                "requested_slot" => slot
                            );
                            return Err(Error::NoStateForSlot(slot));
                        }
                    };
                }
                Ok(state)
            }
            Ordering::Less => {
                let state_root =
                    process_results(self.forwards_iter_state_roots_until(slot, slot)?, |iter| {
                        iter.take_while(|(_, current_slot)| *current_slot >= slot)
                            .find(|(_, current_slot)| *current_slot == slot)
                            .map(|(root, _slot)| root)
                    })?
                    .ok_or(Error::NoStateForSlot(slot))?;

                Ok(self
                    .get_state(&state_root, Some(slot))?
                    .ok_or(Error::NoStateForSlot(slot))?)
            }
        }
    }

    /// Returns the `BeaconState` the current slot (viz., `self.slot()`).
    ///
    ///  - A reference to the head state (note: this keeps a read lock on the head, try to use
    ///  sparingly).
    ///  - The head state, but with skipped slots (for states later than the head).
    ///
    ///  Returns `None` when there is an error skipping to a future state or the slot clock cannot
    ///  be read.
    pub fn wall_clock_state(&self) -> Result<BeaconState<T::EthSpec>, Error> {
        self.state_at_slot(self.slot()?, StateSkipConfig::WithStateRoots)
    }

    /// Returns the slot of the highest block in the canonical chain.
    pub fn best_slot(&self) -> Result<Slot, Error> {
        self.canonical_head
            .try_read_for(HEAD_LOCK_TIMEOUT)
            .map(|head| head.beacon_block.slot())
            .ok_or(Error::CanonicalHeadLockTimeout)
    }

    /// Returns the validator index (if any) for the given public key.
    ///
    /// ## Notes
    ///
    /// This query uses the `validator_pubkey_cache` which contains _all_ validators ever seen,
    /// even if those validators aren't included in the head state. It is important to remember
    /// that just because a validator exists here, it doesn't necessarily exist in all
    /// `BeaconStates`.
    ///
    /// ## Errors
    ///
    /// May return an error if acquiring a read-lock on the `validator_pubkey_cache` times out.
    pub fn validator_index(&self, pubkey: &PublicKeyBytes) -> Result<Option<usize>, Error> {
        let pubkey_cache = self
            .validator_pubkey_cache
            .try_read_for(VALIDATOR_PUBKEY_CACHE_LOCK_TIMEOUT)
            .ok_or(Error::ValidatorPubkeyCacheLockTimeout)?;

        Ok(pubkey_cache.get_index(pubkey))
    }

    /// Return the validator indices of all public keys fetched from an iterator.
    ///
    /// If any public key doesn't belong to a known validator then an error will be returned.
    /// We could consider relaxing this by returning `Vec<Option<usize>>` in future.
    pub fn validator_indices<'a>(
        &self,
        validator_pubkeys: impl Iterator<Item = &'a PublicKeyBytes>,
    ) -> Result<Vec<u64>, Error> {
        let pubkey_cache = self
            .validator_pubkey_cache
            .try_read_for(VALIDATOR_PUBKEY_CACHE_LOCK_TIMEOUT)
            .ok_or(Error::ValidatorPubkeyCacheLockTimeout)?;

        validator_pubkeys
            .map(|pubkey| {
                pubkey_cache
                    .get_index(pubkey)
                    .map(|id| id as u64)
                    .ok_or(Error::ValidatorPubkeyUnknown(*pubkey))
            })
            .collect()
    }

    /// Returns the validator pubkey (if any) for the given validator index.
    ///
    /// ## Notes
    ///
    /// This query uses the `validator_pubkey_cache` which contains _all_ validators ever seen,
    /// even if those validators aren't included in the head state. It is important to remember
    /// that just because a validator exists here, it doesn't necessarily exist in all
    /// `BeaconStates`.
    ///
    /// ## Errors
    ///
    /// May return an error if acquiring a read-lock on the `validator_pubkey_cache` times out.
    pub fn validator_pubkey(&self, validator_index: usize) -> Result<Option<PublicKey>, Error> {
        let pubkey_cache = self
            .validator_pubkey_cache
            .try_read_for(VALIDATOR_PUBKEY_CACHE_LOCK_TIMEOUT)
            .ok_or(Error::ValidatorPubkeyCacheLockTimeout)?;

        Ok(pubkey_cache.get(validator_index).cloned())
    }

    /// As per `Self::validator_pubkey`, but returns `PublicKeyBytes`.
    pub fn validator_pubkey_bytes(
        &self,
        validator_index: usize,
    ) -> Result<Option<PublicKeyBytes>, Error> {
        let pubkey_cache = self
            .validator_pubkey_cache
            .try_read_for(VALIDATOR_PUBKEY_CACHE_LOCK_TIMEOUT)
            .ok_or(Error::ValidatorPubkeyCacheLockTimeout)?;

        Ok(pubkey_cache.get_pubkey_bytes(validator_index).copied())
    }

    /// As per `Self::validator_pubkey_bytes` but will resolve multiple indices at once to avoid
    /// bouncing the read-lock on the pubkey cache.
    ///
    /// Returns a map that may have a length less than `validator_indices.len()` if some indices
    /// were unable to be resolved.
    pub fn validator_pubkey_bytes_many(
        &self,
        validator_indices: &[usize],
    ) -> Result<HashMap<usize, PublicKeyBytes>, Error> {
        let pubkey_cache = self
            .validator_pubkey_cache
            .try_read_for(VALIDATOR_PUBKEY_CACHE_LOCK_TIMEOUT)
            .ok_or(Error::ValidatorPubkeyCacheLockTimeout)?;

        let mut map = HashMap::with_capacity(validator_indices.len());
        for &validator_index in validator_indices {
            if let Some(pubkey) = pubkey_cache.get_pubkey_bytes(validator_index) {
                map.insert(validator_index, *pubkey);
            }
        }
        Ok(map)
    }

    /// Returns the block canonical root of the current canonical chain at a given slot, starting from the given state.
    ///
    /// Returns `None` if the given slot doesn't exist in the chain.
    pub fn root_at_slot_from_state(
        &self,
        target_slot: Slot,
        beacon_block_root: Hash256,
        state: &BeaconState<T::EthSpec>,
    ) -> Result<Option<Hash256>, Error> {
        let iter = BlockRootsIterator::new(&self.store, state);
        let iter_with_head = std::iter::once(Ok((beacon_block_root, state.slot())))
            .chain(iter)
            .map(|result| result.map_err(|e| e.into()));

        process_results(iter_with_head, |mut iter| {
            iter.find(|(_, slot)| *slot == target_slot)
                .map(|(root, _)| root)
        })
    }

    /// Returns the attestation duties for the given validator indices using the shuffling cache.
    ///
    /// An error may be returned if `head_block_root` is a finalized block, this function is only
    /// designed for operations at the head of the chain.
    ///
    /// The returned `Vec` will have the same length as `validator_indices`, any
    /// non-existing/inactive validators will have `None` values.
    ///
    /// ## Notes
    ///
    /// This function will try to use the shuffling cache to return the value. If the value is not
    /// in the shuffling cache, it will be added. Care should be taken not to wash out the
    /// shuffling cache with historical/useless values.
    pub fn validator_attestation_duties(
        &self,
        validator_indices: &[u64],
        epoch: Epoch,
        head_block_root: Hash256,
    ) -> Result<(Vec<Option<AttestationDuty>>, Hash256), Error> {
        self.with_committee_cache(head_block_root, epoch, |committee_cache, dependent_root| {
            let duties = validator_indices
                .iter()
                .map(|validator_index| {
                    let validator_index = *validator_index as usize;
                    committee_cache.get_attestation_duties(validator_index)
                })
                .collect();

            Ok((duties, dependent_root))
        })
    }

    /// Returns an aggregated `Attestation`, if any, that has a matching `attestation.data`.
    ///
    /// The attestation will be obtained from `self.naive_aggregation_pool`.
    pub fn get_aggregated_attestation(
        &self,
        data: &AttestationData,
    ) -> Option<Attestation<T::EthSpec>> {
        self.naive_aggregation_pool.read().get(data)
    }

    /// Returns an aggregated `Attestation`, if any, that has a matching
    /// `attestation.data.tree_hash_root()`.
    ///
    /// The attestation will be obtained from `self.naive_aggregation_pool`.
    pub fn get_aggregated_attestation_by_slot_and_root(
        &self,
        slot: Slot,
        attestation_data_root: &Hash256,
    ) -> Option<Attestation<T::EthSpec>> {
        self.naive_aggregation_pool
            .read()
            .get_by_slot_and_root(slot, attestation_data_root)
    }

    /// Return an aggregated `SyncCommitteeContribution` matching the given `root`.
    pub fn get_aggregated_sync_committee_contribution(
        &self,
        sync_contribution_data: &SyncContributionData,
    ) -> Option<SyncCommitteeContribution<T::EthSpec>> {
        self.naive_sync_aggregation_pool
            .read()
            .get(sync_contribution_data)
    }

    /// Produce an unaggregated `Attestation` that is valid for the given `slot` and `index`.
    ///
    /// The produced `Attestation` will not be valid until it has been signed by exactly one
    /// validator that is in the committee for `slot` and `index` in the canonical chain.
    ///
    /// Always attests to the canonical chain.
    ///
    /// ## Errors
    ///
    /// May return an error if the `request_slot` is too far behind the head state.
    pub fn produce_unaggregated_attestation(
        &self,
        request_slot: Slot,
        request_index: CommitteeIndex,
    ) -> Result<Attestation<T::EthSpec>, Error> {
        let _total_timer = metrics::start_timer(&metrics::ATTESTATION_PRODUCTION_SECONDS);

        // The early attester cache will return `Some(attestation)` in the scenario where there is a
        // block being imported that will become the head block, but that block has not yet been
        // inserted into the database and set as `self.canonical_head`.
        //
        // In effect, the early attester cache prevents slow database IO from causing missed
        // head/target votes.
        match self
            .early_attester_cache
            .try_attest(request_slot, request_index, &self.spec)
        {
            // The cache matched this request, return the value.
            Ok(Some(attestation)) => return Ok(attestation),
            // The cache did not match this request, proceed with the rest of this function.
            Ok(None) => (),
            // The cache returned an error. Log the error and proceed with the rest of this
            // function.
            Err(e) => warn!(
                self.log,
                "Early attester cache failed";
                "error" => ?e
            ),
        }

        let slots_per_epoch = T::EthSpec::slots_per_epoch();
        let request_epoch = request_slot.epoch(slots_per_epoch);

        /*
         * Phase 1/2:
         *
         * Take a short-lived read-lock on the head and copy the necessary information from it.
         *
         * It is important that this first phase is as quick as possible; creating contention for
         * the head-lock is not desirable.
         */

        let head_state_slot;
        let beacon_block_root;
        let beacon_state_root;
        let target;
        let current_epoch_attesting_info: Option<(Checkpoint, usize)>;
        let attester_cache_key;
        let head_timer = metrics::start_timer(&metrics::ATTESTATION_PRODUCTION_HEAD_SCRAPE_SECONDS);
        if let Some(head) = self.canonical_head.try_read_for(HEAD_LOCK_TIMEOUT) {
            let head_state = &head.beacon_state;
            head_state_slot = head_state.slot();

            // There is no value in producing an attestation to a block that is pre-finalization and
            // it is likely to cause expensive and pointless reads to the freezer database. Exit
            // early if this is the case.
            let finalized_slot = head_state
                .finalized_checkpoint()
                .epoch
                .start_slot(slots_per_epoch);
            if request_slot < finalized_slot {
                return Err(Error::AttestingToFinalizedSlot {
                    finalized_slot,
                    request_slot,
                });
            }

            // This function will eventually fail when trying to access a slot which is
            // out-of-bounds of `state.block_roots`. This explicit error is intended to provide a
            // clearer message to the user than an ambiguous `SlotOutOfBounds` error.
            let slots_per_historical_root = T::EthSpec::slots_per_historical_root() as u64;
            let lowest_permissible_slot =
                head_state.slot().saturating_sub(slots_per_historical_root);
            if request_slot < lowest_permissible_slot {
                return Err(Error::AttestingToAncientSlot {
                    lowest_permissible_slot,
                    request_slot,
                });
            }

            if request_slot >= head_state.slot() {
                // When attesting to the head slot or later, always use the head of the chain.
                beacon_block_root = head.beacon_block_root;
                beacon_state_root = head.beacon_state_root();
            } else {
                // Permit attesting to slots *prior* to the current head. This is desirable when
                // the VC and BN are out-of-sync due to time issues or overloading.
                beacon_block_root = *head_state.get_block_root(request_slot)?;
                beacon_state_root = *head_state.get_state_root(request_slot)?;
            };

            let target_slot = request_epoch.start_slot(T::EthSpec::slots_per_epoch());
            let target_root = if head_state.slot() <= target_slot {
                // If the state is earlier than the target slot then the target *must* be the head
                // block root.
                beacon_block_root
            } else {
                *head_state.get_block_root(target_slot)?
            };
            target = Checkpoint {
                epoch: request_epoch,
                root: target_root,
            };

            current_epoch_attesting_info = if head_state.current_epoch() == request_epoch {
                // When the head state is in the same epoch as the request, all the information
                // required to attest is available on the head state.
                Some((
                    head_state.current_justified_checkpoint(),
                    head_state
                        .get_beacon_committee(request_slot, request_index)?
                        .committee
                        .len(),
                ))
            } else {
                // If the head state is in a *different* epoch to the request, more work is required
                // to determine the justified checkpoint and committee length.
                None
            };

            // Determine the key for `self.attester_cache`, in case it is required later in this
            // routine.
            attester_cache_key =
                AttesterCacheKey::new(request_epoch, head_state, beacon_block_root)?;
        } else {
            return Err(Error::CanonicalHeadLockTimeout);
        }
        drop(head_timer);

        /*
         *  Phase 2/2:
         *
         *  If the justified checkpoint and committee length from the head are suitable for this
         *  attestation, use them. If not, try the attester cache. If the cache misses, load a state
         *  from disk and prime the cache with it.
         */

        let cache_timer =
            metrics::start_timer(&metrics::ATTESTATION_PRODUCTION_CACHE_INTERACTION_SECONDS);
        let (justified_checkpoint, committee_len) =
            if let Some((justified_checkpoint, committee_len)) = current_epoch_attesting_info {
                // The head state is in the same epoch as the attestation, so there is no more
                // required information.
                (justified_checkpoint, committee_len)
            } else if let Some(cached_values) = self.attester_cache.get::<T::EthSpec>(
                &attester_cache_key,
                request_slot,
                request_index,
                &self.spec,
            )? {
                // The suitable values were already cached. Return them.
                cached_values
            } else {
                debug!(
                    self.log,
                    "Attester cache miss";
                    "beacon_block_root" => ?beacon_block_root,
                    "head_state_slot" => %head_state_slot,
                    "request_slot" => %request_slot,
                );

                // Neither the head state, nor the attester cache was able to produce the required
                // information to attest in this epoch. So, load a `BeaconState` from disk and use
                // it to fulfil the request (and prime the cache to avoid this next time).
                let _cache_build_timer =
                    metrics::start_timer(&metrics::ATTESTATION_PRODUCTION_CACHE_PRIME_SECONDS);
                self.attester_cache.load_and_cache_state(
                    beacon_state_root,
                    attester_cache_key,
                    request_slot,
                    request_index,
                    self,
                )?
            };
        drop(cache_timer);

        Ok(Attestation {
            aggregation_bits: BitList::with_capacity(committee_len)?,
            data: AttestationData {
                slot: request_slot,
                index: request_index,
                beacon_block_root,
                source: justified_checkpoint,
                target,
            },
            signature: AggregateSignature::empty(),
        })
    }

    /// Produces an "unaggregated" attestation for the given `slot` and `index` that attests to
    /// `beacon_block_root`. The provided `state` should match the `block.state_root` for the
    /// `block` identified by `beacon_block_root`.
    ///
    /// The attestation doesn't _really_ have anything about it that makes it unaggregated per say,
    /// however this function is only required in the context of forming an unaggregated
    /// attestation. It would be an (undetectable) violation of the protocol to create a
    /// `SignedAggregateAndProof` based upon the output of this function.
    pub fn produce_unaggregated_attestation_for_block(
        &self,
        slot: Slot,
        index: CommitteeIndex,
        beacon_block_root: Hash256,
        mut state: Cow<BeaconState<T::EthSpec>>,
        state_root: Hash256,
    ) -> Result<Attestation<T::EthSpec>, Error> {
        let epoch = slot.epoch(T::EthSpec::slots_per_epoch());

        if state.slot() > slot {
            return Err(Error::CannotAttestToFutureState);
        } else if state.current_epoch() < epoch {
            let mut_state = state.to_mut();
            // Only perform a "partial" state advance since we do not require the state roots to be
            // accurate.
            partial_state_advance(
                mut_state,
                Some(state_root),
                epoch.start_slot(T::EthSpec::slots_per_epoch()),
                &self.spec,
            )?;
            mut_state.build_committee_cache(RelativeEpoch::Current, &self.spec)?;
        }

        let committee_len = state.get_beacon_committee(slot, index)?.committee.len();

        let target_slot = epoch.start_slot(T::EthSpec::slots_per_epoch());
        let target_root = if state.slot() <= target_slot {
            beacon_block_root
        } else {
            *state.get_block_root(target_slot)?
        };

        Ok(Attestation {
            aggregation_bits: BitList::with_capacity(committee_len)?,
            data: AttestationData {
                slot,
                index,
                beacon_block_root,
                source: state.current_justified_checkpoint(),
                target: Checkpoint {
                    epoch,
                    root: target_root,
                },
            },
            signature: AggregateSignature::empty(),
        })
    }

    /// Performs the same validation as `Self::verify_unaggregated_attestation_for_gossip`, but for
    /// multiple attestations using batch BLS verification. Batch verification can provide
    /// significant CPU-time savings compared to individual verification.
    pub fn batch_verify_unaggregated_attestations_for_gossip<'a, I>(
        &self,
        attestations: I,
    ) -> Result<
        Vec<Result<VerifiedUnaggregatedAttestation<'a, T>, AttestationError>>,
        AttestationError,
    >
    where
        I: Iterator<Item = (&'a Attestation<T::EthSpec>, Option<SubnetId>)> + ExactSizeIterator,
    {
        batch_verify_unaggregated_attestations(attestations, self)
    }

    /// Accepts some `Attestation` from the network and attempts to verify it, returning `Ok(_)` if
    /// it is valid to be (re)broadcast on the gossip network.
    ///
    /// The attestation must be "unaggregated", that is it must have exactly one
    /// aggregation bit set.
    pub fn verify_unaggregated_attestation_for_gossip<'a>(
        &self,
        unaggregated_attestation: &'a Attestation<T::EthSpec>,
        subnet_id: Option<SubnetId>,
    ) -> Result<VerifiedUnaggregatedAttestation<'a, T>, AttestationError> {
        metrics::inc_counter(&metrics::UNAGGREGATED_ATTESTATION_PROCESSING_REQUESTS);
        let _timer =
            metrics::start_timer(&metrics::UNAGGREGATED_ATTESTATION_GOSSIP_VERIFICATION_TIMES);

        VerifiedUnaggregatedAttestation::verify(unaggregated_attestation, subnet_id, self).map(
            |v| {
                // This method is called for API and gossip attestations, so this covers all unaggregated attestation events
                if let Some(event_handler) = self.event_handler.as_ref() {
                    if event_handler.has_attestation_subscribers() {
                        event_handler
                            .register(EventKind::Attestation(Box::new(v.attestation().clone())));
                    }
                }
                metrics::inc_counter(&metrics::UNAGGREGATED_ATTESTATION_PROCESSING_SUCCESSES);
                v
            },
        )
    }

    /// Performs the same validation as `Self::verify_aggregated_attestation_for_gossip`, but for
    /// multiple attestations using batch BLS verification. Batch verification can provide
    /// significant CPU-time savings compared to individual verification.
    pub fn batch_verify_aggregated_attestations_for_gossip<'a, I>(
        &self,
        aggregates: I,
    ) -> Result<Vec<Result<VerifiedAggregatedAttestation<'a, T>, AttestationError>>, AttestationError>
    where
        I: Iterator<Item = &'a SignedAggregateAndProof<T::EthSpec>> + ExactSizeIterator,
    {
        batch_verify_aggregated_attestations(aggregates, self)
    }

    /// Accepts some `SignedAggregateAndProof` from the network and attempts to verify it,
    /// returning `Ok(_)` if it is valid to be (re)broadcast on the gossip network.
    pub fn verify_aggregated_attestation_for_gossip<'a>(
        &self,
        signed_aggregate: &'a SignedAggregateAndProof<T::EthSpec>,
    ) -> Result<VerifiedAggregatedAttestation<'a, T>, AttestationError> {
        metrics::inc_counter(&metrics::AGGREGATED_ATTESTATION_PROCESSING_REQUESTS);
        let _timer =
            metrics::start_timer(&metrics::AGGREGATED_ATTESTATION_GOSSIP_VERIFICATION_TIMES);

        VerifiedAggregatedAttestation::verify(signed_aggregate, self).map(|v| {
            // This method is called for API and gossip attestations, so this covers all aggregated attestation events
            if let Some(event_handler) = self.event_handler.as_ref() {
                if event_handler.has_attestation_subscribers() {
                    event_handler
                        .register(EventKind::Attestation(Box::new(v.attestation().clone())));
                }
            }
            metrics::inc_counter(&metrics::AGGREGATED_ATTESTATION_PROCESSING_SUCCESSES);
            v
        })
    }

    /// Accepts some `SyncCommitteeMessage` from the network and attempts to verify it, returning `Ok(_)` if
    /// it is valid to be (re)broadcast on the gossip network.
    pub fn verify_sync_committee_message_for_gossip(
        &self,
        sync_message: SyncCommitteeMessage,
        subnet_id: SyncSubnetId,
    ) -> Result<VerifiedSyncCommitteeMessage, SyncCommitteeError> {
        metrics::inc_counter(&metrics::SYNC_MESSAGE_PROCESSING_REQUESTS);
        let _timer = metrics::start_timer(&metrics::SYNC_MESSAGE_GOSSIP_VERIFICATION_TIMES);

        VerifiedSyncCommitteeMessage::verify(sync_message, subnet_id, self).map(|v| {
            metrics::inc_counter(&metrics::SYNC_MESSAGE_PROCESSING_SUCCESSES);
            v
        })
    }

    /// Accepts some `SignedContributionAndProof` from the network and attempts to verify it,
    /// returning `Ok(_)` if it is valid to be (re)broadcast on the gossip network.
    pub fn verify_sync_contribution_for_gossip(
        &self,
        sync_contribution: SignedContributionAndProof<T::EthSpec>,
    ) -> Result<VerifiedSyncContribution<T>, SyncCommitteeError> {
        metrics::inc_counter(&metrics::SYNC_CONTRIBUTION_PROCESSING_REQUESTS);
        let _timer = metrics::start_timer(&metrics::SYNC_CONTRIBUTION_GOSSIP_VERIFICATION_TIMES);
        VerifiedSyncContribution::verify(sync_contribution, self).map(|v| {
            if let Some(event_handler) = self.event_handler.as_ref() {
                if event_handler.has_contribution_subscribers() {
                    event_handler.register(EventKind::ContributionAndProof(Box::new(
                        v.aggregate().clone(),
                    )));
                }
            }
            metrics::inc_counter(&metrics::SYNC_CONTRIBUTION_PROCESSING_SUCCESSES);
            v
        })
    }

    /// Accepts some attestation-type object and attempts to verify it in the context of fork
    /// choice. If it is valid it is applied to `self.fork_choice`.
    ///
    /// Common items that implement `VerifiedAttestation`:
    ///
    /// - `VerifiedUnaggregatedAttestation`
    /// - `VerifiedAggregatedAttestation`
    pub fn apply_attestation_to_fork_choice(
        &self,
        verified: &impl VerifiedAttestation<T>,
    ) -> Result<(), Error> {
        let _timer = metrics::start_timer(&metrics::FORK_CHOICE_PROCESS_ATTESTATION_TIMES);

        self.fork_choice
            .write()
            .on_attestation(
                self.slot()?,
                verified.indexed_attestation(),
                AttestationFromBlock::False,
            )
            .map_err(Into::into)
    }

    /// Accepts an `VerifiedUnaggregatedAttestation` and attempts to apply it to the "naive
    /// aggregation pool".
    ///
    /// The naive aggregation pool is used by local validators to produce
    /// `SignedAggregateAndProof`.
    ///
    /// If the attestation is too old (low slot) to be included in the pool it is simply dropped
    /// and no error is returned.
    pub fn add_to_naive_aggregation_pool(
        &self,
        unaggregated_attestation: &impl VerifiedAttestation<T>,
    ) -> Result<(), AttestationError> {
        let _timer = metrics::start_timer(&metrics::ATTESTATION_PROCESSING_APPLY_TO_AGG_POOL);

        let attestation = unaggregated_attestation.attestation();

        match self.naive_aggregation_pool.write().insert(attestation) {
            Ok(outcome) => trace!(
                self.log,
                "Stored unaggregated attestation";
                "outcome" => ?outcome,
                "index" => attestation.data.index,
                "slot" => attestation.data.slot.as_u64(),
            ),
            Err(NaiveAggregationError::SlotTooLow {
                slot,
                lowest_permissible_slot,
            }) => {
                trace!(
                    self.log,
                    "Refused to store unaggregated attestation";
                    "lowest_permissible_slot" => lowest_permissible_slot.as_u64(),
                    "slot" => slot.as_u64(),
                );
            }
            Err(e) => {
                error!(
                        self.log,
                        "Failed to store unaggregated attestation";
                        "error" => ?e,
                        "index" => attestation.data.index,
                        "slot" => attestation.data.slot.as_u64(),
                );
                return Err(Error::from(e).into());
            }
        };

        Ok(())
    }

    /// Accepts a `VerifiedSyncCommitteeMessage` and attempts to apply it to the "naive
    /// aggregation pool".
    ///
    /// The naive aggregation pool is used by local validators to produce
    /// `SignedContributionAndProof`.
    ///
    /// If the sync message is too old (low slot) to be included in the pool it is simply dropped
    /// and no error is returned.
    pub fn add_to_naive_sync_aggregation_pool(
        &self,
        verified_sync_committee_message: VerifiedSyncCommitteeMessage,
    ) -> Result<VerifiedSyncCommitteeMessage, SyncCommitteeError> {
        let sync_message = verified_sync_committee_message.sync_message();
        let positions_by_subnet_id: &HashMap<SyncSubnetId, Vec<usize>> =
            verified_sync_committee_message.subnet_positions();
        for (subnet_id, positions) in positions_by_subnet_id.iter() {
            for position in positions {
                let _timer =
                    metrics::start_timer(&metrics::SYNC_CONTRIBUTION_PROCESSING_APPLY_TO_AGG_POOL);
                let contribution = SyncCommitteeContribution::from_message(
                    sync_message,
                    subnet_id.into(),
                    *position,
                )?;

                match self
                    .naive_sync_aggregation_pool
                    .write()
                    .insert(&contribution)
                {
                    Ok(outcome) => trace!(
                        self.log,
                        "Stored unaggregated sync committee message";
                        "outcome" => ?outcome,
                        "index" => sync_message.validator_index,
                        "slot" => sync_message.slot.as_u64(),
                    ),
                    Err(NaiveAggregationError::SlotTooLow {
                        slot,
                        lowest_permissible_slot,
                    }) => {
                        trace!(
                            self.log,
                            "Refused to store unaggregated sync committee message";
                            "lowest_permissible_slot" => lowest_permissible_slot.as_u64(),
                            "slot" => slot.as_u64(),
                        );
                    }
                    Err(e) => {
                        error!(
                                self.log,
                                "Failed to store unaggregated sync committee message";
                                "error" => ?e,
                                "index" => sync_message.validator_index,
                                "slot" => sync_message.slot.as_u64(),
                        );
                        return Err(Error::from(e).into());
                    }
                };
            }
        }
        Ok(verified_sync_committee_message)
    }

    /// Accepts a `VerifiedAttestation` and attempts to apply it to `self.op_pool`.
    ///
    /// The op pool is used by local block producers to pack blocks with operations.
    pub fn add_to_block_inclusion_pool(
        &self,
        verified_attestation: &impl VerifiedAttestation<T>,
    ) -> Result<(), AttestationError> {
        let _timer = metrics::start_timer(&metrics::ATTESTATION_PROCESSING_APPLY_TO_OP_POOL);

        // If there's no eth1 chain then it's impossible to produce blocks and therefore
        // useless to put things in the op pool.
        if self.eth1_chain.is_some() {
            let fork =
                self.with_head(|head| Ok::<_, AttestationError>(head.beacon_state.fork()))?;

            self.op_pool
                .insert_attestation(
                    // TODO: address this clone.
                    verified_attestation.attestation().clone(),
                    &fork,
                    self.genesis_validators_root,
                    &self.spec,
                )
                .map_err(Error::from)?;
        }

        Ok(())
    }

    /// Accepts a `VerifiedSyncContribution` and attempts to apply it to `self.op_pool`.
    ///
    /// The op pool is used by local block producers to pack blocks with operations.
    pub fn add_contribution_to_block_inclusion_pool(
        &self,
        contribution: VerifiedSyncContribution<T>,
    ) -> Result<(), SyncCommitteeError> {
        let _timer = metrics::start_timer(&metrics::SYNC_CONTRIBUTION_PROCESSING_APPLY_TO_OP_POOL);

        // If there's no eth1 chain then it's impossible to produce blocks and therefore
        // useless to put things in the op pool.
        if self.eth1_chain.is_some() {
            self.op_pool
                .insert_sync_contribution(contribution.contribution())
                .map_err(Error::from)?;
        }

        Ok(())
    }

    /// Filter an attestation from the op pool for shuffling compatibility.
    ///
    /// Use the provided `filter_cache` map to memoize results.
    pub fn filter_op_pool_attestation(
        &self,
        filter_cache: &mut HashMap<(Hash256, Epoch), bool>,
        att: &Attestation<T::EthSpec>,
        state: &BeaconState<T::EthSpec>,
    ) -> bool {
        *filter_cache
            .entry((att.data.beacon_block_root, att.data.target.epoch))
            .or_insert_with(|| {
                self.shuffling_is_compatible(
                    &att.data.beacon_block_root,
                    att.data.target.epoch,
                    state,
                )
            })
    }

    /// Check that the shuffling at `block_root` is equal to one of the shufflings of `state`.
    ///
    /// The `target_epoch` argument determines which shuffling to check compatibility with, it
    /// should be equal to the current or previous epoch of `state`, or else `false` will be
    /// returned.
    ///
    /// The compatibility check is designed to be fast: we check that the block that
    /// determined the RANDAO mix for the `target_epoch` matches the ancestor of the block
    /// identified by `block_root` (at that slot).
    pub fn shuffling_is_compatible(
        &self,
        block_root: &Hash256,
        target_epoch: Epoch,
        state: &BeaconState<T::EthSpec>,
    ) -> bool {
        let slots_per_epoch = T::EthSpec::slots_per_epoch();
        let shuffling_lookahead = 1 + self.spec.min_seed_lookahead.as_u64();

        // Shuffling can't have changed if we're in the first few epochs
        if state.current_epoch() < shuffling_lookahead {
            return true;
        }

        // Otherwise the shuffling is determined by the block at the end of the target epoch
        // minus the shuffling lookahead (usually 2). We call this the "pivot".
        let pivot_slot =
            if target_epoch == state.previous_epoch() || target_epoch == state.current_epoch() {
                (target_epoch - shuffling_lookahead).end_slot(slots_per_epoch)
            } else {
                return false;
            };

        let state_pivot_block_root = match state.get_block_root(pivot_slot) {
            Ok(root) => *root,
            Err(e) => {
                warn!(
                    &self.log,
                    "Missing pivot block root for attestation";
                    "slot" => pivot_slot,
                    "error" => ?e,
                );
                return false;
            }
        };

        // Use fork choice's view of the block DAG to quickly evaluate whether the attestation's
        // pivot block is the same as the current state's pivot block. If it is, then the
        // attestation's shuffling is the same as the current state's.
        // To account for skipped slots, find the first block at *or before* the pivot slot.
        let fork_choice_lock = self.fork_choice.read();
        let pivot_block_root = fork_choice_lock
            .proto_array()
            .core_proto_array()
            .iter_block_roots(block_root)
            .find(|(_, slot)| *slot <= pivot_slot)
            .map(|(block_root, _)| block_root);
        drop(fork_choice_lock);

        match pivot_block_root {
            Some(root) => root == state_pivot_block_root,
            None => {
                debug!(
                    &self.log,
                    "Discarding attestation because of missing ancestor";
                    "pivot_slot" => pivot_slot.as_u64(),
                    "block_root" => ?block_root,
                );
                false
            }
        }
    }

    /// Verify a voluntary exit before allowing it to propagate on the gossip network.
    pub fn verify_voluntary_exit_for_gossip(
        &self,
        exit: SignedVoluntaryExit,
    ) -> Result<ObservationOutcome<SignedVoluntaryExit>, Error> {
        // NOTE: this could be more efficient if it avoided cloning the head state
        let wall_clock_state = self.wall_clock_state()?;
        Ok(self
            .observed_voluntary_exits
            .lock()
            .verify_and_observe(exit, &wall_clock_state, &self.spec)
            .map(|exit| {
                // this method is called for both API and gossip exits, so this covers all exit events
                if let Some(event_handler) = self.event_handler.as_ref() {
                    if event_handler.has_exit_subscribers() {
                        if let ObservationOutcome::New(exit) = exit.clone() {
                            event_handler.register(EventKind::VoluntaryExit(exit.into_inner()));
                        }
                    }
                }
                exit
            })?)
    }

    /// Accept a pre-verified exit and queue it for inclusion in an appropriate block.
    pub fn import_voluntary_exit(&self, exit: SigVerifiedOp<SignedVoluntaryExit>) {
        if self.eth1_chain.is_some() {
            self.op_pool.insert_voluntary_exit(exit)
        }
    }

    /// Verify a proposer slashing before allowing it to propagate on the gossip network.
    pub fn verify_proposer_slashing_for_gossip(
        &self,
        proposer_slashing: ProposerSlashing,
    ) -> Result<ObservationOutcome<ProposerSlashing>, Error> {
        let wall_clock_state = self.wall_clock_state()?;
        Ok(self.observed_proposer_slashings.lock().verify_and_observe(
            proposer_slashing,
            &wall_clock_state,
            &self.spec,
        )?)
    }

    /// Accept some proposer slashing and queue it for inclusion in an appropriate block.
    pub fn import_proposer_slashing(&self, proposer_slashing: SigVerifiedOp<ProposerSlashing>) {
        if self.eth1_chain.is_some() {
            self.op_pool.insert_proposer_slashing(proposer_slashing)
        }
    }

    /// Verify an attester slashing before allowing it to propagate on the gossip network.
    pub fn verify_attester_slashing_for_gossip(
        &self,
        attester_slashing: AttesterSlashing<T::EthSpec>,
    ) -> Result<ObservationOutcome<AttesterSlashing<T::EthSpec>>, Error> {
        let wall_clock_state = self.wall_clock_state()?;
        Ok(self.observed_attester_slashings.lock().verify_and_observe(
            attester_slashing,
            &wall_clock_state,
            &self.spec,
        )?)
    }

    /// Accept some attester slashing and queue it for inclusion in an appropriate block.
    pub fn import_attester_slashing(
        &self,
        attester_slashing: SigVerifiedOp<AttesterSlashing<T::EthSpec>>,
    ) -> Result<(), Error> {
        if self.eth1_chain.is_some() {
            self.op_pool
                .insert_attester_slashing(attester_slashing, self.head_info()?.fork)
        }
        Ok(())
    }

    /// Attempt to obtain sync committee duties from the head.
    pub fn sync_committee_duties_from_head(
        &self,
        epoch: Epoch,
        validator_indices: &[u64],
    ) -> Result<Vec<Option<SyncDuty>>, Error> {
        self.with_head(move |head| {
            head.beacon_state
                .get_sync_committee_duties(epoch, validator_indices, &self.spec)
                .map_err(Error::SyncDutiesError)
        })
    }

    /// Attempt to verify and import a chain of blocks to `self`.
    ///
    /// The provided blocks _must_ each reference the previous block via `block.parent_root` (i.e.,
    /// be a chain). An error will be returned if this is not the case.
    ///
    /// This operation is not atomic; if one of the blocks in the chain is invalid then some prior
    /// blocks might be imported.
    ///
    /// This method is generally much more efficient than importing each block using
    /// `Self::process_block`.
    pub fn process_chain_segment(
        &self,
        chain_segment: Vec<SignedBeaconBlock<T::EthSpec>>,
    ) -> ChainSegmentResult<T::EthSpec> {
        let mut filtered_chain_segment = Vec::with_capacity(chain_segment.len());
        let mut imported_blocks = 0;

        // Produce a list of the parent root and slot of the child of each block.
        //
        // E.g., `children[0] == (chain_segment[1].parent_root(), chain_segment[1].slot())`
        let children = chain_segment
            .iter()
            .skip(1)
            .map(|block| (block.parent_root(), block.slot()))
            .collect::<Vec<_>>();

        for (i, block) in chain_segment.into_iter().enumerate() {
            // Ensure the block is the correct structure for the fork at `block.slot()`.
            if let Err(e) = block.fork_name(&self.spec) {
                return ChainSegmentResult::Failed {
                    imported_blocks,
                    error: BlockError::InconsistentFork(e),
                };
            }

            let block_root = get_block_root(&block);

            if let Some((child_parent_root, child_slot)) = children.get(i) {
                // If this block has a child in this chain segment, ensure that its parent root matches
                // the root of this block.
                //
                // Without this check it would be possible to have a block verified using the
                // incorrect shuffling. That would be bad, mmkay.
                if block_root != *child_parent_root {
                    return ChainSegmentResult::Failed {
                        imported_blocks,
                        error: BlockError::NonLinearParentRoots,
                    };
                }

                // Ensure that the slots are strictly increasing throughout the chain segment.
                if *child_slot <= block.slot() {
                    return ChainSegmentResult::Failed {
                        imported_blocks,
                        error: BlockError::NonLinearSlots,
                    };
                }
            }

            match check_block_relevancy(&block, Some(block_root), self) {
                // If the block is relevant, add it to the filtered chain segment.
                Ok(_) => filtered_chain_segment.push((block_root, block)),
                // If the block is already known, simply ignore this block.
                Err(BlockError::BlockIsAlreadyKnown) => continue,
                // If the block is the genesis block, simply ignore this block.
                Err(BlockError::GenesisBlock) => continue,
                // If the block is is for a finalized slot, simply ignore this block.
                //
                // The block is either:
                //
                // 1. In the canonical finalized chain.
                // 2. In some non-canonical chain at a slot that has been finalized already.
                //
                // In the case of (1), there's no need to re-import and later blocks in this
                // segement might be useful.
                //
                // In the case of (2), skipping the block is valid since we should never import it.
                // However, we will potentially get a `ParentUnknown` on a later block. The sync
                // protocol will need to ensure this is handled gracefully.
                Err(BlockError::WouldRevertFinalizedSlot { .. }) => continue,
                // The block has a known parent that does not descend from the finalized block.
                // There is no need to process this block or any children.
                Err(BlockError::NotFinalizedDescendant { block_parent_root }) => {
                    return ChainSegmentResult::Failed {
                        imported_blocks,
                        error: BlockError::NotFinalizedDescendant { block_parent_root },
                    };
                }
                // If there was an error whilst determining if the block was invalid, return that
                // error.
                Err(BlockError::BeaconChainError(e)) => {
                    return ChainSegmentResult::Failed {
                        imported_blocks,
                        error: BlockError::BeaconChainError(e),
                    };
                }
                // If the block was decided to be irrelevant for any other reason, don't include
                // this block or any of it's children in the filtered chain segment.
                _ => break,
            }
        }

        while let Some((_root, block)) = filtered_chain_segment.first() {
            // Determine the epoch of the first block in the remaining segment.
            let start_epoch = block.slot().epoch(T::EthSpec::slots_per_epoch());

            // The `last_index` indicates the position of the last block that is in the current
            // epoch of `start_epoch`.
            let last_index = filtered_chain_segment
                .iter()
                .position(|(_root, block)| {
                    block.slot().epoch(T::EthSpec::slots_per_epoch()) > start_epoch
                })
                .unwrap_or_else(|| filtered_chain_segment.len());

            // Split off the first section blocks that are all either within the current epoch of
            // the first block. These blocks can all be signature-verified with the same
            // `BeaconState`.
            let mut blocks = filtered_chain_segment.split_off(last_index);
            std::mem::swap(&mut blocks, &mut filtered_chain_segment);

            // Verify the signature of the blocks, returning early if the signature is invalid.
            let signature_verified_blocks = match signature_verify_chain_segment(blocks, self) {
                Ok(blocks) => blocks,
                Err(error) => {
                    return ChainSegmentResult::Failed {
                        imported_blocks,
                        error,
                    };
                }
            };

            // Import the blocks into the chain.
            for signature_verified_block in signature_verified_blocks {
                match self.process_block(signature_verified_block) {
                    Ok(_) => imported_blocks += 1,
                    Err(error) => {
                        return ChainSegmentResult::Failed {
                            imported_blocks,
                            error,
                        };
                    }
                }
            }
        }

        ChainSegmentResult::Successful { imported_blocks }
    }

    /// Returns `Ok(GossipVerifiedBlock)` if the supplied `block` should be forwarded onto the
    /// gossip network. The block is not imported into the chain, it is just partially verified.
    ///
    /// The returned `GossipVerifiedBlock` should be provided to `Self::process_block` immediately
    /// after it is returned, unless some other circumstance decides it should not be imported at
    /// all.
    ///
    /// ## Errors
    ///
    /// Returns an `Err` if the given block was invalid, or an error was encountered during
    pub fn verify_block_for_gossip(
        &self,
        block: SignedBeaconBlock<T::EthSpec>,
    ) -> Result<GossipVerifiedBlock<T>, BlockError<T::EthSpec>> {
        let slot = block.slot();
        let graffiti_string = block.message().body().graffiti().as_utf8_lossy();

        match GossipVerifiedBlock::new(block, self) {
            Ok(verified) => {
                debug!(
                    self.log,
                    "Successfully processed gossip block";
                    "graffiti" => graffiti_string,
                    "slot" => slot,
                    "root" => ?verified.block_root(),
                );

                Ok(verified)
            }
            Err(e) => {
                debug!(
                    self.log,
                    "Rejected gossip block";
                    "error" => e.to_string(),
                    "graffiti" => graffiti_string,
                    "slot" => slot,
                );

                Err(e)
            }
        }
    }

    /// Returns `Ok(block_root)` if the given `unverified_block` was successfully verified and
    /// imported into the chain.
    ///
    /// Items that implement `IntoFullyVerifiedBlock` include:
    ///
    /// - `SignedBeaconBlock`
    /// - `GossipVerifiedBlock`
    ///
    /// ## Errors
    ///
    /// Returns an `Err` if the given block was invalid, or an error was encountered during
    /// verification.
    pub fn process_block<B: IntoFullyVerifiedBlock<T>>(
        &self,
        unverified_block: B,
    ) -> Result<Hash256, BlockError<T::EthSpec>> {
        // Start the Prometheus timer.
        let _full_timer = metrics::start_timer(&metrics::BLOCK_PROCESSING_TIMES);

        // Increment the Prometheus counter for block processing requests.
        metrics::inc_counter(&metrics::BLOCK_PROCESSING_REQUESTS);

        // Clone the block so we can provide it to the event handler.
        let block = unverified_block.block().clone();

        // A small closure to group the verification and import errors.
        let import_block = |unverified_block: B| -> Result<Hash256, BlockError<T::EthSpec>> {
            let fully_verified = unverified_block.into_fully_verified_block(self)?;
            self.import_block(fully_verified)
        };

        // Verify and import the block.
        match import_block(unverified_block) {
            // The block was successfully verified and imported. Yay.
            Ok(block_root) => {
                trace!(
                    self.log,
                    "Beacon block imported";
                    "block_root" => ?block_root,
                    "block_slot" => %block.slot(),
                );

                // Increment the Prometheus counter for block processing successes.
                metrics::inc_counter(&metrics::BLOCK_PROCESSING_SUCCESSES);

                Ok(block_root)
            }
            // There was an error whilst attempting to verify and import the block. The block might
            // be partially verified or partially imported.
            Err(BlockError::BeaconChainError(e)) => {
                crit!(
                    self.log,
                    "Beacon block processing error";
                    "error" => ?e,
                );
                Err(BlockError::BeaconChainError(e))
            }
            // The block failed verification.
            Err(other) => {
                trace!(
                    self.log,
                    "Beacon block rejected";
                    "reason" => other.to_string(),
                );
                Err(other)
            }
        }
    }

    /// Accepts a fully-verified block and imports it into the chain without performing any
    /// additional verification.
    ///
    /// An error is returned if the block was unable to be imported. It may be partially imported
    /// (i.e., this function is not atomic).
    fn import_block(
        &self,
        fully_verified_block: FullyVerifiedBlock<T>,
    ) -> Result<Hash256, BlockError<T::EthSpec>> {
        let signed_block = fully_verified_block.block;
        let block_root = fully_verified_block.block_root;
        let mut state = fully_verified_block.state;
        let current_slot = self.slot()?;
        let current_epoch = current_slot.epoch(T::EthSpec::slots_per_epoch());
        let mut ops = fully_verified_block.confirmation_db_batch;
        let payload_verification_status = fully_verified_block.payload_verification_status;

        let attestation_observation_timer =
            metrics::start_timer(&metrics::BLOCK_PROCESSING_ATTESTATION_OBSERVATION);

        // Iterate through the attestations in the block and register them as an "observed
        // attestation". This will stop us from propagating them on the gossip network.
        for a in signed_block.message().body().attestations() {
            match self.observed_attestations.write().observe_item(a, None) {
                // If the observation was successful or if the slot for the attestation was too
                // low, continue.
                //
                // We ignore `SlotTooLow` since this will be very common whilst syncing.
                Ok(_) | Err(AttestationObservationError::SlotTooLow { .. }) => {}
                Err(e) => return Err(BlockError::BeaconChainError(e.into())),
            }
        }

        metrics::stop_timer(attestation_observation_timer);

        // If a slasher is configured, provide the attestations from the block.
        if let Some(slasher) = self.slasher.as_ref() {
            for attestation in signed_block.message().body().attestations() {
                let committee =
                    state.get_beacon_committee(attestation.data.slot, attestation.data.index)?;
                let indexed_attestation = get_indexed_attestation(committee.committee, attestation)
                    .map_err(|e| BlockError::BeaconChainError(e.into()))?;
                slasher.accept_attestation(indexed_attestation);
            }
        }

        // If there are new validators in this block, update our pubkey cache.
        //
        // We perform this _before_ adding the block to fork choice because the pubkey cache is
        // used by attestation processing which will only process an attestation if the block is
        // known to fork choice. This ordering ensure that the pubkey cache is always up-to-date.
        self.validator_pubkey_cache
            .try_write_for(VALIDATOR_PUBKEY_CACHE_LOCK_TIMEOUT)
            .ok_or(Error::ValidatorPubkeyCacheLockTimeout)?
            .import_new_pubkeys(&state)?;

        // For the current and next epoch of this state, ensure we have the shuffling from this
        // block in our cache.
        for relative_epoch in &[RelativeEpoch::Current, RelativeEpoch::Next] {
            let shuffling_id = AttestationShufflingId::new(block_root, &state, *relative_epoch)?;

            let shuffling_is_cached = self
                .shuffling_cache
                .try_read_for(ATTESTATION_CACHE_LOCK_TIMEOUT)
                .ok_or(Error::AttestationCacheLockTimeout)?
                .contains(&shuffling_id);

            if !shuffling_is_cached {
                state.build_committee_cache(*relative_epoch, &self.spec)?;
                let committee_cache = state.committee_cache(*relative_epoch)?;
                self.shuffling_cache
                    .try_write_for(ATTESTATION_CACHE_LOCK_TIMEOUT)
                    .ok_or(Error::AttestationCacheLockTimeout)?
                    .insert(shuffling_id, committee_cache);
            }
        }

        // Apply the state to the attester cache, only if it is from the previous epoch or later.
        //
        // In a perfect scenario there should be no need to add previous-epoch states to the cache.
        // However, latency between the VC and the BN might cause the VC to produce attestations at
        // a previous slot.
        if state.current_epoch().saturating_add(1_u64) >= current_epoch {
            self.attester_cache
                .maybe_cache_state(&state, block_root, &self.spec)
                .map_err(BeaconChainError::from)?;
        }

        let mut fork_choice = self.fork_choice.write();

        // Do not import a block that doesn't descend from the finalized root.
        let signed_block =
            check_block_is_finalized_descendant::<T, _>(signed_block, &fork_choice, &self.store)?;
        let (block, block_signature) = signed_block.clone().deconstruct();

        // compare the existing finalized checkpoint with the incoming block's finalized checkpoint
        let old_finalized_checkpoint = fork_choice.finalized_checkpoint();
        let new_finalized_checkpoint = state.finalized_checkpoint();

        // Only perform the weak subjectivity check if it was configured.
        if let Some(wss_checkpoint) = self.config.weak_subjectivity_checkpoint {
            // This ensures we only perform the check once.
            if (old_finalized_checkpoint.epoch < wss_checkpoint.epoch)
                && (wss_checkpoint.epoch <= new_finalized_checkpoint.epoch)
            {
                if let Err(e) =
                    self.verify_weak_subjectivity_checkpoint(wss_checkpoint, block_root, &state)
                {
                    let mut shutdown_sender = self.shutdown_sender();
                    crit!(
                        self.log,
                        "Weak subjectivity checkpoint verification failed while importing block!";
                        "block_root" => ?block_root,
                        "parent_root" => ?block.parent_root(),
                        "old_finalized_epoch" => ?old_finalized_checkpoint.epoch,
                        "new_finalized_epoch" => ?new_finalized_checkpoint.epoch,
                        "weak_subjectivity_epoch" => ?wss_checkpoint.epoch,
                        "error" => ?e,
                    );
                    crit!(self.log, "You must use the `--purge-db` flag to clear the database and restart sync. You may be on a hostile network.");
                    shutdown_sender
                        .try_send(ShutdownReason::Failure(
                            "Weak subjectivity checkpoint verification failed. Provided block root is not a checkpoint."
                        ))
                        .map_err(|err| BlockError::BeaconChainError(BeaconChainError::WeakSubjectivtyShutdownError(err)))?;
                    return Err(BlockError::WeakSubjectivityConflict);
                }
            }
        }

        // Register the new block with the fork choice service.
        {
            let _fork_choice_block_timer =
                metrics::start_timer(&metrics::FORK_CHOICE_PROCESS_BLOCK_TIMES);
            let block_delay = self
                .slot_clock
                .seconds_from_current_slot_start(self.spec.seconds_per_slot)
                .ok_or(Error::UnableToComputeTimeAtSlot)?;

            fork_choice
                .on_block(
                    current_slot,
                    &block,
                    block_root,
                    block_delay,
                    &state,
                    payload_verification_status,
                    &self.spec,
                )
                .map_err(|e| BlockError::BeaconChainError(e.into()))?;
        }

        // Allow the validator monitor to learn about a new valid state.
        self.validator_monitor
            .write()
            .process_valid_state(current_slot.epoch(T::EthSpec::slots_per_epoch()), &state);
        let validator_monitor = self.validator_monitor.read();

        // Register each attestation in the block with the fork choice service.
        for attestation in block.body().attestations() {
            let _fork_choice_attestation_timer =
                metrics::start_timer(&metrics::FORK_CHOICE_PROCESS_ATTESTATION_TIMES);
            let attestation_target_epoch = attestation.data.target.epoch;

            let committee =
                state.get_beacon_committee(attestation.data.slot, attestation.data.index)?;
            let indexed_attestation = get_indexed_attestation(committee.committee, attestation)
                .map_err(|e| BlockError::BeaconChainError(e.into()))?;

            match fork_choice.on_attestation(
                current_slot,
                &indexed_attestation,
                AttestationFromBlock::True,
            ) {
                Ok(()) => Ok(()),
                // Ignore invalid attestations whilst importing attestations from a block. The
                // block might be very old and therefore the attestations useless to fork choice.
                Err(ForkChoiceError::InvalidAttestation(_)) => Ok(()),
                Err(e) => Err(BlockError::BeaconChainError(e.into())),
            }?;

            // To avoid slowing down sync, only register attestations for the
            // `observed_block_attesters` if they are from the previous epoch or later.
            if attestation_target_epoch + 1 >= current_epoch {
                let mut observed_block_attesters = self.observed_block_attesters.write();
                for &validator_index in &indexed_attestation.attesting_indices {
                    if let Err(e) = observed_block_attesters
                        .observe_validator(attestation_target_epoch, validator_index as usize)
                    {
                        debug!(
                            self.log,
                            "Failed to register observed block attester";
                            "error" => ?e,
                            "epoch" => attestation_target_epoch,
                            "validator_index" => validator_index,
                        )
                    }
                }
            }

            // Only register this with the validator monitor when the block is sufficiently close to
            // the current slot.
            if VALIDATOR_MONITOR_HISTORIC_EPOCHS as u64 * T::EthSpec::slots_per_epoch()
                + block.slot().as_u64()
                >= current_slot.as_u64()
            {
                match fork_choice.get_block(&block.parent_root()) {
                    Some(parent_block) => validator_monitor.register_attestation_in_block(
                        &indexed_attestation,
                        parent_block.slot,
                        &self.spec,
                    ),
                    None => warn!(self.log, "Failed to get parent block"; "slot" => %block.slot()),
                }
            }
        }

        // If the block is recent enough, check to see if it becomes the head block. If so, apply it
        // to the early attester cache. This will allow attestations to the block without waiting
        // for the block and state to be inserted to the database.
        //
        // Only performing this check on recent blocks avoids slowing down sync with lots of calls
        // to fork choice `get_head`.
        if block.slot() + EARLY_ATTESTER_CACHE_HISTORIC_SLOTS >= current_slot {
            let new_head_root = fork_choice
                .get_head(current_slot, &self.spec)
                .map_err(BeaconChainError::from)?;

            if new_head_root == block_root {
                if let Some(proto_block) = fork_choice.get_block(&block_root) {
                    if let Err(e) = self.early_attester_cache.add_head_block(
                        block_root,
                        signed_block.clone(),
                        proto_block,
                        &state,
                        &self.spec,
                    ) {
                        warn!(
                            self.log,
                            "Early attester cache insert failed";
                            "error" => ?e
                        );
                    }
                } else {
                    warn!(
                        self.log,
                        "Early attester block missing";
                        "block_root" => ?block_root
                    );
                }
            }
        }

        // Register sync aggregate with validator monitor
        if let Ok(sync_aggregate) = block.body().sync_aggregate() {
            // `SyncCommittee` for the sync_aggregate should correspond to the duty slot
            let duty_epoch = block.slot().epoch(T::EthSpec::slots_per_epoch());
            let sync_committee = self.sync_committee_at_epoch(duty_epoch)?;
            let participant_pubkeys = sync_committee
                .pubkeys
                .iter()
                .zip(sync_aggregate.sync_committee_bits.iter())
                .filter_map(|(pubkey, bit)| bit.then(|| pubkey))
                .collect::<Vec<_>>();

            validator_monitor.register_sync_aggregate_in_block(
                block.slot(),
                block.parent_root(),
                participant_pubkeys,
            );
        }

        for exit in block.body().voluntary_exits() {
            validator_monitor.register_block_voluntary_exit(&exit.message)
        }

        for slashing in block.body().attester_slashings() {
            validator_monitor.register_block_attester_slashing(slashing)
        }

        for slashing in block.body().proposer_slashings() {
            validator_monitor.register_block_proposer_slashing(slashing)
        }

        drop(validator_monitor);

        // Only present some metrics for blocks from the previous epoch or later.
        //
        // This helps avoid noise in the metrics during sync.
        if block.slot().epoch(T::EthSpec::slots_per_epoch()) + 1 >= self.epoch()? {
            metrics::observe(
                &metrics::OPERATIONS_PER_BLOCK_ATTESTATION,
                block.body().attestations().len() as f64,
            );

            if let Ok(sync_aggregate) = block.body().sync_aggregate() {
                metrics::set_gauge(
                    &metrics::BLOCK_SYNC_AGGREGATE_SET_BITS,
                    sync_aggregate.num_set_bits() as i64,
                );
            }
        }

        let db_write_timer = metrics::start_timer(&metrics::BLOCK_PROCESSING_DB_WRITE);

        // Store the block and its state, and execute the confirmation batch for the intermediate
        // states, which will delete their temporary flags.
        // If the write fails, revert fork choice to the version from disk, else we can
        // end up with blocks in fork choice that are missing from disk.
        // See https://github.com/sigp/lighthouse/issues/2028
        ops.push(StoreOp::PutBlock(block_root, Box::new(signed_block)));
        ops.push(StoreOp::PutState(block.state_root(), &state));
        let txn_lock = self.store.hot_db.begin_rw_transaction();

        if let Err(e) = self.store.do_atomically(ops) {
            error!(
                self.log,
                "Database write failed!";
                "msg" => "Restoring fork choice from disk",
                "error" => ?e,
            );
            match Self::load_fork_choice(self.store.clone())? {
                Some(persisted_fork_choice) => {
                    *fork_choice = persisted_fork_choice;
                }
                None => {
                    crit!(
                        self.log,
                        "No stored fork choice found to restore from";
                        "warning" => "The database is likely corrupt now, consider --purge-db"
                    );
                }
            }
            return Err(e.into());
        }
        drop(txn_lock);

        // The fork choice write-lock is dropped *after* the on-disk database has been updated.
        // This prevents inconsistency between the two at the expense of concurrency.
        drop(fork_choice);

        // We're declaring the block "imported" at this point, since fork choice and the DB know
        // about it.
        let block_time_imported = timestamp_now();

        let parent_root = block.parent_root();
        let slot = block.slot();
        let signed_block = SignedBeaconBlock::from_block(block, block_signature);

        self.snapshot_cache
            .try_write_for(BLOCK_PROCESSING_CACHE_LOCK_TIMEOUT)
            .ok_or(Error::SnapshotCacheLockTimeout)
            .map(|mut snapshot_cache| {
                snapshot_cache.insert(
                    BeaconSnapshot {
                        beacon_state: state,
                        beacon_block: signed_block,
                        beacon_block_root: block_root,
                    },
                    None,
                    &self.spec,
                )
            })
            .unwrap_or_else(|e| {
                error!(
                    self.log,
                    "Failed to insert snapshot";
                    "error" => ?e,
                    "task" => "process block"
                );
            });

        self.head_tracker
            .register_block(block_root, parent_root, slot);

        // Send an event to the `events` endpoint after fully processing the block.
        if let Some(event_handler) = self.event_handler.as_ref() {
            if event_handler.has_block_subscribers() {
                event_handler.register(EventKind::Block(SseBlock {
                    slot,
                    block: block_root,
                }));
            }
        }

        metrics::stop_timer(db_write_timer);

        metrics::inc_counter(&metrics::BLOCK_PROCESSING_SUCCESSES);

        let block_delay_total = get_slot_delay_ms(block_time_imported, slot, &self.slot_clock);

        // Do not write to the cache for blocks older than 2 epochs, this helps reduce writes to
        // the cache during sync.
        if block_delay_total < self.slot_clock.slot_duration() * 64 {
            // Store the timestamp of the block being imported into the cache.
            self.block_times_cache.write().set_time_imported(
                block_root,
                current_slot,
                block_time_imported,
            );
        }

        // Do not store metrics if the block was > 4 slots old, this helps prevent noise during
        // sync.
        if block_delay_total < self.slot_clock.slot_duration() * 4 {
            // Observe the delay between when we observed the block and when we imported it.
            let block_delays = self.block_times_cache.read().get_block_delays(
                block_root,
                self.slot_clock
                    .start_of(current_slot)
                    .unwrap_or_else(|| Duration::from_secs(0)),
            );

            metrics::observe_duration(
                &metrics::BEACON_BLOCK_IMPORTED_OBSERVED_DELAY_TIME,
                block_delays
                    .imported
                    .unwrap_or_else(|| Duration::from_secs(0)),
            );
        }

        // Inform the unknown block cache, in case it was waiting on this block.
        self.pre_finalization_block_cache
            .block_processed(block_root);

        Ok(block_root)
    }

    /// Produce a new block at the given `slot`.
    ///
    /// The produced block will not be inherently valid, it must be signed by a block producer.
    /// Block signing is out of the scope of this function and should be done by a separate program.
    pub fn produce_block<Txns: Transactions<T::EthSpec>>(
        &self,
        randao_reveal: Signature,
        slot: Slot,
        validator_graffiti: Option<Graffiti>,
    ) -> Result<BeaconBlockAndState<T::EthSpec, Txns>, BlockProductionError> {
        metrics::inc_counter(&metrics::BLOCK_PRODUCTION_REQUESTS);
        let _complete_timer = metrics::start_timer(&metrics::BLOCK_PRODUCTION_TIMES);

        // Producing a block requires the tree hash cache, so clone a full state corresponding to
        // the head from the snapshot cache. Unfortunately we can't move the snapshot out of the
        // cache (which would be fast), because we need to re-process the block after it has been
        // signed. If we miss the cache or we're producing a block that conflicts with the head,
        // fall back to getting the head from `slot - 1`.
        let state_load_timer = metrics::start_timer(&metrics::BLOCK_PRODUCTION_STATE_LOAD_TIMES);
        let head_info = self
            .head_info()
            .map_err(BlockProductionError::UnableToGetHeadInfo)?;
        let (state, state_root_opt) = if head_info.slot < slot {
            // Normal case: proposing a block atop the current head. Use the snapshot cache.
            if let Some(pre_state) = self
                .snapshot_cache
                .try_read_for(BLOCK_PROCESSING_CACHE_LOCK_TIMEOUT)
                .and_then(|snapshot_cache| {
                    snapshot_cache.get_state_for_block_production(head_info.block_root)
                })
            {
                (pre_state.pre_state, pre_state.state_root)
            } else {
                warn!(
                    self.log,
                    "Block production cache miss";
                    "message" => "this block is more likely to be orphaned",
                    "slot" => slot,
                );
                let state = self
                    .state_at_slot(slot - 1, StateSkipConfig::WithStateRoots)
                    .map_err(|_| BlockProductionError::UnableToProduceAtSlot(slot))?;

                (state, None)
            }
        } else {
            warn!(
                self.log,
                "Producing block that conflicts with head";
                "message" => "this block is more likely to be orphaned",
                "slot" => slot,
            );
            let state = self
                .state_at_slot(slot - 1, StateSkipConfig::WithStateRoots)
                .map_err(|_| BlockProductionError::UnableToProduceAtSlot(slot))?;

            (state, None)
        };
        drop(state_load_timer);

        self.produce_block_on_state::<Txns>(
            state,
            state_root_opt,
            slot,
            randao_reveal,
            validator_graffiti,
        )
    }

    /// Produce a block for some `slot` upon the given `state`.
    ///
    /// Typically the `self.produce_block()` function should be used, instead of calling this
    /// function directly. This function is useful for purposefully creating forks or blocks at
    /// non-current slots.
    ///
    /// If required, the given state will be advanced to the given `produce_at_slot`, then a block
    /// will be produced at that slot height.
    ///
    /// The provided `state_root_opt` should only ever be set to `Some` if the contained value is
    /// equal to the root of `state`. Providing this value will serve as an optimization to avoid
    /// performing a tree hash in some scenarios.
    pub fn produce_block_on_state<Txns: Transactions<T::EthSpec>>(
        &self,
        mut state: BeaconState<T::EthSpec>,
        state_root_opt: Option<Hash256>,
        produce_at_slot: Slot,
        randao_reveal: Signature,
        validator_graffiti: Option<Graffiti>,
    ) -> Result<BeaconBlockAndState<T::EthSpec, Txns>, BlockProductionError> {
        let eth1_chain = self
            .eth1_chain
            .as_ref()
            .ok_or(BlockProductionError::NoEth1ChainConnection)?;

        // It is invalid to try to produce a block using a state from a future slot.
        if state.slot() > produce_at_slot {
            return Err(BlockProductionError::StateSlotTooHigh {
                produce_at_slot,
                state_slot: state.slot(),
            });
        }

        let slot_timer = metrics::start_timer(&metrics::BLOCK_PRODUCTION_SLOT_PROCESS_TIMES);

        // Ensure the state has performed a complete transition into the required slot.
        complete_state_advance(&mut state, state_root_opt, produce_at_slot, &self.spec)?;

        drop(slot_timer);

        state.build_committee_cache(RelativeEpoch::Current, &self.spec)?;

        let parent_root = if state.slot() > 0 {
            *state
                .get_block_root(state.slot() - 1)
                .map_err(|_| BlockProductionError::UnableToGetBlockRootFromState)?
        } else {
            state.latest_block_header().canonical_root()
        };

        let (proposer_slashings, attester_slashings, voluntary_exits) =
            self.op_pool.get_slashings_and_exits(&state, &self.spec);

        let eth1_data = eth1_chain.eth1_data_for_block_production(&state, &self.spec)?;
        let deposits = eth1_chain
            .deposits_for_block_inclusion(&state, &eth1_data, &self.spec)?
            .into();

        // Iterate through the naive aggregation pool and ensure all the attestations from there
        // are included in the operation pool.
        let unagg_import_timer =
            metrics::start_timer(&metrics::BLOCK_PRODUCTION_UNAGGREGATED_TIMES);
        for attestation in self.naive_aggregation_pool.read().iter() {
            if let Err(e) = self.op_pool.insert_attestation(
                attestation.clone(),
                &state.fork(),
                state.genesis_validators_root(),
                &self.spec,
            ) {
                // Don't stop block production if there's an error, just create a log.
                error!(
                    self.log,
                    "Attestation did not transfer to op pool";
                    "reason" => ?e
                );
            }
        }
        drop(unagg_import_timer);

        // Override the beacon node's graffiti with graffiti from the validator, if present.
        let graffiti = match validator_graffiti {
            Some(graffiti) => graffiti,
            None => self.graffiti,
        };

        let attestation_packing_timer =
            metrics::start_timer(&metrics::BLOCK_PRODUCTION_ATTESTATION_TIMES);

        let mut prev_filter_cache = HashMap::new();
        let prev_attestation_filter = |att: &&Attestation<T::EthSpec>| {
            self.filter_op_pool_attestation(&mut prev_filter_cache, *att, &state)
        };
        let mut curr_filter_cache = HashMap::new();
        let curr_attestation_filter = |att: &&Attestation<T::EthSpec>| {
            self.filter_op_pool_attestation(&mut curr_filter_cache, *att, &state)
        };

        let attestations = self
            .op_pool
            .get_attestations(
                &state,
                prev_attestation_filter,
                curr_attestation_filter,
                &self.spec,
            )
            .map_err(BlockProductionError::OpPoolError)?
            .into();
        drop(attestation_packing_timer);

        let slot = state.slot();
        let proposer_index = state.get_beacon_proposer_index(state.slot(), &self.spec)? as u64;

        // Closure to fetch a sync aggregate in cases where it is required.
        let get_sync_aggregate = || -> Result<SyncAggregate<_>, BlockProductionError> {
            Ok(self
                .op_pool
                .get_sync_aggregate(&state)
                .map_err(BlockProductionError::OpPoolError)?
                .unwrap_or_else(|| {
                    warn!(
                        self.log,
                        "Producing block with no sync contributions";
                        "slot" => state.slot(),
                    );
                    SyncAggregate::new()
                }))
        };

        let inner_block = match &state {
            BeaconState::Base(_) => BeaconBlock::Base(BeaconBlockBase {
                slot,
                proposer_index,
                parent_root,
                state_root: Hash256::zero(),
                body: BeaconBlockBodyBase {
                    randao_reveal,
                    eth1_data,
                    graffiti,
                    proposer_slashings: proposer_slashings.into(),
                    attester_slashings: attester_slashings.into(),
                    attestations,
                    deposits,
                    voluntary_exits: voluntary_exits.into(),
                    _phantom: PhantomData,
                },
            }),
            BeaconState::Altair(_) => {
                let sync_aggregate = get_sync_aggregate()?;
                BeaconBlock::Altair(BeaconBlockAltair {
                    slot,
                    proposer_index,
                    parent_root,
                    state_root: Hash256::zero(),
                    body: BeaconBlockBodyAltair {
                        randao_reveal,
                        eth1_data,
                        graffiti,
                        proposer_slashings: proposer_slashings.into(),
                        attester_slashings: attester_slashings.into(),
                        attestations,
                        deposits,
                        voluntary_exits: voluntary_exits.into(),
                        sync_aggregate,
                        _phantom: PhantomData,
                    },
                })
            }
            BeaconState::Merge(_) => {
                let sync_aggregate = get_sync_aggregate()?;
<<<<<<< HEAD
                let execution_payload = get_execution_payload::<T, Txns>(self, &state)?;
=======
                let execution_payload = get_execution_payload(self, &state, proposer_index)?;
>>>>>>> c1df5d29
                BeaconBlock::Merge(BeaconBlockMerge {
                    slot,
                    proposer_index,
                    parent_root,
                    state_root: Hash256::zero(),
                    body: BeaconBlockBodyMerge {
                        randao_reveal,
                        eth1_data,
                        graffiti,
                        proposer_slashings: proposer_slashings.into(),
                        attester_slashings: attester_slashings.into(),
                        attestations,
                        deposits,
                        voluntary_exits: voluntary_exits.into(),
                        sync_aggregate,
                        execution_payload,
                    },
                })
            }
        };

        let block = SignedBeaconBlock::from_block(
            inner_block,
            // The block is not signed here, that is the task of a validator client.
            Signature::empty(),
        );

        let block_size = block.ssz_bytes_len();
        debug!(
            self.log,
            "Produced block on state";
            "block_size" => block_size,
        );

        metrics::observe(&metrics::BLOCK_SIZE, block_size as f64);

        if block_size > self.config.max_network_size {
            return Err(BlockProductionError::BlockTooLarge(block_size));
        }

        let process_timer = metrics::start_timer(&metrics::BLOCK_PRODUCTION_PROCESS_TIMES);
        per_block_processing(
            &mut state,
            &block,
            None,
            BlockSignatureStrategy::VerifyRandao,
            VerifyBlockRoot::True,
            &self.spec,
        )?;
        drop(process_timer);

        let state_root_timer = metrics::start_timer(&metrics::BLOCK_PRODUCTION_STATE_ROOT_TIMES);
        let state_root = state.update_tree_hash_cache()?;
        drop(state_root_timer);

        let (mut block, _) = block.deconstruct();
        *block.state_root_mut() = state_root;

        metrics::inc_counter(&metrics::BLOCK_PRODUCTION_SUCCESSES);

        trace!(
            self.log,
            "Produced beacon block";
            "parent" => ?block.parent_root(),
            "attestations" => block.body().attestations().len(),
            "slot" => block.slot()
        );

        Ok((block, state))
    }

    /// Execute the fork choice algorithm and enthrone the result as the canonical head.
    pub fn fork_choice(&self) -> Result<(), Error> {
        metrics::inc_counter(&metrics::FORK_CHOICE_REQUESTS);
        let _timer = metrics::start_timer(&metrics::FORK_CHOICE_TIMES);

        let result = self.fork_choice_internal();

        if result.is_err() {
            metrics::inc_counter(&metrics::FORK_CHOICE_ERRORS);
        }

        result
    }

    fn fork_choice_internal(&self) -> Result<(), Error> {
        // Determine the root of the block that is the head of the chain.
        let beacon_block_root = self
            .fork_choice
            .write()
            .get_head(self.slot()?, &self.spec)?;

        let current_head = self.head_info()?;
        let old_finalized_checkpoint = current_head.finalized_checkpoint;

        if beacon_block_root == current_head.block_root {
            return Ok(());
        }

        let lag_timer = metrics::start_timer(&metrics::FORK_CHOICE_SET_HEAD_LAG_TIMES);

        // At this point we know that the new head block is not the same as the previous one
        metrics::inc_counter(&metrics::FORK_CHOICE_CHANGED_HEAD);

        // Try and obtain the snapshot for `beacon_block_root` from the snapshot cache, falling
        // back to a database read if that fails.
        let new_head = self
            .snapshot_cache
            .try_read_for(BLOCK_PROCESSING_CACHE_LOCK_TIMEOUT)
            .and_then(|snapshot_cache| {
                snapshot_cache.get_cloned(beacon_block_root, CloneConfig::committee_caches_only())
            })
            .map::<Result<_, Error>, _>(Ok)
            .unwrap_or_else(|| {
                let beacon_block = self
                    .get_block(&beacon_block_root)?
                    .ok_or(Error::MissingBeaconBlock(beacon_block_root))?;

                let beacon_state_root = beacon_block.state_root();
                let beacon_state: BeaconState<T::EthSpec> = self
                    .get_state(&beacon_state_root, Some(beacon_block.slot()))?
                    .ok_or(Error::MissingBeaconState(beacon_state_root))?;

                Ok(BeaconSnapshot {
                    beacon_block,
                    beacon_block_root,
                    beacon_state,
                })
            })
            .and_then(|mut snapshot| {
                // Regardless of where we got the state from, attempt to build the committee
                // caches.
                snapshot
                    .beacon_state
                    .build_all_committee_caches(&self.spec)
                    .map_err(Into::into)
                    .map(|()| snapshot)
            })?;

        // Attempt to detect if the new head is not on the same chain as the previous block
        // (i.e., a re-org).
        //
        // Note: this will declare a re-org if we skip `SLOTS_PER_HISTORICAL_ROOT` blocks
        // between calls to fork choice without swapping between chains. This seems like an
        // extreme-enough scenario that a warning is fine.
        let is_reorg = new_head
            .beacon_state
            .get_block_root(current_head.slot)
            .map_or(true, |root| *root != current_head.block_root);

        let mut reorg_distance = Slot::new(0);

        if is_reorg {
            match self.find_reorg_slot(&new_head.beacon_state, new_head.beacon_block_root) {
                Ok(slot) => reorg_distance = current_head.slot.saturating_sub(slot),
                Err(e) => {
                    warn!(
                        self.log,
                        "Could not find re-org depth";
                        "error" => format!("{:?}", e),
                    );
                }
            }

            metrics::inc_counter(&metrics::FORK_CHOICE_REORG_COUNT);
            metrics::inc_counter(&metrics::FORK_CHOICE_REORG_COUNT_INTEROP);
            warn!(
                self.log,
                "Beacon chain re-org";
                "previous_head" => ?current_head.block_root,
                "previous_slot" => current_head.slot,
                "new_head_parent" => ?new_head.beacon_block.parent_root(),
                "new_head" => ?beacon_block_root,
                "new_slot" => new_head.beacon_block.slot(),
                "reorg_distance" => reorg_distance,
            );
        } else {
            debug!(
                self.log,
                "Head beacon block";
                "justified_root" => ?new_head.beacon_state.current_justified_checkpoint().root,
                "justified_epoch" => new_head.beacon_state.current_justified_checkpoint().epoch,
                "finalized_root" => ?new_head.beacon_state.finalized_checkpoint().root,
                "finalized_epoch" => new_head.beacon_state.finalized_checkpoint().epoch,
                "root" => ?beacon_block_root,
                "slot" => new_head.beacon_block.slot(),
            );
        };

        let new_finalized_checkpoint = new_head.beacon_state.finalized_checkpoint();

        // It is an error to try to update to a head with a lesser finalized epoch.
        if new_finalized_checkpoint.epoch < old_finalized_checkpoint.epoch {
            return Err(Error::RevertedFinalizedEpoch {
                previous_epoch: old_finalized_checkpoint.epoch,
                new_epoch: new_finalized_checkpoint.epoch,
            });
        }

        let is_epoch_transition = current_head.slot.epoch(T::EthSpec::slots_per_epoch())
            < new_head
                .beacon_state
                .slot()
                .epoch(T::EthSpec::slots_per_epoch());

        let update_head_timer = metrics::start_timer(&metrics::UPDATE_HEAD_TIMES);

        // These fields are used for server-sent events.
        let state_root = new_head.beacon_state_root();
        let head_slot = new_head.beacon_state.slot();
        let head_proposer_index = new_head.beacon_block.message().proposer_index();
        let proposer_graffiti = new_head
            .beacon_block
            .message()
            .body()
            .graffiti()
            .as_utf8_lossy();

        // Find the dependent roots associated with this head before updating the snapshot. This
        // is to ensure consistency when sending server sent events later in this method.
        let dependent_root = new_head
            .beacon_state
            .proposer_shuffling_decision_root(self.genesis_block_root);
        let prev_dependent_root = new_head
            .beacon_state
            .attester_shuffling_decision_root(self.genesis_block_root, RelativeEpoch::Current);

        // Used later for the execution engine.
        let new_head_execution_block_hash_opt = new_head
            .beacon_block
            .message()
            .body()
            .execution_payload()
            .ok()
            .map(|ep| ep.block_hash);
        let is_merge_transition_complete = is_merge_transition_complete(&new_head.beacon_state);

        drop(lag_timer);

        // Clear the early attester cache in case it conflicts with `self.canonical_head`.
        self.early_attester_cache.clear();

        // Update the snapshot that stores the head of the chain at the time it received the
        // block.
        *self
            .canonical_head
            .try_write_for(HEAD_LOCK_TIMEOUT)
            .ok_or(Error::CanonicalHeadLockTimeout)? = new_head;

        // The block has now been set as head so we can record times and delays.
        metrics::stop_timer(update_head_timer);

        let block_time_set_as_head = timestamp_now();

        // Calculate the total delay between the start of the slot and when it was set as head.
        let block_delay_total =
            get_slot_delay_ms(block_time_set_as_head, head_slot, &self.slot_clock);

        // Do not write to the cache for blocks older than 2 epochs, this helps reduce writes to
        // the cache during sync.
        if block_delay_total < self.slot_clock.slot_duration() * 64 {
            self.block_times_cache.write().set_time_set_as_head(
                beacon_block_root,
                current_head.slot,
                block_time_set_as_head,
            );
        }

        // If a block comes in from over 4 slots ago, it is most likely a block from sync.
        let block_from_sync = block_delay_total > self.slot_clock.slot_duration() * 4;

        // Determine whether the block has been set as head too late for proper attestation
        // production.
        let late_head = block_delay_total >= self.slot_clock.unagg_attestation_production_delay();

        // Do not store metrics if the block was > 4 slots old, this helps prevent noise during
        // sync.
        if !block_from_sync {
            // Observe the total block delay. This is the delay between the time the slot started
            // and when the block was set as head.
            metrics::observe_duration(
                &metrics::BEACON_BLOCK_HEAD_SLOT_START_DELAY_TIME,
                block_delay_total,
            );

            // Observe the delay between when we imported the block and when we set the block as
            // head.
            let block_delays = self.block_times_cache.read().get_block_delays(
                beacon_block_root,
                self.slot_clock
                    .start_of(head_slot)
                    .unwrap_or_else(|| Duration::from_secs(0)),
            );

            metrics::observe_duration(
                &metrics::BEACON_BLOCK_OBSERVED_SLOT_START_DELAY_TIME,
                block_delays
                    .observed
                    .unwrap_or_else(|| Duration::from_secs(0)),
            );

            metrics::observe_duration(
                &metrics::BEACON_BLOCK_HEAD_IMPORTED_DELAY_TIME,
                block_delays
                    .set_as_head
                    .unwrap_or_else(|| Duration::from_secs(0)),
            );

            // If the block was enshrined as head too late for attestations to be created for it,
            // log a debug warning and increment a metric.
            if late_head {
                metrics::inc_counter(&metrics::BEACON_BLOCK_HEAD_SLOT_START_DELAY_EXCEEDED_TOTAL);
                debug!(
                    self.log,
                    "Delayed head block";
                    "block_root" => ?beacon_block_root,
                    "proposer_index" => head_proposer_index,
                    "slot" => head_slot,
                    "block_delay" => ?block_delay_total,
                    "observed_delay" => ?block_delays.observed,
                    "imported_delay" => ?block_delays.imported,
                    "set_as_head_delay" => ?block_delays.set_as_head,
                );
            }
        }

        self.snapshot_cache
            .try_write_for(BLOCK_PROCESSING_CACHE_LOCK_TIMEOUT)
            .map(|mut snapshot_cache| {
                snapshot_cache.update_head(beacon_block_root);
            })
            .unwrap_or_else(|| {
                error!(
                    self.log,
                    "Failed to obtain cache write lock";
                    "lock" => "snapshot_cache",
                    "task" => "update head"
                );
            });

        if is_epoch_transition || is_reorg {
            self.persist_head_and_fork_choice()?;
            self.op_pool.prune_attestations(self.epoch()?);
        }

        if new_finalized_checkpoint.epoch != old_finalized_checkpoint.epoch {
            // Check to ensure that this finalized block hasn't been marked as invalid.
            let finalized_block = self
                .fork_choice
                .read()
                .get_block(&new_finalized_checkpoint.root)
                .ok_or(BeaconChainError::FinalizedBlockMissingFromForkChoice(
                    new_finalized_checkpoint.root,
                ))?;
            if let ExecutionStatus::Invalid(block_hash) = finalized_block.execution_status {
                crit!(
                    self.log,
                    "Finalized block has an invalid payload";
                    "msg" => "You must use the `--purge-db` flag to clear the database and restart sync. \
                    You may be on a hostile network.",
                    "block_hash" => ?block_hash
                );
                let mut shutdown_sender = self.shutdown_sender();
                shutdown_sender
                    .try_send(ShutdownReason::Failure(
                        "Finalized block has an invalid execution payload.",
                    ))
                    .map_err(BeaconChainError::InvalidFinalizedPayloadShutdownError)?;

                // Exit now, the node is in an invalid state.
                return Ok(());
            }

            // Due to race conditions, it's technically possible that the head we load here is
            // different to the one earlier in this function.
            //
            // Since the head can't move backwards in terms of finalized epoch, we can only load a
            // head with a *later* finalized state. There is no harm in this.
            let head = self
                .canonical_head
                .try_read_for(HEAD_LOCK_TIMEOUT)
                .ok_or(Error::CanonicalHeadLockTimeout)?;

            // State root of the finalized state on the epoch boundary, NOT the state
            // of the finalized block. We need to use an iterator in case the state is beyond
            // the reach of the new head's `state_roots` array.
            let new_finalized_slot = head
                .beacon_state
                .finalized_checkpoint()
                .epoch
                .start_slot(T::EthSpec::slots_per_epoch());
            let new_finalized_state_root = process_results(
                StateRootsIterator::new(&self.store, &head.beacon_state),
                |mut iter| {
                    iter.find_map(|(state_root, slot)| {
                        if slot == new_finalized_slot {
                            Some(state_root)
                        } else {
                            None
                        }
                    })
                },
            )?
            .ok_or(Error::MissingFinalizedStateRoot(new_finalized_slot))?;

            self.after_finalization(&head.beacon_state, new_finalized_state_root)?;
        }

        // Register a server-sent event if necessary
        if let Some(event_handler) = self.event_handler.as_ref() {
            if event_handler.has_head_subscribers() {
                match (dependent_root, prev_dependent_root) {
                    (Ok(current_duty_dependent_root), Ok(previous_duty_dependent_root)) => {
                        event_handler.register(EventKind::Head(SseHead {
                            slot: head_slot,
                            block: beacon_block_root,
                            state: state_root,
                            current_duty_dependent_root,
                            previous_duty_dependent_root,
                            epoch_transition: is_epoch_transition,
                        }));
                    }
                    (Err(e), _) | (_, Err(e)) => {
                        warn!(
                            self.log,
                            "Unable to find dependent roots, cannot register head event";
                            "error" => ?e
                        );
                    }
                }
            }

            if is_reorg && event_handler.has_reorg_subscribers() {
                event_handler.register(EventKind::ChainReorg(SseChainReorg {
                    slot: head_slot,
                    depth: reorg_distance.as_u64(),
                    old_head_block: current_head.block_root,
                    old_head_state: current_head.state_root,
                    new_head_block: beacon_block_root,
                    new_head_state: state_root,
                    epoch: head_slot.epoch(T::EthSpec::slots_per_epoch()),
                }));
            }

            if !block_from_sync && late_head && event_handler.has_late_head_subscribers() {
                let peer_info = self
                    .block_times_cache
                    .read()
                    .get_peer_info(beacon_block_root);
                let block_delays = self.block_times_cache.read().get_block_delays(
                    beacon_block_root,
                    self.slot_clock
                        .start_of(head_slot)
                        .unwrap_or_else(|| Duration::from_secs(0)),
                );
                event_handler.register(EventKind::LateHead(SseLateHead {
                    slot: head_slot,
                    block: beacon_block_root,
                    peer_id: peer_info.id,
                    peer_client: peer_info.client,
                    proposer_index: head_proposer_index,
                    proposer_graffiti,
                    block_delay: block_delay_total,
                    observed_delay: block_delays.observed,
                    imported_delay: block_delays.imported,
                    set_as_head_delay: block_delays.set_as_head,
                }));
            }
        }

        // If this is a post-merge block, update the execution layer.
        if let Some(new_head_execution_block_hash) = new_head_execution_block_hash_opt {
            if is_merge_transition_complete {
                let execution_layer = self
                    .execution_layer
                    .clone()
                    .ok_or(Error::ExecutionLayerMissing)?;
                let store = self.store.clone();
                let log = self.log.clone();

                // Spawn the update task, without waiting for it to complete.
                execution_layer.spawn(
                    move |execution_layer| async move {
                        if let Err(e) = Self::update_execution_engine_forkchoice(
                            execution_layer,
                            store,
                            new_finalized_checkpoint.root,
                            new_head_execution_block_hash,
                            &log,
                        )
                        .await
                        {
                            crit!(
                                log,
                                "Failed to update execution head";
                                "error" => ?e
                            );
                        }
                    },
                    "update_execution_engine_forkchoice",
                )
            }
        }

        Ok(())
    }

    pub async fn update_execution_engine_forkchoice(
        execution_layer: ExecutionLayer,
        store: BeaconStore<T>,
        finalized_beacon_block_root: Hash256,
        head_execution_block_hash: Hash256,
        log: &Logger,
    ) -> Result<(), Error> {
        // Loading the finalized block from the store is not ideal. Perhaps it would be better to
        // store it on fork-choice so we can do a lookup without hitting the database.
        //
        // See: https://github.com/sigp/lighthouse/pull/2627#issuecomment-927537245
        let finalized_block = store
            .get_block(&finalized_beacon_block_root)?
            .ok_or(Error::MissingBeaconBlock(finalized_beacon_block_root))?;

        let finalized_execution_block_hash = finalized_block
            .message()
            .body()
            .execution_payload()
            .ok()
            .map(|ep| ep.block_hash)
            .unwrap_or_else(Hash256::zero);

        let forkchoice_updated_response = execution_layer
            .notify_forkchoice_updated(
                head_execution_block_hash,
                finalized_execution_block_hash,
                None,
            )
            .await
            .map_err(Error::ExecutionForkChoiceUpdateFailed);

        match forkchoice_updated_response {
            Ok((status, latest_valid_hash)) => match status {
                PayloadStatusV1Status::Valid | PayloadStatusV1Status::Syncing => Ok(()),
                // The specification doesn't list `ACCEPTED` as a valid response to a fork choice
                // update. This response *seems* innocent enough, so we won't return early with an
                // error. However, we create a log to bring attention to the issue.
                PayloadStatusV1Status::Accepted => {
                    warn!(
                        log,
                        "Fork choice update received ACCEPTED";
                        "msg" => "execution engine provided an unexpected response to a fork \
                        choice update. although this is not a serious issue, please raise \
                        an issue."
                    );
                    Ok(())
                }
                PayloadStatusV1Status::Invalid
                | PayloadStatusV1Status::InvalidTerminalBlock
                | PayloadStatusV1Status::InvalidBlockHash => {
                    // TODO(bellatrix): process the invalid payload.
                    //
                    // See: https://github.com/sigp/lighthouse/pull/2837
                    Err(BeaconChainError::ExecutionForkChoiceUpdateInvalid {
                        status,
                        latest_valid_hash,
                    })
                }
            },
            Err(e) => Err(e),
        }
    }

    /// Returns the status of the current head block, regarding the validity of the execution
    /// payload.
    pub fn head_safety_status(&self) -> Result<HeadSafetyStatus, BeaconChainError> {
        let head = self.head_info()?;
        let head_block = self
            .fork_choice
            .read()
            .get_block(&head.block_root)
            .ok_or(BeaconChainError::HeadMissingFromForkChoice(head.block_root))?;

        let status = match head_block.execution_status {
            ExecutionStatus::Valid(block_hash) => HeadSafetyStatus::Safe(Some(block_hash)),
            ExecutionStatus::Invalid(block_hash) => HeadSafetyStatus::Invalid(block_hash),
            ExecutionStatus::Unknown(block_hash) => HeadSafetyStatus::Unsafe(block_hash),
            ExecutionStatus::Irrelevant(_) => HeadSafetyStatus::Safe(None),
        };

        Ok(status)
    }

    /// This function takes a configured weak subjectivity `Checkpoint` and the latest finalized `Checkpoint`.
    /// If the weak subjectivity checkpoint and finalized checkpoint share the same epoch, we compare
    /// roots. If we the weak subjectivity checkpoint is from an older epoch, we iterate back through
    /// roots in the canonical chain until we reach the finalized checkpoint from the correct epoch, and
    /// compare roots. This must called on startup and during verification of any block which causes a finality
    /// change affecting the weak subjectivity checkpoint.
    pub fn verify_weak_subjectivity_checkpoint(
        &self,
        wss_checkpoint: Checkpoint,
        beacon_block_root: Hash256,
        state: &BeaconState<T::EthSpec>,
    ) -> Result<(), BeaconChainError> {
        let finalized_checkpoint = state.finalized_checkpoint();
        info!(self.log, "Verifying the configured weak subjectivity checkpoint"; "weak_subjectivity_epoch" => wss_checkpoint.epoch, "weak_subjectivity_root" => ?wss_checkpoint.root);
        // If epochs match, simply compare roots.
        if wss_checkpoint.epoch == finalized_checkpoint.epoch
            && wss_checkpoint.root != finalized_checkpoint.root
        {
            crit!(
                self.log,
                 "Root found at the specified checkpoint differs";
                  "weak_subjectivity_root" => ?wss_checkpoint.root,
                  "finalized_checkpoint_root" => ?finalized_checkpoint.root
            );
            return Err(BeaconChainError::WeakSubjectivtyVerificationFailure);
        } else if wss_checkpoint.epoch < finalized_checkpoint.epoch {
            let slot = wss_checkpoint
                .epoch
                .start_slot(T::EthSpec::slots_per_epoch());

            // Iterate backwards through block roots from the given state. If first slot of the epoch is a skip-slot,
            // this will return the root of the closest prior non-skipped slot.
            match self.root_at_slot_from_state(slot, beacon_block_root, state)? {
                Some(root) => {
                    if root != wss_checkpoint.root {
                        crit!(
                            self.log,
                             "Root found at the specified checkpoint differs";
                              "weak_subjectivity_root" => ?wss_checkpoint.root,
                              "finalized_checkpoint_root" => ?finalized_checkpoint.root
                        );
                        return Err(BeaconChainError::WeakSubjectivtyVerificationFailure);
                    }
                }
                None => {
                    crit!(self.log, "The root at the start slot of the given epoch could not be found";
                    "wss_checkpoint_slot" => ?slot);
                    return Err(BeaconChainError::WeakSubjectivtyVerificationFailure);
                }
            }
        }
        Ok(())
    }

    /// Called by the timer on every slot.
    ///
    /// Performs slot-based pruning.
    pub fn per_slot_task(&self) {
        trace!(self.log, "Running beacon chain per slot tasks");
        if let Some(slot) = self.slot_clock.now() {
            self.naive_aggregation_pool.write().prune(slot);
            self.block_times_cache.write().prune(slot);
        }
    }

    /// Called after `self` has had a new block finalized.
    ///
    /// Performs pruning and finality-based optimizations.
    fn after_finalization(
        &self,
        head_state: &BeaconState<T::EthSpec>,
        new_finalized_state_root: Hash256,
    ) -> Result<(), Error> {
        self.fork_choice.write().prune()?;
        let new_finalized_checkpoint = head_state.finalized_checkpoint();

        self.observed_block_producers.write().prune(
            new_finalized_checkpoint
                .epoch
                .start_slot(T::EthSpec::slots_per_epoch()),
        );

        self.snapshot_cache
            .try_write_for(BLOCK_PROCESSING_CACHE_LOCK_TIMEOUT)
            .map(|mut snapshot_cache| {
                snapshot_cache.prune(new_finalized_checkpoint.epoch);
                debug!(
                    self.log,
                    "Snapshot cache pruned";
                    "new_len" => snapshot_cache.len(),
                    "remaining_roots" => ?snapshot_cache.beacon_block_roots(),
                );
            })
            .unwrap_or_else(|| {
                error!(
                    self.log,
                    "Failed to obtain cache write lock";
                    "lock" => "snapshot_cache",
                    "task" => "prune"
                );
            });

        self.op_pool.prune_all(head_state, self.epoch()?);

        self.store_migrator.process_finalization(
            new_finalized_state_root.into(),
            new_finalized_checkpoint,
            self.head_tracker.clone(),
        )?;

        self.attester_cache
            .prune_below(new_finalized_checkpoint.epoch);

        if let Some(event_handler) = self.event_handler.as_ref() {
            if event_handler.has_finalized_subscribers() {
                event_handler.register(EventKind::FinalizedCheckpoint(SseFinalizedCheckpoint {
                    epoch: new_finalized_checkpoint.epoch,
                    block: new_finalized_checkpoint.root,
                    state: new_finalized_state_root,
                }));
            }
        }

        Ok(())
    }

    /// Runs the `map_fn` with the committee cache for `shuffling_epoch` from the chain with head
    /// `head_block_root`. The `map_fn` will be supplied two values:
    ///
    /// - `&CommitteeCache`: the committee cache that serves the given parameters.
    /// - `Hash256`: the "shuffling decision root" which uniquely identifies the `CommitteeCache`.
    ///
    /// It's not necessary that `head_block_root` matches our current view of the chain, it can be
    /// any block that is:
    ///
    /// - Known to us.
    /// - The finalized block or a descendant of the finalized block.
    ///
    /// It would be quite common for attestation verification operations to use a `head_block_root`
    /// that differs from our view of the head.
    ///
    /// ## Important
    ///
    /// This function is **not** suitable for determining proposer duties (only attester duties).
    ///
    /// ## Notes
    ///
    /// This function exists in this odd "map" pattern because efficiently obtaining a committee
    /// can be complex. It might involve reading straight from the `beacon_chain.shuffling_cache`
    /// or it might involve reading it from a state from the DB. Due to the complexities of
    /// `RwLock`s on the shuffling cache, a simple `Cow` isn't suitable here.
    ///
    /// If the committee for `(head_block_root, shuffling_epoch)` isn't found in the
    /// `shuffling_cache`, we will read a state from disk and then update the `shuffling_cache`.
    pub(crate) fn with_committee_cache<F, R>(
        &self,
        head_block_root: Hash256,
        shuffling_epoch: Epoch,
        map_fn: F,
    ) -> Result<R, Error>
    where
        F: Fn(&CommitteeCache, Hash256) -> Result<R, Error>,
    {
        let head_block = self
            .fork_choice
            .read()
            .get_block(&head_block_root)
            .ok_or(Error::MissingBeaconBlock(head_block_root))?;

        let shuffling_id = BlockShufflingIds {
            current: head_block.current_epoch_shuffling_id.clone(),
            next: head_block.next_epoch_shuffling_id.clone(),
            block_root: head_block.root,
        }
        .id_for_epoch(shuffling_epoch)
        .ok_or_else(|| Error::InvalidShufflingId {
            shuffling_epoch,
            head_block_epoch: head_block.slot.epoch(T::EthSpec::slots_per_epoch()),
        })?;

        // Obtain the shuffling cache, timing how long we wait.
        let cache_wait_timer =
            metrics::start_timer(&metrics::ATTESTATION_PROCESSING_SHUFFLING_CACHE_WAIT_TIMES);

        let mut shuffling_cache = self
            .shuffling_cache
            .try_write_for(ATTESTATION_CACHE_LOCK_TIMEOUT)
            .ok_or(Error::AttestationCacheLockTimeout)?;

        metrics::stop_timer(cache_wait_timer);

        if let Some(committee_cache) = shuffling_cache.get(&shuffling_id) {
            map_fn(committee_cache, shuffling_id.shuffling_decision_block)
        } else {
            // Drop the shuffling cache to avoid holding the lock for any longer than
            // required.
            drop(shuffling_cache);

            debug!(
                self.log,
                "Committee cache miss";
                "shuffling_id" => ?shuffling_epoch,
                "head_block_root" => head_block_root.to_string(),
            );

            let state_read_timer =
                metrics::start_timer(&metrics::ATTESTATION_PROCESSING_STATE_READ_TIMES);

            // If the head of the chain can serve this request, use it.
            //
            // This code is a little awkward because we need to ensure that the head we read and
            // the head we copy is identical. Taking one lock to read the head values and another
            // to copy the head is liable to race-conditions.
            let head_state_opt = self.with_head(|head| {
                if head.beacon_block_root == head_block_root {
                    Ok(Some((
                        head.beacon_state
                            .clone_with(CloneConfig::committee_caches_only()),
                        head.beacon_state_root(),
                    )))
                } else {
                    Ok::<_, Error>(None)
                }
            })?;

            // If the head state is useful for this request, use it. Otherwise, read a state from
            // disk.
            let (mut state, state_root) = if let Some((state, state_root)) = head_state_opt {
                (state, state_root)
            } else {
                let state_root = head_block.state_root;
                let state = self
                    .store
                    .get_inconsistent_state_for_attestation_verification_only(
                        &state_root,
                        Some(head_block.slot),
                    )?
                    .ok_or(Error::MissingBeaconState(head_block.state_root))?;
                (state, state_root)
            };

            /*
             * IMPORTANT
             *
             * Since it's possible that
             * `Store::get_inconsistent_state_for_attestation_verification_only` was used to obtain
             * the state, we cannot rely upon the following fields:
             *
             * - `state.state_roots`
             * - `state.block_roots`
             *
             * These fields should not be used for the rest of this function.
             */

            metrics::stop_timer(state_read_timer);
            let state_skip_timer =
                metrics::start_timer(&metrics::ATTESTATION_PROCESSING_STATE_SKIP_TIMES);

            // If the state is in an earlier epoch, advance it. If it's from a later epoch, reject
            // it.
            if state.current_epoch() + 1 < shuffling_epoch {
                // Since there's a one-epoch look-ahead on the attester shuffling, it suffices to
                // only advance into the slot prior to the `shuffling_epoch`.
                let target_slot = shuffling_epoch
                    .saturating_sub(1_u64)
                    .start_slot(T::EthSpec::slots_per_epoch());

                // Advance the state into the required slot, using the "partial" method since the state
                // roots are not relevant for the shuffling.
                partial_state_advance(&mut state, Some(state_root), target_slot, &self.spec)?;
            } else if state.current_epoch() > shuffling_epoch {
                return Err(Error::InvalidStateForShuffling {
                    state_epoch: state.current_epoch(),
                    shuffling_epoch,
                });
            }

            metrics::stop_timer(state_skip_timer);
            let committee_building_timer =
                metrics::start_timer(&metrics::ATTESTATION_PROCESSING_COMMITTEE_BUILDING_TIMES);

            let relative_epoch = RelativeEpoch::from_epoch(state.current_epoch(), shuffling_epoch)
                .map_err(Error::IncorrectStateForAttestation)?;

            state.build_committee_cache(relative_epoch, &self.spec)?;

            let committee_cache = state.committee_cache(relative_epoch)?;
            let shuffling_decision_block = shuffling_id.shuffling_decision_block;

            self.shuffling_cache
                .try_write_for(ATTESTATION_CACHE_LOCK_TIMEOUT)
                .ok_or(Error::AttestationCacheLockTimeout)?
                .insert(shuffling_id, committee_cache);

            metrics::stop_timer(committee_building_timer);

            map_fn(committee_cache, shuffling_decision_block)
        }
    }

    /// Dumps the entire canonical chain, from the head to genesis to a vector for analysis.
    ///
    /// This could be a very expensive operation and should only be done in testing/analysis
    /// activities.
    pub fn chain_dump(&self) -> Result<Vec<BeaconSnapshot<T::EthSpec>>, Error> {
        let mut dump = vec![];

        let mut last_slot = BeaconSnapshot {
            beacon_block: self.head()?.beacon_block,
            beacon_block_root: self.head()?.beacon_block_root,
            beacon_state: self.head()?.beacon_state,
        };

        dump.push(last_slot.clone());

        loop {
            let beacon_block_root = last_slot.beacon_block.parent_root();

            if beacon_block_root == Hash256::zero() {
                break; // Genesis has been reached.
            }

            let beacon_block = self.store.get_block(&beacon_block_root)?.ok_or_else(|| {
                Error::DBInconsistent(format!("Missing block {}", beacon_block_root))
            })?;
            let beacon_state_root = beacon_block.state_root();
            let beacon_state = self
                .store
                .get_state(&beacon_state_root, Some(beacon_block.slot()))?
                .ok_or_else(|| {
                    Error::DBInconsistent(format!("Missing state {:?}", beacon_state_root))
                })?;

            let slot = BeaconSnapshot {
                beacon_block,
                beacon_block_root,
                beacon_state,
            };

            dump.push(slot.clone());
            last_slot = slot;
        }

        dump.reverse();

        Ok(dump)
    }

    /// Gets the current `EnrForkId`.
    pub fn enr_fork_id(&self) -> EnrForkId {
        // If we are unable to read the slot clock we assume that it is prior to genesis and
        // therefore use the genesis slot.
        let slot = self.slot().unwrap_or(self.spec.genesis_slot);

        self.spec
            .enr_fork_id::<T::EthSpec>(slot, self.genesis_validators_root)
    }

    /// Calculates the `Duration` to the next fork if it exists and returns it
    /// with it's corresponding `ForkName`.
    pub fn duration_to_next_fork(&self) -> Option<(ForkName, Duration)> {
        // If we are unable to read the slot clock we assume that it is prior to genesis and
        // therefore use the genesis slot.
        let slot = self.slot().unwrap_or(self.spec.genesis_slot);

        let (fork_name, epoch) = self.spec.next_fork_epoch::<T::EthSpec>(slot)?;
        self.slot_clock
            .duration_to_slot(epoch.start_slot(T::EthSpec::slots_per_epoch()))
            .map(|duration| (fork_name, duration))
    }

    pub fn dump_as_dot<W: Write>(&self, output: &mut W) {
        let canonical_head_hash = self
            .canonical_head
            .try_read_for(HEAD_LOCK_TIMEOUT)
            .ok_or(Error::CanonicalHeadLockTimeout)
            .unwrap()
            .beacon_block_root;
        let mut visited: HashSet<Hash256> = HashSet::new();
        let mut finalized_blocks: HashSet<Hash256> = HashSet::new();
        let mut justified_blocks: HashSet<Hash256> = HashSet::new();

        let genesis_block_hash = Hash256::zero();
        writeln!(output, "digraph beacon {{").unwrap();
        writeln!(output, "\t_{:?}[label=\"zero\"];", genesis_block_hash).unwrap();

        // Canonical head needs to be processed first as otherwise finalized blocks aren't detected
        // properly.
        let heads = {
            let mut heads = self.heads();
            let canonical_head_index = heads
                .iter()
                .position(|(block_hash, _)| *block_hash == canonical_head_hash)
                .unwrap();
            let (canonical_head_hash, canonical_head_slot) =
                heads.swap_remove(canonical_head_index);
            heads.insert(0, (canonical_head_hash, canonical_head_slot));
            heads
        };

        for (head_hash, _head_slot) in heads {
            for maybe_pair in ParentRootBlockIterator::new(&*self.store, head_hash) {
                let (block_hash, signed_beacon_block) = maybe_pair.unwrap();
                if visited.contains(&block_hash) {
                    break;
                }
                visited.insert(block_hash);

                if signed_beacon_block.slot() % T::EthSpec::slots_per_epoch() == 0 {
                    let block = self.get_block(&block_hash).unwrap().unwrap();
                    let state = self
                        .get_state(&block.state_root(), Some(block.slot()))
                        .unwrap()
                        .unwrap();
                    finalized_blocks.insert(state.finalized_checkpoint().root);
                    justified_blocks.insert(state.current_justified_checkpoint().root);
                    justified_blocks.insert(state.previous_justified_checkpoint().root);
                }

                if block_hash == canonical_head_hash {
                    writeln!(
                        output,
                        "\t_{:?}[label=\"{} ({})\" shape=box3d];",
                        block_hash,
                        block_hash,
                        signed_beacon_block.slot()
                    )
                    .unwrap();
                } else if finalized_blocks.contains(&block_hash) {
                    writeln!(
                        output,
                        "\t_{:?}[label=\"{} ({})\" shape=Msquare];",
                        block_hash,
                        block_hash,
                        signed_beacon_block.slot()
                    )
                    .unwrap();
                } else if justified_blocks.contains(&block_hash) {
                    writeln!(
                        output,
                        "\t_{:?}[label=\"{} ({})\" shape=cds];",
                        block_hash,
                        block_hash,
                        signed_beacon_block.slot()
                    )
                    .unwrap();
                } else {
                    writeln!(
                        output,
                        "\t_{:?}[label=\"{} ({})\" shape=box];",
                        block_hash,
                        block_hash,
                        signed_beacon_block.slot()
                    )
                    .unwrap();
                }
                writeln!(
                    output,
                    "\t_{:?} -> _{:?};",
                    block_hash,
                    signed_beacon_block.parent_root()
                )
                .unwrap();
            }
        }

        writeln!(output, "}}").unwrap();
    }

    /// Get a channel to request shutting down.
    pub fn shutdown_sender(&self) -> Sender<ShutdownReason> {
        self.shutdown_sender.clone()
    }

    // Used for debugging
    #[allow(dead_code)]
    pub fn dump_dot_file(&self, file_name: &str) {
        let mut file = std::fs::File::create(file_name).unwrap();
        self.dump_as_dot(&mut file);
    }

    /// Checks if attestations have been seen from the given `validator_index` at the
    /// given `epoch`.
    pub fn validator_seen_at_epoch(&self, validator_index: usize, epoch: Epoch) -> bool {
        // It's necessary to assign these checks to intermediate variables to avoid a deadlock.
        //
        // See: https://github.com/sigp/lighthouse/pull/2230#discussion_r620013993
        let gossip_attested = self
            .observed_gossip_attesters
            .read()
            .index_seen_at_epoch(validator_index, epoch);
        let block_attested = self
            .observed_block_attesters
            .read()
            .index_seen_at_epoch(validator_index, epoch);
        let aggregated = self
            .observed_aggregators
            .read()
            .index_seen_at_epoch(validator_index, epoch);
        let produced_block = self
            .observed_block_producers
            .read()
            .index_seen_at_epoch(validator_index as u64, epoch);

        gossip_attested || block_attested || aggregated || produced_block
    }
}

impl<T: BeaconChainTypes> Drop for BeaconChain<T> {
    fn drop(&mut self) {
        let drop = || -> Result<(), Error> {
            self.persist_head_and_fork_choice()?;
            self.persist_op_pool()?;
            self.persist_eth1_cache()
        };

        if let Err(e) = drop() {
            error!(
                self.log,
                "Failed to persist on BeaconChain drop";
                "error" => ?e
            )
        } else {
            info!(
                self.log,
                "Saved beacon chain to disk";
            )
        }
    }
}

impl From<DBError> for Error {
    fn from(e: DBError) -> Error {
        Error::DBError(e)
    }
}

impl From<ForkChoiceError> for Error {
    fn from(e: ForkChoiceError) -> Error {
        Error::ForkChoiceError(e)
    }
}

impl From<BeaconStateError> for Error {
    fn from(e: BeaconStateError) -> Error {
        Error::BeaconStateError(e)
    }
}

impl<T: EthSpec> ChainSegmentResult<T> {
    pub fn into_block_error(self) -> Result<(), BlockError<T>> {
        match self {
            ChainSegmentResult::Failed { error, .. } => Err(error),
            ChainSegmentResult::Successful { .. } => Ok(()),
        }
    }
}<|MERGE_RESOLUTION|>--- conflicted
+++ resolved
@@ -3104,11 +3104,7 @@
             }
             BeaconState::Merge(_) => {
                 let sync_aggregate = get_sync_aggregate()?;
-<<<<<<< HEAD
-                let execution_payload = get_execution_payload::<T, Txns>(self, &state)?;
-=======
-                let execution_payload = get_execution_payload(self, &state, proposer_index)?;
->>>>>>> c1df5d29
+                let execution_payload = get_execution_payload::<T, Txns>(self, &state, proposer_index)?;
                 BeaconBlock::Merge(BeaconBlockMerge {
                     slot,
                     proposer_index,
