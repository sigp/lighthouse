--- conflicted
+++ resolved
@@ -3017,18 +3017,8 @@
     pub async fn process_gossip_data_columns(
         self: &Arc<Self>,
         data_columns: Vec<GossipVerifiedDataColumn<T>>,
-<<<<<<< HEAD
+        publish_fn: impl FnOnce() -> Result<(), BlockError>,
     ) -> Result<AvailabilityProcessingStatus, BlockError> {
-=======
-        publish_fn: impl FnOnce() -> Result<(), BlockError>,
-    ) -> Result<
-        (
-            AvailabilityProcessingStatus,
-            DataColumnsToPublish<T::EthSpec>,
-        ),
-        BlockError,
-    > {
->>>>>>> 5d1ff7c6
         let Ok((slot, block_root)) = data_columns
             .iter()
             .map(|c| (c.slot(), c.block_root()))
@@ -3190,7 +3180,9 @@
             return Ok(None);
         };
 
-        let r = self.process_availability(slot, availability).await;
+        let r = self
+            .process_availability(slot, availability, || Ok(()))
+            .await;
         self.remove_notified(&block_root, r)
             .map(|availability_processing_status| {
                 Some((availability_processing_status, data_columns_to_publish))
@@ -3466,18 +3458,8 @@
         slot: Slot,
         block_root: Hash256,
         data_columns: Vec<GossipVerifiedDataColumn<T>>,
-<<<<<<< HEAD
+        publish_fn: impl FnOnce() -> Result<(), BlockError>,
     ) -> Result<AvailabilityProcessingStatus, BlockError> {
-=======
-        publish_fn: impl FnOnce() -> Result<(), BlockError>,
-    ) -> Result<
-        (
-            AvailabilityProcessingStatus,
-            DataColumnsToPublish<T::EthSpec>,
-        ),
-        BlockError,
-    > {
->>>>>>> 5d1ff7c6
         if let Some(slasher) = self.slasher.as_ref() {
             for data_colum in &data_columns {
                 slasher.accept_block_header(data_colum.signed_block_header());
@@ -3490,13 +3472,8 @@
             data_columns,
         )?;
 
-<<<<<<< HEAD
-        self.process_availability(slot, availability).await
-=======
         self.process_availability(slot, availability, publish_fn)
             .await
-            .map(|result| (result, data_columns_to_publish))
->>>>>>> 5d1ff7c6
     }
 
     /// Checks if the provided blobs can make any cached blocks available, and imports immediately
@@ -3577,13 +3554,8 @@
             custody_columns,
         )?;
 
-<<<<<<< HEAD
-        self.process_availability(slot, availability).await
-=======
         self.process_availability(slot, availability, || Ok(()))
             .await
-            .map(|result| (result, data_columns_to_publish))
->>>>>>> 5d1ff7c6
     }
 
     /// Imports a fully available block. Otherwise, returns `AvailabilityProcessingStatus::MissingComponents`
