--- conflicted
+++ resolved
@@ -2980,12 +2980,8 @@
     pub async fn process_gossip_blob(
         self: &Arc<Self>,
         blob: GossipVerifiedBlob<T>,
-<<<<<<< HEAD
         publish_fn: impl FnOnce() -> Result<(), BlockError<T::EthSpec>>,
-    ) -> Result<AvailabilityProcessingStatus, BlockError<T::EthSpec>> {
-=======
     ) -> Result<AvailabilityProcessingStatus, BlockError> {
->>>>>>> 0c5e25b6
         let block_root = blob.block_root();
 
         // If this block has already been imported to forkchoice it must have been available, so
@@ -3022,10 +3018,7 @@
     pub async fn process_gossip_data_columns(
         self: &Arc<Self>,
         data_columns: Vec<GossipVerifiedDataColumn<T>>,
-<<<<<<< HEAD
         publish_fn: impl FnOnce() -> Result<(), BlockError<T::EthSpec>>,
-    ) -> Result<AvailabilityProcessingStatus, BlockError<T::EthSpec>> {
-=======
     ) -> Result<
         (
             AvailabilityProcessingStatus,
@@ -3033,7 +3026,6 @@
         ),
         BlockError,
     > {
->>>>>>> 0c5e25b6
         let Ok((slot, block_root)) = data_columns
             .iter()
             .map(|c| (c.slot(), c.block_root()))
@@ -3245,13 +3237,8 @@
         unverified_block: B,
         notify_execution_layer: NotifyExecutionLayer,
         block_source: BlockImportSource,
-<<<<<<< HEAD
         publish_fn: impl FnOnce() -> Result<(), BlockError<T::EthSpec>>,
-    ) -> Result<AvailabilityProcessingStatus, BlockError<T::EthSpec>> {
-=======
-        publish_fn: impl FnOnce() -> Result<(), BlockError> + Send + 'static,
     ) -> Result<AvailabilityProcessingStatus, BlockError> {
->>>>>>> 0c5e25b6
         // Start the Prometheus timer.
         let _full_timer = metrics::start_timer(&metrics::BLOCK_PROCESSING_TIMES);
 
@@ -3441,12 +3428,8 @@
     async fn check_gossip_blob_availability_and_import(
         self: &Arc<Self>,
         blob: GossipVerifiedBlob<T>,
-<<<<<<< HEAD
         publish_fn: impl FnOnce() -> Result<(), BlockError<T::EthSpec>>,
-    ) -> Result<AvailabilityProcessingStatus, BlockError<T::EthSpec>> {
-=======
     ) -> Result<AvailabilityProcessingStatus, BlockError> {
->>>>>>> 0c5e25b6
         let slot = blob.slot();
         if let Some(slasher) = self.slasher.as_ref() {
             slasher.accept_block_header(blob.signed_block_header());
@@ -3464,10 +3447,7 @@
         slot: Slot,
         block_root: Hash256,
         data_columns: Vec<GossipVerifiedDataColumn<T>>,
-<<<<<<< HEAD
         publish_fn: impl FnOnce() -> Result<(), BlockError<T::EthSpec>>,
-    ) -> Result<AvailabilityProcessingStatus, BlockError<T::EthSpec>> {
-=======
     ) -> Result<
         (
             AvailabilityProcessingStatus,
@@ -3475,7 +3455,6 @@
         ),
         BlockError,
     > {
->>>>>>> 0c5e25b6
         if let Some(slasher) = self.slasher.as_ref() {
             for data_colum in &data_columns {
                 slasher.accept_block_header(data_colum.signed_block_header());
@@ -3486,14 +3465,9 @@
             .data_availability_checker
             .put_gossip_data_columns(slot, block_root, data_columns)?;
 
-<<<<<<< HEAD
         self.process_availability(slot, availability, publish_fn)
             .await
-=======
-        self.process_availability(slot, availability)
-            .await
             .map(|result| (result, data_columns_to_publish))
->>>>>>> 0c5e25b6
     }
 
     /// Checks if the provided blobs can make any cached blocks available, and imports immediately
@@ -3581,14 +3555,9 @@
                 custody_columns,
             )?;
 
-<<<<<<< HEAD
-        self.process_availability(slot, availability, || Ok(()))
-            .await
-=======
         self.process_availability(slot, availability)
             .await
             .map(|result| (result, data_columns_to_publish))
->>>>>>> 0c5e25b6
     }
 
     /// Imports a fully available block. Otherwise, returns `AvailabilityProcessingStatus::MissingComponents`
@@ -3599,12 +3568,8 @@
         self: &Arc<Self>,
         slot: Slot,
         availability: Availability<T::EthSpec>,
-<<<<<<< HEAD
         publish_fn: impl FnOnce() -> Result<(), BlockError<T::EthSpec>>,
-    ) -> Result<AvailabilityProcessingStatus, BlockError<T::EthSpec>> {
-=======
     ) -> Result<AvailabilityProcessingStatus, BlockError> {
->>>>>>> 0c5e25b6
         match availability {
             Availability::Available(block) => {
                 publish_fn()?;
