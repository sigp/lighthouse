--- conflicted
+++ resolved
@@ -432,11 +432,8 @@
     /// Load fork choice from disk, returning `None` if it isn't found.
     pub fn load_fork_choice(
         store: BeaconStore<T>,
-<<<<<<< HEAD
+        reset_payload_statuses: ResetPayloadStatuses,
         count_unrealized_full: bool,
-=======
-        reset_payload_statuses: ResetPayloadStatuses,
->>>>>>> 7a506847
         spec: &ChainSpec,
         log: &Logger,
     ) -> Result<Option<BeaconForkChoice<T>>, Error> {
@@ -2936,18 +2933,13 @@
             // fork choice.
             if let Err(e) = self.canonical_head.restore_from_store(
                 fork_choice,
-<<<<<<< HEAD
-                &self.store,
-                self.config.count_unrealized_full,
-                &self.spec,
-=======
                 ResetPayloadStatuses::always_reset_conditionally(
                     self.config.always_reset_payload_statuses,
                 ),
+                self.config.count_unrealized_full,
                 &self.store,
                 &self.spec,
                 &self.log,
->>>>>>> 7a506847
             ) {
                 crit!(
                     self.log,
