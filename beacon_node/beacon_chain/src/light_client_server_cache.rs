use crate::errors::BeaconChainError;
use crate::{metrics, BeaconChainTypes, BeaconStore};
use parking_lot::{Mutex, RwLock};
use slog::{debug, Logger};
use ssz_types::FixedVector;
use std::num::NonZeroUsize;
use types::light_client_update::{FinalizedRootProofLen, FINALIZED_ROOT_INDEX};
use types::non_zero_usize::new_non_zero_usize;
use types::{
    BeaconBlockRef, BeaconState, ChainSpec, EthSpec, ForkName, Hash256, LightClientFinalityUpdate,
    LightClientOptimisticUpdate, Slot, SyncAggregate,
};

/// A prev block cache miss requires to re-generate the state of the post-parent block. Items in the
/// prev block cache are very small 32 * (6 + 1) = 224 bytes. 32 is an arbitrary number that
/// represents unlikely re-orgs, while keeping the cache very small.
const PREV_BLOCK_CACHE_SIZE: NonZeroUsize = new_non_zero_usize(32);

/// This cache computes light client messages ahead of time, required to satisfy p2p and API
/// requests. These messages include proofs on historical states, so on-demand computation is
/// expensive.
///
pub struct LightClientServerCache<T: BeaconChainTypes> {
    /// Tracks a single global latest finality update out of all imported blocks.
    ///
    /// TODO: Active discussion with @etan-status if this cache should be fork aware to return
    /// latest canonical (update with highest signature slot, where its attested header is part of
    /// the head chain) instead of global latest (update with highest signature slot, out of all
    /// branches).
    latest_finality_update: RwLock<Option<LightClientFinalityUpdate<T::EthSpec>>>,
    /// Tracks a single global latest optimistic update out of all imported blocks.
    latest_optimistic_update: RwLock<Option<LightClientOptimisticUpdate<T::EthSpec>>>,
    /// Caches state proofs by block root
    prev_block_cache: Mutex<lru::LruCache<Hash256, LightClientCachedData>>,
}

impl<T: BeaconChainTypes> LightClientServerCache<T> {
    pub fn new() -> Self {
        Self {
            latest_finality_update: None.into(),
            latest_optimistic_update: None.into(),
            prev_block_cache: lru::LruCache::new(PREV_BLOCK_CACHE_SIZE).into(),
        }
    }

    /// Compute and cache state proofs for latter production of light-client messages. Does not
    /// trigger block replay.
    pub fn cache_state_data(
        &self,
        spec: &ChainSpec,
        block: BeaconBlockRef<T::EthSpec>,
        block_root: Hash256,
        block_post_state: &mut BeaconState<T::EthSpec>,
    ) -> Result<(), BeaconChainError> {
        let _timer = metrics::start_timer(&metrics::LIGHT_CLIENT_SERVER_CACHE_STATE_DATA_TIMES);

        // Only post-altair
        if spec.fork_name_at_slot::<T::EthSpec>(block.slot()) == ForkName::Base {
            return Ok(());
        }

        // Persist in memory cache for a descendent block

        let cached_data = LightClientCachedData::from_state(block_post_state)?;
        self.prev_block_cache.lock().put(block_root, cached_data);

        Ok(())
    }

    /// Given a block with a SyncAggregte computes better or more recent light client updates. The
    /// results are cached either on disk or memory to be served via p2p and rest API
    pub fn recompute_and_cache_updates(
        &self,
        store: BeaconStore<T>,
        block_parent_root: &Hash256,
        block_slot: Slot,
        sync_aggregate: &SyncAggregate<T::EthSpec>,
        log: &Logger,
        chain_spec: &ChainSpec,
    ) -> Result<(), BeaconChainError> {
        let _timer =
            metrics::start_timer(&metrics::LIGHT_CLIENT_SERVER_CACHE_RECOMPUTE_UPDATES_TIMES);

        let signature_slot = block_slot;
        let attested_block_root = block_parent_root;

        let attested_block =
            store
                .get_full_block(attested_block_root)?
                .ok_or(BeaconChainError::DBInconsistent(format!(
                    "Block not available {:?}",
                    attested_block_root
                )))?;

        let cached_parts = self.get_or_compute_prev_block_cache(
            store.clone(),
            attested_block_root,
            &attested_block.state_root(),
            attested_block.slot(),
        )?;

        let attested_slot = attested_block.slot();

        // Spec: Full nodes SHOULD provide the LightClientOptimisticUpdate with the highest
        // attested_header.beacon.slot (if multiple, highest signature_slot) as selected by fork choice
        let is_latest_optimistic = match &self.latest_optimistic_update.read().clone() {
            Some(latest_optimistic_update) => {
                is_latest_optimistic_update(latest_optimistic_update, attested_slot, signature_slot)
            }
            None => true,
        };
        if is_latest_optimistic {
            // can create an optimistic update, that is more recent
            *self.latest_optimistic_update.write() = Some(LightClientOptimisticUpdate::new(
                &attested_block,
                sync_aggregate.clone(),
                signature_slot,
                chain_spec,
            )?);
        };

        // Spec: Full nodes SHOULD provide the LightClientFinalityUpdate with the highest
        // attested_header.beacon.slot (if multiple, highest signature_slot) as selected by fork choice
        let is_latest_finality = match &self.latest_finality_update.read().clone() {
            Some(latest_finality_update) => {
                is_latest_finality_update(latest_finality_update, attested_slot, signature_slot)
            }
            None => true,
        };
        if is_latest_finality & !cached_parts.finalized_block_root.is_zero() {
            // Immediately after checkpoint sync the finalized block may not be available yet.
            if let Some(finalized_block) =
                store.get_full_block(&cached_parts.finalized_block_root)?
            {
                *self.latest_finality_update.write() = Some(LightClientFinalityUpdate::new(
                    &attested_block,
                    &finalized_block,
                    cached_parts.finality_branch.clone(),
                    sync_aggregate.clone(),
                    signature_slot,
                    chain_spec,
                )?);
            } else {
                debug!(
                    log,
                    "Finalized block not available in store for light_client server";
                    "finalized_block_root" => format!("{}", cached_parts.finalized_block_root),
                );
            }
        }

        Ok(())
    }

    /// Retrieves prev block cached data from cache. If not present re-computes by retrieving the
    /// parent state, and inserts an entry to the cache.
    ///
    /// In separate function since FnOnce of get_or_insert can not be fallible.
    fn get_or_compute_prev_block_cache(
        &self,
        store: BeaconStore<T>,
        block_root: &Hash256,
        block_state_root: &Hash256,
        block_slot: Slot,
    ) -> Result<LightClientCachedData, BeaconChainError> {
        // Attempt to get the value from the cache first.
        if let Some(cached_parts) = self.prev_block_cache.lock().get(block_root) {
            return Ok(cached_parts.clone());
        }
        metrics::inc_counter(&metrics::LIGHT_CLIENT_SERVER_CACHE_PREV_BLOCK_CACHE_MISS);

        // Compute the value, handling potential errors.
        let mut state = store
            .get_state(block_state_root, Some(block_slot))?
            .ok_or_else(|| {
                BeaconChainError::DBInconsistent(format!("Missing state {:?}", block_state_root))
            })?;
        let new_value = LightClientCachedData::from_state(&mut state)?;

        // Insert value and return owned
        self.prev_block_cache
            .lock()
            .put(*block_root, new_value.clone());
        Ok(new_value)
    }

    pub fn get_latest_finality_update(&self) -> Option<LightClientFinalityUpdate<T::EthSpec>> {
        self.latest_finality_update.read().clone()
    }

    pub fn get_latest_optimistic_update(&self) -> Option<LightClientOptimisticUpdate<T::EthSpec>> {
        self.latest_optimistic_update.read().clone()
    }
}

impl<T: BeaconChainTypes> Default for LightClientServerCache<T> {
    fn default() -> Self {
        Self::new()
    }
}

type FinalityBranch = FixedVector<Hash256, FinalizedRootProofLen>;

#[derive(Clone)]
struct LightClientCachedData {
    finality_branch: FinalityBranch,
    finalized_block_root: Hash256,
}

impl LightClientCachedData {
    fn from_state<E: EthSpec>(state: &mut BeaconState<E>) -> Result<Self, BeaconChainError> {
        Ok(Self {
            finality_branch: state.compute_merkle_proof(FINALIZED_ROOT_INDEX)?.into(),
            finalized_block_root: state.finalized_checkpoint().root,
        })
    }
}

// Implements spec prioritization rules:
// > Full nodes SHOULD provide the LightClientFinalityUpdate with the highest attested_header.beacon.slot (if multiple, highest signature_slot)
//
// ref: https://github.com/ethereum/consensus-specs/blob/113c58f9bf9c08867f6f5f633c4d98e0364d612a/specs/altair/light-client/full-node.md#create_light_client_finality_update
fn is_latest_finality_update<E: EthSpec>(
    prev: &LightClientFinalityUpdate<E>,
    attested_slot: Slot,
    signature_slot: Slot,
) -> bool {
    let prev_slot = prev.get_attested_header_slot();
    if attested_slot > prev_slot {
        true
    } else {
        attested_slot == prev_slot && signature_slot > *prev.signature_slot()
    }
}

// Implements spec prioritization rules:
// > Full nodes SHOULD provide the LightClientOptimisticUpdate with the highest attested_header.beacon.slot (if multiple, highest signature_slot)
//
// ref: https://github.com/ethereum/consensus-specs/blob/113c58f9bf9c08867f6f5f633c4d98e0364d612a/specs/altair/light-client/full-node.md#create_light_client_optimistic_update
fn is_latest_optimistic_update<E: EthSpec>(
    prev: &LightClientOptimisticUpdate<E>,
    attested_slot: Slot,
    signature_slot: Slot,
) -> bool {
    let prev_slot = prev.get_slot();
    if attested_slot > prev_slot {
        true
    } else {
<<<<<<< HEAD
        attested_slot == prev.attested_header.beacon.slot && signature_slot > prev.signature_slot
    }
}

fn block_to_light_client_header<E: EthSpec>(
    block: BeaconBlockRef<E, types::BlindedPayload<E>>,
) -> LightClientHeader {
    // TODO: make fork aware
    LightClientHeader {
        beacon: block.block_header(),
=======
        attested_slot == prev_slot && signature_slot > *prev.signature_slot()
>>>>>>> 3058b96f
    }
}<|MERGE_RESOLUTION|>--- conflicted
+++ resolved
@@ -246,19 +246,6 @@
     if attested_slot > prev_slot {
         true
     } else {
-<<<<<<< HEAD
-        attested_slot == prev.attested_header.beacon.slot && signature_slot > prev.signature_slot
-    }
-}
-
-fn block_to_light_client_header<E: EthSpec>(
-    block: BeaconBlockRef<E, types::BlindedPayload<E>>,
-) -> LightClientHeader {
-    // TODO: make fork aware
-    LightClientHeader {
-        beacon: block.block_header(),
-=======
         attested_slot == prev_slot && signature_slot > *prev.signature_slot()
->>>>>>> 3058b96f
     }
 }