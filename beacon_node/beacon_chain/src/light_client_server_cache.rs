use crate::errors::BeaconChainError;
use crate::{metrics, BeaconChainTypes, BeaconStore};
use eth2::types::light_client_update::CurrentSyncCommitteeProofLen;
use parking_lot::{Mutex, RwLock};
use safe_arith::SafeArith;
use slog::{debug, Logger};
use ssz::Decode;
use ssz::Encode;
use ssz_types::FixedVector;
use std::num::NonZeroUsize;
use std::sync::Arc;
use store::DBColumn;
use store::KeyValueStore;
use tree_hash::TreeHash;
use types::light_client_update::{
    FinalizedRootProofLen, NextSyncCommitteeProofLen, CURRENT_SYNC_COMMITTEE_INDEX,
    FINALIZED_ROOT_INDEX, NEXT_SYNC_COMMITTEE_INDEX,
};
use types::non_zero_usize::new_non_zero_usize;
use types::{
    BeaconBlockRef, BeaconState, ChainSpec, Checkpoint, EthSpec, ForkName, Hash256,
    LightClientBootstrap, LightClientFinalityUpdate, LightClientOptimisticUpdate,
    LightClientUpdate, Slot, SyncAggregate, SyncCommittee,
};

/// A prev block cache miss requires to re-generate the state of the post-parent block. Items in the
/// prev block cache are very small 32 * (6 + 1) = 224 bytes. 32 is an arbitrary number that
/// represents unlikely re-orgs, while keeping the cache very small.
const PREV_BLOCK_CACHE_SIZE: NonZeroUsize = new_non_zero_usize(32);

/// This cache computes light client messages ahead of time, required to satisfy p2p and API
/// requests. These messages include proofs on historical states, so on-demand computation is
/// expensive.
///
pub struct LightClientServerCache<T: BeaconChainTypes> {
    /// Tracks a single global latest finality update out of all imported blocks.
    ///
    /// TODO: Active discussion with @etan-status if this cache should be fork aware to return
    /// latest canonical (update with highest signature slot, where its attested header is part of
    /// the head chain) instead of global latest (update with highest signature slot, out of all
    /// branches).
    latest_finality_update: RwLock<Option<LightClientFinalityUpdate<T::EthSpec>>>,
    /// Tracks a single global latest optimistic update out of all imported blocks.
    latest_optimistic_update: RwLock<Option<LightClientOptimisticUpdate<T::EthSpec>>>,
    /// Caches the most recent light client update
    latest_light_client_update: RwLock<Option<LightClientUpdate<T::EthSpec>>>,
    /// Caches the current sync committee,
    latest_current_sync_committee: RwLock<Option<Arc<SyncCommittee<T::EthSpec>>>>,
    /// Caches state proofs by block root
    prev_block_cache: Mutex<lru::LruCache<Hash256, LightClientCachedData<T::EthSpec>>>,
}

impl<T: BeaconChainTypes> LightClientServerCache<T> {
    pub fn new() -> Self {
        Self {
            latest_finality_update: None.into(),
            latest_optimistic_update: None.into(),
            latest_light_client_update: None.into(),
            latest_current_sync_committee: None.into(),
            prev_block_cache: lru::LruCache::new(PREV_BLOCK_CACHE_SIZE).into(),
        }
    }

    /// Compute and cache state proofs for latter production of light-client messages. Does not
    /// trigger block replay.
    pub fn cache_state_data(
        &self,
        spec: &ChainSpec,
        block: BeaconBlockRef<T::EthSpec>,
        block_root: Hash256,
        block_post_state: &mut BeaconState<T::EthSpec>,
    ) -> Result<(), BeaconChainError> {
        let _timer = metrics::start_timer(&metrics::LIGHT_CLIENT_SERVER_CACHE_STATE_DATA_TIMES);

        // Only post-altair
        if spec.fork_name_at_slot::<T::EthSpec>(block.slot()) == ForkName::Base {
            return Ok(());
        }

        // Persist in memory cache for a descendent block

        let cached_data = LightClientCachedData::from_state(block_post_state)?;
        self.prev_block_cache.lock().put(block_root, cached_data);

        Ok(())
    }

    /// Given a block with a SyncAggregate computes better or more recent light client updates. The
    /// results are cached either on disk or memory to be served via p2p and rest API
    pub fn recompute_and_cache_updates(
        &self,
        store: BeaconStore<T>,
        block_slot: Slot,
        block_parent_root: &Hash256,
        sync_aggregate: &SyncAggregate<T::EthSpec>,
        log: &Logger,
        chain_spec: &ChainSpec,
    ) -> Result<(), BeaconChainError> {
        let _timer =
            metrics::start_timer(&metrics::LIGHT_CLIENT_SERVER_CACHE_RECOMPUTE_UPDATES_TIMES);

        let signature_slot = block_slot;
        let attested_block_root = block_parent_root;

        let sync_period = block_slot
            .epoch(T::EthSpec::slots_per_epoch())
            .sync_committee_period(chain_spec)?;

        let attested_block =
            store
                .get_full_block(attested_block_root)?
                .ok_or(BeaconChainError::DBInconsistent(format!(
                    "Block not available {:?}",
                    attested_block_root
                )))?;

        let cached_parts = self.get_or_compute_prev_block_cache(
            store.clone(),
            attested_block_root,
            &attested_block.state_root(),
            attested_block.slot(),
        )?;

<<<<<<< HEAD
        let finalized_period = cached_parts
            .finalized_checkpoint
            .epoch
            .sync_committee_period(chain_spec)?;

        self.store_current_sync_committee_branch(
            &store,
            &cached_parts,
            attested_block.message().tree_hash_root(),
        )?;

        self.store_sync_committee(&store, &cached_parts, sync_period, finalized_period)?;

=======
>>>>>>> 50a29c50
        let attested_slot = attested_block.slot();

        let maybe_finalized_block = store.get_full_block(&cached_parts.finalized_block_root)?;

        let new_light_client_update = LightClientUpdate::new(
            sync_aggregate,
            block_slot,
            cached_parts.next_sync_committee,
            cached_parts.next_sync_committee_branch,
            cached_parts.finality_branch.clone(),
            &attested_block,
            maybe_finalized_block.as_ref(),
            chain_spec,
        )?;

        let sync_period = block_slot
            .epoch(T::EthSpec::slots_per_epoch())
            .sync_committee_period(chain_spec)?;

        // Spec: Full nodes SHOULD provide the best derivable LightClientUpdate (according to is_better_update)
        // for each sync committee period
        let prev_light_client_update = match &self.latest_light_client_update.read().clone() {
            Some(prev_light_client_update) => Some(prev_light_client_update.clone()),
            None => self.get_light_client_update(&store, sync_period, chain_spec)?,
        };

        let should_persist_light_client_update =
            if let Some(prev_light_client_update) = prev_light_client_update {
                prev_light_client_update
                    .is_better_light_client_update(&new_light_client_update, chain_spec)?
            } else {
                true
            };

        if should_persist_light_client_update {
            self.store_light_client_update(&store, sync_period, &new_light_client_update)?;
        }

        // Spec: Full nodes SHOULD provide the LightClientOptimisticUpdate with the highest
        // attested_header.beacon.slot (if multiple, highest signature_slot) as selected by fork choice
        let is_latest_optimistic = match &self.latest_optimistic_update.read().clone() {
            Some(latest_optimistic_update) => {
                latest_optimistic_update.is_latest_optimistic_update(attested_slot, signature_slot)
            }
            None => true,
        };
        if is_latest_optimistic {
            // can create an optimistic update, that is more recent
            *self.latest_optimistic_update.write() = Some(LightClientOptimisticUpdate::new(
                &attested_block,
                sync_aggregate.clone(),
                signature_slot,
                chain_spec,
            )?);
        };

        // Spec: Full nodes SHOULD provide the LightClientFinalityUpdate with the highest
        // attested_header.beacon.slot (if multiple, highest signature_slot) as selected by fork choice
        let is_latest_finality = match &self.latest_finality_update.read().clone() {
            Some(latest_finality_update) => {
                latest_finality_update.is_latest_finality_update(attested_slot, signature_slot)
            }
            None => true,
        };

        if is_latest_finality & !cached_parts.finalized_block_root.is_zero() {
            // Immediately after checkpoint sync the finalized block may not be available yet.
            if let Some(finalized_block) = maybe_finalized_block {
                *self.latest_finality_update.write() = Some(LightClientFinalityUpdate::new(
                    &attested_block,
                    &finalized_block,
                    cached_parts.finality_branch,
                    sync_aggregate.clone(),
                    signature_slot,
                    chain_spec,
                )?);
            } else {
                debug!(
                    log,
                    "Finalized block not available in store for light_client server";
                    "finalized_block_root" => format!("{}", cached_parts.finalized_block_root),
                );
            }
        }

        Ok(())
    }

    fn store_current_sync_committee_branch(
        &self,
        store: &BeaconStore<T>,
        cached_parts: &LightClientCachedData<T::EthSpec>,
        block_root: Hash256,
    ) -> Result<(), BeaconChainError> {
        let column = DBColumn::SyncCommitteeBranch;
        store.hot_db.put_bytes(
            column.into(),
            &block_root.as_ssz_bytes(),
            &cached_parts.current_sync_committee_branch.as_ssz_bytes(),
        )?;
        Ok(())
    }

    fn store_sync_committee(
        &self,
        store: &BeaconStore<T>,
        cached_parts: &LightClientCachedData<T::EthSpec>,
        sync_committee_period: u64,
        finalized_period: u64,
    ) -> Result<(), BeaconChainError> {
        if let Some(latest_sync_committee) = self.latest_current_sync_committee.read().clone() {
            if latest_sync_committee == cached_parts.current_sync_committee {
                return Ok(());
            }
        };

        let column = DBColumn::SyncCommittee;

        if finalized_period >= sync_committee_period - 1 {
            store.hot_db.put_bytes(
                column.into(),
                &sync_committee_period.to_le_bytes(),
                &cached_parts.current_sync_committee.as_ssz_bytes(),
            )?;
        }

        *self.latest_current_sync_committee.write() =
            Some(cached_parts.current_sync_committee.clone());

        Ok(())
    }

    pub fn store_light_client_update(
        &self,
        store: &BeaconStore<T>,
        sync_committee_period: u64,
        light_client_update: &LightClientUpdate<T::EthSpec>,
    ) -> Result<(), BeaconChainError> {
        let column = DBColumn::LightClientUpdate;

        store.hot_db.put_bytes(
            column.into(),
            &sync_committee_period.to_le_bytes(),
            &light_client_update.as_ssz_bytes(),
        )?;

        *self.latest_light_client_update.write() = Some(light_client_update.clone());

        Ok(())
    }

    // Used to fetch the most recently persisted "best" light client update.
    // Should not be used outside the light client server, as it also caches the fetched
    // light client update.
    fn get_light_client_update(
        &self,
        store: &BeaconStore<T>,
        sync_committee_period: u64,
        chain_spec: &ChainSpec,
    ) -> Result<Option<LightClientUpdate<T::EthSpec>>, BeaconChainError> {
        if let Some(latest_light_client_update) = self.latest_light_client_update.read().clone() {
            let latest_lc_update_sync_committee_period = latest_light_client_update
                .signature_slot()
                .epoch(T::EthSpec::slots_per_epoch())
                .sync_committee_period(chain_spec)?;
            if latest_lc_update_sync_committee_period == sync_committee_period {
                return Ok(Some(latest_light_client_update));
            }
        }

        let column = DBColumn::LightClientUpdate;
        let res = store
            .hot_db
            .get_bytes(column.into(), &sync_committee_period.to_le_bytes())?;

        if let Some(light_client_update_bytes) = res {
            let epoch = sync_committee_period
                .safe_mul(chain_spec.epochs_per_sync_committee_period.into())?;

            let fork_name = chain_spec.fork_name_at_epoch(epoch.into());

            let light_client_update =
                LightClientUpdate::from_ssz_bytes(&light_client_update_bytes, &fork_name)
                    .map_err(store::errors::Error::SszDecodeError)?;

            *self.latest_light_client_update.write() = Some(light_client_update.clone());
            return Ok(Some(light_client_update));
        }

        Ok(None)
    }

    pub fn get_light_client_updates(
        &self,
        store: &BeaconStore<T>,
        start_period: u64,
        count: u64,
        chain_spec: &ChainSpec,
    ) -> Result<Vec<LightClientUpdate<T::EthSpec>>, BeaconChainError> {
        let column = DBColumn::LightClientUpdate;
        let mut light_client_updates = vec![];
        for res in store
            .hot_db
            .iter_column_from::<Vec<u8>>(column, &start_period.to_le_bytes())
        {
            let (sync_committee_bytes, light_client_update_bytes) = res?;
            let sync_committee_period = u64::from_ssz_bytes(&sync_committee_bytes)
                .map_err(store::errors::Error::SszDecodeError)?;
            let epoch = sync_committee_period
                .safe_mul(chain_spec.epochs_per_sync_committee_period.into())?;

            let fork_name = chain_spec.fork_name_at_epoch(epoch.into());

            let light_client_update =
                LightClientUpdate::from_ssz_bytes(&light_client_update_bytes, &fork_name)
                    .map_err(store::errors::Error::SszDecodeError)?;

            light_client_updates.push(light_client_update);

            if sync_committee_period >= start_period + count {
                break;
            }
        }
        Ok(light_client_updates)
    }

    /// Retrieves prev block cached data from cache. If not present re-computes by retrieving the
    /// parent state, and inserts an entry to the cache.
    ///
    /// In separate function since FnOnce of get_or_insert can not be fallible.
    fn get_or_compute_prev_block_cache(
        &self,
        store: BeaconStore<T>,
        block_root: &Hash256,
        block_state_root: &Hash256,
        block_slot: Slot,
    ) -> Result<LightClientCachedData<T::EthSpec>, BeaconChainError> {
        // Attempt to get the value from the cache first.
        if let Some(cached_parts) = self.prev_block_cache.lock().get(block_root) {
            return Ok(cached_parts.clone());
        }
        metrics::inc_counter(&metrics::LIGHT_CLIENT_SERVER_CACHE_PREV_BLOCK_CACHE_MISS);

        // Compute the value, handling potential errors.
        let mut state = store
            .get_state(block_state_root, Some(block_slot))?
            .ok_or_else(|| {
                BeaconChainError::DBInconsistent(format!("Missing state {:?}", block_state_root))
            })?;
        let new_value = LightClientCachedData::from_state(&mut state)?;

        // Insert value and return owned
        self.prev_block_cache
            .lock()
            .put(*block_root, new_value.clone());
        Ok(new_value)
    }

    pub fn get_latest_finality_update(&self) -> Option<LightClientFinalityUpdate<T::EthSpec>> {
        self.latest_finality_update.read().clone()
    }

    pub fn get_latest_optimistic_update(&self) -> Option<LightClientOptimisticUpdate<T::EthSpec>> {
        self.latest_optimistic_update.read().clone()
    }

    pub fn get_sync_committee_branch(
        &self,
        store: &BeaconStore<T>,
        block_root: &Hash256,
    ) -> Result<Option<FixedVector<Hash256, CurrentSyncCommitteeProofLen>>, BeaconChainError> {
        let column = DBColumn::SyncCommitteeBranch;

        if let Some(bytes) = store
            .hot_db
            .get_bytes(column.into(), &block_root.as_ssz_bytes())?
        {
            // TODO unwrap
            let sync_committee_branch: FixedVector<Hash256, CurrentSyncCommitteeProofLen> =
                FixedVector::from_ssz_bytes(&bytes).unwrap();

            return Ok(Some(sync_committee_branch));
        }

        Ok(None)
    }

    pub fn get_sync_committee(
        &self,
        store: &BeaconStore<T>,
        sync_committee_period: u64,
    ) -> Result<Option<SyncCommittee<T::EthSpec>>, BeaconChainError> {
        let column = DBColumn::SyncCommittee;

        if let Some(bytes) = store
            .hot_db
            .get_bytes(column.into(), &sync_committee_period.as_ssz_bytes())?
        {
            let sync_committee: SyncCommittee<T::EthSpec> =
                SyncCommittee::from_ssz_bytes(&bytes).unwrap();
            return Ok(Some(sync_committee));
        }

        Ok(None)
    }

    #[allow(clippy::type_complexity)]
    pub fn get_light_client_bootstrap(
        &self,
        store: &BeaconStore<T>,
        block_root: &Hash256,
        finalized_period: u64,
        chain_spec: &ChainSpec,
    ) -> Result<Option<(LightClientBootstrap<T::EthSpec>, ForkName)>, BeaconChainError> {
        let Some(block) = store.get_full_block(block_root)? else {
            return Ok(None);
        };
        
        let (_, slot) = (block.state_root(), block.slot());

        let fork_name = chain_spec.fork_name_at_slot::<T::EthSpec>(slot);

        let sync_committee_period = block
            .slot()
            .epoch(T::EthSpec::slots_per_epoch())
            .sync_committee_period(chain_spec)?;

        let Some(current_sync_committee_branch) =
            self.get_sync_committee_branch(store, block_root)?
        else {
            return Ok(None);
        };

        if sync_committee_period > finalized_period {
            return Ok(None);
        }

        let Some(current_sync_committee) = self.get_sync_committee(store, sync_committee_period)?
        else {
            return Ok(None);
        };

        let light_client_bootstrap = LightClientBootstrap::new(
            &block,
            Arc::new(current_sync_committee),
            current_sync_committee_branch,
            chain_spec,
        )?;

        return Ok(Some((light_client_bootstrap, fork_name)));
    }
}

impl<T: BeaconChainTypes> Default for LightClientServerCache<T> {
    fn default() -> Self {
        Self::new()
    }
}

type FinalityBranch = FixedVector<Hash256, FinalizedRootProofLen>;
type NextSyncCommitteeBranch = FixedVector<Hash256, NextSyncCommitteeProofLen>;
type CurrentSyncCommitteeBranch = FixedVector<Hash256, CurrentSyncCommitteeProofLen>;

#[derive(Clone)]
struct LightClientCachedData<E: EthSpec> {
    finalized_checkpoint: Checkpoint,
    finality_branch: FinalityBranch,
    next_sync_committee_branch: NextSyncCommitteeBranch,
    current_sync_committee_branch: CurrentSyncCommitteeBranch,
    next_sync_committee: Arc<SyncCommittee<E>>,
    current_sync_committee: Arc<SyncCommittee<E>>,
    finalized_block_root: Hash256,
}

impl<E: EthSpec> LightClientCachedData<E> {
    fn from_state(state: &mut BeaconState<E>) -> Result<Self, BeaconChainError> {
        Ok(Self {
            finalized_checkpoint: state.finalized_checkpoint(),
            finality_branch: state.compute_merkle_proof(FINALIZED_ROOT_INDEX)?.into(),
            next_sync_committee: state.next_sync_committee()?.clone(),
            current_sync_committee: state.current_sync_committee()?.clone(),
            next_sync_committee_branch: state
                .compute_merkle_proof(NEXT_SYNC_COMMITTEE_INDEX)?
                .into(),
            current_sync_committee_branch: state
                .compute_merkle_proof(CURRENT_SYNC_COMMITTEE_INDEX)?
                .into(),
            finalized_block_root: state.finalized_checkpoint().root,
        })
    }
}<|MERGE_RESOLUTION|>--- conflicted
+++ resolved
@@ -121,7 +121,6 @@
             attested_block.slot(),
         )?;
 
-<<<<<<< HEAD
         let finalized_period = cached_parts
             .finalized_checkpoint
             .epoch
@@ -135,8 +134,6 @@
 
         self.store_sync_committee(&store, &cached_parts, sync_period, finalized_period)?;
 
-=======
->>>>>>> 50a29c50
         let attested_slot = attested_block.slot();
 
         let maybe_finalized_block = store.get_full_block(&cached_parts.finalized_block_root)?;
