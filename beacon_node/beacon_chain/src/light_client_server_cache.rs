--- conflicted
+++ resolved
@@ -112,7 +112,7 @@
 
         let attested_slot = attested_block.slot();
 
-        let maybe_finalized_block = store.get_full_block(&cached_parts.finalized_block_root)?;
+        let maybe_finalized_block =  store.get_blinded_block(&cached_parts.finalized_block_root)?;
 
         let new_light_client_update = LightClientUpdate::new(
             sync_aggregate,
@@ -143,6 +143,9 @@
             } else {
                 true
             };
+
+        println!("{}", sync_period);
+        println!("{}", should_persist_light_client_update);
 
         if should_persist_light_client_update {
             self.store_light_client_update(&store, sync_period, &new_light_client_update)?;
@@ -177,13 +180,7 @@
 
         if is_latest_finality & !cached_parts.finalized_block_root.is_zero() {
             // Immediately after checkpoint sync the finalized block may not be available yet.
-<<<<<<< HEAD
             if let Some(finalized_block) = maybe_finalized_block {
-=======
-            if let Some(finalized_block) =
-                store.get_blinded_block(&cached_parts.finalized_block_root)?
-            {
->>>>>>> a1f2408b
                 *self.latest_finality_update.write() = Some(LightClientFinalityUpdate::new(
                     &attested_block,
                     &finalized_block,
@@ -210,6 +207,8 @@
         sync_committee_period: u64,
         light_client_update: &LightClientUpdate<T::EthSpec>,
     ) -> Result<(), BeaconChainError> {
+
+        println!("STORE LC UPDATE FOR SYNC COMMITTEE PERIOD {}", sync_committee_period);
         let column = DBColumn::LightClientUpdate;
 
         store.hot_db.put_bytes(
