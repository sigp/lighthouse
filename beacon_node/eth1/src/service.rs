--- conflicted
+++ resolved
@@ -383,24 +383,6 @@
     }
 }
 
-pub fn endpoint_from_config(config: &Config) -> Result<HttpJsonRpc, String> {
-    match config.endpoint.clone() {
-        Eth1Endpoint::Auth {
-            endpoint,
-            jwt_path,
-            jwt_id,
-            jwt_version,
-        } => {
-            let auth = Auth::new_with_path(jwt_path, jwt_id, jwt_version)
-                .map_err(|e| format!("Failed to initialize jwt auth: {:?}", e))?;
-            HttpJsonRpc::new_with_auth(endpoint, auth)
-                .map_err(|e| format!("Failed to create eth1 json rpc client: {:?}", e))
-        }
-        Eth1Endpoint::NoAuth(endpoint) => HttpJsonRpc::new(endpoint)
-            .map_err(|e| format!("Failed to create eth1 json rpc client: {:?}", e)),
-    }
-}
-
 /// Provides a set of Eth1 caches and async functions to update them.
 ///
 /// Stores the following caches:
@@ -423,10 +405,7 @@
                     config.deposit_contract_deploy_block,
                 )),
                 endpoint: endpoint_from_config(&config)?,
-<<<<<<< HEAD
-=======
                 to_finalize: RwLock::new(None),
->>>>>>> d8a49aad
                 remote_head_block: RwLock::new(None),
                 config: RwLock::new(config),
                 spec,
@@ -437,8 +416,6 @@
 
     pub fn client(&self) -> &HttpJsonRpc {
         &self.inner.endpoint
-<<<<<<< HEAD
-=======
     }
 
     /// Creates a new service, initializing the deposit tree from a snapshot.
@@ -469,7 +446,6 @@
 
     pub fn set_to_finalize(&self, eth1_data: Option<Eth1Data>) {
         *(self.inner.to_finalize.write()) = eth1_data;
->>>>>>> d8a49aad
     }
 
     /// Returns the follow distance that has been shortened to accommodate for differences in the
