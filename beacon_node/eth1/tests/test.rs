--- conflicted
+++ resolved
@@ -837,18 +837,12 @@
             // Drop service and recover from bytes
             drop(service);
 
-<<<<<<< HEAD
-            let recovered_service =
-                Service::from_bytes(&eth1_bytes, config, MainnetEthSpec::default_spec()).unwrap();
-=======
             let recovered_service = Service::from_bytes(
                 &eth1_bytes,
                 config,
-                log,
                 Arc::new(MainnetEthSpec::default_spec()),
             )
             .unwrap();
->>>>>>> 8cf686f5
             assert_eq!(
                 recovered_service.block_cache_len(),
                 block_count,
