[package]
name = "eth1"
version = "0.2.0"
authors = ["Paul Hauner <paul@paulhauner.com>"]
edition = "2018"

[dev-dependencies]
eth1_test_rig = { path = "../../testing/eth1_test_rig" }
toml = "0.5.6"
web3 = { version = "0.17.0", default-features = false, features = ["http-tls", "signing", "ws-tls-tokio"] }
sloggers = "2.0.2"
environment = { path = "../../lighthouse/environment" }

[dependencies]
reqwest = { version = "0.11.0", features = ["native-tls-vendored"] }
futures = "0.3.7"
serde_json = "1.0.58"
serde = { version = "1.0.116", features = ["derive"] }
hex = "0.4.2"
types = { path = "../../consensus/types"}
merkle_proof = { path = "../../consensus/merkle_proof"}
<<<<<<< HEAD
eth2_ssz = "0.3.0"
eth2_ssz_derive = "0.2.1"
tree_hash = "0.3.0"
=======
eth2_ssz = "0.4.0"
eth2_ssz_derive = "0.3.0"
tree_hash = "0.4.0"
eth2_hashing = "0.2.0"
>>>>>>> 113ef74e
parking_lot = "0.11.0"
slog = "2.5.2"
tokio = { version = "1.10.0", features = ["full"] }
state_processing = { path = "../../consensus/state_processing" }
lighthouse_metrics = { path = "../../common/lighthouse_metrics"}
lazy_static = "1.4.0"
task_executor = { path = "../../common/task_executor" }
eth2 = { path = "../../common/eth2" }
fallback = { path = "../../common/fallback" }
sensitive_url = { path = "../../common/sensitive_url" }<|MERGE_RESOLUTION|>--- conflicted
+++ resolved
@@ -19,16 +19,9 @@
 hex = "0.4.2"
 types = { path = "../../consensus/types"}
 merkle_proof = { path = "../../consensus/merkle_proof"}
-<<<<<<< HEAD
-eth2_ssz = "0.3.0"
-eth2_ssz_derive = "0.2.1"
-tree_hash = "0.3.0"
-=======
 eth2_ssz = "0.4.0"
 eth2_ssz_derive = "0.3.0"
 tree_hash = "0.4.0"
-eth2_hashing = "0.2.0"
->>>>>>> 113ef74e
 parking_lot = "0.11.0"
 slog = "2.5.2"
 tokio = { version = "1.10.0", features = ["full"] }
