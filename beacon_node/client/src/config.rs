--- conflicted
+++ resolved
@@ -94,12 +94,8 @@
             dummy_eth1_backend: false,
             sync_eth1_chain: false,
             eth1: <_>::default(),
-<<<<<<< HEAD
-=======
             execution_endpoints: None,
             suggested_fee_recipient: None,
-            disabled_forks: Vec::new(),
->>>>>>> 9ed92d6e
             graffiti: Graffiti::default(),
             http_api: <_>::default(),
             http_metrics: <_>::default(),
