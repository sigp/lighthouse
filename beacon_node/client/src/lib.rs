extern crate slog;

mod beacon_chain_types;
mod bootstrapper;
mod config;

pub mod error;
pub mod notifier;

use beacon_chain::BeaconChain;
use exit_future::Signal;
use futures::{future::Future, Stream};
use network::Service as NetworkService;
use slog::{error, info, o};
use slot_clock::SlotClock;
use std::marker::PhantomData;
use std::sync::Arc;
use std::time::{Duration, Instant};
use tokio::runtime::TaskExecutor;
use tokio::timer::Interval;

pub use beacon_chain::BeaconChainTypes;
pub use beacon_chain_types::ClientType;
pub use beacon_chain_types::InitialiseBeaconChain;
pub use bootstrapper::Bootstrapper;
pub use config::{Config as ClientConfig, GenesisState};
pub use eth2_config::Eth2Config;

/// Main beacon node client service. This provides the connection and initialisation of the clients
/// sub-services in multiple threads.
pub struct Client<T: BeaconChainTypes> {
    /// Configuration for the lighthouse client.
    _client_config: ClientConfig,
    /// The beacon chain for the running client.
    beacon_chain: Arc<BeaconChain<T>>,
    /// Reference to the network service.
    pub network: Arc<NetworkService<T>>,
    /// Signal to terminate the RPC server.
    pub rpc_exit_signal: Option<Signal>,
    /// Signal to terminate the slot timer.
    pub slot_timer_exit_signal: Option<Signal>,
    /// Signal to terminate the API
    pub api_exit_signal: Option<Signal>,
    /// The clients logger.
    log: slog::Logger,
    /// Marker to pin the beacon chain generics.
    phantom: PhantomData<T>,
}

impl<T> Client<T>
where
<<<<<<< HEAD
    T: BeaconChainTypes + InitialiseBeaconChain<T> + Clone + Send + Sync + 'static,
=======
    T: BeaconChainTypes + InitialiseBeaconChain<T> + Clone,
>>>>>>> 0c3fdcd5
{
    /// Generate an instance of the client. Spawn and link all internal sub-processes.
    pub fn new(
        client_config: ClientConfig,
        eth2_config: Eth2Config,
        store: T::Store,
        log: slog::Logger,
        executor: &TaskExecutor,
    ) -> error::Result<Self> {
        let store = Arc::new(store);
        let seconds_per_slot = eth2_config.spec.seconds_per_slot;

        // Load a `BeaconChain` from the store, or create a new one if it does not exist.
        let beacon_chain = Arc::new(T::initialise_beacon_chain(
            store,
            &client_config,
            eth2_config.spec.clone(),
            log.clone(),
        )?);

        if beacon_chain.read_slot_clock().is_none() {
            panic!("Cannot start client before genesis!")
        }

        // Block starting the client until we have caught the state up to the current slot.
        //
        // If we don't block here we create an initial scenario where we're unable to process any
        // blocks and we're basically useless.
        {
            let state_slot = beacon_chain.head().beacon_state.slot;
            let wall_clock_slot = beacon_chain.read_slot_clock().unwrap();
            let slots_since_genesis = beacon_chain.slots_since_genesis().unwrap();
            info!(
                log,
                "BeaconState cache init";
                "state_slot" => state_slot,
                "wall_clock_slot" => wall_clock_slot,
                "slots_since_genesis" => slots_since_genesis,
                "catchup_distance" => wall_clock_slot - state_slot,
            );
        }
        do_state_catchup(&beacon_chain, &log);

        // Start the network service, libp2p and syncing threads
        // TODO: Add beacon_chain reference to network parameters
        let network_config = &client_config.network;
        let network_logger = log.new(o!("Service" => "Network"));
        let (network, network_send) = NetworkService::new(
            beacon_chain.clone(),
            network_config,
            executor,
            network_logger,
        )?;

        // spawn the RPC server
        let rpc_exit_signal = if client_config.rpc.enabled {
            Some(rpc::start_server(
                &client_config.rpc,
                executor,
                network_send.clone(),
                beacon_chain.clone(),
                &log,
            ))
        } else {
            None
        };

        // Start the `rest_api` service
        let api_exit_signal = if client_config.rest_api.enabled {
            match rest_api::start_server(
                &client_config.rest_api,
                executor,
                beacon_chain.clone(),
                network.clone(),
                client_config.db_path().expect("unable to read datadir"),
                &log,
            ) {
                Ok(s) => Some(s),
                Err(e) => {
                    error!(log, "API service failed to start."; "error" => format!("{:?}",e));
                    None
                }
            }
        } else {
            None
        };

        let (slot_timer_exit_signal, exit) = exit_future::signal();
        if let Ok(Some(duration_to_next_slot)) = beacon_chain.slot_clock.duration_to_next_slot() {
            // set up the validator work interval - start at next slot and proceed every slot
            let interval = {
                // Set the interval to start at the next slot, and every slot after
                let slot_duration = Duration::from_secs(seconds_per_slot);
                //TODO: Handle checked add correctly
                Interval::new(Instant::now() + duration_to_next_slot, slot_duration)
            };

            let chain = beacon_chain.clone();
            let log = log.new(o!("Service" => "SlotTimer"));
            executor.spawn(
                exit.until(
                    interval
                        .for_each(move |_| {
                            do_state_catchup(&chain, &log);

                            Ok(())
                        })
                        .map_err(|_| ()),
                )
                .map(|_| ()),
            );
        }

        Ok(Client {
            _client_config: client_config,
            beacon_chain,
            rpc_exit_signal,
            slot_timer_exit_signal: Some(slot_timer_exit_signal),
            api_exit_signal,
            log,
            network,
            phantom: PhantomData,
        })
    }
}

impl<T: BeaconChainTypes> Drop for Client<T> {
    fn drop(&mut self) {
        // Save the beacon chain to it's store before dropping.
        let _result = self.beacon_chain.persist();
    }
}

fn do_state_catchup<T: BeaconChainTypes>(chain: &Arc<BeaconChain<T>>, log: &slog::Logger) {
    // Only attempt to `catchup_state` if we can read the slot clock.
    if let Some(current_slot) = chain.read_slot_clock() {
        let state_catchup_result = chain.catchup_state();

        let best_slot = chain.head().beacon_block.slot;
        let latest_block_root = chain.head().beacon_block_root;

        let common = o!(
            "skip_slots" => current_slot.saturating_sub(best_slot),
            "best_block_root" => format!("{}", latest_block_root),
            "best_block_slot" => best_slot,
            "slot" => current_slot,
        );

        if let Err(e) = state_catchup_result {
            error!(
                log,
                "State catchup failed";
                "error" => format!("{:?}", e),
                common
            )
        } else {
            info!(
                log,
                "Slot start";
                common
            )
        }
    } else {
        error!(
            log,
            "Beacon chain running whilst slot clock is unavailable."
        );
    };
}<|MERGE_RESOLUTION|>--- conflicted
+++ resolved
@@ -49,11 +49,7 @@
 
 impl<T> Client<T>
 where
-<<<<<<< HEAD
-    T: BeaconChainTypes + InitialiseBeaconChain<T> + Clone + Send + Sync + 'static,
-=======
     T: BeaconChainTypes + InitialiseBeaconChain<T> + Clone,
->>>>>>> 0c3fdcd5
 {
     /// Generate an instance of the client. Spawn and link all internal sub-processes.
     pub fn new(
