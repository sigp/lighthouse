use crate::address_change_broadcast::broadcast_address_changes_at_capella;
use crate::config::{ClientGenesis, Config as ClientConfig};
use crate::notifier::spawn_notifier;
use crate::Client;
use beacon_chain::data_availability_checker::start_availability_cache_maintenance_service;
use beacon_chain::otb_verification_service::start_otb_verification_service;
use beacon_chain::proposer_prep_service::start_proposer_prep_service;
use beacon_chain::schema_change::migrate_schema;
use beacon_chain::{
    builder::{BeaconChainBuilder, Witness},
    eth1_chain::{CachingEth1Backend, Eth1Chain},
    slot_clock::{SlotClock, SystemTimeSlotClock},
    state_advance_timer::spawn_state_advance_timer,
    store::{HotColdDB, ItemStore, LevelDB, StoreConfig},
    BeaconChain, BeaconChainTypes, Eth1ChainBackend, ServerSentEventHandler,
};
use environment::RuntimeContext;
use eth1::{Config as Eth1Config, Service as Eth1Service};
use eth2::{
    types::{BlockId, StateId},
    BeaconNodeHttpClient, Error as ApiError, Timeouts,
};
use execution_layer::ExecutionLayer;
use genesis::{interop_genesis_state, Eth1GenesisService, DEFAULT_ETH1_BLOCK_HASH};
use lighthouse_network::{prometheus_client::registry::Registry, NetworkGlobals};
use monitoring_api::{MonitoringHttpClient, ProcessType};
use network::{NetworkConfig, NetworkSenders, NetworkService};
use slasher::Slasher;
use slasher_service::SlasherService;
use slog::{debug, info, warn, Logger};
use state_processing::per_slot_processing;
use std::net::TcpListener;
use std::path::{Path, PathBuf};
use std::sync::Arc;
use std::time::Duration;
use timer::spawn_timer;
use tokio::sync::oneshot;
use types::{
    test_utils::generate_deterministic_keypairs, BeaconState, ChainSpec, EthSpec,
    ExecutionBlockHash, Hash256, SignedBeaconBlock,
};

/// Interval between polling the eth1 node for genesis information.
pub const ETH1_GENESIS_UPDATE_INTERVAL_MILLIS: u64 = 7_000;

/// Builds a `Client` instance.
///
/// ## Notes
///
/// The builder may start some services (e.g.., libp2p, http server) immediately after they are
/// initialized, _before_ the `self.build(..)` method has been called.
///
/// Types may be elided and the compiler will infer them once all required methods have been
/// called.
///
/// If type inference errors are raised, ensure all necessary components have been initialized. For
/// example, the compiler will be unable to infer `T::Store` unless `self.disk_store(..)` or
/// `self.memory_store(..)` has been called.
pub struct ClientBuilder<T: BeaconChainTypes> {
    slot_clock: Option<T::SlotClock>,
    #[allow(clippy::type_complexity)]
    store: Option<Arc<HotColdDB<T::EthSpec, T::HotStore, T::ColdStore>>>,
    runtime_context: Option<RuntimeContext<T::EthSpec>>,
    chain_spec: Option<ChainSpec>,
    beacon_chain_builder: Option<BeaconChainBuilder<T>>,
    beacon_chain: Option<Arc<BeaconChain<T>>>,
    eth1_service: Option<Eth1Service>,
    network_globals: Option<Arc<NetworkGlobals<T::EthSpec>>>,
    network_senders: Option<NetworkSenders<T::EthSpec>>,
    gossipsub_registry: Option<Registry>,
    db_path: Option<PathBuf>,
    freezer_db_path: Option<PathBuf>,
    blobs_db_path: Option<PathBuf>,
    http_api_config: http_api::Config,
    http_metrics_config: http_metrics::Config,
    slasher: Option<Arc<Slasher<T::EthSpec>>>,
    eth_spec_instance: T::EthSpec,
}

impl<TSlotClock, TEth1Backend, TEthSpec, THotStore, TColdStore>
    ClientBuilder<Witness<TSlotClock, TEth1Backend, TEthSpec, THotStore, TColdStore>>
where
    TSlotClock: SlotClock + Clone + 'static,
    TEth1Backend: Eth1ChainBackend<TEthSpec> + 'static,
    TEthSpec: EthSpec + 'static,
    THotStore: ItemStore<TEthSpec> + 'static,
    TColdStore: ItemStore<TEthSpec> + 'static,
{
    /// Instantiates a new, empty builder.
    ///
    /// The `eth_spec_instance` parameter is used to concretize `TEthSpec`.
    pub fn new(eth_spec_instance: TEthSpec) -> Self {
        Self {
            slot_clock: None,
            store: None,
            runtime_context: None,
            chain_spec: None,
            beacon_chain_builder: None,
            beacon_chain: None,
            eth1_service: None,
            network_globals: None,
            network_senders: None,
            gossipsub_registry: None,
            db_path: None,
            freezer_db_path: None,
            blobs_db_path: None,
            http_api_config: <_>::default(),
            http_metrics_config: <_>::default(),
            slasher: None,
            eth_spec_instance,
        }
    }

    /// Specifies the runtime context (tokio executor, logger, etc) for client services.
    pub fn runtime_context(mut self, context: RuntimeContext<TEthSpec>) -> Self {
        self.runtime_context = Some(context);
        self
    }

    /// Specifies the `ChainSpec`.
    pub fn chain_spec(mut self, spec: ChainSpec) -> Self {
        self.chain_spec = Some(spec);
        self
    }

    pub fn slasher(mut self, slasher: Arc<Slasher<TEthSpec>>) -> Self {
        self.slasher = Some(slasher);
        self
    }

    /// Initializes the `BeaconChainBuilder`. The `build_beacon_chain` method will need to be
    /// called later in order to actually instantiate the `BeaconChain`.
    pub async fn beacon_chain_builder(
        mut self,
        client_genesis: ClientGenesis,
        config: ClientConfig,
    ) -> Result<Self, String> {
        let store = self.store.clone();
        let chain_spec = self.chain_spec.clone();
        let runtime_context = self.runtime_context.clone();
        let eth_spec_instance = self.eth_spec_instance.clone();
        let chain_config = config.chain.clone();
        let graffiti = config.graffiti;

        let store = store.ok_or("beacon_chain_start_method requires a store")?;
        let runtime_context =
            runtime_context.ok_or("beacon_chain_start_method requires a runtime context")?;
        let context = runtime_context.service_context("beacon".into());
        let spec = chain_spec.ok_or("beacon_chain_start_method requires a chain spec")?;
        let event_handler = if self.http_api_config.enabled {
            Some(ServerSentEventHandler::new(context.log().clone()))
        } else {
            None
        };

        let execution_layer = if let Some(config) = config.execution_layer {
            let context = runtime_context.service_context("exec".into());
            let execution_layer = ExecutionLayer::from_config(
                config,
                context.executor.clone(),
                context.log().clone(),
            )
            .map_err(|e| format!("unable to start execution layer endpoints: {:?}", e))?;
            Some(execution_layer)
        } else {
            None
        };

        let builder = BeaconChainBuilder::new(eth_spec_instance)
            .logger(context.log().clone())
            .store(store)
            .task_executor(context.executor.clone())
            .custom_spec(spec.clone())
            .chain_config(chain_config)
            .graffiti(graffiti)
            .event_handler(event_handler)
            .execution_layer(execution_layer)
            .monitor_validators(
                config.validator_monitor_auto,
                config.validator_monitor_pubkeys.clone(),
                config.validator_monitor_individual_tracking_threshold,
                runtime_context
                    .service_context("val_mon".to_string())
                    .log()
                    .clone(),
            );

        let builder = if let Some(slasher) = self.slasher.clone() {
            builder.slasher(slasher)
        } else {
            builder
        };

        let builder = if let Some(trusted_setup) = config.trusted_setup {
            builder.trusted_setup(trusted_setup)
        } else {
            builder
        };

        let chain_exists = builder.store_contains_beacon_chain().unwrap_or(false);

        // If the client is expect to resume but there's no beacon chain in the database,
        // use the `DepositContract` method. This scenario is quite common when the client
        // is shutdown before finding genesis via eth1.
        //
        // Alternatively, if there's a beacon chain in the database then always resume
        // using it.
        let client_genesis = if matches!(client_genesis, ClientGenesis::FromStore) && !chain_exists
        {
            info!(context.log(), "Defaulting to deposit contract genesis");

            ClientGenesis::DepositContract
        } else if chain_exists {
            if matches!(client_genesis, ClientGenesis::WeakSubjSszBytes { .. })
                || matches!(client_genesis, ClientGenesis::CheckpointSyncUrl { .. })
            {
                info!(
                    context.log(),
                    "Refusing to checkpoint sync";
                    "msg" => "database already exists, use --purge-db to force checkpoint sync"
                );
            }

            ClientGenesis::FromStore
        } else {
            client_genesis
        };

        let (beacon_chain_builder, eth1_service_option) = match client_genesis {
            ClientGenesis::Interop {
                validator_count,
                genesis_time,
            } => {
                let keypairs = generate_deterministic_keypairs(validator_count);
                let genesis_state = interop_genesis_state(
                    &keypairs,
                    genesis_time,
                    Hash256::from_slice(DEFAULT_ETH1_BLOCK_HASH),
                    None,
                    &spec,
                )?;
                builder.genesis_state(genesis_state).map(|v| (v, None))?
            }
            ClientGenesis::SszBytes {
                genesis_state_bytes,
            } => {
                info!(
                    context.log(),
                    "Starting from known genesis state";
                );

                let genesis_state = BeaconState::from_ssz_bytes(&genesis_state_bytes, &spec)
                    .map_err(|e| format!("Unable to parse genesis state SSZ: {:?}", e))?;

                builder.genesis_state(genesis_state).map(|v| (v, None))?
            }
            ClientGenesis::WeakSubjSszBytes {
                anchor_state_bytes,
                anchor_block_bytes,
                genesis_state_bytes,
            } => {
                info!(context.log(), "Starting checkpoint sync");
                if config.chain.genesis_backfill {
                    info!(
                        context.log(),
                        "Blocks will downloaded all the way back to genesis"
                    );
                }

                let anchor_state = BeaconState::from_ssz_bytes(&anchor_state_bytes, &spec)
                    .map_err(|e| format!("Unable to parse weak subj state SSZ: {:?}", e))?;
                let anchor_block = SignedBeaconBlock::from_ssz_bytes(&anchor_block_bytes, &spec)
                    .map_err(|e| format!("Unable to parse weak subj block SSZ: {:?}", e))?;
                let genesis_state = BeaconState::from_ssz_bytes(&genesis_state_bytes, &spec)
                    .map_err(|e| format!("Unable to parse genesis state SSZ: {:?}", e))?;

                builder
                    .weak_subjectivity_state(anchor_state, anchor_block, genesis_state)
                    .map(|v| (v, None))?
            }
            ClientGenesis::CheckpointSyncUrl {
                genesis_state_bytes,
                url,
            } => {
                info!(
                    context.log(),
                    "Starting checkpoint sync";
                    "remote_url" => %url,
                );
                if config.chain.genesis_backfill {
                    info!(
                        context.log(),
                        "Blocks will be downloaded all the way back to genesis"
                    );
                }

                let remote = BeaconNodeHttpClient::new(
                    url,
                    Timeouts::set_all(Duration::from_secs(
                        config.chain.checkpoint_sync_url_timeout,
                    )),
                );
                let slots_per_epoch = TEthSpec::slots_per_epoch();

                let deposit_snapshot = if config.sync_eth1_chain {
                    // We want to fetch deposit snapshot before fetching the finalized beacon state to
                    // ensure that the snapshot is not newer than the beacon state that satisfies the
                    // deposit finalization conditions
                    debug!(context.log(), "Downloading deposit snapshot");
                    let deposit_snapshot_result = remote
                        .get_deposit_snapshot()
                        .await
                        .map_err(|e| match e {
                            ApiError::InvalidSsz(e) => format!(
                                "Unable to parse SSZ: {:?}. Ensure the checkpoint-sync-url refers to a \
                                node for the correct network",
                                e
                            ),
                            e => format!("Error fetching deposit snapshot from remote: {:?}", e),
                        });
                    match deposit_snapshot_result {
                        Ok(Some(deposit_snapshot)) => {
                            if deposit_snapshot.is_valid() {
                                Some(deposit_snapshot)
                            } else {
                                warn!(context.log(), "Remote BN sent invalid deposit snapshot!");
                                None
                            }
                        }
                        Ok(None) => {
                            warn!(
                                context.log(),
                                "Remote BN does not support EIP-4881 fast deposit sync"
                            );
                            None
                        }
                        Err(e) => {
                            warn!(
                                context.log(),
                                "Remote BN does not support EIP-4881 fast deposit sync";
                                "error" => e
                            );
                            None
                        }
                    }
                } else {
                    None
                };

                debug!(
                    context.log(),
                    "Downloading finalized state";
                );
                let mut state = remote
                    .get_debug_beacon_states_ssz::<TEthSpec>(StateId::Finalized, &spec)
                    .await
                    .map_err(|e| format!("Error loading checkpoint state from remote: {:?}", e))?
                    .ok_or_else(|| "Checkpoint state missing from remote".to_string())?;

                debug!(context.log(), "Downloaded finalized state"; "slot" => ?state.slot());

<<<<<<< HEAD
                let block_root = state.get_block_root(state.slot()).map_err(|e| {
                    format!("Unable to get block root for slot {}: {e:?}", state.slot())
                })?;

                debug!(context.log(), "Downloading finalized block"; "block_root" => ?block_root);
                let block = remote
                    .get_beacon_blocks_ssz::<TEthSpec>(BlockId::Root(*block_root), &spec)
=======
                let finalized_block_slot = state.latest_block_header().slot;

                debug!(context.log(), "Downloading finalized block"; "block_slot" => ?finalized_block_slot);
                let block = remote
                    .get_beacon_blocks_ssz::<TEthSpec>(BlockId::Slot(finalized_block_slot), &spec)
>>>>>>> 7887d40c
                    .await
                    .map_err(|e| match e {
                        ApiError::InvalidSsz(e) => format!(
                            "Unable to parse SSZ: {:?}. Ensure the checkpoint-sync-url refers to a \
                            node for the correct network",
                            e
                        ),
                        e => format!("Error fetching finalized block from remote: {:?}", e),
                    })?
                    .ok_or("Finalized block missing from remote, it returned 404")?;

                debug!(context.log(), "Downloaded finalized block");

                let epoch_boundary_slot = state.slot() % slots_per_epoch;
                if epoch_boundary_slot != 0 {
                    debug!(context.log(), "Advancing state to epoch boundary"; "state_slot" => state.slot(), "epoch_boundary_slot" => epoch_boundary_slot);
                }

                while state.slot() % slots_per_epoch != 0 {
                    per_slot_processing(&mut state, None, &spec)
                        .map_err(|e| format!("Error advancing state: {:?}", e))?;
                }

                let genesis_state = BeaconState::from_ssz_bytes(&genesis_state_bytes, &spec)
                    .map_err(|e| format!("Unable to parse genesis state SSZ: {:?}", e))?;

                info!(
                    context.log(),
                    "Loaded checkpoint block and state";
                    "block_slot" => block.slot(),
                    "state_slot" => state.slot(),
                    "block_root" => ?block.canonical_root(),
                );

                let service =
                    deposit_snapshot.and_then(|snapshot| match Eth1Service::from_deposit_snapshot(
                        config.eth1,
                        context.log().clone(),
                        spec,
                        &snapshot,
                    ) {
                        Ok(service) => {
                            info!(
                                context.log(),
                                "Loaded deposit tree snapshot";
                                "deposits loaded" => snapshot.deposit_count,
                            );
                            Some(service)
                        }
                        Err(e) => {
                            warn!(context.log(),
                                "Unable to load deposit snapshot";
                                "error" => ?e
                            );
                            None
                        }
                    });

                builder
                    .weak_subjectivity_state(state, block, genesis_state)
                    .map(|v| (v, service))?
            }
            ClientGenesis::DepositContract => {
                info!(
                    context.log(),
                    "Waiting for eth2 genesis from eth1";
                    "eth1_endpoints" => format!("{:?}", &config.eth1.endpoint),
                    "contract_deploy_block" => config.eth1.deposit_contract_deploy_block,
                    "deposit_contract" => &config.eth1.deposit_contract_address
                );

                let genesis_service = Eth1GenesisService::new(
                    config.eth1,
                    context.log().clone(),
                    context.eth2_config().spec.clone(),
                )?;

                // If the HTTP API server is enabled, start an instance of it where it only
                // contains a reference to the eth1 service (all non-eth1 endpoints will fail
                // gracefully).
                //
                // Later in this function we will shutdown this temporary "waiting for genesis"
                // server so the real one can be started later.
                let (exit_tx, exit_rx) = oneshot::channel::<()>();
                let http_listen_opt = if self.http_api_config.enabled {
                    #[allow(clippy::type_complexity)]
                    let ctx: Arc<
                        http_api::Context<
                            Witness<TSlotClock, TEth1Backend, TEthSpec, THotStore, TColdStore>,
                        >,
                    > = Arc::new(http_api::Context {
                        config: self.http_api_config.clone(),
                        chain: None,
                        network_senders: None,
                        network_globals: None,
                        eth1_service: Some(genesis_service.eth1_service.clone()),
                        log: context.log().clone(),
                        sse_logging_components: runtime_context.sse_logging_components.clone(),
                    });

                    // Discard the error from the oneshot.
                    let exit_future = async {
                        let _ = exit_rx.await;
                    };

                    let (listen_addr, server) = http_api::serve(ctx, exit_future)
                        .map_err(|e| format!("Unable to start HTTP API server: {:?}", e))?;

                    let log_clone = context.log().clone();
                    let http_api_task = async move {
                        server.await;
                        debug!(log_clone, "HTTP API server task ended");
                    };

                    context
                        .clone()
                        .executor
                        .spawn_without_exit(http_api_task, "http-api");

                    Some(listen_addr)
                } else {
                    None
                };

                let genesis_state = genesis_service
                    .wait_for_genesis_state(
                        Duration::from_millis(ETH1_GENESIS_UPDATE_INTERVAL_MILLIS),
                        context.eth2_config().spec.clone(),
                    )
                    .await?;

                let _ = exit_tx.send(());

                if let Some(http_listen) = http_listen_opt {
                    // This is a bit of a hack to ensure that the HTTP server has indeed shutdown.
                    //
                    // We will restart it again after we've finished setting up for genesis.
                    while TcpListener::bind(http_listen).is_err() {
                        warn!(
                            context.log(),
                            "Waiting for HTTP server port to open";
                            "port" => http_listen
                        );
                        tokio::time::sleep(Duration::from_secs(1)).await;
                    }
                }

                builder
                    .genesis_state(genesis_state)
                    .map(|v| (v, Some(genesis_service.into_core_service())))?
            }
            ClientGenesis::FromStore => builder.resume_from_db().map(|v| (v, None))?,
        };

        if config.sync_eth1_chain {
            self.eth1_service = eth1_service_option;
        }
        self.beacon_chain_builder = Some(beacon_chain_builder);
        Ok(self)
    }

    /// Starts the networking stack.
    pub async fn network(mut self, config: &NetworkConfig) -> Result<Self, String> {
        let beacon_chain = self
            .beacon_chain
            .clone()
            .ok_or("network requires a beacon chain")?;
        let context = self
            .runtime_context
            .as_ref()
            .ok_or("network requires a runtime_context")?
            .clone();

        // If gossipsub metrics are required we build a registry to record them
        let mut gossipsub_registry = if config.metrics_enabled {
            Some(Registry::default())
        } else {
            None
        };

        let (network_globals, network_senders) = NetworkService::start(
            beacon_chain,
            config,
            context.executor,
            gossipsub_registry
                .as_mut()
                .map(|registry| registry.sub_registry_with_prefix("gossipsub")),
        )
        .await
        .map_err(|e| format!("Failed to start network: {:?}", e))?;

        self.network_globals = Some(network_globals);
        self.network_senders = Some(network_senders);
        self.gossipsub_registry = gossipsub_registry;

        Ok(self)
    }

    /// Immediately starts the timer service.
    fn timer(self) -> Result<Self, String> {
        let context = self
            .runtime_context
            .as_ref()
            .ok_or("node timer requires a runtime_context")?
            .service_context("node_timer".into());
        let beacon_chain = self
            .beacon_chain
            .clone()
            .ok_or("node timer requires a beacon chain")?;

        spawn_timer(context.executor, beacon_chain)
            .map_err(|e| format!("Unable to start node timer: {}", e))?;

        Ok(self)
    }

    /// Provides configuration for the HTTP API.
    pub fn http_api_config(mut self, config: http_api::Config) -> Self {
        self.http_api_config = config;
        self
    }

    /// Provides configuration for the HTTP server that serves Prometheus metrics.
    pub fn http_metrics_config(mut self, config: http_metrics::Config) -> Self {
        self.http_metrics_config = config;
        self
    }

    /// Immediately start the slasher service.
    ///
    /// Error if no slasher is configured.
    pub fn start_slasher_service(&self) -> Result<(), String> {
        let beacon_chain = self
            .beacon_chain
            .clone()
            .ok_or("slasher service requires a beacon chain")?;
        let network_senders = self
            .network_senders
            .clone()
            .ok_or("slasher service requires network senders")?;
        let context = self
            .runtime_context
            .as_ref()
            .ok_or("slasher requires a runtime_context")?
            .service_context("slasher_service_ctxt".into());
        SlasherService::new(beacon_chain, network_senders.network_send()).run(&context.executor)
    }

    /// Start the explorer client which periodically sends beacon
    /// and system metrics to the configured endpoint.
    pub fn monitoring_client(self, config: &monitoring_api::Config) -> Result<Self, String> {
        let context = self
            .runtime_context
            .as_ref()
            .ok_or("monitoring_client requires a runtime_context")?
            .service_context("monitoring_client".into());
        let monitoring_client = MonitoringHttpClient::new(config, context.log().clone())?;
        monitoring_client.auto_update(
            context.executor,
            vec![ProcessType::BeaconNode, ProcessType::System],
        );
        Ok(self)
    }

    /// Immediately starts the service that periodically logs information each slot.
    pub fn notifier(self) -> Result<Self, String> {
        let context = self
            .runtime_context
            .as_ref()
            .ok_or("slot_notifier requires a runtime_context")?
            .service_context("slot_notifier".into());
        let beacon_chain = self
            .beacon_chain
            .clone()
            .ok_or("slot_notifier requires a beacon chain")?;
        let network_globals = self
            .network_globals
            .clone()
            .ok_or("slot_notifier requires a libp2p network")?;
        let seconds_per_slot = self
            .chain_spec
            .as_ref()
            .ok_or("slot_notifier requires a chain spec")?
            .seconds_per_slot;

        spawn_notifier(
            context.executor,
            beacon_chain,
            network_globals,
            seconds_per_slot,
        )
        .map_err(|e| format!("Unable to start slot notifier: {}", e))?;

        Ok(self)
    }

    /// Consumes the builder, returning a `Client` if all necessary components have been
    /// specified.
    ///
    /// If type inference errors are being raised, see the comment on the definition of `Self`.
    #[allow(clippy::type_complexity)]
    pub fn build(
        mut self,
    ) -> Result<Client<Witness<TSlotClock, TEth1Backend, TEthSpec, THotStore, TColdStore>>, String>
    {
        let runtime_context = self
            .runtime_context
            .as_ref()
            .ok_or("build requires a runtime context")?;
        let log = runtime_context.log().clone();

        let http_api_listen_addr = if self.http_api_config.enabled {
            let ctx = Arc::new(http_api::Context {
                config: self.http_api_config.clone(),
                chain: self.beacon_chain.clone(),
                network_senders: self.network_senders.clone(),
                network_globals: self.network_globals.clone(),
                eth1_service: self.eth1_service.clone(),
                sse_logging_components: runtime_context.sse_logging_components.clone(),
                log: log.clone(),
            });

            let exit = runtime_context.executor.exit();

            let (listen_addr, server) = http_api::serve(ctx, exit)
                .map_err(|e| format!("Unable to start HTTP API server: {:?}", e))?;

            let http_log = runtime_context.log().clone();
            let http_api_task = async move {
                server.await;
                debug!(http_log, "HTTP API server task ended");
            };

            runtime_context
                .clone()
                .executor
                .spawn_without_exit(http_api_task, "http-api");

            Some(listen_addr)
        } else {
            info!(log, "HTTP server is disabled");
            None
        };

        let http_metrics_listen_addr = if self.http_metrics_config.enabled {
            let ctx = Arc::new(http_metrics::Context {
                config: self.http_metrics_config.clone(),
                chain: self.beacon_chain.clone(),
                db_path: self.db_path.clone(),
                freezer_db_path: self.freezer_db_path.clone(),
                gossipsub_registry: self.gossipsub_registry.take().map(std::sync::Mutex::new),
                log: log.clone(),
            });

            let exit = runtime_context.executor.exit();

            let (listen_addr, server) = http_metrics::serve(ctx, exit)
                .map_err(|e| format!("Unable to start HTTP metrics server: {:?}", e))?;

            runtime_context
                .executor
                .spawn_without_exit(server, "http-metrics");

            Some(listen_addr)
        } else {
            debug!(log, "Metrics server is disabled");
            None
        };

        if self.slasher.is_some() {
            self.start_slasher_service()?;
        }

        if let Some(beacon_chain) = self.beacon_chain.as_ref() {
            let state_advance_context = runtime_context.service_context("state_advance".into());
            let state_advance_log = state_advance_context.log().clone();
            spawn_state_advance_timer(
                state_advance_context.executor,
                beacon_chain.clone(),
                state_advance_log,
            );

            if let Some(execution_layer) = beacon_chain.execution_layer.as_ref() {
                // Only send a head update *after* genesis.
                if let Ok(current_slot) = beacon_chain.slot() {
                    let params = beacon_chain
                        .canonical_head
                        .cached_head()
                        .forkchoice_update_parameters();
                    if params
                        .head_hash
                        .map_or(false, |hash| hash != ExecutionBlockHash::zero())
                    {
                        // Spawn a new task to update the EE without waiting for it to complete.
                        let inner_chain = beacon_chain.clone();
                        runtime_context.executor.spawn(
                            async move {
                                let result = inner_chain
                                    .update_execution_engine_forkchoice(
                                        current_slot,
                                        params,
                                        Default::default(),
                                    )
                                    .await;

                                // No need to exit early if setting the head fails. It will be set again if/when the
                                // node comes online.
                                if let Err(e) = result {
                                    warn!(
                                        log,
                                        "Failed to update head on execution engines";
                                        "error" => ?e
                                    );
                                }
                            },
                            "el_fork_choice_update",
                        );
                    }

                    // Spawn a routine that tracks the status of the execution engines.
                    execution_layer.spawn_watchdog_routine(beacon_chain.slot_clock.clone());

                    // Spawn a routine that removes expired proposer preparations.
                    execution_layer.spawn_clean_proposer_caches_routine::<TSlotClock>(
                        beacon_chain.slot_clock.clone(),
                    );

                    // Spawns a routine that polls the `exchange_transition_configuration` endpoint.
                    execution_layer.spawn_transition_configuration_poll(beacon_chain.spec.clone());
                }

                // Spawn a service to publish BLS to execution changes at the Capella fork.
                if let Some(network_senders) = self.network_senders {
                    let inner_chain = beacon_chain.clone();
                    let broadcast_context =
                        runtime_context.service_context("addr_bcast".to_string());
                    let log = broadcast_context.log().clone();
                    broadcast_context.executor.spawn(
                        async move {
                            broadcast_address_changes_at_capella(
                                &inner_chain,
                                network_senders.network_send(),
                                &log,
                            )
                            .await
                        },
                        "addr_broadcast",
                    );
                }
            }

            start_proposer_prep_service(runtime_context.executor.clone(), beacon_chain.clone());
            start_otb_verification_service(runtime_context.executor.clone(), beacon_chain.clone());
            start_availability_cache_maintenance_service(
                runtime_context.executor.clone(),
                beacon_chain.clone(),
            );
        }

        Ok(Client {
            beacon_chain: self.beacon_chain,
            network_globals: self.network_globals,
            http_api_listen_addr,
            http_metrics_listen_addr,
        })
    }
}

impl<TSlotClock, TEth1Backend, TEthSpec, THotStore, TColdStore>
    ClientBuilder<Witness<TSlotClock, TEth1Backend, TEthSpec, THotStore, TColdStore>>
where
    TSlotClock: SlotClock + Clone + 'static,
    TEth1Backend: Eth1ChainBackend<TEthSpec> + 'static,
    TEthSpec: EthSpec + 'static,
    THotStore: ItemStore<TEthSpec> + 'static,
    TColdStore: ItemStore<TEthSpec> + 'static,
{
    /// Consumes the internal `BeaconChainBuilder`, attaching the resulting `BeaconChain` to self.
    pub fn build_beacon_chain(mut self) -> Result<Self, String> {
        let context = self
            .runtime_context
            .as_ref()
            .ok_or("beacon_chain requires a runtime context")?
            .clone();

        let chain = self
            .beacon_chain_builder
            .ok_or("beacon_chain requires a beacon_chain_builder")?
            .slot_clock(
                self.slot_clock
                    .clone()
                    .ok_or("beacon_chain requires a slot clock")?,
            )
            .shutdown_sender(context.executor.shutdown_sender())
            .build()
            .map_err(|e| format!("Failed to build beacon chain: {}", e))?;

        self.beacon_chain = Some(Arc::new(chain));
        self.beacon_chain_builder = None;

        // a beacon chain requires a timer
        self.timer()
    }
}

impl<TSlotClock, TEth1Backend, TEthSpec>
    ClientBuilder<Witness<TSlotClock, TEth1Backend, TEthSpec, LevelDB<TEthSpec>, LevelDB<TEthSpec>>>
where
    TSlotClock: SlotClock + 'static,
    TEth1Backend: Eth1ChainBackend<TEthSpec> + 'static,
    TEthSpec: EthSpec + 'static,
{
    /// Specifies that the `Client` should use a `HotColdDB` database.
    pub fn disk_store(
        mut self,
        hot_path: &Path,
        cold_path: &Path,
        blobs_path: Option<PathBuf>,
        config: StoreConfig,
        log: Logger,
    ) -> Result<Self, String> {
        let context = self
            .runtime_context
            .as_ref()
            .ok_or("disk_store requires a log")?
            .service_context("freezer_db".into());
        let spec = self
            .chain_spec
            .clone()
            .ok_or("disk_store requires a chain spec")?;

        self.db_path = Some(hot_path.into());
        self.freezer_db_path = Some(cold_path.into());
        self.blobs_db_path = blobs_path.clone();

        let inner_spec = spec.clone();
        let deposit_contract_deploy_block = context
            .eth2_network_config
            .as_ref()
            .map(|config| config.deposit_contract_deploy_block)
            .unwrap_or(0);

        let schema_upgrade = |db, from, to| {
            migrate_schema::<Witness<TSlotClock, TEth1Backend, _, _, _>>(
                db,
                deposit_contract_deploy_block,
                from,
                to,
                log,
                &inner_spec,
            )
        };

        let store = HotColdDB::open(
            hot_path,
            cold_path,
            blobs_path,
            schema_upgrade,
            config,
            spec,
            context.log().clone(),
        )
        .map_err(|e| format!("Unable to open database: {:?}", e))?;
        self.store = Some(store);
        Ok(self)
    }
}

impl<TSlotClock, TEthSpec, THotStore, TColdStore>
    ClientBuilder<
        Witness<TSlotClock, CachingEth1Backend<TEthSpec>, TEthSpec, THotStore, TColdStore>,
    >
where
    TSlotClock: SlotClock + 'static,
    TEthSpec: EthSpec + 'static,
    THotStore: ItemStore<TEthSpec> + 'static,
    TColdStore: ItemStore<TEthSpec> + 'static,
{
    /// Specifies that the `BeaconChain` should cache eth1 blocks/logs from a remote eth1 node
    /// (e.g., Parity/Geth) and refer to that cache when collecting deposits or eth1 votes during
    /// block production.
    pub async fn caching_eth1_backend(mut self, config: Eth1Config) -> Result<Self, String> {
        let context = self
            .runtime_context
            .as_ref()
            .ok_or("caching_eth1_backend requires a runtime_context")?
            .service_context("deposit_contract_rpc".into());
        let beacon_chain_builder = self
            .beacon_chain_builder
            .ok_or("caching_eth1_backend requires a beacon_chain_builder")?;
        let spec = self
            .chain_spec
            .clone()
            .ok_or("caching_eth1_backend requires a chain spec")?;

        let backend = if let Some(eth1_service_from_genesis) = self.eth1_service {
            eth1_service_from_genesis.update_config(config)?;

            // This cache is not useful because it's first (earliest) block likely the block that
            // triggered genesis.
            //
            // In order to vote we need to be able to go back at least 2 * `ETH1_FOLLOW_DISTANCE`
            // from the genesis-triggering block.  Presently the block cache does not support
            // importing blocks with decreasing block numbers, it only accepts them in increasing
            // order. If this turns out to be a bottleneck we can update the block cache to allow
            // adding earlier blocks too.
            eth1_service_from_genesis.drop_block_cache();

            CachingEth1Backend::from_service(eth1_service_from_genesis)
        } else if config.purge_cache {
            CachingEth1Backend::new(config, context.log().clone(), spec)?
        } else {
            beacon_chain_builder
                .get_persisted_eth1_backend()?
                .map(|persisted| {
                    Eth1Chain::from_ssz_container(
                        &persisted,
                        config.clone(),
                        &context.log().clone(),
                        spec.clone(),
                    )
                    .map(|chain| chain.into_backend())
                })
                .unwrap_or_else(|| {
                    CachingEth1Backend::new(config, context.log().clone(), spec.clone())
                })?
        };

        self.eth1_service = Some(backend.core.clone());

        // Starts the service that connects to an eth1 node and periodically updates caches.
        backend.start(context.executor);

        self.beacon_chain_builder = Some(beacon_chain_builder.eth1_backend(Some(backend)));

        Ok(self)
    }

    /// Do not use any eth1 backend. The client will not be able to produce beacon blocks.
    pub fn no_eth1_backend(mut self) -> Result<Self, String> {
        let beacon_chain_builder = self
            .beacon_chain_builder
            .ok_or("caching_eth1_backend requires a beacon_chain_builder")?;

        self.beacon_chain_builder = Some(beacon_chain_builder.no_eth1_backend());

        Ok(self)
    }

    /// Use an eth1 backend that can produce blocks but is not connected to an Eth1 node.
    ///
    /// This backend will never produce deposits so it's impossible to add validators after
    /// genesis. The `Eth1Data` votes will be deterministic junk data.
    ///
    /// ## Notes
    ///
    /// The client is given the `CachingEth1Backend` type, but the http backend is never started and the
    /// caches are never used.
    pub fn dummy_eth1_backend(mut self) -> Result<Self, String> {
        let beacon_chain_builder = self
            .beacon_chain_builder
            .ok_or("caching_eth1_backend requires a beacon_chain_builder")?;

        self.beacon_chain_builder = Some(beacon_chain_builder.dummy_eth1_backend()?);

        Ok(self)
    }
}

impl<TEth1Backend, TEthSpec, THotStore, TColdStore>
    ClientBuilder<Witness<SystemTimeSlotClock, TEth1Backend, TEthSpec, THotStore, TColdStore>>
where
    TEth1Backend: Eth1ChainBackend<TEthSpec> + 'static,
    TEthSpec: EthSpec + 'static,
    THotStore: ItemStore<TEthSpec> + 'static,
    TColdStore: ItemStore<TEthSpec> + 'static,
{
    /// Specifies that the slot clock should read the time from the computers system clock.
    pub fn system_time_slot_clock(mut self) -> Result<Self, String> {
        let beacon_chain_builder = self
            .beacon_chain_builder
            .as_ref()
            .ok_or("system_time_slot_clock requires a beacon_chain_builder")?;

        let genesis_time = beacon_chain_builder
            .genesis_time
            .ok_or("system_time_slot_clock requires an initialized beacon state")?;

        let spec = self
            .chain_spec
            .clone()
            .ok_or("system_time_slot_clock requires a chain spec")?;

        let slot_clock = SystemTimeSlotClock::new(
            spec.genesis_slot,
            Duration::from_secs(genesis_time),
            Duration::from_secs(spec.seconds_per_slot),
        );

        self.slot_clock = Some(slot_clock);
        Ok(self)
    }
}<|MERGE_RESOLUTION|>--- conflicted
+++ resolved
@@ -359,21 +359,11 @@
 
                 debug!(context.log(), "Downloaded finalized state"; "slot" => ?state.slot());
 
-<<<<<<< HEAD
-                let block_root = state.get_block_root(state.slot()).map_err(|e| {
-                    format!("Unable to get block root for slot {}: {e:?}", state.slot())
-                })?;
-
-                debug!(context.log(), "Downloading finalized block"; "block_root" => ?block_root);
-                let block = remote
-                    .get_beacon_blocks_ssz::<TEthSpec>(BlockId::Root(*block_root), &spec)
-=======
                 let finalized_block_slot = state.latest_block_header().slot;
 
                 debug!(context.log(), "Downloading finalized block"; "block_slot" => ?finalized_block_slot);
                 let block = remote
                     .get_beacon_blocks_ssz::<TEthSpec>(BlockId::Slot(finalized_block_slot), &spec)
->>>>>>> 7887d40c
                     .await
                     .map_err(|e| match e {
                         ApiError::InvalidSsz(e) => format!(
