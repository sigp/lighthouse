--- conflicted
+++ resolved
@@ -151,15 +151,8 @@
 
         let execution_layer = if let Some(config) = config.execution_layer {
             let context = runtime_context.service_context("exec".into());
-<<<<<<< HEAD
-            let execution_layer = ExecutionLayer::from_urls(
-                execution_endpoints,
-                config.payload_builders.unwrap_or_default(),
-                config.suggested_fee_recipient,
-=======
             let execution_layer = ExecutionLayer::from_config(
                 config,
->>>>>>> 381d0ece
                 context.executor.clone(),
                 context.log().clone(),
             )
