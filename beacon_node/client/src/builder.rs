--- conflicted
+++ resolved
@@ -469,11 +469,7 @@
             .clone()
             .ok_or_else(|| "disk_store requires a chain spec".to_string())?;
 
-<<<<<<< HEAD
-        let store = DiskStore::open(hot_path, cold_path, config, spec, context.log().clone())
-=======
-        let store = HotColdDB::open(hot_path, cold_path, config, spec, context.log)
->>>>>>> ce10db15
+        let store = HotColdDB::open(hot_path, cold_path, config, spec, context.log().clone())
             .map_err(|e| format!("Unable to open database: {:?}", e))?;
         self.store = Some(Arc::new(store));
         Ok(self)
