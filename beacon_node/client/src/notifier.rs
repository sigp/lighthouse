use beacon_chain::{BeaconChain, BeaconChainTypes};
use environment::RuntimeContext;
use exit_future::Signal;
use futures::{Future, Stream};
use network::Service as NetworkService;
use parking_lot::Mutex;
use slog::{debug, error, info, warn};
use slot_clock::SlotClock;
use std::sync::Arc;
use std::time::{Duration, Instant};
use tokio::timer::Interval;
use types::{EthSpec, Slot};

/// Create a warning log whenever the peer count is at or below this value.
pub const WARN_PEER_COUNT: usize = 1;

const SECS_PER_MINUTE: f64 = 60.0;
const SECS_PER_HOUR: f64 = 3600.0;
const SECS_PER_DAY: f64 = 86400.0; // non-leap
const SECS_PER_WEEK: f64 = 604_800.0; // non-leap
const DAYS_PER_WEEK: f64 = 7.0;
const HOURS_PER_DAY: f64 = 24.0;
const MINUTES_PER_HOUR: f64 = 60.0;

/// How long to wait for the lock on `network.libp2p_service()` before we give up.
const LIBP2P_LOCK_TIMEOUT: Duration = Duration::from_millis(50);

/// The number of historical observations that should be used to determine the average sync time.
const SPEEDO_OBSERVATIONS: usize = 4;

/// Spawns a notifier service which periodically logs information about the node.
pub fn spawn_notifier<T: BeaconChainTypes>(
    context: RuntimeContext<T::EthSpec>,
    beacon_chain: Arc<BeaconChain<T>>,
    network: Arc<NetworkService<T>>,
    milliseconds_per_slot: u64,
) -> Result<Signal, String> {
    let log_1 = context.log.clone();
    let log_2 = context.log.clone();
    let log_3 = context.log.clone();

    let slot_duration = Duration::from_millis(milliseconds_per_slot);
    let duration_to_next_slot = beacon_chain
        .slot_clock
        .duration_to_next_slot()
        .ok_or_else(|| "slot_notifier unable to determine time to next slot")?;

    // Run this half way through each slot.
    let start_instant = Instant::now() + duration_to_next_slot + (slot_duration / 2);

    // Run this each slot.
    let interval_duration = slot_duration;

    let speedo = Mutex::new(Speedo::default());

    let interval_future = Interval::new(start_instant, interval_duration)
        .map_err(
            move |e| error!(log_1, "Slot notifier timer failed"; "error" => format!("{:?}", e)),
        )
        .for_each(move |_| {
            let log = log_2.clone();

            let connected_peer_count = if let Some(libp2p) = network
                .libp2p_service()
                .try_lock_until(Instant::now() + LIBP2P_LOCK_TIMEOUT)
            {
                libp2p.swarm.connected_peers()
            } else {
                // Use max_value here and we'll print something pretty later.
                usize::max_value()
            };

            let head_info = beacon_chain.head_info()
                .map_err(|e| error!(
                    log,
                    "Failed to get beacon chain head info";
                    "error" => format!("{:?}", e)
                ))?;

<<<<<<< HEAD
            let head_slot = head.beacon_block.slot();
=======
            let head_slot = head_info.slot;
>>>>>>> f267bf2a
            let head_epoch = head_slot.epoch(T::EthSpec::slots_per_epoch());
            let current_slot = beacon_chain.slot().map_err(|e| {
                error!(
                    log,
                    "Unable to read current slot";
                    "error" => format!("{:?}", e)
                )
            })?;
            let current_epoch = current_slot.epoch(T::EthSpec::slots_per_epoch());
            let finalized_epoch = head_info.finalized_checkpoint.epoch;
            let finalized_root = head_info.finalized_checkpoint.root;
            let head_root = head_info.block_root;

            let mut speedo = speedo.lock();
            speedo.observe(head_slot, Instant::now());

            // The next two lines take advantage of saturating subtraction on `Slot`.
            let head_distance = current_slot - head_slot;

            if connected_peer_count <= WARN_PEER_COUNT {
                warn!(log, "Low peer count"; "peer_count" => peer_count_pretty(connected_peer_count));
            }

            debug!(
                log,
                "Slot timer";
                "peers" => peer_count_pretty(connected_peer_count),
                "finalized_root" => format!("{}", finalized_root),
                "finalized_epoch" => finalized_epoch,
                "head_block" => format!("{}", head_root),
                "head_slot" => head_slot,
                "current_slot" => current_slot,
            );

            if head_epoch + 1 < current_epoch {
                let distance = format!(
                    "{} slots ({})",
                    head_distance.as_u64(),
                    slot_distance_pretty(head_distance, slot_duration)
                );

                info!(
                    log,
                    "Syncing";
                    "peers" => peer_count_pretty(connected_peer_count),
                    "distance" => distance,
                    "speed" => sync_speed_pretty(speedo.slots_per_second()),
                    "est_time" => estimated_time_pretty(speedo.estimated_time_till_slot(current_slot)),
                );

                return Ok(());
            };

            macro_rules! not_quite_synced_log {
                ($message: expr) => {
                    info!(
                        log_2,
                        $message;
                        "peers" => peer_count_pretty(connected_peer_count),
                        "finalized_root" => format!("{}", finalized_root),
                        "finalized_epoch" => finalized_epoch,
                        "head_slot" => head_slot,
                        "current_slot" => current_slot,
                    );
                }
            }

            if head_epoch + 1 == current_epoch {
                not_quite_synced_log!("Synced to previous epoch")
            } else if head_slot != current_slot {
                not_quite_synced_log!("Synced to current epoch")
            } else {
                info!(
                    log_2,
                    "Synced";
                    "peers" => peer_count_pretty(connected_peer_count),
                    "finalized_root" => format!("{}", finalized_root),
                    "finalized_epoch" => finalized_epoch,
                    "epoch" => current_epoch,
                    "slot" => current_slot,
                );
            };

            Ok(())
        })
        .then(move |result| {
            match result {
                Ok(()) => Ok(()),
                Err(e) => {
                    error!(
                    log_3,
                    "Notifier failed to notify";
                    "error" => format!("{:?}", e)
                );
                Ok(())
            } } });

    let (exit_signal, exit) = exit_future::signal();
    context
        .executor
        .spawn(exit.until(interval_future).map(|_| ()));

    Ok(exit_signal)
}

/// Returns the peer count, returning something helpful if it's `usize::max_value` (effectively a
/// `None` value).
fn peer_count_pretty(peer_count: usize) -> String {
    if peer_count == usize::max_value() {
        String::from("--")
    } else {
        format!("{}", peer_count)
    }
}

/// Returns a nicely formatted string describing the rate of slot imports per second.
fn sync_speed_pretty(slots_per_second: Option<f64>) -> String {
    if let Some(slots_per_second) = slots_per_second {
        format!("{:.2} slots/sec", slots_per_second)
    } else {
        "--".into()
    }
}

/// Returns a nicely formatted string how long will we reach the target slot.
fn estimated_time_pretty(seconds_till_slot: Option<f64>) -> String {
    if let Some(seconds_till_slot) = seconds_till_slot {
        seconds_pretty(seconds_till_slot)
    } else {
        "--".into()
    }
}

/// Returns a nicely formatted string describing the `slot_span` in terms of weeks, days, hours
/// and/or minutes.
fn slot_distance_pretty(slot_span: Slot, slot_duration: Duration) -> String {
    if slot_duration == Duration::from_secs(0) {
        return String::from("Unknown");
    }

    let secs = (slot_duration * slot_span.as_u64() as u32).as_secs();
    seconds_pretty(secs as f64)
}

/// Returns a nicely formatted string describing the `slot_span` in terms of weeks, days, hours
/// and/or minutes.
fn seconds_pretty(secs: f64) -> String {
    if secs <= 0.0 {
        return "--".into();
    }

    let weeks = secs / SECS_PER_WEEK;
    let days = secs / SECS_PER_DAY;
    let hours = secs / SECS_PER_HOUR;
    let minutes = secs / SECS_PER_MINUTE;

    if weeks.floor() > 0.0 {
        format!(
            "{:.0} weeks {:.0} days",
            weeks,
            (days % DAYS_PER_WEEK).round()
        )
    } else if days.floor() > 0.0 {
        format!(
            "{:.0} days {:.0} hrs",
            days,
            (hours % HOURS_PER_DAY).round()
        )
    } else if hours.floor() > 0.0 {
        format!(
            "{:.0} hrs {:.0} mins",
            hours,
            (minutes % MINUTES_PER_HOUR).round()
        )
    } else {
        format!("{:.0} mins", minutes.round())
    }
}

/// "Speedo" is Australian for speedometer. This struct observes syncing times.
#[derive(Default)]
pub struct Speedo(Vec<(Slot, Instant)>);

impl Speedo {
    /// Observe that we were at some `slot` at the given `instant`.
    pub fn observe(&mut self, slot: Slot, instant: Instant) {
        if self.0.len() > SPEEDO_OBSERVATIONS {
            self.0.remove(0);
        }

        self.0.push((slot, instant));
    }

    /// Returns the average of the speeds between each observation.
    ///
    /// Does not gracefully handle slots that are above `u32::max_value()`.
    pub fn slots_per_second(&self) -> Option<f64> {
        let speeds = self
            .0
            .windows(2)
            .filter_map(|windows| {
                let (slot_a, instant_a) = windows[0];
                let (slot_b, instant_b) = windows[1];

                // Taking advantage of saturating subtraction on `Slot`.
                let distance = f64::from((slot_b - slot_a).as_u64() as u32);

                let seconds = f64::from((instant_b - instant_a).as_millis() as u32) / 1_000.0;

                if seconds > 0.0 {
                    Some(distance / seconds)
                } else {
                    None
                }
            })
            .collect::<Vec<f64>>();

        let count = speeds.len();
        let sum: f64 = speeds.iter().sum();

        if count > 0 {
            Some(sum / f64::from(count as u32))
        } else {
            None
        }
    }

    /// Returns the time we should reach the given `slot`, judging by the latest observation and
    /// historical average syncing time.
    ///
    /// Returns `None` if the slot is prior to our latest observed slot or we have not made any
    /// observations.
    pub fn estimated_time_till_slot(&self, target_slot: Slot) -> Option<f64> {
        let (prev_slot, _) = self.0.last()?;
        let slots_per_second = self.slots_per_second()?;

        if target_slot > *prev_slot && slots_per_second > 0.0 {
            let distance = (target_slot - *prev_slot).as_u64() as f64;
            Some(distance / slots_per_second)
        } else {
            None
        }
    }
}<|MERGE_RESOLUTION|>--- conflicted
+++ resolved
@@ -77,11 +77,7 @@
                     "error" => format!("{:?}", e)
                 ))?;
 
-<<<<<<< HEAD
-            let head_slot = head.beacon_block.slot();
-=======
             let head_slot = head_info.slot;
->>>>>>> f267bf2a
             let head_epoch = head_slot.epoch(T::EthSpec::slots_per_epoch());
             let current_slot = beacon_chain.slot().map_err(|e| {
                 error!(
