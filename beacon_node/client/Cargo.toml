[package]
name = "client"
version = "0.2.0"
authors = ["Sigma Prime <contact@sigmaprime.io>"]
edition = "2018"

[dev-dependencies]
sloggers = "1.0.1"
toml = "0.5.6"

[dependencies]
beacon_chain = { path = "../beacon_chain" }
store = { path = "../store" }
network = { path = "../network" }
timer = { path = "../timer" }
eth2_libp2p = { path = "../eth2_libp2p" }
parking_lot = "0.11.0"
<<<<<<< HEAD
websocket_server = { path = "../websocket_server" }
prometheus = "0.11.0"
=======
prometheus = "0.10.0"
>>>>>>> c1ec386d
types = { path = "../../consensus/types" }
tree_hash = "0.1.1"
eth2_config = { path = "../../common/eth2_config" }
slot_clock = { path = "../../common/slot_clock" }
serde = "1.0.116"
serde_derive = "1.0.116"
error-chain = "0.12.4"
serde_yaml = "0.8.13"
slog = { version = "2.5.2", features = ["max_level_trace"] }
slog-async = "2.5.0"
tokio = "0.3.2"
dirs = "3.0.1"
futures = "0.3.7"
reqwest = { version = "0.10.8", features = ["native-tls-vendored"] }
url = "2.1.1"
eth1 = { path = "../eth1" }
genesis = { path = "../genesis" }
task_executor = { path = "../../common/task_executor" }
environment = { path = "../../lighthouse/environment" }
eth2_ssz = "0.1.2"
lazy_static = "1.4.0"
lighthouse_metrics = { path = "../../common/lighthouse_metrics" }
time = "0.2.22"
directory = {path = "../../common/directory"}
http_api = { path = "../http_api" }
http_metrics = { path = "../http_metrics" }
slasher = { path = "../../slasher" }<|MERGE_RESOLUTION|>--- conflicted
+++ resolved
@@ -15,12 +15,7 @@
 timer = { path = "../timer" }
 eth2_libp2p = { path = "../eth2_libp2p" }
 parking_lot = "0.11.0"
-<<<<<<< HEAD
-websocket_server = { path = "../websocket_server" }
 prometheus = "0.11.0"
-=======
-prometheus = "0.10.0"
->>>>>>> c1ec386d
 types = { path = "../../consensus/types" }
 tree_hash = "0.1.1"
 eth2_config = { path = "../../common/eth2_config" }
