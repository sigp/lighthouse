[package]
name = "client"
version = "0.2.0"
authors = ["Sigma Prime <contact@sigmaprime.io>"]
edition = "2018"

[dev-dependencies]
toml = "0.5.6"

[dependencies]
beacon_chain = { path = "../beacon_chain" }
store = { path = "../store" }
network = { path = "../network" }
timer = { path = "../timer" }
eth2_libp2p = { path = "../eth2_libp2p" }
parking_lot = "0.11.0"
types = { path = "../../consensus/types" }
<<<<<<< HEAD
=======
tree_hash = "0.4.0"
>>>>>>> 113ef74e
eth2_config = { path = "../../common/eth2_config" }
slot_clock = { path = "../../common/slot_clock" }
serde = "1.0.116"
serde_derive = "1.0.116"
error-chain = "0.12.4"
slog = { version = "2.5.2", features = ["max_level_trace"] }
tokio = "1.10.0"
dirs = "3.0.1"
eth1 = { path = "../eth1" }
eth2 = { path = "../../common/eth2" }
sensitive_url = { path = "../../common/sensitive_url" }
genesis = { path = "../genesis" }
task_executor = { path = "../../common/task_executor" }
environment = { path = "../../lighthouse/environment" }
<<<<<<< HEAD
=======
eth2_ssz = "0.4.0"
>>>>>>> 113ef74e
lazy_static = "1.4.0"
lighthouse_metrics = { path = "../../common/lighthouse_metrics" }
time = "0.2.22"
directory = {path = "../../common/directory"}
http_api = { path = "../http_api" }
http_metrics = { path = "../http_metrics" }
slasher = { path = "../../slasher" }
slasher_service = { path = "../../slasher/service" }
monitoring_api = {path = "../../common/monitoring_api"}<|MERGE_RESOLUTION|>--- conflicted
+++ resolved
@@ -15,10 +15,6 @@
 eth2_libp2p = { path = "../eth2_libp2p" }
 parking_lot = "0.11.0"
 types = { path = "../../consensus/types" }
-<<<<<<< HEAD
-=======
-tree_hash = "0.4.0"
->>>>>>> 113ef74e
 eth2_config = { path = "../../common/eth2_config" }
 slot_clock = { path = "../../common/slot_clock" }
 serde = "1.0.116"
@@ -33,10 +29,6 @@
 genesis = { path = "../genesis" }
 task_executor = { path = "../../common/task_executor" }
 environment = { path = "../../lighthouse/environment" }
-<<<<<<< HEAD
-=======
-eth2_ssz = "0.4.0"
->>>>>>> 113ef74e
 lazy_static = "1.4.0"
 lighthouse_metrics = { path = "../../common/lighthouse_metrics" }
 time = "0.2.22"
