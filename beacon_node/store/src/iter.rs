--- conflicted
+++ resolved
@@ -332,8 +332,7 @@
     // a restore point slot (thus avoiding replaying blocks). In the case where we're
     // not frozen, this just means we might not jump back by the maximum amount on
     // our first jump (i.e. at most 1 extra state load).
-<<<<<<< HEAD
-    let new_state_slot = slot_of_prev_restore_point::<E>(current_state.slot);
+    let new_state_slot = slot_of_prev_restore_point::<E>(current_state.slot());
     if new_state_slot >= store.get_oldest_state_slot() {
         let new_state_root = current_state.get_state_root(new_state_slot)?;
         Ok(store
@@ -342,13 +341,6 @@
     } else {
         Err(Error::HistoryUnavailable)
     }
-=======
-    let new_state_slot = slot_of_prev_restore_point::<E>(current_state.slot());
-    let new_state_root = current_state.get_state_root(new_state_slot)?;
-    Ok(store
-        .get_state(new_state_root, Some(new_state_slot))?
-        .ok_or_else(|| BeaconStateError::MissingBeaconState((*new_state_root).into()))?)
->>>>>>> 6a620a31
 }
 
 /// Compute the slot of the last guaranteed restore point in the freezer database.
