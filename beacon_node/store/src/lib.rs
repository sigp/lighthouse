//! Storage functionality for Lighthouse.
//!
//! Provides the following stores:
//!
//! - `HotColdDB`: an on-disk store backed by leveldb. Used in production.
//! - `MemoryStore`: an in-memory store backed by a hash-map. Used for testing.
//!
//! Provides a simple API for storing/retrieving all types that sometimes needs type-hints. See
//! tests for implementation examples.
#[macro_use]
extern crate lazy_static;

pub mod config;
pub mod errors;
mod forwards_iter;
mod garbage_collection;
pub mod hdiff;
pub mod hot_cold_store;
mod hot_state_iter;
mod impls;
mod leveldb_store;
mod memory_store;
pub mod metadata;
pub mod metrics;
pub mod reconstruct;
mod state_cache;
pub mod validator_pubkey_cache;

pub mod iter;

pub use self::config::StoreConfig;
pub use self::hot_cold_store::{HotColdDB, HotStateSummary, Split};
pub use self::leveldb_store::LevelDB;
pub use self::memory_store::MemoryStore;
pub use crate::metadata::BlobInfo;
pub use errors::Error;
pub use impls::beacon_state::StorageContainer as BeaconStateStorageContainer;
pub use metadata::AnchorInfo;
pub use metrics::scrape_for_metrics;
use parking_lot::MutexGuard;
use std::sync::Arc;
use strum::{EnumString, IntoStaticStr};
pub use types::*;
pub use validator_pubkey_cache::ValidatorPubkeyCache;

pub type ColumnIter<'a, K> = Box<dyn Iterator<Item = Result<(K, Vec<u8>), Error>> + 'a>;
pub type ColumnKeyIter<'a> = Box<dyn Iterator<Item = Result<Hash256, Error>> + 'a>;

pub type RawEntryIter<'a> = Box<dyn Iterator<Item = Result<(Vec<u8>, Vec<u8>), Error>> + 'a>;
pub type RawKeyIter<'a> = Box<dyn Iterator<Item = Result<Vec<u8>, Error>> + 'a>;

pub trait KeyValueStore<E: EthSpec>: Sync + Send + Sized + 'static {
    /// Retrieve some bytes in `column` with `key`.
    fn get_bytes(&self, column: &str, key: &[u8]) -> Result<Option<Vec<u8>>, Error>;

    /// Store some `value` in `column`, indexed with `key`.
    fn put_bytes(&self, column: &str, key: &[u8], value: &[u8]) -> Result<(), Error>;

    /// Same as put_bytes() but also force a flush to disk
    fn put_bytes_sync(&self, column: &str, key: &[u8], value: &[u8]) -> Result<(), Error>;

    /// Flush to disk.  See
    /// https://chromium.googlesource.com/external/leveldb/+/HEAD/doc/index.md#synchronous-writes
    /// for details.
    fn sync(&self) -> Result<(), Error>;

    /// Return `true` if `key` exists in `column`.
    fn key_exists(&self, column: &str, key: &[u8]) -> Result<bool, Error>;

    /// Removes `key` from `column`.
    fn key_delete(&self, column: &str, key: &[u8]) -> Result<(), Error>;

    /// Execute either all of the operations in `batch` or none at all, returning an error.
    fn do_atomically(&self, batch: Vec<KeyValueStoreOp>) -> Result<(), Error>;

    /// Return a mutex guard that can be used to synchronize sensitive transactions.
    ///
    /// This doesn't prevent other threads writing to the DB unless they also use
    /// this method. In future we may implement a safer mandatory locking scheme.
    fn begin_rw_transaction(&self) -> MutexGuard<()>;

    /// Compact the database, freeing space used by deleted items.
    fn compact(&self) -> Result<(), Error>;

    /// Iterate through all keys and values in a particular column.
    fn iter_column<K: Key>(&self, column: DBColumn) -> ColumnIter<K> {
        self.iter_column_from(column, &vec![0; column.key_size()])
<<<<<<< HEAD
    }

    fn iter_column_from<K: Key>(&self, column: DBColumn, from: &[u8]) -> ColumnIter<K>;

    fn iter_raw_entries(&self, _column: DBColumn, _prefix: &[u8]) -> RawEntryIter {
        Box::new(std::iter::empty())
    }

    fn iter_raw_keys(&self, _column: DBColumn, _prefix: &[u8]) -> RawKeyIter {
        Box::new(std::iter::empty())
=======
    }

    fn iter_column_from<K: Key>(&self, column: DBColumn, from: &[u8]) -> ColumnIter<K>;

    /// Iterate through all keys in a particular column.
    fn iter_column_keys(&self, column: DBColumn) -> ColumnKeyIter;
}

pub trait Key: Sized + 'static {
    fn from_bytes(key: &[u8]) -> Result<Self, Error>;
}

impl Key for Hash256 {
    fn from_bytes(key: &[u8]) -> Result<Self, Error> {
        if key.len() == 32 {
            Ok(Hash256::from_slice(key))
        } else {
            Err(Error::InvalidKey)
        }
    }
}

impl Key for Vec<u8> {
    fn from_bytes(key: &[u8]) -> Result<Self, Error> {
        Ok(key.to_vec())
>>>>>>> b6a78e29
    }

    /// Iterate through all keys in a particular column.
    fn iter_column_keys(&self, column: DBColumn) -> ColumnKeyIter;
}

pub trait Key: Sized + 'static {
    fn from_bytes(key: &[u8]) -> Result<Self, Error>;
}

impl Key for Hash256 {
    fn from_bytes(key: &[u8]) -> Result<Self, Error> {
        if key.len() == 32 {
            Ok(Hash256::from_slice(key))
        } else {
            Err(Error::InvalidKey)
        }
    }
}

impl Key for Vec<u8> {
    fn from_bytes(key: &[u8]) -> Result<Self, Error> {
        Ok(key.to_vec())
    }
}

pub fn get_key_for_col(column: &str, key: &[u8]) -> Vec<u8> {
    let mut result = column.as_bytes().to_vec();
    result.extend_from_slice(key);
    result
}

#[must_use]
#[derive(Clone)]
pub enum KeyValueStoreOp {
    PutKeyValue(Vec<u8>, Vec<u8>),
    DeleteKey(Vec<u8>),
}

pub trait ItemStore<E: EthSpec>: KeyValueStore<E> + Sync + Send + Sized + 'static {
    /// Store an item in `Self`.
    fn put<I: StoreItem>(&self, key: &Hash256, item: &I) -> Result<(), Error> {
        let column = I::db_column().into();
        let key = key.as_bytes();

        self.put_bytes(column, key, &item.as_store_bytes()?)
            .map_err(Into::into)
    }

    fn put_sync<I: StoreItem>(&self, key: &Hash256, item: &I) -> Result<(), Error> {
        let column = I::db_column().into();
        let key = key.as_bytes();

        self.put_bytes_sync(column, key, &item.as_store_bytes()?)
            .map_err(Into::into)
    }

    /// Retrieve an item from `Self`.
    fn get<I: StoreItem>(&self, key: &Hash256) -> Result<Option<I>, Error> {
        let column = I::db_column().into();
        let key = key.as_bytes();

        match self.get_bytes(column, key)? {
            Some(bytes) => Ok(Some(I::from_store_bytes(&bytes[..])?)),
            None => Ok(None),
        }
    }

    /// Returns `true` if the given key represents an item in `Self`.
    fn exists<I: StoreItem>(&self, key: &Hash256) -> Result<bool, Error> {
        let column = I::db_column().into();
        let key = key.as_bytes();

        self.key_exists(column, key)
    }

    /// Remove an item from `Self`.
    fn delete<I: StoreItem>(&self, key: &Hash256) -> Result<(), Error> {
        let column = I::db_column().into();
        let key = key.as_bytes();

        self.key_delete(column, key)
    }
}

/// Reified key-value storage operation.  Helps in modifying the storage atomically.
/// See also https://github.com/sigp/lighthouse/issues/692
#[derive(Clone)]
pub enum StoreOp<'a, E: EthSpec> {
    PutBlock(Hash256, Arc<SignedBeaconBlock<E>>),
    PutState(Hash256, &'a BeaconState<E>),
    PutBlobs(Hash256, BlobSidecarList<E>),
    PutStateTemporaryFlag(Hash256),
    DeleteStateTemporaryFlag(Hash256),
    DeleteBlock(Hash256),
    DeleteBlobs(Hash256),
    DeleteState(Hash256, Option<Slot>),
    DeleteExecutionPayload(Hash256),
    KeyValueOp(KeyValueStoreOp),
}

/// A unique column identifier.
#[derive(Debug, Clone, Copy, PartialEq, IntoStaticStr, EnumString)]
pub enum DBColumn {
    /// For data related to the database itself.
    #[strum(serialize = "bma")]
    BeaconMeta,
    /// Data related to blocks.
    ///
    /// - Key: `Hash256` block root.
    /// - Value in hot DB: SSZ-encoded blinded block.
    /// - Value in cold DB: 8-byte slot of block.
    #[strum(serialize = "blk")]
    BeaconBlock,
    /// Frozen beacon blocks.
    ///
    /// - Key: 8-byte slot.
    /// - Value: ZSTD-compressed SSZ-encoded blinded block.
    #[strum(serialize = "bbf")]
    BeaconBlockFrozen,
    #[strum(serialize = "blb")]
    BeaconBlob,
    /// For full `BeaconState`s in the hot database (finalized or fork-boundary states).
    #[strum(serialize = "ste")]
    BeaconState,
    /// For beacon state snapshots in the freezer DB.
    #[strum(serialize = "bsn")]
    BeaconStateSnapshot,
    /// For compact `BeaconStateDiff`s in the freezer DB.
    #[strum(serialize = "bsd")]
    BeaconStateDiff,
    /// For the mapping from state roots to their slots or summaries.
    #[strum(serialize = "bss")]
    BeaconStateSummary,
    /// For the list of temporary states stored during block import,
    /// and then made non-temporary by the deletion of their state root from this column.
    #[strum(serialize = "bst")]
    BeaconStateTemporary,
    /// Execution payloads for blocks more recent than the finalized checkpoint.
    #[strum(serialize = "exp")]
    ExecPayload,
    /// For persisting in-memory state to the database.
    #[strum(serialize = "bch")]
    BeaconChain,
    #[strum(serialize = "opo")]
    OpPool,
    #[strum(serialize = "etc")]
    Eth1Cache,
    #[strum(serialize = "frk")]
    ForkChoice,
    #[strum(serialize = "pkc")]
    PubkeyCache,
    /// For the legacy table mapping restore point numbers to state roots.
    #[strum(serialize = "brp")]
    BeaconRestorePoint,
    #[strum(serialize = "bbr")]
    BeaconBlockRoots,
    #[strum(serialize = "bsr")]
    BeaconStateRoots,
    #[strum(serialize = "bhr")]
    BeaconHistoricalRoots,
    #[strum(serialize = "brm")]
    BeaconRandaoMixes,
    #[strum(serialize = "dht")]
    DhtEnrs,
    /// For Optimistically Imported Merge Transition Blocks
    #[strum(serialize = "otb")]
    OptimisticTransitionBlock,
    #[strum(serialize = "bhs")]
    BeaconHistoricalSummaries,
    #[strum(serialize = "olc")]
    OverflowLRUCache,
}

/// A block from the database, which might have an execution payload or not.
pub enum DatabaseBlock<E: EthSpec> {
    Full(SignedBeaconBlock<E>),
    Blinded(SignedBeaconBlock<E, BlindedPayload<E>>),
}

impl DBColumn {
    pub fn as_str(self) -> &'static str {
        self.into()
    }

    pub fn as_bytes(self) -> &'static [u8] {
        self.as_str().as_bytes()
    }

    /// Most database keys are 32 bytes, but some freezer DB keys are 8 bytes.
    ///
    /// This function returns the number of bytes used by keys in a given column.
    pub fn key_size(self) -> usize {
        match self {
<<<<<<< HEAD
            Self::OverflowLRUCache => 40,
            Self::BeaconMeta
            | Self::BeaconBlock
            | Self::BeaconState
            | Self::BeaconBlob
=======
            Self::BeaconMeta
            | Self::BeaconBlock
            | Self::BeaconState
>>>>>>> b6a78e29
            | Self::BeaconStateSummary
            | Self::BeaconStateTemporary
            | Self::ExecPayload
            | Self::BeaconChain
            | Self::OpPool
            | Self::Eth1Cache
            | Self::ForkChoice
            | Self::PubkeyCache
            | Self::BeaconRestorePoint
            | Self::DhtEnrs
            | Self::OptimisticTransitionBlock => 32,
            Self::BeaconBlockRoots
            | Self::BeaconStateRoots
            | Self::BeaconHistoricalRoots
            | Self::BeaconHistoricalSummaries
<<<<<<< HEAD
            | Self::BeaconRandaoMixes
            | Self::BeaconBlockFrozen
            | Self::BeaconStateSnapshot
            | Self::BeaconStateDiff => 8,
=======
            | Self::BeaconRandaoMixes => 8,
>>>>>>> b6a78e29
        }
    }
}

/// An item that may stored in a `Store` by serializing and deserializing from bytes.
pub trait StoreItem: Sized {
    /// Identifies which column this item should be placed in.
    fn db_column() -> DBColumn;

    /// Serialize `self` as bytes.
    fn as_store_bytes(&self) -> Result<Vec<u8>, Error>;

    /// De-serialize `self` from bytes.
    ///
    /// Return an instance of the type and the number of bytes that were read.
    fn from_store_bytes(bytes: &[u8]) -> Result<Self, Error>;

    fn as_kv_store_op(&self, key: Hash256) -> Result<KeyValueStoreOp, Error> {
        let db_key = get_key_for_col(Self::db_column().into(), key.as_bytes());
        Ok(KeyValueStoreOp::PutKeyValue(db_key, self.as_store_bytes()?))
    }
}

#[cfg(test)]
mod tests {
    use super::*;
    use ssz::{Decode, Encode};
    use ssz_derive::{Decode, Encode};
    use tempfile::tempdir;

    #[derive(PartialEq, Debug, Encode, Decode)]
    struct StorableThing {
        a: u64,
        b: u64,
    }

    impl StoreItem for StorableThing {
        fn db_column() -> DBColumn {
            DBColumn::BeaconBlock
        }

        fn as_store_bytes(&self) -> Result<Vec<u8>, Error> {
            Ok(self.as_ssz_bytes())
        }

        fn from_store_bytes(bytes: &[u8]) -> Result<Self, Error> {
            Self::from_ssz_bytes(bytes).map_err(Into::into)
        }
    }

    fn test_impl(store: impl ItemStore<MinimalEthSpec>) {
        let key = Hash256::random();
        let item = StorableThing { a: 1, b: 42 };

        assert!(!store.exists::<StorableThing>(&key).unwrap());

        store.put(&key, &item).unwrap();

        assert!(store.exists::<StorableThing>(&key).unwrap());

        let retrieved = store.get(&key).unwrap().unwrap();
        assert_eq!(item, retrieved);

        store.delete::<StorableThing>(&key).unwrap();

        assert!(!store.exists::<StorableThing>(&key).unwrap());

        assert_eq!(store.get::<StorableThing>(&key).unwrap(), None);
    }

    #[test]
    fn simplediskdb() {
        let dir = tempdir().unwrap();
        let path = dir.path();
        let store = LevelDB::open(path).unwrap();

        test_impl(store);
    }

    #[test]
    fn memorydb() {
        let store = MemoryStore::open();

        test_impl(store);
    }

    #[test]
    fn exists() {
        let store = MemoryStore::<MinimalEthSpec>::open();
        let key = Hash256::random();
        let item = StorableThing { a: 1, b: 42 };

        assert!(!store.exists::<StorableThing>(&key).unwrap());

        store.put(&key, &item).unwrap();

        assert!(store.exists::<StorableThing>(&key).unwrap());

        store.delete::<StorableThing>(&key).unwrap();

        assert!(!store.exists::<StorableThing>(&key).unwrap());
    }
}<|MERGE_RESOLUTION|>--- conflicted
+++ resolved
@@ -85,10 +85,7 @@
     /// Iterate through all keys and values in a particular column.
     fn iter_column<K: Key>(&self, column: DBColumn) -> ColumnIter<K> {
         self.iter_column_from(column, &vec![0; column.key_size()])
-<<<<<<< HEAD
-    }
-
-    fn iter_column_from<K: Key>(&self, column: DBColumn, from: &[u8]) -> ColumnIter<K>;
+    }
 
     fn iter_raw_entries(&self, _column: DBColumn, _prefix: &[u8]) -> RawEntryIter {
         Box::new(std::iter::empty())
@@ -96,34 +93,9 @@
 
     fn iter_raw_keys(&self, _column: DBColumn, _prefix: &[u8]) -> RawKeyIter {
         Box::new(std::iter::empty())
-=======
     }
 
     fn iter_column_from<K: Key>(&self, column: DBColumn, from: &[u8]) -> ColumnIter<K>;
-
-    /// Iterate through all keys in a particular column.
-    fn iter_column_keys(&self, column: DBColumn) -> ColumnKeyIter;
-}
-
-pub trait Key: Sized + 'static {
-    fn from_bytes(key: &[u8]) -> Result<Self, Error>;
-}
-
-impl Key for Hash256 {
-    fn from_bytes(key: &[u8]) -> Result<Self, Error> {
-        if key.len() == 32 {
-            Ok(Hash256::from_slice(key))
-        } else {
-            Err(Error::InvalidKey)
-        }
-    }
-}
-
-impl Key for Vec<u8> {
-    fn from_bytes(key: &[u8]) -> Result<Self, Error> {
-        Ok(key.to_vec())
->>>>>>> b6a78e29
-    }
 
     /// Iterate through all keys in a particular column.
     fn iter_column_keys(&self, column: DBColumn) -> ColumnKeyIter;
@@ -317,17 +289,11 @@
     /// This function returns the number of bytes used by keys in a given column.
     pub fn key_size(self) -> usize {
         match self {
-<<<<<<< HEAD
             Self::OverflowLRUCache => 40,
             Self::BeaconMeta
             | Self::BeaconBlock
             | Self::BeaconState
             | Self::BeaconBlob
-=======
-            Self::BeaconMeta
-            | Self::BeaconBlock
-            | Self::BeaconState
->>>>>>> b6a78e29
             | Self::BeaconStateSummary
             | Self::BeaconStateTemporary
             | Self::ExecPayload
@@ -343,14 +309,10 @@
             | Self::BeaconStateRoots
             | Self::BeaconHistoricalRoots
             | Self::BeaconHistoricalSummaries
-<<<<<<< HEAD
             | Self::BeaconRandaoMixes
             | Self::BeaconBlockFrozen
             | Self::BeaconStateSnapshot
             | Self::BeaconStateDiff => 8,
-=======
-            | Self::BeaconRandaoMixes => 8,
->>>>>>> b6a78e29
         }
     }
 }
