--- conflicted
+++ resolved
@@ -304,13 +304,12 @@
     /// For persisting eagerly computed light client data
     #[strum(serialize = "lcu")]
     LightClientUpdate,
-<<<<<<< HEAD
+    /// For helping persist eagerly computed light client bootstrap data
     #[strum(serialize = "scb")]
     SyncCommitteeBranch,
+    /// For helping persist eagerly computed light client bootstrap data
     #[strum(serialize = "scm")]
     SyncCommittee,
-=======
->>>>>>> f2fdbe7f
 }
 
 /// A block from the database, which might have an execution payload or not.
@@ -354,14 +353,10 @@
             | Self::BeaconHistoricalRoots
             | Self::BeaconHistoricalSummaries
             | Self::BeaconRandaoMixes
-<<<<<<< HEAD
-            | Self::LightClientUpdate
             | Self::SyncCommittee
-            | Self::SyncCommitteeBranch => 8,
-=======
+            | Self::SyncCommitteeBranch
             | Self::LightClientUpdate => 8,
             Self::BeaconDataColumn => DATA_COLUMN_DB_KEY_SIZE,
->>>>>>> f2fdbe7f
         }
     }
 }
