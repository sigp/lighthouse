//! Storage functionality for Lighthouse.
//!
//! Provides the following stores:
//!
//! - `HotColdDB`: an on-disk store backed by leveldb. Used in production.
//! - `MemoryStore`: an in-memory store backed by a hash-map. Used for testing.
//!
//! Provides a simple API for storing/retrieving all types that sometimes needs type-hints. See
//! tests for implementation examples.
#[macro_use]
extern crate lazy_static;

pub mod config;
pub mod errors;
mod forwards_iter;
mod garbage_collection;
pub mod hdiff;
pub mod hot_cold_store;
mod hot_state_iter;
mod impls;
mod leveldb_store;
mod memory_store;
pub mod metadata;
pub mod metrics;
pub mod reconstruct;
mod state_cache;
pub mod validator_pubkey_cache;

pub mod iter;

pub use self::config::StoreConfig;
pub use self::hot_cold_store::{HotColdDB, HotStateSummary, Split};
pub use self::leveldb_store::LevelDB;
pub use self::memory_store::MemoryStore;
<<<<<<< HEAD
=======
pub use self::partial_beacon_state::PartialBeaconState;
pub use crate::metadata::BlobInfo;
>>>>>>> 57edc0f3
pub use errors::Error;
pub use impls::beacon_state::StorageContainer as BeaconStateStorageContainer;
pub use metadata::AnchorInfo;
pub use metrics::scrape_for_metrics;
use parking_lot::MutexGuard;
use std::sync::Arc;
use strum::{EnumString, IntoStaticStr};
pub use types::*;
pub use validator_pubkey_cache::ValidatorPubkeyCache;

pub type ColumnIter<'a, K> = Box<dyn Iterator<Item = Result<(K, Vec<u8>), Error>> + 'a>;
pub type ColumnKeyIter<'a> = Box<dyn Iterator<Item = Result<Hash256, Error>> + 'a>;

pub type RawEntryIter<'a> = Box<dyn Iterator<Item = Result<(Vec<u8>, Vec<u8>), Error>> + 'a>;
pub type RawKeyIter<'a> = Box<dyn Iterator<Item = Result<Vec<u8>, Error>> + 'a>;

pub trait KeyValueStore<E: EthSpec>: Sync + Send + Sized + 'static {
    /// Retrieve some bytes in `column` with `key`.
    fn get_bytes(&self, column: &str, key: &[u8]) -> Result<Option<Vec<u8>>, Error>;

    /// Store some `value` in `column`, indexed with `key`.
    fn put_bytes(&self, column: &str, key: &[u8], value: &[u8]) -> Result<(), Error>;

    /// Same as put_bytes() but also force a flush to disk
    fn put_bytes_sync(&self, column: &str, key: &[u8], value: &[u8]) -> Result<(), Error>;

    /// Flush to disk.  See
    /// https://chromium.googlesource.com/external/leveldb/+/HEAD/doc/index.md#synchronous-writes
    /// for details.
    fn sync(&self) -> Result<(), Error>;

    /// Return `true` if `key` exists in `column`.
    fn key_exists(&self, column: &str, key: &[u8]) -> Result<bool, Error>;

    /// Removes `key` from `column`.
    fn key_delete(&self, column: &str, key: &[u8]) -> Result<(), Error>;

    /// Execute either all of the operations in `batch` or none at all, returning an error.
    fn do_atomically(&self, batch: Vec<KeyValueStoreOp>) -> Result<(), Error>;

    /// Return a mutex guard that can be used to synchronize sensitive transactions.
    ///
    /// This doesn't prevent other threads writing to the DB unless they also use
    /// this method. In future we may implement a safer mandatory locking scheme.
    fn begin_rw_transaction(&self) -> MutexGuard<()>;

    /// Compact the database, freeing space used by deleted items.
    fn compact(&self) -> Result<(), Error>;

    /// Iterate through all keys and values in a particular column.
    fn iter_column<K: Key>(&self, column: DBColumn) -> ColumnIter<K> {
        self.iter_column_from(column, &vec![0; column.key_size()])
    }

<<<<<<< HEAD
    fn iter_column_from<K: Key>(&self, column: DBColumn, from: &[u8]) -> ColumnIter<K>;
=======
    fn iter_raw_entries(&self, _column: DBColumn, _prefix: &[u8]) -> RawEntryIter {
        Box::new(std::iter::empty())
    }

    fn iter_raw_keys(&self, _column: DBColumn, _prefix: &[u8]) -> RawKeyIter {
        Box::new(std::iter::empty())
    }
>>>>>>> 57edc0f3

    /// Iterate through all keys in a particular column.
    fn iter_column_keys(&self, column: DBColumn) -> ColumnKeyIter;
}

pub trait Key: Sized + 'static {
    fn from_bytes(key: &[u8]) -> Result<Self, Error>;
}

impl Key for Hash256 {
    fn from_bytes(key: &[u8]) -> Result<Self, Error> {
        if key.len() == 32 {
            Ok(Hash256::from_slice(key))
        } else {
            Err(Error::InvalidKey)
        }
    }
}

impl Key for Vec<u8> {
    fn from_bytes(key: &[u8]) -> Result<Self, Error> {
        Ok(key.to_vec())
    }
}

pub fn get_key_for_col(column: &str, key: &[u8]) -> Vec<u8> {
    let mut result = column.as_bytes().to_vec();
    result.extend_from_slice(key);
    result
}

#[must_use]
#[derive(Clone)]
pub enum KeyValueStoreOp {
    PutKeyValue(Vec<u8>, Vec<u8>),
    DeleteKey(Vec<u8>),
}

pub trait ItemStore<E: EthSpec>: KeyValueStore<E> + Sync + Send + Sized + 'static {
    /// Store an item in `Self`.
    fn put<I: StoreItem>(&self, key: &Hash256, item: &I) -> Result<(), Error> {
        let column = I::db_column().into();
        let key = key.as_bytes();

        self.put_bytes(column, key, &item.as_store_bytes()?)
            .map_err(Into::into)
    }

    fn put_sync<I: StoreItem>(&self, key: &Hash256, item: &I) -> Result<(), Error> {
        let column = I::db_column().into();
        let key = key.as_bytes();

        self.put_bytes_sync(column, key, &item.as_store_bytes()?)
            .map_err(Into::into)
    }

    /// Retrieve an item from `Self`.
    fn get<I: StoreItem>(&self, key: &Hash256) -> Result<Option<I>, Error> {
        let column = I::db_column().into();
        let key = key.as_bytes();

        match self.get_bytes(column, key)? {
            Some(bytes) => Ok(Some(I::from_store_bytes(&bytes[..])?)),
            None => Ok(None),
        }
    }

    /// Returns `true` if the given key represents an item in `Self`.
    fn exists<I: StoreItem>(&self, key: &Hash256) -> Result<bool, Error> {
        let column = I::db_column().into();
        let key = key.as_bytes();

        self.key_exists(column, key)
    }

    /// Remove an item from `Self`.
    fn delete<I: StoreItem>(&self, key: &Hash256) -> Result<(), Error> {
        let column = I::db_column().into();
        let key = key.as_bytes();

        self.key_delete(column, key)
    }
}

/// Reified key-value storage operation.  Helps in modifying the storage atomically.
/// See also https://github.com/sigp/lighthouse/issues/692
#[derive(Clone)]
pub enum StoreOp<'a, E: EthSpec> {
    PutBlock(Hash256, Arc<SignedBeaconBlock<E>>),
    PutState(Hash256, &'a BeaconState<E>),
<<<<<<< HEAD
=======
    PutBlobs(Hash256, BlobSidecarList<E>),
    PutStateSummary(Hash256, HotStateSummary),
>>>>>>> 57edc0f3
    PutStateTemporaryFlag(Hash256),
    DeleteStateTemporaryFlag(Hash256),
    DeleteBlock(Hash256),
    DeleteBlobs(Hash256),
    DeleteState(Hash256, Option<Slot>),
    DeleteExecutionPayload(Hash256),
    KeyValueOp(KeyValueStoreOp),
}

/// A unique column identifier.
#[derive(Debug, Clone, Copy, PartialEq, IntoStaticStr, EnumString)]
pub enum DBColumn {
    /// For data related to the database itself.
    #[strum(serialize = "bma")]
    BeaconMeta,
    /// Data related to blocks.
    ///
    /// - Key: `Hash256` block root.
    /// - Value in hot DB: SSZ-encoded blinded block.
    /// - Value in cold DB: 8-byte slot of block.
    #[strum(serialize = "blk")]
    BeaconBlock,
<<<<<<< HEAD
    /// Frozen beacon blocks.
    ///
    /// - Key: 8-byte slot.
    /// - Value: ZSTD-compressed SSZ-encoded blinded block.
    #[strum(serialize = "bbf")]
    BeaconBlockFrozen,
=======
    #[strum(serialize = "blb")]
    BeaconBlob,
>>>>>>> 57edc0f3
    /// For full `BeaconState`s in the hot database (finalized or fork-boundary states).
    #[strum(serialize = "ste")]
    BeaconState,
    /// For beacon state snapshots in the freezer DB.
    #[strum(serialize = "bsn")]
    BeaconStateSnapshot,
    /// For compact `BeaconStateDiff`s in the freezer DB.
    #[strum(serialize = "bsd")]
    BeaconStateDiff,
    /// For the mapping from state roots to their slots or summaries.
    #[strum(serialize = "bss")]
    BeaconStateSummary,
    /// For the list of temporary states stored during block import,
    /// and then made non-temporary by the deletion of their state root from this column.
    #[strum(serialize = "bst")]
    BeaconStateTemporary,
    /// Execution payloads for blocks more recent than the finalized checkpoint.
    #[strum(serialize = "exp")]
    ExecPayload,
    /// For persisting in-memory state to the database.
    #[strum(serialize = "bch")]
    BeaconChain,
    #[strum(serialize = "opo")]
    OpPool,
    #[strum(serialize = "etc")]
    Eth1Cache,
    #[strum(serialize = "frk")]
    ForkChoice,
    #[strum(serialize = "pkc")]
    PubkeyCache,
    /// For the legacy table mapping restore point numbers to state roots.
    #[strum(serialize = "brp")]
    BeaconRestorePoint,
    #[strum(serialize = "bbr")]
    BeaconBlockRoots,
    #[strum(serialize = "bsr")]
    BeaconStateRoots,
    #[strum(serialize = "bhr")]
    BeaconHistoricalRoots,
    #[strum(serialize = "brm")]
    BeaconRandaoMixes,
    #[strum(serialize = "dht")]
    DhtEnrs,
    /// For Optimistically Imported Merge Transition Blocks
    #[strum(serialize = "otb")]
    OptimisticTransitionBlock,
    #[strum(serialize = "bhs")]
    BeaconHistoricalSummaries,
    #[strum(serialize = "olc")]
    OverflowLRUCache,
}

/// A block from the database, which might have an execution payload or not.
pub enum DatabaseBlock<E: EthSpec> {
    Full(SignedBeaconBlock<E>),
    Blinded(SignedBeaconBlock<E, BlindedPayload<E>>),
}

impl DBColumn {
    pub fn as_str(self) -> &'static str {
        self.into()
    }

    pub fn as_bytes(self) -> &'static [u8] {
        self.as_str().as_bytes()
    }

    /// Most database keys are 32 bytes, but some freezer DB keys are 8 bytes.
    ///
    /// This function returns the number of bytes used by keys in a given column.
    pub fn key_size(self) -> usize {
        match self {
            Self::BeaconMeta
            | Self::BeaconBlock
            | Self::BeaconState
            | Self::BeaconStateSummary
            | Self::BeaconStateTemporary
            | Self::ExecPayload
            | Self::BeaconChain
            | Self::OpPool
            | Self::Eth1Cache
            | Self::ForkChoice
            | Self::PubkeyCache
            | Self::BeaconRestorePoint
            | Self::DhtEnrs
            | Self::OptimisticTransitionBlock => 32,
            Self::BeaconBlockRoots
            | Self::BeaconStateRoots
            | Self::BeaconHistoricalRoots
            | Self::BeaconHistoricalSummaries
            | Self::BeaconRandaoMixes
            | Self::BeaconBlockFrozen
            | Self::BeaconStateSnapshot
            | Self::BeaconStateDiff => 8,
        }
    }
}

/// An item that may stored in a `Store` by serializing and deserializing from bytes.
pub trait StoreItem: Sized {
    /// Identifies which column this item should be placed in.
    fn db_column() -> DBColumn;

    /// Serialize `self` as bytes.
    fn as_store_bytes(&self) -> Result<Vec<u8>, Error>;

    /// De-serialize `self` from bytes.
    ///
    /// Return an instance of the type and the number of bytes that were read.
    fn from_store_bytes(bytes: &[u8]) -> Result<Self, Error>;

    fn as_kv_store_op(&self, key: Hash256) -> Result<KeyValueStoreOp, Error> {
        let db_key = get_key_for_col(Self::db_column().into(), key.as_bytes());
        Ok(KeyValueStoreOp::PutKeyValue(db_key, self.as_store_bytes()?))
    }
}

#[cfg(test)]
mod tests {
    use super::*;
    use ssz::{Decode, Encode};
    use ssz_derive::{Decode, Encode};
    use tempfile::tempdir;

    #[derive(PartialEq, Debug, Encode, Decode)]
    struct StorableThing {
        a: u64,
        b: u64,
    }

    impl StoreItem for StorableThing {
        fn db_column() -> DBColumn {
            DBColumn::BeaconBlock
        }

        fn as_store_bytes(&self) -> Result<Vec<u8>, Error> {
            Ok(self.as_ssz_bytes())
        }

        fn from_store_bytes(bytes: &[u8]) -> Result<Self, Error> {
            Self::from_ssz_bytes(bytes).map_err(Into::into)
        }
    }

    fn test_impl(store: impl ItemStore<MinimalEthSpec>) {
        let key = Hash256::random();
        let item = StorableThing { a: 1, b: 42 };

        assert!(!store.exists::<StorableThing>(&key).unwrap());

        store.put(&key, &item).unwrap();

        assert!(store.exists::<StorableThing>(&key).unwrap());

        let retrieved = store.get(&key).unwrap().unwrap();
        assert_eq!(item, retrieved);

        store.delete::<StorableThing>(&key).unwrap();

        assert!(!store.exists::<StorableThing>(&key).unwrap());

        assert_eq!(store.get::<StorableThing>(&key).unwrap(), None);
    }

    #[test]
    fn simplediskdb() {
        let dir = tempdir().unwrap();
        let path = dir.path();
        let store = LevelDB::open(path).unwrap();

        test_impl(store);
    }

    #[test]
    fn memorydb() {
        let store = MemoryStore::open();

        test_impl(store);
    }

    #[test]
    fn exists() {
        let store = MemoryStore::<MinimalEthSpec>::open();
        let key = Hash256::random();
        let item = StorableThing { a: 1, b: 42 };

        assert!(!store.exists::<StorableThing>(&key).unwrap());

        store.put(&key, &item).unwrap();

        assert!(store.exists::<StorableThing>(&key).unwrap());

        store.delete::<StorableThing>(&key).unwrap();

        assert!(!store.exists::<StorableThing>(&key).unwrap());
    }
}<|MERGE_RESOLUTION|>--- conflicted
+++ resolved
@@ -32,11 +32,7 @@
 pub use self::hot_cold_store::{HotColdDB, HotStateSummary, Split};
 pub use self::leveldb_store::LevelDB;
 pub use self::memory_store::MemoryStore;
-<<<<<<< HEAD
-=======
-pub use self::partial_beacon_state::PartialBeaconState;
 pub use crate::metadata::BlobInfo;
->>>>>>> 57edc0f3
 pub use errors::Error;
 pub use impls::beacon_state::StorageContainer as BeaconStateStorageContainer;
 pub use metadata::AnchorInfo;
@@ -91,9 +87,8 @@
         self.iter_column_from(column, &vec![0; column.key_size()])
     }
 
-<<<<<<< HEAD
     fn iter_column_from<K: Key>(&self, column: DBColumn, from: &[u8]) -> ColumnIter<K>;
-=======
+
     fn iter_raw_entries(&self, _column: DBColumn, _prefix: &[u8]) -> RawEntryIter {
         Box::new(std::iter::empty())
     }
@@ -101,7 +96,6 @@
     fn iter_raw_keys(&self, _column: DBColumn, _prefix: &[u8]) -> RawKeyIter {
         Box::new(std::iter::empty())
     }
->>>>>>> 57edc0f3
 
     /// Iterate through all keys in a particular column.
     fn iter_column_keys(&self, column: DBColumn) -> ColumnKeyIter;
@@ -192,11 +186,7 @@
 pub enum StoreOp<'a, E: EthSpec> {
     PutBlock(Hash256, Arc<SignedBeaconBlock<E>>),
     PutState(Hash256, &'a BeaconState<E>),
-<<<<<<< HEAD
-=======
     PutBlobs(Hash256, BlobSidecarList<E>),
-    PutStateSummary(Hash256, HotStateSummary),
->>>>>>> 57edc0f3
     PutStateTemporaryFlag(Hash256),
     DeleteStateTemporaryFlag(Hash256),
     DeleteBlock(Hash256),
@@ -219,17 +209,14 @@
     /// - Value in cold DB: 8-byte slot of block.
     #[strum(serialize = "blk")]
     BeaconBlock,
-<<<<<<< HEAD
     /// Frozen beacon blocks.
     ///
     /// - Key: 8-byte slot.
     /// - Value: ZSTD-compressed SSZ-encoded blinded block.
     #[strum(serialize = "bbf")]
     BeaconBlockFrozen,
-=======
     #[strum(serialize = "blb")]
     BeaconBlob,
->>>>>>> 57edc0f3
     /// For full `BeaconState`s in the hot database (finalized or fork-boundary states).
     #[strum(serialize = "ste")]
     BeaconState,
@@ -305,6 +292,7 @@
             Self::BeaconMeta
             | Self::BeaconBlock
             | Self::BeaconState
+            | Self::BeaconBlob
             | Self::BeaconStateSummary
             | Self::BeaconStateTemporary
             | Self::ExecPayload
