use super::*;
use crate::hot_cold_store::HotColdDBError;
use crate::metrics;
use leveldb::compaction::Compaction;
use leveldb::database::batch::{Batch, Writebatch};
use leveldb::database::kv::KV;
use leveldb::database::Database;
use leveldb::error::Error as LevelDBError;
use leveldb::iterator::{Iterable, KeyIterator, LevelDBIterator};
use leveldb::options::{Options, ReadOptions, WriteOptions};
use parking_lot::{Mutex, MutexGuard};
use std::marker::PhantomData;
use std::path::Path;

/// A wrapped leveldb database.
pub struct LevelDB<E: EthSpec> {
    db: Database<BytesKey>,
    /// A mutex to synchronise sensitive read-write transactions.
    transaction_mutex: Mutex<()>,
    _phantom: PhantomData<E>,
}

impl<E: EthSpec> LevelDB<E> {
    /// Open a database at `path`, creating a new database if one does not already exist.
    pub fn open(path: &Path) -> Result<Self, Error> {
        let mut options = Options::new();

        options.create_if_missing = true;

        let db = Database::open(path, options)?;
        let transaction_mutex = Mutex::new(());

        Ok(Self {
            db,
            transaction_mutex,
            _phantom: PhantomData,
        })
    }

    fn read_options(&self) -> ReadOptions<BytesKey> {
        ReadOptions::new()
    }

    fn write_options(&self) -> WriteOptions {
        WriteOptions::new()
    }

    fn write_options_sync(&self) -> WriteOptions {
        let mut opts = WriteOptions::new();
        opts.sync = true;
        opts
    }

    fn put_bytes_with_options(
        &self,
        col: &str,
        key: &[u8],
        val: &[u8],
        opts: WriteOptions,
    ) -> Result<(), Error> {
        let column_key = get_key_for_col(col, key);

        metrics::inc_counter(&metrics::DISK_DB_WRITE_COUNT);
        metrics::inc_counter_by(&metrics::DISK_DB_WRITE_BYTES, val.len() as u64);
        let timer = metrics::start_timer(&metrics::DISK_DB_WRITE_TIMES);

        self.db
            .put(opts, BytesKey::from_vec(column_key), val)
            .map_err(Into::into)
            .map(|()| {
                metrics::stop_timer(timer);
            })
    }

    pub fn keys_iter(&self) -> KeyIterator<BytesKey> {
        self.db.keys_iter(self.read_options())
    }
}

impl<E: EthSpec> KeyValueStore<E> for LevelDB<E> {
    /// Store some `value` in `column`, indexed with `key`.
    fn put_bytes(&self, col: &str, key: &[u8], val: &[u8]) -> Result<(), Error> {
        self.put_bytes_with_options(col, key, val, self.write_options())
    }

    fn put_bytes_sync(&self, col: &str, key: &[u8], val: &[u8]) -> Result<(), Error> {
        self.put_bytes_with_options(col, key, val, self.write_options_sync())
    }

    fn sync(&self) -> Result<(), Error> {
        self.put_bytes_sync("sync", b"sync", b"sync")
    }

    /// Retrieve some bytes in `column` with `key`.
    fn get_bytes(&self, col: &str, key: &[u8]) -> Result<Option<Vec<u8>>, Error> {
        let column_key = get_key_for_col(col, key);

        metrics::inc_counter(&metrics::DISK_DB_READ_COUNT);
        let timer = metrics::start_timer(&metrics::DISK_DB_READ_TIMES);

        self.db
            .get(self.read_options(), BytesKey::from_vec(column_key))
            .map_err(Into::into)
            .map(|opt| {
                opt.map(|bytes| {
                    metrics::inc_counter_by(&metrics::DISK_DB_READ_BYTES, bytes.len() as u64);
                    metrics::stop_timer(timer);
                    bytes
                })
            })
    }

    /// Return `true` if `key` exists in `column`.
    fn key_exists(&self, col: &str, key: &[u8]) -> Result<bool, Error> {
        let column_key = get_key_for_col(col, key);

        metrics::inc_counter(&metrics::DISK_DB_EXISTS_COUNT);

        self.db
            .get(self.read_options(), BytesKey::from_vec(column_key))
            .map_err(Into::into)
            .map(|val| val.is_some())
    }

    /// Removes `key` from `column`.
    fn key_delete(&self, col: &str, key: &[u8]) -> Result<(), Error> {
        let column_key = get_key_for_col(col, key);

        metrics::inc_counter(&metrics::DISK_DB_DELETE_COUNT);

        self.db
            .delete(self.write_options(), BytesKey::from_vec(column_key))
            .map_err(Into::into)
    }

    fn do_atomically(&self, ops_batch: Vec<KeyValueStoreOp>) -> Result<(), Error> {
        let mut leveldb_batch = Writebatch::new();
        for op in ops_batch {
            match op {
                KeyValueStoreOp::PutKeyValue(key, value) => {
                    leveldb_batch.put(BytesKey::from_vec(key), &value);
                }

                KeyValueStoreOp::DeleteKey(key) => {
                    leveldb_batch.delete(BytesKey::from_vec(key));
                }
            }
        }
        self.db.write(self.write_options(), &leveldb_batch)?;
        Ok(())
    }

    fn begin_rw_transaction(&self) -> MutexGuard<()> {
        self.transaction_mutex.lock()
    }

    /// Compact all values in the states and states flag columns.
    fn compact(&self) -> Result<(), Error> {
        let endpoints = |column: DBColumn| {
            (
                BytesKey::from_vec(get_key_for_col(column.as_str(), Hash256::zero().as_bytes())),
                BytesKey::from_vec(get_key_for_col(
                    column.as_str(),
                    Hash256::repeat_byte(0xff).as_bytes(),
                )),
            )
        };

<<<<<<< HEAD
        for (start_key, end_key) in vec![
=======
        for (start_key, end_key) in [
            endpoints(DBColumn::BeaconStateTemporary),
>>>>>>> 14924dbc
            endpoints(DBColumn::BeaconState),
            endpoints(DBColumn::BeaconStateSummary),
        ] {
            self.db.compact(&start_key, &end_key);
        }
        Ok(())
    }

    fn iter_column_from<K: Key>(&self, column: DBColumn, from: &[u8]) -> ColumnIter<K> {
        let start_key = BytesKey::from_vec(get_key_for_col(column.into(), from));

        let iter = self.db.iter(self.read_options());
        iter.seek(&start_key);

        Box::new(
            iter.take_while(move |(key, _)| key.matches_column(column))
                .map(move |(bytes_key, value)| {
                    let key = bytes_key.remove_column_variable(column).ok_or_else(|| {
                        HotColdDBError::IterationError {
                            unexpected_key: bytes_key.clone(),
                        }
                    })?;
                    Ok((K::from_bytes(key)?, value))
                }),
        )
    }

    /// Iterate through all keys and values in a particular column.
    fn iter_column_keys<K: Key>(&self, column: DBColumn) -> ColumnKeyIter<K> {
        let start_key =
            BytesKey::from_vec(get_key_for_col(column.into(), &vec![0; column.key_size()]));

        let iter = self.db.keys_iter(self.read_options());
        iter.seek(&start_key);

        Box::new(
            iter.take_while(move |key| key.matches_column(column))
                .map(move |bytes_key| {
                    let key = bytes_key.remove_column_variable(column).ok_or_else(|| {
                        HotColdDBError::IterationError {
                            unexpected_key: bytes_key.clone(),
                        }
                    })?;
                    K::from_bytes(key)
                }),
        )
    }
}

impl<E: EthSpec> ItemStore<E> for LevelDB<E> {}

/// Used for keying leveldb.
#[derive(Debug, Clone, PartialEq, Eq, PartialOrd, Ord)]
pub struct BytesKey {
    key: Vec<u8>,
}

impl db_key::Key for BytesKey {
    fn from_u8(key: &[u8]) -> Self {
        Self { key: key.to_vec() }
    }

    fn as_slice<T, F: Fn(&[u8]) -> T>(&self, f: F) -> T {
        f(self.key.as_slice())
    }
}

impl BytesKey {
    /// Return `true` iff this `BytesKey` was created with the given `column`.
    pub fn matches_column(&self, column: DBColumn) -> bool {
        self.key.starts_with(column.as_bytes())
    }

    /// Remove the column from a 32 byte key, yielding the `Hash256` key.
    pub fn remove_column(&self, column: DBColumn) -> Option<Hash256> {
        let key = self.remove_column_variable(column)?;
        (column.key_size() == 32).then(|| Hash256::from_slice(key))
    }

    /// Remove the column from a key.
    ///
    /// Will return `None` if the value doesn't match the column or has the wrong length.
    pub fn remove_column_variable(&self, column: DBColumn) -> Option<&[u8]> {
        if self.matches_column(column) {
            let subkey = &self.key[column.as_bytes().len()..];
            if subkey.len() == column.key_size() {
                return Some(subkey);
            }
        }
        None
    }

    pub fn from_vec(key: Vec<u8>) -> Self {
        Self { key }
    }
}

impl From<LevelDBError> for Error {
    fn from(e: LevelDBError) -> Error {
        Error::DBError {
            message: format!("{:?}", e),
        }
    }
}<|MERGE_RESOLUTION|>--- conflicted
+++ resolved
@@ -166,12 +166,8 @@
             )
         };
 
-<<<<<<< HEAD
-        for (start_key, end_key) in vec![
-=======
         for (start_key, end_key) in [
             endpoints(DBColumn::BeaconStateTemporary),
->>>>>>> 14924dbc
             endpoints(DBColumn::BeaconState),
             endpoints(DBColumn::BeaconStateSummary),
         ] {
