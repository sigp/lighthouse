pub use lighthouse_metrics::{set_gauge, try_create_int_gauge, *};

use directory::size_of_dir;
use lazy_static::lazy_static;
use std::path::Path;

lazy_static! {
    /*
     * General
     */
    pub static ref DISK_DB_SIZE: Result<IntGauge> =
        try_create_int_gauge("store_disk_db_size", "Size of the hot on-disk database (bytes)");
    pub static ref FREEZER_DB_SIZE: Result<IntGauge> =
        try_create_int_gauge("store_freezer_db_size", "Size of the on-disk freezer database (bytes)");
    pub static ref DISK_DB_WRITE_BYTES: Result<IntCounter> = try_create_int_counter(
        "store_disk_db_write_bytes_total",
        "Number of bytes attempted to be written to the hot on-disk DB"
    );
    pub static ref DISK_DB_READ_BYTES: Result<IntCounter> = try_create_int_counter(
        "store_disk_db_read_bytes_total",
        "Number of bytes read from the hot on-disk DB"
    );
    pub static ref DISK_DB_READ_COUNT: Result<IntCounter> = try_create_int_counter(
        "store_disk_db_read_count_total",
        "Total number of reads to the hot on-disk DB"
    );
    pub static ref DISK_DB_WRITE_COUNT: Result<IntCounter> = try_create_int_counter(
        "store_disk_db_write_count_total",
        "Total number of writes to the hot on-disk DB"
    );
    pub static ref DISK_DB_READ_TIMES: Result<Histogram> = try_create_histogram(
        "store_disk_db_read_seconds",
        "Time taken to write bytes to store."
    );
    pub static ref DISK_DB_WRITE_TIMES: Result<Histogram> = try_create_histogram(
        "store_disk_db_write_seconds",
        "Time taken to write bytes to store."
    );
    pub static ref DISK_DB_EXISTS_COUNT: Result<IntCounter> = try_create_int_counter(
        "store_disk_db_exists_count_total",
        "Total number of checks if a key is in the hot on-disk DB"
    );
    pub static ref DISK_DB_DELETE_COUNT: Result<IntCounter> = try_create_int_counter(
        "store_disk_db_delete_count_total",
        "Total number of deletions from the hot on-disk DB"
    );
    /*
     * Beacon State
     */
    pub static ref BEACON_STATE_GET_COUNT: Result<IntCounter> = try_create_int_counter(
        "store_beacon_state_get_total",
        "Total number of beacon states requested from the store (cache or DB)"
    );
    pub static ref BEACON_STATE_HOT_GET_COUNT: Result<IntCounter> = try_create_int_counter(
        "store_beacon_state_hot_get_total",
        "Total number of hot beacon states requested from the store (cache or DB)"
    );
    pub static ref BEACON_STATE_READ_TIMES: Result<Histogram> = try_create_histogram(
        "store_beacon_state_read_seconds",
        "Total time required to read a BeaconState from the database"
    );
    pub static ref BEACON_STATE_READ_OVERHEAD_TIMES: Result<Histogram> = try_create_histogram(
        "store_beacon_state_read_overhead_seconds",
        "Overhead on reading a beacon state from the DB (e.g., decoding)"
    );
    pub static ref BEACON_STATE_READ_COUNT: Result<IntCounter> = try_create_int_counter(
        "store_beacon_state_read_total",
        "Total number of beacon state reads from the DB"
    );
    pub static ref BEACON_STATE_READ_BYTES: Result<IntCounter> = try_create_int_counter(
        "store_beacon_state_read_bytes_total",
        "Total number of beacon state bytes read from the DB"
    );
    pub static ref BEACON_STATE_WRITE_OVERHEAD_TIMES: Result<Histogram> = try_create_histogram(
        "store_beacon_state_write_overhead_seconds",
        "Overhead on writing a beacon state to the DB (e.g., encoding)"
    );
    pub static ref BEACON_STATE_WRITE_COUNT: Result<IntCounter> = try_create_int_counter(
        "store_beacon_state_write_total",
        "Total number of beacon state writes the DB"
    );
    pub static ref BEACON_STATE_WRITE_BYTES: Result<IntCounter> = try_create_int_counter(
        "store_beacon_state_write_bytes_total",
        "Total number of beacon state bytes written to the DB"
    );
    /*
     * Beacon Block
     */
    pub static ref BEACON_BLOCK_GET_COUNT: Result<IntCounter> = try_create_int_counter(
        "store_beacon_block_get_total",
        "Total number of beacon blocks requested from the store (cache or DB)"
    );
    pub static ref BEACON_BLOCK_CACHE_HIT_COUNT: Result<IntCounter> = try_create_int_counter(
        "store_beacon_block_cache_hit_total",
        "Number of hits to the store's block cache"
    );
    pub static ref BEACON_BLOBS_CACHE_HIT_COUNT: Result<IntCounter> = try_create_int_counter(
        "store_beacon_blobs_cache_hit_total",
        "Number of hits to the store's blob cache"
    );
<<<<<<< HEAD
    pub static ref BEACON_BLOCK_READ_TIMES: Result<Histogram> = try_create_histogram(
        "store_beacon_block_read_overhead_seconds",
        "Overhead on reading a beacon block from the DB (e.g., decoding)"
    );
    pub static ref BEACON_BLOCK_READ_COUNT: Result<IntCounter> = try_create_int_counter(
        "store_beacon_block_read_total",
        "Total number of beacon block reads from the DB"
    );
    pub static ref BEACON_BLOCK_READ_BYTES: Result<IntCounter> = try_create_int_counter(
        "store_beacon_block_read_bytes_total",
        "Total number of beacon block bytes read from the DB"
    );
    pub static ref BEACON_BLOCK_WRITE_TIMES: Result<Histogram> = try_create_histogram(
        "store_beacon_block_write_overhead_seconds",
        "Overhead on writing a beacon block to the DB (e.g., encoding)"
    );
    pub static ref BEACON_BLOCK_WRITE_COUNT: Result<IntCounter> = try_create_int_counter(
        "store_beacon_block_write_total",
        "Total number of beacon block writes the DB"
    );
    pub static ref BEACON_BLOCK_WRITE_BYTES: Result<IntCounter> = try_create_int_counter(
        "store_beacon_block_write_bytes_total",
        "Total number of beacon block bytes written to the DB"
    );

    /*
    * Caches
    */

    /*
    * Store metrics
    */
    pub static ref STORE_BEACON_BLOCK_CACHE_SIZE: Result<IntGauge> = try_create_int_gauge(
        "store_beacon_block_cache_size",
        "Current count of items in beacon store block cache",
    );
    pub static ref STORE_BEACON_BLOB_CACHE_SIZE: Result<IntGauge> = try_create_int_gauge(
        "store_beacon_blob_cache_size",
        "Current count of items in beacon store blob cache",
    );
    pub static ref STORE_BEACON_STATE_CACHE_SIZE: Result<IntGauge> = try_create_int_gauge(
        "store_beacon_state_cache_size",
        "Current count of items in beacon store state cache",
    );
    pub static ref STORE_BEACON_HISTORIC_STATE_CACHE_SIZE: Result<IntGauge> = try_create_int_gauge(
        "store_beacon_historic_state_cache_size",
        "Current count of items in beacon store historic state cache",
    );
    pub static ref STORE_BEACON_DIFF_BUFFER_CACHE_SIZE: Result<IntGauge> = try_create_int_gauge(
        "store_beacon_diff_buffer_cache_size",
        "Current count of items in beacon store diff buffer cache",
    );
    pub static ref STORE_BEACON_DIFF_BUFFER_CACHE_BYTE_SIZE: Result<IntGauge> = try_create_int_gauge(
        "store_beacon_diff_buffer_cache_byte_size",
        "Current byte size sum of all elements in beacon store diff buffer cache",
    );
    pub static ref STORE_BEACON_STATE_FREEZER_COMPRESS_TIME: Result<Histogram> = try_create_histogram(
        "store_beacon_state_compress_seconds",
        "Time taken to compress a state snapshot for the freezer DB",
    );
    pub static ref STORE_BEACON_STATE_FREEZER_DECOMPRESS_TIME: Result<Histogram> = try_create_histogram(
        "store_beacon_state_decompress_seconds",
        "Time taken to decompress a state snapshot for the freezer DB",
    );
    pub static ref STORE_BEACON_DIFF_BUFFER_APPLY_TIME: Result<Histogram> = try_create_histogram(
        "store_beacon_diff_buffer_apply_seconds",
        "Time taken to apply diff buffer to a state buffer",
    );
    pub static ref STORE_BEACON_DIFF_BUFFER_COMPUTE_TIME: Result<Histogram> = try_create_histogram(
        "store_beacon_diff_buffer_compute_seconds",
        "Time taken to compute diff buffer to a state buffer",
    );
    pub static ref STORE_BEACON_HDIFF_BUFFER_LOAD_TIME: Result<Histogram> = try_create_histogram(
        "store_beacon_hdiff_buffer_load_seconds",
        "Time taken to load an hdiff buffer",
    );
    pub static ref STORE_BEACON_DIFF_BUFFER_CACHE_HIT: Result<IntCounter> = try_create_int_counter(
        "store_beacon_diff_buffer_cache_hit_total",
        "Total count of diff buffer cache hits",
    );
    pub static ref STORE_BEACON_DIFF_BUFFER_CACHE_MISS: Result<IntCounter> = try_create_int_counter(
        "store_beacon_diff_buffer_cache_miss_total",
        "Total count of diff buffer cache miss",
    );
    pub static ref STORE_BEACON_REPLAYED_BLOCKS: Result<IntCounter> = try_create_int_counter(
        "store_beacon_replayed_blocks_total",
        "Total count of replayed blocks",
    );
=======
>>>>>>> 6856134d
}

/// Updates the global metrics registry with store-related information.
pub fn scrape_for_metrics(db_path: &Path, freezer_db_path: &Path) {
    let db_size = size_of_dir(db_path);
    set_gauge(&DISK_DB_SIZE, db_size as i64);
    let freezer_db_size = size_of_dir(freezer_db_path);
    set_gauge(&FREEZER_DB_SIZE, freezer_db_size as i64);
}<|MERGE_RESOLUTION|>--- conflicted
+++ resolved
@@ -98,7 +98,7 @@
         "store_beacon_blobs_cache_hit_total",
         "Number of hits to the store's blob cache"
     );
-<<<<<<< HEAD
+    // FIXME(sproul): re-delete/re-add?
     pub static ref BEACON_BLOCK_READ_TIMES: Result<Histogram> = try_create_histogram(
         "store_beacon_block_read_overhead_seconds",
         "Overhead on reading a beacon block from the DB (e.g., decoding)"
@@ -187,8 +187,6 @@
         "store_beacon_replayed_blocks_total",
         "Total count of replayed blocks",
     );
-=======
->>>>>>> 6856134d
 }
 
 /// Updates the global metrics registry with store-related information.
