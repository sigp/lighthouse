use crate::{
    get_key_for_col, leveldb_store::BytesKey, ColumnIter, ColumnKeyIter, DBColumn, Error,
    ItemStore, Key, KeyValueStore, KeyValueStoreOp,
};
use parking_lot::{Mutex, MutexGuard, RwLock};
use std::collections::BTreeMap;
use std::marker::PhantomData;
use types::*;

type DBMap = BTreeMap<BytesKey, Vec<u8>>;

/// A thread-safe `BTreeMap` wrapper.
pub struct MemoryStore<E: EthSpec> {
    db: RwLock<DBMap>,
    transaction_mutex: Mutex<()>,
    _phantom: PhantomData<E>,
}

impl<E: EthSpec> MemoryStore<E> {
    /// Create a new, empty database.
    pub fn open() -> Self {
        Self {
            db: RwLock::new(BTreeMap::new()),
            transaction_mutex: Mutex::new(()),
            _phantom: PhantomData,
        }
    }
}

impl<E: EthSpec> KeyValueStore<E> for MemoryStore<E> {
    /// Get the value of some key from the database. Returns `None` if the key does not exist.
    fn get_bytes(&self, col: &str, key: &[u8]) -> Result<Option<Vec<u8>>, Error> {
        let column_key = BytesKey::from_vec(get_key_for_col(col, key));
        Ok(self.db.read().get(&column_key).cloned())
    }

    /// Puts a key in the database.
    fn put_bytes(&self, col: &str, key: &[u8], val: &[u8]) -> Result<(), Error> {
        let column_key = BytesKey::from_vec(get_key_for_col(col, key));
        self.db.write().insert(column_key, val.to_vec());
<<<<<<< HEAD
=======
        self.col_keys
            .write()
            .entry(col.as_bytes().to_vec())
            .or_default()
            .insert(key.to_vec());
>>>>>>> c3321ddd
        Ok(())
    }

    fn put_bytes_sync(&self, col: &str, key: &[u8], val: &[u8]) -> Result<(), Error> {
        self.put_bytes(col, key, val)
    }

    fn sync(&self) -> Result<(), Error> {
        // no-op
        Ok(())
    }

    /// Return true if some key exists in some column.
    fn key_exists(&self, col: &str, key: &[u8]) -> Result<bool, Error> {
        let column_key = BytesKey::from_vec(get_key_for_col(col, key));
        Ok(self.db.read().contains_key(&column_key))
    }

    /// Delete some key from the database.
    fn key_delete(&self, col: &str, key: &[u8]) -> Result<(), Error> {
        let column_key = BytesKey::from_vec(get_key_for_col(col, key));
        self.db.write().remove(&column_key);
        Ok(())
    }

    fn do_atomically(&self, batch: Vec<KeyValueStoreOp>) -> Result<(), Error> {
        for op in batch {
            match op {
                KeyValueStoreOp::PutKeyValue(key, value) => {
                    self.db.write().insert(BytesKey::from_vec(key), value);
                }

                KeyValueStoreOp::DeleteKey(key) => {
                    self.db.write().remove(&BytesKey::from_vec(key));
                }
            }
        }
        Ok(())
    }

    fn iter_column_from<K: Key>(&self, column: DBColumn, from: &[u8]) -> ColumnIter<K> {
        // We use this awkward pattern because we can't lock the `self.db` field *and* maintain a
        // reference to the lock guard across calls to `.next()`. This would be require a
        // struct with a field (the iterator) which references another field (the lock guard).
        let start_key = BytesKey::from_vec(get_key_for_col(column.as_str(), from));
        let col = column.as_str();
        let keys = self
            .db
            .read()
            .range(start_key..)
            .take_while(|(k, _)| k.remove_column_variable(column).is_some())
            .filter_map(|(k, _)| k.remove_column_variable(column).map(|k| k.to_vec()))
            .collect::<Vec<_>>();
        Box::new(keys.into_iter().filter_map(move |key| {
            self.get_bytes(col, &key).transpose().map(|res| {
                let k = K::from_bytes(&key)?;
                let v = res?;
                Ok((k, v))
            })
        }))
    }

    fn iter_column_keys<K: Key>(&self, column: DBColumn) -> ColumnKeyIter<K> {
        Box::new(self.iter_column(column).map(|res| res.map(|(k, _)| k)))
    }

    fn begin_rw_transaction(&self) -> MutexGuard<()> {
        self.transaction_mutex.lock()
    }

    fn compact(&self) -> Result<(), Error> {
        Ok(())
    }
}

impl<E: EthSpec> ItemStore<E> for MemoryStore<E> {}<|MERGE_RESOLUTION|>--- conflicted
+++ resolved
@@ -38,14 +38,11 @@
     fn put_bytes(&self, col: &str, key: &[u8], val: &[u8]) -> Result<(), Error> {
         let column_key = BytesKey::from_vec(get_key_for_col(col, key));
         self.db.write().insert(column_key, val.to_vec());
-<<<<<<< HEAD
-=======
         self.col_keys
             .write()
             .entry(col.as_bytes().to_vec())
             .or_default()
             .insert(key.to_vec());
->>>>>>> c3321ddd
         Ok(())
     }
 
