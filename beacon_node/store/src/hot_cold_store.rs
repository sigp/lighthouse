use crate::chunked_vector::{
    store_updated_vector, BlockRoots, HistoricalRoots, HistoricalSummaries, RandaoMixes, StateRoots,
};
use crate::config::{
    OnDiskStoreConfig, StoreConfig, DEFAULT_SLOTS_PER_RESTORE_POINT,
    PREV_DEFAULT_SLOTS_PER_RESTORE_POINT,
};
use crate::database::interface::BeaconNodeBackend;
use crate::forwards_iter::{HybridForwardsBlockRootsIterator, HybridForwardsStateRootsIterator};
use crate::impls::beacon_state::{get_full_state, store_full_state};
use crate::iter::{BlockRootsIterator, ParentRootBlockIterator, RootsIterator};
use crate::memory_store::MemoryStore;
use crate::metadata::{
    AnchorInfo, BlobInfo, CompactionTimestamp, PruningCheckpoint, SchemaVersion, ANCHOR_INFO_KEY,
    BLOB_INFO_KEY, COMPACTION_TIMESTAMP_KEY, CONFIG_KEY, CURRENT_SCHEMA_VERSION,
    PRUNING_CHECKPOINT_KEY, SCHEMA_VERSION_KEY, SPLIT_KEY, STATE_UPPER_LIMIT_NO_RETAIN,
};
use crate::metrics;
use crate::{
    get_key_for_col, ChunkWriter, DBColumn, DatabaseBlock, Error, ItemStore, KeyValueStoreOp,
    PartialBeaconState, StoreItem, StoreOp,
};
use itertools::process_results;
use lru::LruCache;
use parking_lot::{Mutex, RwLock};
use serde::{Deserialize, Serialize};
use slog::{debug, error, info, trace, warn, Logger};
use ssz::{Decode, Encode};
use ssz_derive::{Decode, Encode};
use state_processing::{
    BlockProcessingError, BlockReplayer, SlotProcessingError, StateProcessingStrategy,
};
use std::cmp::min;
use std::convert::TryInto;
use std::marker::PhantomData;
use std::num::NonZeroUsize;
use std::path::Path;
use std::sync::Arc;
use std::time::Duration;
use types::blob_sidecar::BlobSidecarList;
use types::*;
use db_key::Key;

/// On-disk database that stores finalized states efficiently.
///
/// Stores vector fields like the `block_roots` and `state_roots` separately, and only stores
/// intermittent "restore point" states pre-finalization.
#[derive(Debug)]
pub struct HotColdDB<E: EthSpec, Hot: ItemStore<E>, Cold: ItemStore<E>> {
    /// The slot and state root at the point where the database is split between hot and cold.
    ///
    /// States with slots less than `split.slot` are in the cold DB, while states with slots
    /// greater than or equal are in the hot DB.
    pub(crate) split: RwLock<Split>,
    /// The starting slots for the range of blocks & states stored in the database.
    anchor_info: RwLock<Option<AnchorInfo>>,
    /// The starting slots for the range of blobs stored in the database.
    blob_info: RwLock<BlobInfo>,
    pub(crate) config: StoreConfig,
    /// Cold database containing compact historical data.
    pub cold_db: Cold,
    /// Database containing blobs. If None, store falls back to use `cold_db`.
    pub blobs_db: Cold,
    /// Hot database containing duplicated but quick-to-access recent data.
    ///
    /// The hot database also contains all blocks.
    pub hot_db: Hot,
    /// LRU cache of deserialized blocks and blobs. Updated whenever a block or blob is loaded.
    block_cache: Mutex<BlockCache<E>>,
    /// LRU cache of replayed states.
    state_cache: Mutex<LruCache<Slot, BeaconState<E>>>,
    /// Chain spec.
    pub(crate) spec: ChainSpec,
    /// Logger.
    pub(crate) log: Logger,
    /// Mere vessel for E.
    _phantom: PhantomData<E>,
}

#[derive(Debug)]
struct BlockCache<E: EthSpec> {
    block_cache: LruCache<Hash256, SignedBeaconBlock<E>>,
    blob_cache: LruCache<Hash256, BlobSidecarList<E>>,
}

impl<E: EthSpec> BlockCache<E> {
    pub fn new(size: NonZeroUsize) -> Self {
        Self {
            block_cache: LruCache::new(size),
            blob_cache: LruCache::new(size),
        }
    }
    pub fn put_block(&mut self, block_root: Hash256, block: SignedBeaconBlock<E>) {
        self.block_cache.put(block_root, block);
    }
    pub fn put_blobs(&mut self, block_root: Hash256, blobs: BlobSidecarList<E>) {
        self.blob_cache.put(block_root, blobs);
    }
    pub fn get_block<'a>(&'a mut self, block_root: &Hash256) -> Option<&'a SignedBeaconBlock<E>> {
        self.block_cache.get(block_root)
    }
    pub fn get_blobs<'a>(&'a mut self, block_root: &Hash256) -> Option<&'a BlobSidecarList<E>> {
        self.blob_cache.get(block_root)
    }
    pub fn delete_block(&mut self, block_root: &Hash256) {
        let _ = self.block_cache.pop(block_root);
    }
    pub fn delete_blobs(&mut self, block_root: &Hash256) {
        let _ = self.blob_cache.pop(block_root);
    }
    pub fn delete(&mut self, block_root: &Hash256) {
        let _ = self.block_cache.pop(block_root);
        let _ = self.blob_cache.pop(block_root);
    }
}

#[derive(Debug, PartialEq)]
pub enum HotColdDBError {
    UnsupportedSchemaVersion {
        target_version: SchemaVersion,
        current_version: SchemaVersion,
    },
    /// Recoverable error indicating that the database freeze point couldn't be updated
    /// due to the finalized block not lying on an epoch boundary (should be infrequent).
    FreezeSlotUnaligned(Slot),
    FreezeSlotError {
        current_split_slot: Slot,
        proposed_split_slot: Slot,
    },
    MissingStateToFreeze(Hash256),
    MissingRestorePointHash(u64),
    MissingRestorePoint(Hash256),
    MissingColdStateSummary(Hash256),
    MissingHotStateSummary(Hash256),
    MissingEpochBoundaryState(Hash256),
    MissingSplitState(Hash256, Slot),
    MissingExecutionPayload(Hash256),
    MissingFullBlockExecutionPayloadPruned(Hash256, Slot),
    MissingAnchorInfo,
    BlobsPreviouslyInDefaultStore,
    HotStateSummaryError(BeaconStateError),
    RestorePointDecodeError(ssz::DecodeError),
    BlockReplayBeaconError(BeaconStateError),
    BlockReplaySlotError(SlotProcessingError),
    BlockReplayBlockError(BlockProcessingError),
    MissingLowerLimitState(Slot),
    InvalidSlotsPerRestorePoint {
        slots_per_restore_point: u64,
        slots_per_historical_root: u64,
        slots_per_epoch: u64,
    },
    ZeroEpochsPerBlobPrune,
    BlobPruneLogicError,
    RestorePointBlockHashError(BeaconStateError),
    IterationError {
        unexpected_key: BytesKey,
    },
    FinalizedStateNotInHotDatabase {
        split_slot: Slot,
        request_slot: Slot,
        block_root: Hash256,
    },
    Rollback,
}

impl<E: EthSpec> HotColdDB<E, MemoryStore<E>, MemoryStore<E>> {
    pub fn open_ephemeral(
        config: StoreConfig,
        spec: ChainSpec,
        log: Logger,
    ) -> Result<HotColdDB<E, MemoryStore<E>, MemoryStore<E>>, Error> {
        Self::verify_config(&config)?;

        let db = HotColdDB {
            split: RwLock::new(Split::default()),
            anchor_info: RwLock::new(None),
            blob_info: RwLock::new(BlobInfo::default()),
            cold_db: MemoryStore::open(),
            blobs_db: MemoryStore::open(),
            hot_db: MemoryStore::open(),
            block_cache: Mutex::new(BlockCache::new(config.block_cache_size)),
            state_cache: Mutex::new(LruCache::new(config.historic_state_cache_size)),
            config,
            spec,
            log,
            _phantom: PhantomData,
        };

        Ok(db)
    }
}

impl<E: EthSpec> HotColdDB<E, BeaconNodeBackend<E>, BeaconNodeBackend<E>> {
    /// Open a new or existing database, with the given paths to the hot and cold DBs.
    ///
    /// The `slots_per_restore_point` parameter must be a divisor of `SLOTS_PER_HISTORICAL_ROOT`.
    ///
    /// The `migrate_schema` function is passed in so that the parent `BeaconChain` can provide
    /// context and access `BeaconChain`-level code without creating a circular dependency.
    pub fn open(
        hot_path: &Path,
        cold_path: &Path,
        blobs_db_path: &Path,
        migrate_schema: impl FnOnce(Arc<Self>, SchemaVersion, SchemaVersion) -> Result<(), Error>,
        config: StoreConfig,
        spec: ChainSpec,
        log: Logger,
    ) -> Result<Arc<Self>, Error> {
        Self::verify_slots_per_restore_point(config.slots_per_restore_point)?;

        let mut db = HotColdDB {
            split: RwLock::new(Split::default()),
            anchor_info: RwLock::new(None),
<<<<<<< HEAD
            cold_db: BeaconNodeBackend::open(&config, cold_path).unwrap(),
            hot_db: BeaconNodeBackend::open(&config, hot_path).unwrap(),
            block_cache: Mutex::new(LruCache::new(config.block_cache_size)),
=======
            blob_info: RwLock::new(BlobInfo::default()),
            cold_db: LevelDB::open(cold_path)?,
            blobs_db: LevelDB::open(blobs_db_path)?,
            hot_db: LevelDB::open(hot_path)?,
            block_cache: Mutex::new(BlockCache::new(config.block_cache_size)),
>>>>>>> 0f345c7e
            state_cache: Mutex::new(LruCache::new(config.historic_state_cache_size)),
            config,
            spec,
            log,
            _phantom: PhantomData,
        };

        // Allow the slots-per-restore-point value to stay at the previous default if the config
        // uses the new default. Don't error on a failed read because the config itself may need
        // migrating.
        if let Ok(Some(disk_config)) = db.load_config() {
            if !db.config.slots_per_restore_point_set_explicitly
                && disk_config.slots_per_restore_point == PREV_DEFAULT_SLOTS_PER_RESTORE_POINT
                && db.config.slots_per_restore_point == DEFAULT_SLOTS_PER_RESTORE_POINT
            {
                debug!(
                    db.log,
                    "Ignoring slots-per-restore-point config in favour of on-disk value";
                    "config" => db.config.slots_per_restore_point,
                    "on_disk" => disk_config.slots_per_restore_point,
                );

                // Mutate the in-memory config so that it's compatible.
                db.config.slots_per_restore_point = PREV_DEFAULT_SLOTS_PER_RESTORE_POINT;
            }
        }

        // Load the previous split slot from the database (if any). This ensures we can
        // stop and restart correctly. This needs to occur *before* running any migrations
        // because some migrations load states and depend on the split.
        if let Some(split) = db.load_split()? {
            *db.split.write() = split;
            *db.anchor_info.write() = db.load_anchor_info()?;

            info!(
                db.log,
                "Hot-Cold DB initialized";
                "split_slot" => split.slot,
                "split_state" => ?split.state_root
            );
        }

        // Open separate blobs directory if configured and same configuration was used on previous
        // run.
        let blob_info = db.load_blob_info()?;
        let deneb_fork_slot = db
            .spec
            .deneb_fork_epoch
            .map(|epoch| epoch.start_slot(E::slots_per_epoch()));
        let new_blob_info = match &blob_info {
            Some(blob_info) => {
                // If the oldest block slot is already set do not allow the blob DB path to be
                // changed (require manual migration).
                if blob_info.oldest_blob_slot.is_some() && !blob_info.blobs_db {
                    return Err(HotColdDBError::BlobsPreviouslyInDefaultStore.into());
                }
                // Set the oldest blob slot to the Deneb fork slot if it is not yet set.
                // Always initialize `blobs_db` to true, we no longer support storing the blobs
                // in the freezer DB, because the UX is strictly worse for relocating the DB.
                let oldest_blob_slot = blob_info.oldest_blob_slot.or(deneb_fork_slot);
                BlobInfo {
                    oldest_blob_slot,
                    blobs_db: true,
                }
            }
            // First start.
            None => BlobInfo {
                // Set the oldest blob slot to the Deneb fork slot if it is not yet set.
                oldest_blob_slot: deneb_fork_slot,
                blobs_db: true,
            },
        };
        db.compare_and_set_blob_info_with_write(<_>::default(), new_blob_info.clone())?;
        info!(
            db.log,
            "Blob DB initialized";
            "path" => ?blobs_db_path,
            "oldest_blob_slot" => ?new_blob_info.oldest_blob_slot,
        );

        // Ensure that the schema version of the on-disk database matches the software.
        // If the version is mismatched, an automatic migration will be attempted.
        let db = Arc::new(db);
        if let Some(schema_version) = db.load_schema_version()? {
            debug!(
                db.log,
                "Attempting schema migration";
                "from_version" => schema_version.as_u64(),
                "to_version" => CURRENT_SCHEMA_VERSION.as_u64(),
            );
            migrate_schema(db.clone(), schema_version, CURRENT_SCHEMA_VERSION)?;
        } else {
            db.store_schema_version(CURRENT_SCHEMA_VERSION)?;
        }

        // Ensure that any on-disk config is compatible with the supplied config.
        if let Some(disk_config) = db.load_config()? {
            db.config.check_compatibility(&disk_config)?;
        }
        db.store_config()?;

        // Run a garbage collection pass.
        db.remove_garbage()?;

        // If configured, run a foreground compaction pass.
        if db.config.compact_on_init {
            info!(db.log, "Running foreground compaction");
            db.compact()?;
            info!(db.log, "Foreground compaction complete");
        }

        Ok(db)
    }

    /// Return an iterator over the state roots of all temporary states.
    pub fn iter_temporary_state_roots(&self) -> impl Iterator<Item = Result<Hash256, Error>> + '_ {
        self.hot_db
            .iter_temporary_state_roots(DBColumn::BeaconStateTemporary)
    }
}

impl<E: EthSpec, Hot: ItemStore<E>, Cold: ItemStore<E>> HotColdDB<E, Hot, Cold> {
    /// Store a block and update the LRU cache.
    pub fn put_block(
        &self,
        block_root: &Hash256,
        block: SignedBeaconBlock<E>,
    ) -> Result<(), Error> {
        // Store on disk.
        let mut ops = Vec::with_capacity(2);
        let block = self.block_as_kv_store_ops(block_root, block, &mut ops)?;
        self.hot_db.do_atomically(ops)?;
        // Update cache.
        self.block_cache.lock().put_block(*block_root, block);
        Ok(())
    }

    /// Prepare a signed beacon block for storage in the database.
    ///
    /// Return the original block for re-use after storage. It's passed by value so it can be
    /// cracked open and have its payload extracted.
    pub fn block_as_kv_store_ops(
        &self,
        key: &Hash256,
        block: SignedBeaconBlock<E>,
        ops: &mut Vec<KeyValueStoreOp>,
    ) -> Result<SignedBeaconBlock<E>, Error> {
        // Split block into blinded block and execution payload.
        let (blinded_block, payload) = block.into();

        // Store blinded block.
        self.blinded_block_as_kv_store_ops(key, &blinded_block, ops);

        // Store execution payload if present.
        if let Some(ref execution_payload) = payload {
            ops.push(execution_payload.as_kv_store_op(*key));
        }

        // Re-construct block. This should always succeed.
        blinded_block
            .try_into_full_block(payload)
            .ok_or(Error::AddPayloadLogicError)
    }

    /// Prepare a signed beacon block for storage in the datbase *without* its payload.
    pub fn blinded_block_as_kv_store_ops(
        &self,
        key: &Hash256,
        blinded_block: &SignedBeaconBlock<E, BlindedPayload<E>>,
        ops: &mut Vec<KeyValueStoreOp>,
    ) {
        let db_key = get_key_for_col(DBColumn::BeaconBlock.into(), key.as_bytes());
        ops.push(KeyValueStoreOp::PutKeyValue(
            db_key,
            blinded_block.as_ssz_bytes(),
        ));
    }

    pub fn try_get_full_block(
        &self,
        block_root: &Hash256,
    ) -> Result<Option<DatabaseBlock<E>>, Error> {
        metrics::inc_counter(&metrics::BEACON_BLOCK_GET_COUNT);

        // Check the cache.
        if let Some(block) = self.block_cache.lock().get_block(block_root) {
            metrics::inc_counter(&metrics::BEACON_BLOCK_CACHE_HIT_COUNT);
            return Ok(Some(DatabaseBlock::Full(block.clone())));
        }

        // Load the blinded block.
        let Some(blinded_block) = self.get_blinded_block(block_root)? else {
            return Ok(None);
        };

        // If the block is after the split point then we should have the full execution payload
        // stored in the database. If it isn't but payload pruning is disabled, try to load it
        // on-demand.
        //
        // Hold the split lock so that it can't change while loading the payload.
        let split = self.split.read_recursive();

        let block = if blinded_block.message().execution_payload().is_err()
            || blinded_block.slot() >= split.slot
        {
            // Re-constructing the full block should always succeed here.
            let full_block = self.make_full_block(block_root, blinded_block)?;

            // Add to cache.
            self.block_cache
                .lock()
                .put_block(*block_root, full_block.clone());

            DatabaseBlock::Full(full_block)
        } else if !self.config.prune_payloads {
            // If payload pruning is disabled there's a chance we may have the payload of
            // this finalized block. Attempt to load it but don't error in case it's missing.
            let fork_name = blinded_block.fork_name(&self.spec)?;
            if let Some(payload) = self.get_execution_payload(block_root, fork_name)? {
                DatabaseBlock::Full(
                    blinded_block
                        .try_into_full_block(Some(payload))
                        .ok_or(Error::AddPayloadLogicError)?,
                )
            } else {
                DatabaseBlock::Blinded(blinded_block)
            }
        } else {
            DatabaseBlock::Blinded(blinded_block)
        };
        drop(split);

        Ok(Some(block))
    }

    /// Fetch a full block with execution payload from the store.
    pub fn get_full_block(
        &self,
        block_root: &Hash256,
    ) -> Result<Option<SignedBeaconBlock<E>>, Error> {
        match self.try_get_full_block(block_root)? {
            Some(DatabaseBlock::Full(block)) => Ok(Some(block)),
            Some(DatabaseBlock::Blinded(block)) => Err(
                HotColdDBError::MissingFullBlockExecutionPayloadPruned(*block_root, block.slot())
                    .into(),
            ),
            None => Ok(None),
        }
    }

    /// Convert a blinded block into a full block by loading its execution payload if necessary.
    pub fn make_full_block(
        &self,
        block_root: &Hash256,
        blinded_block: SignedBeaconBlock<E, BlindedPayload<E>>,
    ) -> Result<SignedBeaconBlock<E>, Error> {
        if blinded_block.message().execution_payload().is_ok() {
            let fork_name = blinded_block.fork_name(&self.spec)?;
            let execution_payload = self
                .get_execution_payload(block_root, fork_name)?
                .ok_or(HotColdDBError::MissingExecutionPayload(*block_root))?;
            blinded_block.try_into_full_block(Some(execution_payload))
        } else {
            blinded_block.try_into_full_block(None)
        }
        .ok_or(Error::AddPayloadLogicError)
    }

    pub fn get_blinded_block(
        &self,
        block_root: &Hash256,
    ) -> Result<Option<SignedBeaconBlock<E, BlindedPayload<E>>>, Error> {
        self.get_block_with(block_root, |bytes| {
            SignedBeaconBlock::from_ssz_bytes(bytes, &self.spec)
        })
    }

    /// Fetch a block from the store, ignoring which fork variant it *should* be for.
    pub fn get_block_any_variant<Payload: AbstractExecPayload<E>>(
        &self,
        block_root: &Hash256,
    ) -> Result<Option<SignedBeaconBlock<E, Payload>>, Error> {
        self.get_block_with(block_root, SignedBeaconBlock::any_from_ssz_bytes)
    }

    /// Fetch a block from the store using a custom decode function.
    ///
    /// This is useful for e.g. ignoring the slot-indicated fork to forcefully load a block as if it
    /// were for a different fork.
    pub fn get_block_with<Payload: AbstractExecPayload<E>>(
        &self,
        block_root: &Hash256,
        decoder: impl FnOnce(&[u8]) -> Result<SignedBeaconBlock<E, Payload>, ssz::DecodeError>,
    ) -> Result<Option<SignedBeaconBlock<E, Payload>>, Error> {
        self.hot_db
            .get_bytes(DBColumn::BeaconBlock.into(), block_root.as_bytes())?
            .map(|block_bytes| decoder(&block_bytes))
            .transpose()
            .map_err(|e| e.into())
    }

    /// Load the execution payload for a block from disk.
    /// This method deserializes with the proper fork.
    pub fn get_execution_payload(
        &self,
        block_root: &Hash256,
        fork_name: ForkName,
    ) -> Result<Option<ExecutionPayload<E>>, Error> {
        let column = ExecutionPayload::<E>::db_column().into();
        let key = block_root.as_bytes();

        match self.hot_db.get_bytes(column, key)? {
            Some(bytes) => Ok(Some(ExecutionPayload::from_ssz_bytes(&bytes, fork_name)?)),
            None => Ok(None),
        }
    }

    /// Load the execution payload for a block from disk.
    /// DANGEROUS: this method just guesses the fork.
    pub fn get_execution_payload_dangerous_fork_agnostic(
        &self,
        block_root: &Hash256,
    ) -> Result<Option<ExecutionPayload<E>>, Error> {
        self.get_item(block_root)
    }

    /// Check if the execution payload for a block exists on disk.
    pub fn execution_payload_exists(&self, block_root: &Hash256) -> Result<bool, Error> {
        self.get_item::<ExecutionPayload<E>>(block_root)
            .map(|payload| payload.is_some())
    }

    /// Check if the blobs for a block exists on disk.
    pub fn blobs_exist(&self, block_root: &Hash256) -> Result<bool, Error> {
        self.blobs_db
            .key_exists(DBColumn::BeaconBlob.into(), block_root.as_bytes())
    }

    /// Determine whether a block exists in the database.
    pub fn block_exists(&self, block_root: &Hash256) -> Result<bool, Error> {
        self.hot_db
            .key_exists(DBColumn::BeaconBlock.into(), block_root.as_bytes())
    }

    /// Delete a block from the store and the block cache.
    pub fn delete_block(&self, block_root: &Hash256) -> Result<(), Error> {
        self.block_cache.lock().delete(block_root);
        self.hot_db
            .key_delete(DBColumn::BeaconBlock.into(), block_root.as_bytes())?;
        self.hot_db
            .key_delete(DBColumn::ExecPayload.into(), block_root.as_bytes())?;
        self.blobs_db
            .key_delete(DBColumn::BeaconBlob.into(), block_root.as_bytes())
    }

    pub fn put_blobs(&self, block_root: &Hash256, blobs: BlobSidecarList<E>) -> Result<(), Error> {
        self.blobs_db.put_bytes(
            DBColumn::BeaconBlob.into(),
            block_root.as_bytes(),
            &blobs.as_ssz_bytes(),
        )?;
        self.block_cache.lock().put_blobs(*block_root, blobs);
        Ok(())
    }

    pub fn blobs_as_kv_store_ops(
        &self,
        key: &Hash256,
        blobs: BlobSidecarList<E>,
        ops: &mut Vec<KeyValueStoreOp>,
    ) {
        let db_key = get_key_for_col(DBColumn::BeaconBlob.into(), key.as_bytes());
        ops.push(KeyValueStoreOp::PutKeyValue(db_key, blobs.as_ssz_bytes()));
    }

    pub fn put_state_summary(
        &self,
        state_root: &Hash256,
        summary: HotStateSummary,
    ) -> Result<(), Error> {
        self.hot_db.put(state_root, &summary).map_err(Into::into)
    }

    /// Store a state in the store.
    pub fn put_state(&self, state_root: &Hash256, state: &BeaconState<E>) -> Result<(), Error> {
        let mut ops: Vec<KeyValueStoreOp> = Vec::new();
        if state.slot() < self.get_split_slot() {
            self.store_cold_state(state_root, state, &mut ops)?;
            self.cold_db.do_atomically(ops)
        } else {
            self.store_hot_state(state_root, state, &mut ops)?;
            self.hot_db.do_atomically(ops)
        }
    }

    /// Fetch a state from the store.
    ///
    /// If `slot` is provided then it will be used as a hint as to which database should
    /// be checked. Importantly, if the slot hint is provided and indicates a slot that lies
    /// in the freezer database, then only the freezer database will be accessed and `Ok(None)`
    /// will be returned if the provided `state_root` doesn't match the state root of the
    /// frozen state at `slot`. Consequently, if a state from a non-canonical chain is desired, it's
    /// best to set `slot` to `None`, or call `load_hot_state` directly.
    pub fn get_state(
        &self,
        state_root: &Hash256,
        slot: Option<Slot>,
    ) -> Result<Option<BeaconState<E>>, Error> {
        metrics::inc_counter(&metrics::BEACON_STATE_GET_COUNT);

        if let Some(slot) = slot {
            if slot < self.get_split_slot() {
                // Although we could avoid a DB lookup by shooting straight for the
                // frozen state using `load_cold_state_by_slot`, that would be incorrect
                // in the case where the caller provides a `state_root` that's off the canonical
                // chain. This way we avoid returning a state that doesn't match `state_root`.
                self.load_cold_state(state_root)
            } else {
                self.load_hot_state(state_root, StateProcessingStrategy::Accurate)
            }
        } else {
            match self.load_hot_state(state_root, StateProcessingStrategy::Accurate)? {
                Some(state) => Ok(Some(state)),
                None => self.load_cold_state(state_root),
            }
        }
    }

    /// Fetch a state from the store, but don't compute all of the values when replaying blocks
    /// upon that state (e.g., state roots). Additionally, only states from the hot store are
    /// returned.
    ///
    /// See `Self::get_advanced_hot_state` for information about `max_slot`.
    ///
    /// ## Warning
    ///
    /// The returned state **is not a valid beacon state**, it can only be used for obtaining
    /// shuffling to process attestations. At least the following components of the state will be
    /// broken/invalid:
    ///
    /// - `state.state_roots`
    /// - `state.block_roots`
    pub fn get_inconsistent_state_for_attestation_verification_only(
        &self,
        block_root: &Hash256,
        max_slot: Slot,
        state_root: Hash256,
    ) -> Result<Option<(Hash256, BeaconState<E>)>, Error> {
        metrics::inc_counter(&metrics::BEACON_STATE_GET_COUNT);
        self.get_advanced_hot_state_with_strategy(
            *block_root,
            max_slot,
            state_root,
            StateProcessingStrategy::Inconsistent,
        )
    }

    /// Get a state with `latest_block_root == block_root` advanced through to at most `max_slot`.
    ///
    /// The `state_root` argument is used to look up the block's un-advanced state in case an
    /// advanced state is not found.
    ///
    /// Return the `(result_state_root, state)` satisfying:
    ///
    /// - `result_state_root == state.canonical_root()`
    /// - `state.slot() <= max_slot`
    /// - `state.get_latest_block_root(result_state_root) == block_root`
    ///
    /// Presently this is only used to avoid loading the un-advanced split state, but in future will
    /// be expanded to return states from an in-memory cache.
    pub fn get_advanced_hot_state(
        &self,
        block_root: Hash256,
        max_slot: Slot,
        state_root: Hash256,
    ) -> Result<Option<(Hash256, BeaconState<E>)>, Error> {
        self.get_advanced_hot_state_with_strategy(
            block_root,
            max_slot,
            state_root,
            StateProcessingStrategy::Accurate,
        )
    }

    /// Same as `get_advanced_hot_state` but taking a `StateProcessingStrategy`.
    pub fn get_advanced_hot_state_with_strategy(
        &self,
        block_root: Hash256,
        max_slot: Slot,
        state_root: Hash256,
        state_processing_strategy: StateProcessingStrategy,
    ) -> Result<Option<(Hash256, BeaconState<E>)>, Error> {
        // Hold a read lock on the split point so it can't move while we're trying to load the
        // state.
        let split = self.split.read_recursive();

        // Sanity check max-slot against the split slot.
        if max_slot < split.slot {
            return Err(HotColdDBError::FinalizedStateNotInHotDatabase {
                split_slot: split.slot,
                request_slot: max_slot,
                block_root,
            }
            .into());
        }

        let state_root = if block_root == split.block_root && split.slot <= max_slot {
            split.state_root
        } else {
            state_root
        };
        let state = self
            .load_hot_state(&state_root, state_processing_strategy)?
            .map(|state| (state_root, state));
        drop(split);
        Ok(state)
    }

    /// Delete a state, ensuring it is removed from the LRU cache, as well as from on-disk.
    ///
    /// It is assumed that all states being deleted reside in the hot DB, even if their slot is less
    /// than the split point. You shouldn't delete states from the finalized portion of the chain
    /// (which are frozen, and won't be deleted), or valid descendents of the finalized checkpoint
    /// (which will be deleted by this function but shouldn't be).
    pub fn delete_state(&self, state_root: &Hash256, slot: Slot) -> Result<(), Error> {
        // Delete the state summary.
        self.hot_db
            .key_delete(DBColumn::BeaconStateSummary.into(), state_root.as_bytes())?;

        // Delete the full state if it lies on an epoch boundary.
        if slot % E::slots_per_epoch() == 0 {
            self.hot_db
                .key_delete(DBColumn::BeaconState.into(), state_root.as_bytes())?;
        }

        Ok(())
    }

    pub fn forwards_block_roots_iterator(
        &self,
        start_slot: Slot,
        end_state: BeaconState<E>,
        end_block_root: Hash256,
        spec: &ChainSpec,
    ) -> Result<impl Iterator<Item = Result<(Hash256, Slot), Error>> + '_, Error> {
        HybridForwardsBlockRootsIterator::new(
            self,
            start_slot,
            None,
            || Ok((end_state, end_block_root)),
            spec,
        )
    }

    pub fn forwards_block_roots_iterator_until(
        &self,
        start_slot: Slot,
        end_slot: Slot,
        get_state: impl FnOnce() -> Result<(BeaconState<E>, Hash256), Error>,
        spec: &ChainSpec,
    ) -> Result<HybridForwardsBlockRootsIterator<E, Hot, Cold>, Error> {
        HybridForwardsBlockRootsIterator::new(self, start_slot, Some(end_slot), get_state, spec)
    }

    pub fn forwards_state_roots_iterator(
        &self,
        start_slot: Slot,
        end_state_root: Hash256,
        end_state: BeaconState<E>,
        spec: &ChainSpec,
    ) -> Result<impl Iterator<Item = Result<(Hash256, Slot), Error>> + '_, Error> {
        HybridForwardsStateRootsIterator::new(
            self,
            start_slot,
            None,
            || Ok((end_state, end_state_root)),
            spec,
        )
    }

    pub fn forwards_state_roots_iterator_until(
        &self,
        start_slot: Slot,
        end_slot: Slot,
        get_state: impl FnOnce() -> Result<(BeaconState<E>, Hash256), Error>,
        spec: &ChainSpec,
    ) -> Result<HybridForwardsStateRootsIterator<E, Hot, Cold>, Error> {
        HybridForwardsStateRootsIterator::new(self, start_slot, Some(end_slot), get_state, spec)
    }

    /// Load an epoch boundary state by using the hot state summary look-up.
    ///
    /// Will fall back to the cold DB if a hot state summary is not found.
    pub fn load_epoch_boundary_state(
        &self,
        state_root: &Hash256,
    ) -> Result<Option<BeaconState<E>>, Error> {
        if let Some(HotStateSummary {
            epoch_boundary_state_root,
            ..
        }) = self.load_hot_state_summary(state_root)?
        {
            // NOTE: minor inefficiency here because we load an unnecessary hot state summary
            //
            // `StateProcessingStrategy` should be irrelevant here since we never replay blocks for an epoch
            // boundary state in the hot DB.
            let state = self
                .load_hot_state(
                    &epoch_boundary_state_root,
                    StateProcessingStrategy::Accurate,
                )?
                .ok_or(HotColdDBError::MissingEpochBoundaryState(
                    epoch_boundary_state_root,
                ))?;
            Ok(Some(state))
        } else {
            // Try the cold DB
            match self.load_cold_state_slot(state_root)? {
                Some(state_slot) => {
                    let epoch_boundary_slot =
                        state_slot / E::slots_per_epoch() * E::slots_per_epoch();
                    self.load_cold_state_by_slot(epoch_boundary_slot)
                }
                None => Ok(None),
            }
        }
    }

    pub fn put_item<I: StoreItem>(&self, key: &Hash256, item: &I) -> Result<(), Error> {
        self.hot_db.put(key, item)
    }

    pub fn get_item<I: StoreItem>(&self, key: &Hash256) -> Result<Option<I>, Error> {
        self.hot_db.get(key)
    }

    pub fn item_exists<I: StoreItem>(&self, key: &Hash256) -> Result<bool, Error> {
        self.hot_db.exists::<I>(key)
    }

    /// Convert a batch of `StoreOp` to a batch of `KeyValueStoreOp`.
    pub fn convert_to_kv_batch(
        &self,
        batch: Vec<StoreOp<E>>,
    ) -> Result<Vec<KeyValueStoreOp>, Error> {
        let mut key_value_batch = Vec::with_capacity(batch.len());
        for op in batch {
            match op {
                StoreOp::PutBlock(block_root, block) => {
                    self.block_as_kv_store_ops(
                        &block_root,
                        block.as_ref().clone(),
                        &mut key_value_batch,
                    )?;
                }

                StoreOp::PutState(state_root, state) => {
                    self.store_hot_state(&state_root, state, &mut key_value_batch)?;
                }

                StoreOp::PutBlobs(block_root, blobs) => {
                    self.blobs_as_kv_store_ops(&block_root, blobs, &mut key_value_batch);
                }

                StoreOp::PutStateSummary(state_root, summary) => {
                    key_value_batch.push(summary.as_kv_store_op(state_root));
                }

                StoreOp::PutStateTemporaryFlag(state_root) => {
                    key_value_batch.push(TemporaryFlag.as_kv_store_op(state_root));
                }

                StoreOp::DeleteStateTemporaryFlag(state_root) => {
                    let db_key =
                        get_key_for_col(TemporaryFlag::db_column().into(), state_root.as_bytes());
                    key_value_batch.push(KeyValueStoreOp::DeleteKey(db_key));
                }

                StoreOp::DeleteBlock(block_root) => {
                    let key = get_key_for_col(DBColumn::BeaconBlock.into(), block_root.as_bytes());
                    key_value_batch.push(KeyValueStoreOp::DeleteKey(key));
                }

                StoreOp::DeleteBlobs(block_root) => {
                    let key = get_key_for_col(DBColumn::BeaconBlob.into(), block_root.as_bytes());
                    key_value_batch.push(KeyValueStoreOp::DeleteKey(key));
                }

                StoreOp::DeleteState(state_root, slot) => {
                    let state_summary_key =
                        get_key_for_col(DBColumn::BeaconStateSummary.into(), state_root.as_bytes());
                    key_value_batch.push(KeyValueStoreOp::DeleteKey(state_summary_key));

                    if slot.map_or(true, |slot| slot % E::slots_per_epoch() == 0) {
                        let state_key =
                            get_key_for_col(DBColumn::BeaconState.into(), state_root.as_bytes());
                        key_value_batch.push(KeyValueStoreOp::DeleteKey(state_key));
                    }
                }

                StoreOp::DeleteExecutionPayload(block_root) => {
                    let key = get_key_for_col(DBColumn::ExecPayload.into(), block_root.as_bytes());
                    key_value_batch.push(KeyValueStoreOp::DeleteKey(key));
                }

                StoreOp::KeyValueOp(kv_op) => {
                    key_value_batch.push(kv_op);
                }
            }
        }
        Ok(key_value_batch)
    }

    pub fn do_atomically_with_block_and_blobs_cache(
        &self,
        batch: Vec<StoreOp<E>>,
    ) -> Result<(), Error> {
        let mut blobs_to_delete = Vec::new();
        let (blobs_ops, hot_db_ops): (Vec<StoreOp<E>>, Vec<StoreOp<E>>) =
            batch.into_iter().partition(|store_op| match store_op {
                StoreOp::PutBlobs(_, _) => true,
                StoreOp::DeleteBlobs(block_root) => {
                    match self.get_blobs(block_root) {
                        Ok(Some(blob_sidecar_list)) => {
                            blobs_to_delete.push((*block_root, blob_sidecar_list));
                        }
                        Err(e) => {
                            error!(
                                self.log, "Error getting blobs";
                                "block_root" => %block_root,
                                "error" => ?e
                            );
                        }
                        _ => (),
                    }
                    true
                }
                StoreOp::PutBlock(_, _) | StoreOp::DeleteBlock(_) => false,
                _ => false,
            });

        // Update database whilst holding a lock on cache, to ensure that the cache updates
        // atomically with the database.
        let mut guard = self.block_cache.lock();

        let blob_cache_ops = blobs_ops.clone();
        // Try to execute blobs store ops.
        self.blobs_db
            .do_atomically(self.convert_to_kv_batch(blobs_ops)?)?;

        let hot_db_cache_ops = hot_db_ops.clone();
        // Try to execute hot db store ops.
        let tx_res = match self.convert_to_kv_batch(hot_db_ops) {
            Ok(kv_store_ops) => self.hot_db.do_atomically(kv_store_ops),
            Err(e) => Err(e),
        };
        // Rollback on failure
        if let Err(e) = tx_res {
            error!(
                self.log,
                "Database write failed";
                "error" => ?e,
                "action" => "reverting blob DB changes"
            );
            let mut blob_cache_ops = blob_cache_ops;
            for op in blob_cache_ops.iter_mut() {
                let reverse_op = match op {
                    StoreOp::PutBlobs(block_root, _) => StoreOp::DeleteBlobs(*block_root),
                    StoreOp::DeleteBlobs(_) => match blobs_to_delete.pop() {
                        Some((block_root, blobs)) => StoreOp::PutBlobs(block_root, blobs),
                        None => return Err(HotColdDBError::Rollback.into()),
                    },
                    _ => return Err(HotColdDBError::Rollback.into()),
                };
                *op = reverse_op;
            }
            self.blobs_db
                .do_atomically(self.convert_to_kv_batch(blob_cache_ops)?)?;
            return Err(e);
        }

        for op in hot_db_cache_ops {
            match op {
                StoreOp::PutBlock(block_root, block) => {
                    guard.put_block(block_root, (*block).clone());
                }

                StoreOp::PutBlobs(_, _) => (),

                StoreOp::PutState(_, _) => (),

                StoreOp::PutStateSummary(_, _) => (),

                StoreOp::PutStateTemporaryFlag(_) => (),

                StoreOp::DeleteStateTemporaryFlag(_) => (),

                StoreOp::DeleteBlock(block_root) => {
                    guard.delete_block(&block_root);
                }

                StoreOp::DeleteBlobs(_) => (),

                StoreOp::DeleteState(_, _) => (),

                StoreOp::DeleteExecutionPayload(_) => (),

                StoreOp::KeyValueOp(_) => (),
            }
        }

        for op in blob_cache_ops {
            match op {
                StoreOp::PutBlobs(block_root, blobs) => {
                    guard.put_blobs(block_root, blobs);
                }

                StoreOp::DeleteBlobs(block_root) => {
                    guard.delete_blobs(&block_root);
                }

                _ => (),
            }
        }

        drop(guard);

        Ok(())
    }

    /// Store a post-finalization state efficiently in the hot database.
    ///
    /// On an epoch boundary, store a full state. On an intermediate slot, store
    /// just a backpointer to the nearest epoch boundary.
    pub fn store_hot_state(
        &self,
        state_root: &Hash256,
        state: &BeaconState<E>,
        ops: &mut Vec<KeyValueStoreOp>,
    ) -> Result<(), Error> {
        // On the epoch boundary, store the full state.
        if state.slot() % E::slots_per_epoch() == 0 {
            trace!(
                self.log,
                "Storing full state on epoch boundary";
                "slot" => state.slot().as_u64(),
                "state_root" => format!("{:?}", state_root)
            );
            store_full_state(state_root, state, ops)?;
        }

        // Store a summary of the state.
        // We store one even for the epoch boundary states, as we may need their slots
        // when doing a look up by state root.
        let hot_state_summary = HotStateSummary::new(state_root, state)?;
        let op = hot_state_summary.as_kv_store_op(*state_root);
        ops.push(op);

        Ok(())
    }

    /// Load a post-finalization state from the hot database.
    ///
    /// Will replay blocks from the nearest epoch boundary.
    pub fn load_hot_state(
        &self,
        state_root: &Hash256,
        state_processing_strategy: StateProcessingStrategy,
    ) -> Result<Option<BeaconState<E>>, Error> {
        metrics::inc_counter(&metrics::BEACON_STATE_HOT_GET_COUNT);

        // If the state is marked as temporary, do not return it. It will become visible
        // only once its transaction commits and deletes its temporary flag.
        if self.load_state_temporary_flag(state_root)?.is_some() {
            return Ok(None);
        }

        if let Some(HotStateSummary {
            slot,
            latest_block_root,
            epoch_boundary_state_root,
        }) = self.load_hot_state_summary(state_root)?
        {
            let boundary_state =
                get_full_state(&self.hot_db, &epoch_boundary_state_root, &self.spec)?.ok_or(
                    HotColdDBError::MissingEpochBoundaryState(epoch_boundary_state_root),
                )?;

            // Optimization to avoid even *thinking* about replaying blocks if we're already
            // on an epoch boundary.
            let state = if slot % E::slots_per_epoch() == 0 {
                boundary_state
            } else {
                let blocks =
                    self.load_blocks_to_replay(boundary_state.slot(), slot, latest_block_root)?;
                self.replay_blocks(
                    boundary_state,
                    blocks,
                    slot,
                    no_state_root_iter(),
                    state_processing_strategy,
                )?
            };

            Ok(Some(state))
        } else {
            Ok(None)
        }
    }

    /// Store a pre-finalization state in the freezer database.
    ///
    /// If the state doesn't lie on a restore point boundary then just its summary will be stored.
    pub fn store_cold_state(
        &self,
        state_root: &Hash256,
        state: &BeaconState<E>,
        ops: &mut Vec<KeyValueStoreOp>,
    ) -> Result<(), Error> {
        ops.push(ColdStateSummary { slot: state.slot() }.as_kv_store_op(*state_root));

        if state.slot() % self.config.slots_per_restore_point != 0 {
            return Ok(());
        }

        trace!(
            self.log,
            "Creating restore point";
            "slot" => state.slot(),
            "state_root" => format!("{:?}", state_root)
        );

        // 1. Convert to PartialBeaconState and store that in the DB.
        let partial_state = PartialBeaconState::from_state_forgetful(state);
        let op = partial_state.as_kv_store_op(*state_root);
        ops.push(op);

        // 2. Store updated vector entries.
        // Block roots need to be written here as well as by the `ChunkWriter` in `migrate_db`
        // because states may require older block roots, and the writer only stores block roots
        // between the previous split point and the new split point.
        let db = &self.cold_db;
        store_updated_vector(BlockRoots, db, state, &self.spec, ops)?;
        store_updated_vector(StateRoots, db, state, &self.spec, ops)?;
        store_updated_vector(HistoricalRoots, db, state, &self.spec, ops)?;
        store_updated_vector(RandaoMixes, db, state, &self.spec, ops)?;
        store_updated_vector(HistoricalSummaries, db, state, &self.spec, ops)?;

        // 3. Store restore point.
        let restore_point_index = state.slot().as_u64() / self.config.slots_per_restore_point;
        self.store_restore_point_hash(restore_point_index, *state_root, ops);

        Ok(())
    }

    /// Try to load a pre-finalization state from the freezer database.
    ///
    /// Return `None` if no state with `state_root` lies in the freezer.
    pub fn load_cold_state(&self, state_root: &Hash256) -> Result<Option<BeaconState<E>>, Error> {
        match self.load_cold_state_slot(state_root)? {
            Some(slot) => self.load_cold_state_by_slot(slot),
            None => Ok(None),
        }
    }

    /// Load a pre-finalization state from the freezer database.
    ///
    /// Will reconstruct the state if it lies between restore points.
    pub fn load_cold_state_by_slot(&self, slot: Slot) -> Result<Option<BeaconState<E>>, Error> {
        // Guard against fetching states that do not exist due to gaps in the historic state
        // database, which can occur due to checkpoint sync or re-indexing.
        // See the comments in `get_historic_state_limits` for more information.
        let (lower_limit, upper_limit) = self.get_historic_state_limits();

        if slot <= lower_limit || slot >= upper_limit {
            if slot % self.config.slots_per_restore_point == 0 {
                let restore_point_idx = slot.as_u64() / self.config.slots_per_restore_point;
                self.load_restore_point_by_index(restore_point_idx)
            } else {
                self.load_cold_intermediate_state(slot)
            }
            .map(Some)
        } else {
            Ok(None)
        }
    }

    /// Load a restore point state by its `state_root`.
    fn load_restore_point(&self, state_root: &Hash256) -> Result<BeaconState<E>, Error> {
        let partial_state_bytes = self
            .cold_db
            .get_bytes(DBColumn::BeaconState.into(), state_root.as_bytes())?
            .ok_or(HotColdDBError::MissingRestorePoint(*state_root))?;
        let mut partial_state: PartialBeaconState<E> =
            PartialBeaconState::from_ssz_bytes(&partial_state_bytes, &self.spec)?;

        // Fill in the fields of the partial state.
        partial_state.load_block_roots(&self.cold_db, &self.spec)?;
        partial_state.load_state_roots(&self.cold_db, &self.spec)?;
        partial_state.load_historical_roots(&self.cold_db, &self.spec)?;
        partial_state.load_randao_mixes(&self.cold_db, &self.spec)?;
        partial_state.load_historical_summaries(&self.cold_db, &self.spec)?;

        partial_state.try_into()
    }

    /// Load a restore point state by its `restore_point_index`.
    fn load_restore_point_by_index(
        &self,
        restore_point_index: u64,
    ) -> Result<BeaconState<E>, Error> {
        let state_root = self.load_restore_point_hash(restore_point_index)?;
        self.load_restore_point(&state_root)
    }

    /// Load a frozen state that lies between restore points.
    fn load_cold_intermediate_state(&self, slot: Slot) -> Result<BeaconState<E>, Error> {
        if let Some(state) = self.state_cache.lock().get(&slot) {
            return Ok(state.clone());
        }

        // 1. Load the restore points either side of the intermediate state.
        let low_restore_point_idx = slot.as_u64() / self.config.slots_per_restore_point;
        let high_restore_point_idx = low_restore_point_idx + 1;

        // Use low restore point as the base state.
        let mut low_slot: Slot =
            Slot::new(low_restore_point_idx * self.config.slots_per_restore_point);
        let mut low_state: Option<BeaconState<E>> = None;

        // Try to get a more recent state from the cache to avoid massive blocks replay.
        for (s, state) in self.state_cache.lock().iter() {
            if s.as_u64() / self.config.slots_per_restore_point == low_restore_point_idx
                && *s < slot
                && low_slot < *s
            {
                low_slot = *s;
                low_state = Some(state.clone());
            }
        }

        // If low_state is still None, use load_restore_point_by_index to load the state.
        let low_state = match low_state {
            Some(state) => state,
            None => self.load_restore_point_by_index(low_restore_point_idx)?,
        };

        // Acquire the read lock, so that the split can't change while this is happening.
        let split = self.split.read_recursive();

        let high_restore_point = self.get_restore_point(high_restore_point_idx, &split)?;

        // 2. Load the blocks from the high restore point back to the low point.
        let blocks = self.load_blocks_to_replay(
            low_slot,
            slot,
            self.get_high_restore_point_block_root(&high_restore_point, slot)?,
        )?;

        // 3. Replay the blocks on top of the low point.
        // Use a forwards state root iterator to avoid doing any tree hashing.
        // The state root of the high restore point should never be used, so is safely set to 0.
        let state_root_iter = self.forwards_state_roots_iterator_until(
            low_slot,
            slot,
            || Ok((high_restore_point, Hash256::zero())),
            &self.spec,
        )?;

        let state = self.replay_blocks(
            low_state,
            blocks,
            slot,
            Some(state_root_iter),
            StateProcessingStrategy::Accurate,
        )?;

        // If state is not error, put it in the cache.
        self.state_cache.lock().put(slot, state.clone());

        Ok(state)
    }

    /// Get the restore point with the given index, or if it is out of bounds, the split state.
    pub(crate) fn get_restore_point(
        &self,
        restore_point_idx: u64,
        split: &Split,
    ) -> Result<BeaconState<E>, Error> {
        if restore_point_idx * self.config.slots_per_restore_point >= split.slot.as_u64() {
            self.get_state(&split.state_root, Some(split.slot))?
                .ok_or(HotColdDBError::MissingSplitState(
                    split.state_root,
                    split.slot,
                ))
                .map_err(Into::into)
        } else {
            self.load_restore_point_by_index(restore_point_idx)
        }
    }

    /// Get a suitable block root for backtracking from `high_restore_point` to the state at `slot`.
    ///
    /// Defaults to the block root for `slot`, which *should* be in range.
    fn get_high_restore_point_block_root(
        &self,
        high_restore_point: &BeaconState<E>,
        slot: Slot,
    ) -> Result<Hash256, HotColdDBError> {
        high_restore_point
            .get_block_root(slot)
            .or_else(|_| high_restore_point.get_oldest_block_root())
            .map(|x| *x)
            .map_err(HotColdDBError::RestorePointBlockHashError)
    }

    /// Load the blocks between `start_slot` and `end_slot` by backtracking from `end_block_hash`.
    ///
    /// Blocks are returned in slot-ascending order, suitable for replaying on a state with slot
    /// equal to `start_slot`, to reach a state with slot equal to `end_slot`.
    pub fn load_blocks_to_replay(
        &self,
        start_slot: Slot,
        end_slot: Slot,
        end_block_hash: Hash256,
    ) -> Result<Vec<SignedBeaconBlock<E, BlindedPayload<E>>>, Error> {
        let mut blocks = ParentRootBlockIterator::new(self, end_block_hash)
            .map(|result| result.map(|(_, block)| block))
            // Include the block at the end slot (if any), it needs to be
            // replayed in order to construct the canonical state at `end_slot`.
            .filter(|result| {
                result
                    .as_ref()
                    .map_or(true, |block| block.slot() <= end_slot)
            })
            // Include the block at the start slot (if any). Whilst it doesn't need to be
            // applied to the state, it contains a potentially useful state root.
            //
            // Return `true` on an `Err` so that the `collect` fails, unless the error is a
            // `BlockNotFound` error and some blocks are intentionally missing from the DB.
            // This complexity is unfortunately necessary to avoid loading the parent of the
            // oldest known block -- we can't know that we have all the required blocks until we
            // load a block with slot less than the start slot, which is impossible if there are
            // no blocks with slot less than the start slot.
            .take_while(|result| match result {
                Ok(block) => block.slot() >= start_slot,
                Err(Error::BlockNotFound(_)) => {
                    self.get_oldest_block_slot() == self.spec.genesis_slot
                }
                Err(_) => true,
            })
            .collect::<Result<Vec<_>, _>>()?;
        blocks.reverse();
        Ok(blocks)
    }

    /// Replay `blocks` on top of `state` until `target_slot` is reached.
    ///
    /// Will skip slots as necessary. The returned state is not guaranteed
    /// to have any caches built, beyond those immediately required by block processing.
    fn replay_blocks(
        &self,
        state: BeaconState<E>,
        blocks: Vec<SignedBeaconBlock<E, BlindedPayload<E>>>,
        target_slot: Slot,
        state_root_iter: Option<impl Iterator<Item = Result<(Hash256, Slot), Error>>>,
        state_processing_strategy: StateProcessingStrategy,
    ) -> Result<BeaconState<E>, Error> {
        let mut block_replayer = BlockReplayer::new(state, &self.spec)
            .state_processing_strategy(state_processing_strategy)
            .no_signature_verification()
            .minimal_block_root_verification();

        let have_state_root_iterator = state_root_iter.is_some();
        if let Some(state_root_iter) = state_root_iter {
            block_replayer = block_replayer.state_root_iter(state_root_iter);
        }

        block_replayer
            .apply_blocks(blocks, Some(target_slot))
            .map(|block_replayer| {
                if have_state_root_iterator && block_replayer.state_root_miss() {
                    warn!(
                        self.log,
                        "State root iterator miss";
                        "slot" => target_slot,
                    );
                }

                block_replayer.into_state()
            })
    }

    /// Fetch blobs for a given block from the store.
    pub fn get_blobs(&self, block_root: &Hash256) -> Result<Option<BlobSidecarList<E>>, Error> {
        // Check the cache.
        if let Some(blobs) = self.block_cache.lock().get_blobs(block_root) {
            metrics::inc_counter(&metrics::BEACON_BLOBS_CACHE_HIT_COUNT);
            return Ok(Some(blobs.clone()));
        }

        match self
            .blobs_db
            .get_bytes(DBColumn::BeaconBlob.into(), block_root.as_bytes())?
        {
            Some(ref blobs_bytes) => {
                let blobs = BlobSidecarList::from_ssz_bytes(blobs_bytes)?;
                self.block_cache
                    .lock()
                    .put_blobs(*block_root, blobs.clone());
                Ok(Some(blobs))
            }
            None => Ok(None),
        }
    }

    /// Get a reference to the `ChainSpec` used by the database.
    pub fn get_chain_spec(&self) -> &ChainSpec {
        &self.spec
    }

    /// Get a reference to the `Logger` used by the database.
    pub fn logger(&self) -> &Logger {
        &self.log
    }

    /// Fetch a copy of the current split slot from memory.
    pub fn get_split_slot(&self) -> Slot {
        self.split.read_recursive().slot
    }

    /// Fetch a copy of the current split slot from memory.
    pub fn get_split_info(&self) -> Split {
        *self.split.read_recursive()
    }

    pub fn set_split(&self, slot: Slot, state_root: Hash256, block_root: Hash256) {
        *self.split.write() = Split {
            slot,
            state_root,
            block_root,
        };
    }

    /// Fetch the slot of the most recently stored restore point (if any).
    pub fn get_latest_restore_point_slot(&self) -> Option<Slot> {
        let split_slot = self.get_split_slot();
        let anchor = self.get_anchor_info();

        // There are no restore points stored if the state upper limit lies in the hot database,
        // and the lower limit is zero. It hasn't been reached yet, and may never be.
        if anchor.as_ref().map_or(false, |a| {
            a.state_upper_limit >= split_slot && a.state_lower_limit == 0
        }) {
            None
        } else if let Some(lower_limit) = anchor
            .map(|a| a.state_lower_limit)
            .filter(|limit| *limit > 0)
        {
            Some(lower_limit)
        } else {
            Some(
                (split_slot - 1) / self.config.slots_per_restore_point
                    * self.config.slots_per_restore_point,
            )
        }
    }

    /// Load the database schema version from disk.
    fn load_schema_version(&self) -> Result<Option<SchemaVersion>, Error> {
        self.hot_db.get(&SCHEMA_VERSION_KEY)
    }

    /// Store the database schema version.
    pub fn store_schema_version(&self, schema_version: SchemaVersion) -> Result<(), Error> {
        self.hot_db.put(&SCHEMA_VERSION_KEY, &schema_version)
    }

    /// Store the database schema version atomically with additional operations.
    pub fn store_schema_version_atomically(
        &self,
        schema_version: SchemaVersion,
        mut ops: Vec<KeyValueStoreOp>,
    ) -> Result<(), Error> {
        let column = SchemaVersion::db_column().into();
        let key = SCHEMA_VERSION_KEY.as_bytes();
        let db_key = get_key_for_col(column, key);
        let op = KeyValueStoreOp::PutKeyValue(db_key, schema_version.as_store_bytes());
        ops.push(op);

        self.hot_db.do_atomically(ops)
    }

    /// Initialise the anchor info for checkpoint sync starting from `block`.
    pub fn init_anchor_info(
        &self,
        block: BeaconBlockRef<'_, E>,
        retain_historic_states: bool,
    ) -> Result<KeyValueStoreOp, Error> {
        let anchor_slot = block.slot();
        let slots_per_restore_point = self.config.slots_per_restore_point;

        let state_upper_limit = if !retain_historic_states {
            STATE_UPPER_LIMIT_NO_RETAIN
        } else if anchor_slot % slots_per_restore_point == 0 {
            anchor_slot
        } else {
            // Set the `state_upper_limit` to the slot of the *next* restore point.
            // See `get_state_upper_limit` for rationale.
            (anchor_slot / slots_per_restore_point + 1) * slots_per_restore_point
        };
        let anchor_info = if state_upper_limit == 0 && anchor_slot == 0 {
            // Genesis archive node: no anchor because we *will* store all states.
            None
        } else {
            Some(AnchorInfo {
                anchor_slot,
                oldest_block_slot: anchor_slot,
                oldest_block_parent: block.parent_root(),
                state_upper_limit,
                state_lower_limit: self.spec.genesis_slot,
            })
        };
        self.compare_and_set_anchor_info(None, anchor_info)
    }

    /// Get a clone of the store's anchor info.
    ///
    /// To do mutations, use `compare_and_set_anchor_info`.
    pub fn get_anchor_info(&self) -> Option<AnchorInfo> {
        self.anchor_info.read_recursive().clone()
    }

    /// Atomically update the anchor info from `prev_value` to `new_value`.
    ///
    /// Return a `KeyValueStoreOp` which should be written to disk, possibly atomically with other
    /// values.
    ///
    /// Return an `AnchorInfoConcurrentMutation` error if the `prev_value` provided
    /// is not correct.
    pub fn compare_and_set_anchor_info(
        &self,
        prev_value: Option<AnchorInfo>,
        new_value: Option<AnchorInfo>,
    ) -> Result<KeyValueStoreOp, Error> {
        let mut anchor_info = self.anchor_info.write();
        if *anchor_info == prev_value {
            let kv_op = self.store_anchor_info_in_batch(&new_value);
            *anchor_info = new_value;
            Ok(kv_op)
        } else {
            Err(Error::AnchorInfoConcurrentMutation)
        }
    }

    /// As for `compare_and_set_anchor_info`, but also writes the anchor to disk immediately.
    pub fn compare_and_set_anchor_info_with_write(
        &self,
        prev_value: Option<AnchorInfo>,
        new_value: Option<AnchorInfo>,
    ) -> Result<(), Error> {
        let kv_store_op = self.compare_and_set_anchor_info(prev_value, new_value)?;
        self.hot_db.do_atomically(vec![kv_store_op])
    }

    /// Load the anchor info from disk, but do not set `self.anchor_info`.
    fn load_anchor_info(&self) -> Result<Option<AnchorInfo>, Error> {
        self.hot_db.get(&ANCHOR_INFO_KEY)
    }

    /// Store the given `anchor_info` to disk.
    ///
    /// The argument is intended to be `self.anchor_info`, but is passed manually to avoid issues
    /// with recursive locking.
    fn store_anchor_info_in_batch(&self, anchor_info: &Option<AnchorInfo>) -> KeyValueStoreOp {
        if let Some(ref anchor_info) = anchor_info {
            anchor_info.as_kv_store_op(ANCHOR_INFO_KEY)
        } else {
            KeyValueStoreOp::DeleteKey(get_key_for_col(
                DBColumn::BeaconMeta.into(),
                ANCHOR_INFO_KEY.as_bytes(),
            ))
        }
    }

    /// If an anchor exists, return its `anchor_slot` field.
    pub fn get_anchor_slot(&self) -> Option<Slot> {
        self.anchor_info
            .read_recursive()
            .as_ref()
            .map(|a| a.anchor_slot)
    }

    /// Initialize the `BlobInfo` when starting from genesis or a checkpoint.
    pub fn init_blob_info(&self, anchor_slot: Slot) -> Result<KeyValueStoreOp, Error> {
        let oldest_blob_slot = self.spec.deneb_fork_epoch.map(|fork_epoch| {
            std::cmp::max(anchor_slot, fork_epoch.start_slot(E::slots_per_epoch()))
        });
        let blob_info = BlobInfo {
            oldest_blob_slot,
            blobs_db: true,
        };
        self.compare_and_set_blob_info(self.get_blob_info(), blob_info)
    }

    /// Get a clone of the store's blob info.
    ///
    /// To do mutations, use `compare_and_set_blob_info`.
    pub fn get_blob_info(&self) -> BlobInfo {
        self.blob_info.read_recursive().clone()
    }

    /// Atomically update the blob info from `prev_value` to `new_value`.
    ///
    /// Return a `KeyValueStoreOp` which should be written to disk, possibly atomically with other
    /// values.
    ///
    /// Return an `BlobInfoConcurrentMutation` error if the `prev_value` provided
    /// is not correct.
    pub fn compare_and_set_blob_info(
        &self,
        prev_value: BlobInfo,
        new_value: BlobInfo,
    ) -> Result<KeyValueStoreOp, Error> {
        let mut blob_info = self.blob_info.write();
        if *blob_info == prev_value {
            let kv_op = self.store_blob_info_in_batch(&new_value);
            *blob_info = new_value;
            Ok(kv_op)
        } else {
            Err(Error::BlobInfoConcurrentMutation)
        }
    }

    /// As for `compare_and_set_blob_info`, but also writes the blob info to disk immediately.
    pub fn compare_and_set_blob_info_with_write(
        &self,
        prev_value: BlobInfo,
        new_value: BlobInfo,
    ) -> Result<(), Error> {
        let kv_store_op = self.compare_and_set_blob_info(prev_value, new_value)?;
        self.hot_db.do_atomically(vec![kv_store_op])
    }

    /// Load the blob info from disk, but do not set `self.blob_info`.
    fn load_blob_info(&self) -> Result<Option<BlobInfo>, Error> {
        self.hot_db.get(&BLOB_INFO_KEY)
    }

    /// Store the given `blob_info` to disk.
    ///
    /// The argument is intended to be `self.blob_info`, but is passed manually to avoid issues
    /// with recursive locking.
    fn store_blob_info_in_batch(&self, blob_info: &BlobInfo) -> KeyValueStoreOp {
        blob_info.as_kv_store_op(BLOB_INFO_KEY)
    }

    /// Return the slot-window describing the available historic states.
    ///
    /// Returns `(lower_limit, upper_limit)`.
    ///
    /// The lower limit is the maximum slot such that frozen states are available for all
    /// previous slots (<=).
    ///
    /// The upper limit is the minimum slot such that frozen states are available for all
    /// subsequent slots (>=).
    ///
    /// If `lower_limit >= upper_limit` then all states are available. This will be true
    /// if the database is completely filled in, as we'll return `(split_slot, 0)` in this
    /// instance.
    pub fn get_historic_state_limits(&self) -> (Slot, Slot) {
        // If checkpoint sync is used then states in the hot DB will always be available, but may
        // become unavailable as finalisation advances due to the lack of a restore point in the
        // database. For this reason we take the minimum of the split slot and the
        // restore-point-aligned `state_upper_limit`, which should be set _ahead_ of the checkpoint
        // slot during initialisation.
        //
        // E.g. if we start from a checkpoint at slot 2048+1024=3072 with SPRP=2048, then states
        // with slots 3072-4095 will be available only while they are in the hot database, and this
        // function will return the current split slot as the upper limit. Once slot 4096 is reached
        // a new restore point will be created at that slot, making all states from 4096 onwards
        // permanently available.
        let split_slot = self.get_split_slot();
        self.anchor_info
            .read_recursive()
            .as_ref()
            .map_or((split_slot, self.spec.genesis_slot), |a| {
                (a.state_lower_limit, min(a.state_upper_limit, split_slot))
            })
    }

    /// Return the minimum slot such that blocks are available for all subsequent slots.
    pub fn get_oldest_block_slot(&self) -> Slot {
        self.anchor_info
            .read_recursive()
            .as_ref()
            .map_or(self.spec.genesis_slot, |anchor| anchor.oldest_block_slot)
    }

    /// Return the in-memory configuration used by the database.
    pub fn get_config(&self) -> &StoreConfig {
        &self.config
    }

    /// Load previously-stored config from disk.
    fn load_config(&self) -> Result<Option<OnDiskStoreConfig>, Error> {
        self.hot_db.get(&CONFIG_KEY)
    }

    /// Write the config to disk.
    fn store_config(&self) -> Result<(), Error> {
        self.hot_db.put(&CONFIG_KEY, &self.config.as_disk_config())
    }

    /// Load the split point from disk, sans block root.
    fn load_split_partial(&self) -> Result<Option<Split>, Error> {
        self.hot_db.get(&SPLIT_KEY)
    }

    /// Load the split point from disk, including block root.
    fn load_split(&self) -> Result<Option<Split>, Error> {
        match self.load_split_partial()? {
            Some(mut split) => {
                // Load the hot state summary to get the block root.
                let summary = self.load_hot_state_summary(&split.state_root)?.ok_or(
                    HotColdDBError::MissingSplitState(split.state_root, split.slot),
                )?;
                split.block_root = summary.latest_block_root;
                Ok(Some(split))
            }
            None => Ok(None),
        }
    }

    /// Stage the split for storage to disk.
    pub fn store_split_in_batch(&self) -> KeyValueStoreOp {
        self.split.read_recursive().as_kv_store_op(SPLIT_KEY)
    }

    /// Load the state root of a restore point.
    fn load_restore_point_hash(&self, restore_point_index: u64) -> Result<Hash256, Error> {
        let key = Self::restore_point_key(restore_point_index);
        self.cold_db
            .get(&key)?
            .map(|r: RestorePointHash| r.state_root)
            .ok_or_else(|| HotColdDBError::MissingRestorePointHash(restore_point_index).into())
    }

    /// Store the state root of a restore point.
    fn store_restore_point_hash(
        &self,
        restore_point_index: u64,
        state_root: Hash256,
        ops: &mut Vec<KeyValueStoreOp>,
    ) {
        let value = &RestorePointHash { state_root };
        let op = value.as_kv_store_op(Self::restore_point_key(restore_point_index));
        ops.push(op);
    }

    /// Convert a `restore_point_index` into a database key.
    fn restore_point_key(restore_point_index: u64) -> Hash256 {
        Hash256::from_low_u64_be(restore_point_index)
    }

    /// Load a frozen state's slot, given its root.
    pub fn load_cold_state_slot(&self, state_root: &Hash256) -> Result<Option<Slot>, Error> {
        Ok(self
            .cold_db
            .get(state_root)?
            .map(|s: ColdStateSummary| s.slot))
    }

    /// Load a hot state's summary, given its root.
    pub fn load_hot_state_summary(
        &self,
        state_root: &Hash256,
    ) -> Result<Option<HotStateSummary>, Error> {
        self.hot_db.get(state_root)
    }

    /// Load the temporary flag for a state root, if one exists.
    ///
    /// Returns `Some` if the state is temporary, or `None` if the state is permanent or does not
    /// exist -- you should call `load_hot_state_summary` to find out which.
    pub fn load_state_temporary_flag(
        &self,
        state_root: &Hash256,
    ) -> Result<Option<TemporaryFlag>, Error> {
        self.hot_db.get(state_root)
    }

    /// Verify that a parsed config is valid.
    fn verify_config(config: &StoreConfig) -> Result<(), HotColdDBError> {
        Self::verify_slots_per_restore_point(config.slots_per_restore_point)?;
        Self::verify_epochs_per_blob_prune(config.epochs_per_blob_prune)
    }

    /// Check that the restore point frequency is valid.
    ///
    /// Specifically, check that it is:
    /// (1) A divisor of the number of slots per historical root, and
    /// (2) Divisible by the number of slots per epoch
    ///
    ///
    /// (1) ensures that we have at least one restore point within range of our state
    /// root history when iterating backwards (and allows for more frequent restore points if
    /// desired).
    ///
    /// (2) ensures that restore points align with hot state summaries, making it
    /// quick to migrate hot to cold.
    fn verify_slots_per_restore_point(slots_per_restore_point: u64) -> Result<(), HotColdDBError> {
        let slots_per_historical_root = E::SlotsPerHistoricalRoot::to_u64();
        let slots_per_epoch = E::slots_per_epoch();
        if slots_per_restore_point > 0
            && slots_per_historical_root % slots_per_restore_point == 0
            && slots_per_restore_point % slots_per_epoch == 0
        {
            Ok(())
        } else {
            Err(HotColdDBError::InvalidSlotsPerRestorePoint {
                slots_per_restore_point,
                slots_per_historical_root,
                slots_per_epoch,
            })
        }
    }

    // Check that epochs_per_blob_prune is at least 1 epoch to avoid attempting to prune the same
    // epochs over and over again.
    fn verify_epochs_per_blob_prune(epochs_per_blob_prune: u64) -> Result<(), HotColdDBError> {
        if epochs_per_blob_prune > 0 {
            Ok(())
        } else {
            Err(HotColdDBError::ZeroEpochsPerBlobPrune)
        }
    }

    /// Run a compaction pass to free up space used by deleted states.
    pub fn compact(&self) -> Result<(), Error> {
        self.hot_db.compact()?;
        Ok(())
    }

    /// Return `true` if compaction on finalization/pruning is enabled.
    pub fn compact_on_prune(&self) -> bool {
        self.config.compact_on_prune
    }

    /// Load the checkpoint to begin pruning from (the "old finalized checkpoint").
    pub fn load_pruning_checkpoint(&self) -> Result<Option<Checkpoint>, Error> {
        Ok(self
            .hot_db
            .get(&PRUNING_CHECKPOINT_KEY)?
            .map(|pc: PruningCheckpoint| pc.checkpoint))
    }

    /// Store the checkpoint to begin pruning from (the "old finalized checkpoint").
    pub fn store_pruning_checkpoint(&self, checkpoint: Checkpoint) -> Result<(), Error> {
        self.hot_db
            .do_atomically(vec![self.pruning_checkpoint_store_op(checkpoint)])
    }

    /// Create a staged store for the pruning checkpoint.
    pub fn pruning_checkpoint_store_op(&self, checkpoint: Checkpoint) -> KeyValueStoreOp {
        PruningCheckpoint { checkpoint }.as_kv_store_op(PRUNING_CHECKPOINT_KEY)
    }

    /// Load the timestamp of the last compaction as a `Duration` since the UNIX epoch.
    pub fn load_compaction_timestamp(&self) -> Result<Option<Duration>, Error> {
        Ok(self
            .hot_db
            .get(&COMPACTION_TIMESTAMP_KEY)?
            .map(|c: CompactionTimestamp| Duration::from_secs(c.0)))
    }

    /// Store the timestamp of the last compaction as a `Duration` since the UNIX epoch.
    pub fn store_compaction_timestamp(&self, compaction_timestamp: Duration) -> Result<(), Error> {
        self.hot_db.put(
            &COMPACTION_TIMESTAMP_KEY,
            &CompactionTimestamp(compaction_timestamp.as_secs()),
        )
    }

    /// Update the linear array of frozen block roots with the block root for several skipped slots.
    ///
    /// Write the block root at all slots from `start_slot` (inclusive) to `end_slot` (exclusive).
    pub fn store_frozen_block_root_at_skip_slots(
        &self,
        start_slot: Slot,
        end_slot: Slot,
        block_root: Hash256,
    ) -> Result<Vec<KeyValueStoreOp>, Error> {
        let mut ops = vec![];
        let mut block_root_writer =
            ChunkWriter::<BlockRoots, _, _>::new(&self.cold_db, start_slot.as_usize())?;
        for slot in start_slot.as_usize()..end_slot.as_usize() {
            block_root_writer.set(slot, block_root, &mut ops)?;
        }
        block_root_writer.write(&mut ops)?;
        Ok(ops)
    }

    /// Try to prune all execution payloads, returning early if there is no need to prune.
    pub fn try_prune_execution_payloads(&self, force: bool) -> Result<(), Error> {
        let split = self.get_split_info();

        if split.slot == 0 {
            return Ok(());
        }

        let bellatrix_fork_slot = if let Some(epoch) = self.spec.bellatrix_fork_epoch {
            epoch.start_slot(E::slots_per_epoch())
        } else {
            return Ok(());
        };

        // Load the split state so we can backtrack to find execution payloads.
        let split_state = self.get_state(&split.state_root, Some(split.slot))?.ok_or(
            HotColdDBError::MissingSplitState(split.state_root, split.slot),
        )?;

        // The finalized block may or may not have its execution payload stored, depending on
        // whether it was at a skipped slot. However for a fully pruned database its parent
        // should *always* have been pruned. In case of a long split (no parent found) we
        // continue as if the payloads are pruned, as the node probably has other things to worry
        // about.
        let split_block_root = split_state.get_latest_block_root(split.state_root);

        let already_pruned =
            process_results(split_state.rev_iter_block_roots(&self.spec), |mut iter| {
                iter.find(|(_, block_root)| *block_root != split_block_root)
                    .map_or(Ok(true), |(_, split_parent_root)| {
                        self.execution_payload_exists(&split_parent_root)
                            .map(|exists| !exists)
                    })
            })??;

        if already_pruned && !force {
            info!(self.log, "Execution payloads are pruned");
            return Ok(());
        }

        // Iterate block roots backwards to the Bellatrix fork or the anchor slot, whichever comes
        // first.
        warn!(
            self.log,
            "Pruning finalized payloads";
            "info" => "you may notice degraded I/O performance while this runs"
        );
        let anchor_slot = self.get_anchor_info().map(|info| info.anchor_slot);

        let mut ops = vec![];
        let mut last_pruned_block_root = None;

        for res in std::iter::once(Ok((split_block_root, split.slot)))
            .chain(BlockRootsIterator::new(self, &split_state))
        {
            let (block_root, slot) = match res {
                Ok(tuple) => tuple,
                Err(e) => {
                    warn!(
                        self.log,
                        "Stopping payload pruning early";
                        "error" => ?e,
                    );
                    break;
                }
            };

            if slot < bellatrix_fork_slot {
                info!(
                    self.log,
                    "Payload pruning reached Bellatrix boundary";
                );
                break;
            }

            if Some(block_root) != last_pruned_block_root
                && self.execution_payload_exists(&block_root)?
            {
                debug!(
                    self.log,
                    "Pruning execution payload";
                    "slot" => slot,
                    "block_root" => ?block_root,
                );
                last_pruned_block_root = Some(block_root);
                ops.push(StoreOp::DeleteExecutionPayload(block_root));
            }

            if Some(slot) == anchor_slot {
                info!(
                    self.log,
                    "Payload pruning reached anchor state";
                    "slot" => slot
                );
                break;
            }
        }
        let payloads_pruned = ops.len();
        self.do_atomically_with_block_and_blobs_cache(ops)?;
        info!(
            self.log,
            "Execution payload pruning complete";
            "payloads_pruned" => payloads_pruned,
        );
        Ok(())
    }

    /// Try to prune blobs, approximating the current epoch from the split slot.
    pub fn try_prune_most_blobs(&self, force: bool) -> Result<(), Error> {
        let Some(deneb_fork_epoch) = self.spec.deneb_fork_epoch else {
            debug!(self.log, "Deneb fork is disabled");
            return Ok(());
        };
        // The current epoch is >= split_epoch + 2. It could be greater if the database is
        // configured to delay updating the split or finalization has ceased. In this instance we
        // choose to also delay the pruning of blobs (we never prune without finalization anyway).
        let min_current_epoch = self.get_split_slot().epoch(E::slots_per_epoch()) + 2;
        let min_data_availability_boundary = std::cmp::max(
            deneb_fork_epoch,
            min_current_epoch.saturating_sub(self.spec.min_epochs_for_blob_sidecars_requests),
        );

        self.try_prune_blobs(force, min_data_availability_boundary)
    }

    /// Try to prune blobs older than the data availability boundary.
    ///
    /// Blobs from the epoch `data_availability_boundary - blob_prune_margin_epochs` are retained.
    /// This epoch is an _exclusive_ endpoint for the pruning process.
    ///
    /// This function only supports pruning blobs older than the split point, which is older than
    /// (or equal to) finalization. Pruning blobs newer than finalization is not supported.
    ///
    /// This function also assumes that the split is stationary while it runs. It should only be
    /// run from the migrator thread (where `migrate_database` runs) or the database manager.
    pub fn try_prune_blobs(
        &self,
        force: bool,
        data_availability_boundary: Epoch,
    ) -> Result<(), Error> {
        if self.spec.deneb_fork_epoch.is_none() {
            debug!(self.log, "Deneb fork is disabled");
            return Ok(());
        }

        let pruning_enabled = self.get_config().prune_blobs;
        let margin_epochs = self.get_config().blob_prune_margin_epochs;
        let epochs_per_blob_prune = self.get_config().epochs_per_blob_prune;

        if !force && !pruning_enabled {
            debug!(
                self.log,
                "Blob pruning is disabled";
                "prune_blobs" => pruning_enabled
            );
            return Ok(());
        }

        let blob_info = self.get_blob_info();
        let Some(oldest_blob_slot) = blob_info.oldest_blob_slot else {
            error!(self.log, "Slot of oldest blob is not known");
            return Err(HotColdDBError::BlobPruneLogicError.into());
        };

        // Start pruning from the epoch of the oldest blob stored.
        // The start epoch is inclusive (blobs in this epoch will be pruned).
        let start_epoch = oldest_blob_slot.epoch(E::slots_per_epoch());

        // Prune blobs up until the `data_availability_boundary - margin` or the split
        // slot's epoch, whichever is older. We can't prune blobs newer than the split.
        // The end epoch is also inclusive (blobs in this epoch will be pruned).
        let split = self.get_split_info();
        let end_epoch = std::cmp::min(
            data_availability_boundary - margin_epochs - 1,
            split.slot.epoch(E::slots_per_epoch()) - 1,
        );
        let end_slot = end_epoch.end_slot(E::slots_per_epoch());

        let can_prune = end_epoch != 0 && start_epoch <= end_epoch;
        let should_prune = start_epoch + epochs_per_blob_prune <= end_epoch + 1;

        if !force && !should_prune || !can_prune {
            debug!(
                self.log,
                "Blobs are pruned";
                "oldest_blob_slot" => oldest_blob_slot,
                "data_availability_boundary" => data_availability_boundary,
                "split_slot" => split.slot,
                "end_epoch" => end_epoch,
                "start_epoch" => start_epoch,
            );
            return Ok(());
        }

        // Sanity checks.
        if let Some(anchor) = self.get_anchor_info() {
            if oldest_blob_slot < anchor.oldest_block_slot {
                error!(
                    self.log,
                    "Oldest blob is older than oldest block";
                    "oldest_blob_slot" => oldest_blob_slot,
                    "oldest_block_slot" => anchor.oldest_block_slot
                );
                return Err(HotColdDBError::BlobPruneLogicError.into());
            }
        }

        // Iterate block roots forwards from the oldest blob slot.
        debug!(
            self.log,
            "Pruning blobs";
            "start_epoch" => start_epoch,
            "end_epoch" => end_epoch,
            "data_availability_boundary" => data_availability_boundary,
        );

        let mut ops = vec![];
        let mut last_pruned_block_root = None;

        for res in self.forwards_block_roots_iterator_until(
            oldest_blob_slot,
            end_slot,
            || {
                let (_, split_state) = self
                    .get_advanced_hot_state(split.block_root, split.slot, split.state_root)?
                    .ok_or(HotColdDBError::MissingSplitState(
                        split.state_root,
                        split.slot,
                    ))?;

                Ok((split_state, split.block_root))
            },
            &self.spec,
        )? {
            let (block_root, slot) = match res {
                Ok(tuple) => tuple,
                Err(e) => {
                    warn!(
                        self.log,
                        "Stopping blob pruning early";
                        "error" => ?e,
                    );
                    break;
                }
            };

            if Some(block_root) != last_pruned_block_root && self.blobs_exist(&block_root)? {
                trace!(
                    self.log,
                    "Pruning blobs of block";
                    "slot" => slot,
                    "block_root" => ?block_root,
                );
                last_pruned_block_root = Some(block_root);
                ops.push(StoreOp::DeleteBlobs(block_root));
            }

            if slot >= end_slot {
                break;
            }
        }
        let blob_lists_pruned = ops.len();
        let new_blob_info = BlobInfo {
            oldest_blob_slot: Some(end_slot + 1),
            blobs_db: blob_info.blobs_db,
        };
        let update_blob_info = self.compare_and_set_blob_info(blob_info, new_blob_info)?;
        ops.push(StoreOp::KeyValueOp(update_blob_info));

        self.do_atomically_with_block_and_blobs_cache(ops)?;
        debug!(
            self.log,
            "Blob pruning complete";
            "blob_lists_pruned" => blob_lists_pruned,
        );

        Ok(())
    }

    /// This function fills in missing block roots between last restore point slot and split
    /// slot, if any.  
    pub fn heal_freezer_block_roots_at_split(&self) -> Result<(), Error> {
        let split = self.get_split_info();
        let last_restore_point_slot = (split.slot - 1) / self.config.slots_per_restore_point
            * self.config.slots_per_restore_point;

        // Load split state (which has access to block roots).
        let (_, split_state) = self
            .get_advanced_hot_state(split.block_root, split.slot, split.state_root)?
            .ok_or(HotColdDBError::MissingSplitState(
                split.state_root,
                split.slot,
            ))?;

        let mut batch = vec![];
        let mut chunk_writer = ChunkWriter::<BlockRoots, _, _>::new(
            &self.cold_db,
            last_restore_point_slot.as_usize(),
        )?;

        for slot in (last_restore_point_slot.as_u64()..split.slot.as_u64()).map(Slot::new) {
            let block_root = *split_state.get_block_root(slot)?;
            chunk_writer.set(slot.as_usize(), block_root, &mut batch)?;
        }
        chunk_writer.write(&mut batch)?;
        self.cold_db.do_atomically(batch)?;

        Ok(())
    }

    pub fn heal_freezer_block_roots_at_genesis(&self) -> Result<(), Error> {
        let oldest_block_slot = self.get_oldest_block_slot();
        let split_slot = self.get_split_slot();

        // Check if backfill has been completed AND the freezer db has data in it
        if oldest_block_slot != 0 || split_slot == 0 {
            return Ok(());
        }

        let mut block_root_iter = self.forwards_block_roots_iterator_until(
            Slot::new(0),
            split_slot - 1,
            || {
                Err(Error::DBError {
                    message: "Should not require end state".to_string(),
                })
            },
            &self.spec,
        )?;

        let (genesis_block_root, _) = block_root_iter.next().ok_or_else(|| Error::DBError {
            message: "Genesis block root missing".to_string(),
        })??;

        let slots_to_fix = itertools::process_results(block_root_iter, |iter| {
            iter.take_while(|(block_root, _)| block_root.is_zero())
                .map(|(_, slot)| slot)
                .collect::<Vec<_>>()
        })?;

        let Some(first_slot) = slots_to_fix.first() else {
            return Ok(());
        };

        let mut chunk_writer =
            ChunkWriter::<BlockRoots, _, _>::new(&self.cold_db, first_slot.as_usize())?;
        let mut ops = vec![];
        for slot in slots_to_fix {
            chunk_writer.set(slot.as_usize(), genesis_block_root, &mut ops)?;
        }

        chunk_writer.write(&mut ops)?;
        self.cold_db.do_atomically(ops)?;

        Ok(())
    }

    /// Delete *all* states from the freezer database and update the anchor accordingly.
    ///
    /// WARNING: this method deletes the genesis state and replaces it with the provided
    /// `genesis_state`. This is to support its use in schema migrations where the storage scheme of
    /// the genesis state may be modified. It is the responsibility of the caller to ensure that the
    /// genesis state is correct, else a corrupt database will be created.
    pub fn prune_historic_states(
        &self,
        genesis_state_root: Hash256,
        genesis_state: &BeaconState<E>,
    ) -> Result<(), Error> {
        // Make sure there is no missing block roots before pruning
        self.heal_freezer_block_roots_at_split()?;

        // Update the anchor to use the dummy state upper limit and disable historic state storage.
        let old_anchor = self.get_anchor_info();
        let new_anchor = if let Some(old_anchor) = old_anchor.clone() {
            AnchorInfo {
                state_upper_limit: STATE_UPPER_LIMIT_NO_RETAIN,
                state_lower_limit: Slot::new(0),
                ..old_anchor.clone()
            }
        } else {
            AnchorInfo {
                anchor_slot: Slot::new(0),
                oldest_block_slot: Slot::new(0),
                oldest_block_parent: Hash256::zero(),
                state_upper_limit: STATE_UPPER_LIMIT_NO_RETAIN,
                state_lower_limit: Slot::new(0),
            }
        };

        // Commit the anchor change immediately: if the cold database ops fail they can always be
        // retried, and we can't do them atomically with this change anyway.
        self.compare_and_set_anchor_info_with_write(old_anchor, Some(new_anchor))?;

        // Stage freezer data for deletion. Do not bother loading and deserializing values as this
        // wastes time and is less schema-agnostic. My hope is that this method will be useful for
        // migrating to the tree-states schema (delete everything in the freezer then start afresh).
        let mut cold_ops = vec![];

        let columns = [
            DBColumn::BeaconState,
            DBColumn::BeaconStateSummary,
            DBColumn::BeaconRestorePoint,
            DBColumn::BeaconStateRoots,
            DBColumn::BeaconHistoricalRoots,
            DBColumn::BeaconRandaoMixes,
            DBColumn::BeaconHistoricalSummaries,
        ];

        for column in columns {
            for res in self.cold_db.iter_column_keys::<Vec<u8>>(column) {
                let key = res?;
                cold_ops.push(KeyValueStoreOp::DeleteKey(get_key_for_col(
                    column.as_str(),
                    &key,
                )));
            }
        }

        // XXX: We need to commit the mass deletion here *before* re-storing the genesis state, as
        // the current schema performs reads as part of `store_cold_state`. This can be deleted
        // once the target schema is tree-states. If the process is killed before the genesis state
        // is written this can be fixed by re-running.
        info!(
            self.log,
            "Deleting historic states";
            "num_kv" => cold_ops.len(),
        );
        self.cold_db.do_atomically(std::mem::take(&mut cold_ops))?;

        // If we just deleted the the genesis state, re-store it using the *current* schema, which
        // may be different from the schema of the genesis state we just deleted.
        if self.get_split_slot() > 0 {
            info!(
                self.log,
                "Re-storing genesis state";
                "state_root" => ?genesis_state_root,
            );
            self.store_cold_state(&genesis_state_root, genesis_state, &mut cold_ops)?;
            self.cold_db.do_atomically(cold_ops)?;
        }

        Ok(())
    }
}

/// Advance the split point of the store, moving new finalized states to the freezer.
pub fn migrate_database<E: EthSpec, Hot: ItemStore<E>, Cold: ItemStore<E>>(
    store: Arc<HotColdDB<E, Hot, Cold>>,
    finalized_state_root: Hash256,
    finalized_block_root: Hash256,
    finalized_state: &BeaconState<E>,
) -> Result<(), Error> {
    debug!(
        store.log,
        "Freezer migration started";
        "slot" => finalized_state.slot()
    );

    // 0. Check that the migration is sensible.
    // The new finalized state must increase the current split slot, and lie on an epoch
    // boundary (in order for the hot state summary scheme to work).
    let current_split_slot = store.split.read_recursive().slot;
    let anchor_info = store.anchor_info.read_recursive().clone();
    let anchor_slot = anchor_info.as_ref().map(|a| a.anchor_slot);

    if finalized_state.slot() < current_split_slot {
        return Err(HotColdDBError::FreezeSlotError {
            current_split_slot,
            proposed_split_slot: finalized_state.slot(),
        }
        .into());
    }

    if finalized_state.slot() % E::slots_per_epoch() != 0 {
        return Err(HotColdDBError::FreezeSlotUnaligned(finalized_state.slot()).into());
    }

    let mut hot_db_ops = vec![];
    let mut cold_db_ops = vec![];

    // Chunk writer for the linear block roots in the freezer DB.
    // Start at the new upper limit because we iterate backwards.
    let new_frozen_block_root_upper_limit = finalized_state.slot().as_usize().saturating_sub(1);
    let mut block_root_writer =
        ChunkWriter::<BlockRoots, _, _>::new(&store.cold_db, new_frozen_block_root_upper_limit)?;

    // 1. Copy all of the states between the new finalized state and the split slot, from the hot DB
    // to the cold DB. Delete the execution payloads of these now-finalized blocks.
    let state_root_iter = RootsIterator::new(&store, finalized_state);
    for maybe_tuple in state_root_iter.take_while(|result| match result {
        Ok((_, _, slot)) => {
            slot >= &current_split_slot
                && anchor_slot.map_or(true, |anchor_slot| slot >= &anchor_slot)
        }
        Err(_) => true,
    }) {
        let (block_root, state_root, slot) = maybe_tuple?;

        // Delete the execution payload if payload pruning is enabled. At a skipped slot we may
        // delete the payload for the finalized block itself, but that's OK as we only guarantee
        // that payloads are present for slots >= the split slot. The payload fetching code is also
        // forgiving of missing payloads.
        if store.config.prune_payloads {
            hot_db_ops.push(StoreOp::DeleteExecutionPayload(block_root));
        }

        // Delete the old summary, and the full state if we lie on an epoch boundary.
        hot_db_ops.push(StoreOp::DeleteState(state_root, Some(slot)));

        // Store the block root for this slot in the linear array of frozen block roots.
        block_root_writer.set(slot.as_usize(), block_root, &mut cold_db_ops)?;

        // Do not try to store states if a restore point is yet to be stored, or will never be
        // stored (see `STATE_UPPER_LIMIT_NO_RETAIN`). Make an exception for the genesis state
        // which always needs to be copied from the hot DB to the freezer and should not be deleted.
        if slot != 0
            && anchor_info
                .as_ref()
                .map_or(false, |anchor| slot < anchor.state_upper_limit)
        {
            debug!(store.log, "Pruning finalized state"; "slot" => slot);

            continue;
        }

        // Store a pointer from this state root to its slot, so we can later reconstruct states
        // from their state root alone.
        let cold_state_summary = ColdStateSummary { slot };
        let op = cold_state_summary.as_kv_store_op(state_root);
        cold_db_ops.push(op);

        if slot % store.config.slots_per_restore_point == 0 {
            let state: BeaconState<E> = get_full_state(&store.hot_db, &state_root, &store.spec)?
                .ok_or(HotColdDBError::MissingStateToFreeze(state_root))?;

            store.store_cold_state(&state_root, &state, &mut cold_db_ops)?;

            // Commit the batch of cold DB ops whenever a full state is written. Each state stored
            // may read the linear fields of previous states stored.
            store
                .cold_db
                .do_atomically(std::mem::take(&mut cold_db_ops))?;
        }
    }

    // Finish writing the block roots and commit the remaining cold DB ops.
    block_root_writer.write(&mut cold_db_ops)?;
    store.cold_db.do_atomically(cold_db_ops)?;

    // Warning: Critical section.  We have to take care not to put any of the two databases in an
    //          inconsistent state if the OS process dies at any point during the freezing
    //          procedure.
    //
    // Since it is pretty much impossible to be atomic across more than one database, we trade
    // losing track of states to delete, for consistency.  In other words: We should be safe to die
    // at any point below but it may happen that some states won't be deleted from the hot database
    // and will remain there forever.  Since dying in these particular few lines should be an
    // exceedingly rare event, this should be an acceptable tradeoff.

    // Flush to disk all the states that have just been migrated to the cold store.
    store.cold_db.sync()?;

    {
        let mut split_guard = store.split.write();
        let latest_split_slot = split_guard.slot;

        // Detect a situation where the split point is (erroneously) changed from more than one
        // place in code.
        if latest_split_slot != current_split_slot {
            error!(
                store.log,
                "Race condition detected: Split point changed while moving states to the freezer";
                "previous split slot" => current_split_slot,
                "current split slot" => latest_split_slot,
            );

            // Assume the freezing procedure will be retried in case this happens.
            return Err(Error::SplitPointModified(
                current_split_slot,
                latest_split_slot,
            ));
        }

        // Before updating the in-memory split value, we flush it to disk first, so that should the
        // OS process die at this point, we pick up from the right place after a restart.
        let split = Split {
            slot: finalized_state.slot(),
            state_root: finalized_state_root,
            block_root: finalized_block_root,
        };
        store.hot_db.put_sync(&SPLIT_KEY, &split)?;

        // Split point is now persisted in the hot database on disk.  The in-memory split point
        // hasn't been modified elsewhere since we keep a write lock on it.  It's safe to update
        // the in-memory split point now.
        *split_guard = split;
    }

    // Delete the states from the hot database if we got this far.
    store.do_atomically_with_block_and_blobs_cache(hot_db_ops)?;

    debug!(
        store.log,
        "Freezer migration complete";
        "slot" => finalized_state.slot()
    );

    Ok(())
}

/// Struct for storing the split slot and state root in the database.
#[derive(Debug, Clone, Copy, PartialEq, Eq, Default, Encode, Decode, Deserialize, Serialize)]
pub struct Split {
    pub slot: Slot,
    pub state_root: Hash256,
    /// The block root of the split state.
    ///
    /// This is used to provide special handling for the split state in the case where there are
    /// skipped slots. The split state will *always* be the advanced state, so callers
    /// who only have the finalized block root should use `get_advanced_hot_state` to get this state,
    /// rather than fetching `block.state_root()` (the unaligned state) which will have been pruned.
    #[ssz(skip_serializing, skip_deserializing)]
    pub block_root: Hash256,
}

impl StoreItem for Split {
    fn db_column() -> DBColumn {
        DBColumn::BeaconMeta
    }

    fn as_store_bytes(&self) -> Vec<u8> {
        self.as_ssz_bytes()
    }

    fn from_store_bytes(bytes: &[u8]) -> Result<Self, Error> {
        Ok(Self::from_ssz_bytes(bytes)?)
    }
}

/// Type hint.
fn no_state_root_iter() -> Option<std::iter::Empty<Result<(Hash256, Slot), Error>>> {
    None
}

/// Struct for summarising a state in the hot database.
///
/// Allows full reconstruction by replaying blocks.
#[derive(Debug, Clone, Copy, Default, Encode, Decode)]
pub struct HotStateSummary {
    pub slot: Slot,
    pub latest_block_root: Hash256,
    epoch_boundary_state_root: Hash256,
}

impl StoreItem for HotStateSummary {
    fn db_column() -> DBColumn {
        DBColumn::BeaconStateSummary
    }

    fn as_store_bytes(&self) -> Vec<u8> {
        self.as_ssz_bytes()
    }

    fn from_store_bytes(bytes: &[u8]) -> Result<Self, Error> {
        Ok(Self::from_ssz_bytes(bytes)?)
    }
}

impl HotStateSummary {
    /// Construct a new summary of the given state.
    pub fn new<E: EthSpec>(state_root: &Hash256, state: &BeaconState<E>) -> Result<Self, Error> {
        // Fill in the state root on the latest block header if necessary (this happens on all
        // slots where there isn't a skip).
        let latest_block_root = state.get_latest_block_root(*state_root);
        let epoch_boundary_slot = state.slot() / E::slots_per_epoch() * E::slots_per_epoch();
        let epoch_boundary_state_root = if epoch_boundary_slot == state.slot() {
            *state_root
        } else {
            *state
                .get_state_root(epoch_boundary_slot)
                .map_err(HotColdDBError::HotStateSummaryError)?
        };

        Ok(HotStateSummary {
            slot: state.slot(),
            latest_block_root,
            epoch_boundary_state_root,
        })
    }
}

/// Struct for summarising a state in the freezer database.
#[derive(Debug, Clone, Copy, Default, Encode, Decode)]
pub(crate) struct ColdStateSummary {
    pub slot: Slot,
}

impl StoreItem for ColdStateSummary {
    fn db_column() -> DBColumn {
        DBColumn::BeaconStateSummary
    }

    fn as_store_bytes(&self) -> Vec<u8> {
        self.as_ssz_bytes()
    }

    fn from_store_bytes(bytes: &[u8]) -> Result<Self, Error> {
        Ok(Self::from_ssz_bytes(bytes)?)
    }
}

/// Struct for storing the state root of a restore point in the database.
#[derive(Debug, Clone, Copy, Default, Encode, Decode)]
struct RestorePointHash {
    state_root: Hash256,
}

impl StoreItem for RestorePointHash {
    fn db_column() -> DBColumn {
        DBColumn::BeaconRestorePoint
    }

    fn as_store_bytes(&self) -> Vec<u8> {
        self.as_ssz_bytes()
    }

    fn from_store_bytes(bytes: &[u8]) -> Result<Self, Error> {
        Ok(Self::from_ssz_bytes(bytes)?)
    }
}

#[derive(Debug, Clone, Copy, Default)]
pub struct TemporaryFlag;

impl StoreItem for TemporaryFlag {
    fn db_column() -> DBColumn {
        DBColumn::BeaconStateTemporary
    }

    fn as_store_bytes(&self) -> Vec<u8> {
        vec![]
    }

    fn from_store_bytes(_: &[u8]) -> Result<Self, Error> {
        Ok(TemporaryFlag)
    }
}

#[derive(Debug, PartialEq)]
pub struct BytesKey {
    key: Vec<u8>,
}

impl Key for BytesKey {
    fn from_u8(key: &[u8]) -> Self {
        Self { key: key.to_vec() }
    }

    fn as_slice<T, F: Fn(&[u8]) -> T>(&self, f: F) -> T {
        f(self.key.as_slice())
    }
}

impl BytesKey {
    /// Return `true` iff this `BytesKey` was created with the given `column`.
    pub fn matches_column(&self, column: DBColumn) -> bool {
        self.key.starts_with(column.as_bytes())
    }

    /// Remove the column from a key, returning its `Hash256` portion.
    pub fn remove_column(&self, column: DBColumn) -> Option<Hash256> {
        if self.matches_column(column) {
            let subkey = &self.key[column.as_bytes().len()..];
            if subkey.len() == 32 {
                return Some(Hash256::from_slice(subkey));
            }
        }
        None
    }

    pub fn from_vec(key: Vec<u8>) -> Self {
        Self { key }
    }
}<|MERGE_RESOLUTION|>--- conflicted
+++ resolved
@@ -211,17 +211,11 @@
         let mut db = HotColdDB {
             split: RwLock::new(Split::default()),
             anchor_info: RwLock::new(None),
-<<<<<<< HEAD
+            blob_info: RwLock::new(BlobInfo::default()),
+            blobs_db: BeaconNodeBackend::open(&config, blobs_db_path).unwrap(),
             cold_db: BeaconNodeBackend::open(&config, cold_path).unwrap(),
             hot_db: BeaconNodeBackend::open(&config, hot_path).unwrap(),
-            block_cache: Mutex::new(LruCache::new(config.block_cache_size)),
-=======
-            blob_info: RwLock::new(BlobInfo::default()),
-            cold_db: LevelDB::open(cold_path)?,
-            blobs_db: LevelDB::open(blobs_db_path)?,
-            hot_db: LevelDB::open(hot_path)?,
             block_cache: Mutex::new(BlockCache::new(config.block_cache_size)),
->>>>>>> 0f345c7e
             state_cache: Mutex::new(LruCache::new(config.historic_state_cache_size)),
             config,
             spec,
@@ -2673,9 +2667,9 @@
     }
 }
 
-#[derive(Debug, PartialEq)]
+#[derive(Debug, Clone, PartialEq, Eq, PartialOrd, Ord)]
 pub struct BytesKey {
-    key: Vec<u8>,
+    pub key: Vec<u8>,
 }
 
 impl Key for BytesKey {
@@ -2705,6 +2699,19 @@
         None
     }
 
+        /// Remove the column from a key.
+    ///
+    /// Will return `None` if the value doesn't match the column or has the wrong length.
+    pub fn remove_column_variable(&self, column: DBColumn) -> Option<&[u8]> {
+        if self.matches_column(column) {
+            let subkey = &self.key[column.as_bytes().len()..];
+            if subkey.len() == column.key_size() {
+                return Some(subkey);
+            }
+        }
+        None
+    }
+
     pub fn from_vec(key: Vec<u8>) -> Self {
         Self { key }
     }
