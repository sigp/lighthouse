use crate::chunked_vector::{
    store_updated_vector, BlockRoots, HistoricalRoots, HistoricalSummaries, RandaoMixes, StateRoots,
};
use crate::config::{
    OnDiskStoreConfig, StoreConfig, DEFAULT_SLOTS_PER_RESTORE_POINT,
    PREV_DEFAULT_SLOTS_PER_RESTORE_POINT,
};
use crate::forwards_iter::{HybridForwardsBlockRootsIterator, HybridForwardsStateRootsIterator};
use crate::impls::beacon_state::{get_full_state, store_full_state};
use crate::iter::{BlockRootsIterator, ParentRootBlockIterator, RootsIterator};
use crate::leveldb_store::BytesKey;
use crate::leveldb_store::LevelDB;
use crate::memory_store::MemoryStore;
use crate::metadata::{
    AnchorInfo, BlobInfo, CompactionTimestamp, DataColumnInfo, PruningCheckpoint, SchemaVersion,
    ANCHOR_INFO_KEY, BLOB_INFO_KEY, COMPACTION_TIMESTAMP_KEY, CONFIG_KEY, CURRENT_SCHEMA_VERSION,
    DATA_COLUMN_INFO_KEY, PRUNING_CHECKPOINT_KEY, SCHEMA_VERSION_KEY, SPLIT_KEY,
    STATE_UPPER_LIMIT_NO_RETAIN,
};
use crate::state_cache::{PutStateOutcome, StateCache};
use crate::{
    get_data_column_key, get_key_for_col, ChunkWriter, DBColumn, DatabaseBlock, Error, ItemStore,
    KeyValueStoreOp, PartialBeaconState, StoreItem, StoreOp,
};
use crate::{metrics, parse_data_column_key};
use itertools::process_results;
use leveldb::iterator::LevelDBIterator;
use lru::LruCache;
use parking_lot::{Mutex, RwLock};
use safe_arith::SafeArith;
use serde::{Deserialize, Serialize};
use slog::{debug, error, info, trace, warn, Logger};
use ssz::{Decode, Encode};
use ssz_derive::{Decode, Encode};
use state_processing::{
    block_replayer::PreSlotHook, AllCaches, BlockProcessingError, BlockReplayer,
    SlotProcessingError,
};
use std::cmp::min;
use std::collections::{HashMap, HashSet};
use std::marker::PhantomData;
use std::num::NonZeroUsize;
use std::path::Path;
use std::sync::Arc;
use std::time::Duration;
use types::data_column_sidecar::{ColumnIndex, DataColumnSidecar, DataColumnSidecarList};
use types::light_client_update::CurrentSyncCommitteeProofLen;
use types::*;

/// On-disk database that stores finalized states efficiently.
///
/// Stores vector fields like the `block_roots` and `state_roots` separately, and only stores
/// intermittent "restore point" states pre-finalization.
#[derive(Debug)]
pub struct HotColdDB<E: EthSpec, Hot: ItemStore<E>, Cold: ItemStore<E>> {
    /// The slot and state root at the point where the database is split between hot and cold.
    ///
    /// States with slots less than `split.slot` are in the cold DB, while states with slots
    /// greater than or equal are in the hot DB.
    pub(crate) split: RwLock<Split>,
    /// The starting slots for the range of blocks & states stored in the database.
    anchor_info: RwLock<Option<AnchorInfo>>,
    /// The starting slots for the range of blobs stored in the database.
    blob_info: RwLock<BlobInfo>,
    /// The starting slots for the range of data columns stored in the database.
    data_column_info: RwLock<DataColumnInfo>,
    pub(crate) config: StoreConfig,
    /// Cold database containing compact historical data.
    pub cold_db: Cold,
    /// Database containing blobs. If None, store falls back to use `cold_db`.
    pub blobs_db: Cold,
    /// Hot database containing duplicated but quick-to-access recent data.
    ///
    /// The hot database also contains all blocks.
    pub hot_db: Hot,
    /// LRU cache of deserialized blocks and blobs. Updated whenever a block or blob is loaded.
    block_cache: Mutex<BlockCache<E>>,
    /// Cache of beacon states.
    ///
    /// LOCK ORDERING: this lock must always be locked *after* the `split` if both are required.
    state_cache: Mutex<StateCache<E>>,
    /// LRU cache of replayed states.
    historic_state_cache: Mutex<LruCache<Slot, BeaconState<E>>>,
    /// Chain spec.
    pub(crate) spec: ChainSpec,
    /// Logger.
    pub log: Logger,
    /// Mere vessel for E.
    _phantom: PhantomData<E>,
}

#[derive(Debug)]
struct BlockCache<E: EthSpec> {
    block_cache: LruCache<Hash256, SignedBeaconBlock<E>>,
    blob_cache: LruCache<Hash256, BlobSidecarList<E>>,
    data_column_cache: LruCache<Hash256, HashMap<ColumnIndex, Arc<DataColumnSidecar<E>>>>,
}

impl<E: EthSpec> BlockCache<E> {
    pub fn new(size: NonZeroUsize) -> Self {
        Self {
            block_cache: LruCache::new(size),
            blob_cache: LruCache::new(size),
            data_column_cache: LruCache::new(size),
        }
    }
    pub fn put_block(&mut self, block_root: Hash256, block: SignedBeaconBlock<E>) {
        self.block_cache.put(block_root, block);
    }
    pub fn put_blobs(&mut self, block_root: Hash256, blobs: BlobSidecarList<E>) {
        self.blob_cache.put(block_root, blobs);
    }
    pub fn put_data_column(&mut self, block_root: Hash256, data_column: Arc<DataColumnSidecar<E>>) {
        self.data_column_cache
            .get_or_insert_mut(block_root, Default::default)
            .insert(data_column.index, data_column);
    }
    pub fn get_block<'a>(&'a mut self, block_root: &Hash256) -> Option<&'a SignedBeaconBlock<E>> {
        self.block_cache.get(block_root)
    }
    pub fn get_blobs<'a>(&'a mut self, block_root: &Hash256) -> Option<&'a BlobSidecarList<E>> {
        self.blob_cache.get(block_root)
    }
    pub fn get_data_column<'a>(
        &'a mut self,
        block_root: &Hash256,
        column_index: &ColumnIndex,
    ) -> Option<&'a Arc<DataColumnSidecar<E>>> {
        self.data_column_cache
            .get(block_root)
            .and_then(|map| map.get(column_index))
    }
    pub fn delete_block(&mut self, block_root: &Hash256) {
        let _ = self.block_cache.pop(block_root);
    }
    pub fn delete_blobs(&mut self, block_root: &Hash256) {
        let _ = self.blob_cache.pop(block_root);
    }
    pub fn delete(&mut self, block_root: &Hash256) {
        let _ = self.block_cache.pop(block_root);
        let _ = self.blob_cache.pop(block_root);
    }
}

#[derive(Debug, PartialEq)]
pub enum HotColdDBError {
    UnsupportedSchemaVersion {
        target_version: SchemaVersion,
        current_version: SchemaVersion,
    },
    /// Recoverable error indicating that the database freeze point couldn't be updated
    /// due to the finalized block not lying on an epoch boundary (should be infrequent).
    FreezeSlotUnaligned(Slot),
    FreezeSlotError {
        current_split_slot: Slot,
        proposed_split_slot: Slot,
    },
    MissingStateToFreeze(Hash256),
    MissingRestorePointHash(u64),
    MissingRestorePoint(Hash256),
    MissingColdStateSummary(Hash256),
    MissingHotStateSummary(Hash256),
    MissingEpochBoundaryState(Hash256),
    MissingSplitState(Hash256, Slot),
    MissingExecutionPayload(Hash256),
    MissingFullBlockExecutionPayloadPruned(Hash256, Slot),
    MissingAnchorInfo,
    BlobsPreviouslyInDefaultStore,
    HotStateSummaryError(BeaconStateError),
    RestorePointDecodeError(ssz::DecodeError),
    BlockReplayBeaconError(BeaconStateError),
    BlockReplaySlotError(SlotProcessingError),
    BlockReplayBlockError(BlockProcessingError),
    MissingLowerLimitState(Slot),
    InvalidSlotsPerRestorePoint {
        slots_per_restore_point: u64,
        slots_per_historical_root: u64,
        slots_per_epoch: u64,
    },
    ZeroEpochsPerBlobPrune,
    BlobPruneLogicError,
    RestorePointBlockHashError(BeaconStateError),
    IterationError {
        unexpected_key: BytesKey,
    },
    FinalizedStateNotInHotDatabase {
        split_slot: Slot,
        request_slot: Slot,
        block_root: Hash256,
    },
    Rollback,
}

impl<E: EthSpec> HotColdDB<E, MemoryStore<E>, MemoryStore<E>> {
    pub fn open_ephemeral(
        config: StoreConfig,
        spec: ChainSpec,
        log: Logger,
    ) -> Result<HotColdDB<E, MemoryStore<E>, MemoryStore<E>>, Error> {
        Self::verify_config(&config)?;

        let db = HotColdDB {
            split: RwLock::new(Split::default()),
            anchor_info: RwLock::new(None),
            blob_info: RwLock::new(BlobInfo::default()),
            data_column_info: RwLock::new(DataColumnInfo::default()),
            cold_db: MemoryStore::open(),
            blobs_db: MemoryStore::open(),
            hot_db: MemoryStore::open(),
            block_cache: Mutex::new(BlockCache::new(config.block_cache_size)),
            state_cache: Mutex::new(StateCache::new(config.state_cache_size)),
            historic_state_cache: Mutex::new(LruCache::new(config.historic_state_cache_size)),
            config,
            spec,
            log,
            _phantom: PhantomData,
        };

        Ok(db)
    }
}

impl<E: EthSpec> HotColdDB<E, LevelDB<E>, LevelDB<E>> {
    /// Open a new or existing database, with the given paths to the hot and cold DBs.
    ///
    /// The `migrate_schema` function is passed in so that the parent `BeaconChain` can provide
    /// context and access `BeaconChain`-level code without creating a circular dependency.
    pub fn open(
        hot_path: &Path,
        cold_path: &Path,
        blobs_db_path: &Path,
        migrate_schema: impl FnOnce(Arc<Self>, SchemaVersion, SchemaVersion) -> Result<(), Error>,
        config: StoreConfig,
        spec: ChainSpec,
        log: Logger,
    ) -> Result<Arc<Self>, Error> {
        Self::verify_slots_per_restore_point(config.slots_per_restore_point)?;

        let mut db = HotColdDB {
            split: RwLock::new(Split::default()),
            anchor_info: RwLock::new(None),
            blob_info: RwLock::new(BlobInfo::default()),
            data_column_info: RwLock::new(DataColumnInfo::default()),
            cold_db: LevelDB::open(cold_path)?,
            blobs_db: LevelDB::open(blobs_db_path)?,
            hot_db: LevelDB::open(hot_path)?,
            block_cache: Mutex::new(BlockCache::new(config.block_cache_size)),
            state_cache: Mutex::new(StateCache::new(config.state_cache_size)),
            historic_state_cache: Mutex::new(LruCache::new(config.historic_state_cache_size)),
            config,
            spec,
            log,
            _phantom: PhantomData,
        };

        // Allow the slots-per-restore-point value to stay at the previous default if the config
        // uses the new default. Don't error on a failed read because the config itself may need
        // migrating.
        if let Ok(Some(disk_config)) = db.load_config() {
            if !db.config.slots_per_restore_point_set_explicitly
                && disk_config.slots_per_restore_point == PREV_DEFAULT_SLOTS_PER_RESTORE_POINT
                && db.config.slots_per_restore_point == DEFAULT_SLOTS_PER_RESTORE_POINT
            {
                debug!(
                    db.log,
                    "Ignoring slots-per-restore-point config in favour of on-disk value";
                    "config" => db.config.slots_per_restore_point,
                    "on_disk" => disk_config.slots_per_restore_point,
                );

                // Mutate the in-memory config so that it's compatible.
                db.config.slots_per_restore_point = PREV_DEFAULT_SLOTS_PER_RESTORE_POINT;
            }
        }

        // Load the previous split slot from the database (if any). This ensures we can
        // stop and restart correctly. This needs to occur *before* running any migrations
        // because some migrations load states and depend on the split.
        if let Some(split) = db.load_split()? {
            *db.split.write() = split;
            *db.anchor_info.write() = db.load_anchor_info()?;

            info!(
                db.log,
                "Hot-Cold DB initialized";
                "split_slot" => split.slot,
                "split_state" => ?split.state_root
            );
        }

        // Open separate blobs directory if configured and same configuration was used on previous
        // run.
        let blob_info = db.load_blob_info()?;
        let deneb_fork_slot = db
            .spec
            .deneb_fork_epoch
            .map(|epoch| epoch.start_slot(E::slots_per_epoch()));
        let new_blob_info = match &blob_info {
            Some(blob_info) => {
                // If the oldest block slot is already set do not allow the blob DB path to be
                // changed (require manual migration).
                if blob_info.oldest_blob_slot.is_some() && !blob_info.blobs_db {
                    return Err(HotColdDBError::BlobsPreviouslyInDefaultStore.into());
                }
                // Set the oldest blob slot to the Deneb fork slot if it is not yet set.
                // Always initialize `blobs_db` to true, we no longer support storing the blobs
                // in the freezer DB, because the UX is strictly worse for relocating the DB.
                let oldest_blob_slot = blob_info.oldest_blob_slot.or(deneb_fork_slot);
                BlobInfo {
                    oldest_blob_slot,
                    blobs_db: true,
                }
            }
            // First start.
            None => BlobInfo {
                // Set the oldest blob slot to the Deneb fork slot if it is not yet set.
                oldest_blob_slot: deneb_fork_slot,
                blobs_db: true,
            },
        };
        db.compare_and_set_blob_info_with_write(<_>::default(), new_blob_info.clone())?;

        let data_column_info = db.load_data_column_info()?;
        let eip7594_fork_slot = db
            .spec
            .eip7594_fork_epoch
            .map(|epoch| epoch.start_slot(E::slots_per_epoch()));
        let new_data_column_info = match &data_column_info {
            Some(data_column_info) => {
                // Set the oldest data column slot to the fork slot if it is not yet set.
                let oldest_data_column_slot = data_column_info
                    .oldest_data_column_slot
                    .or(eip7594_fork_slot);
                DataColumnInfo {
                    oldest_data_column_slot,
                }
            }
            // First start.
            None => DataColumnInfo {
                // Set the oldest data column slot to the fork slot if it is not yet set.
                oldest_data_column_slot: eip7594_fork_slot,
            },
        };
        db.compare_and_set_data_column_info_with_write(
            <_>::default(),
            new_data_column_info.clone(),
        )?;

        info!(
            db.log,
            "Blob DB initialized";
            "path" => ?blobs_db_path,
            "oldest_blob_slot" => ?new_blob_info.oldest_blob_slot,
            "oldest_data_column_slot" => ?new_data_column_info.oldest_data_column_slot,
        );

        // Ensure that the schema version of the on-disk database matches the software.
        // If the version is mismatched, an automatic migration will be attempted.
        let db = Arc::new(db);
        if let Some(schema_version) = db.load_schema_version()? {
            debug!(
                db.log,
                "Attempting schema migration";
                "from_version" => schema_version.as_u64(),
                "to_version" => CURRENT_SCHEMA_VERSION.as_u64(),
            );
            migrate_schema(db.clone(), schema_version, CURRENT_SCHEMA_VERSION)?;
        } else {
            db.store_schema_version(CURRENT_SCHEMA_VERSION)?;
        }

        // Ensure that any on-disk config is compatible with the supplied config.
        if let Some(disk_config) = db.load_config()? {
            db.config.check_compatibility(&disk_config)?;
        }
        db.store_config()?;

        // Run a garbage collection pass.
        db.remove_garbage()?;

        // If configured, run a foreground compaction pass.
        if db.config.compact_on_init {
            info!(db.log, "Running foreground compaction");
            db.compact()?;
            info!(db.log, "Foreground compaction complete");
        }

        Ok(db)
    }

    /// Return an iterator over the state roots of all temporary states.
    pub fn iter_temporary_state_roots(&self) -> impl Iterator<Item = Result<Hash256, Error>> + '_ {
        let column = DBColumn::BeaconStateTemporary;
        let start_key =
            BytesKey::from_vec(get_key_for_col(column.into(), Hash256::zero().as_slice()));

        let keys_iter = self.hot_db.keys_iter();
        keys_iter.seek(&start_key);

        keys_iter
            .take_while(move |key| key.matches_column(column))
            .map(move |bytes_key| {
                bytes_key.remove_column(column).ok_or_else(|| {
                    HotColdDBError::IterationError {
                        unexpected_key: bytes_key,
                    }
                    .into()
                })
            })
    }
}

impl<E: EthSpec, Hot: ItemStore<E>, Cold: ItemStore<E>> HotColdDB<E, Hot, Cold> {
    pub fn update_finalized_state(
        &self,
        state_root: Hash256,
        block_root: Hash256,
        state: BeaconState<E>,
    ) -> Result<(), Error> {
        self.state_cache
            .lock()
            .update_finalized_state(state_root, block_root, state)
    }

    pub fn state_cache_len(&self) -> usize {
        self.state_cache.lock().len()
    }

    /// Store a block and update the LRU cache.
    pub fn put_block(
        &self,
        block_root: &Hash256,
        block: SignedBeaconBlock<E>,
    ) -> Result<(), Error> {
        // Store on disk.
        let mut ops = Vec::with_capacity(2);
        let block = self.block_as_kv_store_ops(block_root, block, &mut ops)?;
        self.hot_db.do_atomically(ops)?;
        // Update cache.
        self.block_cache.lock().put_block(*block_root, block);
        Ok(())
    }

    /// Prepare a signed beacon block for storage in the database.
    ///
    /// Return the original block for re-use after storage. It's passed by value so it can be
    /// cracked open and have its payload extracted.
    pub fn block_as_kv_store_ops(
        &self,
        key: &Hash256,
        block: SignedBeaconBlock<E>,
        ops: &mut Vec<KeyValueStoreOp>,
    ) -> Result<SignedBeaconBlock<E>, Error> {
        // Split block into blinded block and execution payload.
        let (blinded_block, payload) = block.into();

        // Store blinded block.
        self.blinded_block_as_kv_store_ops(key, &blinded_block, ops);

        // Store execution payload if present.
        if let Some(ref execution_payload) = payload {
            ops.push(execution_payload.as_kv_store_op(*key));
        }

        // Re-construct block. This should always succeed.
        blinded_block
            .try_into_full_block(payload)
            .ok_or(Error::AddPayloadLogicError)
    }

    /// Prepare a signed beacon block for storage in the datbase *without* its payload.
    pub fn blinded_block_as_kv_store_ops(
        &self,
        key: &Hash256,
        blinded_block: &SignedBeaconBlock<E, BlindedPayload<E>>,
        ops: &mut Vec<KeyValueStoreOp>,
    ) {
        let db_key = get_key_for_col(DBColumn::BeaconBlock.into(), key.as_slice());
        ops.push(KeyValueStoreOp::PutKeyValue(
            db_key,
            blinded_block.as_ssz_bytes(),
        ));
    }

    pub fn try_get_full_block(
        &self,
        block_root: &Hash256,
    ) -> Result<Option<DatabaseBlock<E>>, Error> {
        metrics::inc_counter(&metrics::BEACON_BLOCK_GET_COUNT);

        // Check the cache.
        if let Some(block) = self.block_cache.lock().get_block(block_root) {
            metrics::inc_counter(&metrics::BEACON_BLOCK_CACHE_HIT_COUNT);
            return Ok(Some(DatabaseBlock::Full(block.clone())));
        }

        // Load the blinded block.
        let Some(blinded_block) = self.get_blinded_block(block_root)? else {
            return Ok(None);
        };

        // If the block is after the split point then we should have the full execution payload
        // stored in the database. If it isn't but payload pruning is disabled, try to load it
        // on-demand.
        //
        // Hold the split lock so that it can't change while loading the payload.
        let split = self.split.read_recursive();

        let block = if blinded_block.message().execution_payload().is_err()
            || blinded_block.slot() >= split.slot
        {
            // Re-constructing the full block should always succeed here.
            let full_block = self.make_full_block(block_root, blinded_block)?;

            // Add to cache.
            self.block_cache
                .lock()
                .put_block(*block_root, full_block.clone());

            DatabaseBlock::Full(full_block)
        } else if !self.config.prune_payloads {
            // If payload pruning is disabled there's a chance we may have the payload of
            // this finalized block. Attempt to load it but don't error in case it's missing.
            let fork_name = blinded_block.fork_name(&self.spec)?;
            if let Some(payload) = self.get_execution_payload(block_root, fork_name)? {
                DatabaseBlock::Full(
                    blinded_block
                        .try_into_full_block(Some(payload))
                        .ok_or(Error::AddPayloadLogicError)?,
                )
            } else {
                DatabaseBlock::Blinded(blinded_block)
            }
        } else {
            DatabaseBlock::Blinded(blinded_block)
        };
        drop(split);

        Ok(Some(block))
    }

    /// Fetch a full block with execution payload from the store.
    pub fn get_full_block(
        &self,
        block_root: &Hash256,
    ) -> Result<Option<SignedBeaconBlock<E>>, Error> {
        match self.try_get_full_block(block_root)? {
            Some(DatabaseBlock::Full(block)) => Ok(Some(block)),
            Some(DatabaseBlock::Blinded(block)) => Err(
                HotColdDBError::MissingFullBlockExecutionPayloadPruned(*block_root, block.slot())
                    .into(),
            ),
            None => Ok(None),
        }
    }

    /// Convert a blinded block into a full block by loading its execution payload if necessary.
    pub fn make_full_block(
        &self,
        block_root: &Hash256,
        blinded_block: SignedBeaconBlock<E, BlindedPayload<E>>,
    ) -> Result<SignedBeaconBlock<E>, Error> {
        if blinded_block.message().execution_payload().is_ok() {
            let fork_name = blinded_block.fork_name(&self.spec)?;
            let execution_payload = self
                .get_execution_payload(block_root, fork_name)?
                .ok_or(HotColdDBError::MissingExecutionPayload(*block_root))?;
            blinded_block.try_into_full_block(Some(execution_payload))
        } else {
            blinded_block.try_into_full_block(None)
        }
        .ok_or(Error::AddPayloadLogicError)
    }

    pub fn get_blinded_block(
        &self,
        block_root: &Hash256,
    ) -> Result<Option<SignedBeaconBlock<E, BlindedPayload<E>>>, Error> {
        self.get_block_with(block_root, |bytes| {
            SignedBeaconBlock::from_ssz_bytes(bytes, &self.spec)
        })
    }

    /// Fetch a block from the store, ignoring which fork variant it *should* be for.
    pub fn get_block_any_variant<Payload: AbstractExecPayload<E>>(
        &self,
        block_root: &Hash256,
    ) -> Result<Option<SignedBeaconBlock<E, Payload>>, Error> {
        self.get_block_with(block_root, SignedBeaconBlock::any_from_ssz_bytes)
    }

    /// Fetch a block from the store using a custom decode function.
    ///
    /// This is useful for e.g. ignoring the slot-indicated fork to forcefully load a block as if it
    /// were for a different fork.
    pub fn get_block_with<Payload: AbstractExecPayload<E>>(
        &self,
        block_root: &Hash256,
        decoder: impl FnOnce(&[u8]) -> Result<SignedBeaconBlock<E, Payload>, ssz::DecodeError>,
    ) -> Result<Option<SignedBeaconBlock<E, Payload>>, Error> {
        self.hot_db
            .get_bytes(DBColumn::BeaconBlock.into(), block_root.as_slice())?
            .map(|block_bytes| decoder(&block_bytes))
            .transpose()
            .map_err(|e| e.into())
    }

    /// Load the execution payload for a block from disk.
    /// This method deserializes with the proper fork.
    pub fn get_execution_payload(
        &self,
        block_root: &Hash256,
        fork_name: ForkName,
    ) -> Result<Option<ExecutionPayload<E>>, Error> {
        let column = ExecutionPayload::<E>::db_column().into();
        let key = block_root.as_slice();

        match self.hot_db.get_bytes(column, key)? {
            Some(bytes) => Ok(Some(ExecutionPayload::from_ssz_bytes(&bytes, fork_name)?)),
            None => Ok(None),
        }
    }

    /// Load the execution payload for a block from disk.
    /// DANGEROUS: this method just guesses the fork.
    pub fn get_execution_payload_dangerous_fork_agnostic(
        &self,
        block_root: &Hash256,
    ) -> Result<Option<ExecutionPayload<E>>, Error> {
        self.get_item(block_root)
    }

    /// Check if the execution payload for a block exists on disk.
    pub fn execution_payload_exists(&self, block_root: &Hash256) -> Result<bool, Error> {
        self.get_item::<ExecutionPayload<E>>(block_root)
            .map(|payload| payload.is_some())
    }

    /// Get the sync committee branch for the given block root
    /// Note: we only persist sync committee branches for checkpoint slots
    pub fn get_sync_committee_branch(
        &self,
        block_root: &Hash256,
<<<<<<< HEAD
    ) -> Result<Option<Vec<Hash256>>, Error> {
=======
    ) -> Result<Option<FixedVector<Hash256, CurrentSyncCommitteeProofLen>>, Error> {
>>>>>>> a94b12b4
        let column = DBColumn::SyncCommitteeBranch;

        if let Some(bytes) = self
            .hot_db
            .get_bytes(column.into(), &block_root.as_ssz_bytes())?
        {
<<<<<<< HEAD
            let sync_committee_branch = Vec::<Hash256>::from_ssz_bytes(&bytes)?;
=======
            let sync_committee_branch: FixedVector<Hash256, CurrentSyncCommitteeProofLen> =
                FixedVector::from_ssz_bytes(&bytes)?;
>>>>>>> a94b12b4
            return Ok(Some(sync_committee_branch));
        }

        Ok(None)
    }

    /// Fetch sync committee by sync committee period
    pub fn get_sync_committee(
        &self,
        sync_committee_period: u64,
    ) -> Result<Option<SyncCommittee<E>>, Error> {
        let column = DBColumn::SyncCommittee;

        if let Some(bytes) = self
            .hot_db
            .get_bytes(column.into(), &sync_committee_period.as_ssz_bytes())?
        {
            let sync_committee: SyncCommittee<E> = SyncCommittee::from_ssz_bytes(&bytes)?;
            return Ok(Some(sync_committee));
        }

        Ok(None)
    }

    pub fn store_sync_committee_branch(
        &self,
        block_root: Hash256,
<<<<<<< HEAD
        sync_committee_branch: &Vec<Hash256>,
=======
        sync_committee_branch: &FixedVector<Hash256, CurrentSyncCommitteeProofLen>,
>>>>>>> a94b12b4
    ) -> Result<(), Error> {
        let column = DBColumn::SyncCommitteeBranch;
        self.hot_db.put_bytes(
            column.into(),
            &block_root.as_ssz_bytes(),
            &sync_committee_branch.as_ssz_bytes(),
        )?;
        Ok(())
    }

    pub fn store_sync_committee(
        &self,
        sync_committee_period: u64,
        sync_committee: &SyncCommittee<E>,
    ) -> Result<(), Error> {
        let column = DBColumn::SyncCommittee;
        self.hot_db.put_bytes(
            column.into(),
            &sync_committee_period.to_le_bytes(),
            &sync_committee.as_ssz_bytes(),
        )?;

        Ok(())
    }

    pub fn get_light_client_update(
        &self,
        sync_committee_period: u64,
    ) -> Result<Option<LightClientUpdate<E>>, Error> {
        let column = DBColumn::LightClientUpdate;
        let res = self
            .hot_db
            .get_bytes(column.into(), &sync_committee_period.to_le_bytes())?;

        if let Some(light_client_update_bytes) = res {
            let epoch = sync_committee_period
                .safe_mul(self.spec.epochs_per_sync_committee_period.into())?;

            let fork_name = self.spec.fork_name_at_epoch(epoch.into());

            let light_client_update =
                LightClientUpdate::from_ssz_bytes(&light_client_update_bytes, &fork_name)?;

            return Ok(Some(light_client_update));
        }

        Ok(None)
    }

    pub fn get_light_client_updates(
        &self,
        start_period: u64,
        count: u64,
    ) -> Result<Vec<LightClientUpdate<E>>, Error> {
        let column = DBColumn::LightClientUpdate;
        let mut light_client_updates = vec![];
        for res in self
            .hot_db
            .iter_column_from::<Vec<u8>>(column, &start_period.to_le_bytes())
        {
            let (sync_committee_bytes, light_client_update_bytes) = res?;
            let sync_committee_period = u64::from_ssz_bytes(&sync_committee_bytes)?;
            let epoch = sync_committee_period
                .safe_mul(self.spec.epochs_per_sync_committee_period.into())?;

            let fork_name = self.spec.fork_name_at_epoch(epoch.into());

            let light_client_update =
                LightClientUpdate::from_ssz_bytes(&light_client_update_bytes, &fork_name)?;

            light_client_updates.push(light_client_update);

            if sync_committee_period >= start_period + count {
                break;
            }
        }
        Ok(light_client_updates)
    }

    pub fn store_light_client_update(
        &self,
        sync_committee_period: u64,
        light_client_update: &LightClientUpdate<E>,
    ) -> Result<(), Error> {
        let column = DBColumn::LightClientUpdate;

        self.hot_db.put_bytes(
            column.into(),
            &sync_committee_period.to_le_bytes(),
            &light_client_update.as_ssz_bytes(),
        )?;

        Ok(())
    }

    /// Check if the blobs for a block exists on disk.
    pub fn blobs_exist(&self, block_root: &Hash256) -> Result<bool, Error> {
        self.blobs_db
            .key_exists(DBColumn::BeaconBlob.into(), block_root.as_slice())
    }

    /// Determine whether a block exists in the database.
    pub fn block_exists(&self, block_root: &Hash256) -> Result<bool, Error> {
        self.hot_db
            .key_exists(DBColumn::BeaconBlock.into(), block_root.as_slice())
    }

    /// Delete a block from the store and the block cache.
    pub fn delete_block(&self, block_root: &Hash256) -> Result<(), Error> {
        self.block_cache.lock().delete(block_root);
        self.hot_db
            .key_delete(DBColumn::BeaconBlock.into(), block_root.as_slice())?;
        self.hot_db
            .key_delete(DBColumn::ExecPayload.into(), block_root.as_slice())?;
        self.blobs_db
            .key_delete(DBColumn::BeaconBlob.into(), block_root.as_slice())
    }

    pub fn put_blobs(&self, block_root: &Hash256, blobs: BlobSidecarList<E>) -> Result<(), Error> {
        self.blobs_db.put_bytes(
            DBColumn::BeaconBlob.into(),
            block_root.as_slice(),
            &blobs.as_ssz_bytes(),
        )?;
        self.block_cache.lock().put_blobs(*block_root, blobs);
        Ok(())
    }

    pub fn blobs_as_kv_store_ops(
        &self,
        key: &Hash256,
        blobs: BlobSidecarList<E>,
        ops: &mut Vec<KeyValueStoreOp>,
    ) {
        let db_key = get_key_for_col(DBColumn::BeaconBlob.into(), key.as_slice());
        ops.push(KeyValueStoreOp::PutKeyValue(db_key, blobs.as_ssz_bytes()));
    }

    pub fn data_columns_as_kv_store_ops(
        &self,
        block_root: &Hash256,
        data_columns: DataColumnSidecarList<E>,
        ops: &mut Vec<KeyValueStoreOp>,
    ) {
        for data_column in data_columns {
            let db_key = get_key_for_col(
                DBColumn::BeaconDataColumn.into(),
                &get_data_column_key(block_root, &data_column.index),
            );
            ops.push(KeyValueStoreOp::PutKeyValue(
                db_key,
                data_column.as_ssz_bytes(),
            ));
        }
    }

    pub fn put_state_summary(
        &self,
        state_root: &Hash256,
        summary: HotStateSummary,
    ) -> Result<(), Error> {
        self.hot_db.put(state_root, &summary).map_err(Into::into)
    }

    /// Store a state in the store.
    pub fn put_state(&self, state_root: &Hash256, state: &BeaconState<E>) -> Result<(), Error> {
        self.put_state_possibly_temporary(state_root, state, false)
    }

    /// Store a state in the store.
    ///
    /// The `temporary` flag indicates whether this state should be considered canonical.
    pub fn put_state_possibly_temporary(
        &self,
        state_root: &Hash256,
        state: &BeaconState<E>,
        temporary: bool,
    ) -> Result<(), Error> {
        let mut ops: Vec<KeyValueStoreOp> = Vec::new();
        if state.slot() < self.get_split_slot() {
            self.store_cold_state(state_root, state, &mut ops)?;
            self.cold_db.do_atomically(ops)
        } else {
            if temporary {
                ops.push(TemporaryFlag.as_kv_store_op(*state_root));
            }
            self.store_hot_state(state_root, state, &mut ops)?;
            self.hot_db.do_atomically(ops)
        }
    }

    /// Fetch a state from the store.
    ///
    /// If `slot` is provided then it will be used as a hint as to which database should
    /// be checked. Importantly, if the slot hint is provided and indicates a slot that lies
    /// in the freezer database, then only the freezer database will be accessed and `Ok(None)`
    /// will be returned if the provided `state_root` doesn't match the state root of the
    /// frozen state at `slot`. Consequently, if a state from a non-canonical chain is desired, it's
    /// best to set `slot` to `None`, or call `load_hot_state` directly.
    pub fn get_state(
        &self,
        state_root: &Hash256,
        slot: Option<Slot>,
    ) -> Result<Option<BeaconState<E>>, Error> {
        metrics::inc_counter(&metrics::BEACON_STATE_GET_COUNT);

        if let Some(slot) = slot {
            if slot < self.get_split_slot() {
                // Although we could avoid a DB lookup by shooting straight for the
                // frozen state using `load_cold_state_by_slot`, that would be incorrect
                // in the case where the caller provides a `state_root` that's off the canonical
                // chain. This way we avoid returning a state that doesn't match `state_root`.
                self.load_cold_state(state_root)
            } else {
                self.get_hot_state(state_root)
            }
        } else {
            match self.get_hot_state(state_root)? {
                Some(state) => Ok(Some(state)),
                None => self.load_cold_state(state_root),
            }
        }
    }

    /// Get a state with `latest_block_root == block_root` advanced through to at most `max_slot`.
    ///
    /// The `state_root` argument is used to look up the block's un-advanced state in case an
    /// advanced state is not found.
    ///
    /// Return the `(result_state_root, state)` satisfying:
    ///
    /// - `result_state_root == state.canonical_root()`
    /// - `state.slot() <= max_slot`
    /// - `state.get_latest_block_root(result_state_root) == block_root`
    pub fn get_advanced_hot_state(
        &self,
        block_root: Hash256,
        max_slot: Slot,
        state_root: Hash256,
    ) -> Result<Option<(Hash256, BeaconState<E>)>, Error> {
        if let Some(cached) = self.get_advanced_hot_state_from_cache(block_root, max_slot) {
            return Ok(Some(cached));
        }

        // Hold a read lock on the split point so it can't move while we're trying to load the
        // state.
        let split = self.split.read_recursive();

        if state_root != split.state_root {
            warn!(
                self.log,
                "State cache missed";
                "state_root"  => ?state_root,
                "block_root" => ?block_root,
            );
        }

        // Sanity check max-slot against the split slot.
        if max_slot < split.slot {
            return Err(HotColdDBError::FinalizedStateNotInHotDatabase {
                split_slot: split.slot,
                request_slot: max_slot,
                block_root,
            }
            .into());
        }

        let state_root = if block_root == split.block_root && split.slot <= max_slot {
            split.state_root
        } else {
            state_root
        };
        let mut opt_state = self
            .load_hot_state(&state_root)?
            .map(|(state, _block_root)| (state_root, state));

        if let Some((state_root, state)) = opt_state.as_mut() {
            state.update_tree_hash_cache()?;
            state.build_all_caches(&self.spec)?;
            self.state_cache
                .lock()
                .put_state(*state_root, block_root, state)?;
            debug!(
                self.log,
                "Cached state";
                "state_root" => ?state_root,
                "slot" => state.slot(),
            );
        }
        drop(split);
        Ok(opt_state)
    }

    /// Same as `get_advanced_hot_state` but will return `None` if no compatible state is cached.
    ///
    /// If this function returns `Some(state)` then that `state` will always have
    /// `latest_block_header` matching `block_root` but may not be advanced all the way through to
    /// `max_slot`.
    pub fn get_advanced_hot_state_from_cache(
        &self,
        block_root: Hash256,
        max_slot: Slot,
    ) -> Option<(Hash256, BeaconState<E>)> {
        self.state_cache
            .lock()
            .get_by_block_root(block_root, max_slot)
    }

    /// Delete a state, ensuring it is removed from the LRU cache, as well as from on-disk.
    ///
    /// It is assumed that all states being deleted reside in the hot DB, even if their slot is less
    /// than the split point. You shouldn't delete states from the finalized portion of the chain
    /// (which are frozen, and won't be deleted), or valid descendents of the finalized checkpoint
    /// (which will be deleted by this function but shouldn't be).
    pub fn delete_state(&self, state_root: &Hash256, slot: Slot) -> Result<(), Error> {
        self.do_atomically_with_block_and_blobs_cache(vec![StoreOp::DeleteState(
            *state_root,
            Some(slot),
        )])
    }

    pub fn forwards_block_roots_iterator(
        &self,
        start_slot: Slot,
        end_state: BeaconState<E>,
        end_block_root: Hash256,
        spec: &ChainSpec,
    ) -> Result<impl Iterator<Item = Result<(Hash256, Slot), Error>> + '_, Error> {
        HybridForwardsBlockRootsIterator::new(
            self,
            start_slot,
            None,
            || Ok((end_state, end_block_root)),
            spec,
        )
    }

    pub fn forwards_block_roots_iterator_until(
        &self,
        start_slot: Slot,
        end_slot: Slot,
        get_state: impl FnOnce() -> Result<(BeaconState<E>, Hash256), Error>,
        spec: &ChainSpec,
    ) -> Result<HybridForwardsBlockRootsIterator<E, Hot, Cold>, Error> {
        HybridForwardsBlockRootsIterator::new(self, start_slot, Some(end_slot), get_state, spec)
    }

    pub fn forwards_state_roots_iterator(
        &self,
        start_slot: Slot,
        end_state_root: Hash256,
        end_state: BeaconState<E>,
        spec: &ChainSpec,
    ) -> Result<impl Iterator<Item = Result<(Hash256, Slot), Error>> + '_, Error> {
        HybridForwardsStateRootsIterator::new(
            self,
            start_slot,
            None,
            || Ok((end_state, end_state_root)),
            spec,
        )
    }

    pub fn forwards_state_roots_iterator_until(
        &self,
        start_slot: Slot,
        end_slot: Slot,
        get_state: impl FnOnce() -> Result<(BeaconState<E>, Hash256), Error>,
        spec: &ChainSpec,
    ) -> Result<HybridForwardsStateRootsIterator<E, Hot, Cold>, Error> {
        HybridForwardsStateRootsIterator::new(self, start_slot, Some(end_slot), get_state, spec)
    }

    /// Load an epoch boundary state by using the hot state summary look-up.
    ///
    /// Will fall back to the cold DB if a hot state summary is not found.
    pub fn load_epoch_boundary_state(
        &self,
        state_root: &Hash256,
    ) -> Result<Option<BeaconState<E>>, Error> {
        if let Some(HotStateSummary {
            epoch_boundary_state_root,
            ..
        }) = self.load_hot_state_summary(state_root)?
        {
            // NOTE: minor inefficiency here because we load an unnecessary hot state summary
            let (state, _) = self.load_hot_state(&epoch_boundary_state_root)?.ok_or(
                HotColdDBError::MissingEpochBoundaryState(epoch_boundary_state_root),
            )?;
            Ok(Some(state))
        } else {
            // Try the cold DB
            match self.load_cold_state_slot(state_root)? {
                Some(state_slot) => {
                    let epoch_boundary_slot =
                        state_slot / E::slots_per_epoch() * E::slots_per_epoch();
                    self.load_cold_state_by_slot(epoch_boundary_slot)
                }
                None => Ok(None),
            }
        }
    }

    pub fn put_item<I: StoreItem>(&self, key: &Hash256, item: &I) -> Result<(), Error> {
        self.hot_db.put(key, item)
    }

    pub fn get_item<I: StoreItem>(&self, key: &Hash256) -> Result<Option<I>, Error> {
        self.hot_db.get(key)
    }

    pub fn item_exists<I: StoreItem>(&self, key: &Hash256) -> Result<bool, Error> {
        self.hot_db.exists::<I>(key)
    }

    /// Convert a batch of `StoreOp` to a batch of `KeyValueStoreOp`.
    pub fn convert_to_kv_batch(
        &self,
        batch: Vec<StoreOp<E>>,
    ) -> Result<Vec<KeyValueStoreOp>, Error> {
        let mut key_value_batch = Vec::with_capacity(batch.len());
        for op in batch {
            match op {
                StoreOp::PutBlock(block_root, block) => {
                    self.block_as_kv_store_ops(
                        &block_root,
                        block.as_ref().clone(),
                        &mut key_value_batch,
                    )?;
                }

                StoreOp::PutState(state_root, state) => {
                    self.store_hot_state(&state_root, state, &mut key_value_batch)?;
                }

                StoreOp::PutBlobs(block_root, blobs) => {
                    self.blobs_as_kv_store_ops(&block_root, blobs, &mut key_value_batch);
                }

                StoreOp::PutDataColumns(block_root, data_columns) => {
                    self.data_columns_as_kv_store_ops(
                        &block_root,
                        data_columns,
                        &mut key_value_batch,
                    );
                }

                StoreOp::PutStateSummary(state_root, summary) => {
                    key_value_batch.push(summary.as_kv_store_op(state_root));
                }

                StoreOp::PutStateTemporaryFlag(state_root) => {
                    key_value_batch.push(TemporaryFlag.as_kv_store_op(state_root));
                }

                StoreOp::DeleteStateTemporaryFlag(state_root) => {
                    let db_key =
                        get_key_for_col(TemporaryFlag::db_column().into(), state_root.as_slice());
                    key_value_batch.push(KeyValueStoreOp::DeleteKey(db_key));
                }

                StoreOp::DeleteBlock(block_root) => {
                    let key = get_key_for_col(DBColumn::BeaconBlock.into(), block_root.as_slice());
                    key_value_batch.push(KeyValueStoreOp::DeleteKey(key));
                }

                StoreOp::DeleteBlobs(block_root) => {
                    let key = get_key_for_col(DBColumn::BeaconBlob.into(), block_root.as_slice());
                    key_value_batch.push(KeyValueStoreOp::DeleteKey(key));
                }

                StoreOp::DeleteDataColumns(block_root, column_indices) => {
                    for index in column_indices {
                        let key = get_key_for_col(
                            DBColumn::BeaconDataColumn.into(),
                            &get_data_column_key(&block_root, &index),
                        );
                        key_value_batch.push(KeyValueStoreOp::DeleteKey(key));
                    }
                }

                StoreOp::DeleteState(state_root, slot) => {
                    let state_summary_key =
                        get_key_for_col(DBColumn::BeaconStateSummary.into(), state_root.as_slice());
                    key_value_batch.push(KeyValueStoreOp::DeleteKey(state_summary_key));

                    if slot.map_or(true, |slot| slot % E::slots_per_epoch() == 0) {
                        let state_key =
                            get_key_for_col(DBColumn::BeaconState.into(), state_root.as_slice());
                        key_value_batch.push(KeyValueStoreOp::DeleteKey(state_key));
                    }
                }

                StoreOp::DeleteExecutionPayload(block_root) => {
                    let key = get_key_for_col(DBColumn::ExecPayload.into(), block_root.as_slice());
                    key_value_batch.push(KeyValueStoreOp::DeleteKey(key));
                }

                StoreOp::DeleteSyncCommitteeBranch(block_root) => {
                    let key = get_key_for_col(
                        DBColumn::SyncCommitteeBranch.into(),
                        block_root.as_slice(),
                    );
                    key_value_batch.push(KeyValueStoreOp::DeleteKey(key));
                }

                StoreOp::KeyValueOp(kv_op) => {
                    key_value_batch.push(kv_op);
                }
            }
        }
        Ok(key_value_batch)
    }

    pub fn do_atomically_with_block_and_blobs_cache(
        &self,
        batch: Vec<StoreOp<E>>,
    ) -> Result<(), Error> {
        let mut blobs_to_delete = Vec::new();
        let mut data_columns_to_delete = Vec::new();
        let (blobs_ops, hot_db_ops): (Vec<StoreOp<E>>, Vec<StoreOp<E>>) =
            batch.into_iter().partition(|store_op| match store_op {
                StoreOp::PutBlobs(_, _) | StoreOp::PutDataColumns(_, _) => true,
                StoreOp::DeleteBlobs(block_root) => {
                    match self.get_blobs(block_root) {
                        Ok(Some(blob_sidecar_list)) => {
                            blobs_to_delete.push((*block_root, blob_sidecar_list));
                        }
                        Err(e) => {
                            error!(
                                self.log, "Error getting blobs";
                                "block_root" => %block_root,
                                "error" => ?e
                            );
                        }
                        _ => (),
                    }
                    true
                }
                StoreOp::DeleteDataColumns(block_root, indices) => {
                    match indices
                        .iter()
                        .map(|index| self.get_data_column(block_root, index))
                        .collect::<Result<Vec<_>, _>>()
                    {
                        Ok(data_column_sidecar_list_opt) => {
                            let data_column_sidecar_list = data_column_sidecar_list_opt
                                .into_iter()
                                .flatten()
                                .collect::<Vec<_>>();
                            // Must push the same number of items as StoreOp::DeleteDataColumns items to
                            // prevent a `HotColdDBError::Rollback` error below in case of rollback
                            data_columns_to_delete.push((*block_root, data_column_sidecar_list));
                        }
                        Err(e) => {
                            error!(
                                self.log, "Error getting data columns";
                                "block_root" => %block_root,
                                "error" => ?e
                            );
                        }
                    }
                    true
                }
                StoreOp::PutBlock(_, _) | StoreOp::DeleteBlock(_) => false,
                _ => false,
            });

        // Update database whilst holding a lock on cache, to ensure that the cache updates
        // atomically with the database.
        let mut guard = self.block_cache.lock();

        let blob_cache_ops = blobs_ops.clone();
        // Try to execute blobs store ops.
        self.blobs_db
            .do_atomically(self.convert_to_kv_batch(blobs_ops)?)?;

        let hot_db_cache_ops = hot_db_ops.clone();
        // Try to execute hot db store ops.
        let tx_res = match self.convert_to_kv_batch(hot_db_ops) {
            Ok(kv_store_ops) => self.hot_db.do_atomically(kv_store_ops),
            Err(e) => Err(e),
        };
        // Rollback on failure
        if let Err(e) = tx_res {
            error!(
                self.log,
                "Database write failed";
                "error" => ?e,
                "action" => "reverting blob DB changes"
            );
            let mut blob_cache_ops = blob_cache_ops;
            for op in blob_cache_ops.iter_mut() {
                let reverse_op = match op {
                    StoreOp::PutBlobs(block_root, _) => StoreOp::DeleteBlobs(*block_root),
                    StoreOp::PutDataColumns(block_root, data_columns) => {
                        let indices = data_columns.iter().map(|c| c.index).collect();
                        StoreOp::DeleteDataColumns(*block_root, indices)
                    }
                    StoreOp::DeleteBlobs(_) => match blobs_to_delete.pop() {
                        Some((block_root, blobs)) => StoreOp::PutBlobs(block_root, blobs),
                        None => return Err(HotColdDBError::Rollback.into()),
                    },
                    StoreOp::DeleteDataColumns(_, _) => match data_columns_to_delete.pop() {
                        Some((block_root, data_columns)) => {
                            StoreOp::PutDataColumns(block_root, data_columns)
                        }
                        None => return Err(HotColdDBError::Rollback.into()),
                    },
                    _ => return Err(HotColdDBError::Rollback.into()),
                };
                *op = reverse_op;
            }
            self.blobs_db
                .do_atomically(self.convert_to_kv_batch(blob_cache_ops)?)?;
            return Err(e);
        }

        for op in hot_db_cache_ops {
            match op {
                StoreOp::PutBlock(block_root, block) => {
                    guard.put_block(block_root, (*block).clone());
                }

                StoreOp::PutBlobs(_, _) => (),

                StoreOp::PutDataColumns(_, _) => (),

                StoreOp::PutState(_, _) => (),

                StoreOp::PutStateSummary(_, _) => (),

                StoreOp::PutStateTemporaryFlag(_) => (),

                StoreOp::DeleteStateTemporaryFlag(_) => (),

                StoreOp::DeleteBlock(block_root) => {
                    guard.delete_block(&block_root);
                    self.state_cache.lock().delete_block_states(&block_root);
                }

                StoreOp::DeleteState(state_root, _) => {
                    self.state_cache.lock().delete_state(&state_root)
                }

                StoreOp::DeleteBlobs(_) => (),

                StoreOp::DeleteDataColumns(_, _) => (),

                StoreOp::DeleteExecutionPayload(_) => (),

                StoreOp::DeleteSyncCommitteeBranch(_) => (),

                StoreOp::KeyValueOp(_) => (),
            }
        }

        for op in blob_cache_ops {
            match op {
                StoreOp::PutBlobs(block_root, blobs) => {
                    guard.put_blobs(block_root, blobs);
                }

                StoreOp::DeleteBlobs(block_root) => {
                    guard.delete_blobs(&block_root);
                }

                _ => (),
            }
        }

        drop(guard);

        Ok(())
    }

    /// Store a post-finalization state efficiently in the hot database.
    ///
    /// On an epoch boundary, store a full state. On an intermediate slot, store
    /// just a backpointer to the nearest epoch boundary.
    pub fn store_hot_state(
        &self,
        state_root: &Hash256,
        state: &BeaconState<E>,
        ops: &mut Vec<KeyValueStoreOp>,
    ) -> Result<(), Error> {
        // Put the state in the cache.
        let block_root = state.get_latest_block_root(*state_root);

        // Avoid storing states in the database if they already exist in the state cache.
        // The exception to this is the finalized state, which must exist in the cache before it
        // is stored on disk.
        if let PutStateOutcome::Duplicate =
            self.state_cache
                .lock()
                .put_state(*state_root, block_root, state)?
        {
            debug!(
                self.log,
                "Skipping storage of cached state";
                "slot" => state.slot(),
                "state_root" => ?state_root
            );
            return Ok(());
        }

        // On the epoch boundary, store the full state.
        if state.slot() % E::slots_per_epoch() == 0 {
            trace!(
                self.log,
                "Storing full state on epoch boundary";
                "slot" => state.slot().as_u64(),
                "state_root" => format!("{:?}", state_root)
            );
            store_full_state(state_root, state, ops)?;
        }

        // Store a summary of the state.
        // We store one even for the epoch boundary states, as we may need their slots
        // when doing a look up by state root.
        let hot_state_summary = HotStateSummary::new(state_root, state)?;
        let op = hot_state_summary.as_kv_store_op(*state_root);
        ops.push(op);

        Ok(())
    }

    /// Get a post-finalization state from the database or store.
    pub fn get_hot_state(&self, state_root: &Hash256) -> Result<Option<BeaconState<E>>, Error> {
        if let Some(state) = self.state_cache.lock().get_by_state_root(*state_root) {
            return Ok(Some(state));
        }

        if *state_root != self.get_split_info().state_root {
            // Do not warn on start up when loading the split state.
            warn!(
                self.log,
                "State cache missed";
                "state_root" => ?state_root,
            );
        }

        let state_from_disk = self.load_hot_state(state_root)?;

        if let Some((mut state, block_root)) = state_from_disk {
            state.update_tree_hash_cache()?;
            state.build_all_caches(&self.spec)?;
            self.state_cache
                .lock()
                .put_state(*state_root, block_root, &state)?;
            debug!(
                self.log,
                "Cached state";
                "state_root" => ?state_root,
                "slot" => state.slot(),
            );
            Ok(Some(state))
        } else {
            Ok(None)
        }
    }

    /// Load a post-finalization state from the hot database.
    ///
    /// Will replay blocks from the nearest epoch boundary.
    ///
    /// Return the `(state, latest_block_root)` where `latest_block_root` is the root of the last
    /// block applied to `state`.
    pub fn load_hot_state(
        &self,
        state_root: &Hash256,
    ) -> Result<Option<(BeaconState<E>, Hash256)>, Error> {
        metrics::inc_counter(&metrics::BEACON_STATE_HOT_GET_COUNT);

        // If the state is marked as temporary, do not return it. It will become visible
        // only once its transaction commits and deletes its temporary flag.
        if self.load_state_temporary_flag(state_root)?.is_some() {
            return Ok(None);
        }

        if let Some(HotStateSummary {
            slot,
            latest_block_root,
            epoch_boundary_state_root,
        }) = self.load_hot_state_summary(state_root)?
        {
            let mut boundary_state =
                get_full_state(&self.hot_db, &epoch_boundary_state_root, &self.spec)?.ok_or(
                    HotColdDBError::MissingEpochBoundaryState(epoch_boundary_state_root),
                )?;

            // Immediately rebase the state from disk on the finalized state so that we can reuse
            // parts of the tree for state root calculation in `replay_blocks`.
            self.state_cache
                .lock()
                .rebase_on_finalized(&mut boundary_state, &self.spec)?;

            // Optimization to avoid even *thinking* about replaying blocks if we're already
            // on an epoch boundary.
            let mut state = if slot % E::slots_per_epoch() == 0 {
                boundary_state
            } else {
                // Cache ALL intermediate states that are reached during block replay. We may want
                // to restrict this in future to only cache epoch boundary states. At worst we will
                // cache up to 32 states for each state loaded, which should not flush out the cache
                // entirely.
                let state_cache_hook = |state_root, state: &mut BeaconState<E>| {
                    // Ensure all caches are built before attempting to cache.
                    state.update_tree_hash_cache()?;
                    state.build_all_caches(&self.spec)?;

                    let latest_block_root = state.get_latest_block_root(state_root);
                    let state_slot = state.slot();
                    if let PutStateOutcome::New =
                        self.state_cache
                            .lock()
                            .put_state(state_root, latest_block_root, state)?
                    {
                        debug!(
                            self.log,
                            "Cached ancestor state";
                            "state_root" => ?state_root,
                            "slot" => state_slot,
                        );
                    }
                    Ok(())
                };
                let blocks =
                    self.load_blocks_to_replay(boundary_state.slot(), slot, latest_block_root)?;
                self.replay_blocks(
                    boundary_state,
                    blocks,
                    slot,
                    no_state_root_iter(),
                    Some(Box::new(state_cache_hook)),
                )?
            };
            state.apply_pending_mutations()?;

            Ok(Some((state, latest_block_root)))
        } else {
            Ok(None)
        }
    }

    /// Store a pre-finalization state in the freezer database.
    ///
    /// If the state doesn't lie on a restore point boundary then just its summary will be stored.
    pub fn store_cold_state(
        &self,
        state_root: &Hash256,
        state: &BeaconState<E>,
        ops: &mut Vec<KeyValueStoreOp>,
    ) -> Result<(), Error> {
        ops.push(ColdStateSummary { slot: state.slot() }.as_kv_store_op(*state_root));

        if state.slot() % self.config.slots_per_restore_point != 0 {
            return Ok(());
        }

        trace!(
            self.log,
            "Creating restore point";
            "slot" => state.slot(),
            "state_root" => format!("{:?}", state_root)
        );

        // 1. Convert to PartialBeaconState and store that in the DB.
        let partial_state = PartialBeaconState::from_state_forgetful(state);
        let op = partial_state.as_kv_store_op(*state_root);
        ops.push(op);

        // 2. Store updated vector entries.
        // Block roots need to be written here as well as by the `ChunkWriter` in `migrate_db`
        // because states may require older block roots, and the writer only stores block roots
        // between the previous split point and the new split point.
        let db = &self.cold_db;
        store_updated_vector(BlockRoots, db, state, &self.spec, ops)?;
        store_updated_vector(StateRoots, db, state, &self.spec, ops)?;
        store_updated_vector(HistoricalRoots, db, state, &self.spec, ops)?;
        store_updated_vector(RandaoMixes, db, state, &self.spec, ops)?;
        store_updated_vector(HistoricalSummaries, db, state, &self.spec, ops)?;

        // 3. Store restore point.
        let restore_point_index = state.slot().as_u64() / self.config.slots_per_restore_point;
        self.store_restore_point_hash(restore_point_index, *state_root, ops);

        Ok(())
    }

    /// Try to load a pre-finalization state from the freezer database.
    ///
    /// Return `None` if no state with `state_root` lies in the freezer.
    pub fn load_cold_state(&self, state_root: &Hash256) -> Result<Option<BeaconState<E>>, Error> {
        match self.load_cold_state_slot(state_root)? {
            Some(slot) => self.load_cold_state_by_slot(slot),
            None => Ok(None),
        }
    }

    /// Load a pre-finalization state from the freezer database.
    ///
    /// Will reconstruct the state if it lies between restore points.
    pub fn load_cold_state_by_slot(&self, slot: Slot) -> Result<Option<BeaconState<E>>, Error> {
        // Guard against fetching states that do not exist due to gaps in the historic state
        // database, which can occur due to checkpoint sync or re-indexing.
        // See the comments in `get_historic_state_limits` for more information.
        let (lower_limit, upper_limit) = self.get_historic_state_limits();

        if slot <= lower_limit || slot >= upper_limit {
            if slot % self.config.slots_per_restore_point == 0 {
                let restore_point_idx = slot.as_u64() / self.config.slots_per_restore_point;
                self.load_restore_point_by_index(restore_point_idx)
            } else {
                self.load_cold_intermediate_state(slot)
            }
            .map(Some)
        } else {
            Ok(None)
        }
    }

    /// Load a restore point state by its `state_root`.
    fn load_restore_point(&self, state_root: &Hash256) -> Result<BeaconState<E>, Error> {
        let partial_state_bytes = self
            .cold_db
            .get_bytes(DBColumn::BeaconState.into(), state_root.as_slice())?
            .ok_or(HotColdDBError::MissingRestorePoint(*state_root))?;
        let mut partial_state: PartialBeaconState<E> =
            PartialBeaconState::from_ssz_bytes(&partial_state_bytes, &self.spec)?;

        // Fill in the fields of the partial state.
        partial_state.load_block_roots(&self.cold_db, &self.spec)?;
        partial_state.load_state_roots(&self.cold_db, &self.spec)?;
        partial_state.load_historical_roots(&self.cold_db, &self.spec)?;
        partial_state.load_randao_mixes(&self.cold_db, &self.spec)?;
        partial_state.load_historical_summaries(&self.cold_db, &self.spec)?;

        let mut state: BeaconState<E> = partial_state.try_into()?;
        state.apply_pending_mutations()?;
        Ok(state)
    }

    /// Load a restore point state by its `restore_point_index`.
    fn load_restore_point_by_index(
        &self,
        restore_point_index: u64,
    ) -> Result<BeaconState<E>, Error> {
        let state_root = self.load_restore_point_hash(restore_point_index)?;
        self.load_restore_point(&state_root)
    }

    /// Load a frozen state that lies between restore points.
    fn load_cold_intermediate_state(&self, slot: Slot) -> Result<BeaconState<E>, Error> {
        if let Some(state) = self.historic_state_cache.lock().get(&slot) {
            return Ok(state.clone());
        }

        // 1. Load the restore points either side of the intermediate state.
        let low_restore_point_idx = slot.as_u64() / self.config.slots_per_restore_point;
        let high_restore_point_idx = low_restore_point_idx + 1;

        // Use low restore point as the base state.
        let mut low_slot: Slot =
            Slot::new(low_restore_point_idx * self.config.slots_per_restore_point);
        let mut low_state: Option<BeaconState<E>> = None;

        // Try to get a more recent state from the cache to avoid massive blocks replay.
        for (s, state) in self.historic_state_cache.lock().iter() {
            if s.as_u64() / self.config.slots_per_restore_point == low_restore_point_idx
                && *s < slot
                && low_slot < *s
            {
                low_slot = *s;
                low_state = Some(state.clone());
            }
        }

        // If low_state is still None, use load_restore_point_by_index to load the state.
        let low_state = match low_state {
            Some(state) => state,
            None => self.load_restore_point_by_index(low_restore_point_idx)?,
        };

        // Acquire the read lock, so that the split can't change while this is happening.
        let split = self.split.read_recursive();

        let high_restore_point = self.get_restore_point(high_restore_point_idx, &split)?;

        // 2. Load the blocks from the high restore point back to the low point.
        let blocks = self.load_blocks_to_replay(
            low_slot,
            slot,
            self.get_high_restore_point_block_root(&high_restore_point, slot)?,
        )?;

        // 3. Replay the blocks on top of the low point.
        // Use a forwards state root iterator to avoid doing any tree hashing.
        // The state root of the high restore point should never be used, so is safely set to 0.
        let state_root_iter = self.forwards_state_roots_iterator_until(
            low_slot,
            slot,
            || Ok((high_restore_point, Hash256::zero())),
            &self.spec,
        )?;

        let mut state = self.replay_blocks(low_state, blocks, slot, Some(state_root_iter), None)?;
        state.apply_pending_mutations()?;

        // If state is not error, put it in the cache.
        self.historic_state_cache.lock().put(slot, state.clone());

        Ok(state)
    }

    /// Get the restore point with the given index, or if it is out of bounds, the split state.
    pub(crate) fn get_restore_point(
        &self,
        restore_point_idx: u64,
        split: &Split,
    ) -> Result<BeaconState<E>, Error> {
        if restore_point_idx * self.config.slots_per_restore_point >= split.slot.as_u64() {
            self.get_state(&split.state_root, Some(split.slot))?
                .ok_or(HotColdDBError::MissingSplitState(
                    split.state_root,
                    split.slot,
                ))
                .map_err(Into::into)
        } else {
            self.load_restore_point_by_index(restore_point_idx)
        }
    }

    /// Get a suitable block root for backtracking from `high_restore_point` to the state at `slot`.
    ///
    /// Defaults to the block root for `slot`, which *should* be in range.
    fn get_high_restore_point_block_root(
        &self,
        high_restore_point: &BeaconState<E>,
        slot: Slot,
    ) -> Result<Hash256, HotColdDBError> {
        high_restore_point
            .get_block_root(slot)
            .or_else(|_| high_restore_point.get_oldest_block_root())
            .copied()
            .map_err(HotColdDBError::RestorePointBlockHashError)
    }

    /// Load the blocks between `start_slot` and `end_slot` by backtracking from `end_block_hash`.
    ///
    /// Blocks are returned in slot-ascending order, suitable for replaying on a state with slot
    /// equal to `start_slot`, to reach a state with slot equal to `end_slot`.
    pub fn load_blocks_to_replay(
        &self,
        start_slot: Slot,
        end_slot: Slot,
        end_block_hash: Hash256,
    ) -> Result<Vec<SignedBeaconBlock<E, BlindedPayload<E>>>, Error> {
        let mut blocks = ParentRootBlockIterator::new(self, end_block_hash)
            .map(|result| result.map(|(_, block)| block))
            // Include the block at the end slot (if any), it needs to be
            // replayed in order to construct the canonical state at `end_slot`.
            .filter(|result| {
                result
                    .as_ref()
                    .map_or(true, |block| block.slot() <= end_slot)
            })
            // Include the block at the start slot (if any). Whilst it doesn't need to be
            // applied to the state, it contains a potentially useful state root.
            //
            // Return `true` on an `Err` so that the `collect` fails, unless the error is a
            // `BlockNotFound` error and some blocks are intentionally missing from the DB.
            // This complexity is unfortunately necessary to avoid loading the parent of the
            // oldest known block -- we can't know that we have all the required blocks until we
            // load a block with slot less than the start slot, which is impossible if there are
            // no blocks with slot less than the start slot.
            .take_while(|result| match result {
                Ok(block) => block.slot() >= start_slot,
                Err(Error::BlockNotFound(_)) => {
                    self.get_oldest_block_slot() == self.spec.genesis_slot
                }
                Err(_) => true,
            })
            .collect::<Result<Vec<_>, _>>()?;
        blocks.reverse();
        Ok(blocks)
    }

    /// Replay `blocks` on top of `state` until `target_slot` is reached.
    ///
    /// Will skip slots as necessary. The returned state is not guaranteed
    /// to have any caches built, beyond those immediately required by block processing.
    pub fn replay_blocks(
        &self,
        state: BeaconState<E>,
        blocks: Vec<SignedBeaconBlock<E, BlindedPayload<E>>>,
        target_slot: Slot,
        state_root_iter: Option<impl Iterator<Item = Result<(Hash256, Slot), Error>>>,
        pre_slot_hook: Option<PreSlotHook<E, Error>>,
    ) -> Result<BeaconState<E>, Error> {
        let mut block_replayer = BlockReplayer::new(state, &self.spec)
            .no_signature_verification()
            .minimal_block_root_verification();

        let have_state_root_iterator = state_root_iter.is_some();
        if let Some(state_root_iter) = state_root_iter {
            block_replayer = block_replayer.state_root_iter(state_root_iter);
        }

        if let Some(pre_slot_hook) = pre_slot_hook {
            block_replayer = block_replayer.pre_slot_hook(pre_slot_hook);
        }

        block_replayer
            .apply_blocks(blocks, Some(target_slot))
            .map(|block_replayer| {
                if have_state_root_iterator && block_replayer.state_root_miss() {
                    warn!(
                        self.log,
                        "State root cache miss during block replay";
                        "slot" => target_slot,
                    );
                }
                block_replayer.into_state()
            })
    }

    /// Fetch blobs for a given block from the store.
    pub fn get_blobs(&self, block_root: &Hash256) -> Result<Option<BlobSidecarList<E>>, Error> {
        // Check the cache.
        if let Some(blobs) = self.block_cache.lock().get_blobs(block_root) {
            metrics::inc_counter(&metrics::BEACON_BLOBS_CACHE_HIT_COUNT);
            return Ok(Some(blobs.clone()));
        }

        match self
            .blobs_db
            .get_bytes(DBColumn::BeaconBlob.into(), block_root.as_slice())?
        {
            Some(ref blobs_bytes) => {
                let blobs = BlobSidecarList::from_ssz_bytes(blobs_bytes)?;
                self.block_cache
                    .lock()
                    .put_blobs(*block_root, blobs.clone());
                Ok(Some(blobs))
            }
            None => Ok(None),
        }
    }

    /// Fetch all keys in the data_column column with prefix `block_root`
    pub fn get_data_column_keys(&self, block_root: Hash256) -> Result<Vec<ColumnIndex>, Error> {
        self.blobs_db
            .iter_raw_keys(DBColumn::BeaconDataColumn, block_root.as_slice())
            .map(|key| key.and_then(|key| parse_data_column_key(key).map(|key| key.1)))
            .collect()
    }

    /// Fetch a single data_column for a given block from the store.
    pub fn get_data_column(
        &self,
        block_root: &Hash256,
        column_index: &ColumnIndex,
    ) -> Result<Option<Arc<DataColumnSidecar<E>>>, Error> {
        // Check the cache.
        if let Some(data_column) = self
            .block_cache
            .lock()
            .get_data_column(block_root, column_index)
        {
            metrics::inc_counter(&metrics::BEACON_DATA_COLUMNS_CACHE_HIT_COUNT);
            return Ok(Some(data_column.clone()));
        }

        match self.blobs_db.get_bytes(
            DBColumn::BeaconDataColumn.into(),
            &get_data_column_key(block_root, column_index),
        )? {
            Some(ref data_column_bytes) => {
                let data_column = Arc::new(DataColumnSidecar::from_ssz_bytes(data_column_bytes)?);
                self.block_cache
                    .lock()
                    .put_data_column(*block_root, data_column.clone());
                Ok(Some(data_column))
            }
            None => Ok(None),
        }
    }

    /// Get a reference to the `ChainSpec` used by the database.
    pub fn get_chain_spec(&self) -> &ChainSpec {
        &self.spec
    }

    /// Get a reference to the `Logger` used by the database.
    pub fn logger(&self) -> &Logger {
        &self.log
    }

    /// Fetch a copy of the current split slot from memory.
    pub fn get_split_slot(&self) -> Slot {
        self.split.read_recursive().slot
    }

    /// Fetch a copy of the current split slot from memory.
    pub fn get_split_info(&self) -> Split {
        *self.split.read_recursive()
    }

    pub fn set_split(&self, slot: Slot, state_root: Hash256, block_root: Hash256) {
        *self.split.write() = Split {
            slot,
            state_root,
            block_root,
        };
    }

    /// Fetch the slot of the most recently stored restore point (if any).
    pub fn get_latest_restore_point_slot(&self) -> Option<Slot> {
        let split_slot = self.get_split_slot();
        let anchor = self.get_anchor_info();

        // There are no restore points stored if the state upper limit lies in the hot database,
        // and the lower limit is zero. It hasn't been reached yet, and may never be.
        if anchor.as_ref().map_or(false, |a| {
            a.state_upper_limit >= split_slot && a.state_lower_limit == 0
        }) {
            None
        } else if let Some(lower_limit) = anchor
            .map(|a| a.state_lower_limit)
            .filter(|limit| *limit > 0)
        {
            Some(lower_limit)
        } else {
            Some(
                (split_slot - 1) / self.config.slots_per_restore_point
                    * self.config.slots_per_restore_point,
            )
        }
    }

    /// Load the database schema version from disk.
    fn load_schema_version(&self) -> Result<Option<SchemaVersion>, Error> {
        self.hot_db.get(&SCHEMA_VERSION_KEY)
    }

    /// Store the database schema version.
    pub fn store_schema_version(&self, schema_version: SchemaVersion) -> Result<(), Error> {
        self.hot_db.put(&SCHEMA_VERSION_KEY, &schema_version)
    }

    /// Store the database schema version atomically with additional operations.
    pub fn store_schema_version_atomically(
        &self,
        schema_version: SchemaVersion,
        mut ops: Vec<KeyValueStoreOp>,
    ) -> Result<(), Error> {
        let column = SchemaVersion::db_column().into();
        let key = SCHEMA_VERSION_KEY.as_slice();
        let db_key = get_key_for_col(column, key);
        let op = KeyValueStoreOp::PutKeyValue(db_key, schema_version.as_store_bytes());
        ops.push(op);

        self.hot_db.do_atomically(ops)
    }

    /// Initialise the anchor info for checkpoint sync starting from `block`.
    pub fn init_anchor_info(
        &self,
        block: BeaconBlockRef<'_, E>,
        retain_historic_states: bool,
    ) -> Result<KeyValueStoreOp, Error> {
        let anchor_slot = block.slot();
        let slots_per_restore_point = self.config.slots_per_restore_point;

        let state_upper_limit = if !retain_historic_states {
            STATE_UPPER_LIMIT_NO_RETAIN
        } else if anchor_slot % slots_per_restore_point == 0 {
            anchor_slot
        } else {
            // Set the `state_upper_limit` to the slot of the *next* restore point.
            // See `get_state_upper_limit` for rationale.
            (anchor_slot / slots_per_restore_point + 1) * slots_per_restore_point
        };
        let anchor_info = if state_upper_limit == 0 && anchor_slot == 0 {
            // Genesis archive node: no anchor because we *will* store all states.
            None
        } else {
            Some(AnchorInfo {
                anchor_slot,
                oldest_block_slot: anchor_slot,
                oldest_block_parent: block.parent_root(),
                state_upper_limit,
                state_lower_limit: self.spec.genesis_slot,
            })
        };
        self.compare_and_set_anchor_info(None, anchor_info)
    }

    /// Get a clone of the store's anchor info.
    ///
    /// To do mutations, use `compare_and_set_anchor_info`.
    pub fn get_anchor_info(&self) -> Option<AnchorInfo> {
        self.anchor_info.read_recursive().clone()
    }

    /// Atomically update the anchor info from `prev_value` to `new_value`.
    ///
    /// Return a `KeyValueStoreOp` which should be written to disk, possibly atomically with other
    /// values.
    ///
    /// Return an `AnchorInfoConcurrentMutation` error if the `prev_value` provided
    /// is not correct.
    pub fn compare_and_set_anchor_info(
        &self,
        prev_value: Option<AnchorInfo>,
        new_value: Option<AnchorInfo>,
    ) -> Result<KeyValueStoreOp, Error> {
        let mut anchor_info = self.anchor_info.write();
        if *anchor_info == prev_value {
            let kv_op = self.store_anchor_info_in_batch(&new_value);
            *anchor_info = new_value;
            Ok(kv_op)
        } else {
            Err(Error::AnchorInfoConcurrentMutation)
        }
    }

    /// As for `compare_and_set_anchor_info`, but also writes the anchor to disk immediately.
    pub fn compare_and_set_anchor_info_with_write(
        &self,
        prev_value: Option<AnchorInfo>,
        new_value: Option<AnchorInfo>,
    ) -> Result<(), Error> {
        let kv_store_op = self.compare_and_set_anchor_info(prev_value, new_value)?;
        self.hot_db.do_atomically(vec![kv_store_op])
    }

    /// Load the anchor info from disk, but do not set `self.anchor_info`.
    fn load_anchor_info(&self) -> Result<Option<AnchorInfo>, Error> {
        self.hot_db.get(&ANCHOR_INFO_KEY)
    }

    /// Store the given `anchor_info` to disk.
    ///
    /// The argument is intended to be `self.anchor_info`, but is passed manually to avoid issues
    /// with recursive locking.
    fn store_anchor_info_in_batch(&self, anchor_info: &Option<AnchorInfo>) -> KeyValueStoreOp {
        if let Some(ref anchor_info) = anchor_info {
            anchor_info.as_kv_store_op(ANCHOR_INFO_KEY)
        } else {
            KeyValueStoreOp::DeleteKey(get_key_for_col(
                DBColumn::BeaconMeta.into(),
                ANCHOR_INFO_KEY.as_slice(),
            ))
        }
    }

    /// If an anchor exists, return its `anchor_slot` field.
    pub fn get_anchor_slot(&self) -> Option<Slot> {
        self.anchor_info
            .read_recursive()
            .as_ref()
            .map(|a| a.anchor_slot)
    }

    /// Initialize the `BlobInfo` when starting from genesis or a checkpoint.
    pub fn init_blob_info(&self, anchor_slot: Slot) -> Result<KeyValueStoreOp, Error> {
        let oldest_blob_slot = self.spec.deneb_fork_epoch.map(|fork_epoch| {
            std::cmp::max(anchor_slot, fork_epoch.start_slot(E::slots_per_epoch()))
        });
        let blob_info = BlobInfo {
            oldest_blob_slot,
            blobs_db: true,
        };
        self.compare_and_set_blob_info(self.get_blob_info(), blob_info)
    }

    /// Get a clone of the store's blob info.
    ///
    /// To do mutations, use `compare_and_set_blob_info`.
    pub fn get_blob_info(&self) -> BlobInfo {
        self.blob_info.read_recursive().clone()
    }

    /// Initialize the `DataColumnInfo` when starting from genesis or a checkpoint.
    pub fn init_data_column_info(&self, anchor_slot: Slot) -> Result<KeyValueStoreOp, Error> {
        let oldest_data_column_slot = self.spec.eip7594_fork_epoch.map(|fork_epoch| {
            std::cmp::max(anchor_slot, fork_epoch.start_slot(E::slots_per_epoch()))
        });
        let data_column_info = DataColumnInfo {
            oldest_data_column_slot,
        };
        self.compare_and_set_data_column_info(self.get_data_column_info(), data_column_info)
    }

    /// Get a clone of the store's data column info.
    ///
    /// To do mutations, use `compare_and_set_data_column_info`.
    pub fn get_data_column_info(&self) -> DataColumnInfo {
        self.data_column_info.read_recursive().clone()
    }

    /// Atomically update the blob info from `prev_value` to `new_value`.
    ///
    /// Return a `KeyValueStoreOp` which should be written to disk, possibly atomically with other
    /// values.
    ///
    /// Return an `BlobInfoConcurrentMutation` error if the `prev_value` provided
    /// is not correct.
    pub fn compare_and_set_blob_info(
        &self,
        prev_value: BlobInfo,
        new_value: BlobInfo,
    ) -> Result<KeyValueStoreOp, Error> {
        let mut blob_info = self.blob_info.write();
        if *blob_info == prev_value {
            let kv_op = self.store_blob_info_in_batch(&new_value);
            *blob_info = new_value;
            Ok(kv_op)
        } else {
            Err(Error::BlobInfoConcurrentMutation)
        }
    }

    /// As for `compare_and_set_blob_info`, but also writes the blob info to disk immediately.
    pub fn compare_and_set_blob_info_with_write(
        &self,
        prev_value: BlobInfo,
        new_value: BlobInfo,
    ) -> Result<(), Error> {
        let kv_store_op = self.compare_and_set_blob_info(prev_value, new_value)?;
        self.hot_db.do_atomically(vec![kv_store_op])
    }

    /// Load the blob info from disk, but do not set `self.blob_info`.
    fn load_blob_info(&self) -> Result<Option<BlobInfo>, Error> {
        self.hot_db.get(&BLOB_INFO_KEY)
    }

    /// Store the given `blob_info` to disk.
    ///
    /// The argument is intended to be `self.blob_info`, but is passed manually to avoid issues
    /// with recursive locking.
    fn store_blob_info_in_batch(&self, blob_info: &BlobInfo) -> KeyValueStoreOp {
        blob_info.as_kv_store_op(BLOB_INFO_KEY)
    }

    /// Atomically update the data column info from `prev_value` to `new_value`.
    ///
    /// Return a `KeyValueStoreOp` which should be written to disk, possibly atomically with other
    /// values.
    ///
    /// Return an `DataColumnInfoConcurrentMutation` error if the `prev_value` provided
    /// is not correct.
    pub fn compare_and_set_data_column_info(
        &self,
        prev_value: DataColumnInfo,
        new_value: DataColumnInfo,
    ) -> Result<KeyValueStoreOp, Error> {
        let mut data_column_info = self.data_column_info.write();
        if *data_column_info == prev_value {
            let kv_op = self.store_data_column_info_in_batch(&new_value);
            *data_column_info = new_value;
            Ok(kv_op)
        } else {
            Err(Error::DataColumnInfoConcurrentMutation)
        }
    }

    /// As for `compare_and_set_data_column_info`, but also writes the blob info to disk immediately.
    pub fn compare_and_set_data_column_info_with_write(
        &self,
        prev_value: DataColumnInfo,
        new_value: DataColumnInfo,
    ) -> Result<(), Error> {
        let kv_store_op = self.compare_and_set_data_column_info(prev_value, new_value)?;
        self.hot_db.do_atomically(vec![kv_store_op])
    }

    /// Load the blob info from disk, but do not set `self.data_column_info`.
    fn load_data_column_info(&self) -> Result<Option<DataColumnInfo>, Error> {
        self.hot_db.get(&DATA_COLUMN_INFO_KEY)
    }

    /// Store the given `data_column_info` to disk.
    ///
    /// The argument is intended to be `self.data_column_info`, but is passed manually to avoid issues
    /// with recursive locking.
    fn store_data_column_info_in_batch(
        &self,
        data_column_info: &DataColumnInfo,
    ) -> KeyValueStoreOp {
        data_column_info.as_kv_store_op(DATA_COLUMN_INFO_KEY)
    }

    /// Return the slot-window describing the available historic states.
    ///
    /// Returns `(lower_limit, upper_limit)`.
    ///
    /// The lower limit is the maximum slot such that frozen states are available for all
    /// previous slots (<=).
    ///
    /// The upper limit is the minimum slot such that frozen states are available for all
    /// subsequent slots (>=).
    ///
    /// If `lower_limit >= upper_limit` then all states are available. This will be true
    /// if the database is completely filled in, as we'll return `(split_slot, 0)` in this
    /// instance.
    pub fn get_historic_state_limits(&self) -> (Slot, Slot) {
        // If checkpoint sync is used then states in the hot DB will always be available, but may
        // become unavailable as finalisation advances due to the lack of a restore point in the
        // database. For this reason we take the minimum of the split slot and the
        // restore-point-aligned `state_upper_limit`, which should be set _ahead_ of the checkpoint
        // slot during initialisation.
        //
        // E.g. if we start from a checkpoint at slot 2048+1024=3072 with SPRP=2048, then states
        // with slots 3072-4095 will be available only while they are in the hot database, and this
        // function will return the current split slot as the upper limit. Once slot 4096 is reached
        // a new restore point will be created at that slot, making all states from 4096 onwards
        // permanently available.
        let split_slot = self.get_split_slot();
        self.anchor_info
            .read_recursive()
            .as_ref()
            .map_or((split_slot, self.spec.genesis_slot), |a| {
                (a.state_lower_limit, min(a.state_upper_limit, split_slot))
            })
    }

    /// Return the minimum slot such that blocks are available for all subsequent slots.
    pub fn get_oldest_block_slot(&self) -> Slot {
        self.anchor_info
            .read_recursive()
            .as_ref()
            .map_or(self.spec.genesis_slot, |anchor| anchor.oldest_block_slot)
    }

    /// Return the in-memory configuration used by the database.
    pub fn get_config(&self) -> &StoreConfig {
        &self.config
    }

    /// Load previously-stored config from disk.
    fn load_config(&self) -> Result<Option<OnDiskStoreConfig>, Error> {
        self.hot_db.get(&CONFIG_KEY)
    }

    /// Write the config to disk.
    fn store_config(&self) -> Result<(), Error> {
        self.hot_db.put(&CONFIG_KEY, &self.config.as_disk_config())
    }

    /// Load the split point from disk, sans block root.
    fn load_split_partial(&self) -> Result<Option<Split>, Error> {
        self.hot_db.get(&SPLIT_KEY)
    }

    /// Load the split point from disk, including block root.
    fn load_split(&self) -> Result<Option<Split>, Error> {
        match self.load_split_partial()? {
            Some(mut split) => {
                // Load the hot state summary to get the block root.
                let summary = self.load_hot_state_summary(&split.state_root)?.ok_or(
                    HotColdDBError::MissingSplitState(split.state_root, split.slot),
                )?;
                split.block_root = summary.latest_block_root;
                Ok(Some(split))
            }
            None => Ok(None),
        }
    }

    /// Stage the split for storage to disk.
    pub fn store_split_in_batch(&self) -> KeyValueStoreOp {
        self.split.read_recursive().as_kv_store_op(SPLIT_KEY)
    }

    /// Load the state root of a restore point.
    fn load_restore_point_hash(&self, restore_point_index: u64) -> Result<Hash256, Error> {
        let key = Self::restore_point_key(restore_point_index);
        self.cold_db
            .get(&key)?
            .map(|r: RestorePointHash| r.state_root)
            .ok_or_else(|| HotColdDBError::MissingRestorePointHash(restore_point_index).into())
    }

    /// Store the state root of a restore point.
    fn store_restore_point_hash(
        &self,
        restore_point_index: u64,
        state_root: Hash256,
        ops: &mut Vec<KeyValueStoreOp>,
    ) {
        let value = &RestorePointHash { state_root };
        let op = value.as_kv_store_op(Self::restore_point_key(restore_point_index));
        ops.push(op);
    }

    /// Convert a `restore_point_index` into a database key.
    fn restore_point_key(restore_point_index: u64) -> Hash256 {
        Hash256::from_low_u64_be(restore_point_index)
    }

    /// Load a frozen state's slot, given its root.
    pub fn load_cold_state_slot(&self, state_root: &Hash256) -> Result<Option<Slot>, Error> {
        Ok(self
            .cold_db
            .get(state_root)?
            .map(|s: ColdStateSummary| s.slot))
    }

    /// Load a hot state's summary, given its root.
    pub fn load_hot_state_summary(
        &self,
        state_root: &Hash256,
    ) -> Result<Option<HotStateSummary>, Error> {
        self.hot_db.get(state_root)
    }

    /// Load the temporary flag for a state root, if one exists.
    ///
    /// Returns `Some` if the state is temporary, or `None` if the state is permanent or does not
    /// exist -- you should call `load_hot_state_summary` to find out which.
    pub fn load_state_temporary_flag(
        &self,
        state_root: &Hash256,
    ) -> Result<Option<TemporaryFlag>, Error> {
        self.hot_db.get(state_root)
    }

    /// Verify that a parsed config is valid.
    fn verify_config(config: &StoreConfig) -> Result<(), HotColdDBError> {
        Self::verify_slots_per_restore_point(config.slots_per_restore_point)?;
        Self::verify_epochs_per_blob_prune(config.epochs_per_blob_prune)
    }

    /// Check that the restore point frequency is valid.
    ///
    /// Specifically, check that it is:
    /// (1) A divisor of the number of slots per historical root, and
    /// (2) Divisible by the number of slots per epoch
    ///
    ///
    /// (1) ensures that we have at least one restore point within range of our state
    /// root history when iterating backwards (and allows for more frequent restore points if
    /// desired).
    ///
    /// (2) ensures that restore points align with hot state summaries, making it
    /// quick to migrate hot to cold.
    fn verify_slots_per_restore_point(slots_per_restore_point: u64) -> Result<(), HotColdDBError> {
        let slots_per_historical_root = E::SlotsPerHistoricalRoot::to_u64();
        let slots_per_epoch = E::slots_per_epoch();
        if slots_per_restore_point > 0
            && slots_per_historical_root % slots_per_restore_point == 0
            && slots_per_restore_point % slots_per_epoch == 0
        {
            Ok(())
        } else {
            Err(HotColdDBError::InvalidSlotsPerRestorePoint {
                slots_per_restore_point,
                slots_per_historical_root,
                slots_per_epoch,
            })
        }
    }

    // Check that epochs_per_blob_prune is at least 1 epoch to avoid attempting to prune the same
    // epochs over and over again.
    fn verify_epochs_per_blob_prune(epochs_per_blob_prune: u64) -> Result<(), HotColdDBError> {
        if epochs_per_blob_prune > 0 {
            Ok(())
        } else {
            Err(HotColdDBError::ZeroEpochsPerBlobPrune)
        }
    }

    /// Run a compaction pass to free up space used by deleted states.
    pub fn compact(&self) -> Result<(), Error> {
        self.hot_db.compact()?;
        Ok(())
    }

    /// Return `true` if compaction on finalization/pruning is enabled.
    pub fn compact_on_prune(&self) -> bool {
        self.config.compact_on_prune
    }

    /// Load the checkpoint to begin pruning from (the "old finalized checkpoint").
    pub fn load_pruning_checkpoint(&self) -> Result<Option<Checkpoint>, Error> {
        Ok(self
            .hot_db
            .get(&PRUNING_CHECKPOINT_KEY)?
            .map(|pc: PruningCheckpoint| pc.checkpoint))
    }

    /// Store the checkpoint to begin pruning from (the "old finalized checkpoint").
    pub fn store_pruning_checkpoint(&self, checkpoint: Checkpoint) -> Result<(), Error> {
        self.hot_db
            .do_atomically(vec![self.pruning_checkpoint_store_op(checkpoint)])
    }

    /// Create a staged store for the pruning checkpoint.
    pub fn pruning_checkpoint_store_op(&self, checkpoint: Checkpoint) -> KeyValueStoreOp {
        PruningCheckpoint { checkpoint }.as_kv_store_op(PRUNING_CHECKPOINT_KEY)
    }

    /// Load the timestamp of the last compaction as a `Duration` since the UNIX epoch.
    pub fn load_compaction_timestamp(&self) -> Result<Option<Duration>, Error> {
        Ok(self
            .hot_db
            .get(&COMPACTION_TIMESTAMP_KEY)?
            .map(|c: CompactionTimestamp| Duration::from_secs(c.0)))
    }

    /// Store the timestamp of the last compaction as a `Duration` since the UNIX epoch.
    pub fn store_compaction_timestamp(&self, compaction_timestamp: Duration) -> Result<(), Error> {
        self.hot_db.put(
            &COMPACTION_TIMESTAMP_KEY,
            &CompactionTimestamp(compaction_timestamp.as_secs()),
        )
    }

    /// Update the linear array of frozen block roots with the block root for several skipped slots.
    ///
    /// Write the block root at all slots from `start_slot` (inclusive) to `end_slot` (exclusive).
    pub fn store_frozen_block_root_at_skip_slots(
        &self,
        start_slot: Slot,
        end_slot: Slot,
        block_root: Hash256,
    ) -> Result<Vec<KeyValueStoreOp>, Error> {
        let mut ops = vec![];
        let mut block_root_writer =
            ChunkWriter::<BlockRoots, _, _>::new(&self.cold_db, start_slot.as_usize())?;
        for slot in start_slot.as_usize()..end_slot.as_usize() {
            block_root_writer.set(slot, block_root, &mut ops)?;
        }
        block_root_writer.write(&mut ops)?;
        Ok(ops)
    }

    /// Try to prune all execution payloads, returning early if there is no need to prune.
    pub fn try_prune_execution_payloads(&self, force: bool) -> Result<(), Error> {
        let split = self.get_split_info();

        if split.slot == 0 {
            return Ok(());
        }

        let bellatrix_fork_slot = if let Some(epoch) = self.spec.bellatrix_fork_epoch {
            epoch.start_slot(E::slots_per_epoch())
        } else {
            return Ok(());
        };

        // Load the split state so we can backtrack to find execution payloads.
        let split_state = self.get_state(&split.state_root, Some(split.slot))?.ok_or(
            HotColdDBError::MissingSplitState(split.state_root, split.slot),
        )?;

        // The finalized block may or may not have its execution payload stored, depending on
        // whether it was at a skipped slot. However for a fully pruned database its parent
        // should *always* have been pruned. In case of a long split (no parent found) we
        // continue as if the payloads are pruned, as the node probably has other things to worry
        // about.
        let split_block_root = split_state.get_latest_block_root(split.state_root);

        let already_pruned =
            process_results(split_state.rev_iter_block_roots(&self.spec), |mut iter| {
                iter.find(|(_, block_root)| *block_root != split_block_root)
                    .map_or(Ok(true), |(_, split_parent_root)| {
                        self.execution_payload_exists(&split_parent_root)
                            .map(|exists| !exists)
                    })
            })??;

        if already_pruned && !force {
            info!(self.log, "Execution payloads are pruned");
            return Ok(());
        }

        // Iterate block roots backwards to the Bellatrix fork or the anchor slot, whichever comes
        // first.
        warn!(
            self.log,
            "Pruning finalized payloads";
            "info" => "you may notice degraded I/O performance while this runs"
        );
        let anchor_slot = self.get_anchor_info().map(|info| info.anchor_slot);

        let mut ops = vec![];
        let mut last_pruned_block_root = None;

        for res in std::iter::once(Ok((split_block_root, split.slot)))
            .chain(BlockRootsIterator::new(self, &split_state))
        {
            let (block_root, slot) = match res {
                Ok(tuple) => tuple,
                Err(e) => {
                    warn!(
                        self.log,
                        "Stopping payload pruning early";
                        "error" => ?e,
                    );
                    break;
                }
            };

            if slot < bellatrix_fork_slot {
                info!(
                    self.log,
                    "Payload pruning reached Bellatrix boundary";
                );
                break;
            }

            if Some(block_root) != last_pruned_block_root
                && self.execution_payload_exists(&block_root)?
            {
                debug!(
                    self.log,
                    "Pruning execution payload";
                    "slot" => slot,
                    "block_root" => ?block_root,
                );
                last_pruned_block_root = Some(block_root);
                ops.push(StoreOp::DeleteExecutionPayload(block_root));
            }

            if Some(slot) == anchor_slot {
                info!(
                    self.log,
                    "Payload pruning reached anchor state";
                    "slot" => slot
                );
                break;
            }
        }
        let payloads_pruned = ops.len();
        self.do_atomically_with_block_and_blobs_cache(ops)?;
        info!(
            self.log,
            "Execution payload pruning complete";
            "payloads_pruned" => payloads_pruned,
        );
        Ok(())
    }

    /// Try to prune blobs, approximating the current epoch from the split slot.
    pub fn try_prune_most_blobs(&self, force: bool) -> Result<(), Error> {
        let Some(deneb_fork_epoch) = self.spec.deneb_fork_epoch else {
            debug!(self.log, "Deneb fork is disabled");
            return Ok(());
        };
        // The current epoch is >= split_epoch + 2. It could be greater if the database is
        // configured to delay updating the split or finalization has ceased. In this instance we
        // choose to also delay the pruning of blobs (we never prune without finalization anyway).
        let min_current_epoch = self.get_split_slot().epoch(E::slots_per_epoch()) + 2;
        let min_data_availability_boundary = std::cmp::max(
            deneb_fork_epoch,
            min_current_epoch.saturating_sub(self.spec.min_epochs_for_blob_sidecars_requests),
        );

        self.try_prune_blobs(force, min_data_availability_boundary)
    }

    /// Try to prune blobs older than the data availability boundary.
    ///
    /// Blobs from the epoch `data_availability_boundary - blob_prune_margin_epochs` are retained.
    /// This epoch is an _exclusive_ endpoint for the pruning process.
    ///
    /// This function only supports pruning blobs older than the split point, which is older than
    /// (or equal to) finalization. Pruning blobs newer than finalization is not supported.
    ///
    /// This function also assumes that the split is stationary while it runs. It should only be
    /// run from the migrator thread (where `migrate_database` runs) or the database manager.
    pub fn try_prune_blobs(
        &self,
        force: bool,
        data_availability_boundary: Epoch,
    ) -> Result<(), Error> {
        if self.spec.deneb_fork_epoch.is_none() {
            debug!(self.log, "Deneb fork is disabled");
            return Ok(());
        }

        let pruning_enabled = self.get_config().prune_blobs;
        let margin_epochs = self.get_config().blob_prune_margin_epochs;
        let epochs_per_blob_prune = self.get_config().epochs_per_blob_prune;

        if !force && !pruning_enabled {
            debug!(
                self.log,
                "Blob pruning is disabled";
                "prune_blobs" => pruning_enabled
            );
            return Ok(());
        }

        let blob_info = self.get_blob_info();
        let Some(oldest_blob_slot) = blob_info.oldest_blob_slot else {
            error!(self.log, "Slot of oldest blob is not known");
            return Err(HotColdDBError::BlobPruneLogicError.into());
        };

        // Start pruning from the epoch of the oldest blob stored.
        // The start epoch is inclusive (blobs in this epoch will be pruned).
        let start_epoch = oldest_blob_slot.epoch(E::slots_per_epoch());

        // Prune blobs up until the `data_availability_boundary - margin` or the split
        // slot's epoch, whichever is older. We can't prune blobs newer than the split.
        // The end epoch is also inclusive (blobs in this epoch will be pruned).
        let split = self.get_split_info();
        let end_epoch = std::cmp::min(
            data_availability_boundary - margin_epochs - 1,
            split.slot.epoch(E::slots_per_epoch()) - 1,
        );
        let end_slot = end_epoch.end_slot(E::slots_per_epoch());

        let can_prune = end_epoch != 0 && start_epoch <= end_epoch;
        let should_prune = start_epoch + epochs_per_blob_prune <= end_epoch + 1;

        if !force && !should_prune || !can_prune {
            debug!(
                self.log,
                "Blobs are pruned";
                "oldest_blob_slot" => oldest_blob_slot,
                "data_availability_boundary" => data_availability_boundary,
                "split_slot" => split.slot,
                "end_epoch" => end_epoch,
                "start_epoch" => start_epoch,
            );
            return Ok(());
        }

        // Sanity checks.
        if let Some(anchor) = self.get_anchor_info() {
            if oldest_blob_slot < anchor.oldest_block_slot {
                error!(
                    self.log,
                    "Oldest blob is older than oldest block";
                    "oldest_blob_slot" => oldest_blob_slot,
                    "oldest_block_slot" => anchor.oldest_block_slot
                );
                return Err(HotColdDBError::BlobPruneLogicError.into());
            }
        }

        // Iterate block roots forwards from the oldest blob slot.
        debug!(
            self.log,
            "Pruning blobs";
            "start_epoch" => start_epoch,
            "end_epoch" => end_epoch,
            "data_availability_boundary" => data_availability_boundary,
        );

        let mut ops = vec![];
        let mut last_pruned_block_root = None;

        for res in self.forwards_block_roots_iterator_until(
            oldest_blob_slot,
            end_slot,
            || {
                let (_, split_state) = self
                    .get_advanced_hot_state(split.block_root, split.slot, split.state_root)?
                    .ok_or(HotColdDBError::MissingSplitState(
                        split.state_root,
                        split.slot,
                    ))?;

                Ok((split_state, split.block_root))
            },
            &self.spec,
        )? {
            let (block_root, slot) = match res {
                Ok(tuple) => tuple,
                Err(e) => {
                    warn!(
                        self.log,
                        "Stopping blob pruning early";
                        "error" => ?e,
                    );
                    break;
                }
            };

            if Some(block_root) != last_pruned_block_root {
                if self
                    .spec
                    .is_peer_das_enabled_for_epoch(slot.epoch(E::slots_per_epoch()))
                {
                    // data columns
                    let indices = self.get_data_column_keys(block_root)?;
                    if !indices.is_empty() {
                        trace!(
                            self.log,
                            "Pruning data columns of block";
                            "slot" => slot,
                            "block_root" => ?block_root,
                        );
                        last_pruned_block_root = Some(block_root);
                        ops.push(StoreOp::DeleteDataColumns(block_root, indices));
                    }
                } else if self.blobs_exist(&block_root)? {
                    trace!(
                        self.log,
                        "Pruning blobs of block";
                        "slot" => slot,
                        "block_root" => ?block_root,
                    );
                    last_pruned_block_root = Some(block_root);
                    ops.push(StoreOp::DeleteBlobs(block_root));
                }
            }

            if slot >= end_slot {
                break;
            }
        }
        let blob_lists_pruned = ops.len();
        let new_blob_info = BlobInfo {
            oldest_blob_slot: Some(end_slot + 1),
            blobs_db: blob_info.blobs_db,
        };
        let update_blob_info = self.compare_and_set_blob_info(blob_info, new_blob_info)?;
        ops.push(StoreOp::KeyValueOp(update_blob_info));

        self.do_atomically_with_block_and_blobs_cache(ops)?;
        debug!(
            self.log,
            "Blob pruning complete";
            "blob_lists_pruned" => blob_lists_pruned,
        );

        Ok(())
    }

    /// This function fills in missing block roots between last restore point slot and split
    /// slot, if any.
    pub fn heal_freezer_block_roots_at_split(&self) -> Result<(), Error> {
        let split = self.get_split_info();
        let last_restore_point_slot = (split.slot - 1) / self.config.slots_per_restore_point
            * self.config.slots_per_restore_point;

        // Load split state (which has access to block roots).
        let (_, split_state) = self
            .get_advanced_hot_state(split.block_root, split.slot, split.state_root)?
            .ok_or(HotColdDBError::MissingSplitState(
                split.state_root,
                split.slot,
            ))?;

        let mut batch = vec![];
        let mut chunk_writer = ChunkWriter::<BlockRoots, _, _>::new(
            &self.cold_db,
            last_restore_point_slot.as_usize(),
        )?;

        for slot in (last_restore_point_slot.as_u64()..split.slot.as_u64()).map(Slot::new) {
            let block_root = *split_state.get_block_root(slot)?;
            chunk_writer.set(slot.as_usize(), block_root, &mut batch)?;
        }
        chunk_writer.write(&mut batch)?;
        self.cold_db.do_atomically(batch)?;

        Ok(())
    }

    pub fn heal_freezer_block_roots_at_genesis(&self) -> Result<(), Error> {
        let oldest_block_slot = self.get_oldest_block_slot();
        let split_slot = self.get_split_slot();

        // Check if backfill has been completed AND the freezer db has data in it
        if oldest_block_slot != 0 || split_slot == 0 {
            return Ok(());
        }

        let mut block_root_iter = self.forwards_block_roots_iterator_until(
            Slot::new(0),
            split_slot - 1,
            || {
                Err(Error::DBError {
                    message: "Should not require end state".to_string(),
                })
            },
            &self.spec,
        )?;

        let (genesis_block_root, _) = block_root_iter.next().ok_or_else(|| Error::DBError {
            message: "Genesis block root missing".to_string(),
        })??;

        let slots_to_fix = itertools::process_results(block_root_iter, |iter| {
            iter.take_while(|(block_root, _)| block_root.is_zero())
                .map(|(_, slot)| slot)
                .collect::<Vec<_>>()
        })?;

        let Some(first_slot) = slots_to_fix.first() else {
            return Ok(());
        };

        let mut chunk_writer =
            ChunkWriter::<BlockRoots, _, _>::new(&self.cold_db, first_slot.as_usize())?;
        let mut ops = vec![];
        for slot in slots_to_fix {
            chunk_writer.set(slot.as_usize(), genesis_block_root, &mut ops)?;
        }

        chunk_writer.write(&mut ops)?;
        self.cold_db.do_atomically(ops)?;

        Ok(())
    }

    /// Delete *all* states from the freezer database and update the anchor accordingly.
    ///
    /// WARNING: this method deletes the genesis state and replaces it with the provided
    /// `genesis_state`. This is to support its use in schema migrations where the storage scheme of
    /// the genesis state may be modified. It is the responsibility of the caller to ensure that the
    /// genesis state is correct, else a corrupt database will be created.
    pub fn prune_historic_states(
        &self,
        genesis_state_root: Hash256,
        genesis_state: &BeaconState<E>,
    ) -> Result<(), Error> {
        // Make sure there is no missing block roots before pruning
        self.heal_freezer_block_roots_at_split()?;

        // Update the anchor to use the dummy state upper limit and disable historic state storage.
        let old_anchor = self.get_anchor_info();
        let new_anchor = if let Some(old_anchor) = old_anchor.clone() {
            AnchorInfo {
                state_upper_limit: STATE_UPPER_LIMIT_NO_RETAIN,
                state_lower_limit: Slot::new(0),
                ..old_anchor.clone()
            }
        } else {
            AnchorInfo {
                anchor_slot: Slot::new(0),
                oldest_block_slot: Slot::new(0),
                oldest_block_parent: Hash256::zero(),
                state_upper_limit: STATE_UPPER_LIMIT_NO_RETAIN,
                state_lower_limit: Slot::new(0),
            }
        };

        // Commit the anchor change immediately: if the cold database ops fail they can always be
        // retried, and we can't do them atomically with this change anyway.
        self.compare_and_set_anchor_info_with_write(old_anchor, Some(new_anchor))?;

        // Stage freezer data for deletion. Do not bother loading and deserializing values as this
        // wastes time and is less schema-agnostic. My hope is that this method will be useful for
        // migrating to the tree-states schema (delete everything in the freezer then start afresh).
        let mut cold_ops = vec![];

        let columns = [
            DBColumn::BeaconState,
            DBColumn::BeaconStateSummary,
            DBColumn::BeaconRestorePoint,
            DBColumn::BeaconStateRoots,
            DBColumn::BeaconHistoricalRoots,
            DBColumn::BeaconRandaoMixes,
            DBColumn::BeaconHistoricalSummaries,
        ];

        for column in columns {
            for res in self.cold_db.iter_column_keys::<Vec<u8>>(column) {
                let key = res?;
                cold_ops.push(KeyValueStoreOp::DeleteKey(get_key_for_col(
                    column.as_str(),
                    &key,
                )));
            }
        }

        // XXX: We need to commit the mass deletion here *before* re-storing the genesis state, as
        // the current schema performs reads as part of `store_cold_state`. This can be deleted
        // once the target schema is tree-states. If the process is killed before the genesis state
        // is written this can be fixed by re-running.
        info!(
            self.log,
            "Deleting historic states";
            "num_kv" => cold_ops.len(),
        );
        self.cold_db.do_atomically(std::mem::take(&mut cold_ops))?;

        // If we just deleted the the genesis state, re-store it using the *current* schema, which
        // may be different from the schema of the genesis state we just deleted.
        if self.get_split_slot() > 0 {
            info!(
                self.log,
                "Re-storing genesis state";
                "state_root" => ?genesis_state_root,
            );
            self.store_cold_state(&genesis_state_root, genesis_state, &mut cold_ops)?;
            self.cold_db.do_atomically(cold_ops)?;
        }

        // In order to reclaim space, we need to compact the freezer DB as well.
        self.cold_db.compact()?;

        Ok(())
    }

    /// Prune states from the hot database which are prior to the split.
    ///
    /// This routine is important for cleaning up advanced states which are stored in the database
    /// with a temporary flag.
    pub fn prune_old_hot_states(&self) -> Result<(), Error> {
        let split = self.get_split_info();
        debug!(
            self.log,
            "Database state pruning started";
            "split_slot" => split.slot,
        );
        let mut state_delete_batch = vec![];
        for res in self
            .hot_db
            .iter_column::<Hash256>(DBColumn::BeaconStateSummary)
        {
            let (state_root, summary_bytes) = res?;
            let summary = HotStateSummary::from_ssz_bytes(&summary_bytes)?;

            if summary.slot <= split.slot {
                let old = summary.slot < split.slot;
                let non_canonical = summary.slot == split.slot
                    && state_root != split.state_root
                    && !split.state_root.is_zero();
                if old || non_canonical {
                    let reason = if old {
                        "old dangling state"
                    } else {
                        "non-canonical"
                    };
                    debug!(
                        self.log,
                        "Deleting state";
                        "state_root" => ?state_root,
                        "slot" => summary.slot,
                        "reason" => reason,
                    );
                    state_delete_batch.push(StoreOp::DeleteState(state_root, Some(summary.slot)));
                }
            }
        }
        let num_deleted_states = state_delete_batch.len();
        self.do_atomically_with_block_and_blobs_cache(state_delete_batch)?;
        debug!(
            self.log,
            "Database state pruning complete";
            "num_deleted_states" => num_deleted_states,
        );
        Ok(())
    }
}

/// Advance the split point of the store, moving new finalized states to the freezer.
pub fn migrate_database<E: EthSpec, Hot: ItemStore<E>, Cold: ItemStore<E>>(
    store: Arc<HotColdDB<E, Hot, Cold>>,
    finalized_state_root: Hash256,
    finalized_block_root: Hash256,
    finalized_state: &BeaconState<E>,
) -> Result<(), Error> {
    debug!(
        store.log,
        "Freezer migration started";
        "slot" => finalized_state.slot()
    );

    // 0. Check that the migration is sensible.
    // The new finalized state must increase the current split slot, and lie on an epoch
    // boundary (in order for the hot state summary scheme to work).
    let current_split_slot = store.split.read_recursive().slot;
    let anchor_info = store.anchor_info.read_recursive().clone();
    let anchor_slot = anchor_info.as_ref().map(|a| a.anchor_slot);

    if finalized_state.slot() < current_split_slot {
        return Err(HotColdDBError::FreezeSlotError {
            current_split_slot,
            proposed_split_slot: finalized_state.slot(),
        }
        .into());
    }

    // finalized_state.slot() must be at an epoch boundary
    // else we may introduce bugs to the migration/pruning logic
    if finalized_state.slot() % E::slots_per_epoch() != 0 {
        return Err(HotColdDBError::FreezeSlotUnaligned(finalized_state.slot()).into());
    }

    let mut hot_db_ops = vec![];
    let mut cold_db_ops = vec![];
    let mut epoch_boundary_blocks = HashSet::new();
    let mut non_checkpoint_block_roots = HashSet::new();

    // Chunk writer for the linear block roots in the freezer DB.
    // Start at the new upper limit because we iterate backwards.
    let new_frozen_block_root_upper_limit = finalized_state.slot().as_usize().saturating_sub(1);
    let mut block_root_writer =
        ChunkWriter::<BlockRoots, _, _>::new(&store.cold_db, new_frozen_block_root_upper_limit)?;

    // 1. Copy all of the states between the new finalized state and the split slot, from the hot DB
    // to the cold DB. Delete the execution payloads of these now-finalized blocks.
    let state_root_iter = RootsIterator::new(&store, finalized_state);
    for maybe_tuple in state_root_iter.take_while(|result| match result {
        Ok((_, _, slot)) => {
            slot >= &current_split_slot
                && anchor_slot.map_or(true, |anchor_slot| slot >= &anchor_slot)
        }
        Err(_) => true,
    }) {
        let (block_root, state_root, slot) = maybe_tuple?;

        // Delete the execution payload if payload pruning is enabled. At a skipped slot we may
        // delete the payload for the finalized block itself, but that's OK as we only guarantee
        // that payloads are present for slots >= the split slot. The payload fetching code is also
        // forgiving of missing payloads.
        if store.config.prune_payloads {
            hot_db_ops.push(StoreOp::DeleteExecutionPayload(block_root));
        }

        // At a missed slot, `state_root_iter` will return the block root
        // from the previous non-missed slot. This ensures that the block root at an
        // epoch boundary is always a checkpoint block root. We keep track of block roots
        // at epoch boundaries by storing them in the `epoch_boundary_blocks` hash set.
        // We then ensure that block roots at the epoch boundary aren't included in the
        // `non_checkpoint_block_roots` hash set.
        if slot % E::slots_per_epoch() == 0 {
            epoch_boundary_blocks.insert(block_root);
        } else {
            non_checkpoint_block_roots.insert(block_root);
        }

        if epoch_boundary_blocks.contains(&block_root) {
            non_checkpoint_block_roots.remove(&block_root);
        }

        // Delete the old summary, and the full state if we lie on an epoch boundary.
        hot_db_ops.push(StoreOp::DeleteState(state_root, Some(slot)));

        // Store the block root for this slot in the linear array of frozen block roots.
        block_root_writer.set(slot.as_usize(), block_root, &mut cold_db_ops)?;

        // Do not try to store states if a restore point is yet to be stored, or will never be
        // stored (see `STATE_UPPER_LIMIT_NO_RETAIN`). Make an exception for the genesis state
        // which always needs to be copied from the hot DB to the freezer and should not be deleted.
        if slot != 0
            && anchor_info
                .as_ref()
                .map_or(false, |anchor| slot < anchor.state_upper_limit)
        {
            debug!(store.log, "Pruning finalized state"; "slot" => slot);

            continue;
        }

        // Store a pointer from this state root to its slot, so we can later reconstruct states
        // from their state root alone.
        let cold_state_summary = ColdStateSummary { slot };
        let op = cold_state_summary.as_kv_store_op(state_root);
        cold_db_ops.push(op);

        if slot % store.config.slots_per_restore_point == 0 {
            let state: BeaconState<E> = get_full_state(&store.hot_db, &state_root, &store.spec)?
                .ok_or(HotColdDBError::MissingStateToFreeze(state_root))?;

            store.store_cold_state(&state_root, &state, &mut cold_db_ops)?;

            // Commit the batch of cold DB ops whenever a full state is written. Each state stored
            // may read the linear fields of previous states stored.
            store
                .cold_db
                .do_atomically(std::mem::take(&mut cold_db_ops))?;
        }
    }

    // Prune sync committee branch data for all non checkpoint block roots.
    // Note that `non_checkpoint_block_roots` should only contain non checkpoint block roots
    // as long as `finalized_state.slot()` is at an epoch boundary. If this were not the case
    // we risk the chance of pruning a `sync_committee_branch` for a checkpoint block root.
    // E.g. if `current_split_slot` = (Epoch A slot 0) and `finalized_state.slot()` = (Epoch C slot 31)
    // and (Epoch D slot 0) is a skipped slot, we will have pruned a `sync_committee_branch`
    // for a checkpoint block root.
    non_checkpoint_block_roots
        .into_iter()
        .for_each(|block_root| {
            hot_db_ops.push(StoreOp::DeleteSyncCommitteeBranch(block_root));
        });

    // Finish writing the block roots and commit the remaining cold DB ops.
    block_root_writer.write(&mut cold_db_ops)?;
    store.cold_db.do_atomically(cold_db_ops)?;

    // Warning: Critical section.  We have to take care not to put any of the two databases in an
    //          inconsistent state if the OS process dies at any point during the freezing
    //          procedure.
    //
    // Since it is pretty much impossible to be atomic across more than one database, we trade
    // losing track of states to delete, for consistency.  In other words: We should be safe to die
    // at any point below but it may happen that some states won't be deleted from the hot database
    // and will remain there forever.  Since dying in these particular few lines should be an
    // exceedingly rare event, this should be an acceptable tradeoff.

    // Flush to disk all the states that have just been migrated to the cold store.
    store.cold_db.sync()?;
    {
        let mut split_guard = store.split.write();
        let latest_split_slot = split_guard.slot;

        // Detect a situation where the split point is (erroneously) changed from more than one
        // place in code.
        if latest_split_slot != current_split_slot {
            error!(
                store.log,
                "Race condition detected: Split point changed while moving states to the freezer";
                "previous split slot" => current_split_slot,
                "current split slot" => latest_split_slot,
            );

            // Assume the freezing procedure will be retried in case this happens.
            return Err(Error::SplitPointModified(
                current_split_slot,
                latest_split_slot,
            ));
        }

        // Before updating the in-memory split value, we flush it to disk first, so that should the
        // OS process die at this point, we pick up from the right place after a restart.
        let split = Split {
            slot: finalized_state.slot(),
            state_root: finalized_state_root,
            block_root: finalized_block_root,
        };
        store.hot_db.put_sync(&SPLIT_KEY, &split)?;

        // Split point is now persisted in the hot database on disk. The in-memory split point
        // hasn't been modified elsewhere since we keep a write lock on it. It's safe to update
        // the in-memory split point now.
        *split_guard = split;
    }

    // Delete the blocks and states from the hot database if we got this far.
    store.do_atomically_with_block_and_blobs_cache(hot_db_ops)?;

    // Update the cache's view of the finalized state.
    store.update_finalized_state(
        finalized_state_root,
        finalized_block_root,
        finalized_state.clone(),
    )?;

    debug!(
        store.log,
        "Freezer migration complete";
        "slot" => finalized_state.slot()
    );

    Ok(())
}

/// Struct for storing the split slot and state root in the database.
#[derive(Debug, Clone, Copy, PartialEq, Eq, Default, Encode, Decode, Deserialize, Serialize)]
pub struct Split {
    pub slot: Slot,
    pub state_root: Hash256,
    /// The block root of the split state.
    ///
    /// This is used to provide special handling for the split state in the case where there are
    /// skipped slots. The split state will *always* be the advanced state, so callers
    /// who only have the finalized block root should use `get_advanced_hot_state` to get this state,
    /// rather than fetching `block.state_root()` (the unaligned state) which will have been pruned.
    #[ssz(skip_serializing, skip_deserializing)]
    pub block_root: Hash256,
}

impl StoreItem for Split {
    fn db_column() -> DBColumn {
        DBColumn::BeaconMeta
    }

    fn as_store_bytes(&self) -> Vec<u8> {
        self.as_ssz_bytes()
    }

    fn from_store_bytes(bytes: &[u8]) -> Result<Self, Error> {
        Ok(Self::from_ssz_bytes(bytes)?)
    }
}

/// Type hint.
fn no_state_root_iter() -> Option<std::iter::Empty<Result<(Hash256, Slot), Error>>> {
    None
}

/// Struct for summarising a state in the hot database.
///
/// Allows full reconstruction by replaying blocks.
#[derive(Debug, Clone, Copy, Default, Encode, Decode)]
pub struct HotStateSummary {
    pub slot: Slot,
    pub latest_block_root: Hash256,
    epoch_boundary_state_root: Hash256,
}

impl StoreItem for HotStateSummary {
    fn db_column() -> DBColumn {
        DBColumn::BeaconStateSummary
    }

    fn as_store_bytes(&self) -> Vec<u8> {
        self.as_ssz_bytes()
    }

    fn from_store_bytes(bytes: &[u8]) -> Result<Self, Error> {
        Ok(Self::from_ssz_bytes(bytes)?)
    }
}

impl HotStateSummary {
    /// Construct a new summary of the given state.
    pub fn new<E: EthSpec>(state_root: &Hash256, state: &BeaconState<E>) -> Result<Self, Error> {
        // Fill in the state root on the latest block header if necessary (this happens on all
        // slots where there isn't a skip).
        let latest_block_root = state.get_latest_block_root(*state_root);
        let epoch_boundary_slot = state.slot() / E::slots_per_epoch() * E::slots_per_epoch();
        let epoch_boundary_state_root = if epoch_boundary_slot == state.slot() {
            *state_root
        } else {
            *state
                .get_state_root(epoch_boundary_slot)
                .map_err(HotColdDBError::HotStateSummaryError)?
        };

        Ok(HotStateSummary {
            slot: state.slot(),
            latest_block_root,
            epoch_boundary_state_root,
        })
    }
}

/// Struct for summarising a state in the freezer database.
#[derive(Debug, Clone, Copy, Default, Encode, Decode)]
pub(crate) struct ColdStateSummary {
    pub slot: Slot,
}

impl StoreItem for ColdStateSummary {
    fn db_column() -> DBColumn {
        DBColumn::BeaconStateSummary
    }

    fn as_store_bytes(&self) -> Vec<u8> {
        self.as_ssz_bytes()
    }

    fn from_store_bytes(bytes: &[u8]) -> Result<Self, Error> {
        Ok(Self::from_ssz_bytes(bytes)?)
    }
}

/// Struct for storing the state root of a restore point in the database.
#[derive(Debug, Clone, Copy, Default, Encode, Decode)]
struct RestorePointHash {
    state_root: Hash256,
}

impl StoreItem for RestorePointHash {
    fn db_column() -> DBColumn {
        DBColumn::BeaconRestorePoint
    }

    fn as_store_bytes(&self) -> Vec<u8> {
        self.as_ssz_bytes()
    }

    fn from_store_bytes(bytes: &[u8]) -> Result<Self, Error> {
        Ok(Self::from_ssz_bytes(bytes)?)
    }
}

#[derive(Debug, Clone, Copy, Default)]
pub struct TemporaryFlag;

impl StoreItem for TemporaryFlag {
    fn db_column() -> DBColumn {
        DBColumn::BeaconStateTemporary
    }

    fn as_store_bytes(&self) -> Vec<u8> {
        vec![]
    }

    fn from_store_bytes(_: &[u8]) -> Result<Self, Error> {
        Ok(TemporaryFlag)
    }
}<|MERGE_RESOLUTION|>--- conflicted
+++ resolved
@@ -641,23 +641,14 @@
     pub fn get_sync_committee_branch(
         &self,
         block_root: &Hash256,
-<<<<<<< HEAD
     ) -> Result<Option<Vec<Hash256>>, Error> {
-=======
-    ) -> Result<Option<FixedVector<Hash256, CurrentSyncCommitteeProofLen>>, Error> {
->>>>>>> a94b12b4
         let column = DBColumn::SyncCommitteeBranch;
 
         if let Some(bytes) = self
             .hot_db
             .get_bytes(column.into(), &block_root.as_ssz_bytes())?
         {
-<<<<<<< HEAD
             let sync_committee_branch = Vec::<Hash256>::from_ssz_bytes(&bytes)?;
-=======
-            let sync_committee_branch: FixedVector<Hash256, CurrentSyncCommitteeProofLen> =
-                FixedVector::from_ssz_bytes(&bytes)?;
->>>>>>> a94b12b4
             return Ok(Some(sync_committee_branch));
         }
 
@@ -685,11 +676,7 @@
     pub fn store_sync_committee_branch(
         &self,
         block_root: Hash256,
-<<<<<<< HEAD
         sync_committee_branch: &Vec<Hash256>,
-=======
-        sync_committee_branch: &FixedVector<Hash256, CurrentSyncCommitteeProofLen>,
->>>>>>> a94b12b4
     ) -> Result<(), Error> {
         let column = DBColumn::SyncCommitteeBranch;
         self.hot_db.put_bytes(
