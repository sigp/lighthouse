use crate::chunked_vector::{
    store_updated_vector, BlockRoots, HistoricalRoots, HistoricalSummaries, RandaoMixes, StateRoots,
};
use crate::config::{
    OnDiskStoreConfig, StoreConfig, DEFAULT_SLOTS_PER_RESTORE_POINT,
    PREV_DEFAULT_SLOTS_PER_RESTORE_POINT,
};
use crate::forwards_iter::{HybridForwardsBlockRootsIterator, HybridForwardsStateRootsIterator};
use crate::impls::beacon_state::{get_full_state, store_full_state};
use crate::iter::{BlockRootsIterator, ParentRootBlockIterator, RootsIterator};
use crate::leveldb_store::BytesKey;
use crate::leveldb_store::LevelDB;
use crate::memory_store::MemoryStore;
use crate::metadata::{
    AnchorInfo, BlobInfo, CompactionTimestamp, PruningCheckpoint, SchemaVersion, ANCHOR_INFO_KEY,
    BLOB_INFO_KEY, COMPACTION_TIMESTAMP_KEY, CONFIG_KEY, CURRENT_SCHEMA_VERSION,
    PRUNING_CHECKPOINT_KEY, SCHEMA_VERSION_KEY, SPLIT_KEY, STATE_UPPER_LIMIT_NO_RETAIN,
};
use crate::metrics;
use crate::{
    get_key_for_col, ChunkWriter, DBColumn, DatabaseBlock, Error, ItemStore, KeyValueStoreOp,
    PartialBeaconState, StoreItem, StoreOp,
};
use itertools::process_results;
use leveldb::iterator::LevelDBIterator;
use lru::LruCache;
use parking_lot::{Mutex, RwLock};
use serde::{Deserialize, Serialize};
use slog::{debug, error, info, trace, warn, Logger};
use ssz::{Decode, Encode};
use ssz_derive::{Decode, Encode};
use state_processing::{
    BlockProcessingError, BlockReplayer, SlotProcessingError, StateProcessingStrategy,
};
use std::cmp::min;
use std::convert::TryInto;
use std::marker::PhantomData;
use std::path::{Path, PathBuf};
use std::sync::Arc;
use std::time::Duration;
use types::blob_sidecar::BlobSidecarList;
use types::consts::deneb::MIN_EPOCHS_FOR_BLOB_SIDECARS_REQUESTS;
use types::*;

/// On-disk database that stores finalized states efficiently.
///
/// Stores vector fields like the `block_roots` and `state_roots` separately, and only stores
/// intermittent "restore point" states pre-finalization.
#[derive(Debug)]
pub struct HotColdDB<E: EthSpec, Hot: ItemStore<E>, Cold: ItemStore<E>> {
    /// The slot and state root at the point where the database is split between hot and cold.
    ///
    /// States with slots less than `split.slot` are in the cold DB, while states with slots
    /// greater than or equal are in the hot DB.
    pub(crate) split: RwLock<Split>,
    /// The starting slots for the range of blocks & states stored in the database.
    anchor_info: RwLock<Option<AnchorInfo>>,
    /// The starting slots for the range of blobs stored in the database.
    blob_info: RwLock<BlobInfo>,
    pub(crate) config: StoreConfig,
    /// Cold database containing compact historical data.
    pub cold_db: Cold,
    /// Database containing blobs. If None, store falls back to use `cold_db`.
    pub blobs_db: Option<Cold>,
    /// Hot database containing duplicated but quick-to-access recent data.
    ///
    /// The hot database also contains all blocks.
    pub hot_db: Hot,
    /// LRU cache of deserialized blocks and blobs. Updated whenever a block or blob is loaded.
    block_cache: Mutex<BlockCache<E>>,
    /// LRU cache of replayed states.
    state_cache: Mutex<LruCache<Slot, BeaconState<E>>>,
    /// Chain spec.
    pub(crate) spec: ChainSpec,
    /// Logger.
    pub(crate) log: Logger,
    /// Mere vessel for E.
    _phantom: PhantomData<E>,
}

#[derive(Debug)]
struct BlockCache<E: EthSpec> {
    block_cache: LruCache<Hash256, SignedBeaconBlock<E>>,
    blob_cache: LruCache<Hash256, BlobSidecarList<E>>,
}

impl<E: EthSpec> BlockCache<E> {
    pub fn new(size: usize) -> Self {
        Self {
            block_cache: LruCache::new(size),
            blob_cache: LruCache::new(size),
        }
    }
    pub fn put_block(&mut self, block_root: Hash256, block: SignedBeaconBlock<E>) {
        self.block_cache.put(block_root, block);
    }
    pub fn put_blobs(&mut self, block_root: Hash256, blobs: BlobSidecarList<E>) {
        self.blob_cache.put(block_root, blobs);
    }
    pub fn get_block<'a>(&'a mut self, block_root: &Hash256) -> Option<&'a SignedBeaconBlock<E>> {
        self.block_cache.get(block_root)
    }
    pub fn get_blobs<'a>(&'a mut self, block_root: &Hash256) -> Option<&'a BlobSidecarList<E>> {
        self.blob_cache.get(block_root)
    }
    pub fn delete_block(&mut self, block_root: &Hash256) {
        let _ = self.block_cache.pop(block_root);
    }
    pub fn delete_blobs(&mut self, block_root: &Hash256) {
        let _ = self.blob_cache.pop(block_root);
    }
    pub fn delete(&mut self, block_root: &Hash256) {
        let _ = self.block_cache.pop(block_root);
        let _ = self.blob_cache.pop(block_root);
    }
}

#[derive(Debug, PartialEq)]
pub enum HotColdDBError {
    UnsupportedSchemaVersion {
        target_version: SchemaVersion,
        current_version: SchemaVersion,
    },
    /// Recoverable error indicating that the database freeze point couldn't be updated
    /// due to the finalized block not lying on an epoch boundary (should be infrequent).
    FreezeSlotUnaligned(Slot),
    FreezeSlotError {
        current_split_slot: Slot,
        proposed_split_slot: Slot,
    },
    MissingStateToFreeze(Hash256),
    MissingRestorePointHash(u64),
    MissingRestorePoint(Hash256),
    MissingColdStateSummary(Hash256),
    MissingHotStateSummary(Hash256),
    MissingEpochBoundaryState(Hash256),
    MissingSplitState(Hash256, Slot),
    MissingExecutionPayload(Hash256),
    MissingFullBlockExecutionPayloadPruned(Hash256, Slot),
    MissingAnchorInfo,
    MissingPathToBlobsDatabase,
    BlobsPreviouslyInDefaultStore,
    HotStateSummaryError(BeaconStateError),
    RestorePointDecodeError(ssz::DecodeError),
    BlockReplayBeaconError(BeaconStateError),
    BlockReplaySlotError(SlotProcessingError),
    BlockReplayBlockError(BlockProcessingError),
    MissingLowerLimitState(Slot),
    InvalidSlotsPerRestorePoint {
        slots_per_restore_point: u64,
        slots_per_historical_root: u64,
        slots_per_epoch: u64,
    },
    ZeroEpochsPerBlobPrune,
    BlobPruneLogicError,
    RestorePointBlockHashError(BeaconStateError),
    IterationError {
        unexpected_key: BytesKey,
    },
    FinalizedStateNotInHotDatabase {
        split_slot: Slot,
        request_slot: Slot,
        block_root: Hash256,
    },
    Rollback,
}

impl<E: EthSpec> HotColdDB<E, MemoryStore<E>, MemoryStore<E>> {
    pub fn open_ephemeral(
        config: StoreConfig,
        spec: ChainSpec,
        log: Logger,
    ) -> Result<HotColdDB<E, MemoryStore<E>, MemoryStore<E>>, Error> {
        Self::verify_config(&config)?;

        let db = HotColdDB {
            split: RwLock::new(Split::default()),
            anchor_info: RwLock::new(None),
            blob_info: RwLock::new(BlobInfo::default()),
            cold_db: MemoryStore::open(),
            blobs_db: Some(MemoryStore::open()),
            hot_db: MemoryStore::open(),
            block_cache: Mutex::new(BlockCache::new(config.block_cache_size)),
            state_cache: Mutex::new(LruCache::new(config.historic_state_cache_size)),
            config,
            spec,
            log,
            _phantom: PhantomData,
        };

        Ok(db)
    }
}

impl<E: EthSpec> HotColdDB<E, LevelDB<E>, LevelDB<E>> {
    /// Open a new or existing database, with the given paths to the hot and cold DBs.
    ///
    /// The `slots_per_restore_point` parameter must be a divisor of `SLOTS_PER_HISTORICAL_ROOT`.
    ///
    /// The `migrate_schema` function is passed in so that the parent `BeaconChain` can provide
    /// context and access `BeaconChain`-level code without creating a circular dependency.
    pub fn open(
        hot_path: &Path,
        cold_path: &Path,
        blobs_db_path: Option<PathBuf>,
        migrate_schema: impl FnOnce(Arc<Self>, SchemaVersion, SchemaVersion) -> Result<(), Error>,
        config: StoreConfig,
        spec: ChainSpec,
        log: Logger,
    ) -> Result<Arc<Self>, Error> {
        Self::verify_slots_per_restore_point(config.slots_per_restore_point)?;

        let mut db = HotColdDB {
            split: RwLock::new(Split::default()),
            anchor_info: RwLock::new(None),
            blob_info: RwLock::new(BlobInfo::default()),
            cold_db: LevelDB::open(cold_path)?,
            blobs_db: None,
            hot_db: LevelDB::open(hot_path)?,
            block_cache: Mutex::new(BlockCache::new(config.block_cache_size)),
            state_cache: Mutex::new(LruCache::new(config.historic_state_cache_size)),
            config,
            spec,
            log,
            _phantom: PhantomData,
        };

        // Allow the slots-per-restore-point value to stay at the previous default if the config
        // uses the new default. Don't error on a failed read because the config itself may need
        // migrating.
        if let Ok(Some(disk_config)) = db.load_config() {
            if !db.config.slots_per_restore_point_set_explicitly
                && disk_config.slots_per_restore_point == PREV_DEFAULT_SLOTS_PER_RESTORE_POINT
                && db.config.slots_per_restore_point == DEFAULT_SLOTS_PER_RESTORE_POINT
            {
                debug!(
                    db.log,
                    "Ignoring slots-per-restore-point config in favour of on-disk value";
                    "config" => db.config.slots_per_restore_point,
                    "on_disk" => disk_config.slots_per_restore_point,
                );

                // Mutate the in-memory config so that it's compatible.
                db.config.slots_per_restore_point = PREV_DEFAULT_SLOTS_PER_RESTORE_POINT;
            }
        }

        // Load the previous split slot from the database (if any). This ensures we can
        // stop and restart correctly. This needs to occur *before* running any migrations
        // because some migrations load states and depend on the split.
        if let Some(split) = db.load_split()? {
            *db.split.write() = split;
            *db.anchor_info.write() = db.load_anchor_info()?;

            info!(
                db.log,
                "Hot-Cold DB initialized";
                "split_slot" => split.slot,
                "split_state" => ?split.state_root
            );
        }

        // Open separate blobs directory if configured and same configuration was used on previous
        // run.
        let blob_info = db.load_blob_info()?;
        let deneb_fork_slot = db
            .spec
            .deneb_fork_epoch
            .map(|epoch| epoch.start_slot(E::slots_per_epoch()));
        let new_blob_info = match &blob_info {
            Some(blob_info) => {
                // If the oldest block slot is already set do not allow the blob DB path to be
                // changed (require manual migration).
                if blob_info.oldest_blob_slot.is_some() {
                    if blobs_db_path.is_some() && !blob_info.blobs_db {
                        return Err(HotColdDBError::BlobsPreviouslyInDefaultStore.into());
                    } else if blobs_db_path.is_none() && blob_info.blobs_db {
                        return Err(HotColdDBError::MissingPathToBlobsDatabase.into());
                    }
                }
                // Set the oldest blob slot to the Deneb fork slot if it is not yet set.
                let oldest_blob_slot = blob_info.oldest_blob_slot.or(deneb_fork_slot);
                BlobInfo {
                    oldest_blob_slot,
                    blobs_db: blobs_db_path.is_some(),
                }
            }
            // First start.
            None => BlobInfo {
                // Set the oldest blob slot to the Deneb fork slot if it is not yet set.
                oldest_blob_slot: deneb_fork_slot,
                blobs_db: blobs_db_path.is_some(),
            },
        };
        if new_blob_info.blobs_db {
            if let Some(path) = &blobs_db_path {
                db.blobs_db = Some(LevelDB::open(path.as_path())?);
            }
        }
        db.compare_and_set_blob_info_with_write(<_>::default(), new_blob_info.clone())?;
        info!(
            db.log,
            "Blob DB initialized";
            "separate_db" => new_blob_info.blobs_db,
            "path" => ?blobs_db_path,
            "oldest_blob_slot" => ?new_blob_info.oldest_blob_slot,
        );

        // Ensure that the schema version of the on-disk database matches the software.
        // If the version is mismatched, an automatic migration will be attempted.
        let db = Arc::new(db);
        if let Some(schema_version) = db.load_schema_version()? {
            debug!(
                db.log,
                "Attempting schema migration";
                "from_version" => schema_version.as_u64(),
                "to_version" => CURRENT_SCHEMA_VERSION.as_u64(),
            );
            migrate_schema(db.clone(), schema_version, CURRENT_SCHEMA_VERSION)?;
        } else {
            db.store_schema_version(CURRENT_SCHEMA_VERSION)?;
        }

        // Ensure that any on-disk config is compatible with the supplied config.
        if let Some(disk_config) = db.load_config()? {
            db.config.check_compatibility(&disk_config)?;
        }
        db.store_config()?;

        // Run a garbage collection pass.
        db.remove_garbage()?;

        // If configured, run a foreground compaction pass.
        if db.config.compact_on_init {
            info!(db.log, "Running foreground compaction");
            db.compact()?;
            info!(db.log, "Foreground compaction complete");
        }

        Ok(db)
    }

    /// Return an iterator over the state roots of all temporary states.
    pub fn iter_temporary_state_roots(&self) -> impl Iterator<Item = Result<Hash256, Error>> + '_ {
        let column = DBColumn::BeaconStateTemporary;
        let start_key =
            BytesKey::from_vec(get_key_for_col(column.into(), Hash256::zero().as_bytes()));

        let keys_iter = self.hot_db.keys_iter();
        keys_iter.seek(&start_key);

        keys_iter
            .take_while(move |key| key.matches_column(column))
            .map(move |bytes_key| {
                bytes_key.remove_column(column).ok_or_else(|| {
                    HotColdDBError::IterationError {
                        unexpected_key: bytes_key,
                    }
                    .into()
                })
            })
    }
}

impl<E: EthSpec, Hot: ItemStore<E>, Cold: ItemStore<E>> HotColdDB<E, Hot, Cold> {
    /// Store a block and update the LRU cache.
    pub fn put_block(
        &self,
        block_root: &Hash256,
        block: SignedBeaconBlock<E>,
    ) -> Result<(), Error> {
        // Store on disk.
        let mut ops = Vec::with_capacity(2);
        let block = self.block_as_kv_store_ops(block_root, block, &mut ops)?;
        self.hot_db.do_atomically(ops)?;
        // Update cache.
        self.block_cache.lock().put_block(*block_root, block);
        Ok(())
    }

    /// Prepare a signed beacon block for storage in the database.
    ///
    /// Return the original block for re-use after storage. It's passed by value so it can be
    /// cracked open and have its payload extracted.
    pub fn block_as_kv_store_ops(
        &self,
        key: &Hash256,
        block: SignedBeaconBlock<E>,
        ops: &mut Vec<KeyValueStoreOp>,
    ) -> Result<SignedBeaconBlock<E>, Error> {
        // Split block into blinded block and execution payload.
        let (blinded_block, payload) = block.into();

        // Store blinded block.
        self.blinded_block_as_kv_store_ops(key, &blinded_block, ops);

        // Store execution payload if present.
        if let Some(ref execution_payload) = payload {
            ops.push(execution_payload.as_kv_store_op(*key));
        }

        // Re-construct block. This should always succeed.
        blinded_block
            .try_into_full_block(payload)
            .ok_or(Error::AddPayloadLogicError)
    }

    /// Prepare a signed beacon block for storage in the datbase *without* its payload.
    pub fn blinded_block_as_kv_store_ops(
        &self,
        key: &Hash256,
        blinded_block: &SignedBeaconBlock<E, BlindedPayload<E>>,
        ops: &mut Vec<KeyValueStoreOp>,
    ) {
        let db_key = get_key_for_col(DBColumn::BeaconBlock.into(), key.as_bytes());
        ops.push(KeyValueStoreOp::PutKeyValue(
            db_key,
            blinded_block.as_ssz_bytes(),
        ));
    }

    pub fn try_get_full_block(
        &self,
        block_root: &Hash256,
    ) -> Result<Option<DatabaseBlock<E>>, Error> {
        metrics::inc_counter(&metrics::BEACON_BLOCK_GET_COUNT);

        // Check the cache.
        if let Some(block) = self.block_cache.lock().get_block(block_root) {
            metrics::inc_counter(&metrics::BEACON_BLOCK_CACHE_HIT_COUNT);
            return Ok(Some(DatabaseBlock::Full(block.clone())));
        }

        // Load the blinded block.
        let blinded_block = match self.get_blinded_block(block_root)? {
            Some(block) => block,
            None => return Ok(None),
        };

        // If the block is after the split point then we should have the full execution payload
        // stored in the database. If it isn't but payload pruning is disabled, try to load it
        // on-demand.
        //
        // Hold the split lock so that it can't change while loading the payload.
        let split = self.split.read_recursive();

        let block = if blinded_block.message().execution_payload().is_err()
            || blinded_block.slot() >= split.slot
        {
            // Re-constructing the full block should always succeed here.
            let full_block = self.make_full_block(block_root, blinded_block)?;

            // Add to cache.
            self.block_cache
                .lock()
                .put_block(*block_root, full_block.clone());

            DatabaseBlock::Full(full_block)
        } else if !self.config.prune_payloads {
            // If payload pruning is disabled there's a chance we may have the payload of
            // this finalized block. Attempt to load it but don't error in case it's missing.
            let fork_name = blinded_block.fork_name(&self.spec)?;
            if let Some(payload) = self.get_execution_payload(block_root, fork_name)? {
                DatabaseBlock::Full(
                    blinded_block
                        .try_into_full_block(Some(payload))
                        .ok_or(Error::AddPayloadLogicError)?,
                )
            } else {
                DatabaseBlock::Blinded(blinded_block)
            }
        } else {
            DatabaseBlock::Blinded(blinded_block)
        };
        drop(split);

        Ok(Some(block))
    }

    /// Fetch a full block with execution payload from the store.
    pub fn get_full_block(
        &self,
        block_root: &Hash256,
    ) -> Result<Option<SignedBeaconBlock<E>>, Error> {
        match self.try_get_full_block(block_root)? {
            Some(DatabaseBlock::Full(block)) => Ok(Some(block)),
            Some(DatabaseBlock::Blinded(block)) => Err(
                HotColdDBError::MissingFullBlockExecutionPayloadPruned(*block_root, block.slot())
                    .into(),
            ),
            None => Ok(None),
        }
    }

    /// Convert a blinded block into a full block by loading its execution payload if necessary.
    pub fn make_full_block(
        &self,
        block_root: &Hash256,
        blinded_block: SignedBeaconBlock<E, BlindedPayload<E>>,
    ) -> Result<SignedBeaconBlock<E>, Error> {
        if blinded_block.message().execution_payload().is_ok() {
            let fork_name = blinded_block.fork_name(&self.spec)?;
            let execution_payload = self
                .get_execution_payload(block_root, fork_name)?
                .ok_or(HotColdDBError::MissingExecutionPayload(*block_root))?;
            blinded_block.try_into_full_block(Some(execution_payload))
        } else {
            blinded_block.try_into_full_block(None)
        }
        .ok_or(Error::AddPayloadLogicError)
    }

    pub fn get_blinded_block(
        &self,
        block_root: &Hash256,
    ) -> Result<Option<SignedBeaconBlock<E, BlindedPayload<E>>>, Error> {
        self.get_block_with(block_root, |bytes| {
            SignedBeaconBlock::from_ssz_bytes(bytes, &self.spec)
        })
    }

    /// Fetch a block from the store, ignoring which fork variant it *should* be for.
    pub fn get_block_any_variant<Payload: AbstractExecPayload<E>>(
        &self,
        block_root: &Hash256,
    ) -> Result<Option<SignedBeaconBlock<E, Payload>>, Error> {
        self.get_block_with(block_root, SignedBeaconBlock::any_from_ssz_bytes)
    }

    /// Fetch a block from the store using a custom decode function.
    ///
    /// This is useful for e.g. ignoring the slot-indicated fork to forcefully load a block as if it
    /// were for a different fork.
    pub fn get_block_with<Payload: AbstractExecPayload<E>>(
        &self,
        block_root: &Hash256,
        decoder: impl FnOnce(&[u8]) -> Result<SignedBeaconBlock<E, Payload>, ssz::DecodeError>,
    ) -> Result<Option<SignedBeaconBlock<E, Payload>>, Error> {
        self.hot_db
            .get_bytes(DBColumn::BeaconBlock.into(), block_root.as_bytes())?
            .map(|block_bytes| decoder(&block_bytes))
            .transpose()
            .map_err(|e| e.into())
    }

    /// Load the execution payload for a block from disk.
    /// This method deserializes with the proper fork.
    pub fn get_execution_payload(
        &self,
        block_root: &Hash256,
        fork_name: ForkName,
    ) -> Result<Option<ExecutionPayload<E>>, Error> {
        let column = ExecutionPayload::<E>::db_column().into();
        let key = block_root.as_bytes();

        match self.hot_db.get_bytes(column, key)? {
            Some(bytes) => Ok(Some(ExecutionPayload::from_ssz_bytes(&bytes, fork_name)?)),
            None => Ok(None),
        }
    }

    /// Load the execution payload for a block from disk.
    /// DANGEROUS: this method just guesses the fork.
    pub fn get_execution_payload_dangerous_fork_agnostic(
        &self,
        block_root: &Hash256,
    ) -> Result<Option<ExecutionPayload<E>>, Error> {
        self.get_item(block_root)
    }

    /// Check if the execution payload for a block exists on disk.
    pub fn execution_payload_exists(&self, block_root: &Hash256) -> Result<bool, Error> {
        self.get_item::<ExecutionPayload<E>>(block_root)
            .map(|payload| payload.is_some())
    }

    /// Check if the blobs for a block exists on disk.
    pub fn blobs_exist(&self, block_root: &Hash256) -> Result<bool, Error> {
        let blobs_db = self.blobs_db.as_ref().unwrap_or(&self.cold_db);
        blobs_db.key_exists(DBColumn::BeaconBlob.into(), block_root.as_bytes())
    }

    /// Determine whether a block exists in the database.
    pub fn block_exists(&self, block_root: &Hash256) -> Result<bool, Error> {
        self.hot_db
            .key_exists(DBColumn::BeaconBlock.into(), block_root.as_bytes())
    }

    /// Delete a block from the store and the block cache.
    pub fn delete_block(&self, block_root: &Hash256) -> Result<(), Error> {
        self.block_cache.lock().delete(block_root);
        self.hot_db
            .key_delete(DBColumn::BeaconBlock.into(), block_root.as_bytes())?;
        self.hot_db
            .key_delete(DBColumn::ExecPayload.into(), block_root.as_bytes())?;
        let blobs_db = self.blobs_db.as_ref().unwrap_or(&self.cold_db);
        blobs_db.key_delete(DBColumn::BeaconBlob.into(), block_root.as_bytes())
    }

    pub fn put_blobs(&self, block_root: &Hash256, blobs: BlobSidecarList<E>) -> Result<(), Error> {
        let blobs_db = self.blobs_db.as_ref().unwrap_or(&self.cold_db);
        blobs_db.put_bytes(
            DBColumn::BeaconBlob.into(),
            block_root.as_bytes(),
            &blobs.as_ssz_bytes(),
        )?;
        self.block_cache.lock().put_blobs(*block_root, blobs);
        Ok(())
    }

    pub fn blobs_as_kv_store_ops(
        &self,
        key: &Hash256,
        blobs: BlobSidecarList<E>,
        ops: &mut Vec<KeyValueStoreOp>,
    ) {
        let db_key = get_key_for_col(DBColumn::BeaconBlob.into(), key.as_bytes());
        ops.push(KeyValueStoreOp::PutKeyValue(db_key, blobs.as_ssz_bytes()));
    }

    pub fn put_state_summary(
        &self,
        state_root: &Hash256,
        summary: HotStateSummary,
    ) -> Result<(), Error> {
        self.hot_db.put(state_root, &summary).map_err(Into::into)
    }

    /// Store a state in the store.
    pub fn put_state(&self, state_root: &Hash256, state: &BeaconState<E>) -> Result<(), Error> {
        let mut ops: Vec<KeyValueStoreOp> = Vec::new();
        if state.slot() < self.get_split_slot() {
            self.store_cold_state(state_root, state, &mut ops)?;
            self.cold_db.do_atomically(ops)
        } else {
            self.store_hot_state(state_root, state, &mut ops)?;
            self.hot_db.do_atomically(ops)
        }
    }

    /// Fetch a state from the store.
    ///
    /// If `slot` is provided then it will be used as a hint as to which database should
    /// be checked. Importantly, if the slot hint is provided and indicates a slot that lies
    /// in the freezer database, then only the freezer database will be accessed and `Ok(None)`
    /// will be returned if the provided `state_root` doesn't match the state root of the
    /// frozen state at `slot`. Consequently, if a state from a non-canonical chain is desired, it's
    /// best to set `slot` to `None`, or call `load_hot_state` directly.
    pub fn get_state(
        &self,
        state_root: &Hash256,
        slot: Option<Slot>,
    ) -> Result<Option<BeaconState<E>>, Error> {
        metrics::inc_counter(&metrics::BEACON_STATE_GET_COUNT);

        if let Some(slot) = slot {
            if slot < self.get_split_slot() {
                // Although we could avoid a DB lookup by shooting straight for the
                // frozen state using `load_cold_state_by_slot`, that would be incorrect
                // in the case where the caller provides a `state_root` that's off the canonical
                // chain. This way we avoid returning a state that doesn't match `state_root`.
                self.load_cold_state(state_root)
            } else {
                self.load_hot_state(state_root, StateProcessingStrategy::Accurate)
            }
        } else {
            match self.load_hot_state(state_root, StateProcessingStrategy::Accurate)? {
                Some(state) => Ok(Some(state)),
                None => self.load_cold_state(state_root),
            }
        }
    }

    /// Fetch a state from the store, but don't compute all of the values when replaying blocks
    /// upon that state (e.g., state roots). Additionally, only states from the hot store are
    /// returned.
    ///
    /// See `Self::get_advanced_hot_state` for information about `max_slot`.
    ///
    /// ## Warning
    ///
    /// The returned state **is not a valid beacon state**, it can only be used for obtaining
    /// shuffling to process attestations. At least the following components of the state will be
    /// broken/invalid:
    ///
    /// - `state.state_roots`
    /// - `state.block_roots`
    pub fn get_inconsistent_state_for_attestation_verification_only(
        &self,
        block_root: &Hash256,
        max_slot: Slot,
        state_root: Hash256,
    ) -> Result<Option<(Hash256, BeaconState<E>)>, Error> {
        metrics::inc_counter(&metrics::BEACON_STATE_GET_COUNT);
        self.get_advanced_hot_state_with_strategy(
            *block_root,
            max_slot,
            state_root,
            StateProcessingStrategy::Inconsistent,
        )
    }

    /// Get a state with `latest_block_root == block_root` advanced through to at most `max_slot`.
    ///
    /// The `state_root` argument is used to look up the block's un-advanced state in case an
    /// advanced state is not found.
    ///
    /// Return the `(result_state_root, state)` satisfying:
    ///
    /// - `result_state_root == state.canonical_root()`
    /// - `state.slot() <= max_slot`
    /// - `state.get_latest_block_root(result_state_root) == block_root`
    ///
    /// Presently this is only used to avoid loading the un-advanced split state, but in future will
    /// be expanded to return states from an in-memory cache.
    pub fn get_advanced_hot_state(
        &self,
        block_root: Hash256,
        max_slot: Slot,
        state_root: Hash256,
    ) -> Result<Option<(Hash256, BeaconState<E>)>, Error> {
        self.get_advanced_hot_state_with_strategy(
            block_root,
            max_slot,
            state_root,
            StateProcessingStrategy::Accurate,
        )
    }

    /// Same as `get_advanced_hot_state` but taking a `StateProcessingStrategy`.
    pub fn get_advanced_hot_state_with_strategy(
        &self,
        block_root: Hash256,
        max_slot: Slot,
        state_root: Hash256,
        state_processing_strategy: StateProcessingStrategy,
    ) -> Result<Option<(Hash256, BeaconState<E>)>, Error> {
        // Hold a read lock on the split point so it can't move while we're trying to load the
        // state.
        let split = self.split.read_recursive();

        // Sanity check max-slot against the split slot.
        if max_slot < split.slot {
            return Err(HotColdDBError::FinalizedStateNotInHotDatabase {
                split_slot: split.slot,
                request_slot: max_slot,
                block_root,
            }
            .into());
        }

        let state_root = if block_root == split.block_root && split.slot <= max_slot {
            split.state_root
        } else {
            state_root
        };
        let state = self
            .load_hot_state(&state_root, state_processing_strategy)?
            .map(|state| (state_root, state));
        drop(split);
        Ok(state)
    }

    /// Delete a state, ensuring it is removed from the LRU cache, as well as from on-disk.
    ///
    /// It is assumed that all states being deleted reside in the hot DB, even if their slot is less
    /// than the split point. You shouldn't delete states from the finalized portion of the chain
    /// (which are frozen, and won't be deleted), or valid descendents of the finalized checkpoint
    /// (which will be deleted by this function but shouldn't be).
    pub fn delete_state(&self, state_root: &Hash256, slot: Slot) -> Result<(), Error> {
        // Delete the state summary.
        self.hot_db
            .key_delete(DBColumn::BeaconStateSummary.into(), state_root.as_bytes())?;

        // Delete the full state if it lies on an epoch boundary.
        if slot % E::slots_per_epoch() == 0 {
            self.hot_db
                .key_delete(DBColumn::BeaconState.into(), state_root.as_bytes())?;
        }

        Ok(())
    }

    pub fn forwards_block_roots_iterator(
        &self,
        start_slot: Slot,
        end_state: BeaconState<E>,
        end_block_root: Hash256,
        spec: &ChainSpec,
    ) -> Result<impl Iterator<Item = Result<(Hash256, Slot), Error>> + '_, Error> {
        HybridForwardsBlockRootsIterator::new(
            self,
            start_slot,
            None,
            || Ok((end_state, end_block_root)),
            spec,
        )
    }

    pub fn forwards_block_roots_iterator_until(
        &self,
        start_slot: Slot,
        end_slot: Slot,
        get_state: impl FnOnce() -> Result<(BeaconState<E>, Hash256), Error>,
        spec: &ChainSpec,
    ) -> Result<HybridForwardsBlockRootsIterator<E, Hot, Cold>, Error> {
        HybridForwardsBlockRootsIterator::new(self, start_slot, Some(end_slot), get_state, spec)
    }

    pub fn forwards_state_roots_iterator(
        &self,
        start_slot: Slot,
        end_state_root: Hash256,
        end_state: BeaconState<E>,
        spec: &ChainSpec,
    ) -> Result<impl Iterator<Item = Result<(Hash256, Slot), Error>> + '_, Error> {
        HybridForwardsStateRootsIterator::new(
            self,
            start_slot,
            None,
            || Ok((end_state, end_state_root)),
            spec,
        )
    }

    pub fn forwards_state_roots_iterator_until(
        &self,
        start_slot: Slot,
        end_slot: Slot,
        get_state: impl FnOnce() -> Result<(BeaconState<E>, Hash256), Error>,
        spec: &ChainSpec,
    ) -> Result<HybridForwardsStateRootsIterator<E, Hot, Cold>, Error> {
        HybridForwardsStateRootsIterator::new(self, start_slot, Some(end_slot), get_state, spec)
    }

    /// Load an epoch boundary state by using the hot state summary look-up.
    ///
    /// Will fall back to the cold DB if a hot state summary is not found.
    pub fn load_epoch_boundary_state(
        &self,
        state_root: &Hash256,
    ) -> Result<Option<BeaconState<E>>, Error> {
        if let Some(HotStateSummary {
            epoch_boundary_state_root,
            ..
        }) = self.load_hot_state_summary(state_root)?
        {
            // NOTE: minor inefficiency here because we load an unnecessary hot state summary
            //
            // `StateProcessingStrategy` should be irrelevant here since we never replay blocks for an epoch
            // boundary state in the hot DB.
            let state = self
                .load_hot_state(
                    &epoch_boundary_state_root,
                    StateProcessingStrategy::Accurate,
                )?
                .ok_or(HotColdDBError::MissingEpochBoundaryState(
                    epoch_boundary_state_root,
                ))?;
            Ok(Some(state))
        } else {
            // Try the cold DB
            match self.load_cold_state_slot(state_root)? {
                Some(state_slot) => {
                    let epoch_boundary_slot =
                        state_slot / E::slots_per_epoch() * E::slots_per_epoch();
                    self.load_cold_state_by_slot(epoch_boundary_slot)
                }
                None => Ok(None),
            }
        }
    }

    pub fn put_item<I: StoreItem>(&self, key: &Hash256, item: &I) -> Result<(), Error> {
        self.hot_db.put(key, item)
    }

    pub fn get_item<I: StoreItem>(&self, key: &Hash256) -> Result<Option<I>, Error> {
        self.hot_db.get(key)
    }

    pub fn item_exists<I: StoreItem>(&self, key: &Hash256) -> Result<bool, Error> {
        self.hot_db.exists::<I>(key)
    }

    /// Convert a batch of `StoreOp` to a batch of `KeyValueStoreOp`.
    pub fn convert_to_kv_batch(
        &self,
        batch: Vec<StoreOp<E>>,
    ) -> Result<Vec<KeyValueStoreOp>, Error> {
        let mut key_value_batch = Vec::with_capacity(batch.len());
        for op in batch {
            match op {
                StoreOp::PutBlock(block_root, block) => {
                    self.block_as_kv_store_ops(
                        &block_root,
                        block.as_ref().clone(),
                        &mut key_value_batch,
                    )?;
                }

                StoreOp::PutState(state_root, state) => {
                    self.store_hot_state(&state_root, state, &mut key_value_batch)?;
                }

                StoreOp::PutBlobs(block_root, blobs) => {
                    self.blobs_as_kv_store_ops(&block_root, blobs, &mut key_value_batch);
                }

                StoreOp::PutStateSummary(state_root, summary) => {
                    key_value_batch.push(summary.as_kv_store_op(state_root));
                }

                StoreOp::PutStateTemporaryFlag(state_root) => {
                    key_value_batch.push(TemporaryFlag.as_kv_store_op(state_root));
                }

                StoreOp::DeleteStateTemporaryFlag(state_root) => {
                    let db_key =
                        get_key_for_col(TemporaryFlag::db_column().into(), state_root.as_bytes());
                    key_value_batch.push(KeyValueStoreOp::DeleteKey(db_key));
                }

                StoreOp::DeleteBlock(block_root) => {
                    let key = get_key_for_col(DBColumn::BeaconBlock.into(), block_root.as_bytes());
                    key_value_batch.push(KeyValueStoreOp::DeleteKey(key));
                }

                StoreOp::DeleteBlobs(block_root) => {
                    let key = get_key_for_col(DBColumn::BeaconBlob.into(), block_root.as_bytes());
                    key_value_batch.push(KeyValueStoreOp::DeleteKey(key));
                }

                StoreOp::DeleteState(state_root, slot) => {
                    let state_summary_key =
                        get_key_for_col(DBColumn::BeaconStateSummary.into(), state_root.as_bytes());
                    key_value_batch.push(KeyValueStoreOp::DeleteKey(state_summary_key));

                    if slot.map_or(true, |slot| slot % E::slots_per_epoch() == 0) {
                        let state_key =
                            get_key_for_col(DBColumn::BeaconState.into(), state_root.as_bytes());
                        key_value_batch.push(KeyValueStoreOp::DeleteKey(state_key));
                    }
                }

                StoreOp::DeleteExecutionPayload(block_root) => {
                    let key = get_key_for_col(DBColumn::ExecPayload.into(), block_root.as_bytes());
                    key_value_batch.push(KeyValueStoreOp::DeleteKey(key));
                }

                StoreOp::KeyValueOp(kv_op) => {
                    key_value_batch.push(kv_op);
                }
            }
        }
        Ok(key_value_batch)
    }

    pub fn do_atomically_with_block_and_blobs_cache(
        &self,
        batch: Vec<StoreOp<E>>,
    ) -> Result<(), Error> {
        let mut blobs_to_delete = Vec::new();
        let (blobs_ops, hot_db_ops): (Vec<StoreOp<E>>, Vec<StoreOp<E>>) =
            batch.into_iter().partition(|store_op| match store_op {
                StoreOp::PutBlobs(_, _) => true,
                StoreOp::DeleteBlobs(block_root) => {
                    match self.get_blobs(block_root) {
                        Ok(Some(blob_sidecar_list)) => {
                            blobs_to_delete.push((*block_root, blob_sidecar_list));
                        }
                        Err(e) => {
                            error!(
                                self.log, "Error getting blobs";
                                "block_root" => %block_root,
                                "error" => ?e
                            );
                        }
                        _ => (),
                    }
                    true
                }
                StoreOp::PutBlock(_, _) | StoreOp::DeleteBlock(_) => false,
                _ => false,
            });

        // Update database whilst holding a lock on cache, to ensure that the cache updates
        // atomically with the database.
        let mut guard = self.block_cache.lock();

        let blob_cache_ops = blobs_ops.clone();
        let blobs_db = self.blobs_db.as_ref().unwrap_or(&self.cold_db);
        // Try to execute blobs store ops.
        blobs_db.do_atomically(self.convert_to_kv_batch(blobs_ops)?)?;

        let hot_db_cache_ops = hot_db_ops.clone();
        // Try to execute hot db store ops.
        let tx_res = match self.convert_to_kv_batch(hot_db_ops) {
            Ok(kv_store_ops) => self.hot_db.do_atomically(kv_store_ops),
            Err(e) => Err(e),
        };
        // Rollback on failure
        if let Err(e) = tx_res {
            error!(
                self.log,
                "Database write failed";
                "error" => ?e,
                "action" => "reverting blob DB changes"
            );
            let mut blob_cache_ops = blob_cache_ops;
            for op in blob_cache_ops.iter_mut() {
                let reverse_op = match op {
                    StoreOp::PutBlobs(block_root, _) => StoreOp::DeleteBlobs(*block_root),
                    StoreOp::DeleteBlobs(_) => match blobs_to_delete.pop() {
                        Some((block_root, blobs)) => StoreOp::PutBlobs(block_root, blobs),
                        None => return Err(HotColdDBError::Rollback.into()),
                    },
                    _ => return Err(HotColdDBError::Rollback.into()),
                };
                *op = reverse_op;
            }
            blobs_db.do_atomically(self.convert_to_kv_batch(blob_cache_ops)?)?;
            return Err(e);
        }

        for op in hot_db_cache_ops {
            match op {
                StoreOp::PutBlock(block_root, block) => {
                    guard.put_block(block_root, (*block).clone());
                }

                StoreOp::PutBlobs(_, _) => (),

                StoreOp::PutState(_, _) => (),

                StoreOp::PutStateSummary(_, _) => (),

                StoreOp::PutStateTemporaryFlag(_) => (),

                StoreOp::DeleteStateTemporaryFlag(_) => (),

                StoreOp::DeleteBlock(block_root) => {
                    guard.delete_block(&block_root);
                }

                StoreOp::DeleteBlobs(_) => (),

                StoreOp::DeleteState(_, _) => (),

                StoreOp::DeleteExecutionPayload(_) => (),

                StoreOp::KeyValueOp(_) => (),
            }
        }

        for op in blob_cache_ops {
            match op {
                StoreOp::PutBlobs(block_root, blobs) => {
                    guard.put_blobs(block_root, blobs);
                }

                StoreOp::DeleteBlobs(block_root) => {
                    guard.delete_blobs(&block_root);
                }

                _ => (),
            }
        }

        drop(guard);

        Ok(())
    }

    /// Store a post-finalization state efficiently in the hot database.
    ///
    /// On an epoch boundary, store a full state. On an intermediate slot, store
    /// just a backpointer to the nearest epoch boundary.
    pub fn store_hot_state(
        &self,
        state_root: &Hash256,
        state: &BeaconState<E>,
        ops: &mut Vec<KeyValueStoreOp>,
    ) -> Result<(), Error> {
        // On the epoch boundary, store the full state.
        if state.slot() % E::slots_per_epoch() == 0 {
            trace!(
                self.log,
                "Storing full state on epoch boundary";
                "slot" => state.slot().as_u64(),
                "state_root" => format!("{:?}", state_root)
            );
            store_full_state(state_root, state, ops)?;
        }

        // Store a summary of the state.
        // We store one even for the epoch boundary states, as we may need their slots
        // when doing a look up by state root.
        let hot_state_summary = HotStateSummary::new(state_root, state)?;
        let op = hot_state_summary.as_kv_store_op(*state_root);
        ops.push(op);

        Ok(())
    }

    /// Load a post-finalization state from the hot database.
    ///
    /// Will replay blocks from the nearest epoch boundary.
    pub fn load_hot_state(
        &self,
        state_root: &Hash256,
        state_processing_strategy: StateProcessingStrategy,
    ) -> Result<Option<BeaconState<E>>, Error> {
        metrics::inc_counter(&metrics::BEACON_STATE_HOT_GET_COUNT);

        // If the state is marked as temporary, do not return it. It will become visible
        // only once its transaction commits and deletes its temporary flag.
        if self.load_state_temporary_flag(state_root)?.is_some() {
            return Ok(None);
        }

        if let Some(HotStateSummary {
            slot,
            latest_block_root,
            epoch_boundary_state_root,
        }) = self.load_hot_state_summary(state_root)?
        {
            let boundary_state =
                get_full_state(&self.hot_db, &epoch_boundary_state_root, &self.spec)?.ok_or(
                    HotColdDBError::MissingEpochBoundaryState(epoch_boundary_state_root),
                )?;

            // Optimization to avoid even *thinking* about replaying blocks if we're already
            // on an epoch boundary.
            let state = if slot % E::slots_per_epoch() == 0 {
                boundary_state
            } else {
                let blocks =
                    self.load_blocks_to_replay(boundary_state.slot(), slot, latest_block_root)?;
                self.replay_blocks(
                    boundary_state,
                    blocks,
                    slot,
                    no_state_root_iter(),
                    state_processing_strategy,
                )?
            };

            Ok(Some(state))
        } else {
            Ok(None)
        }
    }

    /// Store a pre-finalization state in the freezer database.
    ///
    /// If the state doesn't lie on a restore point boundary then just its summary will be stored.
    pub fn store_cold_state(
        &self,
        state_root: &Hash256,
        state: &BeaconState<E>,
        ops: &mut Vec<KeyValueStoreOp>,
    ) -> Result<(), Error> {
        ops.push(ColdStateSummary { slot: state.slot() }.as_kv_store_op(*state_root));

        if state.slot() % self.config.slots_per_restore_point != 0 {
            return Ok(());
        }

        trace!(
            self.log,
            "Creating restore point";
            "slot" => state.slot(),
            "state_root" => format!("{:?}", state_root)
        );

        // 1. Convert to PartialBeaconState and store that in the DB.
        let partial_state = PartialBeaconState::from_state_forgetful(state);
        let op = partial_state.as_kv_store_op(*state_root);
        ops.push(op);

        // 2. Store updated vector entries.
        // Block roots need to be written here as well as by the `ChunkWriter` in `migrate_db`
        // because states may require older block roots, and the writer only stores block roots
        // between the previous split point and the new split point.
        let db = &self.cold_db;
        store_updated_vector(BlockRoots, db, state, &self.spec, ops)?;
        store_updated_vector(StateRoots, db, state, &self.spec, ops)?;
        store_updated_vector(HistoricalRoots, db, state, &self.spec, ops)?;
        store_updated_vector(RandaoMixes, db, state, &self.spec, ops)?;
        store_updated_vector(HistoricalSummaries, db, state, &self.spec, ops)?;

        // 3. Store restore point.
        let restore_point_index = state.slot().as_u64() / self.config.slots_per_restore_point;
        self.store_restore_point_hash(restore_point_index, *state_root, ops);

        Ok(())
    }

    /// Try to load a pre-finalization state from the freezer database.
    ///
    /// Return `None` if no state with `state_root` lies in the freezer.
    pub fn load_cold_state(&self, state_root: &Hash256) -> Result<Option<BeaconState<E>>, Error> {
        match self.load_cold_state_slot(state_root)? {
            Some(slot) => self.load_cold_state_by_slot(slot),
            None => Ok(None),
        }
    }

    /// Load a pre-finalization state from the freezer database.
    ///
    /// Will reconstruct the state if it lies between restore points.
    pub fn load_cold_state_by_slot(&self, slot: Slot) -> Result<Option<BeaconState<E>>, Error> {
        // Guard against fetching states that do not exist due to gaps in the historic state
        // database, which can occur due to checkpoint sync or re-indexing.
        // See the comments in `get_historic_state_limits` for more information.
        let (lower_limit, upper_limit) = self.get_historic_state_limits();

        if slot <= lower_limit || slot >= upper_limit {
            if slot % self.config.slots_per_restore_point == 0 {
                let restore_point_idx = slot.as_u64() / self.config.slots_per_restore_point;
                self.load_restore_point_by_index(restore_point_idx)
            } else {
                self.load_cold_intermediate_state(slot)
            }
            .map(Some)
        } else {
            Ok(None)
        }
    }

    /// Load a restore point state by its `state_root`.
    fn load_restore_point(&self, state_root: &Hash256) -> Result<BeaconState<E>, Error> {
        let partial_state_bytes = self
            .cold_db
            .get_bytes(DBColumn::BeaconState.into(), state_root.as_bytes())?
            .ok_or(HotColdDBError::MissingRestorePoint(*state_root))?;
        let mut partial_state: PartialBeaconState<E> =
            PartialBeaconState::from_ssz_bytes(&partial_state_bytes, &self.spec)?;

        // Fill in the fields of the partial state.
        partial_state.load_block_roots(&self.cold_db, &self.spec)?;
        partial_state.load_state_roots(&self.cold_db, &self.spec)?;
        partial_state.load_historical_roots(&self.cold_db, &self.spec)?;
        partial_state.load_randao_mixes(&self.cold_db, &self.spec)?;
        partial_state.load_historical_summaries(&self.cold_db, &self.spec)?;

        partial_state.try_into()
    }

    /// Load a restore point state by its `restore_point_index`.
    fn load_restore_point_by_index(
        &self,
        restore_point_index: u64,
    ) -> Result<BeaconState<E>, Error> {
        let state_root = self.load_restore_point_hash(restore_point_index)?;
        self.load_restore_point(&state_root)
    }

    /// Load a frozen state that lies between restore points.
    fn load_cold_intermediate_state(&self, slot: Slot) -> Result<BeaconState<E>, Error> {
        if let Some(state) = self.state_cache.lock().get(&slot) {
            return Ok(state.clone());
        }

        // 1. Load the restore points either side of the intermediate state.
        let low_restore_point_idx = slot.as_u64() / self.config.slots_per_restore_point;
        let high_restore_point_idx = low_restore_point_idx + 1;

        // Use low restore point as the base state.
        let mut low_slot: Slot =
            Slot::new(low_restore_point_idx * self.config.slots_per_restore_point);
        let mut low_state: Option<BeaconState<E>> = None;

        // Try to get a more recent state from the cache to avoid massive blocks replay.
        for (s, state) in self.state_cache.lock().iter() {
            if s.as_u64() / self.config.slots_per_restore_point == low_restore_point_idx
                && *s < slot
                && low_slot < *s
            {
                low_slot = *s;
                low_state = Some(state.clone());
            }
        }

        // If low_state is still None, use load_restore_point_by_index to load the state.
        let low_state = match low_state {
            Some(state) => state,
            None => self.load_restore_point_by_index(low_restore_point_idx)?,
        };

        // Acquire the read lock, so that the split can't change while this is happening.
        let split = self.split.read_recursive();

        let high_restore_point = self.get_restore_point(high_restore_point_idx, &split)?;

        // 2. Load the blocks from the high restore point back to the low point.
        let blocks = self.load_blocks_to_replay(
            low_slot,
            slot,
            self.get_high_restore_point_block_root(&high_restore_point, slot)?,
        )?;

        // 3. Replay the blocks on top of the low point.
        // Use a forwards state root iterator to avoid doing any tree hashing.
        // The state root of the high restore point should never be used, so is safely set to 0.
        let state_root_iter = self.forwards_state_roots_iterator_until(
            low_slot,
            slot,
            || Ok((high_restore_point, Hash256::zero())),
            &self.spec,
        )?;

        let state = self.replay_blocks(
            low_state,
            blocks,
            slot,
            Some(state_root_iter),
            StateProcessingStrategy::Accurate,
        )?;

        // If state is not error, put it in the cache.
        self.state_cache.lock().put(slot, state.clone());

        Ok(state)
    }

    /// Get the restore point with the given index, or if it is out of bounds, the split state.
    pub(crate) fn get_restore_point(
        &self,
        restore_point_idx: u64,
        split: &Split,
    ) -> Result<BeaconState<E>, Error> {
        if restore_point_idx * self.config.slots_per_restore_point >= split.slot.as_u64() {
            self.get_state(&split.state_root, Some(split.slot))?
                .ok_or(HotColdDBError::MissingSplitState(
                    split.state_root,
                    split.slot,
                ))
                .map_err(Into::into)
        } else {
            self.load_restore_point_by_index(restore_point_idx)
        }
    }

    /// Get a suitable block root for backtracking from `high_restore_point` to the state at `slot`.
    ///
    /// Defaults to the block root for `slot`, which *should* be in range.
    fn get_high_restore_point_block_root(
        &self,
        high_restore_point: &BeaconState<E>,
        slot: Slot,
    ) -> Result<Hash256, HotColdDBError> {
        high_restore_point
            .get_block_root(slot)
            .or_else(|_| high_restore_point.get_oldest_block_root())
            .map(|x| *x)
            .map_err(HotColdDBError::RestorePointBlockHashError)
    }

    /// Load the blocks between `start_slot` and `end_slot` by backtracking from `end_block_hash`.
    ///
    /// Blocks are returned in slot-ascending order, suitable for replaying on a state with slot
    /// equal to `start_slot`, to reach a state with slot equal to `end_slot`.
    pub fn load_blocks_to_replay(
        &self,
        start_slot: Slot,
        end_slot: Slot,
        end_block_hash: Hash256,
    ) -> Result<Vec<SignedBeaconBlock<E, BlindedPayload<E>>>, Error> {
        let mut blocks = ParentRootBlockIterator::new(self, end_block_hash)
            .map(|result| result.map(|(_, block)| block))
            // Include the block at the end slot (if any), it needs to be
            // replayed in order to construct the canonical state at `end_slot`.
            .filter(|result| {
                result
                    .as_ref()
                    .map_or(true, |block| block.slot() <= end_slot)
            })
            // Include the block at the start slot (if any). Whilst it doesn't need to be
            // applied to the state, it contains a potentially useful state root.
            //
            // Return `true` on an `Err` so that the `collect` fails, unless the error is a
            // `BlockNotFound` error and some blocks are intentionally missing from the DB.
            // This complexity is unfortunately necessary to avoid loading the parent of the
            // oldest known block -- we can't know that we have all the required blocks until we
            // load a block with slot less than the start slot, which is impossible if there are
            // no blocks with slot less than the start slot.
            .take_while(|result| match result {
                Ok(block) => block.slot() >= start_slot,
                Err(Error::BlockNotFound(_)) => {
                    self.get_oldest_block_slot() == self.spec.genesis_slot
                }
                Err(_) => true,
            })
            .collect::<Result<Vec<_>, _>>()?;
        blocks.reverse();
        Ok(blocks)
    }

    /// Replay `blocks` on top of `state` until `target_slot` is reached.
    ///
    /// Will skip slots as necessary. The returned state is not guaranteed
    /// to have any caches built, beyond those immediately required by block processing.
    fn replay_blocks(
        &self,
        state: BeaconState<E>,
        blocks: Vec<SignedBeaconBlock<E, BlindedPayload<E>>>,
        target_slot: Slot,
        state_root_iter: Option<impl Iterator<Item = Result<(Hash256, Slot), Error>>>,
        state_processing_strategy: StateProcessingStrategy,
    ) -> Result<BeaconState<E>, Error> {
        let mut block_replayer = BlockReplayer::new(state, &self.spec)
            .state_processing_strategy(state_processing_strategy)
            .no_signature_verification()
            .minimal_block_root_verification();

        let have_state_root_iterator = state_root_iter.is_some();
        if let Some(state_root_iter) = state_root_iter {
            block_replayer = block_replayer.state_root_iter(state_root_iter);
        }

        block_replayer
            .apply_blocks(blocks, Some(target_slot))
            .map(|block_replayer| {
                if have_state_root_iterator && block_replayer.state_root_miss() {
                    warn!(
                        self.log,
                        "State root iterator miss";
                        "slot" => target_slot,
                    );
                }

                block_replayer.into_state()
            })
    }

    /// Fetch blobs for a given block from the store.
    pub fn get_blobs(&self, block_root: &Hash256) -> Result<Option<BlobSidecarList<E>>, Error> {
        let blobs_db = self.blobs_db.as_ref().unwrap_or(&self.cold_db);

        // Check the cache.
        if let Some(blobs) = self.block_cache.lock().get_blobs(block_root) {
            metrics::inc_counter(&metrics::BEACON_BLOBS_CACHE_HIT_COUNT);
            return Ok(Some(blobs.clone()));
        }

        match blobs_db.get_bytes(DBColumn::BeaconBlob.into(), block_root.as_bytes())? {
            Some(ref blobs_bytes) => {
                let blobs = BlobSidecarList::from_ssz_bytes(blobs_bytes)?;
                self.block_cache
                    .lock()
                    .put_blobs(*block_root, blobs.clone());
                Ok(Some(blobs))
            }
            None => Ok(None),
        }
    }

    /// Get a reference to the `ChainSpec` used by the database.
    pub fn get_chain_spec(&self) -> &ChainSpec {
        &self.spec
    }

    /// Get a reference to the `Logger` used by the database.
    pub fn logger(&self) -> &Logger {
        &self.log
    }

    /// Fetch a copy of the current split slot from memory.
    pub fn get_split_slot(&self) -> Slot {
        self.split.read_recursive().slot
    }

    /// Fetch a copy of the current split slot from memory.
    pub fn get_split_info(&self) -> Split {
        *self.split.read_recursive()
    }

    pub fn set_split(&self, slot: Slot, state_root: Hash256, block_root: Hash256) {
        *self.split.write() = Split {
            slot,
            state_root,
            block_root,
        };
    }

    /// Fetch the slot of the most recently stored restore point (if any).
    pub fn get_latest_restore_point_slot(&self) -> Option<Slot> {
        let split_slot = self.get_split_slot();
        let anchor = self.get_anchor_info();

        // There are no restore points stored if the state upper limit lies in the hot database.
        // It hasn't been reached yet, and may never be.
        if anchor.map_or(false, |a| a.state_upper_limit >= split_slot) {
            None
        } else {
            Some(
                (split_slot - 1) / self.config.slots_per_restore_point
                    * self.config.slots_per_restore_point,
            )
        }
    }

    /// Load the database schema version from disk.
    fn load_schema_version(&self) -> Result<Option<SchemaVersion>, Error> {
        self.hot_db.get(&SCHEMA_VERSION_KEY)
    }

    /// Store the database schema version.
    pub fn store_schema_version(&self, schema_version: SchemaVersion) -> Result<(), Error> {
        self.hot_db.put(&SCHEMA_VERSION_KEY, &schema_version)
    }

    /// Store the database schema version atomically with additional operations.
    pub fn store_schema_version_atomically(
        &self,
        schema_version: SchemaVersion,
        mut ops: Vec<KeyValueStoreOp>,
    ) -> Result<(), Error> {
        let column = SchemaVersion::db_column().into();
        let key = SCHEMA_VERSION_KEY.as_bytes();
        let db_key = get_key_for_col(column, key);
        let op = KeyValueStoreOp::PutKeyValue(db_key, schema_version.as_store_bytes());
        ops.push(op);

        self.hot_db.do_atomically(ops)
    }

    /// Initialise the anchor info for checkpoint sync starting from `block`.
    pub fn init_anchor_info(
        &self,
        block: BeaconBlockRef<'_, E>,
        retain_historic_states: bool,
    ) -> Result<KeyValueStoreOp, Error> {
        let anchor_slot = block.slot();
        let slots_per_restore_point = self.config.slots_per_restore_point;

        let state_upper_limit = if !retain_historic_states {
            STATE_UPPER_LIMIT_NO_RETAIN
        } else if anchor_slot % slots_per_restore_point == 0 {
            anchor_slot
        } else {
            // Set the `state_upper_limit` to the slot of the *next* restore point.
            // See `get_state_upper_limit` for rationale.
            (anchor_slot / slots_per_restore_point + 1) * slots_per_restore_point
        };
        let anchor_info = if state_upper_limit == 0 && anchor_slot == 0 {
            // Genesis archive node: no anchor because we *will* store all states.
            None
        } else {
            Some(AnchorInfo {
                anchor_slot,
                oldest_block_slot: anchor_slot,
                oldest_block_parent: block.parent_root(),
                state_upper_limit,
                state_lower_limit: self.spec.genesis_slot,
            })
        };
        self.compare_and_set_anchor_info(None, anchor_info)
    }

    /// Get a clone of the store's anchor info.
    ///
    /// To do mutations, use `compare_and_set_anchor_info`.
    pub fn get_anchor_info(&self) -> Option<AnchorInfo> {
        self.anchor_info.read_recursive().clone()
    }

    /// Atomically update the anchor info from `prev_value` to `new_value`.
    ///
    /// Return a `KeyValueStoreOp` which should be written to disk, possibly atomically with other
    /// values.
    ///
    /// Return an `AnchorInfoConcurrentMutation` error if the `prev_value` provided
    /// is not correct.
    pub fn compare_and_set_anchor_info(
        &self,
        prev_value: Option<AnchorInfo>,
        new_value: Option<AnchorInfo>,
    ) -> Result<KeyValueStoreOp, Error> {
        let mut anchor_info = self.anchor_info.write();
        if *anchor_info == prev_value {
            let kv_op = self.store_anchor_info_in_batch(&new_value);
            *anchor_info = new_value;
            Ok(kv_op)
        } else {
            Err(Error::AnchorInfoConcurrentMutation)
        }
    }

    /// As for `compare_and_set_anchor_info`, but also writes the anchor to disk immediately.
    pub fn compare_and_set_anchor_info_with_write(
        &self,
        prev_value: Option<AnchorInfo>,
        new_value: Option<AnchorInfo>,
    ) -> Result<(), Error> {
        let kv_store_op = self.compare_and_set_anchor_info(prev_value, new_value)?;
        self.hot_db.do_atomically(vec![kv_store_op])
    }

    /// Load the anchor info from disk, but do not set `self.anchor_info`.
    fn load_anchor_info(&self) -> Result<Option<AnchorInfo>, Error> {
        self.hot_db.get(&ANCHOR_INFO_KEY)
    }

    /// Store the given `anchor_info` to disk.
    ///
    /// The argument is intended to be `self.anchor_info`, but is passed manually to avoid issues
    /// with recursive locking.
    fn store_anchor_info_in_batch(&self, anchor_info: &Option<AnchorInfo>) -> KeyValueStoreOp {
        if let Some(ref anchor_info) = anchor_info {
            anchor_info.as_kv_store_op(ANCHOR_INFO_KEY)
        } else {
            KeyValueStoreOp::DeleteKey(get_key_for_col(
                DBColumn::BeaconMeta.into(),
                ANCHOR_INFO_KEY.as_bytes(),
            ))
        }
    }

    /// If an anchor exists, return its `anchor_slot` field.
    pub fn get_anchor_slot(&self) -> Option<Slot> {
        self.anchor_info
            .read_recursive()
            .as_ref()
            .map(|a| a.anchor_slot)
    }

    /// Initialize the `BlobInfo` when starting from genesis or a checkpoint.
    pub fn init_blob_info(&self, anchor_slot: Slot) -> Result<KeyValueStoreOp, Error> {
        let oldest_blob_slot = self.spec.deneb_fork_epoch.map(|fork_epoch| {
            std::cmp::max(anchor_slot, fork_epoch.start_slot(E::slots_per_epoch()))
        });
        let blob_info = BlobInfo {
            oldest_blob_slot,
            blobs_db: self.blobs_db.is_some(),
        };
        self.compare_and_set_blob_info(self.get_blob_info(), blob_info)
    }

    /// Get a clone of the store's blob info.
    ///
    /// To do mutations, use `compare_and_set_blob_info`.
    pub fn get_blob_info(&self) -> BlobInfo {
        self.blob_info.read_recursive().clone()
    }

    /// Atomically update the blob info from `prev_value` to `new_value`.
    ///
    /// Return a `KeyValueStoreOp` which should be written to disk, possibly atomically with other
    /// values.
    ///
    /// Return an `BlobInfoConcurrentMutation` error if the `prev_value` provided
    /// is not correct.
    pub fn compare_and_set_blob_info(
        &self,
        prev_value: BlobInfo,
        new_value: BlobInfo,
    ) -> Result<KeyValueStoreOp, Error> {
        let mut blob_info = self.blob_info.write();
        if *blob_info == prev_value {
            let kv_op = self.store_blob_info_in_batch(&new_value);
            *blob_info = new_value;
            Ok(kv_op)
        } else {
            Err(Error::BlobInfoConcurrentMutation)
        }
    }

    /// As for `compare_and_set_blob_info`, but also writes the blob info to disk immediately.
    pub fn compare_and_set_blob_info_with_write(
        &self,
        prev_value: BlobInfo,
        new_value: BlobInfo,
    ) -> Result<(), Error> {
        let kv_store_op = self.compare_and_set_blob_info(prev_value, new_value)?;
        self.hot_db.do_atomically(vec![kv_store_op])
    }

    /// Load the blob info from disk, but do not set `self.blob_info`.
    fn load_blob_info(&self) -> Result<Option<BlobInfo>, Error> {
        self.hot_db.get(&BLOB_INFO_KEY)
    }

    /// Store the given `blob_info` to disk.
    ///
    /// The argument is intended to be `self.blob_info`, but is passed manually to avoid issues
    /// with recursive locking.
    fn store_blob_info_in_batch(&self, blob_info: &BlobInfo) -> KeyValueStoreOp {
        blob_info.as_kv_store_op(BLOB_INFO_KEY)
    }

    /// Return the slot-window describing the available historic states.
    ///
    /// Returns `(lower_limit, upper_limit)`.
    ///
    /// The lower limit is the maximum slot such that frozen states are available for all
    /// previous slots (<=).
    ///
    /// The upper limit is the minimum slot such that frozen states are available for all
    /// subsequent slots (>=).
    ///
    /// If `lower_limit >= upper_limit` then all states are available. This will be true
    /// if the database is completely filled in, as we'll return `(split_slot, 0)` in this
    /// instance.
    pub fn get_historic_state_limits(&self) -> (Slot, Slot) {
        // If checkpoint sync is used then states in the hot DB will always be available, but may
        // become unavailable as finalisation advances due to the lack of a restore point in the
        // database. For this reason we take the minimum of the split slot and the
        // restore-point-aligned `state_upper_limit`, which should be set _ahead_ of the checkpoint
        // slot during initialisation.
        //
        // E.g. if we start from a checkpoint at slot 2048+1024=3072 with SPRP=2048, then states
        // with slots 3072-4095 will be available only while they are in the hot database, and this
        // function will return the current split slot as the upper limit. Once slot 4096 is reached
        // a new restore point will be created at that slot, making all states from 4096 onwards
        // permanently available.
        let split_slot = self.get_split_slot();
        self.anchor_info
            .read_recursive()
            .as_ref()
            .map_or((split_slot, self.spec.genesis_slot), |a| {
                (a.state_lower_limit, min(a.state_upper_limit, split_slot))
            })
    }

    /// Return the minimum slot such that blocks are available for all subsequent slots.
    pub fn get_oldest_block_slot(&self) -> Slot {
        self.anchor_info
            .read_recursive()
            .as_ref()
            .map_or(self.spec.genesis_slot, |anchor| anchor.oldest_block_slot)
    }

    /// Return the in-memory configuration used by the database.
    pub fn get_config(&self) -> &StoreConfig {
        &self.config
    }

    /// Load previously-stored config from disk.
    fn load_config(&self) -> Result<Option<OnDiskStoreConfig>, Error> {
        self.hot_db.get(&CONFIG_KEY)
    }

    /// Write the config to disk.
    fn store_config(&self) -> Result<(), Error> {
        self.hot_db.put(&CONFIG_KEY, &self.config.as_disk_config())
    }

    /// Load the split point from disk, sans block root.
    fn load_split_partial(&self) -> Result<Option<Split>, Error> {
        self.hot_db.get(&SPLIT_KEY)
    }

    /// Load the split point from disk, including block root.
    fn load_split(&self) -> Result<Option<Split>, Error> {
        match self.load_split_partial()? {
            Some(mut split) => {
                // Load the hot state summary to get the block root.
                let summary = self.load_hot_state_summary(&split.state_root)?.ok_or(
                    HotColdDBError::MissingSplitState(split.state_root, split.slot),
                )?;
                split.block_root = summary.latest_block_root;
                Ok(Some(split))
            }
            None => Ok(None),
        }
    }

    /// Stage the split for storage to disk.
    pub fn store_split_in_batch(&self) -> KeyValueStoreOp {
        self.split.read_recursive().as_kv_store_op(SPLIT_KEY)
    }

    /// Load the state root of a restore point.
    fn load_restore_point_hash(&self, restore_point_index: u64) -> Result<Hash256, Error> {
        let key = Self::restore_point_key(restore_point_index);
        self.cold_db
            .get(&key)?
            .map(|r: RestorePointHash| r.state_root)
            .ok_or_else(|| HotColdDBError::MissingRestorePointHash(restore_point_index).into())
    }

    /// Store the state root of a restore point.
    fn store_restore_point_hash(
        &self,
        restore_point_index: u64,
        state_root: Hash256,
        ops: &mut Vec<KeyValueStoreOp>,
    ) {
        let value = &RestorePointHash { state_root };
        let op = value.as_kv_store_op(Self::restore_point_key(restore_point_index));
        ops.push(op);
    }

    /// Convert a `restore_point_index` into a database key.
    fn restore_point_key(restore_point_index: u64) -> Hash256 {
        Hash256::from_low_u64_be(restore_point_index)
    }

    /// Load a frozen state's slot, given its root.
    pub fn load_cold_state_slot(&self, state_root: &Hash256) -> Result<Option<Slot>, Error> {
        Ok(self
            .cold_db
            .get(state_root)?
            .map(|s: ColdStateSummary| s.slot))
    }

    /// Load a hot state's summary, given its root.
    pub fn load_hot_state_summary(
        &self,
        state_root: &Hash256,
    ) -> Result<Option<HotStateSummary>, Error> {
        self.hot_db.get(state_root)
    }

    /// Load the temporary flag for a state root, if one exists.
    ///
    /// Returns `Some` if the state is temporary, or `None` if the state is permanent or does not
    /// exist -- you should call `load_hot_state_summary` to find out which.
    pub fn load_state_temporary_flag(
        &self,
        state_root: &Hash256,
    ) -> Result<Option<TemporaryFlag>, Error> {
        self.hot_db.get(state_root)
    }

    /// Verify that a parsed config is valid.
    fn verify_config(config: &StoreConfig) -> Result<(), HotColdDBError> {
        Self::verify_slots_per_restore_point(config.slots_per_restore_point)?;
        Self::verify_epochs_per_blob_prune(config.epochs_per_blob_prune)
    }

    /// Check that the restore point frequency is valid.
    ///
    /// Specifically, check that it is:
    /// (1) A divisor of the number of slots per historical root, and
    /// (2) Divisible by the number of slots per epoch
    ///
    ///
    /// (1) ensures that we have at least one restore point within range of our state
    /// root history when iterating backwards (and allows for more frequent restore points if
    /// desired).
    ///
    /// (2) ensures that restore points align with hot state summaries, making it
    /// quick to migrate hot to cold.
    fn verify_slots_per_restore_point(slots_per_restore_point: u64) -> Result<(), HotColdDBError> {
        let slots_per_historical_root = E::SlotsPerHistoricalRoot::to_u64();
        let slots_per_epoch = E::slots_per_epoch();
        if slots_per_restore_point > 0
            && slots_per_historical_root % slots_per_restore_point == 0
            && slots_per_restore_point % slots_per_epoch == 0
        {
            Ok(())
        } else {
            Err(HotColdDBError::InvalidSlotsPerRestorePoint {
                slots_per_restore_point,
                slots_per_historical_root,
                slots_per_epoch,
            })
        }
    }

    // Check that epochs_per_blob_prune is at least 1 epoch to avoid attempting to prune the same
    // epochs over and over again.
    fn verify_epochs_per_blob_prune(epochs_per_blob_prune: u64) -> Result<(), HotColdDBError> {
        if epochs_per_blob_prune > 0 {
            Ok(())
        } else {
            Err(HotColdDBError::ZeroEpochsPerBlobPrune)
        }
    }

    /// Run a compaction pass to free up space used by deleted states.
    pub fn compact(&self) -> Result<(), Error> {
        self.hot_db.compact()?;
        Ok(())
    }

    /// Return `true` if compaction on finalization/pruning is enabled.
    pub fn compact_on_prune(&self) -> bool {
        self.config.compact_on_prune
    }

    /// Load the checkpoint to begin pruning from (the "old finalized checkpoint").
    pub fn load_pruning_checkpoint(&self) -> Result<Option<Checkpoint>, Error> {
        Ok(self
            .hot_db
            .get(&PRUNING_CHECKPOINT_KEY)?
            .map(|pc: PruningCheckpoint| pc.checkpoint))
    }

    /// Store the checkpoint to begin pruning from (the "old finalized checkpoint").
    pub fn store_pruning_checkpoint(&self, checkpoint: Checkpoint) -> Result<(), Error> {
        self.hot_db
            .do_atomically(vec![self.pruning_checkpoint_store_op(checkpoint)])
    }

    /// Create a staged store for the pruning checkpoint.
    pub fn pruning_checkpoint_store_op(&self, checkpoint: Checkpoint) -> KeyValueStoreOp {
        PruningCheckpoint { checkpoint }.as_kv_store_op(PRUNING_CHECKPOINT_KEY)
    }

    /// Load the timestamp of the last compaction as a `Duration` since the UNIX epoch.
    pub fn load_compaction_timestamp(&self) -> Result<Option<Duration>, Error> {
        Ok(self
            .hot_db
            .get(&COMPACTION_TIMESTAMP_KEY)?
            .map(|c: CompactionTimestamp| Duration::from_secs(c.0)))
    }

    /// Store the timestamp of the last compaction as a `Duration` since the UNIX epoch.
    pub fn store_compaction_timestamp(&self, compaction_timestamp: Duration) -> Result<(), Error> {
        self.hot_db.put(
            &COMPACTION_TIMESTAMP_KEY,
            &CompactionTimestamp(compaction_timestamp.as_secs()),
        )
    }

    /// Update the linear array of frozen block roots with the block root for several skipped slots.
    ///
    /// Write the block root at all slots from `start_slot` (inclusive) to `end_slot` (exclusive).
    pub fn store_frozen_block_root_at_skip_slots(
        &self,
        start_slot: Slot,
        end_slot: Slot,
        block_root: Hash256,
    ) -> Result<Vec<KeyValueStoreOp>, Error> {
        let mut ops = vec![];
        let mut block_root_writer =
            ChunkWriter::<BlockRoots, _, _>::new(&self.cold_db, start_slot.as_usize())?;
        for slot in start_slot.as_usize()..end_slot.as_usize() {
            block_root_writer.set(slot, block_root, &mut ops)?;
        }
        block_root_writer.write(&mut ops)?;
        Ok(ops)
    }

    /// Try to prune all execution payloads, returning early if there is no need to prune.
    pub fn try_prune_execution_payloads(&self, force: bool) -> Result<(), Error> {
        let split = self.get_split_info();

        if split.slot == 0 {
            return Ok(());
        }

        let bellatrix_fork_slot = if let Some(epoch) = self.spec.bellatrix_fork_epoch {
            epoch.start_slot(E::slots_per_epoch())
        } else {
            return Ok(());
        };

        // Load the split state so we can backtrack to find execution payloads.
        let split_state = self.get_state(&split.state_root, Some(split.slot))?.ok_or(
            HotColdDBError::MissingSplitState(split.state_root, split.slot),
        )?;

        // The finalized block may or may not have its execution payload stored, depending on
        // whether it was at a skipped slot. However for a fully pruned database its parent
        // should *always* have been pruned. In case of a long split (no parent found) we
        // continue as if the payloads are pruned, as the node probably has other things to worry
        // about.
        let split_block_root = split_state.get_latest_block_root(split.state_root);

        let already_pruned =
            process_results(split_state.rev_iter_block_roots(&self.spec), |mut iter| {
                iter.find(|(_, block_root)| *block_root != split_block_root)
                    .map_or(Ok(true), |(_, split_parent_root)| {
                        self.execution_payload_exists(&split_parent_root)
                            .map(|exists| !exists)
                    })
            })??;

        if already_pruned && !force {
            info!(self.log, "Execution payloads are pruned");
            return Ok(());
        }

        // Iterate block roots backwards to the Bellatrix fork or the anchor slot, whichever comes
        // first.
        warn!(
            self.log,
            "Pruning finalized payloads";
            "info" => "you may notice degraded I/O performance while this runs"
        );
        let anchor_slot = self.get_anchor_info().map(|info| info.anchor_slot);

        let mut ops = vec![];
        let mut last_pruned_block_root = None;

        for res in std::iter::once(Ok((split_block_root, split.slot)))
            .chain(BlockRootsIterator::new(self, &split_state))
        {
            let (block_root, slot) = match res {
                Ok(tuple) => tuple,
                Err(e) => {
                    warn!(
                        self.log,
                        "Stopping payload pruning early";
                        "error" => ?e,
                    );
                    break;
                }
            };

            if slot < bellatrix_fork_slot {
                info!(
                    self.log,
                    "Payload pruning reached Bellatrix boundary";
                );
                break;
            }

            if Some(block_root) != last_pruned_block_root
                && self.execution_payload_exists(&block_root)?
            {
                debug!(
                    self.log,
                    "Pruning execution payload";
                    "slot" => slot,
                    "block_root" => ?block_root,
                );
                last_pruned_block_root = Some(block_root);
                ops.push(StoreOp::DeleteExecutionPayload(block_root));
            }

            if Some(slot) == anchor_slot {
                info!(
                    self.log,
                    "Payload pruning reached anchor state";
                    "slot" => slot
                );
                break;
            }
        }
        let payloads_pruned = ops.len();
        self.do_atomically_with_block_and_blobs_cache(ops)?;
        info!(
            self.log,
            "Execution payload pruning complete";
            "payloads_pruned" => payloads_pruned,
        );
        Ok(())
    }

<<<<<<< HEAD
    /// Delete *all* states from the freezer database and update the anchor accordingly.
    ///
    /// WARNING: this method deletes the genesis state and replaces it with the provided
    /// `genesis_state`. This is to support its use in schema migrations where the storage scheme of
    /// the genesis state may be modified. It is the responsibility of the caller to ensure that the
    /// genesis state is correct, else a corrupt database will be created.
    pub fn prune_historic_states(
        &self,
        genesis_state_root: Hash256,
        genesis_state: &BeaconState<E>,
    ) -> Result<(), Error> {
        // Update the anchor to use the dummy state upper limit and disable historic state storage.
        let old_anchor = self.get_anchor_info();
        let new_anchor = if let Some(old_anchor) = old_anchor.clone() {
            AnchorInfo {
                state_upper_limit: STATE_UPPER_LIMIT_NO_RETAIN,
                ..old_anchor.clone()
            }
        } else {
            AnchorInfo {
                anchor_slot: Slot::new(0),
                oldest_block_slot: Slot::new(0),
                oldest_block_parent: Hash256::zero(),
                state_upper_limit: STATE_UPPER_LIMIT_NO_RETAIN,
                state_lower_limit: Slot::new(0),
            }
        };

        // Commit the anchor change immediately: if the cold database ops fail they can always be
        // retried, and we can't do them atomically with this change anyway.
        self.compare_and_set_anchor_info_with_write(old_anchor, Some(new_anchor))?;

        // Stage freezer data for deletion. Do not bother loading and deserializing values as this
        // wastes time and is less schema-agnostic. My hope is that this method will be useful for
        // migrating to the tree-states schema (delete everything in the freezer then start afresh).
        let mut cold_ops = vec![];

        let columns = [
            DBColumn::BeaconState,
            DBColumn::BeaconStateSummary,
            DBColumn::BeaconRestorePoint,
            DBColumn::BeaconStateRoots,
            DBColumn::BeaconHistoricalRoots,
            DBColumn::BeaconRandaoMixes,
            DBColumn::BeaconHistoricalSummaries,
        ];

        for column in columns {
            for res in self.cold_db.iter_column_keys::<Vec<u8>>(column) {
                let key = res?;
                cold_ops.push(KeyValueStoreOp::DeleteKey(get_key_for_col(
                    column.as_str(),
                    &key,
                )));
            }
        }

        // XXX: We need to commit the mass deletion here *before* re-storing the genesis state, as
        // the current schema performs reads as part of `store_cold_state`. This can be deleted
        // once the target schema is tree-states. If the process is killed before the genesis state
        // is written this can be fixed by re-running.
        info!(
            self.log,
            "Deleting historic states";
            "num_kv" => cold_ops.len(),
        );
        self.cold_db.do_atomically(std::mem::take(&mut cold_ops))?;

        // If we just deleted the the genesis state, re-store it using the *current* schema, which
        // may be different from the schema of the genesis state we just deleted.
        if self.get_split_slot() > 0 {
            info!(
                self.log,
                "Re-storing genesis state";
                "state_root" => ?genesis_state_root,
            );
            self.store_cold_state(&genesis_state_root, genesis_state, &mut cold_ops)?;
            self.cold_db.do_atomically(cold_ops)?;
        }
=======
    /// Try to prune blobs, approximating the current epoch from the split slot.
    pub fn try_prune_most_blobs(&self, force: bool) -> Result<(), Error> {
        let deneb_fork_epoch = match self.spec.deneb_fork_epoch {
            Some(epoch) => epoch,
            None => {
                debug!(self.log, "Deneb fork is disabled");
                return Ok(());
            }
        };
        // The current epoch is >= split_epoch + 2. It could be greater if the database is
        // configured to delay updating the split or finalization has ceased. In this instance we
        // choose to also delay the pruning of blobs (we never prune without finalization anyway).
        let min_current_epoch = self.get_split_slot().epoch(E::slots_per_epoch()) + 2;
        let min_data_availability_boundary = std::cmp::max(
            deneb_fork_epoch,
            min_current_epoch.saturating_sub(MIN_EPOCHS_FOR_BLOB_SIDECARS_REQUESTS),
        );

        self.try_prune_blobs(force, min_data_availability_boundary)
    }

    /// Try to prune blobs older than the data availability boundary.
    ///
    /// Blobs from the epoch `data_availability_boundary - blob_prune_margin_epochs` are retained.
    /// This epoch is an _exclusive_ endpoint for the pruning process.
    ///
    /// This function only supports pruning blobs older than the split point, which is older than
    /// (or equal to) finalization. Pruning blobs newer than finalization is not supported.
    ///
    /// This function also assumes that the split is stationary while it runs. It should only be
    /// run from the migrator thread (where `migrate_database` runs) or the database manager.
    pub fn try_prune_blobs(
        &self,
        force: bool,
        data_availability_boundary: Epoch,
    ) -> Result<(), Error> {
        if self.spec.deneb_fork_epoch.is_none() {
            debug!(self.log, "Deneb fork is disabled");
            return Ok(());
        }

        let pruning_enabled = self.get_config().prune_blobs;
        let margin_epochs = self.get_config().blob_prune_margin_epochs;
        let epochs_per_blob_prune = self.get_config().epochs_per_blob_prune;

        if !force && !pruning_enabled {
            debug!(
                self.log,
                "Blob pruning is disabled";
                "prune_blobs" => pruning_enabled
            );
            return Ok(());
        }

        let blob_info = self.get_blob_info();
        let Some(oldest_blob_slot) = blob_info.oldest_blob_slot else {
            error!(self.log, "Slot of oldest blob is not known");
            return Err(HotColdDBError::BlobPruneLogicError.into());
        };

        // Start pruning from the epoch of the oldest blob stored.
        // The start epoch is inclusive (blobs in this epoch will be pruned).
        let start_epoch = oldest_blob_slot.epoch(E::slots_per_epoch());

        // Prune blobs up until the `data_availability_boundary - margin` or the split
        // slot's epoch, whichever is older. We can't prune blobs newer than the split.
        // The end epoch is also inclusive (blobs in this epoch will be pruned).
        let split = self.get_split_info();
        let end_epoch = std::cmp::min(
            data_availability_boundary - margin_epochs - 1,
            split.slot.epoch(E::slots_per_epoch()) - 1,
        );
        let end_slot = end_epoch.end_slot(E::slots_per_epoch());

        let can_prune = end_epoch != 0 && start_epoch <= end_epoch;
        let should_prune = start_epoch + epochs_per_blob_prune <= end_epoch + 1;

        if !force && !should_prune || !can_prune {
            debug!(
                self.log,
                "Blobs are pruned";
                "oldest_blob_slot" => oldest_blob_slot,
                "data_availability_boundary" => data_availability_boundary,
                "split_slot" => split.slot,
                "end_epoch" => end_epoch,
                "start_epoch" => start_epoch,
            );
            return Ok(());
        }

        // Sanity checks.
        if let Some(anchor) = self.get_anchor_info() {
            if oldest_blob_slot < anchor.oldest_block_slot {
                error!(
                    self.log,
                    "Oldest blob is older than oldest block";
                    "oldest_blob_slot" => oldest_blob_slot,
                    "oldest_block_slot" => anchor.oldest_block_slot
                );
                return Err(HotColdDBError::BlobPruneLogicError.into());
            }
        }

        // Iterate block roots forwards from the oldest blob slot.
        debug!(
            self.log,
            "Pruning blobs";
            "start_epoch" => start_epoch,
            "end_epoch" => end_epoch,
            "data_availability_boundary" => data_availability_boundary,
        );

        let mut ops = vec![];
        let mut last_pruned_block_root = None;

        for res in self.forwards_block_roots_iterator_until(
            oldest_blob_slot,
            end_slot,
            || {
                let (_, split_state) = self
                    .get_advanced_hot_state(split.block_root, split.slot, split.state_root)?
                    .ok_or(HotColdDBError::MissingSplitState(
                        split.state_root,
                        split.slot,
                    ))?;

                Ok((split_state, split.block_root))
            },
            &self.spec,
        )? {
            let (block_root, slot) = match res {
                Ok(tuple) => tuple,
                Err(e) => {
                    warn!(
                        self.log,
                        "Stopping blob pruning early";
                        "error" => ?e,
                    );
                    break;
                }
            };

            if Some(block_root) != last_pruned_block_root && self.blobs_exist(&block_root)? {
                trace!(
                    self.log,
                    "Pruning blobs of block";
                    "slot" => slot,
                    "block_root" => ?block_root,
                );
                last_pruned_block_root = Some(block_root);
                ops.push(StoreOp::DeleteBlobs(block_root));
            }

            if slot >= end_slot {
                break;
            }
        }
        let blob_lists_pruned = ops.len();
        let new_blob_info = BlobInfo {
            oldest_blob_slot: Some(end_slot + 1),
            blobs_db: blob_info.blobs_db,
        };
        let update_blob_info = self.compare_and_set_blob_info(blob_info, new_blob_info)?;
        ops.push(StoreOp::KeyValueOp(update_blob_info));

        self.do_atomically_with_block_and_blobs_cache(ops)?;
        debug!(
            self.log,
            "Blob pruning complete";
            "blob_lists_pruned" => blob_lists_pruned,
        );

        Ok(())
    }

    pub fn heal_freezer_block_roots(&self) -> Result<(), Error> {
        let split = self.get_split_info();
        let last_restore_point_slot = (split.slot - 1) / self.config.slots_per_restore_point
            * self.config.slots_per_restore_point;

        // Load split state (which has access to block roots).
        let (_, split_state) = self
            .get_advanced_hot_state(split.block_root, split.slot, split.state_root)?
            .ok_or(HotColdDBError::MissingSplitState(
                split.state_root,
                split.slot,
            ))?;

        let mut batch = vec![];
        let mut chunk_writer = ChunkWriter::<BlockRoots, _, _>::new(
            &self.cold_db,
            last_restore_point_slot.as_usize(),
        )?;

        for slot in (last_restore_point_slot.as_u64()..split.slot.as_u64()).map(Slot::new) {
            let block_root = *split_state.get_block_root(slot)?;
            chunk_writer.set(slot.as_usize(), block_root, &mut batch)?;
        }
        chunk_writer.write(&mut batch)?;
        self.cold_db.do_atomically(batch)?;
>>>>>>> b82d1a99

        Ok(())
    }
}

/// Advance the split point of the store, moving new finalized states to the freezer.
pub fn migrate_database<E: EthSpec, Hot: ItemStore<E>, Cold: ItemStore<E>>(
    store: Arc<HotColdDB<E, Hot, Cold>>,
    finalized_state_root: Hash256,
    finalized_block_root: Hash256,
    finalized_state: &BeaconState<E>,
) -> Result<(), Error> {
    debug!(
        store.log,
        "Freezer migration started";
        "slot" => finalized_state.slot()
    );

    // 0. Check that the migration is sensible.
    // The new finalized state must increase the current split slot, and lie on an epoch
    // boundary (in order for the hot state summary scheme to work).
    let current_split_slot = store.split.read_recursive().slot;
    let anchor_info = store.anchor_info.read_recursive().clone();
    let anchor_slot = anchor_info.as_ref().map(|a| a.anchor_slot);

    if finalized_state.slot() < current_split_slot {
        return Err(HotColdDBError::FreezeSlotError {
            current_split_slot,
            proposed_split_slot: finalized_state.slot(),
        }
        .into());
    }

    if finalized_state.slot() % E::slots_per_epoch() != 0 {
        return Err(HotColdDBError::FreezeSlotUnaligned(finalized_state.slot()).into());
    }

    let mut hot_db_ops = vec![];
    let mut cold_db_ops = vec![];

    // Chunk writer for the linear block roots in the freezer DB.
    // Start at the new upper limit because we iterate backwards.
    let new_frozen_block_root_upper_limit = finalized_state.slot().as_usize().saturating_sub(1);
    let mut block_root_writer =
        ChunkWriter::<BlockRoots, _, _>::new(&store.cold_db, new_frozen_block_root_upper_limit)?;

    // 1. Copy all of the states between the new finalized state and the split slot, from the hot DB
    // to the cold DB. Delete the execution payloads of these now-finalized blocks.
    let state_root_iter = RootsIterator::new(&store, finalized_state);
    for maybe_tuple in state_root_iter.take_while(|result| match result {
        Ok((_, _, slot)) => {
            slot >= &current_split_slot
                && anchor_slot.map_or(true, |anchor_slot| slot >= &anchor_slot)
        }
        Err(_) => true,
    }) {
        let (block_root, state_root, slot) = maybe_tuple?;

        // Delete the execution payload if payload pruning is enabled. At a skipped slot we may
        // delete the payload for the finalized block itself, but that's OK as we only guarantee
        // that payloads are present for slots >= the split slot. The payload fetching code is also
        // forgiving of missing payloads.
        if store.config.prune_payloads {
            hot_db_ops.push(StoreOp::DeleteExecutionPayload(block_root));
        }

        // Delete the old summary, and the full state if we lie on an epoch boundary.
        hot_db_ops.push(StoreOp::DeleteState(state_root, Some(slot)));

        // Store the block root for this slot in the linear array of frozen block roots.
        block_root_writer.set(slot.as_usize(), block_root, &mut cold_db_ops)?;

        // Do not try to store states if a restore point is yet to be stored, or will never be
        // stored (see `STATE_UPPER_LIMIT_NO_RETAIN`). Make an exception for the genesis state
        // which always needs to be copied from the hot DB to the freezer and should not be deleted.
        if slot != 0
            && anchor_info
                .as_ref()
                .map_or(false, |anchor| slot < anchor.state_upper_limit)
        {
            debug!(store.log, "Pruning finalized state"; "slot" => slot);

            continue;
        }

        // Store a pointer from this state root to its slot, so we can later reconstruct states
        // from their state root alone.
        let cold_state_summary = ColdStateSummary { slot };
        let op = cold_state_summary.as_kv_store_op(state_root);
        cold_db_ops.push(op);

        if slot % store.config.slots_per_restore_point == 0 {
            let state: BeaconState<E> = get_full_state(&store.hot_db, &state_root, &store.spec)?
                .ok_or(HotColdDBError::MissingStateToFreeze(state_root))?;

            store.store_cold_state(&state_root, &state, &mut cold_db_ops)?;

            // Commit the batch of cold DB ops whenever a full state is written. Each state stored
            // may read the linear fields of previous states stored.
            store
                .cold_db
                .do_atomically(std::mem::take(&mut cold_db_ops))?;
        }
    }

    // Finish writing the block roots and commit the remaining cold DB ops.
    block_root_writer.write(&mut cold_db_ops)?;
    store.cold_db.do_atomically(cold_db_ops)?;

    // Warning: Critical section.  We have to take care not to put any of the two databases in an
    //          inconsistent state if the OS process dies at any point during the freezing
    //          procedure.
    //
    // Since it is pretty much impossible to be atomic across more than one database, we trade
    // losing track of states to delete, for consistency.  In other words: We should be safe to die
    // at any point below but it may happen that some states won't be deleted from the hot database
    // and will remain there forever.  Since dying in these particular few lines should be an
    // exceedingly rare event, this should be an acceptable tradeoff.

    // Flush to disk all the states that have just been migrated to the cold store.
    store.cold_db.sync()?;

    {
        let mut split_guard = store.split.write();
        let latest_split_slot = split_guard.slot;

        // Detect a situation where the split point is (erroneously) changed from more than one
        // place in code.
        if latest_split_slot != current_split_slot {
            error!(
                store.log,
                "Race condition detected: Split point changed while moving states to the freezer";
                "previous split slot" => current_split_slot,
                "current split slot" => latest_split_slot,
            );

            // Assume the freezing procedure will be retried in case this happens.
            return Err(Error::SplitPointModified(
                current_split_slot,
                latest_split_slot,
            ));
        }

        // Before updating the in-memory split value, we flush it to disk first, so that should the
        // OS process die at this point, we pick up from the right place after a restart.
        let split = Split {
            slot: finalized_state.slot(),
            state_root: finalized_state_root,
            block_root: finalized_block_root,
        };
        store.hot_db.put_sync(&SPLIT_KEY, &split)?;

        // Split point is now persisted in the hot database on disk.  The in-memory split point
        // hasn't been modified elsewhere since we keep a write lock on it.  It's safe to update
        // the in-memory split point now.
        *split_guard = split;
    }

    // Delete the states from the hot database if we got this far.
    store.do_atomically_with_block_and_blobs_cache(hot_db_ops)?;

    debug!(
        store.log,
        "Freezer migration complete";
        "slot" => finalized_state.slot()
    );

    Ok(())
}

/// Struct for storing the split slot and state root in the database.
#[derive(Debug, Clone, Copy, PartialEq, Eq, Default, Encode, Decode, Deserialize, Serialize)]
pub struct Split {
    pub slot: Slot,
    pub state_root: Hash256,
    /// The block root of the split state.
    ///
    /// This is used to provide special handling for the split state in the case where there are
    /// skipped slots. The split state will *always* be the advanced state, so callers
    /// who only have the finalized block root should use `get_advanced_hot_state` to get this state,
    /// rather than fetching `block.state_root()` (the unaligned state) which will have been pruned.
    #[ssz(skip_serializing, skip_deserializing)]
    pub block_root: Hash256,
}

impl StoreItem for Split {
    fn db_column() -> DBColumn {
        DBColumn::BeaconMeta
    }

    fn as_store_bytes(&self) -> Vec<u8> {
        self.as_ssz_bytes()
    }

    fn from_store_bytes(bytes: &[u8]) -> Result<Self, Error> {
        Ok(Self::from_ssz_bytes(bytes)?)
    }
}

/// Type hint.
fn no_state_root_iter() -> Option<std::iter::Empty<Result<(Hash256, Slot), Error>>> {
    None
}

/// Struct for summarising a state in the hot database.
///
/// Allows full reconstruction by replaying blocks.
#[derive(Debug, Clone, Copy, Default, Encode, Decode)]
pub struct HotStateSummary {
    pub slot: Slot,
    pub latest_block_root: Hash256,
    epoch_boundary_state_root: Hash256,
}

impl StoreItem for HotStateSummary {
    fn db_column() -> DBColumn {
        DBColumn::BeaconStateSummary
    }

    fn as_store_bytes(&self) -> Vec<u8> {
        self.as_ssz_bytes()
    }

    fn from_store_bytes(bytes: &[u8]) -> Result<Self, Error> {
        Ok(Self::from_ssz_bytes(bytes)?)
    }
}

impl HotStateSummary {
    /// Construct a new summary of the given state.
    pub fn new<E: EthSpec>(state_root: &Hash256, state: &BeaconState<E>) -> Result<Self, Error> {
        // Fill in the state root on the latest block header if necessary (this happens on all
        // slots where there isn't a skip).
        let latest_block_root = state.get_latest_block_root(*state_root);
        let epoch_boundary_slot = state.slot() / E::slots_per_epoch() * E::slots_per_epoch();
        let epoch_boundary_state_root = if epoch_boundary_slot == state.slot() {
            *state_root
        } else {
            *state
                .get_state_root(epoch_boundary_slot)
                .map_err(HotColdDBError::HotStateSummaryError)?
        };

        Ok(HotStateSummary {
            slot: state.slot(),
            latest_block_root,
            epoch_boundary_state_root,
        })
    }
}

/// Struct for summarising a state in the freezer database.
#[derive(Debug, Clone, Copy, Default, Encode, Decode)]
pub(crate) struct ColdStateSummary {
    pub slot: Slot,
}

impl StoreItem for ColdStateSummary {
    fn db_column() -> DBColumn {
        DBColumn::BeaconStateSummary
    }

    fn as_store_bytes(&self) -> Vec<u8> {
        self.as_ssz_bytes()
    }

    fn from_store_bytes(bytes: &[u8]) -> Result<Self, Error> {
        Ok(Self::from_ssz_bytes(bytes)?)
    }
}

/// Struct for storing the state root of a restore point in the database.
#[derive(Debug, Clone, Copy, Default, Encode, Decode)]
struct RestorePointHash {
    state_root: Hash256,
}

impl StoreItem for RestorePointHash {
    fn db_column() -> DBColumn {
        DBColumn::BeaconRestorePoint
    }

    fn as_store_bytes(&self) -> Vec<u8> {
        self.as_ssz_bytes()
    }

    fn from_store_bytes(bytes: &[u8]) -> Result<Self, Error> {
        Ok(Self::from_ssz_bytes(bytes)?)
    }
}

#[derive(Debug, Clone, Copy, Default)]
pub struct TemporaryFlag;

impl StoreItem for TemporaryFlag {
    fn db_column() -> DBColumn {
        DBColumn::BeaconStateTemporary
    }

    fn as_store_bytes(&self) -> Vec<u8> {
        vec![]
    }

    fn from_store_bytes(_: &[u8]) -> Result<Self, Error> {
        Ok(TemporaryFlag)
    }
}<|MERGE_RESOLUTION|>--- conflicted
+++ resolved
@@ -2044,7 +2044,210 @@
         Ok(())
     }
 
-<<<<<<< HEAD
+    /// Try to prune blobs, approximating the current epoch from the split slot.
+    pub fn try_prune_most_blobs(&self, force: bool) -> Result<(), Error> {
+        let deneb_fork_epoch = match self.spec.deneb_fork_epoch {
+            Some(epoch) => epoch,
+            None => {
+                debug!(self.log, "Deneb fork is disabled");
+                return Ok(());
+            }
+        };
+        // The current epoch is >= split_epoch + 2. It could be greater if the database is
+        // configured to delay updating the split or finalization has ceased. In this instance we
+        // choose to also delay the pruning of blobs (we never prune without finalization anyway).
+        let min_current_epoch = self.get_split_slot().epoch(E::slots_per_epoch()) + 2;
+        let min_data_availability_boundary = std::cmp::max(
+            deneb_fork_epoch,
+            min_current_epoch.saturating_sub(MIN_EPOCHS_FOR_BLOB_SIDECARS_REQUESTS),
+        );
+
+        self.try_prune_blobs(force, min_data_availability_boundary)
+    }
+
+    /// Try to prune blobs older than the data availability boundary.
+    ///
+    /// Blobs from the epoch `data_availability_boundary - blob_prune_margin_epochs` are retained.
+    /// This epoch is an _exclusive_ endpoint for the pruning process.
+    ///
+    /// This function only supports pruning blobs older than the split point, which is older than
+    /// (or equal to) finalization. Pruning blobs newer than finalization is not supported.
+    ///
+    /// This function also assumes that the split is stationary while it runs. It should only be
+    /// run from the migrator thread (where `migrate_database` runs) or the database manager.
+    pub fn try_prune_blobs(
+        &self,
+        force: bool,
+        data_availability_boundary: Epoch,
+    ) -> Result<(), Error> {
+        if self.spec.deneb_fork_epoch.is_none() {
+            debug!(self.log, "Deneb fork is disabled");
+            return Ok(());
+        }
+
+        let pruning_enabled = self.get_config().prune_blobs;
+        let margin_epochs = self.get_config().blob_prune_margin_epochs;
+        let epochs_per_blob_prune = self.get_config().epochs_per_blob_prune;
+
+        if !force && !pruning_enabled {
+            debug!(
+                self.log,
+                "Blob pruning is disabled";
+                "prune_blobs" => pruning_enabled
+            );
+            return Ok(());
+        }
+
+        let blob_info = self.get_blob_info();
+        let Some(oldest_blob_slot) = blob_info.oldest_blob_slot else {
+            error!(self.log, "Slot of oldest blob is not known");
+            return Err(HotColdDBError::BlobPruneLogicError.into());
+        };
+
+        // Start pruning from the epoch of the oldest blob stored.
+        // The start epoch is inclusive (blobs in this epoch will be pruned).
+        let start_epoch = oldest_blob_slot.epoch(E::slots_per_epoch());
+
+        // Prune blobs up until the `data_availability_boundary - margin` or the split
+        // slot's epoch, whichever is older. We can't prune blobs newer than the split.
+        // The end epoch is also inclusive (blobs in this epoch will be pruned).
+        let split = self.get_split_info();
+        let end_epoch = std::cmp::min(
+            data_availability_boundary - margin_epochs - 1,
+            split.slot.epoch(E::slots_per_epoch()) - 1,
+        );
+        let end_slot = end_epoch.end_slot(E::slots_per_epoch());
+
+        let can_prune = end_epoch != 0 && start_epoch <= end_epoch;
+        let should_prune = start_epoch + epochs_per_blob_prune <= end_epoch + 1;
+
+        if !force && !should_prune || !can_prune {
+            debug!(
+                self.log,
+                "Blobs are pruned";
+                "oldest_blob_slot" => oldest_blob_slot,
+                "data_availability_boundary" => data_availability_boundary,
+                "split_slot" => split.slot,
+                "end_epoch" => end_epoch,
+                "start_epoch" => start_epoch,
+            );
+            return Ok(());
+        }
+
+        // Sanity checks.
+        if let Some(anchor) = self.get_anchor_info() {
+            if oldest_blob_slot < anchor.oldest_block_slot {
+                error!(
+                    self.log,
+                    "Oldest blob is older than oldest block";
+                    "oldest_blob_slot" => oldest_blob_slot,
+                    "oldest_block_slot" => anchor.oldest_block_slot
+                );
+                return Err(HotColdDBError::BlobPruneLogicError.into());
+            }
+        }
+
+        // Iterate block roots forwards from the oldest blob slot.
+        debug!(
+            self.log,
+            "Pruning blobs";
+            "start_epoch" => start_epoch,
+            "end_epoch" => end_epoch,
+            "data_availability_boundary" => data_availability_boundary,
+        );
+
+        let mut ops = vec![];
+        let mut last_pruned_block_root = None;
+
+        for res in self.forwards_block_roots_iterator_until(
+            oldest_blob_slot,
+            end_slot,
+            || {
+                let (_, split_state) = self
+                    .get_advanced_hot_state(split.block_root, split.slot, split.state_root)?
+                    .ok_or(HotColdDBError::MissingSplitState(
+                        split.state_root,
+                        split.slot,
+                    ))?;
+
+                Ok((split_state, split.block_root))
+            },
+            &self.spec,
+        )? {
+            let (block_root, slot) = match res {
+                Ok(tuple) => tuple,
+                Err(e) => {
+                    warn!(
+                        self.log,
+                        "Stopping blob pruning early";
+                        "error" => ?e,
+                    );
+                    break;
+                }
+            };
+
+            if Some(block_root) != last_pruned_block_root && self.blobs_exist(&block_root)? {
+                trace!(
+                    self.log,
+                    "Pruning blobs of block";
+                    "slot" => slot,
+                    "block_root" => ?block_root,
+                );
+                last_pruned_block_root = Some(block_root);
+                ops.push(StoreOp::DeleteBlobs(block_root));
+            }
+
+            if slot >= end_slot {
+                break;
+            }
+        }
+        let blob_lists_pruned = ops.len();
+        let new_blob_info = BlobInfo {
+            oldest_blob_slot: Some(end_slot + 1),
+            blobs_db: blob_info.blobs_db,
+        };
+        let update_blob_info = self.compare_and_set_blob_info(blob_info, new_blob_info)?;
+        ops.push(StoreOp::KeyValueOp(update_blob_info));
+
+        self.do_atomically_with_block_and_blobs_cache(ops)?;
+        debug!(
+            self.log,
+            "Blob pruning complete";
+            "blob_lists_pruned" => blob_lists_pruned,
+        );
+
+        Ok(())
+    }
+
+    pub fn heal_freezer_block_roots(&self) -> Result<(), Error> {
+        let split = self.get_split_info();
+        let last_restore_point_slot = (split.slot - 1) / self.config.slots_per_restore_point
+            * self.config.slots_per_restore_point;
+
+        // Load split state (which has access to block roots).
+        let (_, split_state) = self
+            .get_advanced_hot_state(split.block_root, split.slot, split.state_root)?
+            .ok_or(HotColdDBError::MissingSplitState(
+                split.state_root,
+                split.slot,
+            ))?;
+
+        let mut batch = vec![];
+        let mut chunk_writer = ChunkWriter::<BlockRoots, _, _>::new(
+            &self.cold_db,
+            last_restore_point_slot.as_usize(),
+        )?;
+
+        for slot in (last_restore_point_slot.as_u64()..split.slot.as_u64()).map(Slot::new) {
+            let block_root = *split_state.get_block_root(slot)?;
+            chunk_writer.set(slot.as_usize(), block_root, &mut batch)?;
+        }
+        chunk_writer.write(&mut batch)?;
+        self.cold_db.do_atomically(batch)?;
+
+        Ok(())
+    }
+
     /// Delete *all* states from the freezer database and update the anchor accordingly.
     ///
     /// WARNING: this method deletes the genesis state and replaces it with the provided
@@ -2124,208 +2327,6 @@
             self.store_cold_state(&genesis_state_root, genesis_state, &mut cold_ops)?;
             self.cold_db.do_atomically(cold_ops)?;
         }
-=======
-    /// Try to prune blobs, approximating the current epoch from the split slot.
-    pub fn try_prune_most_blobs(&self, force: bool) -> Result<(), Error> {
-        let deneb_fork_epoch = match self.spec.deneb_fork_epoch {
-            Some(epoch) => epoch,
-            None => {
-                debug!(self.log, "Deneb fork is disabled");
-                return Ok(());
-            }
-        };
-        // The current epoch is >= split_epoch + 2. It could be greater if the database is
-        // configured to delay updating the split or finalization has ceased. In this instance we
-        // choose to also delay the pruning of blobs (we never prune without finalization anyway).
-        let min_current_epoch = self.get_split_slot().epoch(E::slots_per_epoch()) + 2;
-        let min_data_availability_boundary = std::cmp::max(
-            deneb_fork_epoch,
-            min_current_epoch.saturating_sub(MIN_EPOCHS_FOR_BLOB_SIDECARS_REQUESTS),
-        );
-
-        self.try_prune_blobs(force, min_data_availability_boundary)
-    }
-
-    /// Try to prune blobs older than the data availability boundary.
-    ///
-    /// Blobs from the epoch `data_availability_boundary - blob_prune_margin_epochs` are retained.
-    /// This epoch is an _exclusive_ endpoint for the pruning process.
-    ///
-    /// This function only supports pruning blobs older than the split point, which is older than
-    /// (or equal to) finalization. Pruning blobs newer than finalization is not supported.
-    ///
-    /// This function also assumes that the split is stationary while it runs. It should only be
-    /// run from the migrator thread (where `migrate_database` runs) or the database manager.
-    pub fn try_prune_blobs(
-        &self,
-        force: bool,
-        data_availability_boundary: Epoch,
-    ) -> Result<(), Error> {
-        if self.spec.deneb_fork_epoch.is_none() {
-            debug!(self.log, "Deneb fork is disabled");
-            return Ok(());
-        }
-
-        let pruning_enabled = self.get_config().prune_blobs;
-        let margin_epochs = self.get_config().blob_prune_margin_epochs;
-        let epochs_per_blob_prune = self.get_config().epochs_per_blob_prune;
-
-        if !force && !pruning_enabled {
-            debug!(
-                self.log,
-                "Blob pruning is disabled";
-                "prune_blobs" => pruning_enabled
-            );
-            return Ok(());
-        }
-
-        let blob_info = self.get_blob_info();
-        let Some(oldest_blob_slot) = blob_info.oldest_blob_slot else {
-            error!(self.log, "Slot of oldest blob is not known");
-            return Err(HotColdDBError::BlobPruneLogicError.into());
-        };
-
-        // Start pruning from the epoch of the oldest blob stored.
-        // The start epoch is inclusive (blobs in this epoch will be pruned).
-        let start_epoch = oldest_blob_slot.epoch(E::slots_per_epoch());
-
-        // Prune blobs up until the `data_availability_boundary - margin` or the split
-        // slot's epoch, whichever is older. We can't prune blobs newer than the split.
-        // The end epoch is also inclusive (blobs in this epoch will be pruned).
-        let split = self.get_split_info();
-        let end_epoch = std::cmp::min(
-            data_availability_boundary - margin_epochs - 1,
-            split.slot.epoch(E::slots_per_epoch()) - 1,
-        );
-        let end_slot = end_epoch.end_slot(E::slots_per_epoch());
-
-        let can_prune = end_epoch != 0 && start_epoch <= end_epoch;
-        let should_prune = start_epoch + epochs_per_blob_prune <= end_epoch + 1;
-
-        if !force && !should_prune || !can_prune {
-            debug!(
-                self.log,
-                "Blobs are pruned";
-                "oldest_blob_slot" => oldest_blob_slot,
-                "data_availability_boundary" => data_availability_boundary,
-                "split_slot" => split.slot,
-                "end_epoch" => end_epoch,
-                "start_epoch" => start_epoch,
-            );
-            return Ok(());
-        }
-
-        // Sanity checks.
-        if let Some(anchor) = self.get_anchor_info() {
-            if oldest_blob_slot < anchor.oldest_block_slot {
-                error!(
-                    self.log,
-                    "Oldest blob is older than oldest block";
-                    "oldest_blob_slot" => oldest_blob_slot,
-                    "oldest_block_slot" => anchor.oldest_block_slot
-                );
-                return Err(HotColdDBError::BlobPruneLogicError.into());
-            }
-        }
-
-        // Iterate block roots forwards from the oldest blob slot.
-        debug!(
-            self.log,
-            "Pruning blobs";
-            "start_epoch" => start_epoch,
-            "end_epoch" => end_epoch,
-            "data_availability_boundary" => data_availability_boundary,
-        );
-
-        let mut ops = vec![];
-        let mut last_pruned_block_root = None;
-
-        for res in self.forwards_block_roots_iterator_until(
-            oldest_blob_slot,
-            end_slot,
-            || {
-                let (_, split_state) = self
-                    .get_advanced_hot_state(split.block_root, split.slot, split.state_root)?
-                    .ok_or(HotColdDBError::MissingSplitState(
-                        split.state_root,
-                        split.slot,
-                    ))?;
-
-                Ok((split_state, split.block_root))
-            },
-            &self.spec,
-        )? {
-            let (block_root, slot) = match res {
-                Ok(tuple) => tuple,
-                Err(e) => {
-                    warn!(
-                        self.log,
-                        "Stopping blob pruning early";
-                        "error" => ?e,
-                    );
-                    break;
-                }
-            };
-
-            if Some(block_root) != last_pruned_block_root && self.blobs_exist(&block_root)? {
-                trace!(
-                    self.log,
-                    "Pruning blobs of block";
-                    "slot" => slot,
-                    "block_root" => ?block_root,
-                );
-                last_pruned_block_root = Some(block_root);
-                ops.push(StoreOp::DeleteBlobs(block_root));
-            }
-
-            if slot >= end_slot {
-                break;
-            }
-        }
-        let blob_lists_pruned = ops.len();
-        let new_blob_info = BlobInfo {
-            oldest_blob_slot: Some(end_slot + 1),
-            blobs_db: blob_info.blobs_db,
-        };
-        let update_blob_info = self.compare_and_set_blob_info(blob_info, new_blob_info)?;
-        ops.push(StoreOp::KeyValueOp(update_blob_info));
-
-        self.do_atomically_with_block_and_blobs_cache(ops)?;
-        debug!(
-            self.log,
-            "Blob pruning complete";
-            "blob_lists_pruned" => blob_lists_pruned,
-        );
-
-        Ok(())
-    }
-
-    pub fn heal_freezer_block_roots(&self) -> Result<(), Error> {
-        let split = self.get_split_info();
-        let last_restore_point_slot = (split.slot - 1) / self.config.slots_per_restore_point
-            * self.config.slots_per_restore_point;
-
-        // Load split state (which has access to block roots).
-        let (_, split_state) = self
-            .get_advanced_hot_state(split.block_root, split.slot, split.state_root)?
-            .ok_or(HotColdDBError::MissingSplitState(
-                split.state_root,
-                split.slot,
-            ))?;
-
-        let mut batch = vec![];
-        let mut chunk_writer = ChunkWriter::<BlockRoots, _, _>::new(
-            &self.cold_db,
-            last_restore_point_slot.as_usize(),
-        )?;
-
-        for slot in (last_restore_point_slot.as_u64()..split.slot.as_u64()).map(Slot::new) {
-            let block_root = *split_state.get_block_root(slot)?;
-            chunk_writer.set(slot.as_usize(), block_root, &mut batch)?;
-        }
-        chunk_writer.write(&mut batch)?;
-        self.cold_db.do_atomically(batch)?;
->>>>>>> b82d1a99
 
         Ok(())
     }
