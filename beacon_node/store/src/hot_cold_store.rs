use crate::config::{OnDiskStoreConfig, StoreConfig};
use crate::forwards_iter::{HybridForwardsBlockRootsIterator, HybridForwardsStateRootsIterator};
use crate::hdiff::{HDiff, HDiffBuffer, HierarchyModuli, StorageStrategy};
use crate::impls::beacon_state::{get_full_state, store_full_state};
use crate::iter::{BlockRootsIterator, ParentRootBlockIterator, RootsIterator};
use crate::leveldb_store::{BytesKey, LevelDB};
use crate::memory_store::MemoryStore;
use crate::metadata::{
    AnchorInfo, BlobInfo, CompactionTimestamp, DataColumnInfo, PruningCheckpoint, SchemaVersion,
    ANCHOR_INFO_KEY, BLOB_INFO_KEY, COMPACTION_TIMESTAMP_KEY, CONFIG_KEY, CURRENT_SCHEMA_VERSION,
    DATA_COLUMN_INFO_KEY, PRUNING_CHECKPOINT_KEY, SCHEMA_VERSION_KEY, SPLIT_KEY,
    STATE_UPPER_LIMIT_NO_RETAIN,
};
use crate::state_cache::{PutStateOutcome, StateCache};
use crate::{
<<<<<<< HEAD
    get_key_for_col, DBColumn, DatabaseBlock, Error, ItemStore, KeyValueStoreOp, StoreItem, StoreOp,
};
use itertools::{process_results, Itertools};
=======
    get_data_column_key, get_key_for_col, ChunkWriter, DBColumn, DatabaseBlock, Error, ItemStore,
    KeyValueStoreOp, PartialBeaconState, StoreItem, StoreOp,
};
use crate::{metrics, parse_data_column_key};
use itertools::process_results;
>>>>>>> 002ca2cd
use leveldb::iterator::LevelDBIterator;
use lru::LruCache;
use parking_lot::{Mutex, RwLock};
use serde::{Deserialize, Serialize};
use slog::{debug, error, info, trace, warn, Logger};
use ssz::{Decode, Encode};
use ssz_derive::{Decode, Encode};
use state_processing::{
    block_replayer::PreSlotHook, AllCaches, BlockProcessingError, BlockReplayer,
    SlotProcessingError,
};
use std::cmp::min;
use std::collections::HashMap;
use std::io::{Read, Write};
use std::marker::PhantomData;
use std::num::NonZeroUsize;
use std::path::Path;
use std::sync::Arc;
use std::time::Duration;
use types::data_column_sidecar::{ColumnIndex, DataColumnSidecar, DataColumnSidecarList};
use types::*;
use zstd::{Decoder, Encoder};

/// On-disk database that stores finalized states efficiently.
///
/// Stores vector fields like the `block_roots` and `state_roots` separately, and only stores
/// intermittent "restore point" states pre-finalization.
#[derive(Debug)]
pub struct HotColdDB<E: EthSpec, Hot: ItemStore<E>, Cold: ItemStore<E>> {
    /// The slot and state root at the point where the database is split between hot and cold.
    ///
    /// States with slots less than `split.slot` are in the cold DB, while states with slots
    /// greater than or equal are in the hot DB.
    pub(crate) split: RwLock<Split>,
    /// The starting slots for the range of blocks & states stored in the database.
    anchor_info: RwLock<Option<AnchorInfo>>,
    /// The starting slots for the range of blobs stored in the database.
    blob_info: RwLock<BlobInfo>,
    /// The starting slots for the range of data columns stored in the database.
    data_column_info: RwLock<DataColumnInfo>,
    pub(crate) config: StoreConfig,
    pub(crate) hierarchy: HierarchyModuli,
    /// Cold database containing compact historical data.
    pub cold_db: Cold,
    /// Database containing blobs. If None, store falls back to use `cold_db`.
    pub blobs_db: Cold,
    /// Hot database containing duplicated but quick-to-access recent data.
    ///
    /// The hot database also contains all blocks.
    pub hot_db: Hot,
    /// LRU cache of deserialized blocks and blobs. Updated whenever a block or blob is loaded.
    block_cache: Mutex<BlockCache<E>>,
    /// Cache of beacon states.
    ///
    /// LOCK ORDERING: this lock must always be locked *after* the `split` if both are required.
    state_cache: Mutex<StateCache<E>>,
    /// LRU cache of replayed states.
    // FIXME(sproul): re-enable historic state cache
    #[allow(dead_code)]
    historic_state_cache: Mutex<LruCache<Slot, BeaconState<E>>>,
    /// Cache of hierarchical diff buffers.
    diff_buffer_cache: Mutex<LruCache<Slot, HDiffBuffer>>,
    /// Chain spec.
    pub(crate) spec: ChainSpec,
    /// Logger.
    pub log: Logger,
    /// Mere vessel for E.
    _phantom: PhantomData<E>,
}

#[derive(Debug)]
struct BlockCache<E: EthSpec> {
    block_cache: LruCache<Hash256, SignedBeaconBlock<E>>,
    blob_cache: LruCache<Hash256, BlobSidecarList<E>>,
    data_column_cache: LruCache<Hash256, HashMap<ColumnIndex, Arc<DataColumnSidecar<E>>>>,
}

impl<E: EthSpec> BlockCache<E> {
    pub fn new(size: NonZeroUsize) -> Self {
        Self {
            block_cache: LruCache::new(size),
            blob_cache: LruCache::new(size),
            data_column_cache: LruCache::new(size),
        }
    }
    pub fn put_block(&mut self, block_root: Hash256, block: SignedBeaconBlock<E>) {
        self.block_cache.put(block_root, block);
    }
    pub fn put_blobs(&mut self, block_root: Hash256, blobs: BlobSidecarList<E>) {
        self.blob_cache.put(block_root, blobs);
    }
    pub fn put_data_column(&mut self, block_root: Hash256, data_column: Arc<DataColumnSidecar<E>>) {
        self.data_column_cache
            .get_or_insert_mut(block_root, Default::default)
            .insert(data_column.index, data_column);
    }
    pub fn get_block<'a>(&'a mut self, block_root: &Hash256) -> Option<&'a SignedBeaconBlock<E>> {
        self.block_cache.get(block_root)
    }
    pub fn get_blobs<'a>(&'a mut self, block_root: &Hash256) -> Option<&'a BlobSidecarList<E>> {
        self.blob_cache.get(block_root)
    }
    pub fn get_data_column<'a>(
        &'a mut self,
        block_root: &Hash256,
        column_index: &ColumnIndex,
    ) -> Option<&'a Arc<DataColumnSidecar<E>>> {
        self.data_column_cache
            .get(block_root)
            .and_then(|map| map.get(column_index))
    }
    pub fn delete_block(&mut self, block_root: &Hash256) {
        let _ = self.block_cache.pop(block_root);
    }
    pub fn delete_blobs(&mut self, block_root: &Hash256) {
        let _ = self.blob_cache.pop(block_root);
    }
    pub fn delete(&mut self, block_root: &Hash256) {
        let _ = self.block_cache.pop(block_root);
        let _ = self.blob_cache.pop(block_root);
    }
}

#[derive(Debug, PartialEq)]
pub enum HotColdDBError {
    UnsupportedSchemaVersion {
        target_version: SchemaVersion,
        current_version: SchemaVersion,
    },
    /// Recoverable error indicating that the database freeze point couldn't be updated
    /// due to the finalized block not lying on an epoch boundary (should be infrequent).
    FreezeSlotUnaligned(Slot),
    FreezeSlotError {
        current_split_slot: Slot,
        proposed_split_slot: Slot,
    },
    MissingStateToFreeze(Hash256),
    MissingRestorePointState(Slot),
    MissingRestorePoint(Hash256),
    MissingColdStateSummary(Hash256),
    MissingHotStateSummary(Hash256),
    MissingEpochBoundaryState(Hash256),
    MissingPrevState(Hash256),
    MissingSplitState(Hash256, Slot),
    MissingStateDiff(Hash256),
    MissingHDiff(Slot),
    MissingExecutionPayload(Hash256),
    MissingFullBlockExecutionPayloadPruned(Hash256, Slot),
    MissingAnchorInfo,
    MissingFrozenBlockSlot(Hash256),
    MissingFrozenBlock(Slot),
    MissingPathToBlobsDatabase,
    BlobsPreviouslyInDefaultStore,
    HotStateSummaryError(BeaconStateError),
    RestorePointDecodeError(ssz::DecodeError),
    BlockReplayBeaconError(BeaconStateError),
    BlockReplaySlotError(SlotProcessingError),
    BlockReplayBlockError(BlockProcessingError),
    MissingLowerLimitState(Slot),
    InvalidSlotsPerRestorePoint {
        slots_per_restore_point: u64,
        slots_per_historical_root: u64,
        slots_per_epoch: u64,
    },
    ZeroEpochsPerBlobPrune,
    BlobPruneLogicError,
    RestorePointBlockHashError(BeaconStateError),
    IterationError {
        unexpected_key: BytesKey,
    },
    FinalizedStateNotInHotDatabase {
        split_slot: Slot,
        request_slot: Slot,
        block_root: Hash256,
    },
    Rollback,
}

impl<E: EthSpec> HotColdDB<E, MemoryStore<E>, MemoryStore<E>> {
    pub fn open_ephemeral(
        config: StoreConfig,
        spec: ChainSpec,
        log: Logger,
    ) -> Result<HotColdDB<E, MemoryStore<E>, MemoryStore<E>>, Error> {
        config.verify::<E>()?;

        let hierarchy = config.hierarchy_config.to_moduli()?;

        let db = HotColdDB {
            split: RwLock::new(Split::default()),
            anchor_info: RwLock::new(None),
            blob_info: RwLock::new(BlobInfo::default()),
            data_column_info: RwLock::new(DataColumnInfo::default()),
            cold_db: MemoryStore::open(),
            blobs_db: MemoryStore::open(),
            hot_db: MemoryStore::open(),
            block_cache: Mutex::new(BlockCache::new(config.block_cache_size)),
            state_cache: Mutex::new(StateCache::new(config.state_cache_size)),
            historic_state_cache: Mutex::new(LruCache::new(config.historic_state_cache_size)),
            diff_buffer_cache: Mutex::new(LruCache::new(config.diff_buffer_cache_size)),
            config,
            hierarchy,
            spec,
            log,
            _phantom: PhantomData,
        };

        Ok(db)
    }
}

impl<E: EthSpec> HotColdDB<E, LevelDB<E>, LevelDB<E>> {
    /// Open a new or existing database, with the given paths to the hot and cold DBs.
    ///
    /// The `migrate_schema` function is passed in so that the parent `BeaconChain` can provide
    /// context and access `BeaconChain`-level code without creating a circular dependency.
    pub fn open(
        hot_path: &Path,
        cold_path: &Path,
        blobs_db_path: &Path,
        migrate_schema: impl FnOnce(Arc<Self>, SchemaVersion, SchemaVersion) -> Result<(), Error>,
        config: StoreConfig,
        spec: ChainSpec,
        log: Logger,
    ) -> Result<Arc<Self>, Error> {
        config.verify::<E>()?;

        let hierarchy = config.hierarchy_config.to_moduli()?;

        let db = HotColdDB {
            split: RwLock::new(Split::default()),
            anchor_info: RwLock::new(None),
            blob_info: RwLock::new(BlobInfo::default()),
            data_column_info: RwLock::new(DataColumnInfo::default()),
            cold_db: LevelDB::open(cold_path)?,
            blobs_db: LevelDB::open(blobs_db_path)?,
            hot_db: LevelDB::open(hot_path)?,
            block_cache: Mutex::new(BlockCache::new(config.block_cache_size)),
            state_cache: Mutex::new(StateCache::new(config.state_cache_size)),
            historic_state_cache: Mutex::new(LruCache::new(config.historic_state_cache_size)),
            diff_buffer_cache: Mutex::new(LruCache::new(config.diff_buffer_cache_size)),
            config,
            hierarchy,
            spec,
            log,
            _phantom: PhantomData,
        };

        // Load the config from disk but don't error on a failed read because the config itself may
        // need migrating.
        let _ = db.load_config();

        // Load the previous split slot from the database (if any). This ensures we can
        // stop and restart correctly. This needs to occur *before* running any migrations
        // because some migrations load states and depend on the split.
        if let Some(split) = db.load_split()? {
            *db.split.write() = split;
            *db.anchor_info.write() = db.load_anchor_info()?;

            info!(
                db.log,
                "Hot-Cold DB initialized";
                "split_slot" => split.slot,
                "split_state" => ?split.state_root
            );
        }

        // Open separate blobs directory if configured and same configuration was used on previous
        // run.
        let blob_info = db.load_blob_info()?;
        let deneb_fork_slot = db
            .spec
            .deneb_fork_epoch
            .map(|epoch| epoch.start_slot(E::slots_per_epoch()));
        let new_blob_info = match &blob_info {
            Some(blob_info) => {
                // If the oldest block slot is already set do not allow the blob DB path to be
                // changed (require manual migration).
                if blob_info.oldest_blob_slot.is_some() && !blob_info.blobs_db {
                    return Err(HotColdDBError::BlobsPreviouslyInDefaultStore.into());
                }
                // Set the oldest blob slot to the Deneb fork slot if it is not yet set.
                // Always initialize `blobs_db` to true, we no longer support storing the blobs
                // in the freezer DB, because the UX is strictly worse for relocating the DB.
                let oldest_blob_slot = blob_info.oldest_blob_slot.or(deneb_fork_slot);
                BlobInfo {
                    oldest_blob_slot,
                    blobs_db: true,
                }
            }
            // First start.
            None => BlobInfo {
                // Set the oldest blob slot to the Deneb fork slot if it is not yet set.
                oldest_blob_slot: deneb_fork_slot,
                blobs_db: true,
            },
        };
        db.compare_and_set_blob_info_with_write(<_>::default(), new_blob_info.clone())?;

        let data_column_info = db.load_data_column_info()?;
        let eip7594_fork_slot = db
            .spec
            .eip7594_fork_epoch
            .map(|epoch| epoch.start_slot(E::slots_per_epoch()));
        let new_data_column_info = match &data_column_info {
            Some(data_column_info) => {
                // Set the oldest data column slot to the fork slot if it is not yet set.
                let oldest_data_column_slot = data_column_info
                    .oldest_data_column_slot
                    .or(eip7594_fork_slot);
                DataColumnInfo {
                    oldest_data_column_slot,
                }
            }
            // First start.
            None => DataColumnInfo {
                // Set the oldest data column slot to the fork slot if it is not yet set.
                oldest_data_column_slot: eip7594_fork_slot,
            },
        };
        db.compare_and_set_data_column_info_with_write(
            <_>::default(),
            new_data_column_info.clone(),
        )?;

        info!(
            db.log,
            "Blob DB initialized";
            "path" => ?blobs_db_path,
            "oldest_blob_slot" => ?new_blob_info.oldest_blob_slot,
            "oldest_data_column_slot" => ?new_data_column_info.oldest_data_column_slot,
        );

        // Ensure that the schema version of the on-disk database matches the software.
        // If the version is mismatched, an automatic migration will be attempted.
        let db = Arc::new(db);
        if let Some(schema_version) = db.load_schema_version()? {
            debug!(
                db.log,
                "Attempting schema migration";
                "from_version" => schema_version.as_u64(),
                "to_version" => CURRENT_SCHEMA_VERSION.as_u64(),
            );
            migrate_schema(db.clone(), schema_version, CURRENT_SCHEMA_VERSION)?;
        } else {
            db.store_schema_version(CURRENT_SCHEMA_VERSION)?;
        }

        // Ensure that any on-disk config is compatible with the supplied config.
        if let Some(disk_config) = db.load_config()? {
            let split = db.get_split_info();
            let anchor = db.get_anchor_info();
            db.config
                .check_compatibility(&disk_config, &split, anchor.as_ref())?;

            // Inform user if hierarchy config is changing.
            if let Ok(hierarchy_config) = disk_config.hierarchy_config() {
                if &db.config.hierarchy_config != hierarchy_config {
                    info!(
                        db.log,
                        "Updating historic state config";
                        "previous_config" => ?hierarchy_config,
                        "new_config" => ?db.config.hierarchy_config,
                    );
                }
            }
        }
        db.store_config()?;

        // Run a garbage collection pass.
        db.remove_garbage()?;

        // If configured, run a foreground compaction pass.
        if db.config.compact_on_init {
            info!(db.log, "Running foreground compaction");
            db.compact()?;
            info!(db.log, "Foreground compaction complete");
        }

        Ok(db)
    }

    /// Return an iterator over the state roots of all temporary states.
    pub fn iter_temporary_state_roots(&self) -> impl Iterator<Item = Result<Hash256, Error>> + '_ {
        let column = DBColumn::BeaconStateTemporary;
        let start_key =
            BytesKey::from_vec(get_key_for_col(column.into(), Hash256::zero().as_bytes()));

        let keys_iter = self.hot_db.keys_iter();
        keys_iter.seek(&start_key);

        keys_iter
            .take_while(move |key| key.matches_column(column))
            .map(move |bytes_key| {
                bytes_key.remove_column(column).ok_or_else(|| {
                    HotColdDBError::IterationError {
                        unexpected_key: bytes_key,
                    }
                    .into()
                })
            })
    }
}

impl<E: EthSpec, Hot: ItemStore<E>, Cold: ItemStore<E>> HotColdDB<E, Hot, Cold> {
    pub fn update_finalized_state(
        &self,
        state_root: Hash256,
        block_root: Hash256,
        state: BeaconState<E>,
    ) -> Result<(), Error> {
        self.state_cache
            .lock()
            .update_finalized_state(state_root, block_root, state)
    }

    pub fn state_cache_len(&self) -> usize {
        self.state_cache.lock().len()
    }

    pub fn register_metrics(&self) {
        let diff_buffer_cache = self.diff_buffer_cache.lock();
        let diff_buffer_cache_byte_size = diff_buffer_cache
            .iter()
            .map(|(_, diff)| diff.size())
            .sum::<usize>();
        let diff_buffer_cache_len = diff_buffer_cache.len();
        drop(diff_buffer_cache);

        metrics::set_gauge(
            &metrics::STORE_BEACON_BLOCK_CACHE_SIZE,
            self.block_cache.lock().block_cache.len() as i64,
        );
        metrics::set_gauge(
            &metrics::STORE_BEACON_BLOB_CACHE_SIZE,
            self.block_cache.lock().blob_cache.len() as i64,
        );
        metrics::set_gauge(
            &metrics::STORE_BEACON_STATE_CACHE_SIZE,
            self.state_cache.lock().len() as i64,
        );
        metrics::set_gauge(
            &metrics::STORE_BEACON_HISTORIC_STATE_CACHE_SIZE,
            self.historic_state_cache.lock().len() as i64,
        );
        metrics::set_gauge(
            &metrics::STORE_BEACON_DIFF_BUFFER_CACHE_SIZE,
            diff_buffer_cache_len as i64,
        );
        metrics::set_gauge(
            &metrics::STORE_BEACON_DIFF_BUFFER_CACHE_BYTE_SIZE,
            diff_buffer_cache_byte_size as i64,
        );
    }

    /// Store a block and update the LRU cache.
    pub fn put_block(
        &self,
        block_root: &Hash256,
        block: SignedBeaconBlock<E>,
    ) -> Result<(), Error> {
        // Store on disk.
        let mut ops = Vec::with_capacity(2);
        let block = self.block_as_kv_store_ops(block_root, block, &mut ops)?;
        self.hot_db.do_atomically(ops)?;
        // Update cache.
        self.block_cache.lock().put_block(*block_root, block);
        Ok(())
    }

    /// Prepare a signed beacon block for storage in the database.
    ///
    /// Return the original block for re-use after storage. It's passed by value so it can be
    /// cracked open and have its payload extracted.
    pub fn block_as_kv_store_ops(
        &self,
        key: &Hash256,
        block: SignedBeaconBlock<E>,
        ops: &mut Vec<KeyValueStoreOp>,
    ) -> Result<SignedBeaconBlock<E>, Error> {
        // Split block into blinded block and execution payload.
        let (blinded_block, payload) = block.into();

        // Store blinded block.
        self.blinded_block_as_kv_store_ops(key, &blinded_block, ops);

        // Store execution payload if present.
        if let Some(ref execution_payload) = payload {
            ops.push(execution_payload.as_kv_store_op(*key));
        }

        // Re-construct block. This should always succeed.
        blinded_block
            .try_into_full_block(payload)
            .ok_or(Error::AddPayloadLogicError)
    }

    /// Prepare a signed beacon block for storage in the datbase *without* its payload.
    pub fn blinded_block_as_kv_store_ops(
        &self,
        key: &Hash256,
        blinded_block: &SignedBeaconBlock<E, BlindedPayload<E>>,
        ops: &mut Vec<KeyValueStoreOp>,
    ) {
        let db_key = get_key_for_col(DBColumn::BeaconBlock.into(), key.as_bytes());
        ops.push(KeyValueStoreOp::PutKeyValue(
            db_key,
            blinded_block.as_ssz_bytes(),
        ));
    }

    pub fn try_get_full_block(
        &self,
        block_root: &Hash256,
    ) -> Result<Option<DatabaseBlock<E>>, Error> {
        metrics::inc_counter(&metrics::BEACON_BLOCK_GET_COUNT);

        // Check the cache.
        if let Some(block) = self.block_cache.lock().get_block(block_root) {
            metrics::inc_counter(&metrics::BEACON_BLOCK_CACHE_HIT_COUNT);
            return Ok(Some(DatabaseBlock::Full(block.clone())));
        }

        // Load the blinded block.
        let Some(blinded_block) = self.get_blinded_block(block_root)? else {
            return Ok(None);
        };

        // If the block is after the split point then we should have the full execution payload
        // stored in the database. If it isn't but payload pruning is disabled, try to load it
        // on-demand.
        //
        // Hold the split lock so that it can't change while loading the payload.
        let split = self.split.read_recursive();

        let block = if blinded_block.message().execution_payload().is_err()
            || blinded_block.slot() >= split.slot
        {
            // Re-constructing the full block should always succeed here.
            let full_block = self.make_full_block(block_root, blinded_block)?;

            // Add to cache.
            self.block_cache
                .lock()
                .put_block(*block_root, full_block.clone());

            DatabaseBlock::Full(full_block)
        } else if !self.config.prune_payloads {
            // If payload pruning is disabled there's a chance we may have the payload of
            // this finalized block. Attempt to load it but don't error in case it's missing.
            let fork_name = blinded_block.fork_name(&self.spec)?;
            if let Some(payload) = self.get_execution_payload(block_root, fork_name)? {
                DatabaseBlock::Full(
                    blinded_block
                        .try_into_full_block(Some(payload))
                        .ok_or(Error::AddPayloadLogicError)?,
                )
            } else {
                DatabaseBlock::Blinded(blinded_block)
            }
        } else {
            DatabaseBlock::Blinded(blinded_block)
        };
        drop(split);

        Ok(Some(block))
    }

    /// Fetch a full block with execution payload from the store.
    pub fn get_full_block(
        &self,
        block_root: &Hash256,
    ) -> Result<Option<SignedBeaconBlock<E>>, Error> {
        match self.try_get_full_block(block_root)? {
            Some(DatabaseBlock::Full(block)) => Ok(Some(block)),
            Some(DatabaseBlock::Blinded(block)) => Err(
                HotColdDBError::MissingFullBlockExecutionPayloadPruned(*block_root, block.slot())
                    .into(),
            ),
            None => Ok(None),
        }
    }

    /// Convert a blinded block into a full block by loading its execution payload if necessary.
    pub fn make_full_block(
        &self,
        block_root: &Hash256,
        blinded_block: SignedBeaconBlock<E, BlindedPayload<E>>,
    ) -> Result<SignedBeaconBlock<E>, Error> {
        if blinded_block.message().execution_payload().is_ok() {
            let fork_name = blinded_block.fork_name(&self.spec)?;
            let execution_payload = self
                .get_execution_payload(block_root, fork_name)?
                .ok_or(HotColdDBError::MissingExecutionPayload(*block_root))?;
            blinded_block.try_into_full_block(Some(execution_payload))
        } else {
            blinded_block.try_into_full_block(None)
        }
        .ok_or(Error::AddPayloadLogicError)
    }

    pub fn get_blinded_block(
        &self,
        block_root: &Hash256,
    ) -> Result<Option<SignedBeaconBlock<E, BlindedPayload<E>>>, Error> {
        self.get_block_with(block_root, |bytes| {
            SignedBeaconBlock::from_ssz_bytes(bytes, &self.spec)
        })
    }

    /// Fetch a block from the store, ignoring which fork variant it *should* be for.
    pub fn get_block_any_variant<Payload: AbstractExecPayload<E>>(
        &self,
        block_root: &Hash256,
    ) -> Result<Option<SignedBeaconBlock<E, Payload>>, Error> {
        self.get_block_with(block_root, SignedBeaconBlock::any_from_ssz_bytes)
    }

    /// Fetch a block from the store using a custom decode function.
    ///
    /// This is useful for e.g. ignoring the slot-indicated fork to forcefully load a block as if it
    /// were for a different fork.
    pub fn get_block_with<Payload: AbstractExecPayload<E>>(
        &self,
        block_root: &Hash256,
        decoder: impl FnOnce(&[u8]) -> Result<SignedBeaconBlock<E, Payload>, ssz::DecodeError>,
    ) -> Result<Option<SignedBeaconBlock<E, Payload>>, Error> {
        self.hot_db
            .get_bytes(DBColumn::BeaconBlock.into(), block_root.as_bytes())?
            .map(|block_bytes| decoder(&block_bytes))
            .transpose()
            .map_err(|e| e.into())
    }

    /// Load the execution payload for a block from disk.
    /// This method deserializes with the proper fork.
    pub fn get_execution_payload(
        &self,
        block_root: &Hash256,
        fork_name: ForkName,
    ) -> Result<Option<ExecutionPayload<E>>, Error> {
        let column = ExecutionPayload::<E>::db_column().into();
        let key = block_root.as_bytes();

        match self.hot_db.get_bytes(column, key)? {
            Some(bytes) => Ok(Some(ExecutionPayload::from_ssz_bytes(&bytes, fork_name)?)),
            None => Ok(None),
        }
    }

    /// Load the execution payload for a block from disk.
    /// DANGEROUS: this method just guesses the fork.
    pub fn get_execution_payload_dangerous_fork_agnostic(
        &self,
        block_root: &Hash256,
    ) -> Result<Option<ExecutionPayload<E>>, Error> {
        self.get_item(block_root)
    }

    /// Check if the execution payload for a block exists on disk.
    pub fn execution_payload_exists(&self, block_root: &Hash256) -> Result<bool, Error> {
        self.get_item::<ExecutionPayload<E>>(block_root)
            .map(|payload| payload.is_some())
    }

    /// Check if the blobs for a block exists on disk.
    pub fn blobs_exist(&self, block_root: &Hash256) -> Result<bool, Error> {
        self.blobs_db
            .key_exists(DBColumn::BeaconBlob.into(), block_root.as_bytes())
    }

    /// Determine whether a block exists in the database.
    pub fn block_exists(&self, block_root: &Hash256) -> Result<bool, Error> {
        self.hot_db
            .key_exists(DBColumn::BeaconBlock.into(), block_root.as_bytes())
    }

    /// Delete a block from the store and the block cache.
    pub fn delete_block(&self, block_root: &Hash256) -> Result<(), Error> {
        self.block_cache.lock().delete(block_root);
        self.hot_db
            .key_delete(DBColumn::BeaconBlock.into(), block_root.as_bytes())?;
        self.hot_db
            .key_delete(DBColumn::ExecPayload.into(), block_root.as_bytes())?;
        self.blobs_db
            .key_delete(DBColumn::BeaconBlob.into(), block_root.as_bytes())
    }

    pub fn put_blobs(&self, block_root: &Hash256, blobs: BlobSidecarList<E>) -> Result<(), Error> {
        self.blobs_db.put_bytes(
            DBColumn::BeaconBlob.into(),
            block_root.as_bytes(),
            &blobs.as_ssz_bytes(),
        )?;
        self.block_cache.lock().put_blobs(*block_root, blobs);
        Ok(())
    }

    pub fn blobs_as_kv_store_ops(
        &self,
        key: &Hash256,
        blobs: BlobSidecarList<E>,
        ops: &mut Vec<KeyValueStoreOp>,
    ) {
        let db_key = get_key_for_col(DBColumn::BeaconBlob.into(), key.as_bytes());
        ops.push(KeyValueStoreOp::PutKeyValue(db_key, blobs.as_ssz_bytes()));
    }

    pub fn data_columns_as_kv_store_ops(
        &self,
        block_root: &Hash256,
        data_columns: DataColumnSidecarList<E>,
        ops: &mut Vec<KeyValueStoreOp>,
    ) {
        for data_column in data_columns {
            let db_key = get_key_for_col(
                DBColumn::BeaconDataColumn.into(),
                &get_data_column_key(block_root, &data_column.index),
            );
            ops.push(KeyValueStoreOp::PutKeyValue(
                db_key,
                data_column.as_ssz_bytes(),
            ));
        }
    }

    pub fn put_state_summary(
        &self,
        state_root: &Hash256,
        summary: HotStateSummary,
    ) -> Result<(), Error> {
        self.hot_db.put(state_root, &summary).map_err(Into::into)
    }

    /// Store a state in the store.
    pub fn put_state(&self, state_root: &Hash256, state: &BeaconState<E>) -> Result<(), Error> {
        self.put_state_possibly_temporary(state_root, state, false)
    }

    /// Store a state in the store.
    ///
    /// The `temporary` flag indicates whether this state should be considered canonical.
    pub fn put_state_possibly_temporary(
        &self,
        state_root: &Hash256,
        state: &BeaconState<E>,
        temporary: bool,
    ) -> Result<(), Error> {
        let mut ops: Vec<KeyValueStoreOp> = Vec::new();
        if state.slot() < self.get_split_slot() {
            self.store_cold_state(state_root, state, &mut ops)?;
            self.cold_db.do_atomically(ops)
        } else {
            if temporary {
                ops.push(TemporaryFlag.as_kv_store_op(*state_root));
            }
            self.store_hot_state(state_root, state, &mut ops)?;
            self.hot_db.do_atomically(ops)
        }
    }

    /// Fetch a state from the store.
    ///
    /// If `slot` is provided then it will be used as a hint as to which database should
    /// be checked. Importantly, if the slot hint is provided and indicates a slot that lies
    /// in the freezer database, then only the freezer database will be accessed and `Ok(None)`
    /// will be returned if the provided `state_root` doesn't match the state root of the
    /// frozen state at `slot`. Consequently, if a state from a non-canonical chain is desired, it's
    /// best to set `slot` to `None`, or call `load_hot_state` directly.
    pub fn get_state(
        &self,
        state_root: &Hash256,
        slot: Option<Slot>,
    ) -> Result<Option<BeaconState<E>>, Error> {
        metrics::inc_counter(&metrics::BEACON_STATE_GET_COUNT);

        if let Some(slot) = slot {
            if slot < self.get_split_slot() {
                // Although we could avoid a DB lookup by shooting straight for the
                // frozen state using `load_cold_state_by_slot`, that would be incorrect
                // in the case where the caller provides a `state_root` that's off the canonical
                // chain. This way we avoid returning a state that doesn't match `state_root`.
                self.load_cold_state(state_root)
            } else {
                self.get_hot_state(state_root)
            }
        } else {
            match self.get_hot_state(state_root)? {
                Some(state) => Ok(Some(state)),
                None => self.load_cold_state(state_root),
            }
        }
    }

    /// Get a state with `latest_block_root == block_root` advanced through to at most `max_slot`.
    ///
    /// The `state_root` argument is used to look up the block's un-advanced state in case an
    /// advanced state is not found.
    ///
    /// Return the `(result_state_root, state)` satisfying:
    ///
    /// - `result_state_root == state.canonical_root()`
    /// - `state.slot() <= max_slot`
    /// - `state.get_latest_block_root(result_state_root) == block_root`
    pub fn get_advanced_hot_state(
        &self,
        block_root: Hash256,
        max_slot: Slot,
        state_root: Hash256,
    ) -> Result<Option<(Hash256, BeaconState<E>)>, Error> {
        if let Some(cached) = self.get_advanced_hot_state_from_cache(block_root, max_slot) {
            return Ok(Some(cached));
        }

        // Hold a read lock on the split point so it can't move while we're trying to load the
        // state.
        let split = self.split.read_recursive();

        if state_root != split.state_root {
            warn!(
                self.log,
                "State cache missed";
                "state_root"  => ?state_root,
                "block_root" => ?block_root,
            );
        }

        // Sanity check max-slot against the split slot.
        if max_slot < split.slot {
            return Err(HotColdDBError::FinalizedStateNotInHotDatabase {
                split_slot: split.slot,
                request_slot: max_slot,
                block_root,
            }
            .into());
        }

        let state_root = if block_root == split.block_root && split.slot <= max_slot {
            split.state_root
        } else {
            state_root
        };
        let mut opt_state = self
            .load_hot_state(&state_root)?
            .map(|(state, _block_root)| (state_root, state));

        if let Some((state_root, state)) = opt_state.as_mut() {
            state.update_tree_hash_cache()?;
            state.build_all_caches(&self.spec)?;
            self.state_cache
                .lock()
                .put_state(*state_root, block_root, state)?;
            debug!(
                self.log,
                "Cached state";
                "state_root" => ?state_root,
                "slot" => state.slot(),
            );
        }
        drop(split);
        Ok(opt_state)
    }

    /// Same as `get_advanced_hot_state` but will return `None` if no compatible state is cached.
    ///
    /// If this function returns `Some(state)` then that `state` will always have
    /// `latest_block_header` matching `block_root` but may not be advanced all the way through to
    /// `max_slot`.
    pub fn get_advanced_hot_state_from_cache(
        &self,
        block_root: Hash256,
        max_slot: Slot,
    ) -> Option<(Hash256, BeaconState<E>)> {
        self.state_cache
            .lock()
            .get_by_block_root(block_root, max_slot)
    }

    /// Delete a state, ensuring it is removed from the LRU cache, as well as from on-disk.
    ///
    /// It is assumed that all states being deleted reside in the hot DB, even if their slot is less
    /// than the split point. You shouldn't delete states from the finalized portion of the chain
    /// (which are frozen, and won't be deleted), or valid descendents of the finalized checkpoint
    /// (which will be deleted by this function but shouldn't be).
    pub fn delete_state(&self, state_root: &Hash256, slot: Slot) -> Result<(), Error> {
        self.do_atomically_with_block_and_blobs_cache(vec![StoreOp::DeleteState(
            *state_root,
            Some(slot),
        )])
    }

    pub fn forwards_block_roots_iterator(
        &self,
        start_slot: Slot,
        end_state: BeaconState<E>,
        end_block_root: Hash256,
    ) -> Result<impl Iterator<Item = Result<(Hash256, Slot), Error>> + '_, Error> {
        HybridForwardsBlockRootsIterator::new(
            self,
            DBColumn::BeaconBlockRoots,
            start_slot,
            None,
            || Ok((end_state, end_block_root)),
        )
    }

    pub fn forwards_block_roots_iterator_until(
        &self,
        start_slot: Slot,
        end_slot: Slot,
        get_state: impl FnOnce() -> Result<(BeaconState<E>, Hash256), Error>,
    ) -> Result<HybridForwardsBlockRootsIterator<E, Hot, Cold>, Error> {
        HybridForwardsBlockRootsIterator::new(
            self,
            DBColumn::BeaconBlockRoots,
            start_slot,
            Some(end_slot),
            get_state,
        )
    }

    pub fn forwards_state_roots_iterator(
        &self,
        start_slot: Slot,
        end_state_root: Hash256,
        end_state: BeaconState<E>,
    ) -> Result<impl Iterator<Item = Result<(Hash256, Slot), Error>> + '_, Error> {
        HybridForwardsStateRootsIterator::new(
            self,
            DBColumn::BeaconStateRoots,
            start_slot,
            None,
            || Ok((end_state, end_state_root)),
        )
    }

    pub fn forwards_state_roots_iterator_until(
        &self,
        start_slot: Slot,
        end_slot: Slot,
        get_state: impl FnOnce() -> Result<(BeaconState<E>, Hash256), Error>,
    ) -> Result<HybridForwardsStateRootsIterator<E, Hot, Cold>, Error> {
        HybridForwardsStateRootsIterator::new(
            self,
            DBColumn::BeaconStateRoots,
            start_slot,
            Some(end_slot),
            get_state,
        )
    }

    /// Load an epoch boundary state by using the hot state summary look-up.
    ///
    /// Will fall back to the cold DB if a hot state summary is not found.
    pub fn load_epoch_boundary_state(
        &self,
        state_root: &Hash256,
    ) -> Result<Option<BeaconState<E>>, Error> {
        if let Some(HotStateSummary {
            epoch_boundary_state_root,
            ..
        }) = self.load_hot_state_summary(state_root)?
        {
            // NOTE: minor inefficiency here because we load an unnecessary hot state summary
            let (state, _) = self.load_hot_state(&epoch_boundary_state_root)?.ok_or(
                HotColdDBError::MissingEpochBoundaryState(epoch_boundary_state_root),
            )?;
            Ok(Some(state))
        } else {
            // Try the cold DB
            match self.load_cold_state_slot(state_root)? {
                Some(state_slot) => {
                    let epoch_boundary_slot =
                        state_slot / E::slots_per_epoch() * E::slots_per_epoch();
                    self.load_cold_state_by_slot(epoch_boundary_slot)
                }
                None => Ok(None),
            }
        }
    }

    pub fn put_item<I: StoreItem>(&self, key: &Hash256, item: &I) -> Result<(), Error> {
        self.hot_db.put(key, item)
    }

    pub fn get_item<I: StoreItem>(&self, key: &Hash256) -> Result<Option<I>, Error> {
        self.hot_db.get(key)
    }

    pub fn item_exists<I: StoreItem>(&self, key: &Hash256) -> Result<bool, Error> {
        self.hot_db.exists::<I>(key)
    }

    /// Convert a batch of `StoreOp` to a batch of `KeyValueStoreOp`.
    pub fn convert_to_kv_batch(
        &self,
        batch: Vec<StoreOp<E>>,
    ) -> Result<Vec<KeyValueStoreOp>, Error> {
        let mut key_value_batch = Vec::with_capacity(batch.len());
        for op in batch {
            match op {
                StoreOp::PutBlock(block_root, block) => {
                    self.block_as_kv_store_ops(
                        &block_root,
                        block.as_ref().clone(),
                        &mut key_value_batch,
                    )?;
                }

                StoreOp::PutState(state_root, state) => {
                    self.store_hot_state(&state_root, state, &mut key_value_batch)?;
                }

                StoreOp::PutBlobs(block_root, blobs) => {
                    self.blobs_as_kv_store_ops(&block_root, blobs, &mut key_value_batch);
                }

                StoreOp::PutDataColumns(block_root, data_columns) => {
                    self.data_columns_as_kv_store_ops(
                        &block_root,
                        data_columns,
                        &mut key_value_batch,
                    );
                }

                StoreOp::PutStateSummary(state_root, summary) => {
                    key_value_batch.push(summary.as_kv_store_op(state_root));
                }

                StoreOp::PutStateTemporaryFlag(state_root) => {
                    key_value_batch.push(TemporaryFlag.as_kv_store_op(state_root));
                }

                StoreOp::DeleteStateTemporaryFlag(state_root) => {
                    let db_key =
                        get_key_for_col(TemporaryFlag::db_column().into(), state_root.as_bytes());
                    key_value_batch.push(KeyValueStoreOp::DeleteKey(db_key));
                }

                StoreOp::DeleteBlock(block_root) => {
                    let key = get_key_for_col(DBColumn::BeaconBlock.into(), block_root.as_bytes());
                    key_value_batch.push(KeyValueStoreOp::DeleteKey(key));
                }

                StoreOp::DeleteBlobs(block_root) => {
                    let key = get_key_for_col(DBColumn::BeaconBlob.into(), block_root.as_bytes());
                    key_value_batch.push(KeyValueStoreOp::DeleteKey(key));
                }

                StoreOp::DeleteDataColumns(block_root, column_indices) => {
                    for index in column_indices {
                        let key = get_key_for_col(
                            DBColumn::BeaconDataColumn.into(),
                            &get_data_column_key(&block_root, &index),
                        );
                        key_value_batch.push(KeyValueStoreOp::DeleteKey(key));
                    }
                }

                StoreOp::DeleteState(state_root, slot) => {
                    let state_summary_key =
                        get_key_for_col(DBColumn::BeaconStateSummary.into(), state_root.as_bytes());
                    key_value_batch.push(KeyValueStoreOp::DeleteKey(state_summary_key));

                    if slot.map_or(true, |slot| slot % E::slots_per_epoch() == 0) {
                        let state_key =
                            get_key_for_col(DBColumn::BeaconState.into(), state_root.as_bytes());
                        key_value_batch.push(KeyValueStoreOp::DeleteKey(state_key));
                    }
                }

                StoreOp::DeleteExecutionPayload(block_root) => {
                    let key = get_key_for_col(DBColumn::ExecPayload.into(), block_root.as_bytes());
                    key_value_batch.push(KeyValueStoreOp::DeleteKey(key));
                }

                StoreOp::KeyValueOp(kv_op) => {
                    key_value_batch.push(kv_op);
                }
            }
        }
        Ok(key_value_batch)
    }

    pub fn do_atomically_with_block_and_blobs_cache(
        &self,
        batch: Vec<StoreOp<E>>,
    ) -> Result<(), Error> {
        let mut blobs_to_delete = Vec::new();
        let mut data_columns_to_delete = Vec::new();
        let (blobs_ops, hot_db_ops): (Vec<StoreOp<E>>, Vec<StoreOp<E>>) =
            batch.into_iter().partition(|store_op| match store_op {
                StoreOp::PutBlobs(_, _) | StoreOp::PutDataColumns(_, _) => true,
                StoreOp::DeleteBlobs(block_root) => {
                    match self.get_blobs(block_root) {
                        Ok(Some(blob_sidecar_list)) => {
                            blobs_to_delete.push((*block_root, blob_sidecar_list));
                        }
                        Err(e) => {
                            error!(
                                self.log, "Error getting blobs";
                                "block_root" => %block_root,
                                "error" => ?e
                            );
                        }
                        _ => (),
                    }
                    true
                }
                StoreOp::DeleteDataColumns(block_root, indices) => {
                    match indices
                        .iter()
                        .map(|index| self.get_data_column(block_root, index))
                        .collect::<Result<Vec<_>, _>>()
                    {
                        Ok(data_column_sidecar_list_opt) => {
                            let data_column_sidecar_list = data_column_sidecar_list_opt
                                .into_iter()
                                .flatten()
                                .collect::<Vec<_>>();
                            // Must push the same number of items as StoreOp::DeleteDataColumns items to
                            // prevent a `HotColdDBError::Rollback` error below in case of rollback
                            data_columns_to_delete.push((*block_root, data_column_sidecar_list));
                        }
                        Err(e) => {
                            error!(
                                self.log, "Error getting data columns";
                                "block_root" => %block_root,
                                "error" => ?e
                            );
                        }
                    }
                    true
                }
                StoreOp::PutBlock(_, _) | StoreOp::DeleteBlock(_) => false,
                _ => false,
            });

        // Update database whilst holding a lock on cache, to ensure that the cache updates
        // atomically with the database.
        let mut guard = self.block_cache.lock();

        let blob_cache_ops = blobs_ops.clone();
        // Try to execute blobs store ops.
        self.blobs_db
            .do_atomically(self.convert_to_kv_batch(blobs_ops)?)?;

        let hot_db_cache_ops = hot_db_ops.clone();
        // Try to execute hot db store ops.
        let tx_res = match self.convert_to_kv_batch(hot_db_ops) {
            Ok(kv_store_ops) => self.hot_db.do_atomically(kv_store_ops),
            Err(e) => Err(e),
        };
        // Rollback on failure
        if let Err(e) = tx_res {
            error!(
                self.log,
                "Database write failed";
                "error" => ?e,
                "action" => "reverting blob DB changes"
            );
            let mut blob_cache_ops = blob_cache_ops;
            for op in blob_cache_ops.iter_mut() {
                let reverse_op = match op {
                    StoreOp::PutBlobs(block_root, _) => StoreOp::DeleteBlobs(*block_root),
                    StoreOp::PutDataColumns(block_root, data_columns) => {
                        let indices = data_columns.iter().map(|c| c.index).collect();
                        StoreOp::DeleteDataColumns(*block_root, indices)
                    }
                    StoreOp::DeleteBlobs(_) => match blobs_to_delete.pop() {
                        Some((block_root, blobs)) => StoreOp::PutBlobs(block_root, blobs),
                        None => return Err(HotColdDBError::Rollback.into()),
                    },
                    StoreOp::DeleteDataColumns(_, _) => match data_columns_to_delete.pop() {
                        Some((block_root, data_columns)) => {
                            StoreOp::PutDataColumns(block_root, data_columns)
                        }
                        None => return Err(HotColdDBError::Rollback.into()),
                    },
                    _ => return Err(HotColdDBError::Rollback.into()),
                };
                *op = reverse_op;
            }
            self.blobs_db
                .do_atomically(self.convert_to_kv_batch(blob_cache_ops)?)?;
            return Err(e);
        }

        for op in hot_db_cache_ops {
            match op {
                StoreOp::PutBlock(block_root, block) => {
                    guard.put_block(block_root, (*block).clone());
                }

                StoreOp::PutBlobs(_, _) => (),

                StoreOp::PutDataColumns(_, _) => (),

                StoreOp::PutState(_, _) => (),

                StoreOp::PutStateSummary(_, _) => (),

                StoreOp::PutStateTemporaryFlag(_) => (),

                StoreOp::DeleteStateTemporaryFlag(_) => (),

                StoreOp::DeleteBlock(block_root) => {
                    guard.delete_block(&block_root);
                    self.state_cache.lock().delete_block_states(&block_root);
                }

                StoreOp::DeleteState(state_root, _) => {
                    self.state_cache.lock().delete_state(&state_root)
                }

                StoreOp::DeleteBlobs(_) => (),

                StoreOp::DeleteDataColumns(_, _) => (),

                StoreOp::DeleteExecutionPayload(_) => (),

                StoreOp::KeyValueOp(_) => (),
            }
        }

        for op in blob_cache_ops {
            match op {
                StoreOp::PutBlobs(block_root, blobs) => {
                    guard.put_blobs(block_root, blobs);
                }

                StoreOp::DeleteBlobs(block_root) => {
                    guard.delete_blobs(&block_root);
                }

                _ => (),
            }
        }

        drop(guard);

        Ok(())
    }

    /// Store a post-finalization state efficiently in the hot database.
    ///
    /// On an epoch boundary, store a full state. On an intermediate slot, store
    /// just a backpointer to the nearest epoch boundary.
    pub fn store_hot_state(
        &self,
        state_root: &Hash256,
        state: &BeaconState<E>,
        ops: &mut Vec<KeyValueStoreOp>,
    ) -> Result<(), Error> {
        // Put the state in the cache.
        let block_root = state.get_latest_block_root(*state_root);

        // Avoid storing states in the database if they already exist in the state cache.
        // The exception to this is the finalized state, which must exist in the cache before it
        // is stored on disk.
        if let PutStateOutcome::Duplicate =
            self.state_cache
                .lock()
                .put_state(*state_root, block_root, state)?
        {
            debug!(
                self.log,
                "Skipping storage of cached state";
                "slot" => state.slot(),
                "state_root" => ?state_root
            );
            return Ok(());
        }

        // On the epoch boundary, store the full state.
        if state.slot() % E::slots_per_epoch() == 0 {
            trace!(
                self.log,
                "Storing full state on epoch boundary";
                "slot" => state.slot().as_u64(),
                "state_root" => format!("{:?}", state_root)
            );
            store_full_state(state_root, state, ops)?;
        }

        // Store a summary of the state.
        // We store one even for the epoch boundary states, as we may need their slots
        // when doing a look up by state root.
        let hot_state_summary = HotStateSummary::new(state_root, state)?;
        let op = hot_state_summary.as_kv_store_op(*state_root);
        ops.push(op);

        Ok(())
    }

    /// Get a post-finalization state from the database or store.
    pub fn get_hot_state(&self, state_root: &Hash256) -> Result<Option<BeaconState<E>>, Error> {
        if let Some(state) = self.state_cache.lock().get_by_state_root(*state_root) {
            return Ok(Some(state));
        }

        if *state_root != self.get_split_info().state_root {
            // Do not warn on start up when loading the split state.
            warn!(
                self.log,
                "State cache missed";
                "state_root" => ?state_root,
            );
        }

        let state_from_disk = self.load_hot_state(state_root)?;

        if let Some((mut state, block_root)) = state_from_disk {
            state.update_tree_hash_cache()?;
            state.build_all_caches(&self.spec)?;
            self.state_cache
                .lock()
                .put_state(*state_root, block_root, &state)?;
            debug!(
                self.log,
                "Cached state";
                "state_root" => ?state_root,
                "slot" => state.slot(),
            );
            Ok(Some(state))
        } else {
            Ok(None)
        }
    }

    /// Load a post-finalization state from the hot database.
    ///
    /// Will replay blocks from the nearest epoch boundary.
    ///
    /// Return the `(state, latest_block_root)` where `latest_block_root` is the root of the last
    /// block applied to `state`.
    pub fn load_hot_state(
        &self,
        state_root: &Hash256,
    ) -> Result<Option<(BeaconState<E>, Hash256)>, Error> {
        metrics::inc_counter(&metrics::BEACON_STATE_HOT_GET_COUNT);

        // If the state is marked as temporary, do not return it. It will become visible
        // only once its transaction commits and deletes its temporary flag.
        if self.load_state_temporary_flag(state_root)?.is_some() {
            return Ok(None);
        }

        if let Some(HotStateSummary {
            slot,
            latest_block_root,
            epoch_boundary_state_root,
        }) = self.load_hot_state_summary(state_root)?
        {
            let mut boundary_state =
                get_full_state(&self.hot_db, &epoch_boundary_state_root, &self.spec)?.ok_or(
                    HotColdDBError::MissingEpochBoundaryState(epoch_boundary_state_root),
                )?;

            // Immediately rebase the state from disk on the finalized state so that we can reuse
            // parts of the tree for state root calculation in `replay_blocks`.
            self.state_cache
                .lock()
                .rebase_on_finalized(&mut boundary_state, &self.spec)?;

            // Optimization to avoid even *thinking* about replaying blocks if we're already
            // on an epoch boundary.
            let mut state = if slot % E::slots_per_epoch() == 0 {
                boundary_state
            } else {
                // Cache ALL intermediate states that are reached during block replay. We may want
                // to restrict this in future to only cache epoch boundary states. At worst we will
                // cache up to 32 states for each state loaded, which should not flush out the cache
                // entirely.
                let state_cache_hook = |state_root, state: &mut BeaconState<E>| {
                    // Ensure all caches are built before attempting to cache.
                    state.update_tree_hash_cache()?;
                    state.build_all_caches(&self.spec)?;

                    let latest_block_root = state.get_latest_block_root(state_root);
                    if let PutStateOutcome::New =
                        self.state_cache
                            .lock()
                            .put_state(state_root, latest_block_root, state)?
                    {
                        debug!(
                            self.log,
                            "Cached ancestor state";
                            "state_root" => ?state_root,
                            "slot" => slot,
                        );
                    }
                    Ok(())
                };
                let blocks =
                    self.load_blocks_to_replay(boundary_state.slot(), slot, latest_block_root)?;
                self.replay_blocks(
                    boundary_state,
                    blocks,
                    slot,
                    no_state_root_iter(),
                    Some(Box::new(state_cache_hook)),
                )?
            };
            state.apply_pending_mutations()?;

            Ok(Some((state, latest_block_root)))
        } else {
            Ok(None)
        }
    }

    pub fn store_cold_state_summary(
        &self,
        state_root: &Hash256,
        slot: Slot,
        ops: &mut Vec<KeyValueStoreOp>,
    ) -> Result<(), Error> {
        ops.push(ColdStateSummary { slot }.as_kv_store_op(*state_root));
        ops.push(KeyValueStoreOp::PutKeyValue(
            get_key_for_col(
                DBColumn::BeaconStateRoots.into(),
                &slot.as_u64().to_be_bytes(),
            ),
            state_root.as_bytes().to_vec(),
        ));
        Ok(())
    }

    /// Store a pre-finalization state in the freezer database.
    pub fn store_cold_state(
        &self,
        state_root: &Hash256,
        state: &BeaconState<E>,
        ops: &mut Vec<KeyValueStoreOp>,
    ) -> Result<(), Error> {
        self.store_cold_state_summary(state_root, state.slot(), ops)?;

        let slot = state.slot();
        match self.hierarchy.storage_strategy(slot)? {
            StorageStrategy::ReplayFrom(from) => {
                debug!(
                    self.log,
                    "Storing cold state";
                    "strategy" => "replay",
                    "from_slot" => from,
                    "slot" => state.slot(),
                );
            }
            StorageStrategy::Snapshot => {
                debug!(
                    self.log,
                    "Storing cold state";
                    "strategy" => "snapshot",
                    "slot" => state.slot(),
                );
                self.store_cold_state_as_snapshot(state, ops)?;
            }
            StorageStrategy::DiffFrom(from) => {
                debug!(
                    self.log,
                    "Storing cold state";
                    "strategy" => "diff",
                    "from_slot" => from,
                    "slot" => state.slot(),
                );
                self.store_cold_state_as_diff(state, from, ops)?;
            }
        }

        Ok(())
    }

    pub fn store_cold_state_as_snapshot(
        &self,
        state: &BeaconState<E>,
        ops: &mut Vec<KeyValueStoreOp>,
    ) -> Result<(), Error> {
        let bytes = state.as_ssz_bytes();
        let compressed_value = {
            let _timer = metrics::start_timer(&metrics::STORE_BEACON_STATE_FREEZER_COMPRESS_TIME);
            let mut out = Vec::with_capacity(self.config.estimate_compressed_size(bytes.len()));
            let mut encoder = Encoder::new(&mut out, self.config.compression_level)
                .map_err(Error::Compression)?;
            encoder.write_all(&bytes).map_err(Error::Compression)?;
            encoder.finish().map_err(Error::Compression)?;
            out
        };

        let key = get_key_for_col(
            DBColumn::BeaconStateSnapshot.into(),
            &state.slot().as_u64().to_be_bytes(),
        );
        ops.push(KeyValueStoreOp::PutKeyValue(key, compressed_value));
        Ok(())
    }

    pub fn load_cold_state_bytes_as_snapshot(&self, slot: Slot) -> Result<Option<Vec<u8>>, Error> {
        match self.cold_db.get_bytes(
            DBColumn::BeaconStateSnapshot.into(),
            &slot.as_u64().to_be_bytes(),
        )? {
            Some(bytes) => {
                let _timer =
                    metrics::start_timer(&metrics::STORE_BEACON_STATE_FREEZER_DECOMPRESS_TIME);
                let mut ssz_bytes =
                    Vec::with_capacity(self.config.estimate_decompressed_size(bytes.len()));
                let mut decoder = Decoder::new(&*bytes).map_err(Error::Compression)?;
                decoder
                    .read_to_end(&mut ssz_bytes)
                    .map_err(Error::Compression)?;
                Ok(Some(ssz_bytes))
            }
            None => Ok(None),
        }
    }

    pub fn load_cold_state_as_snapshot(&self, slot: Slot) -> Result<Option<BeaconState<E>>, Error> {
        Ok(self
            .load_cold_state_bytes_as_snapshot(slot)?
            .map(|bytes| BeaconState::from_ssz_bytes(&bytes, &self.spec))
            .transpose()?)
    }

    pub fn store_cold_state_as_diff(
        &self,
        state: &BeaconState<E>,
        from_slot: Slot,
        ops: &mut Vec<KeyValueStoreOp>,
    ) -> Result<(), Error> {
        // Load diff base state bytes.
        let (_, base_buffer) = self.load_hdiff_buffer_for_slot(from_slot, 0)?;
        let target_buffer = HDiffBuffer::from_state(state.clone());
        let diff = {
            let _timer = metrics::start_timer(&metrics::STORE_BEACON_DIFF_BUFFER_COMPUTE_TIME);
            HDiff::compute(&base_buffer, &target_buffer, &self.config)?
        };
        let diff_bytes = diff.as_ssz_bytes();

        let key = get_key_for_col(
            DBColumn::BeaconStateDiff.into(),
            &state.slot().as_u64().to_be_bytes(),
        );
        ops.push(KeyValueStoreOp::PutKeyValue(key, diff_bytes));
        Ok(())
    }

    /// Try to load a pre-finalization state from the freezer database.
    ///
    /// Return `None` if no state with `state_root` lies in the freezer.
    pub fn load_cold_state(&self, state_root: &Hash256) -> Result<Option<BeaconState<E>>, Error> {
        match self.load_cold_state_slot(state_root)? {
            Some(slot) => self.load_cold_state_by_slot(slot),
            None => Ok(None),
        }
    }

    /// Load a pre-finalization state from the freezer database.
    ///
    /// Will reconstruct the state if it lies between restore points.
    pub fn load_cold_state_by_slot(&self, slot: Slot) -> Result<Option<BeaconState<E>>, Error> {
        let (base_slot, hdiff_buffer) = self.load_hdiff_buffer_for_slot(slot, 0)?;
        let base_state = hdiff_buffer.into_state(&self.spec)?;
        debug_assert_eq!(base_slot, base_state.slot());

        if base_state.slot() == slot {
            return Ok(Some(base_state));
        }

        let blocks = self.load_cold_blocks(base_state.slot() + 1, slot)?;

        // Include state root for base state as it is required by block processing.
        let state_root_iter =
            self.forwards_state_roots_iterator_until(base_state.slot(), slot, || {
                Err(Error::StateShouldNotBeRequired(slot))
            })?;

        self.replay_blocks(base_state, blocks, slot, Some(state_root_iter), None)
            .map(Some)
    }

    fn load_hdiff_for_slot(&self, slot: Slot) -> Result<HDiff, Error> {
        self.cold_db
            .get_bytes(
                DBColumn::BeaconStateDiff.into(),
                &slot.as_u64().to_be_bytes(),
            )?
            .map(|bytes| HDiff::from_ssz_bytes(&bytes))
            .ok_or(HotColdDBError::MissingHDiff(slot))?
            .map_err(Into::into)
    }

    /// Returns `HDiffBuffer` for the specified slot, or `HDiffBuffer` for the `ReplayFrom` slot if
    /// the diff for the specified slot is not stored.
    fn load_hdiff_buffer_for_slot(
        &self,
        slot: Slot,
        recursion: usize,
    ) -> Result<(Slot, HDiffBuffer), Error> {
        if let Some(buffer) = self.diff_buffer_cache.lock().get(&slot) {
            debug!(
                self.log,
                "Hit diff buffer cache";
                "slot" => slot
            );
            metrics::inc_counter(&metrics::STORE_BEACON_DIFF_BUFFER_CACHE_HIT);
            return Ok((slot, buffer.clone()));
        } else {
            metrics::inc_counter(&metrics::STORE_BEACON_DIFF_BUFFER_CACHE_MISS);
        }

        // Do not time recursive calls into load_hdiff_buffer_for_slot to not double count
        let _timer = (recursion == 0)
            .then(|| metrics::start_timer(&metrics::STORE_BEACON_HDIFF_BUFFER_LOAD_TIME));

        // Load buffer for the previous state.
        // This amount of recursion (<10 levels) should be OK.
        let t = std::time::Instant::now();
        match self.hierarchy.storage_strategy(slot)? {
            // Base case.
            StorageStrategy::Snapshot => {
                let state = self
                    .load_cold_state_as_snapshot(slot)?
                    .ok_or(Error::MissingSnapshot(slot))?;
                let buffer = HDiffBuffer::from_state(state);

                self.diff_buffer_cache.lock().put(slot, buffer.clone());
                debug!(
                    self.log,
                    "Added diff buffer to cache";
                    "load_time_ms" => t.elapsed().as_millis(),
                    "slot" => slot
                );

                Ok((slot, buffer))
            }
            // Recursive case.
            StorageStrategy::DiffFrom(from) => {
                let (_buffer_slot, mut buffer) =
                    self.load_hdiff_buffer_for_slot(from, recursion + 1)?;

                // Load diff and apply it to buffer.
                let diff = self.load_hdiff_for_slot(slot)?;
                {
                    let _timer =
                        metrics::start_timer(&metrics::STORE_BEACON_DIFF_BUFFER_APPLY_TIME);
                    diff.apply(&mut buffer, &self.config)?;
                }

                self.diff_buffer_cache.lock().put(slot, buffer.clone());
                debug!(
                    self.log,
                    "Added diff buffer to cache";
                    "load_time_ms" => t.elapsed().as_millis(),
                    "slot" => slot
                );

                Ok((slot, buffer))
            }
            StorageStrategy::ReplayFrom(from) => {
                self.load_hdiff_buffer_for_slot(from, recursion + 1)
            }
        }
    }

    /// Load cold blocks between `start_slot` and `end_slot` inclusive.
    pub fn load_cold_blocks(
        &self,
        start_slot: Slot,
        end_slot: Slot,
    ) -> Result<Vec<SignedBlindedBeaconBlock<E>>, Error> {
        let block_root_iter =
            self.forwards_block_roots_iterator_until(start_slot, end_slot, || {
                Err(Error::StateShouldNotBeRequired(end_slot))
            })?;
        process_results(block_root_iter, |iter| {
            iter.map(|(block_root, _slot)| block_root)
                .dedup()
                .map(|block_root| {
                    self.get_blinded_block(&block_root)?
                        .ok_or(Error::MissingBlock(block_root))
                })
                .collect()
        })?
    }

    /// Load the blocks between `start_slot` and `end_slot` by backtracking from `end_block_hash`.
    ///
    /// Blocks are returned in slot-ascending order, suitable for replaying on a state with slot
    /// equal to `start_slot`, to reach a state with slot equal to `end_slot`.
    pub fn load_blocks_to_replay(
        &self,
        start_slot: Slot,
        end_slot: Slot,
        end_block_hash: Hash256,
    ) -> Result<Vec<SignedBeaconBlock<E, BlindedPayload<E>>>, Error> {
        let mut blocks = ParentRootBlockIterator::new(self, end_block_hash)
            .map(|result| result.map(|(_, block)| block))
            // Include the block at the end slot (if any), it needs to be
            // replayed in order to construct the canonical state at `end_slot`.
            .filter(|result| {
                result
                    .as_ref()
                    .map_or(true, |block| block.slot() <= end_slot)
            })
            // Include the block at the start slot (if any). Whilst it doesn't need to be
            // applied to the state, it contains a potentially useful state root.
            //
            // Return `true` on an `Err` so that the `collect` fails, unless the error is a
            // `BlockNotFound` error and some blocks are intentionally missing from the DB.
            // This complexity is unfortunately necessary to avoid loading the parent of the
            // oldest known block -- we can't know that we have all the required blocks until we
            // load a block with slot less than the start slot, which is impossible if there are
            // no blocks with slot less than the start slot.
            .take_while(|result| match result {
                Ok(block) => block.slot() >= start_slot,
                Err(Error::BlockNotFound(_)) => {
                    self.get_oldest_block_slot() == self.spec.genesis_slot
                }
                Err(_) => true,
            })
            .collect::<Result<Vec<_>, _>>()?;
        blocks.reverse();
        Ok(blocks)
    }

    /// Replay `blocks` on top of `state` until `target_slot` is reached.
    ///
    /// Will skip slots as necessary. The returned state is not guaranteed
    /// to have any caches built, beyond those immediately required by block processing.
    pub fn replay_blocks(
        &self,
        state: BeaconState<E>,
        blocks: Vec<SignedBeaconBlock<E, BlindedPayload<E>>>,
        target_slot: Slot,
        state_root_iter: Option<impl Iterator<Item = Result<(Hash256, Slot), Error>>>,
        pre_slot_hook: Option<PreSlotHook<E, Error>>,
    ) -> Result<BeaconState<E>, Error> {
        metrics::inc_counter_by(&metrics::STORE_BEACON_REPLAYED_BLOCKS, blocks.len() as u64);

        let mut block_replayer = BlockReplayer::new(state, &self.spec)
            .no_signature_verification()
            .minimal_block_root_verification();

        let have_state_root_iterator = state_root_iter.is_some();
        if let Some(state_root_iter) = state_root_iter {
            block_replayer = block_replayer.state_root_iter(state_root_iter);
        }

        if let Some(pre_slot_hook) = pre_slot_hook {
            block_replayer = block_replayer.pre_slot_hook(pre_slot_hook);
        }

        block_replayer
            .apply_blocks(blocks, Some(target_slot))
            .map(|block_replayer| {
                if have_state_root_iterator && block_replayer.state_root_miss() {
                    warn!(
                        self.log,
                        "State root cache miss during block replay";
                        "slot" => target_slot,
                    );
                }
                block_replayer.into_state()
            })
    }

    /// Fetch blobs for a given block from the store.
    pub fn get_blobs(&self, block_root: &Hash256) -> Result<Option<BlobSidecarList<E>>, Error> {
        // Check the cache.
        if let Some(blobs) = self.block_cache.lock().get_blobs(block_root) {
            metrics::inc_counter(&metrics::BEACON_BLOBS_CACHE_HIT_COUNT);
            return Ok(Some(blobs.clone()));
        }

        match self
            .blobs_db
            .get_bytes(DBColumn::BeaconBlob.into(), block_root.as_bytes())?
        {
            Some(ref blobs_bytes) => {
                let blobs = BlobSidecarList::from_ssz_bytes(blobs_bytes)?;
                self.block_cache
                    .lock()
                    .put_blobs(*block_root, blobs.clone());
                Ok(Some(blobs))
            }
            None => Ok(None),
        }
    }

    /// Fetch all keys in the data_column column with prefix `block_root`
    pub fn get_data_column_keys(&self, block_root: Hash256) -> Result<Vec<ColumnIndex>, Error> {
        self.blobs_db
            .iter_raw_keys(DBColumn::BeaconDataColumn, block_root.as_bytes())
            .map(|key| key.and_then(|key| parse_data_column_key(key).map(|key| key.1)))
            .collect()
    }

    /// Fetch a single data_column for a given block from the store.
    pub fn get_data_column(
        &self,
        block_root: &Hash256,
        column_index: &ColumnIndex,
    ) -> Result<Option<Arc<DataColumnSidecar<E>>>, Error> {
        // Check the cache.
        if let Some(data_column) = self
            .block_cache
            .lock()
            .get_data_column(block_root, column_index)
        {
            metrics::inc_counter(&metrics::BEACON_DATA_COLUMNS_CACHE_HIT_COUNT);
            return Ok(Some(data_column.clone()));
        }

        match self.blobs_db.get_bytes(
            DBColumn::BeaconDataColumn.into(),
            &get_data_column_key(block_root, column_index),
        )? {
            Some(ref data_column_bytes) => {
                let data_column = Arc::new(DataColumnSidecar::from_ssz_bytes(data_column_bytes)?);
                self.block_cache
                    .lock()
                    .put_data_column(*block_root, data_column.clone());
                Ok(Some(data_column))
            }
            None => Ok(None),
        }
    }

    /// Get a reference to the `ChainSpec` used by the database.
    pub fn get_chain_spec(&self) -> &ChainSpec {
        &self.spec
    }

    /// Get a reference to the `Logger` used by the database.
    pub fn logger(&self) -> &Logger {
        &self.log
    }

    /// Fetch a copy of the current split slot from memory.
    pub fn get_split_slot(&self) -> Slot {
        self.split.read_recursive().slot
    }

    /// Fetch a copy of the current split slot from memory.
    pub fn get_split_info(&self) -> Split {
        *self.split.read_recursive()
    }

    pub fn set_split(&self, slot: Slot, state_root: Hash256, block_root: Hash256) {
        *self.split.write() = Split {
            slot,
            state_root,
            block_root,
        };
    }

    /// Load the database schema version from disk.
    fn load_schema_version(&self) -> Result<Option<SchemaVersion>, Error> {
        self.hot_db.get(&SCHEMA_VERSION_KEY)
    }

    /// Store the database schema version.
    pub fn store_schema_version(&self, schema_version: SchemaVersion) -> Result<(), Error> {
        self.hot_db.put(&SCHEMA_VERSION_KEY, &schema_version)
    }

    /// Store the database schema version atomically with additional operations.
    pub fn store_schema_version_atomically(
        &self,
        schema_version: SchemaVersion,
        mut ops: Vec<KeyValueStoreOp>,
    ) -> Result<(), Error> {
        let column = SchemaVersion::db_column().into();
        let key = SCHEMA_VERSION_KEY.as_bytes();
        let db_key = get_key_for_col(column, key);
        let op = KeyValueStoreOp::PutKeyValue(db_key, schema_version.as_store_bytes());
        ops.push(op);

        self.hot_db.do_atomically(ops)
    }

    /// Initialise the anchor info for checkpoint sync starting from `block`.
    pub fn init_anchor_info(
        &self,
        block: BeaconBlockRef<'_, E>,
        retain_historic_states: bool,
    ) -> Result<KeyValueStoreOp, Error> {
        let anchor_slot = block.slot();

        // Set the `state_upper_limit` to the slot of the *next* checkpoint.
        let next_snapshot_slot = self.hierarchy.next_snapshot_slot(anchor_slot)?;
        let state_upper_limit = if !retain_historic_states {
            STATE_UPPER_LIMIT_NO_RETAIN
        } else {
            next_snapshot_slot
        };
        let anchor_info = if state_upper_limit == 0 && anchor_slot == 0 {
            // Genesis archive node: no anchor because we *will* store all states.
            None
        } else {
            Some(AnchorInfo {
                anchor_slot,
                oldest_block_slot: anchor_slot,
                oldest_block_parent: block.parent_root(),
                state_upper_limit,
                state_lower_limit: self.spec.genesis_slot,
            })
        };
        self.compare_and_set_anchor_info(None, anchor_info)
    }

    /// Get a clone of the store's anchor info.
    ///
    /// To do mutations, use `compare_and_set_anchor_info`.
    pub fn get_anchor_info(&self) -> Option<AnchorInfo> {
        self.anchor_info.read_recursive().clone()
    }

    /// Atomically update the anchor info from `prev_value` to `new_value`.
    ///
    /// Return a `KeyValueStoreOp` which should be written to disk, possibly atomically with other
    /// values.
    ///
    /// Return an `AnchorInfoConcurrentMutation` error if the `prev_value` provided
    /// is not correct.
    pub fn compare_and_set_anchor_info(
        &self,
        prev_value: Option<AnchorInfo>,
        new_value: Option<AnchorInfo>,
    ) -> Result<KeyValueStoreOp, Error> {
        let mut anchor_info = self.anchor_info.write();
        if *anchor_info == prev_value {
            let kv_op = self.store_anchor_info_in_batch(&new_value);
            *anchor_info = new_value;
            Ok(kv_op)
        } else {
            Err(Error::AnchorInfoConcurrentMutation)
        }
    }

    /// As for `compare_and_set_anchor_info`, but also writes the anchor to disk immediately.
    pub fn compare_and_set_anchor_info_with_write(
        &self,
        prev_value: Option<AnchorInfo>,
        new_value: Option<AnchorInfo>,
    ) -> Result<(), Error> {
        let kv_store_op = self.compare_and_set_anchor_info(prev_value, new_value)?;
        self.hot_db.do_atomically(vec![kv_store_op])
    }

    /// Load the anchor info from disk, but do not set `self.anchor_info`.
    fn load_anchor_info(&self) -> Result<Option<AnchorInfo>, Error> {
        self.hot_db.get(&ANCHOR_INFO_KEY)
    }

    /// Store the given `anchor_info` to disk.
    ///
    /// The argument is intended to be `self.anchor_info`, but is passed manually to avoid issues
    /// with recursive locking.
    fn store_anchor_info_in_batch(&self, anchor_info: &Option<AnchorInfo>) -> KeyValueStoreOp {
        if let Some(ref anchor_info) = anchor_info {
            anchor_info.as_kv_store_op(ANCHOR_INFO_KEY)
        } else {
            KeyValueStoreOp::DeleteKey(get_key_for_col(
                DBColumn::BeaconMeta.into(),
                ANCHOR_INFO_KEY.as_bytes(),
            ))
        }
    }

    /// If an anchor exists, return its `anchor_slot` field.
    pub fn get_anchor_slot(&self) -> Option<Slot> {
        self.anchor_info
            .read_recursive()
            .as_ref()
            .map(|a| a.anchor_slot)
    }

    /// Initialize the `BlobInfo` when starting from genesis or a checkpoint.
    pub fn init_blob_info(&self, anchor_slot: Slot) -> Result<KeyValueStoreOp, Error> {
        let oldest_blob_slot = self.spec.deneb_fork_epoch.map(|fork_epoch| {
            std::cmp::max(anchor_slot, fork_epoch.start_slot(E::slots_per_epoch()))
        });
        let blob_info = BlobInfo {
            oldest_blob_slot,
            blobs_db: true,
        };
        self.compare_and_set_blob_info(self.get_blob_info(), blob_info)
    }

    /// Get a clone of the store's blob info.
    ///
    /// To do mutations, use `compare_and_set_blob_info`.
    pub fn get_blob_info(&self) -> BlobInfo {
        self.blob_info.read_recursive().clone()
    }

    /// Initialize the `DataColumnInfo` when starting from genesis or a checkpoint.
    pub fn init_data_column_info(&self, anchor_slot: Slot) -> Result<KeyValueStoreOp, Error> {
        let oldest_data_column_slot = self.spec.eip7594_fork_epoch.map(|fork_epoch| {
            std::cmp::max(anchor_slot, fork_epoch.start_slot(E::slots_per_epoch()))
        });
        let data_column_info = DataColumnInfo {
            oldest_data_column_slot,
        };
        self.compare_and_set_data_column_info(self.get_data_column_info(), data_column_info)
    }

    /// Get a clone of the store's data column info.
    ///
    /// To do mutations, use `compare_and_set_data_column_info`.
    pub fn get_data_column_info(&self) -> DataColumnInfo {
        self.data_column_info.read_recursive().clone()
    }

    /// Atomically update the blob info from `prev_value` to `new_value`.
    ///
    /// Return a `KeyValueStoreOp` which should be written to disk, possibly atomically with other
    /// values.
    ///
    /// Return an `BlobInfoConcurrentMutation` error if the `prev_value` provided
    /// is not correct.
    pub fn compare_and_set_blob_info(
        &self,
        prev_value: BlobInfo,
        new_value: BlobInfo,
    ) -> Result<KeyValueStoreOp, Error> {
        let mut blob_info = self.blob_info.write();
        if *blob_info == prev_value {
            let kv_op = self.store_blob_info_in_batch(&new_value);
            *blob_info = new_value;
            Ok(kv_op)
        } else {
            Err(Error::BlobInfoConcurrentMutation)
        }
    }

    /// As for `compare_and_set_blob_info`, but also writes the blob info to disk immediately.
    pub fn compare_and_set_blob_info_with_write(
        &self,
        prev_value: BlobInfo,
        new_value: BlobInfo,
    ) -> Result<(), Error> {
        let kv_store_op = self.compare_and_set_blob_info(prev_value, new_value)?;
        self.hot_db.do_atomically(vec![kv_store_op])
    }

    /// Load the blob info from disk, but do not set `self.blob_info`.
    fn load_blob_info(&self) -> Result<Option<BlobInfo>, Error> {
        self.hot_db.get(&BLOB_INFO_KEY)
    }

    /// Store the given `blob_info` to disk.
    ///
    /// The argument is intended to be `self.blob_info`, but is passed manually to avoid issues
    /// with recursive locking.
    fn store_blob_info_in_batch(&self, blob_info: &BlobInfo) -> KeyValueStoreOp {
        blob_info.as_kv_store_op(BLOB_INFO_KEY)
    }

    /// Atomically update the data column info from `prev_value` to `new_value`.
    ///
    /// Return a `KeyValueStoreOp` which should be written to disk, possibly atomically with other
    /// values.
    ///
    /// Return an `DataColumnInfoConcurrentMutation` error if the `prev_value` provided
    /// is not correct.
    pub fn compare_and_set_data_column_info(
        &self,
        prev_value: DataColumnInfo,
        new_value: DataColumnInfo,
    ) -> Result<KeyValueStoreOp, Error> {
        let mut data_column_info = self.data_column_info.write();
        if *data_column_info == prev_value {
            let kv_op = self.store_data_column_info_in_batch(&new_value);
            *data_column_info = new_value;
            Ok(kv_op)
        } else {
            Err(Error::DataColumnInfoConcurrentMutation)
        }
    }

    /// As for `compare_and_set_data_column_info`, but also writes the blob info to disk immediately.
    pub fn compare_and_set_data_column_info_with_write(
        &self,
        prev_value: DataColumnInfo,
        new_value: DataColumnInfo,
    ) -> Result<(), Error> {
        let kv_store_op = self.compare_and_set_data_column_info(prev_value, new_value)?;
        self.hot_db.do_atomically(vec![kv_store_op])
    }

    /// Load the blob info from disk, but do not set `self.data_column_info`.
    fn load_data_column_info(&self) -> Result<Option<DataColumnInfo>, Error> {
        self.hot_db.get(&DATA_COLUMN_INFO_KEY)
    }

    /// Store the given `data_column_info` to disk.
    ///
    /// The argument is intended to be `self.data_column_info`, but is passed manually to avoid issues
    /// with recursive locking.
    fn store_data_column_info_in_batch(
        &self,
        data_column_info: &DataColumnInfo,
    ) -> KeyValueStoreOp {
        data_column_info.as_kv_store_op(DATA_COLUMN_INFO_KEY)
    }

    /// Return the slot-window describing the available historic states.
    ///
    /// Returns `(lower_limit, upper_limit)`.
    ///
    /// The lower limit is the maximum slot such that frozen states are available for all
    /// previous slots (<=).
    ///
    /// The upper limit is the minimum slot such that frozen states are available for all
    /// subsequent slots (>=).
    ///
    /// If `lower_limit >= upper_limit` then all states are available. This will be true
    /// if the database is completely filled in, as we'll return `(split_slot, 0)` in this
    /// instance.
    pub fn get_historic_state_limits(&self) -> (Slot, Slot) {
        // If checkpoint sync is used then states in the hot DB will always be available, but may
        // become unavailable as finalisation advances due to the lack of a restore point in the
        // database. For this reason we take the minimum of the split slot and the
        // restore-point-aligned `state_upper_limit`, which should be set _ahead_ of the checkpoint
        // slot during initialisation.
        //
        // E.g. if we start from a checkpoint at slot 2048+1024=3072 with SPRP=2048, then states
        // with slots 3072-4095 will be available only while they are in the hot database, and this
        // function will return the current split slot as the upper limit. Once slot 4096 is reached
        // a new restore point will be created at that slot, making all states from 4096 onwards
        // permanently available.
        let split_slot = self.get_split_slot();
        self.anchor_info
            .read_recursive()
            .as_ref()
            .map_or((split_slot, self.spec.genesis_slot), |a| {
                (a.state_lower_limit, min(a.state_upper_limit, split_slot))
            })
    }

    /// Return the minimum slot such that blocks are available for all subsequent slots.
    pub fn get_oldest_block_slot(&self) -> Slot {
        self.anchor_info
            .read_recursive()
            .as_ref()
            .map_or(self.spec.genesis_slot, |anchor| anchor.oldest_block_slot)
    }

    /// Return the in-memory configuration used by the database.
    pub fn get_config(&self) -> &StoreConfig {
        &self.config
    }

    /// Load previously-stored config from disk.
    fn load_config(&self) -> Result<Option<OnDiskStoreConfig>, Error> {
        self.hot_db.get(&CONFIG_KEY)
    }

    /// Write the config to disk.
    fn store_config(&self) -> Result<(), Error> {
        self.hot_db.put(&CONFIG_KEY, &self.config.as_disk_config())
    }

    /// Load the split point from disk, sans block root.
    fn load_split_partial(&self) -> Result<Option<Split>, Error> {
        self.hot_db.get(&SPLIT_KEY)
    }

    /// Load the split point from disk, including block root.
    fn load_split(&self) -> Result<Option<Split>, Error> {
        match self.load_split_partial()? {
            Some(mut split) => {
                // Load the hot state summary to get the block root.
                let summary = self.load_hot_state_summary(&split.state_root)?.ok_or(
                    HotColdDBError::MissingSplitState(split.state_root, split.slot),
                )?;
                split.block_root = summary.latest_block_root;
                Ok(Some(split))
            }
            None => Ok(None),
        }
    }

    /// Stage the split for storage to disk.
    pub fn store_split_in_batch(&self) -> KeyValueStoreOp {
        self.split.read_recursive().as_kv_store_op(SPLIT_KEY)
    }

    /// Load a frozen state's slot, given its root.
    pub fn load_cold_state_slot(&self, state_root: &Hash256) -> Result<Option<Slot>, Error> {
        Ok(self
            .cold_db
            .get(state_root)?
            .map(|s: ColdStateSummary| s.slot))
    }

    /// Load a hot state's summary, given its root.
    pub fn load_hot_state_summary(
        &self,
        state_root: &Hash256,
    ) -> Result<Option<HotStateSummary>, Error> {
        self.hot_db.get(state_root)
    }

    /// Load the temporary flag for a state root, if one exists.
    ///
    /// Returns `Some` if the state is temporary, or `None` if the state is permanent or does not
    /// exist -- you should call `load_hot_state_summary` to find out which.
    pub fn load_state_temporary_flag(
        &self,
        state_root: &Hash256,
    ) -> Result<Option<TemporaryFlag>, Error> {
        self.hot_db.get(state_root)
    }

    /// Run a compaction pass to free up space used by deleted states.
    pub fn compact(&self) -> Result<(), Error> {
        self.hot_db.compact()?;
        Ok(())
    }

    /// Return `true` if compaction on finalization/pruning is enabled.
    pub fn compact_on_prune(&self) -> bool {
        self.config.compact_on_prune
    }

    /// Load the checkpoint to begin pruning from (the "old finalized checkpoint").
    pub fn load_pruning_checkpoint(&self) -> Result<Option<Checkpoint>, Error> {
        Ok(self
            .hot_db
            .get(&PRUNING_CHECKPOINT_KEY)?
            .map(|pc: PruningCheckpoint| pc.checkpoint))
    }

    /// Store the checkpoint to begin pruning from (the "old finalized checkpoint").
    pub fn store_pruning_checkpoint(&self, checkpoint: Checkpoint) -> Result<(), Error> {
        self.hot_db
            .do_atomically(vec![self.pruning_checkpoint_store_op(checkpoint)])
    }

    /// Create a staged store for the pruning checkpoint.
    pub fn pruning_checkpoint_store_op(&self, checkpoint: Checkpoint) -> KeyValueStoreOp {
        PruningCheckpoint { checkpoint }.as_kv_store_op(PRUNING_CHECKPOINT_KEY)
    }

    /// Load the timestamp of the last compaction as a `Duration` since the UNIX epoch.
    pub fn load_compaction_timestamp(&self) -> Result<Option<Duration>, Error> {
        Ok(self
            .hot_db
            .get(&COMPACTION_TIMESTAMP_KEY)?
            .map(|c: CompactionTimestamp| Duration::from_secs(c.0)))
    }

    /// Store the timestamp of the last compaction as a `Duration` since the UNIX epoch.
    pub fn store_compaction_timestamp(&self, compaction_timestamp: Duration) -> Result<(), Error> {
        self.hot_db.put(
            &COMPACTION_TIMESTAMP_KEY,
            &CompactionTimestamp(compaction_timestamp.as_secs()),
        )
    }

    /// Update the linear array of frozen block roots with the block root for several skipped slots.
    ///
    /// Write the block root at all slots from `start_slot` (inclusive) to `end_slot` (exclusive).
    pub fn store_frozen_block_root_at_skip_slots(
        &self,
        start_slot: Slot,
        end_slot: Slot,
        block_root: Hash256,
    ) -> Result<Vec<KeyValueStoreOp>, Error> {
        let mut ops = vec![];
        for slot in start_slot.as_u64()..end_slot.as_u64() {
            ops.push(KeyValueStoreOp::PutKeyValue(
                get_key_for_col(DBColumn::BeaconBlockRoots.into(), &slot.to_be_bytes()),
                block_root.as_bytes().to_vec(),
            ));
        }
        Ok(ops)
    }

    /// Try to prune all execution payloads, returning early if there is no need to prune.
    pub fn try_prune_execution_payloads(&self, force: bool) -> Result<(), Error> {
        let split = self.get_split_info();

        if split.slot == 0 {
            return Ok(());
        }

        let bellatrix_fork_slot = if let Some(epoch) = self.spec.bellatrix_fork_epoch {
            epoch.start_slot(E::slots_per_epoch())
        } else {
            return Ok(());
        };

        // Load the split state so we can backtrack to find execution payloads.
        let split_state = self.get_state(&split.state_root, Some(split.slot))?.ok_or(
            HotColdDBError::MissingSplitState(split.state_root, split.slot),
        )?;

        // The finalized block may or may not have its execution payload stored, depending on
        // whether it was at a skipped slot. However for a fully pruned database its parent
        // should *always* have been pruned. In case of a long split (no parent found) we
        // continue as if the payloads are pruned, as the node probably has other things to worry
        // about.
        let split_block_root = split_state.get_latest_block_root(split.state_root);

        let already_pruned =
            process_results(split_state.rev_iter_block_roots(&self.spec), |mut iter| {
                iter.find(|(_, block_root)| *block_root != split_block_root)
                    .map_or(Ok(true), |(_, split_parent_root)| {
                        self.execution_payload_exists(&split_parent_root)
                            .map(|exists| !exists)
                    })
            })??;

        if already_pruned && !force {
            info!(self.log, "Execution payloads are pruned");
            return Ok(());
        }

        // Iterate block roots backwards to the Bellatrix fork or the anchor slot, whichever comes
        // first.
        warn!(
            self.log,
            "Pruning finalized payloads";
            "info" => "you may notice degraded I/O performance while this runs"
        );
        let anchor_slot = self.get_anchor_info().map(|info| info.anchor_slot);

        let mut ops = vec![];
        let mut last_pruned_block_root = None;

        for res in std::iter::once(Ok((split_block_root, split.slot)))
            .chain(BlockRootsIterator::new(self, &split_state))
        {
            let (block_root, slot) = match res {
                Ok(tuple) => tuple,
                Err(e) => {
                    warn!(
                        self.log,
                        "Stopping payload pruning early";
                        "error" => ?e,
                    );
                    break;
                }
            };

            if slot < bellatrix_fork_slot {
                info!(
                    self.log,
                    "Payload pruning reached Bellatrix boundary";
                );
                break;
            }

            if Some(block_root) != last_pruned_block_root
                && self.execution_payload_exists(&block_root)?
            {
                debug!(
                    self.log,
                    "Pruning execution payload";
                    "slot" => slot,
                    "block_root" => ?block_root,
                );
                last_pruned_block_root = Some(block_root);
                ops.push(StoreOp::DeleteExecutionPayload(block_root));
            }

            if Some(slot) == anchor_slot {
                info!(
                    self.log,
                    "Payload pruning reached anchor state";
                    "slot" => slot
                );
                break;
            }
        }
        let payloads_pruned = ops.len();
        self.do_atomically_with_block_and_blobs_cache(ops)?;
        info!(
            self.log,
            "Execution payload pruning complete";
            "payloads_pruned" => payloads_pruned,
        );
        Ok(())
    }

    /// Try to prune blobs, approximating the current epoch from the split slot.
    pub fn try_prune_most_blobs(&self, force: bool) -> Result<(), Error> {
        let Some(deneb_fork_epoch) = self.spec.deneb_fork_epoch else {
            debug!(self.log, "Deneb fork is disabled");
            return Ok(());
        };
        // The current epoch is >= split_epoch + 2. It could be greater if the database is
        // configured to delay updating the split or finalization has ceased. In this instance we
        // choose to also delay the pruning of blobs (we never prune without finalization anyway).
        let min_current_epoch = self.get_split_slot().epoch(E::slots_per_epoch()) + 2;
        let min_data_availability_boundary = std::cmp::max(
            deneb_fork_epoch,
            min_current_epoch.saturating_sub(self.spec.min_epochs_for_blob_sidecars_requests),
        );

        self.try_prune_blobs(force, min_data_availability_boundary)
    }

    /// Try to prune blobs older than the data availability boundary.
    ///
    /// Blobs from the epoch `data_availability_boundary - blob_prune_margin_epochs` are retained.
    /// This epoch is an _exclusive_ endpoint for the pruning process.
    ///
    /// This function only supports pruning blobs older than the split point, which is older than
    /// (or equal to) finalization. Pruning blobs newer than finalization is not supported.
    ///
    /// This function also assumes that the split is stationary while it runs. It should only be
    /// run from the migrator thread (where `migrate_database` runs) or the database manager.
    pub fn try_prune_blobs(
        &self,
        force: bool,
        data_availability_boundary: Epoch,
    ) -> Result<(), Error> {
        if self.spec.deneb_fork_epoch.is_none() {
            debug!(self.log, "Deneb fork is disabled");
            return Ok(());
        }

        let pruning_enabled = self.get_config().prune_blobs;
        let margin_epochs = self.get_config().blob_prune_margin_epochs;
        let epochs_per_blob_prune = self.get_config().epochs_per_blob_prune;

        if !force && !pruning_enabled {
            debug!(
                self.log,
                "Blob pruning is disabled";
                "prune_blobs" => pruning_enabled
            );
            return Ok(());
        }

        let blob_info = self.get_blob_info();
        let Some(oldest_blob_slot) = blob_info.oldest_blob_slot else {
            error!(self.log, "Slot of oldest blob is not known");
            return Err(HotColdDBError::BlobPruneLogicError.into());
        };

        // Start pruning from the epoch of the oldest blob stored.
        // The start epoch is inclusive (blobs in this epoch will be pruned).
        let start_epoch = oldest_blob_slot.epoch(E::slots_per_epoch());

        // Prune blobs up until the `data_availability_boundary - margin` or the split
        // slot's epoch, whichever is older. We can't prune blobs newer than the split.
        // The end epoch is also inclusive (blobs in this epoch will be pruned).
        let split = self.get_split_info();
        let end_epoch = std::cmp::min(
            data_availability_boundary - margin_epochs - 1,
            split.slot.epoch(E::slots_per_epoch()) - 1,
        );
        let end_slot = end_epoch.end_slot(E::slots_per_epoch());

        let can_prune = end_epoch != 0 && start_epoch <= end_epoch;
        let should_prune = start_epoch + epochs_per_blob_prune <= end_epoch + 1;

        if !force && !should_prune || !can_prune {
            debug!(
                self.log,
                "Blobs are pruned";
                "oldest_blob_slot" => oldest_blob_slot,
                "data_availability_boundary" => data_availability_boundary,
                "split_slot" => split.slot,
                "end_epoch" => end_epoch,
                "start_epoch" => start_epoch,
            );
            return Ok(());
        }

        // Sanity checks.
        if let Some(anchor) = self.get_anchor_info() {
            if oldest_blob_slot < anchor.oldest_block_slot {
                error!(
                    self.log,
                    "Oldest blob is older than oldest block";
                    "oldest_blob_slot" => oldest_blob_slot,
                    "oldest_block_slot" => anchor.oldest_block_slot
                );
                return Err(HotColdDBError::BlobPruneLogicError.into());
            }
        }

        // Iterate block roots forwards from the oldest blob slot.
        debug!(
            self.log,
            "Pruning blobs";
            "start_epoch" => start_epoch,
            "end_epoch" => end_epoch,
            "data_availability_boundary" => data_availability_boundary,
        );

        let mut ops = vec![];
        let mut last_pruned_block_root = None;

        for res in self.forwards_block_roots_iterator_until(oldest_blob_slot, end_slot, || {
            let (_, split_state) = self
                .get_advanced_hot_state(split.block_root, split.slot, split.state_root)?
                .ok_or(HotColdDBError::MissingSplitState(
                    split.state_root,
                    split.slot,
                ))?;

            Ok((split_state, split.block_root))
        })? {
            let (block_root, slot) = match res {
                Ok(tuple) => tuple,
                Err(e) => {
                    warn!(
                        self.log,
                        "Stopping blob pruning early";
                        "error" => ?e,
                    );
                    break;
                }
            };

            if Some(block_root) != last_pruned_block_root {
                if self
                    .spec
                    .is_peer_das_enabled_for_epoch(slot.epoch(E::slots_per_epoch()))
                {
                    // data columns
                    let indices = self.get_data_column_keys(block_root)?;
                    if !indices.is_empty() {
                        trace!(
                            self.log,
                            "Pruning data columns of block";
                            "slot" => slot,
                            "block_root" => ?block_root,
                        );
                        last_pruned_block_root = Some(block_root);
                        ops.push(StoreOp::DeleteDataColumns(block_root, indices));
                    }
                } else if self.blobs_exist(&block_root)? {
                    trace!(
                        self.log,
                        "Pruning blobs of block";
                        "slot" => slot,
                        "block_root" => ?block_root,
                    );
                    last_pruned_block_root = Some(block_root);
                    ops.push(StoreOp::DeleteBlobs(block_root));
                }
            }

            if slot >= end_slot {
                break;
            }
        }
        let blob_lists_pruned = ops.len();
        let new_blob_info = BlobInfo {
            oldest_blob_slot: Some(end_slot + 1),
            blobs_db: blob_info.blobs_db,
        };
        let update_blob_info = self.compare_and_set_blob_info(blob_info, new_blob_info)?;
        ops.push(StoreOp::KeyValueOp(update_blob_info));

        self.do_atomically_with_block_and_blobs_cache(ops)?;
        debug!(
            self.log,
            "Blob pruning complete";
            "blob_lists_pruned" => blob_lists_pruned,
        );

        Ok(())
    }

    /// Delete *all* states from the freezer database and update the anchor accordingly.
    ///
    /// WARNING: this method deletes the genesis state and replaces it with the provided
    /// `genesis_state`. This is to support its use in schema migrations where the storage scheme of
    /// the genesis state may be modified. It is the responsibility of the caller to ensure that the
    /// genesis state is correct, else a corrupt database will be created.
    pub fn prune_historic_states(
        &self,
        genesis_state_root: Hash256,
        genesis_state: &BeaconState<E>,
    ) -> Result<(), Error> {
        // Update the anchor to use the dummy state upper limit and disable historic state storage.
        let old_anchor = self.get_anchor_info();
        let new_anchor = if let Some(old_anchor) = old_anchor.clone() {
            AnchorInfo {
                state_upper_limit: STATE_UPPER_LIMIT_NO_RETAIN,
                state_lower_limit: Slot::new(0),
                ..old_anchor.clone()
            }
        } else {
            AnchorInfo {
                anchor_slot: Slot::new(0),
                oldest_block_slot: Slot::new(0),
                oldest_block_parent: Hash256::zero(),
                state_upper_limit: STATE_UPPER_LIMIT_NO_RETAIN,
                state_lower_limit: Slot::new(0),
            }
        };

        // Commit the anchor change immediately: if the cold database ops fail they can always be
        // retried, and we can't do them atomically with this change anyway.
        self.compare_and_set_anchor_info_with_write(old_anchor, Some(new_anchor))?;

        // Stage freezer data for deletion. Do not bother loading and deserializing values as this
        // wastes time and is less schema-agnostic. My hope is that this method will be useful for
        // migrating to the tree-states schema (delete everything in the freezer then start afresh).
        let mut cold_ops = vec![];

        // FIXME(sproul): update this to just work on tree-states DBs?
        // This function works for both pre-tree-states and post-tree-states pruning. It deletes
        // everything related to historic states from either DB!
        let columns = [
            DBColumn::BeaconColdStateSummary,
            DBColumn::BeaconStateSnapshot,
            DBColumn::BeaconStateDiff,
            DBColumn::BeaconRestorePoint,
            DBColumn::BeaconStateRoots,
            DBColumn::BeaconHistoricalRoots,
            DBColumn::BeaconRandaoMixes,
            DBColumn::BeaconHistoricalSummaries,
        ];

        for column in columns {
            for res in self.cold_db.iter_column_keys::<Vec<u8>>(column) {
                let key = res?;
                cold_ops.push(KeyValueStoreOp::DeleteKey(get_key_for_col(
                    column.as_str(),
                    &key,
                )));
            }
        }
        let delete_ops = cold_ops.len();

        // If we just deleted the the genesis state, re-store it using the *current* schema, which
        // may be different from the schema of the genesis state we just deleted.
        //
        // During the tree-states migration this will re-store the genesis state as compressed
        // beacon state SSZ, which is different from the previous `PartialBeaconState` format.
        if self.get_split_slot() > 0 {
            info!(
                self.log,
                "Re-storing genesis state";
                "state_root" => ?genesis_state_root,
            );
            self.store_cold_state(&genesis_state_root, genesis_state, &mut cold_ops)?;
        }

        info!(
            self.log,
            "Deleting historic states";
            "delete_ops" => delete_ops,
        );
        self.cold_db.do_atomically(cold_ops)?;

        // In order to reclaim space, we need to compact the freezer DB as well.
        self.cold_db.compact()?;

        Ok(())
    }

    /// Prune states from the hot database which are prior to the split.
    ///
    /// This routine is important for cleaning up advanced states which are stored in the database
    /// with a temporary flag.
    pub fn prune_old_hot_states(&self) -> Result<(), Error> {
        let split = self.get_split_info();
        debug!(
            self.log,
            "Database state pruning started";
            "split_slot" => split.slot,
        );
        let mut state_delete_batch = vec![];
        for res in self
            .hot_db
            .iter_column::<Hash256>(DBColumn::BeaconStateSummary)
        {
            let (state_root, summary_bytes) = res?;
            let summary = HotStateSummary::from_ssz_bytes(&summary_bytes)?;

            if summary.slot <= split.slot {
                let old = summary.slot < split.slot;
                let non_canonical = summary.slot == split.slot
                    && state_root != split.state_root
                    && !split.state_root.is_zero();
                if old || non_canonical {
                    let reason = if old {
                        "old dangling state"
                    } else {
                        "non-canonical"
                    };
                    debug!(
                        self.log,
                        "Deleting state";
                        "state_root" => ?state_root,
                        "slot" => summary.slot,
                        "reason" => reason,
                    );
                    state_delete_batch.push(StoreOp::DeleteState(state_root, Some(summary.slot)));
                }
            }
        }
        let num_deleted_states = state_delete_batch.len();
        self.do_atomically_with_block_and_blobs_cache(state_delete_batch)?;
        debug!(
            self.log,
            "Database state pruning complete";
            "num_deleted_states" => num_deleted_states,
        );
        Ok(())
    }
}

/// Advance the split point of the store, moving new finalized states to the freezer.
pub fn migrate_database<E: EthSpec, Hot: ItemStore<E>, Cold: ItemStore<E>>(
    store: Arc<HotColdDB<E, Hot, Cold>>,
    finalized_state_root: Hash256,
    finalized_block_root: Hash256,
    finalized_state: &BeaconState<E>,
) -> Result<(), Error> {
    debug!(
        store.log,
        "Freezer migration started";
        "slot" => finalized_state.slot()
    );

    // 0. Check that the migration is sensible.
    // The new finalized state must increase the current split slot, and lie on an epoch
    // boundary (in order for the hot state summary scheme to work).
    let current_split_slot = store.split.read_recursive().slot;
    let anchor_info = store.anchor_info.read_recursive().clone();
    let anchor_slot = anchor_info.as_ref().map(|a| a.anchor_slot);

    if finalized_state.slot() < current_split_slot {
        return Err(HotColdDBError::FreezeSlotError {
            current_split_slot,
            proposed_split_slot: finalized_state.slot(),
        }
        .into());
    }

    if finalized_state.slot() % E::slots_per_epoch() != 0 {
        return Err(HotColdDBError::FreezeSlotUnaligned(finalized_state.slot()).into());
    }

    let mut hot_db_ops = vec![];
    let mut cold_db_block_ops = vec![];

    let state_roots = RootsIterator::new(&store, finalized_state)
        .take_while(|result| match result {
            Ok((_, _, slot)) => {
                slot >= &current_split_slot
                    && anchor_slot.map_or(true, |anchor_slot| slot >= &anchor_slot)
            }
            Err(_) => true,
        })
        .collect::<Result<Vec<_>, _>>()?;

    // Iterate states in slot ascending order, as they are stored wrt previous states.
    for (block_root, state_root, slot) in state_roots.into_iter().rev() {
        // Delete the execution payload if payload pruning is enabled. At a skipped slot we may
        // delete the payload for the finalized block itself, but that's OK as we only guarantee
        // that payloads are present for slots >= the split slot. The payload fetching code is also
        // forgiving of missing payloads.
        if store.config.prune_payloads {
            hot_db_ops.push(StoreOp::DeleteExecutionPayload(block_root));
        }

        // Store the slot to block root mapping.
        cold_db_block_ops.push(KeyValueStoreOp::PutKeyValue(
            get_key_for_col(
                DBColumn::BeaconBlockRoots.into(),
                &slot.as_u64().to_be_bytes(),
            ),
            block_root.as_bytes().to_vec(),
        ));

        // Delete the old summary, and the full state if we lie on an epoch boundary.
        hot_db_ops.push(StoreOp::DeleteState(state_root, Some(slot)));

        // Do not try to store states if a restore point is yet to be stored, or will never be
        // stored (see `STATE_UPPER_LIMIT_NO_RETAIN`). Make an exception for the genesis state
        // which always needs to be copied from the hot DB to the freezer and should not be deleted.
        if slot != 0
            && anchor_info
                .as_ref()
                .map_or(false, |anchor| slot < anchor.state_upper_limit)
        {
            debug!(store.log, "Pruning finalized state"; "slot" => slot);
            continue;
        }

        let mut cold_db_ops = vec![];

        // Only store the cold state if it's on a diff boundary
        if matches!(
            store.hierarchy.storage_strategy(slot)?,
            StorageStrategy::ReplayFrom(..)
        ) {
            // Store slot -> state_root and state_root -> slot mappings.
            store.store_cold_state_summary(&state_root, slot, &mut cold_db_ops)?;
        } else {
            let state: BeaconState<E> = store
                .get_hot_state(&state_root)?
                .ok_or(HotColdDBError::MissingStateToFreeze(state_root))?;

            store.store_cold_state(&state_root, &state, &mut cold_db_ops)?;
        }

        // Cold states are diffed with respect to each other, so we need to finish writing previous
        // states before storing new ones.
        store.cold_db.do_atomically(cold_db_ops)?;
    }

    // Warning: Critical section.  We have to take care not to put any of the two databases in an
    //          inconsistent state if the OS process dies at any point during the freezing
    //          procedure.
    //
    // Since it is pretty much impossible to be atomic across more than one database, we trade
    // losing track of states to delete, for consistency.  In other words: We should be safe to die
    // at any point below but it may happen that some states won't be deleted from the hot database
    // and will remain there forever.  Since dying in these particular few lines should be an
    // exceedingly rare event, this should be an acceptable tradeoff.
    store.cold_db.do_atomically(cold_db_block_ops)?;
    store.cold_db.sync()?;

    {
        let mut split_guard = store.split.write();
        let latest_split_slot = split_guard.slot;

        // Detect a situation where the split point is (erroneously) changed from more than one
        // place in code.
        if latest_split_slot != current_split_slot {
            error!(
                store.log,
                "Race condition detected: Split point changed while moving states to the freezer";
                "previous split slot" => current_split_slot,
                "current split slot" => latest_split_slot,
            );

            // Assume the freezing procedure will be retried in case this happens.
            return Err(Error::SplitPointModified(
                current_split_slot,
                latest_split_slot,
            ));
        }

        // Before updating the in-memory split value, we flush it to disk first, so that should the
        // OS process die at this point, we pick up from the right place after a restart.
        let split = Split {
            slot: finalized_state.slot(),
            state_root: finalized_state_root,
            block_root: finalized_block_root,
        };
        store.hot_db.put_sync(&SPLIT_KEY, &split)?;

        // Split point is now persisted in the hot database on disk. The in-memory split point
        // hasn't been modified elsewhere since we keep a write lock on it. It's safe to update
        // the in-memory split point now.
        *split_guard = split;
    }

    // Delete the blocks and states from the hot database if we got this far.
    store.do_atomically_with_block_and_blobs_cache(hot_db_ops)?;

    // Update the cache's view of the finalized state.
    store.update_finalized_state(
        finalized_state_root,
        finalized_block_root,
        finalized_state.clone(),
    )?;

    debug!(
        store.log,
        "Freezer migration complete";
        "slot" => finalized_state.slot()
    );

    Ok(())
}

/// Struct for storing the split slot and state root in the database.
#[derive(Debug, Clone, Copy, PartialEq, Eq, Default, Encode, Decode, Deserialize, Serialize)]
pub struct Split {
    pub slot: Slot,
    pub state_root: Hash256,
    /// The block root of the split state.
    ///
    /// This is used to provide special handling for the split state in the case where there are
    /// skipped slots. The split state will *always* be the advanced state, so callers
    /// who only have the finalized block root should use `get_advanced_hot_state` to get this state,
    /// rather than fetching `block.state_root()` (the unaligned state) which will have been pruned.
    #[ssz(skip_serializing, skip_deserializing)]
    pub block_root: Hash256,
}

impl StoreItem for Split {
    fn db_column() -> DBColumn {
        DBColumn::BeaconMeta
    }

    fn as_store_bytes(&self) -> Vec<u8> {
        self.as_ssz_bytes()
    }

    fn from_store_bytes(bytes: &[u8]) -> Result<Self, Error> {
        Ok(Self::from_ssz_bytes(bytes)?)
    }
}

/// Type hint.
fn no_state_root_iter() -> Option<std::iter::Empty<Result<(Hash256, Slot), Error>>> {
    None
}

/// Struct for summarising a state in the hot database.
///
/// Allows full reconstruction by replaying blocks.
#[derive(Debug, Clone, Copy, Default, Encode, Decode)]
pub struct HotStateSummary {
    pub slot: Slot,
    pub latest_block_root: Hash256,
    epoch_boundary_state_root: Hash256,
}

impl StoreItem for HotStateSummary {
    fn db_column() -> DBColumn {
        DBColumn::BeaconStateSummary
    }

    fn as_store_bytes(&self) -> Vec<u8> {
        self.as_ssz_bytes()
    }

    fn from_store_bytes(bytes: &[u8]) -> Result<Self, Error> {
        Ok(Self::from_ssz_bytes(bytes)?)
    }
}

impl HotStateSummary {
    /// Construct a new summary of the given state.
    pub fn new<E: EthSpec>(state_root: &Hash256, state: &BeaconState<E>) -> Result<Self, Error> {
        // Fill in the state root on the latest block header if necessary (this happens on all
        // slots where there isn't a skip).
        let latest_block_root = state.get_latest_block_root(*state_root);
        let epoch_boundary_slot = state.slot() / E::slots_per_epoch() * E::slots_per_epoch();
        let epoch_boundary_state_root = if epoch_boundary_slot == state.slot() {
            *state_root
        } else {
            *state
                .get_state_root(epoch_boundary_slot)
                .map_err(HotColdDBError::HotStateSummaryError)?
        };

        Ok(HotStateSummary {
            slot: state.slot(),
            latest_block_root,
            epoch_boundary_state_root,
        })
    }
}

/// Struct for summarising a state in the freezer database.
#[derive(Debug, Clone, Copy, Default, Encode, Decode)]
pub(crate) struct ColdStateSummary {
    pub slot: Slot,
}

impl StoreItem for ColdStateSummary {
    fn db_column() -> DBColumn {
        DBColumn::BeaconColdStateSummary
    }

    fn as_store_bytes(&self) -> Vec<u8> {
        self.as_ssz_bytes()
    }

    fn from_store_bytes(bytes: &[u8]) -> Result<Self, Error> {
        Ok(Self::from_ssz_bytes(bytes)?)
    }
}

#[derive(Debug, Clone, Copy, Default)]
pub struct TemporaryFlag;

impl StoreItem for TemporaryFlag {
    fn db_column() -> DBColumn {
        DBColumn::BeaconStateTemporary
    }

    fn as_store_bytes(&self) -> Vec<u8> {
        vec![]
    }

    fn from_store_bytes(_: &[u8]) -> Result<Self, Error> {
        Ok(TemporaryFlag)
    }
}<|MERGE_RESOLUTION|>--- conflicted
+++ resolved
@@ -13,17 +13,11 @@
 };
 use crate::state_cache::{PutStateOutcome, StateCache};
 use crate::{
-<<<<<<< HEAD
-    get_key_for_col, DBColumn, DatabaseBlock, Error, ItemStore, KeyValueStoreOp, StoreItem, StoreOp,
-};
-use itertools::{process_results, Itertools};
-=======
-    get_data_column_key, get_key_for_col, ChunkWriter, DBColumn, DatabaseBlock, Error, ItemStore,
-    KeyValueStoreOp, PartialBeaconState, StoreItem, StoreOp,
+    get_data_column_key, get_key_for_col, DBColumn, DatabaseBlock, Error, ItemStore,
+    KeyValueStoreOp, StoreItem, StoreOp,
 };
 use crate::{metrics, parse_data_column_key};
-use itertools::process_results;
->>>>>>> 002ca2cd
+use itertools::{process_results, Itertools};
 use leveldb::iterator::LevelDBIterator;
 use lru::LruCache;
 use parking_lot::{Mutex, RwLock};
