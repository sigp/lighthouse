[package]
name = "store"
version = "0.1.2"
authors = ["Paul Hauner <paul@paulhauner.com>"]
edition = "2018"

[[bench]]
name = "benches"
harness = false

[dev-dependencies]
tempfile = "3.1.0"
sloggers = "1.0.0"
criterion = "0.3.2"
rayon = "1.3.0"

[dependencies]
db-key = "0.0.5"
leveldb = "0.8.5"
parking_lot = "0.10.2"
itertools = "0.9.0"
eth2_ssz = "0.1.2"
eth2_ssz_derive = "0.1.0"
tree_hash = "0.1.0"
types = { path =  "../../consensus/types" }
state_processing = { path = "../../consensus/state_processing" }
slog = "2.5.2"
serde = "1.0.110"
serde_derive = "1.0.110"
lazy_static = "1.4.0"
lighthouse_metrics = { path = "../../common/lighthouse_metrics" }
<<<<<<< HEAD
lru = "0.4.3"
fork_choice = { path =  "../../consensus/fork_choice" }
=======
lru = "0.5.1"
>>>>>>> 7ce9a252
<|MERGE_RESOLUTION|>--- conflicted
+++ resolved
@@ -29,9 +29,5 @@
 serde_derive = "1.0.110"
 lazy_static = "1.4.0"
 lighthouse_metrics = { path = "../../common/lighthouse_metrics" }
-<<<<<<< HEAD
-lru = "0.4.3"
-fork_choice = { path =  "../../consensus/fork_choice" }
-=======
 lru = "0.5.1"
->>>>>>> 7ce9a252
+fork_choice = { path =  "../../consensus/fork_choice" }