--- conflicted
+++ resolved
@@ -14,26 +14,7 @@
 
 [dependencies]
 db-key = "0.0.5"
-<<<<<<< HEAD
-parking_lot = "0.12.0"
-itertools = "0.10.0"
-ethereum_ssz = "0.5.0"
-ethereum_ssz_derive = "0.5.0"
-types = { path =  "../../consensus/types" }
-state_processing = { path = "../../consensus/state_processing" }
-slog = "2.5.2"
-serde = "1.0.116"
-serde_derive = "1.0.116"
-lazy_static = "1.4.0"
-lighthouse_metrics = { path = "../../common/lighthouse_metrics" }
-lru = "0.7.1"
-sloggers = { version = "2.1.1", features = ["json"] }
-directory = { path = "../../common/directory" }
-strum = { version = "0.24.0", features = ["derive"] }
-
 leveldb = { version = "0.8.6", optional = true }
-=======
-leveldb = { version = "0.8" }
 parking_lot = { workspace = true }
 itertools = { workspace = true }
 ethereum_ssz = { workspace = true }
@@ -47,5 +28,4 @@
 lru = { workspace = true }
 sloggers = { workspace = true }
 directory = { workspace = true }
-strum = { workspace = true }
->>>>>>> 0f345c7e
+strum = { workspace = true }