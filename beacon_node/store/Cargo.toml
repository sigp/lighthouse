--- conflicted
+++ resolved
@@ -13,14 +13,8 @@
 leveldb = { version = "0.8.6", default-features = false }
 parking_lot = "0.11.0"
 itertools = "0.10.0"
-<<<<<<< HEAD
-eth2_ssz = "0.3.0"
-eth2_ssz_derive = "0.2.1"
-=======
 eth2_ssz = "0.4.0"
 eth2_ssz_derive = "0.3.0"
-tree_hash = "0.4.0"
->>>>>>> 113ef74e
 types = { path =  "../../consensus/types" }
 state_processing = { path = "../../consensus/state_processing" }
 slog = "2.5.2"
