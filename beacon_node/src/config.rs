use clap::ArgMatches;
use clap_utils::flags::*;
use client::{ClientConfig, ClientGenesis};
use directory::{DEFAULT_BEACON_NODE_DIR, DEFAULT_NETWORK_DIR, DEFAULT_ROOT_DIR};
use environment::RuntimeContext;
use http_api::TlsConfig;
use lighthouse_network::{multiaddr::Protocol, Enr, Multiaddr, NetworkConfig, PeerIdSerialized};
use sensitive_url::SensitiveUrl;
use slog::{info, warn, Logger};
use std::cmp;
use std::cmp::max;
use std::fs;
use std::net::{IpAddr, Ipv4Addr, ToSocketAddrs};
use std::net::{TcpListener, UdpSocket};
use std::path::{Path, PathBuf};
use std::str::FromStr;
use types::{Address, Checkpoint, Epoch, EthSpec, Hash256, PublicKeyBytes, GRAFFITI_BYTES_LEN};

// TODO(merge): remove this default value. It's just there to make life easy during
// early testnets.
const DEFAULT_SUGGESTED_FEE_RECIPIENT: [u8; 20] =
    [0, 0, 0, 0, 0, 0, 0, 0, 0, 0, 0, 0, 0, 0, 0, 0, 0, 0, 0, 1];

/// Gets the fully-initialized global client.
///
/// The top-level `clap` arguments should be provided as `cli_args`.
///
/// The output of this function depends primarily upon the given `cli_args`, however it's behaviour
/// may be influenced by other external services like the contents of the file system or the
/// response of some remote server.
pub fn get_config<E: EthSpec>(
    cli_args: &ArgMatches,
    context: &RuntimeContext<E>,
) -> Result<ClientConfig, String> {
    let spec = &context.eth2_config.spec;
    let log = context.log();

    let mut client_config = ClientConfig {
        data_dir: get_data_dir(cli_args),
        ..Default::default()
    };

    // If necessary, remove any existing database and configuration
    if client_config.data_dir.exists() && cli_args.is_present(PURGE_DB_FLAG) {
        // Remove the chain_db.
        let chain_db = client_config.get_db_path();
        if chain_db.exists() {
            fs::remove_dir_all(chain_db)
                .map_err(|err| format!("Failed to remove chain_db: {}", err))?;
        }

        // Remove the freezer db.
        let freezer_db = client_config.get_freezer_db_path();
        if freezer_db.exists() {
            fs::remove_dir_all(freezer_db)
                .map_err(|err| format!("Failed to remove freezer_db: {}", err))?;
        }
    }

    // Create `datadir` and any non-existing parent directories.
    fs::create_dir_all(&client_config.data_dir)
        .map_err(|e| format!("Failed to create data dir: {}", e))?;

    // logs the chosen data directory
    let mut log_dir = client_config.data_dir.clone();
    // remove /beacon from the end
    log_dir.pop();
    info!(log, "Data directory initialised"; "datadir" => log_dir.into_os_string().into_string().expect("Datadir should be a valid os string"));

    /*
     * Networking
     */
    set_network_config(
        &mut client_config.network,
        cli_args,
        &client_config.data_dir,
        log,
        false,
    )?;

    /*
     * Staking flag
     * Note: the config values set here can be overwritten by other more specific cli params
     */

    if cli_args.is_present(STAKING_FLAG) {
        client_config.http_api.enabled = true;
        client_config.sync_eth1_chain = true;
    }

    /*
     * Http API server
     */

    if cli_args.is_present(HTTP_FLAG) {
        client_config.http_api.enabled = true;
    }

    if let Some(address) = cli_args.value_of(HTTP_ADDRESS_FLAG) {
        client_config.http_api.listen_addr = address
            .parse::<Ipv4Addr>()
            .map_err(|_| "http-address is not a valid IPv4 address.")?;
    }

    if let Some(port) = cli_args.value_of(HTTP_PORT_FLAG) {
        client_config.http_api.listen_port = port
            .parse::<u16>()
            .map_err(|_| "http-port is not a valid u16.")?;
    }

    if let Some(allow_origin) = cli_args.value_of(HTTP_ALLOW_ORIGIN_FLAG) {
        // Pre-validate the config value to give feedback to the user on node startup, instead of
        // as late as when the first API response is produced.
        hyper::header::HeaderValue::from_str(allow_origin)
            .map_err(|_| "Invalid allow-origin value")?;

        client_config.http_api.allow_origin = Some(allow_origin.to_string());
    }

    if cli_args.is_present(HTTP_DISABLE_LEGACY_SPEC_FLAG) {
        client_config.http_api.serve_legacy_spec = false;
    }

    if cli_args.is_present(HTTP_ENABLE_TLS_FLAG) {
        client_config.http_api.tls_config = Some(TlsConfig {
            cert: cli_args
                .value_of(HTTP_TLS_CERT_FLAG)
                .ok_or(&format!("--{} was not provided.", HTTP_TLS_CERT_FLAG))?
                .parse::<PathBuf>()
                .map_err(|_| "http-tls-cert is not a valid path name.")?,
            key: cli_args
                .value_of(HTTP_TLS_KEY_FLAG)
                .ok_or(&format!("--{} was not provided.", HTTP_TLS_KEY_FLAG))?
                .parse::<PathBuf>()
                .map_err(|_| "http-tls-key is not a valid path name.")?,
        });
    }

    if cli_args.is_present(HTTP_ALLOW_SYNC_STALLED_FLAG) {
        client_config.http_api.allow_sync_stalled = true;
    }

    /*
     * Prometheus metrics HTTP server
     */

    if cli_args.is_present(METRICS_FLAG) {
        client_config.http_metrics.enabled = true;
    }

    if let Some(address) = cli_args.value_of(METRICS_ADDRESS_FLAG) {
        client_config.http_metrics.listen_addr = address
            .parse::<Ipv4Addr>()
            .map_err(|_| "metrics-address is not a valid IPv4 address.")?;
    }

    if let Some(port) = cli_args.value_of(METRICS_PORT_FLAG) {
        client_config.http_metrics.listen_port = port
            .parse::<u16>()
            .map_err(|_| "metrics-port is not a valid u16.")?;
    }

    if let Some(allow_origin) = cli_args.value_of(METRICS_ALLOW_ORIGIN_FLAG) {
        // Pre-validate the config value to give feedback to the user on node startup, instead of
        // as late as when the first API response is produced.
        hyper::header::HeaderValue::from_str(allow_origin)
            .map_err(|_| "Invalid allow-origin value")?;

        client_config.http_metrics.allow_origin = Some(allow_origin.to_string());
    }

    /*
     * Explorer metrics
     */
    if let Some(monitoring_endpoint) = cli_args.value_of(MONITORING_ENDPOINT_FLAG) {
        client_config.monitoring_api = Some(monitoring_api::Config {
            db_path: None,
            freezer_db_path: None,
            monitoring_endpoint: monitoring_endpoint.to_string(),
        });
    }

    // Log a warning indicating an open HTTP server if it wasn't specified explicitly
    // (e.g. using the --staking flag).
    if cli_args.is_present(STAKING_FLAG) {
        warn!(
            log,
            "Running HTTP server on port {}", client_config.http_api.listen_port
        );
    }

    // Do not scrape for malloc metrics if we've disabled tuning malloc as it may cause panics.
    if cli_args.is_present(DISABLE_MALLOC_TUNING_FLAG) {
        client_config.http_metrics.allocator_metrics_enabled = false;
    }

    /*
     * Eth1
     */

    // When present, use an eth1 backend that generates deterministic junk.
    //
    // Useful for running testnets without the overhead of a deposit contract.
    if cli_args.is_present(DUMMY_ETH1_FLAG) {
        client_config.dummy_eth1_backend = true;
    }

    // When present, attempt to sync to an eth1 node.
    //
    // Required for block production.
    if cli_args.is_present(ETH1_FLAG) {
        client_config.sync_eth1_chain = true;
    }

    // Defines the URL to reach the eth1 node.
    if let Some(endpoint) = cli_args.value_of(ETH1_ENDPOINT_FLAG) {
        warn!(
            log,
            "The --{} flag is deprecated", ETH1_ENDPOINT_FLAG;
            "msg" => "please use --eth1-endpoints instead"
        );
        client_config.sync_eth1_chain = true;
        client_config.eth1.endpoints = vec![SensitiveUrl::parse(endpoint)
            .map_err(|e| format!("eth1-endpoint was an invalid URL: {:?}", e))?];
    } else if let Some(endpoints) = cli_args.value_of("eth1-endpoints") {
        client_config.sync_eth1_chain = true;
        client_config.eth1.endpoints = endpoints
            .split(',')
            .map(SensitiveUrl::parse)
            .collect::<Result<_, _>>()
            .map_err(|e| format!("eth1-endpoints contains an invalid URL {:?}", e))?;
    }

    if let Some(val) = cli_args.value_of(ETH1_BLOCKS_PER_LOG_QUERY_FLAG) {
        client_config.eth1.blocks_per_log_query = val
            .parse()
            .map_err(|_| "eth1-blocks-per-log-query is not a valid integer".to_string())?;
    }

    if cli_args.is_present(ETH1_PURGE_CACHE_FLAG) {
        client_config.eth1.purge_cache = true;
    }

    if let Some(endpoints) = cli_args.value_of(EXECUTION_ENDPOINTS_FLAG) {
        client_config.sync_eth1_chain = true;
        client_config.execution_endpoints = endpoints
            .split(',')
            .map(SensitiveUrl::parse)
            .collect::<Result<_, _>>()
            .map(Some)
            .map_err(|e| format!("execution-endpoints contains an invalid URL {:?}", e))?;
    } else if cli_args.is_present(MERGE_FLAG) {
        client_config.execution_endpoints = Some(client_config.eth1.endpoints.clone());
    }

    client_config.suggested_fee_recipient = Some(
        clap_utils::parse_optional(cli_args, FEE_RECIPIENT_FLAG)?
            // TODO(merge): remove this default value. It's just there to make life easy during
            // early testnets.
            .unwrap_or_else(|| Address::from(DEFAULT_SUGGESTED_FEE_RECIPIENT)),
    );

    if let Some(freezer_dir) = cli_args.value_of(FREEZER_DIR_FLAG) {
        client_config.freezer_db_path = Some(PathBuf::from(freezer_dir));
    }

    if let Some(slots_per_restore_point) = cli_args.value_of(SLOTS_PER_RESTORE_POINT_FLAG) {
        client_config.store.slots_per_restore_point = slots_per_restore_point
            .parse()
            .map_err(|_| "slots-per-restore-point is not a valid integer".to_string())?;
    } else {
        client_config.store.slots_per_restore_point = std::cmp::min(
            E::slots_per_historical_root() as u64,
            store::config::DEFAULT_SLOTS_PER_RESTORE_POINT,
        );
    }

    if let Some(block_cache_size) = cli_args.value_of(BLOCK_CACHE_SIZE_FLAG) {
        client_config.store.block_cache_size = block_cache_size
            .parse()
            .map_err(|_| "block-cache-size is not a valid integer".to_string())?;
    }

    client_config.store.compact_on_init = cli_args.is_present(COMPACT_DB_FLAG);
    if let Some(compact_on_prune) = cli_args.value_of(AUTO_COMPACT_DB_FLAG) {
        client_config.store.compact_on_prune = compact_on_prune
            .parse()
            .map_err(|_| "auto-compact-db takes a boolean".to_string())?;
    }

    /*
     * Zero-ports
     *
     * Replaces previously set flags.
     * Libp2p and discovery ports are set explicitly by selecting
     * a random free port so that we aren't needlessly updating ENR
     * from lighthouse.
     * Discovery address is set to localhost by default.
     */
    if cli_args.is_present(ZERO_PORTS_FLAG) {
        if client_config.network.enr_address == Some(IpAddr::V4(Ipv4Addr::new(0, 0, 0, 0))) {
            client_config.network.enr_address = None
        }
        client_config.network.libp2p_port =
            unused_port("tcp").map_err(|e| format!("Failed to get port for libp2p: {}", e))?;
        client_config.network.discovery_port =
            unused_port("udp").map_err(|e| format!("Failed to get port for discovery: {}", e))?;
        client_config.http_api.listen_port = 0;
        client_config.http_metrics.listen_port = 0;
    }

    /*
     * Load the eth2 network dir to obtain some additional config values.
     */
    let eth2_network_config = context
        .eth2_network_config
        .as_ref()
        .ok_or("Context is missing eth2 network config")?;

    client_config.eth1.deposit_contract_address = format!("{:?}", spec.deposit_contract_address);
    client_config.eth1.deposit_contract_deploy_block =
        eth2_network_config.deposit_contract_deploy_block;
    client_config.eth1.lowest_cached_block_number =
        client_config.eth1.deposit_contract_deploy_block;
    client_config.eth1.follow_distance = spec.eth1_follow_distance;
    client_config.eth1.node_far_behind_seconds =
        max(5, spec.eth1_follow_distance / 2) * spec.seconds_per_eth1_block;
    client_config.eth1.network_id = spec.deposit_network_id.into();
    client_config.eth1.chain_id = spec.deposit_chain_id.into();
    client_config.eth1.set_block_cache_truncation::<E>(spec);

    info!(
        log,
        "Deposit contract";
        "deploy_block" => client_config.eth1.deposit_contract_deploy_block,
        "address" => &client_config.eth1.deposit_contract_address
    );

    // Only append network config bootnodes if discovery is not disabled
    if !client_config.network.disable_discovery {
        if let Some(boot_nodes) = &eth2_network_config.boot_enr {
            client_config
                .network
                .boot_nodes_enr
                .extend_from_slice(boot_nodes)
        }
    }

    client_config.genesis =
        if let Some(genesis_state_bytes) = eth2_network_config.genesis_state_bytes.clone() {
            // Set up weak subjectivity sync, or start from the hardcoded genesis state.
            if let (Some(initial_state_path), Some(initial_block_path)) = (
                cli_args.value_of(CHECKPOINT_STATE_FLAG),
                cli_args.value_of(CHECKPOINT_BLOCK_FLAG),
            ) {
                let read = |path: &str| {
                    use std::fs::File;
                    use std::io::Read;
                    File::open(Path::new(path))
                        .and_then(|mut f| {
                            let mut buffer = vec![];
                            f.read_to_end(&mut buffer)?;
                            Ok(buffer)
                        })
                        .map_err(|e| format!("Unable to open {}: {:?}", path, e))
                };

                let anchor_state_bytes = read(initial_state_path)?;
                let anchor_block_bytes = read(initial_block_path)?;

                ClientGenesis::WeakSubjSszBytes {
                    genesis_state_bytes,
                    anchor_state_bytes,
                    anchor_block_bytes,
                }
            } else if let Some(remote_bn_url) = cli_args.value_of(CHECKPOINT_SYNC_URL_FLAG) {
                let url = SensitiveUrl::parse(remote_bn_url)
                    .map_err(|e| format!("Invalid checkpoint sync URL: {:?}", e))?;

                ClientGenesis::CheckpointSyncUrl {
                    genesis_state_bytes,
                    url,
                }
            } else {
                // Note: re-serializing the genesis state is not so efficient, however it avoids adding
                // trait bounds to the `ClientGenesis` enum. This would have significant flow-on
                // effects.
                ClientGenesis::SszBytes {
                    genesis_state_bytes,
                }
            }
        } else {
            if cli_args.is_present(CHECKPOINT_STATE_FLAG)
                || cli_args.is_present(CHECKPOINT_SYNC_URL_FLAG)
            {
<<<<<<< HEAD
                return Err(
                "Checkpoint sync is not available for this network as no genesis state is known"
                    .to_string(),
            );
=======
                let e =
                "Checkpoint sync is not available for this network as no genesis state is known"
                    .to_string();
                return Err(e);
>>>>>>> ee8e6230
            }
            ClientGenesis::DepositContract
        };

    if cli_args.is_present(RECONSTRUCT_HISTORIC_STATE_FLAG) {
        client_config.chain.reconstruct_historic_states = true;
    }

    let raw_graffiti = if let Some(graffiti) = cli_args.value_of(GRAFFITI_FLAG) {
        if graffiti.len() > GRAFFITI_BYTES_LEN {
            return Err(format!(
                "Your graffiti is too long! {} bytes maximum!",
                GRAFFITI_BYTES_LEN
            ));
        }

        graffiti.as_bytes()
    } else if cli_args.is_present(PRIVATE_FLAG) {
        b""
    } else {
        lighthouse_version::VERSION.as_bytes()
    };

    let trimmed_graffiti_len = cmp::min(raw_graffiti.len(), GRAFFITI_BYTES_LEN);
    client_config.graffiti.0[..trimmed_graffiti_len]
        .copy_from_slice(&raw_graffiti[..trimmed_graffiti_len]);

    if let Some(wss_checkpoint) = cli_args.value_of(WSS_CHECKPOINT_FLAG) {
        let mut split = wss_checkpoint.split(':');
        let root_str = split
            .next()
            .ok_or("Improperly formatted weak subjectivity checkpoint")?;
        let epoch_str = split
            .next()
            .ok_or("Improperly formatted weak subjectivity checkpoint")?;

        if !root_str.starts_with("0x") {
            return Err(
                "Unable to parse weak subjectivity checkpoint root, must have 0x prefix"
                    .to_string(),
            );
        }

        if !root_str.chars().count() == 66 {
            return Err(
                "Unable to parse weak subjectivity checkpoint root, must have 32 bytes".to_string(),
            );
        }

        let root =
            Hash256::from_slice(&hex::decode(&root_str[2..]).map_err(|e| {
                format!("Unable to parse weak subjectivity checkpoint root: {:?}", e)
            })?);
        let epoch = Epoch::new(
            epoch_str
                .parse()
                .map_err(|_| "Invalid weak subjectivity checkpoint epoch".to_string())?,
        );

        client_config.chain.weak_subjectivity_checkpoint = Some(Checkpoint { epoch, root })
    }

    if let Some(max_skip_slots) = cli_args.value_of(MAX_SKIP_SLOTS_FLAG) {
        client_config.chain.import_max_skip_slots = match max_skip_slots {
            "none" => None,
            n => Some(
                n.parse()
                    .map_err(|_| "Invalid max-skip-slots".to_string())?,
            ),
        };
    }

    client_config.chain.max_network_size =
        lighthouse_network::gossip_max_size(spec.bellatrix_fork_epoch.is_some());

    if cli_args.is_present(SLASHER_FLAG) {
        let slasher_dir = if let Some(slasher_dir) = cli_args.value_of(SLASHER_DIR_FLAG) {
            PathBuf::from(slasher_dir)
        } else {
            client_config.data_dir.join("slasher_db")
        };

        let mut slasher_config = slasher::Config::new(slasher_dir);

        if let Some(update_period) =
            clap_utils::parse_optional(cli_args, SLASHER_UPDATE_PERIOD_FLAG)?
        {
            slasher_config.update_period = update_period;
        }

        if let Some(slot_offset) =
            clap_utils::parse_optional::<f64>(cli_args, SLASHER_SLOT_OFFSET_FLAG)?
        {
            if slot_offset.is_finite() {
                slasher_config.slot_offset = slot_offset;
            } else {
                return Err(format!(
                    "invalid float for slasher-slot-offset: {}",
                    slot_offset
                ));
            }
        }

        if let Some(history_length) =
            clap_utils::parse_optional(cli_args, SLASHER_HISTORY_LENGTH_FLAG)?
        {
            slasher_config.history_length = history_length;
        }

        if let Some(max_db_size_gbs) =
            clap_utils::parse_optional::<usize>(cli_args, SLASHER_MAX_DB_SIZE_FLAG)?
        {
            slasher_config.max_db_size_mbs = max_db_size_gbs * 1024;
        }

        if let Some(attestation_cache_size) =
            clap_utils::parse_optional(cli_args, SLASHER_ATT_CACHE_SIZE_FLAG)?
        {
            slasher_config.attestation_root_cache_size = attestation_cache_size;
        }

        if let Some(chunk_size) = clap_utils::parse_optional(cli_args, SLASHER_CHUNK_SIZE_FLAG)? {
            slasher_config.chunk_size = chunk_size;
        }

        if let Some(validator_chunk_size) =
            clap_utils::parse_optional(cli_args, SLASHER_VALIDATOR_CHUNK_SIZE_FLAG)?
        {
            slasher_config.validator_chunk_size = validator_chunk_size;
        }

        slasher_config.broadcast = cli_args.is_present(SLASHER_BROADCAST_FLAG);

        client_config.slasher = Some(slasher_config);
    }

    if cli_args.is_present(VALIDATOR_MONITOR_AUTO_FLAG) {
        client_config.validator_monitor_auto = true;
    }

    if let Some(pubkeys) = cli_args.value_of(VALIDATOR_MONITOR_PUBKEYS_FLAG) {
        let pubkeys = pubkeys
            .split(',')
            .map(PublicKeyBytes::from_str)
            .collect::<Result<Vec<_>, _>>()
            .map_err(|e| {
                format!(
                    "Invalid --{} value: {:?}",
                    VALIDATOR_MONITOR_PUBKEYS_FLAG, e
                )
            })?;
        client_config
            .validator_monitor_pubkeys
            .extend_from_slice(&pubkeys);
    }

    if let Some(path) = cli_args.value_of(VALIDATOR_MONITOR_FILE_FLAG) {
        let string = fs::read(path)
            .map_err(|e| format!("Unable to read --{}: {}", VALIDATOR_MONITOR_FILE_FLAG, e))
            .and_then(|bytes| {
                String::from_utf8(bytes)
                    .map_err(|e| format!("--{} is not utf8: {}", VALIDATOR_MONITOR_FILE_FLAG, e))
            })?;
        let pubkeys = string
            .trim_end() // Remove trailing white space
            .split(',')
            .map(PublicKeyBytes::from_str)
            .collect::<Result<Vec<_>, _>>()
            .map_err(|e| {
                format!(
                    "Invalid --{} contents: {:?}",
                    VALIDATOR_MONITOR_FILE_FLAG, e
                )
            })?;
        client_config
            .validator_monitor_pubkeys
            .extend_from_slice(&pubkeys);
    }

    if cli_args.is_present(DISABLE_LOCK_TIMEOUTS_FLAG) {
        client_config.chain.enable_lock_timeouts = false;
    }

    Ok(client_config)
}

/// Sets the network config from the command line arguments
pub fn set_network_config(
    config: &mut NetworkConfig,
    cli_args: &ArgMatches,
    data_dir: &Path,
    log: &Logger,
    use_listening_port_as_enr_port_by_default: bool,
) -> Result<(), String> {
    // If a network dir has been specified, override the `datadir` definition.
    if let Some(dir) = cli_args.value_of(NETWORK_DIR_FLAG) {
        config.network_dir = PathBuf::from(dir);
    } else {
        config.network_dir = data_dir.join(DEFAULT_NETWORK_DIR);
    };

    if cli_args.is_present(SUBSCRIBE_ALL_SUBNETS_FLAG) {
        config.subscribe_all_subnets = true;
    }

    if cli_args.is_present(IMPORT_ALL_ATTESTATIONS_FLAG) {
        config.import_all_attestations = true;
    }

    if cli_args.is_present(SHUTDOWN_AFTER_SYNC_FLAG) {
        config.shutdown_after_sync = true;
    }

    if let Some(listen_address_str) = cli_args.value_of(LISTEN_ADDRESS_FLAG) {
        let listen_address = listen_address_str
            .parse()
            .map_err(|_| format!("Invalid listen address: {:?}", listen_address_str))?;
        config.listen_address = listen_address;
    }

    if let Some(target_peers_str) = cli_args.value_of(TARGET_PEERS_FLAG) {
        config.target_peers = target_peers_str
            .parse::<usize>()
            .map_err(|_| format!("Invalid number of target peers: {}", target_peers_str))?;
    }

    if let Some(port_str) = cli_args.value_of(PORT_FLAG) {
        let port = port_str
            .parse::<u16>()
            .map_err(|_| format!("Invalid port: {}", port_str))?;
        config.libp2p_port = port;
        config.discovery_port = port;
    }

    if let Some(port_str) = cli_args.value_of(DISCOVERY_PORT_FLAG) {
        let port = port_str
            .parse::<u16>()
            .map_err(|_| format!("Invalid port: {}", port_str))?;
        config.discovery_port = port;
    }

    if let Some(value) = cli_args.value_of(NETWORK_LOAD_FLAG) {
        let network_load = value
            .parse::<u8>()
            .map_err(|_| format!("Invalid integer: {}", value))?;
        config.network_load = network_load;
    }

    if let Some(boot_enr_str) = cli_args.value_of(BOOT_NODES_FLAG) {
        let mut enrs: Vec<Enr> = vec![];
        let mut multiaddrs: Vec<Multiaddr> = vec![];
        for addr in boot_enr_str.split(',') {
            match addr.parse() {
                Ok(enr) => enrs.push(enr),
                Err(_) => {
                    // parsing as ENR failed, try as Multiaddr
                    let multi: Multiaddr = addr
                        .parse()
                        .map_err(|_| format!("Not valid as ENR nor Multiaddr: {}", addr))?;
                    if !multi.iter().any(|proto| matches!(proto, Protocol::Udp(_))) {
                        slog::error!(log, "Missing UDP in Multiaddr {}", multi.to_string());
                    }
                    if !multi.iter().any(|proto| matches!(proto, Protocol::P2p(_))) {
                        slog::error!(log, "Missing P2P in Multiaddr {}", multi.to_string());
                    }
                    multiaddrs.push(multi);
                }
            }
        }
        config.boot_nodes_enr = enrs;
        config.boot_nodes_multiaddr = multiaddrs;
    }

    if let Some(libp2p_addresses_str) = cli_args.value_of(LIBP2P_ADDRESSES_FLAG) {
        config.libp2p_nodes = libp2p_addresses_str
            .split(',')
            .map(|multiaddr| {
                multiaddr
                    .parse()
                    .map_err(|_| format!("Invalid Multiaddr: {}", multiaddr))
            })
            .collect::<Result<Vec<Multiaddr>, _>>()?;
    }

    if let Some(trusted_peers_str) = cli_args.value_of(TRUSTED_PEERS_FLAG) {
        config.trusted_peers = trusted_peers_str
            .split(',')
            .map(|peer_id| {
                peer_id
                    .parse()
                    .map_err(|_| format!("Invalid trusted peer id: {}", peer_id))
            })
            .collect::<Result<Vec<PeerIdSerialized>, _>>()?;
    }

    if let Some(enr_udp_port_str) = cli_args.value_of(ENR_UDP_PORT_FLAG) {
        config.enr_udp_port = Some(
            enr_udp_port_str
                .parse::<u16>()
                .map_err(|_| format!("Invalid discovery port: {}", enr_udp_port_str))?,
        );
    }

    if let Some(enr_tcp_port_str) = cli_args.value_of(ENR_TCP_PORT_FLAG) {
        config.enr_tcp_port = Some(
            enr_tcp_port_str
                .parse::<u16>()
                .map_err(|_| format!("Invalid ENR TCP port: {}", enr_tcp_port_str))?,
        );
    }

    if cli_args.is_present(ENR_MATCH_FLAG) {
        // set the enr address to localhost if the address is 0.0.0.0
        if config.listen_address == "0.0.0.0".parse::<IpAddr>().expect("valid ip addr") {
            config.enr_address = Some("127.0.0.1".parse::<IpAddr>().expect("valid ip addr"));
        } else {
            config.enr_address = Some(config.listen_address);
        }
        config.enr_udp_port = Some(config.discovery_port);
    }

    if let Some(enr_address) = cli_args.value_of(ENR_ADDRESS_FLAG) {
        let resolved_addr = match enr_address.parse::<IpAddr>() {
            Ok(addr) => addr, // // Input is an IpAddr
            Err(_) => {
                let mut addr = enr_address.to_string();
                // Appending enr-port to the dns hostname to appease `to_socket_addrs()` parsing.
                // Since enr-update is disabled with a dns address, not setting the enr-udp-port
                // will make the node undiscoverable.
                if let Some(enr_udp_port) = config.enr_udp_port.or_else(|| {
                    if use_listening_port_as_enr_port_by_default {
                        Some(config.discovery_port)
                    } else {
                        None
                    }
                }) {
                    addr.push_str(&format!(":{}", enr_udp_port));
                } else {
                    return Err(
                        "enr-udp-port must be set for node to be discoverable with dns address"
                            .into(),
                    );
                }
                // `to_socket_addr()` does the dns resolution
                // Note: `to_socket_addrs()` is a blocking call
                let resolved_addr = if let Ok(mut resolved_addrs) = addr.to_socket_addrs() {
                    // Pick the first ip from the list of resolved addresses
                    resolved_addrs
                        .next()
                        .map(|a| a.ip())
                        .ok_or("Resolved dns addr contains no entries")?
                } else {
                    return Err(format!("Failed to parse enr-address: {}", enr_address));
                };
                config.discv5_config.enr_update = false;
                resolved_addr
            }
        };
        config.enr_address = Some(resolved_addr);
    }

    if cli_args.is_present(DISABLE_ENR_AUTO_UPDATE_FLAG) {
        config.discv5_config.enr_update = false;
    }

    if cli_args.is_present(DISABLE_PACKET_FILTER_FLAG) {
        warn!(log, "Discv5 packet filter is disabled");
        config.discv5_config.enable_packet_filter = false;
    }

    if cli_args.is_present(DISABLE_DISCOVERY_FLAG) {
        config.disable_discovery = true;
        warn!(log, "Discovery is disabled. New peers will not be found");
    }

    if cli_args.is_present(DISABLE_UPNP_FLAG) {
        config.upnp_enabled = false;
    }

    if cli_args.is_present(PRIVATE_FLAG) {
        config.private = true;
    }

    if cli_args.is_present(METRICS_FLAG) {
        config.metrics_enabled = true;
    }

    Ok(())
}

/// Gets the datadir which should be used.
pub fn get_data_dir(cli_args: &ArgMatches) -> PathBuf {
    // Read the `--datadir` flag.
    //
    // If it's not present, try and find the home directory (`~`) and push the default data
    // directory and the testnet name onto it.

    cli_args
        .value_of(DATADIR_FLAG)
        .map(|path| PathBuf::from(path).join(DEFAULT_BEACON_NODE_DIR))
        .or_else(|| {
            dirs::home_dir().map(|home| {
                home.join(DEFAULT_ROOT_DIR)
                    .join(directory::get_network_dir(cli_args))
                    .join(DEFAULT_BEACON_NODE_DIR)
            })
        })
        .unwrap_or_else(|| PathBuf::from("."))
}

/// A bit of hack to find an unused port.
///
/// Does not guarantee that the given port is unused after the function exits, just that it was
/// unused before the function started (i.e., it does not reserve a port).
///
/// Used for passing unused ports to libp2 so that lighthouse won't have to update
/// its own ENR.
///
/// NOTE: It is possible that libp2p/discv5 is unable to bind to the
/// ports returned by this function as the OS has a buffer period where
/// it doesn't allow binding to the same port even after the socket is closed.
/// We might have to use SO_REUSEADDR socket option from `std::net2` crate in
/// that case.
pub fn unused_port(transport: &str) -> Result<u16, String> {
    let local_addr = match transport {
        "tcp" => {
            let listener = TcpListener::bind("127.0.0.1:0").map_err(|e| {
                format!("Failed to create TCP listener to find unused port: {:?}", e)
            })?;
            listener.local_addr().map_err(|e| {
                format!(
                    "Failed to read TCP listener local_addr to find unused port: {:?}",
                    e
                )
            })?
        }
        "udp" => {
            let socket = UdpSocket::bind("127.0.0.1:0")
                .map_err(|e| format!("Failed to create UDP socket to find unused port: {:?}", e))?;
            socket.local_addr().map_err(|e| {
                format!(
                    "Failed to read UDP socket local_addr to find unused port: {:?}",
                    e
                )
            })?
        }
        _ => return Err("Invalid transport to find unused port".into()),
    };
    Ok(local_addr.port())
}<|MERGE_RESOLUTION|>--- conflicted
+++ resolved
@@ -393,17 +393,10 @@
             if cli_args.is_present(CHECKPOINT_STATE_FLAG)
                 || cli_args.is_present(CHECKPOINT_SYNC_URL_FLAG)
             {
-<<<<<<< HEAD
-                return Err(
-                "Checkpoint sync is not available for this network as no genesis state is known"
-                    .to_string(),
-            );
-=======
                 let e =
                 "Checkpoint sync is not available for this network as no genesis state is known"
                     .to_string();
                 return Err(e);
->>>>>>> ee8e6230
             }
             ClientGenesis::DepositContract
         };
