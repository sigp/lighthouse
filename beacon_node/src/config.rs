--- conflicted
+++ resolved
@@ -638,9 +638,6 @@
         config.discovery_port = port;
     }
 
-<<<<<<< HEAD
-    if let Some(boot_enr_str) = cli_args.value_of(BOOT_NODES_FLAG) {
-=======
     if let Some(value) = cli_args.value_of("network-load") {
         let network_load = value
             .parse::<u8>()
@@ -648,8 +645,7 @@
         config.network_load = network_load;
     }
 
-    if let Some(boot_enr_str) = cli_args.value_of("boot-nodes") {
->>>>>>> ef7351dd
+    if let Some(boot_enr_str) = cli_args.value_of(BOOT_NODES_FLAG) {
         let mut enrs: Vec<Enr> = vec![];
         let mut multiaddrs: Vec<Multiaddr> = vec![];
         for addr in boot_enr_str.split(',') {
