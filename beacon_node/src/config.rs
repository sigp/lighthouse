use beacon_chain::chain_config::{
    DisallowedReOrgOffsets, ReOrgThreshold, DEFAULT_PREPARE_PAYLOAD_LOOKAHEAD_FACTOR,
    DEFAULT_RE_ORG_HEAD_THRESHOLD, DEFAULT_RE_ORG_MAX_EPOCHS_SINCE_FINALIZATION,
    DEFAULT_RE_ORG_PARENT_THRESHOLD,
};
use beacon_chain::graffiti_calculator::GraffitiOrigin;
use beacon_chain::TrustedSetup;
use clap::{parser::ValueSource, ArgMatches, Id};
use clap_utils::flags::DISABLE_MALLOC_TUNING_FLAG;
use clap_utils::{parse_flag, parse_required};
use client::{ClientConfig, ClientGenesis};
use directory::{DEFAULT_BEACON_NODE_DIR, DEFAULT_NETWORK_DIR, DEFAULT_ROOT_DIR};
use environment::RuntimeContext;
use execution_layer::DEFAULT_JWT_FILE;
use genesis::Eth1Endpoint;
use http_api::TlsConfig;
use lighthouse_network::ListenAddress;
use lighthouse_network::{multiaddr::Protocol, Enr, Multiaddr, NetworkConfig, PeerIdSerialized};
use sensitive_url::SensitiveUrl;
use slog::Logger;
use std::cmp::max;
use std::fmt::Debug;
use std::fs;
use std::net::Ipv6Addr;
use std::net::{IpAddr, Ipv4Addr, ToSocketAddrs};
use std::num::NonZeroU16;
use std::path::{Path, PathBuf};
use std::str::FromStr;
use std::time::Duration;
use tracing::{error, info, warn};
use types::graffiti::GraffitiString;
use types::{Checkpoint, Epoch, EthSpec, Hash256, PublicKeyBytes};

/// Gets the fully-initialized global client.
///
/// The top-level `clap` arguments should be provided as `cli_args`.
///
/// The output of this function depends primarily upon the given `cli_args`, however it's behaviour
/// may be influenced by other external services like the contents of the file system or the
/// response of some remote server.
pub fn get_config<E: EthSpec>(
    cli_args: &ArgMatches,
    context: &RuntimeContext<E>,
) -> Result<ClientConfig, String> {
    let spec = &context.eth2_config.spec;
    let log = context.log();

    let mut client_config = ClientConfig::default();

    // Update the client's data directory
    client_config.set_data_dir(get_data_dir(cli_args));

    // If necessary, remove any existing database and configuration
    if client_config.data_dir().exists() && cli_args.get_flag("purge-db") {
        // Remove the chain_db.
        let chain_db = client_config.get_db_path();
        if chain_db.exists() {
            fs::remove_dir_all(chain_db)
                .map_err(|err| format!("Failed to remove chain_db: {}", err))?;
        }

        // Remove the freezer db.
        let freezer_db = client_config.get_freezer_db_path();
        if freezer_db.exists() {
            fs::remove_dir_all(freezer_db)
                .map_err(|err| format!("Failed to remove freezer_db: {}", err))?;
        }

        // Remove the blobs db.
        let blobs_db = client_config.get_blobs_db_path();
        if blobs_db.exists() {
            fs::remove_dir_all(blobs_db)
                .map_err(|err| format!("Failed to remove blobs_db: {}", err))?;
        }
    }

    // Create `datadir` and any non-existing parent directories.
    fs::create_dir_all(client_config.data_dir())
        .map_err(|e| format!("Failed to create data dir: {}", e))?;

    // logs the chosen data directory
    let mut log_dir = client_config.data_dir().clone();
    // remove /beacon from the end
    log_dir.pop();
    info!(datadir = ?log_dir.into_os_string().into_string().expect("Datadir should be a valid os string"), "Data directory initialised");

    /*
     * Networking
     */

    let data_dir_ref = client_config.data_dir().clone();

    set_network_config(&mut client_config.network, cli_args, &data_dir_ref, log)?;

    /*
     * Staking flag
     * Note: the config values set here can be overwritten by other more specific cli params
     */

    if cli_args.get_flag("staking") {
        client_config.http_api.enabled = true;
        client_config.sync_eth1_chain = true;
    }

    /*
     * Http API server
     */

    if cli_args.get_one::<Id>("enable_http").is_some() {
        client_config.http_api.enabled = true;

        if let Some(address) = cli_args.get_one::<String>("http-address") {
            client_config.http_api.listen_addr = address
                .parse::<IpAddr>()
                .map_err(|_| "http-address is not a valid IP address.")?;
        }

        if let Some(port) = cli_args.get_one::<String>("http-port") {
            client_config.http_api.listen_port = port
                .parse::<u16>()
                .map_err(|_| "http-port is not a valid u16.")?;
        }

        if let Some(allow_origin) = cli_args.get_one::<String>("http-allow-origin") {
            // Pre-validate the config value to give feedback to the user on node startup, instead of
            // as late as when the first API response is produced.
            hyper::header::HeaderValue::from_str(allow_origin)
                .map_err(|_| "Invalid allow-origin value")?;

            client_config.http_api.allow_origin = Some(allow_origin.to_string());
        }

        if cli_args.get_one::<String>("http-spec-fork").is_some() {
            warn!(
                info = "this flag is deprecated and will be removed",
                "Ignoring --http-spec-fork"
            );
        }

        if cli_args.get_flag("http-enable-tls") {
            client_config.http_api.tls_config = Some(TlsConfig {
                cert: cli_args
                    .get_one::<String>("http-tls-cert")
                    .ok_or("--http-tls-cert was not provided.")?
                    .parse::<PathBuf>()
                    .map_err(|_| "http-tls-cert is not a valid path name.")?,
                key: cli_args
                    .get_one::<String>("http-tls-key")
                    .ok_or("--http-tls-key was not provided.")?
                    .parse::<PathBuf>()
                    .map_err(|_| "http-tls-key is not a valid path name.")?,
            });
        }

        if cli_args.get_flag("http-allow-sync-stalled") {
            warn!(
                info = "this flag is deprecated and will be removed",
                "Ignoring --http-allow-sync-stalled"
            );
        }

        client_config.http_api.sse_capacity_multiplier =
            parse_required(cli_args, "http-sse-capacity-multiplier")?;

        client_config.http_api.enable_beacon_processor =
            parse_required(cli_args, "http-enable-beacon-processor")?;

        client_config.http_api.duplicate_block_status_code =
            parse_required(cli_args, "http-duplicate-block-status")?;

        client_config.http_api.enable_light_client_server =
            cli_args.get_flag("light-client-server");
    }

    if cli_args.get_flag("light-client-server") {
        client_config.chain.enable_light_client_server = true;
    }

    if let Some(cache_size) = clap_utils::parse_optional(cli_args, "shuffling-cache-size")? {
        client_config.chain.shuffling_cache_size = cache_size;
    }

    /*
     * Prometheus metrics HTTP server
     */

    if cli_args.get_flag("metrics") {
        client_config.http_metrics.enabled = true;
    }

    if let Some(address) = cli_args.get_one::<String>("metrics-address") {
        client_config.http_metrics.listen_addr = address
            .parse::<IpAddr>()
            .map_err(|_| "metrics-address is not a valid IP address.")?;
    }

    if let Some(port) = cli_args.get_one::<String>("metrics-port") {
        client_config.http_metrics.listen_port = port
            .parse::<u16>()
            .map_err(|_| "metrics-port is not a valid u16.")?;
    }

    if let Some(allow_origin) = cli_args.get_one::<String>("metrics-allow-origin") {
        // Pre-validate the config value to give feedback to the user on node startup, instead of
        // as late as when the first API response is produced.
        hyper::header::HeaderValue::from_str(allow_origin)
            .map_err(|_| "Invalid allow-origin value")?;

        client_config.http_metrics.allow_origin = Some(allow_origin.to_string());
    }

    /*
     * Explorer metrics
     */
    if let Some(monitoring_endpoint) = cli_args.get_one::<String>("monitoring-endpoint") {
        let update_period_secs =
            clap_utils::parse_optional(cli_args, "monitoring-endpoint-period")?;

        client_config.monitoring_api = Some(monitoring_api::Config {
            db_path: None,
            freezer_db_path: None,
            update_period_secs,
            monitoring_endpoint: monitoring_endpoint.to_string(),
        });
    }

    // Log a warning indicating an open HTTP server if it wasn't specified explicitly
    // (e.g. using the --staking flag).
    if cli_args.get_flag("staking") {
        warn!(
            "Running HTTP server on port {}",
            client_config.http_api.listen_port
        );
    }

    // Do not scrape for malloc metrics if we've disabled tuning malloc as it may cause panics.
    if cli_args.get_flag(DISABLE_MALLOC_TUNING_FLAG) {
        client_config.http_metrics.allocator_metrics_enabled = false;
    }

    /*
     * Eth1
     */

    // When present, use an eth1 backend that generates deterministic junk.
    //
    // Useful for running testnets without the overhead of a deposit contract.
    if cli_args.get_flag("dummy-eth1") {
        client_config.dummy_eth1_backend = true;
    }

    // When present, attempt to sync to an eth1 node.
    //
    // Required for block production.
    if cli_args.get_flag("eth1") {
        client_config.sync_eth1_chain = true;
    }

    if let Some(val) = cli_args.get_one::<String>("eth1-blocks-per-log-query") {
        client_config.eth1.blocks_per_log_query = val
            .parse()
            .map_err(|_| "eth1-blocks-per-log-query is not a valid integer".to_string())?;
    }

    if cli_args.get_flag("eth1-purge-cache") {
        client_config.eth1.purge_cache = true;
    }

    if let Some(follow_distance) =
        clap_utils::parse_optional(cli_args, "eth1-cache-follow-distance")?
    {
        client_config.eth1.cache_follow_distance = Some(follow_distance);
    }

    if let Some(endpoints) = cli_args.get_one::<String>("execution-endpoint") {
        let mut el_config = execution_layer::Config::default();

        // Always follow the deposit contract when there is an execution endpoint.
        //
        // This is wasteful for non-staking nodes as they have no need to process deposit contract
        // logs and build an "eth1" cache. The alternative is to explicitly require the `--eth1` or
        // `--staking` flags, however that poses a risk to stakers since they cannot produce blocks
        // without "eth1".
        //
        // The waste for non-staking nodes is relatively small so we err on the side of safety for
        // stakers. The merge is already complicated enough.
        client_config.sync_eth1_chain = true;

        // Parse a single execution endpoint, logging warnings if multiple endpoints are supplied.
        let execution_endpoint =
            parse_only_one_value(endpoints, SensitiveUrl::parse, "--execution-endpoint", log)?;

        // JWTs are required if `--execution-endpoint` is supplied. They can be either passed via
        // file_path or directly as string.

        let secret_file: PathBuf;
        // Parse a single JWT secret from a given file_path, logging warnings if multiple are supplied.
        if let Some(secret_files) = cli_args.get_one::<String>("execution-jwt") {
            secret_file =
                parse_only_one_value(secret_files, PathBuf::from_str, "--execution-jwt", log)?;

        // Check if the JWT secret key is passed directly via cli flag and persist it to the default
        // file location.
        } else if let Some(jwt_secret_key) = cli_args.get_one::<String>("execution-jwt-secret-key")
        {
            use std::fs::File;
            use std::io::Write;
            secret_file = client_config.data_dir().join(DEFAULT_JWT_FILE);
            let mut jwt_secret_key_file = File::create(secret_file.clone())
                .map_err(|e| format!("Error while creating jwt_secret_key file: {:?}", e))?;
            jwt_secret_key_file
                .write_all(jwt_secret_key.as_bytes())
                .map_err(|e| {
                    format!(
                        "Error occurred while writing to jwt_secret_key file: {:?}",
                        e
                    )
                })?;
        } else {
            return Err("Error! Please set either --execution-jwt file_path or --execution-jwt-secret-key directly via cli when using --execution-endpoint".to_string());
        }

        // Parse and set the payload builder, if any.
        if let Some(endpoint) = cli_args.get_one::<String>("builder") {
            let payload_builder =
                parse_only_one_value(endpoint, SensitiveUrl::parse, "--builder", log)?;
            el_config.builder_url = Some(payload_builder);

            el_config.builder_user_agent =
                clap_utils::parse_optional(cli_args, "builder-user-agent")?;

            el_config.builder_header_timeout =
                clap_utils::parse_optional(cli_args, "builder-header-timeout")?
                    .map(Duration::from_millis);
        }

<<<<<<< HEAD
        if parse_flag(cli_args, "builder-profit-threshold") {
            warn!(
                info = "this flag is deprecated and will be removed",
                "Ignoring --builder-profit-threshold"
            );
        }
=======
>>>>>>> acd31511
        if cli_args.get_flag("always-prefer-builder-payload") {
            warn!(
                info = "this flag is deprecated and will be removed",
                "Ignoring --always-prefer-builder-payload"
            );
        }

        // Set config values from parse values.
        el_config.secret_file = Some(secret_file.clone());
        el_config.execution_endpoint = Some(execution_endpoint.clone());
        el_config.suggested_fee_recipient =
            clap_utils::parse_optional(cli_args, "suggested-fee-recipient")?;
        el_config.jwt_id = clap_utils::parse_optional(cli_args, "execution-jwt-id")?;
        el_config.jwt_version = clap_utils::parse_optional(cli_args, "execution-jwt-version")?;
        el_config
            .default_datadir
            .clone_from(client_config.data_dir());
        let execution_timeout_multiplier =
            clap_utils::parse_required(cli_args, "execution-timeout-multiplier")?;
        el_config.execution_timeout_multiplier = Some(execution_timeout_multiplier);

        client_config.eth1.endpoint = Eth1Endpoint::Auth {
            endpoint: execution_endpoint,
            jwt_path: secret_file,
            jwt_id: el_config.jwt_id.clone(),
            jwt_version: el_config.jwt_version.clone(),
        };

        // Store the EL config in the client config.
        client_config.execution_layer = Some(el_config);
    }

    // 4844 params
    client_config.trusted_setup = context
        .eth2_network_config
        .as_ref()
        .and_then(|config| config.kzg_trusted_setup.as_ref())
        .map(|trusted_setup_bytes| serde_json::from_slice(trusted_setup_bytes))
        .transpose()
        .map_err(|e| format!("Unable to read trusted setup file: {}", e))?;

    // Override default trusted setup file if required
    if let Some(trusted_setup_file_path) = cli_args.get_one::<String>("trusted-setup-file-override")
    {
        let file = std::fs::File::open(trusted_setup_file_path)
            .map_err(|e| format!("Failed to open trusted setup file: {}", e))?;
        let trusted_setup: TrustedSetup = serde_json::from_reader(file)
            .map_err(|e| format!("Unable to read trusted setup file: {}", e))?;
        client_config.trusted_setup = Some(trusted_setup);
    }

    if let Some(freezer_dir) = cli_args.get_one::<String>("freezer-dir") {
        client_config.freezer_db_path = Some(PathBuf::from(freezer_dir));
    }

    if let Some(blobs_db_dir) = cli_args.get_one::<String>("blobs-dir") {
        client_config.blobs_db_path = Some(PathBuf::from(blobs_db_dir));
    }

    let (sprp, sprp_explicit) = get_slots_per_restore_point::<E>(clap_utils::parse_optional(
        cli_args,
        "slots-per-restore-point",
    )?)?;
    client_config.store.slots_per_restore_point = sprp;
    client_config.store.slots_per_restore_point_set_explicitly = sprp_explicit;

    if let Some(block_cache_size) = cli_args.get_one::<String>("block-cache-size") {
        client_config.store.block_cache_size = block_cache_size
            .parse()
            .map_err(|_| "block-cache-size is not a valid integer".to_string())?;
    }

    if let Some(cache_size) = cli_args.get_one::<String>("state-cache-size") {
        client_config.store.state_cache_size = cache_size
            .parse()
            .map_err(|_| "state-cache-size is not a valid integer".to_string())?;
    }

    if let Some(historic_state_cache_size) = cli_args.get_one::<String>("historic-state-cache-size")
    {
        client_config.store.historic_state_cache_size = historic_state_cache_size
            .parse()
            .map_err(|_| "historic-state-cache-size is not a valid integer".to_string())?;
    }

    client_config.store.compact_on_init = cli_args.get_flag("compact-db");
    if let Some(compact_on_prune) = cli_args.get_one::<String>("auto-compact-db") {
        client_config.store.compact_on_prune = compact_on_prune
            .parse()
            .map_err(|_| "auto-compact-db takes a boolean".to_string())?;
    }

    if let Some(prune_payloads) = clap_utils::parse_optional(cli_args, "prune-payloads")? {
        client_config.store.prune_payloads = prune_payloads;
    }

    if let Some(epochs_per_migration) =
        clap_utils::parse_optional(cli_args, "epochs-per-migration")?
    {
        client_config.chain.epochs_per_migration = epochs_per_migration;
    }

    if let Some(prune_blobs) = clap_utils::parse_optional(cli_args, "prune-blobs")? {
        client_config.store.prune_blobs = prune_blobs;
    }

    if let Some(epochs_per_blob_prune) =
        clap_utils::parse_optional(cli_args, "epochs-per-blob-prune")?
    {
        client_config.store.epochs_per_blob_prune = epochs_per_blob_prune;
    }

    if let Some(blob_prune_margin_epochs) =
        clap_utils::parse_optional(cli_args, "blob-prune-margin-epochs")?
    {
        client_config.store.blob_prune_margin_epochs = blob_prune_margin_epochs;
    }

    /*
     * Zero-ports
     *
     * Replaces previously set flags.
     * Libp2p and discovery ports are set explicitly by selecting
     * a random free port so that we aren't needlessly updating ENR
     * from lighthouse.
     * Discovery address is set to localhost by default.
     */
    if cli_args.get_flag("zero-ports") {
        client_config.http_api.listen_port = 0;
        client_config.http_metrics.listen_port = 0;
    }

    /*
     * Load the eth2 network dir to obtain some additional config values.
     */
    let eth2_network_config = context
        .eth2_network_config
        .as_ref()
        .ok_or("Context is missing eth2 network config")?;

    client_config.eth1.deposit_contract_address = format!("{:?}", spec.deposit_contract_address);
    client_config.eth1.deposit_contract_deploy_block =
        eth2_network_config.deposit_contract_deploy_block;
    client_config.eth1.lowest_cached_block_number =
        client_config.eth1.deposit_contract_deploy_block;
    client_config.eth1.follow_distance = spec.eth1_follow_distance;
    client_config.eth1.node_far_behind_seconds =
        max(5, spec.eth1_follow_distance / 2) * spec.seconds_per_eth1_block;
    client_config.eth1.chain_id = spec.deposit_chain_id.into();
    client_config.eth1.set_block_cache_truncation::<E>(spec);

    info!(
        deploy_block = client_config.eth1.deposit_contract_deploy_block,
        address = &client_config.eth1.deposit_contract_address,
        "Deposit contract"
    );

    // Only append network config bootnodes if discovery is not disabled
    if !client_config.network.disable_discovery {
        if let Some(boot_nodes) = &eth2_network_config.boot_enr {
            client_config
                .network
                .boot_nodes_enr
                .extend_from_slice(boot_nodes)
        }
    }
    client_config.chain.checkpoint_sync_url_timeout =
        clap_utils::parse_required::<u64>(cli_args, "checkpoint-sync-url-timeout")?;

    client_config.genesis_state_url_timeout =
        clap_utils::parse_required(cli_args, "genesis-state-url-timeout")
            .map(Duration::from_secs)?;

    let genesis_state_url_opt =
        clap_utils::parse_optional::<String>(cli_args, "genesis-state-url")?;
    let checkpoint_sync_url_opt =
        clap_utils::parse_optional::<String>(cli_args, "checkpoint-sync-url")?;

    // If the `--genesis-state-url` is defined, use that to download the
    // genesis state bytes. If it's not defined, try `--checkpoint-sync-url`.
    client_config.genesis_state_url = if let Some(genesis_state_url) = genesis_state_url_opt {
        Some(genesis_state_url)
    } else if let Some(checkpoint_sync_url) = checkpoint_sync_url_opt {
        // If the checkpoint sync URL is going to be used to download the
        // genesis state, adopt the timeout from the checkpoint sync URL too.
        client_config.genesis_state_url_timeout =
            Duration::from_secs(client_config.chain.checkpoint_sync_url_timeout);
        Some(checkpoint_sync_url)
    } else {
        None
    };

    client_config.allow_insecure_genesis_sync = cli_args.get_flag("allow-insecure-genesis-sync");

    client_config.genesis = if eth2_network_config.genesis_state_is_known() {
        // Set up weak subjectivity sync, or start from the hardcoded genesis state.
        if let (Some(initial_state_path), Some(initial_block_path), opt_initial_blobs_path) = (
            cli_args.get_one::<String>("checkpoint-state"),
            cli_args.get_one::<String>("checkpoint-block"),
            cli_args.get_one::<String>("checkpoint-blobs"),
        ) {
            let read = |path: &str| {
                use std::fs::File;
                use std::io::Read;
                File::open(Path::new(path))
                    .and_then(|mut f| {
                        let mut buffer = vec![];
                        f.read_to_end(&mut buffer)?;
                        Ok(buffer)
                    })
                    .map_err(|e| format!("Unable to open {}: {:?}", path, e))
            };

            let anchor_state_bytes = read(initial_state_path)?;
            let anchor_block_bytes = read(initial_block_path)?;
            let anchor_blobs_bytes = opt_initial_blobs_path.map(|s| read(s)).transpose()?;

            ClientGenesis::WeakSubjSszBytes {
                anchor_state_bytes,
                anchor_block_bytes,
                anchor_blobs_bytes,
            }
        } else if let Some(remote_bn_url) = cli_args.get_one::<String>("checkpoint-sync-url") {
            let url = SensitiveUrl::parse(remote_bn_url)
                .map_err(|e| format!("Invalid checkpoint sync URL: {:?}", e))?;

            ClientGenesis::CheckpointSyncUrl { url }
        } else {
            ClientGenesis::GenesisState
        }
    } else {
        if parse_flag(cli_args, "checkpoint-state") || parse_flag(cli_args, "checkpoint-sync-url") {
            return Err(
                "Checkpoint sync is not available for this network as no genesis state is known"
                    .to_string(),
            );
        }
        ClientGenesis::DepositContract
    };

    if cli_args.get_flag("reconstruct-historic-states") {
        client_config.chain.reconstruct_historic_states = true;
        client_config.chain.genesis_backfill = true;
    }

    let beacon_graffiti = if let Some(graffiti) = cli_args.get_one::<String>("graffiti") {
        GraffitiOrigin::UserSpecified(GraffitiString::from_str(graffiti)?.into())
    } else if cli_args.get_flag("private") {
        // When 'private' flag is present, use a zero-initialized bytes array.
        GraffitiOrigin::UserSpecified(GraffitiString::empty().into())
    } else {
        // Use the default lighthouse graffiti if no user-specified graffiti flags are present
        GraffitiOrigin::default()
    };
    client_config.beacon_graffiti = beacon_graffiti;

    if let Some(wss_checkpoint) = cli_args.get_one::<String>("wss-checkpoint") {
        let mut split = wss_checkpoint.split(':');
        let root_str = split
            .next()
            .ok_or("Improperly formatted weak subjectivity checkpoint")?;
        let epoch_str = split
            .next()
            .ok_or("Improperly formatted weak subjectivity checkpoint")?;

        if !root_str.starts_with("0x") {
            return Err(
                "Unable to parse weak subjectivity checkpoint root, must have 0x prefix"
                    .to_string(),
            );
        }

        if !root_str.chars().count() == 66 {
            return Err(
                "Unable to parse weak subjectivity checkpoint root, must have 32 bytes".to_string(),
            );
        }

        let root =
            Hash256::from_slice(&hex::decode(&root_str[2..]).map_err(|e| {
                format!("Unable to parse weak subjectivity checkpoint root: {:?}", e)
            })?);
        let epoch = Epoch::new(
            epoch_str
                .parse()
                .map_err(|_| "Invalid weak subjectivity checkpoint epoch".to_string())?,
        );

        client_config.chain.weak_subjectivity_checkpoint = Some(Checkpoint { epoch, root })
    }

    if let Some(max_skip_slots) = cli_args.get_one::<String>("max-skip-slots") {
        client_config.chain.import_max_skip_slots = match max_skip_slots.as_str() {
            "none" => None,
            n => Some(
                n.parse()
                    .map_err(|_| "Invalid max-skip-slots".to_string())?,
            ),
        };
    }

    client_config.chain.max_network_size = lighthouse_network::gossip_max_size(
        spec.bellatrix_fork_epoch.is_some(),
        spec.gossip_max_size as usize,
    );

    if cli_args.get_flag("slasher") {
        let slasher_dir = if let Some(slasher_dir) = cli_args.get_one::<String>("slasher-dir") {
            PathBuf::from(slasher_dir)
        } else {
            client_config.data_dir().join("slasher_db")
        };

        let mut slasher_config = slasher::Config::new(slasher_dir);

        if let Some(update_period) = clap_utils::parse_optional(cli_args, "slasher-update-period")?
        {
            slasher_config.update_period = update_period;
        }

        if let Some(slot_offset) =
            clap_utils::parse_optional::<f64>(cli_args, "slasher-slot-offset")?
        {
            if slot_offset.is_finite() {
                slasher_config.slot_offset = slot_offset;
            } else {
                return Err(format!(
                    "invalid float for slasher-slot-offset: {}",
                    slot_offset
                ));
            }
        }

        if let Some(history_length) =
            clap_utils::parse_optional(cli_args, "slasher-history-length")?
        {
            slasher_config.history_length = history_length;
        }

        if let Some(max_db_size_gbs) =
            clap_utils::parse_optional::<usize>(cli_args, "slasher-max-db-size")?
        {
            slasher_config.max_db_size_mbs = max_db_size_gbs * 1024;
        }

        if let Some(attestation_cache_size) =
            clap_utils::parse_optional(cli_args, "slasher-att-cache-size")?
        {
            slasher_config.attestation_root_cache_size = attestation_cache_size;
        }

        if let Some(chunk_size) = clap_utils::parse_optional(cli_args, "slasher-chunk-size")? {
            slasher_config.chunk_size = chunk_size;
        }

        if let Some(validator_chunk_size) =
            clap_utils::parse_optional(cli_args, "slasher-validator-chunk-size")?
        {
            slasher_config.validator_chunk_size = validator_chunk_size;
        }

        if let Some(broadcast) = clap_utils::parse_optional(cli_args, "slasher-broadcast")? {
            slasher_config.broadcast = broadcast;
        }

        if let Some(backend) = clap_utils::parse_optional(cli_args, "slasher-backend")? {
            slasher_config.backend = backend;
        }

        client_config.slasher = Some(slasher_config);
    }

    if cli_args.get_flag("validator-monitor-auto") {
        client_config.validator_monitor.auto_register = true;
    }

    if let Some(pubkeys) = cli_args.get_one::<String>("validator-monitor-pubkeys") {
        let pubkeys = pubkeys
            .split(',')
            .map(PublicKeyBytes::from_str)
            .collect::<Result<Vec<_>, _>>()
            .map_err(|e| format!("Invalid --validator-monitor-pubkeys value: {:?}", e))?;
        client_config
            .validator_monitor
            .validators
            .extend_from_slice(&pubkeys);
    }

    if let Some(path) = cli_args.get_one::<String>("validator-monitor-file") {
        let string = fs::read(path)
            .map_err(|e| format!("Unable to read --validator-monitor-file: {}", e))
            .and_then(|bytes| {
                String::from_utf8(bytes)
                    .map_err(|e| format!("--validator-monitor-file is not utf8: {}", e))
            })?;
        let pubkeys = string
            .trim_end() // Remove trailing white space
            .split(',')
            .map(PublicKeyBytes::from_str)
            .collect::<Result<Vec<_>, _>>()
            .map_err(|e| format!("Invalid --validator-monitor-file contents: {:?}", e))?;
        client_config
            .validator_monitor
            .validators
            .extend_from_slice(&pubkeys);
    }

    if let Some(count) =
        clap_utils::parse_optional(cli_args, "validator-monitor-individual-tracking-threshold")?
    {
        client_config
            .validator_monitor
            .individual_tracking_threshold = count;
    }

    if cli_args.get_flag("disable-lock-timeouts") {
        warn!(
            log,
            "Ignoring --disable-lock-timeouts";
            "info" => "this flag is deprecated and will be removed"
        );
    }

    if cli_args.get_flag("disable-proposer-reorgs") {
        client_config.chain.re_org_head_threshold = None;
        client_config.chain.re_org_parent_threshold = None;
    } else {
        client_config.chain.re_org_head_threshold = Some(
            clap_utils::parse_optional(cli_args, "proposer-reorg-threshold")?
                .map(ReOrgThreshold)
                .unwrap_or(DEFAULT_RE_ORG_HEAD_THRESHOLD),
        );
        client_config.chain.re_org_max_epochs_since_finalization =
            clap_utils::parse_optional(cli_args, "proposer-reorg-epochs-since-finalization")?
                .unwrap_or(DEFAULT_RE_ORG_MAX_EPOCHS_SINCE_FINALIZATION);
        client_config.chain.re_org_cutoff_millis =
            clap_utils::parse_optional(cli_args, "proposer-reorg-cutoff")?;

        client_config.chain.re_org_parent_threshold = Some(
            clap_utils::parse_optional(cli_args, "proposer-reorg-parent-threshold")?
                .map(ReOrgThreshold)
                .unwrap_or(DEFAULT_RE_ORG_PARENT_THRESHOLD),
        );

        if let Some(disallowed_offsets_str) =
            clap_utils::parse_optional::<String>(cli_args, "proposer-reorg-disallowed-offsets")?
        {
            let disallowed_offsets = disallowed_offsets_str
                .split(',')
                .map(|s| {
                    s.parse()
                        .map_err(|e| format!("invalid disallowed-offsets: {e:?}"))
                })
                .collect::<Result<Vec<u64>, _>>()?;
            client_config.chain.re_org_disallowed_offsets =
                DisallowedReOrgOffsets::new::<E>(disallowed_offsets)
                    .map_err(|e| format!("invalid disallowed-offsets: {e:?}"))?;
        }
    }

    // Note: This overrides any previous flags that enable this option.
    if cli_args.get_flag("disable-deposit-contract-sync") {
        client_config.sync_eth1_chain = false;
    }

    client_config.chain.prepare_payload_lookahead =
        clap_utils::parse_optional(cli_args, "prepare-payload-lookahead")?
            .map(Duration::from_millis)
            .unwrap_or_else(|| {
                Duration::from_secs(spec.seconds_per_slot)
                    / DEFAULT_PREPARE_PAYLOAD_LOOKAHEAD_FACTOR
            });

    client_config.chain.always_prepare_payload = cli_args.get_flag("always-prepare-payload");

    if let Some(timeout) =
        clap_utils::parse_optional(cli_args, "fork-choice-before-proposal-timeout")?
    {
        client_config.chain.fork_choice_before_proposal_timeout_ms = timeout;
    }

    client_config.chain.always_reset_payload_statuses = cli_args.get_flag("reset-payload-statuses");

    client_config.chain.paranoid_block_proposal = cli_args.get_flag("paranoid-block-proposal");

    /*
     * Builder fallback configs.
     */
    client_config.chain.builder_fallback_skips =
        clap_utils::parse_required(cli_args, "builder-fallback-skips")?;
    client_config.chain.builder_fallback_skips_per_epoch =
        clap_utils::parse_required(cli_args, "builder-fallback-skips-per-epoch")?;
    client_config
        .chain
        .builder_fallback_epochs_since_finalization =
        clap_utils::parse_required(cli_args, "builder-fallback-epochs-since-finalization")?;
    client_config.chain.builder_fallback_disable_checks =
        cli_args.get_flag("builder-fallback-disable-checks");

    // Graphical user interface config.
    if cli_args.get_flag("gui") {
        client_config.http_api.enabled = true;
        client_config.validator_monitor.auto_register = true;
    }

    // Optimistic finalized sync.
    client_config.chain.optimistic_finalized_sync =
        !cli_args.get_flag("disable-optimistic-finalized-sync");

    if cli_args.get_flag("genesis-backfill") {
        client_config.chain.genesis_backfill = true;
    }

    // Backfill sync rate-limiting
    client_config.beacon_processor.enable_backfill_rate_limiting =
        !cli_args.get_flag("disable-backfill-rate-limiting");

    if let Some(path) = clap_utils::parse_optional(cli_args, "invalid-gossip-verified-blocks-path")?
    {
        client_config.network.invalid_block_storage = Some(path);
    }

    if cli_args.get_one::<String>("progressive-balances").is_some() {
        warn!(
            info = "please remove --progressive-balances",
            "Progressive balances mode is deprecated"
        );
    }

    if let Some(max_workers) = clap_utils::parse_optional(cli_args, "beacon-processor-max-workers")?
    {
        client_config.beacon_processor.max_workers = max_workers;
    }

    if client_config.beacon_processor.max_workers == 0 {
        return Err("--beacon-processor-max-workers must be a non-zero value".to_string());
    }

    client_config.beacon_processor.max_work_event_queue_len =
        clap_utils::parse_required(cli_args, "beacon-processor-work-queue-len")?;
    client_config.beacon_processor.max_scheduled_work_queue_len =
        clap_utils::parse_required(cli_args, "beacon-processor-reprocess-queue-len")?;
    client_config
        .beacon_processor
        .max_gossip_attestation_batch_size =
        clap_utils::parse_required(cli_args, "beacon-processor-attestation-batch-size")?;
    client_config
        .beacon_processor
        .max_gossip_aggregate_batch_size =
        clap_utils::parse_required(cli_args, "beacon-processor-aggregate-batch-size")?;

    Ok(client_config)
}

/// Gets the listening_addresses for lighthouse based on the cli options.
pub fn parse_listening_addresses(
    cli_args: &ArgMatches,
    log: &Logger,
) -> Result<ListenAddress, String> {
    let listen_addresses_str = cli_args
        .get_many::<String>("listen-address")
        .expect("--listen_addresses has a default value");
    let use_zero_ports = parse_flag(cli_args, "zero-ports");

    // parse the possible ips
    let mut maybe_ipv4 = None;
    let mut maybe_ipv6 = None;
    for addr_str in listen_addresses_str {
        let addr = addr_str.parse::<IpAddr>().map_err(|parse_error| {
            format!("Failed to parse listen-address ({addr_str}) as an Ip address: {parse_error}")
        })?;

        match addr {
            IpAddr::V4(v4_addr) => match &maybe_ipv4 {
                Some(first_ipv4_addr) => {
                    return Err(format!(
                                "When setting the --listen-address option twice, use an IpV4 address and an Ipv6 address. \
                                Got two IpV4 addresses {first_ipv4_addr} and {v4_addr}"
                            ));
                }
                None => maybe_ipv4 = Some(v4_addr),
            },
            IpAddr::V6(v6_addr) => match &maybe_ipv6 {
                Some(first_ipv6_addr) => {
                    return Err(format!(
                                "When setting the --listen-address option twice, use an IpV4 address and an Ipv6 address. \
                                Got two IpV6 addresses {first_ipv6_addr} and {v6_addr}"
                            ));
                }
                None => maybe_ipv6 = Some(v6_addr),
            },
        }
    }

    // parse the possible tcp ports
    let port = cli_args
        .get_one::<String>("port")
        .expect("--port has a default value")
        .parse::<u16>()
        .map_err(|parse_error| format!("Failed to parse --port as an integer: {parse_error}"))?;
    let port6 = cli_args
        .get_one::<String>("port6")
        .map(|s| str::parse::<u16>(s))
        .transpose()
        .map_err(|parse_error| format!("Failed to parse --port6 as an integer: {parse_error}"))?
        .unwrap_or(9090);

    // parse the possible discovery ports.
    let maybe_disc_port = cli_args
        .get_one::<String>("discovery-port")
        .map(|s| str::parse::<u16>(s))
        .transpose()
        .map_err(|parse_error| {
            format!("Failed to parse --discovery-port as an integer: {parse_error}")
        })?;
    let maybe_disc6_port = cli_args
        .get_one::<String>("discovery-port6")
        .map(|s| str::parse::<u16>(s))
        .transpose()
        .map_err(|parse_error| {
            format!("Failed to parse --discovery-port6 as an integer: {parse_error}")
        })?;

    // parse the possible quic port.
    let maybe_quic_port = cli_args
        .get_one::<String>("quic-port")
        .map(|s| str::parse::<u16>(s))
        .transpose()
        .map_err(|parse_error| {
            format!("Failed to parse --quic-port as an integer: {parse_error}")
        })?;

    // parse the possible quic port.
    let maybe_quic6_port = cli_args
        .get_one::<String>("quic-port6")
        .map(|s| str::parse::<u16>(s))
        .transpose()
        .map_err(|parse_error| {
            format!("Failed to parse --quic6-port as an integer: {parse_error}")
        })?;

    // Now put everything together
    let listening_addresses = match (maybe_ipv4, maybe_ipv6) {
        (None, None) => {
            // This should never happen unless clap is broken
            return Err("No listening addresses provided".into());
        }
        (None, Some(ipv6)) => {
            // A single ipv6 address was provided. Set the ports
            if cli_args.value_source("port6") == Some(ValueSource::CommandLine) {
                warn!("When listening only over IPv6, use the --port flag. The value of --port6 will be ignored.");
            }

            // use zero ports if required. If not, use the given port.
            let tcp_port = use_zero_ports
                .then(unused_port::unused_tcp6_port)
                .transpose()?
                .unwrap_or(port);

            if maybe_disc6_port.is_some() {
                warn!("When listening only over IPv6, use the --discovery-port flag. The value of --discovery-port6 will be ignored.")
            }

            if maybe_quic6_port.is_some() {
                warn!("When listening only over IPv6, use the --quic-port flag. The value of --quic-port6 will be ignored.")
            }

            // use zero ports if required. If not, use the specific udp port. If none given, use
            // the tcp port.
            let disc_port = use_zero_ports
                .then(unused_port::unused_udp6_port)
                .transpose()?
                .or(maybe_disc_port)
                .unwrap_or(tcp_port);

            let quic_port = use_zero_ports
                .then(unused_port::unused_udp6_port)
                .transpose()?
                .or(maybe_quic_port)
                .unwrap_or(if tcp_port == 0 { 0 } else { tcp_port + 1 });

            ListenAddress::V6(lighthouse_network::ListenAddr {
                addr: ipv6,
                quic_port,
                disc_port,
                tcp_port,
            })
        }
        (Some(ipv4), None) => {
            // A single ipv4 address was provided. Set the ports

            // use zero ports if required. If not, use the given port.
            let tcp_port = use_zero_ports
                .then(unused_port::unused_tcp4_port)
                .transpose()?
                .unwrap_or(port);
            // use zero ports if required. If not, use the specific discovery port. If none given, use
            // the tcp port.
            let disc_port = use_zero_ports
                .then(unused_port::unused_udp4_port)
                .transpose()?
                .or(maybe_disc_port)
                .unwrap_or(tcp_port);
            // use zero ports if required. If not, use the specific quic port. If none given, use
            // the tcp port + 1.
            let quic_port = use_zero_ports
                .then(unused_port::unused_udp4_port)
                .transpose()?
                .or(maybe_quic_port)
                .unwrap_or(if tcp_port == 0 { 0 } else { tcp_port + 1 });

            ListenAddress::V4(lighthouse_network::ListenAddr {
                addr: ipv4,
                disc_port,
                quic_port,
                tcp_port,
            })
        }
        (Some(ipv4), Some(ipv6)) => {
            let ipv4_tcp_port = use_zero_ports
                .then(unused_port::unused_tcp4_port)
                .transpose()?
                .unwrap_or(port);
            let ipv4_disc_port = use_zero_ports
                .then(unused_port::unused_udp4_port)
                .transpose()?
                .or(maybe_disc_port)
                .unwrap_or(ipv4_tcp_port);
            let ipv4_quic_port = use_zero_ports
                .then(unused_port::unused_udp4_port)
                .transpose()?
                .or(maybe_quic_port)
                .unwrap_or(if ipv4_tcp_port == 0 {
                    0
                } else {
                    ipv4_tcp_port + 1
                });

            // Defaults to 9090 when required
            let ipv6_tcp_port = use_zero_ports
                .then(unused_port::unused_tcp6_port)
                .transpose()?
                .unwrap_or(port6);
            let ipv6_disc_port = use_zero_ports
                .then(unused_port::unused_udp6_port)
                .transpose()?
                .or(maybe_disc6_port)
                .unwrap_or(ipv6_tcp_port);
            let ipv6_quic_port = use_zero_ports
                .then(unused_port::unused_udp6_port)
                .transpose()?
                .or(maybe_quic6_port)
                .unwrap_or(if ipv6_tcp_port == 0 {
                    0
                } else {
                    ipv6_tcp_port + 1
                });

            ListenAddress::DualStack(
                lighthouse_network::ListenAddr {
                    addr: ipv4,
                    disc_port: ipv4_disc_port,
                    quic_port: ipv4_quic_port,
                    tcp_port: ipv4_tcp_port,
                },
                lighthouse_network::ListenAddr {
                    addr: ipv6,
                    disc_port: ipv6_disc_port,
                    quic_port: ipv6_quic_port,
                    tcp_port: ipv6_tcp_port,
                },
            )
        }
    };

    Ok(listening_addresses)
}

/// Sets the network config from the command line arguments.
pub fn set_network_config(
    config: &mut NetworkConfig,
    cli_args: &ArgMatches,
    data_dir: &Path,
    log: &Logger,
) -> Result<(), String> {
    // If a network dir has been specified, override the `datadir` definition.
    if let Some(dir) = cli_args.get_one::<String>("network-dir") {
        config.network_dir = PathBuf::from(dir);
    } else {
        config.network_dir = data_dir.join(DEFAULT_NETWORK_DIR);
    };

    if parse_flag(cli_args, "subscribe-all-subnets") {
        config.subscribe_all_subnets = true;
    }

    if parse_flag(cli_args, "import-all-attestations") {
        config.import_all_attestations = true;
    }

    if parse_flag(cli_args, "shutdown-after-sync") {
        config.shutdown_after_sync = true;
    }

    config.set_listening_addr(parse_listening_addresses(cli_args, log)?);

    // A custom target-peers command will overwrite the --proposer-only default.
    if let Some(target_peers_str) = cli_args.get_one::<String>("target-peers") {
        config.target_peers = target_peers_str
            .parse::<usize>()
            .map_err(|_| format!("Invalid number of target peers: {}", target_peers_str))?;
    }

    if let Some(value) = cli_args.get_one::<String>("network-load") {
        let network_load = value
            .parse::<u8>()
            .map_err(|_| format!("Invalid integer: {}", value))?;
        config.network_load = network_load;
    }

    if let Some(boot_enr_str) = cli_args.get_one::<String>("boot-nodes") {
        let mut enrs: Vec<Enr> = vec![];
        let mut multiaddrs: Vec<Multiaddr> = vec![];
        for addr in boot_enr_str.split(',') {
            match addr.parse() {
                Ok(enr) => enrs.push(enr),
                Err(_) => {
                    // parsing as ENR failed, try as Multiaddr
                    let multi: Multiaddr = addr
                        .parse()
                        .map_err(|_| format!("Not valid as ENR nor Multiaddr: {}", addr))?;
                    if !multi.iter().any(|proto| matches!(proto, Protocol::Udp(_))) {
                        error!(multiaddr = multi.to_string(), "Missing UDP in Multiaddr");
                    }
                    if !multi.iter().any(|proto| matches!(proto, Protocol::P2p(_))) {
                        error!(multiaddr = multi.to_string(), "Missing P2P in Multiaddr");
                    }
                    multiaddrs.push(multi);
                }
            }
        }
        config.boot_nodes_enr = enrs;
        config.boot_nodes_multiaddr = multiaddrs;
    }

    if let Some(libp2p_addresses_str) = cli_args.get_one::<String>("libp2p-addresses") {
        config.libp2p_nodes = libp2p_addresses_str
            .split(',')
            .map(|multiaddr| {
                multiaddr
                    .parse()
                    .map_err(|_| format!("Invalid Multiaddr: {}", multiaddr))
            })
            .collect::<Result<Vec<Multiaddr>, _>>()?;
    }

    if parse_flag(cli_args, "disable-peer-scoring") {
        config.disable_peer_scoring = true;
    }

    if let Some(trusted_peers_str) = cli_args.get_one::<String>("trusted-peers") {
        config.trusted_peers = trusted_peers_str
            .split(',')
            .map(|peer_id| {
                peer_id
                    .parse()
                    .map_err(|_| format!("Invalid trusted peer id: {}", peer_id))
            })
            .collect::<Result<Vec<PeerIdSerialized>, _>>()?;
        if config.trusted_peers.len() >= config.target_peers {
            warn!( target_peers = config.target_peers, trusted_peers = config.trusted_peers.len(),"More trusted peers than the target peer limit. This will prevent efficient peer selection criteria.");
        }
    }

    if let Some(enr_udp_port_str) = cli_args.get_one::<String>("enr-udp-port") {
        config.enr_udp4_port = Some(
            enr_udp_port_str
                .parse::<NonZeroU16>()
                .map_err(|_| format!("Invalid ENR discovery port: {}", enr_udp_port_str))?,
        );
    }

    if let Some(enr_quic_port_str) = cli_args.get_one::<String>("enr-quic-port") {
        config.enr_quic4_port = Some(
            enr_quic_port_str
                .parse::<NonZeroU16>()
                .map_err(|_| format!("Invalid ENR quic port: {}", enr_quic_port_str))?,
        );
    }

    if let Some(enr_tcp_port_str) = cli_args.get_one::<String>("enr-tcp-port") {
        config.enr_tcp4_port = Some(
            enr_tcp_port_str
                .parse::<NonZeroU16>()
                .map_err(|_| format!("Invalid ENR TCP port: {}", enr_tcp_port_str))?,
        );
    }

    if let Some(enr_udp_port_str) = cli_args.get_one::<String>("enr-udp6-port") {
        config.enr_udp6_port = Some(
            enr_udp_port_str
                .parse::<NonZeroU16>()
                .map_err(|_| format!("Invalid ENR discovery port: {}", enr_udp_port_str))?,
        );
    }

    if let Some(enr_quic_port_str) = cli_args.get_one::<String>("enr-quic6-port") {
        config.enr_quic6_port = Some(
            enr_quic_port_str
                .parse::<NonZeroU16>()
                .map_err(|_| format!("Invalid ENR quic port: {}", enr_quic_port_str))?,
        );
    }

    if let Some(enr_tcp_port_str) = cli_args.get_one::<String>("enr-tcp6-port") {
        config.enr_tcp6_port = Some(
            enr_tcp_port_str
                .parse::<NonZeroU16>()
                .map_err(|_| format!("Invalid ENR TCP port: {}", enr_tcp_port_str))?,
        );
    }

    if parse_flag(cli_args, "enr-match") {
        // Match the IP and UDP port in the ENR.

        if let Some(ipv4_addr) = config.listen_addrs().v4().cloned() {
            // ensure the port is valid to be advertised
            let disc_port = ipv4_addr
                .disc_port
                .try_into()
                .map_err(|_| "enr-match can only be used with non-zero listening ports")?;

            // Set the ENR address to localhost if the address is unspecified.
            let ipv4_enr_addr = if ipv4_addr.addr == Ipv4Addr::UNSPECIFIED {
                Ipv4Addr::LOCALHOST
            } else {
                ipv4_addr.addr
            };
            config.enr_address.0 = Some(ipv4_enr_addr);
            config.enr_udp4_port = Some(disc_port);
        }

        if let Some(ipv6_addr) = config.listen_addrs().v6().cloned() {
            // ensure the port is valid to be advertised
            let disc_port = ipv6_addr
                .disc_port
                .try_into()
                .map_err(|_| "enr-match can only be used with non-zero listening ports")?;

            // Set the ENR address to localhost if the address is unspecified.
            let ipv6_enr_addr = if ipv6_addr.addr == Ipv6Addr::UNSPECIFIED {
                Ipv6Addr::LOCALHOST
            } else {
                ipv6_addr.addr
            };
            config.enr_address.1 = Some(ipv6_enr_addr);
            config.enr_udp6_port = Some(disc_port);
        }
    }

    if let Some(enr_addresses) = cli_args.get_many::<String>("enr-address") {
        let mut enr_ip4 = None;
        let mut enr_ip6 = None;
        let mut resolved_enr_ip4 = None;
        let mut resolved_enr_ip6 = None;

        for addr in enr_addresses {
            match addr.parse::<IpAddr>() {
                Ok(IpAddr::V4(v4_addr)) => {
                    if let Some(used) = enr_ip4.as_ref() {
                        warn!(used = %used, ignored = %v4_addr, "More than one Ipv4 ENR address provided")
                    } else {
                        enr_ip4 = Some(v4_addr)
                    }
                }
                Ok(IpAddr::V6(v6_addr)) => {
                    if let Some(used) = enr_ip6.as_ref() {
                        warn!(used = %used, ignored = %v6_addr,"More than one Ipv6 ENR address provided")
                    } else {
                        enr_ip6 = Some(v6_addr)
                    }
                }
                Err(_) => {
                    // Try to resolve the address

                    // NOTE: From checking the `to_socket_addrs` code I don't think the port
                    // actually matters. Just use the udp port.

                    let port = match config.listen_addrs() {
                        ListenAddress::V4(v4_addr) => v4_addr.disc_port,
                        ListenAddress::V6(v6_addr) => v6_addr.disc_port,
                        ListenAddress::DualStack(v4_addr, _v6_addr) => {
                            // NOTE: slight preference for ipv4 that I don't think is of importance.
                            v4_addr.disc_port
                        }
                    };

                    let addr_str = format!("{addr}:{port}");
                    match addr_str.to_socket_addrs() {
                        Err(_e) => {
                            return Err(format!("Failed to parse or resolve address {addr}."))
                        }
                        Ok(resolved_addresses) => {
                            for socket_addr in resolved_addresses {
                                // Use the first ipv4 and first ipv6 addresses present.

                                // NOTE: this means that if two dns addresses are provided, we
                                // might end up using the ipv4 and ipv6 resolved addresses of just
                                // the first.
                                match socket_addr.ip() {
                                    IpAddr::V4(v4_addr) => {
                                        if resolved_enr_ip4.is_none() {
                                            resolved_enr_ip4 = Some(v4_addr)
                                        }
                                    }
                                    IpAddr::V6(v6_addr) => {
                                        if resolved_enr_ip6.is_none() {
                                            resolved_enr_ip6 = Some(v6_addr)
                                        }
                                    }
                                }
                            }
                        }
                    }
                }
            }
        }

        // The ENR addresses given as ips should take preference over any resolved address
        let used_host_resolution = resolved_enr_ip4.is_some() || resolved_enr_ip6.is_some();
        let ip4 = enr_ip4.or(resolved_enr_ip4);
        let ip6 = enr_ip6.or(resolved_enr_ip6);
        config.enr_address = (ip4, ip6);
        if used_host_resolution {
            config.discv5_config.enr_update = false;
        }
    }

    if parse_flag(cli_args, "disable-enr-auto-update") {
        config.discv5_config.enr_update = false;
    }

    if parse_flag(cli_args, "disable-packet-filter") {
        warn!("Discv5 packet filter is disabled");
        config.discv5_config.enable_packet_filter = false;
    }

    if parse_flag(cli_args, "disable-discovery") {
        config.disable_discovery = true;
        warn!("Discovery is disabled. New peers will not be found");
    }

    if parse_flag(cli_args, "disable-quic") {
        config.disable_quic_support = true;
    }

    if parse_flag(cli_args, "disable-upnp") {
        config.upnp_enabled = false;
    }

    if parse_flag(cli_args, "private") {
        config.private = true;
    }

    if parse_flag(cli_args, "metrics") {
        config.metrics_enabled = true;
    }

    if parse_flag(cli_args, "enable-private-discovery") {
        config.discv5_config.table_filter = |_| true;
    }

    // Light client server config.
    config.enable_light_client_server = parse_flag(cli_args, "light-client-server");

    // The self limiter is enabled by default. If the `self-limiter-protocols` flag is not provided,
    // the default params will be used.
    config.outbound_rate_limiter_config = if parse_flag(cli_args, "disable-self-limiter") {
        None
    } else if let Some(protocols) = cli_args.get_one::<String>("self-limiter-protocols") {
        Some(protocols.parse()?)
    } else {
        Some(Default::default())
    };

    // Proposer-only mode overrides a number of previous configuration parameters.
    // Specifically, we avoid subscribing to long-lived subnets and wish to maintain a minimal set
    // of peers.
    if parse_flag(cli_args, "proposer-only") {
        config.subscribe_all_subnets = false;

        if cli_args.get_one::<String>("target-peers").is_none() {
            // If a custom value is not set, change the default to 15
            config.target_peers = 15;
        }
        config.proposer_only = true;
        warn!(
            info = "Proposer-only mode enabled",
            "Do not connect a validator client to this node unless via the --proposer-nodes flag"
        );
    }
    // The inbound rate limiter is enabled by default unless `disabled` via the
    // `disable-inbound-rate-limiter` flag.
    config.inbound_rate_limiter_config = if parse_flag(cli_args, "disable-inbound-rate-limiter") {
        None
    } else {
        // Use the default unless values are provided via the `inbound-rate-limiter-protocols`
        if let Some(protocols) = cli_args.get_one::<String>("inbound-rate-limiter-protocols") {
            Some(protocols.parse()?)
        } else {
            Some(Default::default())
        }
    };
    Ok(())
}

/// Gets the datadir which should be used.
pub fn get_data_dir(cli_args: &ArgMatches) -> PathBuf {
    // Read the `--datadir` flag.
    //
    // If it's not present, try and find the home directory (`~`) and push the default data
    // directory and the testnet name onto it.

    cli_args
        .get_one::<String>("datadir")
        .map(|path| PathBuf::from(path).join(DEFAULT_BEACON_NODE_DIR))
        .or_else(|| {
            dirs::home_dir().map(|home| {
                home.join(DEFAULT_ROOT_DIR)
                    .join(directory::get_network_dir(cli_args))
                    .join(DEFAULT_BEACON_NODE_DIR)
            })
        })
        .unwrap_or_else(|| PathBuf::from("."))
}

/// Get the `slots_per_restore_point` value to use for the database.
///
/// Return `(sprp, set_explicitly)` where `set_explicitly` is `true` if the user provided the value.
pub fn get_slots_per_restore_point<E: EthSpec>(
    slots_per_restore_point: Option<u64>,
) -> Result<(u64, bool), String> {
    if let Some(slots_per_restore_point) = slots_per_restore_point {
        Ok((slots_per_restore_point, true))
    } else {
        let default = std::cmp::min(
            E::slots_per_historical_root() as u64,
            store::config::DEFAULT_SLOTS_PER_RESTORE_POINT,
        );
        Ok((default, false))
    }
}

/// Parses the `cli_value` as a comma-separated string of values to be parsed with `parser`.
///
/// If there is more than one value, log a warning. If there are no values, return an error.
pub fn parse_only_one_value<F, T, U>(
    cli_value: &str,
    parser: F,
    flag_name: &str,
    log: &Logger,
) -> Result<T, String>
where
    F: Fn(&str) -> Result<T, U>,
    U: Debug,
{
    let values = cli_value
        .split(',')
        .map(parser)
        .collect::<Result<Vec<_>, _>>()
        .map_err(|e| format!("{} contains an invalid value {:?}", flag_name, e))?;

    if values.len() > 1 {
        warn!(
            info = "Multiple values provided",
            count = values.len(),
            flag = flag_name,
            "multiple values are deprecated, only the first value will be used"
        );
    }

    values
        .into_iter()
        .next()
        .ok_or(format!("Must provide at least one value to {}", flag_name))
}<|MERGE_RESOLUTION|>--- conflicted
+++ resolved
@@ -334,15 +334,6 @@
                     .map(Duration::from_millis);
         }
 
-<<<<<<< HEAD
-        if parse_flag(cli_args, "builder-profit-threshold") {
-            warn!(
-                info = "this flag is deprecated and will be removed",
-                "Ignoring --builder-profit-threshold"
-            );
-        }
-=======
->>>>>>> acd31511
         if cli_args.get_flag("always-prefer-builder-payload") {
             warn!(
                 info = "this flag is deprecated and will be removed",
@@ -760,9 +751,8 @@
 
     if cli_args.get_flag("disable-lock-timeouts") {
         warn!(
-            log,
-            "Ignoring --disable-lock-timeouts";
-            "info" => "this flag is deprecated and will be removed"
+            info = "this flag is deprecated and will be removed",
+            "Ignoring --disable-lock-timeouts"
         );
     }
 
