--- conflicted
+++ resolved
@@ -365,14 +365,6 @@
                 .map(Duration::from_millis);
     }
 
-<<<<<<< HEAD
-    if parse_flag(cli_args, "builder-profit-threshold") {
-        warn!(
-            log,
-            "Ignoring --builder-profit-threshold";
-            "info" => "this flag is deprecated and will be removed"
-        );
-    }
     if cli_args.get_flag("always-prefer-builder-payload") {
         warn!(
             log,
@@ -380,15 +372,6 @@
             "info" => "this flag is deprecated and will be removed"
         );
     }
-=======
-        if cli_args.get_flag("always-prefer-builder-payload") {
-            warn!(
-                log,
-                "Ignoring --always-prefer-builder-payload";
-                "info" => "this flag is deprecated and will be removed"
-            );
-        }
->>>>>>> dd08ebb2
 
     // Set config values from parse values.
     el_config.secret_file = Some(secret_file.clone());
