use beacon_chain::builder::PUBKEY_CACHE_FILENAME;
use clap::ArgMatches;
use clap_utils::BAD_TESTNET_DIR_MESSAGE;
<<<<<<< HEAD
use client::{ClientConfig, ClientGenesis};
use directory::{get_testnet_dir, DEFAULT_BEACON_NODE_DIR, DEFAULT_NETWORK_DIR, DEFAULT_ROOT_DIR};
use eth2_libp2p::{multiaddr::Protocol, Enr, Multiaddr};
=======
use client::{config::DEFAULT_DATADIR, ClientConfig, ClientGenesis};
use eth2_libp2p::{multiaddr::Protocol, Enr, Multiaddr, NetworkConfig};
>>>>>>> 8301a984
use eth2_testnet_config::Eth2TestnetConfig;
use slog::{crit, info, Logger};
use ssz::Encode;
use std::cmp;
use std::fs;
use std::net::{IpAddr, Ipv4Addr, ToSocketAddrs};
use std::net::{TcpListener, UdpSocket};
use std::path::PathBuf;
use types::{ChainSpec, EthSpec, GRAFFITI_BYTES_LEN};

/// Gets the fully-initialized global client.
///
/// The top-level `clap` arguments should be provided as `cli_args`.
///
/// The output of this function depends primarily upon the given `cli_args`, however it's behaviour
/// may be influenced by other external services like the contents of the file system or the
/// response of some remote server.
#[allow(clippy::cognitive_complexity)]
pub fn get_config<E: EthSpec>(
    cli_args: &ArgMatches,
    spec_constants: &str,
    spec: &ChainSpec,
    log: Logger,
) -> Result<ClientConfig, String> {
    let mut client_config = ClientConfig::default();

    client_config.data_dir = get_data_dir(cli_args);

    // If necessary, remove any existing database and configuration
    if client_config.data_dir.exists() && cli_args.is_present("purge-db") {
        // Remove the chain_db.
        fs::remove_dir_all(
            client_config
                .get_db_path()
                .ok_or_else(|| "Failed to get db_path".to_string())?,
        )
        .map_err(|err| format!("Failed to remove chain_db: {}", err))?;

        // Remove the freezer db.
        fs::remove_dir_all(
            client_config
                .get_freezer_db_path()
                .ok_or_else(|| "Failed to get freezer db path".to_string())?,
        )
        .map_err(|err| format!("Failed to remove chain_db: {}", err))?;

        // Remove the pubkey cache file if it exists
        let pubkey_cache_file = client_config.data_dir.join(PUBKEY_CACHE_FILENAME);
        if pubkey_cache_file.exists() {
            fs::remove_file(&pubkey_cache_file)
                .map_err(|e| format!("Failed to remove {:?}: {:?}", pubkey_cache_file, e))?;
        }
    }

    // Create `datadir` and any non-existing parent directories.
    fs::create_dir_all(&client_config.data_dir)
        .map_err(|e| format!("Failed to create data dir: {}", e))?;

    // logs the chosen data directory
    let mut log_dir = client_config.data_dir.clone();
    // remove /beacon from the end
    log_dir.pop();
    info!(log, "Data directory initialised"; "datadir" => log_dir.into_os_string().into_string().expect("Datadir should be a valid os string"));

    client_config.spec_constants = spec_constants.into();

    /*
     * Networking
     */
<<<<<<< HEAD
    // If a network dir has been specified, override the `datadir` definition.
    if let Some(dir) = cli_args.value_of("network-dir") {
        client_config.network.network_dir = PathBuf::from(dir);
    } else {
        client_config.network.network_dir = client_config.data_dir.join(DEFAULT_NETWORK_DIR);
    };

    if let Some(listen_address_str) = cli_args.value_of("listen-address") {
        let listen_address = listen_address_str
            .parse()
            .map_err(|_| format!("Invalid listen address: {:?}", listen_address_str))?;
        client_config.network.listen_address = listen_address;
    }

    if let Some(target_peers_str) = cli_args.value_of("target-peers") {
        client_config.network.target_peers = target_peers_str
            .parse::<usize>()
            .map_err(|_| format!("Invalid number of target peers: {}", target_peers_str))?;
    }

    if let Some(port_str) = cli_args.value_of("port") {
        let port = port_str
            .parse::<u16>()
            .map_err(|_| format!("Invalid port: {}", port_str))?;
        client_config.network.libp2p_port = port;
        client_config.network.discovery_port = port;
    }

    if let Some(port_str) = cli_args.value_of("discovery-port") {
        let port = port_str
            .parse::<u16>()
            .map_err(|_| format!("Invalid port: {}", port_str))?;
        client_config.network.discovery_port = port;
    }

    if let Some(boot_enr_str) = cli_args.value_of("boot-nodes") {
        let mut enrs: Vec<Enr> = vec![];
        let mut multiaddrs: Vec<Multiaddr> = vec![];
        for addr in boot_enr_str.split(',') {
            match addr.parse() {
                Ok(enr) => enrs.push(enr),
                Err(_) => {
                    // parsing as ENR failed, try as Multiaddr
                    let multi: Multiaddr = addr
                        .parse()
                        .map_err(|_| format!("Not valid as ENR nor Multiaddr: {}", addr))?;
                    if !multi.iter().any(|proto| matches!(proto, Protocol::Udp(_))) {
                        slog::error!(log, "Missing UDP in Multiaddr {}", multi.to_string());
                    }
                    if !multi.iter().any(|proto| matches!(proto, Protocol::P2p(_))) {
                        slog::error!(log, "Missing P2P in Multiaddr {}", multi.to_string());
                    }
                    multiaddrs.push(multi);
                }
            }
        }
        client_config.network.boot_nodes_enr = enrs;
        client_config.network.boot_nodes_multiaddr = multiaddrs;
    }

    if let Some(libp2p_addresses_str) = cli_args.value_of("libp2p-addresses") {
        client_config.network.libp2p_nodes = libp2p_addresses_str
            .split(',')
            .map(|multiaddr| {
                multiaddr
                    .parse()
                    .map_err(|_| format!("Invalid Multiaddr: {}", multiaddr))
            })
            .collect::<Result<Vec<Multiaddr>, _>>()?;
    }

    if let Some(enr_udp_port_str) = cli_args.value_of("enr-udp-port") {
        client_config.network.enr_udp_port = Some(
            enr_udp_port_str
                .parse::<u16>()
                .map_err(|_| format!("Invalid discovery port: {}", enr_udp_port_str))?,
        );
    }

    if let Some(enr_tcp_port_str) = cli_args.value_of("enr-tcp-port") {
        client_config.network.enr_tcp_port = Some(
            enr_tcp_port_str
                .parse::<u16>()
                .map_err(|_| format!("Invalid ENR TCP port: {}", enr_tcp_port_str))?,
        );
    }

    if cli_args.is_present("enr-match") {
        // set the enr address to localhost if the address is 0.0.0.0
        if client_config.network.listen_address
            == "0.0.0.0".parse::<IpAddr>().expect("valid ip addr")
        {
            client_config.network.enr_address =
                Some("127.0.0.1".parse::<IpAddr>().expect("valid ip addr"));
        } else {
            client_config.network.enr_address = Some(client_config.network.listen_address);
        }
        client_config.network.enr_udp_port = Some(client_config.network.discovery_port);
    }

    if let Some(enr_address) = cli_args.value_of("enr-address") {
        let resolved_addr = match enr_address.parse::<IpAddr>() {
            Ok(addr) => addr, // // Input is an IpAddr
            Err(_) => {
                let mut addr = enr_address.to_string();
                // Appending enr-port to the dns hostname to appease `to_socket_addrs()` parsing.
                // Since enr-update is disabled with a dns address, not setting the enr-udp-port
                // will make the node undiscoverable.
                if let Some(enr_udp_port) = client_config.network.enr_udp_port {
                    addr.push_str(&format!(":{}", enr_udp_port.to_string()));
                } else {
                    return Err(
                        "enr-udp-port must be set for node to be discoverable with dns address"
                            .into(),
                    );
                }
                // `to_socket_addr()` does the dns resolution
                // Note: `to_socket_addrs()` is a blocking call
                let resolved_addr = if let Ok(mut resolved_addrs) = addr.to_socket_addrs() {
                    // Pick the first ip from the list of resolved addresses
                    resolved_addrs
                        .next()
                        .map(|a| a.ip())
                        .ok_or_else(|| "Resolved dns addr contains no entries".to_string())?
                } else {
                    return Err(format!("Failed to parse enr-address: {}", enr_address));
                };
                client_config.network.discv5_config.enr_update = false;
                resolved_addr
            }
        };
        client_config.network.enr_address = Some(resolved_addr);
    }

    if cli_args.is_present("disable_enr_auto_update") {
        client_config.network.discv5_config.enr_update = false;
    }

    if cli_args.is_present("disable-discovery") {
        client_config.network.disable_discovery = true;
        slog::warn!(log, "Discovery is disabled. New peers will not be found");
    }
=======
    set_network_config(
        &mut client_config.network,
        cli_args,
        &client_config.data_dir,
        &log,
        false,
    )?;
>>>>>>> 8301a984

    /*
     * Http server
     */

    if cli_args.is_present("http") {
        client_config.rest_api.enabled = true;
    }

    if let Some(address) = cli_args.value_of("http-address") {
        client_config.rest_api.listen_address = address
            .parse::<Ipv4Addr>()
            .map_err(|_| "http-address is not a valid IPv4 address.")?;
    }

    if let Some(port) = cli_args.value_of("http-port") {
        client_config.rest_api.port = port
            .parse::<u16>()
            .map_err(|_| "http-port is not a valid u16.")?;
    }

    if let Some(allow_origin) = cli_args.value_of("http-allow-origin") {
        // Pre-validate the config value to give feedback to the user on node startup, instead of
        // as late as when the first API response is produced.
        hyper::header::HeaderValue::from_str(allow_origin)
            .map_err(|_| "Invalid allow-origin value")?;

        client_config.rest_api.allow_origin = allow_origin.to_string();
    }

    /*
     * Websocket server
     */

    if cli_args.is_present("ws") {
        client_config.websocket_server.enabled = true;
    }

    if let Some(address) = cli_args.value_of("ws-address") {
        client_config.websocket_server.listen_address = address
            .parse::<Ipv4Addr>()
            .map_err(|_| "ws-address is not a valid IPv4 address.")?;
    }

    if let Some(port) = cli_args.value_of("ws-port") {
        client_config.websocket_server.port = port
            .parse::<u16>()
            .map_err(|_| "ws-port is not a valid u16.")?;
    }

    /*
     * Eth1
     */

    // When present, use an eth1 backend that generates deterministic junk.
    //
    // Useful for running testnets without the overhead of a deposit contract.
    if cli_args.is_present("dummy-eth1") {
        client_config.dummy_eth1_backend = true;
    }

    // When present, attempt to sync to an eth1 node.
    //
    // Required for block production.
    if cli_args.is_present("eth1") {
        client_config.sync_eth1_chain = true;
    }

    // Defines the URL to reach the eth1 node.
    if let Some(val) = cli_args.value_of("eth1-endpoint") {
        client_config.sync_eth1_chain = true;
        client_config.eth1.endpoint = val.to_string();
    }

    if let Some(freezer_dir) = cli_args.value_of("freezer-dir") {
        client_config.freezer_db_path = Some(PathBuf::from(freezer_dir));
    }

    if let Some(slots_per_restore_point) = cli_args.value_of("slots-per-restore-point") {
        client_config.store.slots_per_restore_point = slots_per_restore_point
            .parse()
            .map_err(|_| "slots-per-restore-point is not a valid integer".to_string())?;
    } else {
        client_config.store.slots_per_restore_point = std::cmp::min(
            E::slots_per_historical_root() as u64,
            store::config::DEFAULT_SLOTS_PER_RESTORE_POINT,
        );
    }

    if let Some(block_cache_size) = cli_args.value_of("block-cache-size") {
        client_config.store.block_cache_size = block_cache_size
            .parse()
            .map_err(|_| "block-cache-size is not a valid integer".to_string())?;
    }

    if spec_constants != client_config.spec_constants {
        crit!(log, "Specification constants do not match.";
              "client_config" => client_config.spec_constants,
              "eth2_config" => spec_constants
        );
        return Err("Specification constant mismatch".into());
    }

    /*
     * Zero-ports
     *
     * Replaces previously set flags.
     * Libp2p and discovery ports are set explicitly by selecting
     * a random free port so that we aren't needlessly updating ENR
     * from lighthouse.
     * Discovery address is set to localhost by default.
     */
    if cli_args.is_present("zero-ports") {
        if client_config.network.enr_address == Some(IpAddr::V4(Ipv4Addr::new(0, 0, 0, 0))) {
            client_config.network.enr_address = None
        }
        client_config.network.libp2p_port =
            unused_port("tcp").map_err(|e| format!("Failed to get port for libp2p: {}", e))?;
        client_config.network.discovery_port =
            unused_port("udp").map_err(|e| format!("Failed to get port for discovery: {}", e))?;
        client_config.rest_api.port = 0;
        client_config.websocket_server.port = 0;
    }

    /*
     * Load the eth2 testnet dir to obtain some additional config values.
     */
    let eth2_testnet_config: Eth2TestnetConfig<E> = get_eth2_testnet_config(&cli_args)?;

    client_config.eth1.deposit_contract_address =
        format!("{:?}", eth2_testnet_config.deposit_contract_address()?);
    client_config.eth1.deposit_contract_deploy_block =
        eth2_testnet_config.deposit_contract_deploy_block;
    client_config.eth1.lowest_cached_block_number =
        client_config.eth1.deposit_contract_deploy_block;
    client_config.eth1.follow_distance = spec.eth1_follow_distance;

    if let Some(mut boot_nodes) = eth2_testnet_config.boot_enr {
        client_config.network.boot_nodes_enr.append(&mut boot_nodes)
    }

    if let Some(genesis_state) = eth2_testnet_config.genesis_state {
        // Note: re-serializing the genesis state is not so efficient, however it avoids adding
        // trait bounds to the `ClientGenesis` enum. This would have significant flow-on
        // effects.
        client_config.genesis = ClientGenesis::SszBytes {
            genesis_state_bytes: genesis_state.as_ssz_bytes(),
        };
    } else {
        client_config.genesis = ClientGenesis::DepositContract;
    }

    let raw_graffiti = if let Some(graffiti) = cli_args.value_of("graffiti") {
        if graffiti.len() > GRAFFITI_BYTES_LEN {
            return Err(format!(
                "Your graffiti is too long! {} bytes maximum!",
                GRAFFITI_BYTES_LEN
            ));
        }

        graffiti.as_bytes()
    } else {
        lighthouse_version::VERSION.as_bytes()
    };

    let trimmed_graffiti_len = cmp::min(raw_graffiti.len(), GRAFFITI_BYTES_LEN);
    client_config.graffiti[..trimmed_graffiti_len]
        .copy_from_slice(&raw_graffiti[..trimmed_graffiti_len]);

    if let Some(max_skip_slots) = cli_args.value_of("max-skip-slots") {
        client_config.chain.import_max_skip_slots = match max_skip_slots {
            "none" => None,
            n => Some(
                n.parse()
                    .map_err(|_| "Invalid max-skip-slots".to_string())?,
            ),
        };
    }

    Ok(client_config)
}

/// Sets the network config from the command line arguments
pub fn set_network_config(
    config: &mut NetworkConfig,
    cli_args: &ArgMatches,
    data_dir: &PathBuf,
    log: &Logger,
    use_listening_port_as_enr_port_by_default: bool,
) -> Result<(), String> {
    // If a network dir has been specified, override the `datadir` definition.
    if let Some(dir) = cli_args.value_of("network-dir") {
        config.network_dir = PathBuf::from(dir);
    } else {
        config.network_dir = data_dir.join(NETWORK_DIR);
    };

    if let Some(listen_address_str) = cli_args.value_of("listen-address") {
        let listen_address = listen_address_str
            .parse()
            .map_err(|_| format!("Invalid listen address: {:?}", listen_address_str))?;
        config.listen_address = listen_address;
    }

    if let Some(target_peers_str) = cli_args.value_of("target-peers") {
        config.target_peers = target_peers_str
            .parse::<usize>()
            .map_err(|_| format!("Invalid number of target peers: {}", target_peers_str))?;
    }

    if let Some(port_str) = cli_args.value_of("port") {
        let port = port_str
            .parse::<u16>()
            .map_err(|_| format!("Invalid port: {}", port_str))?;
        config.libp2p_port = port;
        config.discovery_port = port;
    }

    if let Some(port_str) = cli_args.value_of("discovery-port") {
        let port = port_str
            .parse::<u16>()
            .map_err(|_| format!("Invalid port: {}", port_str))?;
        config.discovery_port = port;
    }

    if let Some(boot_enr_str) = cli_args.value_of("boot-nodes") {
        let mut enrs: Vec<Enr> = vec![];
        let mut multiaddrs: Vec<Multiaddr> = vec![];
        for addr in boot_enr_str.split(',') {
            match addr.parse() {
                Ok(enr) => enrs.push(enr),
                Err(_) => {
                    // parsing as ENR failed, try as Multiaddr
                    let multi: Multiaddr = addr
                        .parse()
                        .map_err(|_| format!("Not valid as ENR nor Multiaddr: {}", addr))?;
                    if !multi.iter().any(|proto| matches!(proto, Protocol::Udp(_))) {
                        slog::error!(log, "Missing UDP in Multiaddr {}", multi.to_string());
                    }
                    if !multi.iter().any(|proto| matches!(proto, Protocol::P2p(_))) {
                        slog::error!(log, "Missing P2P in Multiaddr {}", multi.to_string());
                    }
                    multiaddrs.push(multi);
                }
            }
        }
        config.boot_nodes_enr = enrs;
        config.boot_nodes_multiaddr = multiaddrs;
    }

    if let Some(libp2p_addresses_str) = cli_args.value_of("libp2p-addresses") {
        config.libp2p_nodes = libp2p_addresses_str
            .split(',')
            .map(|multiaddr| {
                multiaddr
                    .parse()
                    .map_err(|_| format!("Invalid Multiaddr: {}", multiaddr))
            })
            .collect::<Result<Vec<Multiaddr>, _>>()?;
    }

    if let Some(enr_udp_port_str) = cli_args.value_of("enr-udp-port") {
        config.enr_udp_port = Some(
            enr_udp_port_str
                .parse::<u16>()
                .map_err(|_| format!("Invalid discovery port: {}", enr_udp_port_str))?,
        );
    }

    if let Some(enr_tcp_port_str) = cli_args.value_of("enr-tcp-port") {
        config.enr_tcp_port = Some(
            enr_tcp_port_str
                .parse::<u16>()
                .map_err(|_| format!("Invalid ENR TCP port: {}", enr_tcp_port_str))?,
        );
    }

    if cli_args.is_present("enr-match") {
        // set the enr address to localhost if the address is 0.0.0.0
        if config.listen_address == "0.0.0.0".parse::<IpAddr>().expect("valid ip addr") {
            config.enr_address = Some("127.0.0.1".parse::<IpAddr>().expect("valid ip addr"));
        } else {
            config.enr_address = Some(config.listen_address);
        }
        config.enr_udp_port = Some(config.discovery_port);
    }

    if let Some(enr_address) = cli_args.value_of("enr-address") {
        let resolved_addr = match enr_address.parse::<IpAddr>() {
            Ok(addr) => addr, // // Input is an IpAddr
            Err(_) => {
                let mut addr = enr_address.to_string();
                // Appending enr-port to the dns hostname to appease `to_socket_addrs()` parsing.
                // Since enr-update is disabled with a dns address, not setting the enr-udp-port
                // will make the node undiscoverable.
                if let Some(enr_udp_port) = config.enr_udp_port.or_else(|| {
                    if use_listening_port_as_enr_port_by_default {
                        Some(config.discovery_port)
                    } else {
                        None
                    }
                }) {
                    addr.push_str(&format!(":{}", enr_udp_port.to_string()));
                } else {
                    return Err(
                        "enr-udp-port must be set for node to be discoverable with dns address"
                            .into(),
                    );
                }
                // `to_socket_addr()` does the dns resolution
                // Note: `to_socket_addrs()` is a blocking call
                let resolved_addr = if let Ok(mut resolved_addrs) = addr.to_socket_addrs() {
                    // Pick the first ip from the list of resolved addresses
                    resolved_addrs
                        .next()
                        .map(|a| a.ip())
                        .ok_or_else(|| "Resolved dns addr contains no entries".to_string())?
                } else {
                    return Err(format!("Failed to parse enr-address: {}", enr_address));
                };
                config.discv5_config.enr_update = false;
                resolved_addr
            }
        };
        config.enr_address = Some(resolved_addr);
    }

    if cli_args.is_present("disable_enr_auto_update") {
        config.discv5_config.enr_update = false;
    }

    if cli_args.is_present("disable-discovery") {
        config.disable_discovery = true;
        slog::warn!(log, "Discovery is disabled. New peers will not be found");
    }

    Ok(())
}

/// Gets the datadir which should be used.
pub fn get_data_dir(cli_args: &ArgMatches) -> PathBuf {
    // Read the `--datadir` flag.
    //
    // If it's not present, try and find the home directory (`~`) and push the default data
    // directory and the testnet name onto it.

    cli_args
        .value_of("datadir")
        .map(|path| PathBuf::from(path).join(DEFAULT_BEACON_NODE_DIR))
        .or_else(|| {
            dirs::home_dir().map(|home| {
                home.join(DEFAULT_ROOT_DIR)
                    .join(get_testnet_dir(cli_args))
                    .join(DEFAULT_BEACON_NODE_DIR)
            })
        })
        .unwrap_or_else(|| PathBuf::from("."))
}

/// Try to parse the eth2 testnet config from the `testnet`, `testnet-dir` flags in that order.
/// Returns the default hardcoded testnet if neither flags are set.
pub fn get_eth2_testnet_config<E: EthSpec>(
    cli_args: &ArgMatches,
) -> Result<Eth2TestnetConfig<E>, String> {
    let optional_testnet_config = if cli_args.is_present("testnet") {
        clap_utils::parse_hardcoded_network(cli_args, "testnet")?
    } else if cli_args.is_present("testnet-dir") {
        clap_utils::parse_testnet_dir(cli_args, "testnet-dir")?
    } else {
        Eth2TestnetConfig::hard_coded_default()?
    };
    optional_testnet_config.ok_or_else(|| BAD_TESTNET_DIR_MESSAGE.to_string())
}

/// A bit of hack to find an unused port.
///
/// Does not guarantee that the given port is unused after the function exists, just that it was
/// unused before the function started (i.e., it does not reserve a port).
///
/// Used for passing unused ports to libp2 so that lighthouse won't have to update
/// its own ENR.
///
/// NOTE: It is possible that libp2p/discv5 is unable to bind to the
/// ports returned by this function as the OS has a buffer period where
/// it doesn't allow binding to the same port even after the socket is closed.
/// We might have to use SO_REUSEADDR socket option from `std::net2` crate in
/// that case.
pub fn unused_port(transport: &str) -> Result<u16, String> {
    let local_addr = match transport {
        "tcp" => {
            let listener = TcpListener::bind("127.0.0.1:0").map_err(|e| {
                format!("Failed to create TCP listener to find unused port: {:?}", e)
            })?;
            listener.local_addr().map_err(|e| {
                format!(
                    "Failed to read TCP listener local_addr to find unused port: {:?}",
                    e
                )
            })?
        }
        "udp" => {
            let socket = UdpSocket::bind("127.0.0.1:0")
                .map_err(|e| format!("Failed to create UDP socket to find unused port: {:?}", e))?;
            socket.local_addr().map_err(|e| {
                format!(
                    "Failed to read UDP socket local_addr to find unused port: {:?}",
                    e
                )
            })?
        }
        _ => return Err("Invalid transport to find unused port".into()),
    };
    Ok(local_addr.port())
}<|MERGE_RESOLUTION|>--- conflicted
+++ resolved
@@ -1,14 +1,9 @@
 use beacon_chain::builder::PUBKEY_CACHE_FILENAME;
 use clap::ArgMatches;
 use clap_utils::BAD_TESTNET_DIR_MESSAGE;
-<<<<<<< HEAD
 use client::{ClientConfig, ClientGenesis};
 use directory::{get_testnet_dir, DEFAULT_BEACON_NODE_DIR, DEFAULT_NETWORK_DIR, DEFAULT_ROOT_DIR};
-use eth2_libp2p::{multiaddr::Protocol, Enr, Multiaddr};
-=======
-use client::{config::DEFAULT_DATADIR, ClientConfig, ClientGenesis};
 use eth2_libp2p::{multiaddr::Protocol, Enr, Multiaddr, NetworkConfig};
->>>>>>> 8301a984
 use eth2_testnet_config::Eth2TestnetConfig;
 use slog::{crit, info, Logger};
 use ssz::Encode;
@@ -78,150 +73,6 @@
     /*
      * Networking
      */
-<<<<<<< HEAD
-    // If a network dir has been specified, override the `datadir` definition.
-    if let Some(dir) = cli_args.value_of("network-dir") {
-        client_config.network.network_dir = PathBuf::from(dir);
-    } else {
-        client_config.network.network_dir = client_config.data_dir.join(DEFAULT_NETWORK_DIR);
-    };
-
-    if let Some(listen_address_str) = cli_args.value_of("listen-address") {
-        let listen_address = listen_address_str
-            .parse()
-            .map_err(|_| format!("Invalid listen address: {:?}", listen_address_str))?;
-        client_config.network.listen_address = listen_address;
-    }
-
-    if let Some(target_peers_str) = cli_args.value_of("target-peers") {
-        client_config.network.target_peers = target_peers_str
-            .parse::<usize>()
-            .map_err(|_| format!("Invalid number of target peers: {}", target_peers_str))?;
-    }
-
-    if let Some(port_str) = cli_args.value_of("port") {
-        let port = port_str
-            .parse::<u16>()
-            .map_err(|_| format!("Invalid port: {}", port_str))?;
-        client_config.network.libp2p_port = port;
-        client_config.network.discovery_port = port;
-    }
-
-    if let Some(port_str) = cli_args.value_of("discovery-port") {
-        let port = port_str
-            .parse::<u16>()
-            .map_err(|_| format!("Invalid port: {}", port_str))?;
-        client_config.network.discovery_port = port;
-    }
-
-    if let Some(boot_enr_str) = cli_args.value_of("boot-nodes") {
-        let mut enrs: Vec<Enr> = vec![];
-        let mut multiaddrs: Vec<Multiaddr> = vec![];
-        for addr in boot_enr_str.split(',') {
-            match addr.parse() {
-                Ok(enr) => enrs.push(enr),
-                Err(_) => {
-                    // parsing as ENR failed, try as Multiaddr
-                    let multi: Multiaddr = addr
-                        .parse()
-                        .map_err(|_| format!("Not valid as ENR nor Multiaddr: {}", addr))?;
-                    if !multi.iter().any(|proto| matches!(proto, Protocol::Udp(_))) {
-                        slog::error!(log, "Missing UDP in Multiaddr {}", multi.to_string());
-                    }
-                    if !multi.iter().any(|proto| matches!(proto, Protocol::P2p(_))) {
-                        slog::error!(log, "Missing P2P in Multiaddr {}", multi.to_string());
-                    }
-                    multiaddrs.push(multi);
-                }
-            }
-        }
-        client_config.network.boot_nodes_enr = enrs;
-        client_config.network.boot_nodes_multiaddr = multiaddrs;
-    }
-
-    if let Some(libp2p_addresses_str) = cli_args.value_of("libp2p-addresses") {
-        client_config.network.libp2p_nodes = libp2p_addresses_str
-            .split(',')
-            .map(|multiaddr| {
-                multiaddr
-                    .parse()
-                    .map_err(|_| format!("Invalid Multiaddr: {}", multiaddr))
-            })
-            .collect::<Result<Vec<Multiaddr>, _>>()?;
-    }
-
-    if let Some(enr_udp_port_str) = cli_args.value_of("enr-udp-port") {
-        client_config.network.enr_udp_port = Some(
-            enr_udp_port_str
-                .parse::<u16>()
-                .map_err(|_| format!("Invalid discovery port: {}", enr_udp_port_str))?,
-        );
-    }
-
-    if let Some(enr_tcp_port_str) = cli_args.value_of("enr-tcp-port") {
-        client_config.network.enr_tcp_port = Some(
-            enr_tcp_port_str
-                .parse::<u16>()
-                .map_err(|_| format!("Invalid ENR TCP port: {}", enr_tcp_port_str))?,
-        );
-    }
-
-    if cli_args.is_present("enr-match") {
-        // set the enr address to localhost if the address is 0.0.0.0
-        if client_config.network.listen_address
-            == "0.0.0.0".parse::<IpAddr>().expect("valid ip addr")
-        {
-            client_config.network.enr_address =
-                Some("127.0.0.1".parse::<IpAddr>().expect("valid ip addr"));
-        } else {
-            client_config.network.enr_address = Some(client_config.network.listen_address);
-        }
-        client_config.network.enr_udp_port = Some(client_config.network.discovery_port);
-    }
-
-    if let Some(enr_address) = cli_args.value_of("enr-address") {
-        let resolved_addr = match enr_address.parse::<IpAddr>() {
-            Ok(addr) => addr, // // Input is an IpAddr
-            Err(_) => {
-                let mut addr = enr_address.to_string();
-                // Appending enr-port to the dns hostname to appease `to_socket_addrs()` parsing.
-                // Since enr-update is disabled with a dns address, not setting the enr-udp-port
-                // will make the node undiscoverable.
-                if let Some(enr_udp_port) = client_config.network.enr_udp_port {
-                    addr.push_str(&format!(":{}", enr_udp_port.to_string()));
-                } else {
-                    return Err(
-                        "enr-udp-port must be set for node to be discoverable with dns address"
-                            .into(),
-                    );
-                }
-                // `to_socket_addr()` does the dns resolution
-                // Note: `to_socket_addrs()` is a blocking call
-                let resolved_addr = if let Ok(mut resolved_addrs) = addr.to_socket_addrs() {
-                    // Pick the first ip from the list of resolved addresses
-                    resolved_addrs
-                        .next()
-                        .map(|a| a.ip())
-                        .ok_or_else(|| "Resolved dns addr contains no entries".to_string())?
-                } else {
-                    return Err(format!("Failed to parse enr-address: {}", enr_address));
-                };
-                client_config.network.discv5_config.enr_update = false;
-                resolved_addr
-            }
-        };
-        client_config.network.enr_address = Some(resolved_addr);
-    }
-
-    if cli_args.is_present("disable_enr_auto_update") {
-        client_config.network.discv5_config.enr_update = false;
-    }
-
-    if cli_args.is_present("disable-discovery") {
-        client_config.network.disable_discovery = true;
-        slog::warn!(log, "Discovery is disabled. New peers will not be found");
-    }
-=======
     set_network_config(
         &mut client_config.network,
         cli_args,
@@ -229,7 +80,6 @@
         &log,
         false,
     )?;
->>>>>>> 8301a984
 
     /*
      * Http server
@@ -424,7 +274,7 @@
     if let Some(dir) = cli_args.value_of("network-dir") {
         config.network_dir = PathBuf::from(dir);
     } else {
-        config.network_dir = data_dir.join(NETWORK_DIR);
+        config.network_dir = data_dir.join(DEFAULT_NETWORK_DIR);
     };
 
     if let Some(listen_address_str) = cli_args.value_of("listen-address") {
