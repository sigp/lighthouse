--- conflicted
+++ resolved
@@ -753,16 +753,14 @@
     client_config.chain.optimistic_finalized_sync =
         !cli_args.is_present("disable-optimistic-finalized-sync");
 
-<<<<<<< HEAD
+    // Payload selection configs
+    if cli_args.is_present("always-prefer-builder-payload") {
+        client_config.always_prefer_builder_payload = true;
+    }
+
     // Backfill sync rate-limiting
     client_config.chain.enable_backfill_rate_limiting =
         !cli_args.is_present("disable-backfill-rate-limiting");
-=======
-    // Payload selection configs
-    if cli_args.is_present("always-prefer-builder-payload") {
-        client_config.always_prefer_builder_payload = true;
-    }
->>>>>>> 319cc61a
 
     Ok(client_config)
 }
