--- conflicted
+++ resolved
@@ -273,7 +273,7 @@
         client_config.eth1.cache_follow_distance = Some(follow_distance);
     }
 
-<<<<<<< HEAD
+    // `--execution-endpoint` is required now.
     let endpoints: String = clap_utils::parse_required(cli_args, "execution-endpoint")?;
     let mut el_config = execution_layer::Config::default();
 
@@ -301,13 +301,13 @@
 
     let secret_file: PathBuf;
     // Parse a single JWT secret from a given file_path, logging warnings if multiple are supplied.
-    if let Some(secret_files) = cli_args.value_of("execution-jwt") {
+    if let Some(secret_files) = cli_args.get_one::<String>("execution-jwt") {
         secret_file =
             parse_only_one_value(secret_files, PathBuf::from_str, "--execution-jwt", log)?;
 
     // Check if the JWT secret key is passed directly via cli flag and persist it to the default
     // file location.
-    } else if let Some(jwt_secret_key) = cli_args.value_of("execution-jwt-secret-key") {
+    } else if let Some(jwt_secret_key) = cli_args.get_one::<String>("execution-jwt-secret-key") {
         use std::fs::File;
         use std::io::Write;
         secret_file = client_config.data_dir().join(DEFAULT_JWT_FILE);
@@ -326,22 +326,26 @@
     }
 
     // Parse and set the payload builder, if any.
-    if let Some(endpoint) = cli_args.value_of("builder") {
+    if let Some(endpoint) = cli_args.get_one::<String>("builder") {
         let payload_builder =
             parse_only_one_value(endpoint, SensitiveUrl::parse, "--builder", log)?;
         el_config.builder_url = Some(payload_builder);
 
         el_config.builder_user_agent = clap_utils::parse_optional(cli_args, "builder-user-agent")?;
-    }
-
-    if cli_args.is_present("builder-profit-threshold") {
+
+        el_config.builder_header_timeout =
+            clap_utils::parse_optional(cli_args, "builder-header-timeout")?
+                .map(Duration::from_millis);
+    }
+
+    if parse_flag(cli_args, "builder-profit-threshold") {
         warn!(
             log,
             "Ignoring --builder-profit-threshold";
             "info" => "this flag is deprecated and will be removed"
         );
     }
-    if cli_args.is_present("always-prefer-builder-payload") {
+    if cli_args.get_flag("always-prefer-builder-payload") {
         warn!(
             log,
             "Ignoring --always-prefer-builder-payload";
@@ -350,13 +354,15 @@
     }
 
     // Set config values from parse values.
-    el_config.secret_files = vec![secret_file.clone()];
-    el_config.execution_endpoints = vec![execution_endpoint.clone()];
+    el_config.secret_file = Some(secret_file.clone());
+    el_config.execution_endpoint = Some(execution_endpoint.clone());
     el_config.suggested_fee_recipient =
         clap_utils::parse_optional(cli_args, "suggested-fee-recipient")?;
     el_config.jwt_id = clap_utils::parse_optional(cli_args, "execution-jwt-id")?;
     el_config.jwt_version = clap_utils::parse_optional(cli_args, "execution-jwt-version")?;
-    el_config.default_datadir = client_config.data_dir().clone();
+    el_config
+        .default_datadir
+        .clone_from(client_config.data_dir());
     let execution_timeout_multiplier =
         clap_utils::parse_required(cli_args, "execution-timeout-multiplier")?;
     el_config.execution_timeout_multiplier = Some(execution_timeout_multiplier);
@@ -367,105 +373,6 @@
         jwt_id: el_config.jwt_id.clone(),
         jwt_version: el_config.jwt_version.clone(),
     };
-=======
-    if let Some(endpoints) = cli_args.get_one::<String>("execution-endpoint") {
-        let mut el_config = execution_layer::Config::default();
-
-        // Always follow the deposit contract when there is an execution endpoint.
-        //
-        // This is wasteful for non-staking nodes as they have no need to process deposit contract
-        // logs and build an "eth1" cache. The alternative is to explicitly require the `--eth1` or
-        // `--staking` flags, however that poses a risk to stakers since they cannot produce blocks
-        // without "eth1".
-        //
-        // The waste for non-staking nodes is relatively small so we err on the side of safety for
-        // stakers. The merge is already complicated enough.
-        client_config.sync_eth1_chain = true;
-
-        // Parse a single execution endpoint, logging warnings if multiple endpoints are supplied.
-        let execution_endpoint =
-            parse_only_one_value(endpoints, SensitiveUrl::parse, "--execution-endpoint", log)?;
-
-        // JWTs are required if `--execution-endpoint` is supplied. They can be either passed via
-        // file_path or directly as string.
-
-        let secret_file: PathBuf;
-        // Parse a single JWT secret from a given file_path, logging warnings if multiple are supplied.
-        if let Some(secret_files) = cli_args.get_one::<String>("execution-jwt") {
-            secret_file =
-                parse_only_one_value(secret_files, PathBuf::from_str, "--execution-jwt", log)?;
-
-        // Check if the JWT secret key is passed directly via cli flag and persist it to the default
-        // file location.
-        } else if let Some(jwt_secret_key) = cli_args.get_one::<String>("execution-jwt-secret-key")
-        {
-            use std::fs::File;
-            use std::io::Write;
-            secret_file = client_config.data_dir().join(DEFAULT_JWT_FILE);
-            let mut jwt_secret_key_file = File::create(secret_file.clone())
-                .map_err(|e| format!("Error while creating jwt_secret_key file: {:?}", e))?;
-            jwt_secret_key_file
-                .write_all(jwt_secret_key.as_bytes())
-                .map_err(|e| {
-                    format!(
-                        "Error occurred while writing to jwt_secret_key file: {:?}",
-                        e
-                    )
-                })?;
-        } else {
-            return Err("Error! Please set either --execution-jwt file_path or --execution-jwt-secret-key directly via cli when using --execution-endpoint".to_string());
-        }
-
-        // Parse and set the payload builder, if any.
-        if let Some(endpoint) = cli_args.get_one::<String>("builder") {
-            let payload_builder =
-                parse_only_one_value(endpoint, SensitiveUrl::parse, "--builder", log)?;
-            el_config.builder_url = Some(payload_builder);
-
-            el_config.builder_user_agent =
-                clap_utils::parse_optional(cli_args, "builder-user-agent")?;
-
-            el_config.builder_header_timeout =
-                clap_utils::parse_optional(cli_args, "builder-header-timeout")?
-                    .map(Duration::from_millis);
-        }
-
-        if parse_flag(cli_args, "builder-profit-threshold") {
-            warn!(
-                log,
-                "Ignoring --builder-profit-threshold";
-                "info" => "this flag is deprecated and will be removed"
-            );
-        }
-        if cli_args.get_flag("always-prefer-builder-payload") {
-            warn!(
-                log,
-                "Ignoring --always-prefer-builder-payload";
-                "info" => "this flag is deprecated and will be removed"
-            );
-        }
-
-        // Set config values from parse values.
-        el_config.secret_file = Some(secret_file.clone());
-        el_config.execution_endpoint = Some(execution_endpoint.clone());
-        el_config.suggested_fee_recipient =
-            clap_utils::parse_optional(cli_args, "suggested-fee-recipient")?;
-        el_config.jwt_id = clap_utils::parse_optional(cli_args, "execution-jwt-id")?;
-        el_config.jwt_version = clap_utils::parse_optional(cli_args, "execution-jwt-version")?;
-        el_config
-            .default_datadir
-            .clone_from(client_config.data_dir());
-        let execution_timeout_multiplier =
-            clap_utils::parse_required(cli_args, "execution-timeout-multiplier")?;
-        el_config.execution_timeout_multiplier = Some(execution_timeout_multiplier);
-
-        client_config.eth1.endpoint = Eth1Endpoint::Auth {
-            endpoint: execution_endpoint,
-            jwt_path: secret_file,
-            jwt_id: el_config.jwt_id.clone(),
-            jwt_version: el_config.jwt_version.clone(),
-        };
->>>>>>> 784ef5fb
 
     // Store the EL config in the client config.
     client_config.execution_layer = Some(el_config);
