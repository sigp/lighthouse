--- conflicted
+++ resolved
@@ -709,11 +709,7 @@
         client_config.chain.fork_choice_before_proposal_timeout_ms = timeout;
     }
 
-<<<<<<< HEAD
-    if cli_args.is_present("count-unrealized") {
-=======
     if !clap_utils::parse_required::<bool>(cli_args, "count-unrealized")? {
->>>>>>> 1f8c17b5
         warn!(
             log,
             "The flag --count-unrealized is deprecated and will be removed";
