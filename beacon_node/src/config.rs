--- conflicted
+++ resolved
@@ -754,14 +754,12 @@
     client_config.chain.optimistic_finalized_sync =
         !cli_args.is_present("disable-optimistic-finalized-sync");
 
-<<<<<<< HEAD
     if cli_args.is_present("genesis-backfill") {
         client_config.chain.genesis_backfill = true;
-=======
+    }
     // Payload selection configs
     if cli_args.is_present("always-prefer-builder-payload") {
         client_config.always_prefer_builder_payload = true;
->>>>>>> 06af31a6
     }
 
     Ok(client_config)
