use clap::ArgMatches;
use clap_utils::flags::DISABLE_MALLOC_TUNING_FLAG;
use client::{ClientConfig, ClientGenesis};
use directory::{DEFAULT_BEACON_NODE_DIR, DEFAULT_NETWORK_DIR, DEFAULT_ROOT_DIR};
use environment::RuntimeContext;
use genesis::Eth1Endpoint;
use http_api::TlsConfig;
use lighthouse_network::{multiaddr::Protocol, Enr, Multiaddr, NetworkConfig, PeerIdSerialized};
use sensitive_url::SensitiveUrl;
use slog::{info, warn, Logger};
use std::cmp;
use std::cmp::max;
use std::fmt::Debug;
use std::fmt::Write;
use std::fs;
use std::net::{IpAddr, Ipv4Addr, ToSocketAddrs};
use std::path::{Path, PathBuf};
use std::str::FromStr;
use types::{Checkpoint, Epoch, EthSpec, Hash256, PublicKeyBytes, GRAFFITI_BYTES_LEN};
use unused_port::{unused_tcp_port, unused_udp_port};

/// Gets the fully-initialized global client.
///
/// The top-level `clap` arguments should be provided as `cli_args`.
///
/// The output of this function depends primarily upon the given `cli_args`, however it's behaviour
/// may be influenced by other external services like the contents of the file system or the
/// response of some remote server.
pub fn get_config<E: EthSpec>(
    cli_args: &ArgMatches,
    context: &RuntimeContext<E>,
) -> Result<ClientConfig, String> {
    let spec = &context.eth2_config.spec;
    let log = context.log();

    let mut client_config = ClientConfig {
        data_dir: get_data_dir(cli_args),
        ..Default::default()
    };

    // If necessary, remove any existing database and configuration
    if client_config.data_dir.exists() && cli_args.is_present("purge-db") {
        // Remove the chain_db.
        let chain_db = client_config.get_db_path();
        if chain_db.exists() {
            fs::remove_dir_all(chain_db)
                .map_err(|err| format!("Failed to remove chain_db: {}", err))?;
        }

        // Remove the freezer db.
        let freezer_db = client_config.get_freezer_db_path();
        if freezer_db.exists() {
            fs::remove_dir_all(freezer_db)
                .map_err(|err| format!("Failed to remove freezer_db: {}", err))?;
        }
    }

    // Create `datadir` and any non-existing parent directories.
    fs::create_dir_all(&client_config.data_dir)
        .map_err(|e| format!("Failed to create data dir: {}", e))?;

    // logs the chosen data directory
    let mut log_dir = client_config.data_dir.clone();
    // remove /beacon from the end
    log_dir.pop();
    info!(log, "Data directory initialised"; "datadir" => log_dir.into_os_string().into_string().expect("Datadir should be a valid os string"));

    /*
     * Networking
     */
    set_network_config(
        &mut client_config.network,
        cli_args,
        &client_config.data_dir,
        log,
        false,
    )?;

    /*
     * Staking flag
     * Note: the config values set here can be overwritten by other more specific cli params
     */

    if cli_args.is_present("staking") {
        client_config.http_api.enabled = true;
        client_config.sync_eth1_chain = true;
    }

    /*
     * Http API server
     */

    if cli_args.is_present("http") {
        client_config.http_api.enabled = true;
    }

    if let Some(address) = cli_args.value_of("http-address") {
        client_config.http_api.listen_addr = address
            .parse::<IpAddr>()
            .map_err(|_| "http-address is not a valid IP address.")?;
    }

    if let Some(port) = cli_args.value_of("http-port") {
        client_config.http_api.listen_port = port
            .parse::<u16>()
            .map_err(|_| "http-port is not a valid u16.")?;
    }

    if let Some(allow_origin) = cli_args.value_of("http-allow-origin") {
        // Pre-validate the config value to give feedback to the user on node startup, instead of
        // as late as when the first API response is produced.
        hyper::header::HeaderValue::from_str(allow_origin)
            .map_err(|_| "Invalid allow-origin value")?;

        client_config.http_api.allow_origin = Some(allow_origin.to_string());
    }

    if cli_args.is_present("http-disable-legacy-spec") {
        warn!(
            log,
            "The flag --http-disable-legacy-spec is deprecated and will be removed"
        );
    }

    if let Some(fork_name) = clap_utils::parse_optional(cli_args, "http-spec-fork")? {
        client_config.http_api.spec_fork_name = Some(fork_name);
    }

    if cli_args.is_present("http-enable-tls") {
        client_config.http_api.tls_config = Some(TlsConfig {
            cert: cli_args
                .value_of("http-tls-cert")
                .ok_or("--http-tls-cert was not provided.")?
                .parse::<PathBuf>()
                .map_err(|_| "http-tls-cert is not a valid path name.")?,
            key: cli_args
                .value_of("http-tls-key")
                .ok_or("--http-tls-key was not provided.")?
                .parse::<PathBuf>()
                .map_err(|_| "http-tls-key is not a valid path name.")?,
        });
    }

    if cli_args.is_present("http-allow-sync-stalled") {
        client_config.http_api.allow_sync_stalled = true;
    }

    /*
     * Prometheus metrics HTTP server
     */

    if cli_args.is_present("metrics") {
        client_config.http_metrics.enabled = true;
    }

    if let Some(address) = cli_args.value_of("metrics-address") {
        client_config.http_metrics.listen_addr = address
            .parse::<IpAddr>()
            .map_err(|_| "metrics-address is not a valid IP address.")?;
    }

    if let Some(port) = cli_args.value_of("metrics-port") {
        client_config.http_metrics.listen_port = port
            .parse::<u16>()
            .map_err(|_| "metrics-port is not a valid u16.")?;
    }

    if let Some(allow_origin) = cli_args.value_of("metrics-allow-origin") {
        // Pre-validate the config value to give feedback to the user on node startup, instead of
        // as late as when the first API response is produced.
        hyper::header::HeaderValue::from_str(allow_origin)
            .map_err(|_| "Invalid allow-origin value")?;

        client_config.http_metrics.allow_origin = Some(allow_origin.to_string());
    }

    /*
     * Explorer metrics
     */
    if let Some(monitoring_endpoint) = cli_args.value_of("monitoring-endpoint") {
        client_config.monitoring_api = Some(monitoring_api::Config {
            db_path: None,
            freezer_db_path: None,
            monitoring_endpoint: monitoring_endpoint.to_string(),
        });
    }

    // Log a warning indicating an open HTTP server if it wasn't specified explicitly
    // (e.g. using the --staking flag).
    if cli_args.is_present("staking") {
        warn!(
            log,
            "Running HTTP server on port {}", client_config.http_api.listen_port
        );
    }

    // Do not scrape for malloc metrics if we've disabled tuning malloc as it may cause panics.
    if cli_args.is_present(DISABLE_MALLOC_TUNING_FLAG) {
        client_config.http_metrics.allocator_metrics_enabled = false;
    }

    /*
     * Eth1
     */

    // When present, use an eth1 backend that generates deterministic junk.
    //
    // Useful for running testnets without the overhead of a deposit contract.
    if cli_args.is_present("dummy-eth1") {
        client_config.dummy_eth1_backend = true;
    }

    // When present, attempt to sync to an eth1 node.
    //
    // Required for block production.
    if cli_args.is_present("eth1") {
        client_config.sync_eth1_chain = true;
    }

    // Defines the URL to reach the eth1 node.
    if let Some(endpoint) = cli_args.value_of("eth1-endpoint") {
        warn!(
            log,
            "The --eth1-endpoint flag is deprecated";
            "msg" => "please use --eth1-endpoints instead"
        );
        client_config.sync_eth1_chain = true;

        let endpoints = vec![SensitiveUrl::parse(endpoint)
            .map_err(|e| format!("eth1-endpoint was an invalid URL: {:?}", e))?];
        client_config.eth1.endpoints = Eth1Endpoint::NoAuth(endpoints);
    } else if let Some(endpoints) = cli_args.value_of("eth1-endpoints") {
        client_config.sync_eth1_chain = true;
        let endpoints = endpoints
            .split(',')
            .map(SensitiveUrl::parse)
            .collect::<Result<_, _>>()
            .map_err(|e| format!("eth1-endpoints contains an invalid URL {:?}", e))?;
        client_config.eth1.endpoints = Eth1Endpoint::NoAuth(endpoints);
    }

    if let Some(val) = cli_args.value_of("eth1-blocks-per-log-query") {
        client_config.eth1.blocks_per_log_query = val
            .parse()
            .map_err(|_| "eth1-blocks-per-log-query is not a valid integer".to_string())?;
    }

    if cli_args.is_present("eth1-purge-cache") {
        client_config.eth1.purge_cache = true;
    }

    if let Some(follow_distance) =
        clap_utils::parse_optional(cli_args, "eth1-cache-follow-distance")?
    {
        client_config.eth1.cache_follow_distance = Some(follow_distance);
    }

    if cli_args.is_present("merge") {
        if cli_args.is_present("execution-endpoint") {
            warn!(
                log,
                "The --merge flag is deprecated";
                "info" => "the --execution-endpoint flag automatically enables this feature"
            )
        } else {
            return Err("The --merge flag is deprecated. \
                Supply a value to --execution-endpoint instead."
                .into());
        }
    }

    if let Some(endpoints) = cli_args.value_of("execution-endpoint") {
        let mut el_config = execution_layer::Config::default();

        // Always follow the deposit contract when there is an execution endpoint.
        //
        // This is wasteful for non-staking nodes as they have no need to process deposit contract
        // logs and build an "eth1" cache. The alternative is to explicitly require the `--eth1` or
        // `--staking` flags, however that poses a risk to stakers since they cannot produce blocks
        // without "eth1".
        //
        // The waste for non-staking nodes is relatively small so we err on the side of safety for
        // stakers. The merge is already complicated enough.
        client_config.sync_eth1_chain = true;

        // Parse a single execution endpoint, logging warnings if multiple endpoints are supplied.
        let execution_endpoint =
            parse_only_one_value(endpoints, SensitiveUrl::parse, "--execution-endpoint", log)?;

        // Parse a single JWT secret, logging warnings if multiple are supplied.
        //
        // JWTs are required if `--execution-endpoint` is supplied.
        let secret_files: String = clap_utils::parse_required(cli_args, "execution-jwt")?;
        let secret_file =
            parse_only_one_value(&secret_files, PathBuf::from_str, "--execution-jwt", log)?;

        // Parse and set the payload builder, if any.
        if let Some(endpoint) = cli_args.value_of("builder") {
            let payload_builder =
                parse_only_one_value(endpoint, SensitiveUrl::parse, "--builder", log)?;
            el_config.builder_url = Some(payload_builder);
        }

        // Set config values from parse values.
        el_config.secret_files = vec![secret_file.clone()];
        el_config.execution_endpoints = vec![execution_endpoint.clone()];
        el_config.suggested_fee_recipient =
            clap_utils::parse_optional(cli_args, "suggested-fee-recipient")?;
        el_config.jwt_id = clap_utils::parse_optional(cli_args, "execution-jwt-id")?;
        el_config.jwt_version = clap_utils::parse_optional(cli_args, "execution-jwt-version")?;
        el_config.default_datadir = client_config.data_dir.clone();

        // If `--execution-endpoint` is provided, we should ignore any `--eth1-endpoints` values and
        // use `--execution-endpoint` instead. Also, log a deprecation warning.
        if cli_args.is_present("eth1-endpoints") || cli_args.is_present("eth1-endpoint") {
            warn!(
                log,
                "Ignoring --eth1-endpoints flag";
                "info" => "the value for --execution-endpoint will be used instead. \
                    --eth1-endpoints has been deprecated for post-merge configurations"
            );
        }
        client_config.eth1.endpoints = Eth1Endpoint::Auth {
            endpoint: execution_endpoint,
            jwt_path: secret_file,
            jwt_id: el_config.jwt_id.clone(),
            jwt_version: el_config.jwt_version.clone(),
        };

        // Store the EL config in the client config.
        client_config.execution_layer = Some(el_config);
    }

    if let Some(freezer_dir) = cli_args.value_of("freezer-dir") {
        client_config.freezer_db_path = Some(PathBuf::from(freezer_dir));
    }

    let (sprp, sprp_explicit) = get_slots_per_restore_point::<E>(cli_args)?;
    client_config.store.slots_per_restore_point = sprp;
    client_config.store.slots_per_restore_point_set_explicitly = sprp_explicit;

    if let Some(block_cache_size) = cli_args.value_of("block-cache-size") {
        client_config.store.block_cache_size = block_cache_size
            .parse()
            .map_err(|_| "block-cache-size is not a valid integer".to_string())?;
    }

    client_config.store.compact_on_init = cli_args.is_present("compact-db");
    if let Some(compact_on_prune) = cli_args.value_of("auto-compact-db") {
        client_config.store.compact_on_prune = compact_on_prune
            .parse()
            .map_err(|_| "auto-compact-db takes a boolean".to_string())?;
    }

    /*
     * Zero-ports
     *
     * Replaces previously set flags.
     * Libp2p and discovery ports are set explicitly by selecting
     * a random free port so that we aren't needlessly updating ENR
     * from lighthouse.
     * Discovery address is set to localhost by default.
     */
    if cli_args.is_present("zero-ports") {
        if client_config.network.enr_address == Some(IpAddr::V4(Ipv4Addr::new(0, 0, 0, 0))) {
            client_config.network.enr_address = None
        }
        client_config.network.libp2p_port =
            unused_tcp_port().map_err(|e| format!("Failed to get port for libp2p: {}", e))?;
        client_config.network.discovery_port =
            unused_udp_port().map_err(|e| format!("Failed to get port for discovery: {}", e))?;
        client_config.http_api.listen_port = 0;
        client_config.http_metrics.listen_port = 0;
    }

    /*
     * Load the eth2 network dir to obtain some additional config values.
     */
    let eth2_network_config = context
        .eth2_network_config
        .as_ref()
        .ok_or("Context is missing eth2 network config")?;

    client_config.eth1.deposit_contract_address = format!("{:?}", spec.deposit_contract_address);
    client_config.eth1.deposit_contract_deploy_block =
        eth2_network_config.deposit_contract_deploy_block;
    client_config.eth1.lowest_cached_block_number =
        client_config.eth1.deposit_contract_deploy_block;
    client_config.eth1.follow_distance = spec.eth1_follow_distance;
    client_config.eth1.node_far_behind_seconds =
        max(5, spec.eth1_follow_distance / 2) * spec.seconds_per_eth1_block;
    client_config.eth1.chain_id = spec.deposit_chain_id.into();
    client_config.eth1.set_block_cache_truncation::<E>(spec);

    info!(
        log,
        "Deposit contract";
        "deploy_block" => client_config.eth1.deposit_contract_deploy_block,
        "address" => &client_config.eth1.deposit_contract_address
    );

    // Only append network config bootnodes if discovery is not disabled
    if !client_config.network.disable_discovery {
        if let Some(boot_nodes) = &eth2_network_config.boot_enr {
            client_config
                .network
                .boot_nodes_enr
                .extend_from_slice(boot_nodes)
        }
    }

    client_config.genesis = if let Some(genesis_state_bytes) =
        eth2_network_config.genesis_state_bytes.clone()
    {
        // Set up weak subjectivity sync, or start from the hardcoded genesis state.
        if let (Some(initial_state_path), Some(initial_block_path)) = (
            cli_args.value_of("checkpoint-state"),
            cli_args.value_of("checkpoint-block"),
        ) {
            let read = |path: &str| {
                use std::fs::File;
                use std::io::Read;
                File::open(Path::new(path))
                    .and_then(|mut f| {
                        let mut buffer = vec![];
                        f.read_to_end(&mut buffer)?;
                        Ok(buffer)
                    })
                    .map_err(|e| format!("Unable to open {}: {:?}", path, e))
            };

            let anchor_state_bytes = read(initial_state_path)?;
            let anchor_block_bytes = read(initial_block_path)?;

            ClientGenesis::WeakSubjSszBytes {
                genesis_state_bytes,
                anchor_state_bytes,
                anchor_block_bytes,
            }
        } else if let Some(remote_bn_url) = cli_args.value_of("checkpoint-sync-url") {
            let url = SensitiveUrl::parse(remote_bn_url)
                .map_err(|e| format!("Invalid checkpoint sync URL: {:?}", e))?;

            ClientGenesis::CheckpointSyncUrl {
                genesis_state_bytes,
                url,
            }
        } else {
            // Note: re-serializing the genesis state is not so efficient, however it avoids adding
            // trait bounds to the `ClientGenesis` enum. This would have significant flow-on
            // effects.
            ClientGenesis::SszBytes {
                genesis_state_bytes,
            }
        }
    } else {
        if cli_args.is_present("checkpoint-state") || cli_args.is_present("checkpoint-sync-url") {
            return Err(
                "Checkpoint sync is not available for this network as no genesis state is known"
                    .to_string(),
            );
        }
        ClientGenesis::DepositContract
    };

    if cli_args.is_present("reconstruct-historic-states") {
        client_config.chain.reconstruct_historic_states = true;
    }

    let raw_graffiti = if let Some(graffiti) = cli_args.value_of("graffiti") {
        if graffiti.len() > GRAFFITI_BYTES_LEN {
            return Err(format!(
                "Your graffiti is too long! {} bytes maximum!",
                GRAFFITI_BYTES_LEN
            ));
        }

        graffiti.as_bytes()
    } else if cli_args.is_present("private") {
        b""
    } else {
        lighthouse_version::VERSION.as_bytes()
    };

    let trimmed_graffiti_len = cmp::min(raw_graffiti.len(), GRAFFITI_BYTES_LEN);
    client_config.graffiti.0[..trimmed_graffiti_len]
        .copy_from_slice(&raw_graffiti[..trimmed_graffiti_len]);

    if let Some(wss_checkpoint) = cli_args.value_of("wss-checkpoint") {
        let mut split = wss_checkpoint.split(':');
        let root_str = split
            .next()
            .ok_or("Improperly formatted weak subjectivity checkpoint")?;
        let epoch_str = split
            .next()
            .ok_or("Improperly formatted weak subjectivity checkpoint")?;

        if !root_str.starts_with("0x") {
            return Err(
                "Unable to parse weak subjectivity checkpoint root, must have 0x prefix"
                    .to_string(),
            );
        }

        if !root_str.chars().count() == 66 {
            return Err(
                "Unable to parse weak subjectivity checkpoint root, must have 32 bytes".to_string(),
            );
        }

        let root =
            Hash256::from_slice(&hex::decode(&root_str[2..]).map_err(|e| {
                format!("Unable to parse weak subjectivity checkpoint root: {:?}", e)
            })?);
        let epoch = Epoch::new(
            epoch_str
                .parse()
                .map_err(|_| "Invalid weak subjectivity checkpoint epoch".to_string())?,
        );

        client_config.chain.weak_subjectivity_checkpoint = Some(Checkpoint { epoch, root })
    }

    if let Some(max_skip_slots) = cli_args.value_of("max-skip-slots") {
        client_config.chain.import_max_skip_slots = match max_skip_slots {
            "none" => None,
            n => Some(
                n.parse()
                    .map_err(|_| "Invalid max-skip-slots".to_string())?,
            ),
        };
    }

    client_config.chain.max_network_size =
        lighthouse_network::gossip_max_size(spec.bellatrix_fork_epoch.is_some());

    if cli_args.is_present("slasher") {
        let slasher_dir = if let Some(slasher_dir) = cli_args.value_of("slasher-dir") {
            PathBuf::from(slasher_dir)
        } else {
            client_config.data_dir.join("slasher_db")
        };

        let mut slasher_config = slasher::Config::new(slasher_dir);

        if let Some(update_period) = clap_utils::parse_optional(cli_args, "slasher-update-period")?
        {
            slasher_config.update_period = update_period;
        }

        if let Some(slot_offset) =
            clap_utils::parse_optional::<f64>(cli_args, "slasher-slot-offset")?
        {
            if slot_offset.is_finite() {
                slasher_config.slot_offset = slot_offset;
            } else {
                return Err(format!(
                    "invalid float for slasher-slot-offset: {}",
                    slot_offset
                ));
            }
        }

        if let Some(history_length) =
            clap_utils::parse_optional(cli_args, "slasher-history-length")?
        {
            slasher_config.history_length = history_length;
        }

        if let Some(max_db_size_gbs) =
            clap_utils::parse_optional::<usize>(cli_args, "slasher-max-db-size")?
        {
            slasher_config.max_db_size_mbs = max_db_size_gbs * 1024;
        }

        if let Some(attestation_cache_size) =
            clap_utils::parse_optional(cli_args, "slasher-att-cache-size")?
        {
            slasher_config.attestation_root_cache_size = attestation_cache_size;
        }

        if let Some(chunk_size) = clap_utils::parse_optional(cli_args, "slasher-chunk-size")? {
            slasher_config.chunk_size = chunk_size;
        }

        if let Some(validator_chunk_size) =
            clap_utils::parse_optional(cli_args, "slasher-validator-chunk-size")?
        {
            slasher_config.validator_chunk_size = validator_chunk_size;
        }

        slasher_config.broadcast = cli_args.is_present("slasher-broadcast");

        if let Some(backend) = clap_utils::parse_optional(cli_args, "slasher-backend")? {
            slasher_config.backend = backend;
        }

        client_config.slasher = Some(slasher_config);
    }

    if cli_args.is_present("validator-monitor-auto") {
        client_config.validator_monitor_auto = true;
    }

    if let Some(pubkeys) = cli_args.value_of("validator-monitor-pubkeys") {
        let pubkeys = pubkeys
            .split(',')
            .map(PublicKeyBytes::from_str)
            .collect::<Result<Vec<_>, _>>()
            .map_err(|e| format!("Invalid --validator-monitor-pubkeys value: {:?}", e))?;
        client_config
            .validator_monitor_pubkeys
            .extend_from_slice(&pubkeys);
    }

    if let Some(path) = cli_args.value_of("validator-monitor-file") {
        let string = fs::read(path)
            .map_err(|e| format!("Unable to read --validator-monitor-file: {}", e))
            .and_then(|bytes| {
                String::from_utf8(bytes)
                    .map_err(|e| format!("--validator-monitor-file is not utf8: {}", e))
            })?;
        let pubkeys = string
            .trim_end() // Remove trailing white space
            .split(',')
            .map(PublicKeyBytes::from_str)
            .collect::<Result<Vec<_>, _>>()
            .map_err(|e| format!("Invalid --validator-monitor-file contents: {:?}", e))?;
        client_config
            .validator_monitor_pubkeys
            .extend_from_slice(&pubkeys);
    }

    if cli_args.is_present("disable-lock-timeouts") {
        client_config.chain.enable_lock_timeouts = false;
    }

    if let Some(timeout) =
        clap_utils::parse_optional(cli_args, "fork-choice-before-proposal-timeout")?
    {
        client_config.chain.fork_choice_before_proposal_timeout_ms = timeout;
    }

    client_config.chain.count_unrealized =
        clap_utils::parse_required(cli_args, "count-unrealized")?;

<<<<<<< HEAD
    client_config.chain.always_reset_payload_statuses =
        cli_args.is_present("reset-payload-statuses");
=======
    client_config.chain.paranoid_block_proposal = cli_args.is_present("paranoid-block-proposal");
>>>>>>> 66eca1a8

    /*
     * Builder fallback configs.
     */
    client_config.chain.builder_fallback_skips =
        clap_utils::parse_required(cli_args, "builder-fallback-skips")?;
    client_config.chain.builder_fallback_skips_per_epoch =
        clap_utils::parse_required(cli_args, "builder-fallback-skips-per-epoch")?;
    client_config
        .chain
        .builder_fallback_epochs_since_finalization =
        clap_utils::parse_required(cli_args, "builder-fallback-epochs-since-finalization")?;
    client_config.chain.builder_fallback_disable_checks =
        cli_args.is_present("builder-fallback-disable-checks");

    Ok(client_config)
}

/// Sets the network config from the command line arguments
pub fn set_network_config(
    config: &mut NetworkConfig,
    cli_args: &ArgMatches,
    data_dir: &Path,
    log: &Logger,
    use_listening_port_as_enr_port_by_default: bool,
) -> Result<(), String> {
    // If a network dir has been specified, override the `datadir` definition.
    if let Some(dir) = cli_args.value_of("network-dir") {
        config.network_dir = PathBuf::from(dir);
    } else {
        config.network_dir = data_dir.join(DEFAULT_NETWORK_DIR);
    };

    if cli_args.is_present("subscribe-all-subnets") {
        config.subscribe_all_subnets = true;
    }

    if cli_args.is_present("import-all-attestations") {
        config.import_all_attestations = true;
    }

    if cli_args.is_present("shutdown-after-sync") {
        config.shutdown_after_sync = true;
    }

    if let Some(listen_address_str) = cli_args.value_of("listen-address") {
        let listen_address = listen_address_str
            .parse()
            .map_err(|_| format!("Invalid listen address: {:?}", listen_address_str))?;
        config.listen_address = listen_address;
    }

    if let Some(target_peers_str) = cli_args.value_of("target-peers") {
        config.target_peers = target_peers_str
            .parse::<usize>()
            .map_err(|_| format!("Invalid number of target peers: {}", target_peers_str))?;
    }

    if let Some(port_str) = cli_args.value_of("port") {
        let port = port_str
            .parse::<u16>()
            .map_err(|_| format!("Invalid port: {}", port_str))?;
        config.libp2p_port = port;
        config.discovery_port = port;
    }

    if let Some(port_str) = cli_args.value_of("discovery-port") {
        let port = port_str
            .parse::<u16>()
            .map_err(|_| format!("Invalid port: {}", port_str))?;
        config.discovery_port = port;
    }

    if let Some(value) = cli_args.value_of("network-load") {
        let network_load = value
            .parse::<u8>()
            .map_err(|_| format!("Invalid integer: {}", value))?;
        config.network_load = network_load;
    }

    if let Some(boot_enr_str) = cli_args.value_of("boot-nodes") {
        let mut enrs: Vec<Enr> = vec![];
        let mut multiaddrs: Vec<Multiaddr> = vec![];
        for addr in boot_enr_str.split(',') {
            match addr.parse() {
                Ok(enr) => enrs.push(enr),
                Err(_) => {
                    // parsing as ENR failed, try as Multiaddr
                    let multi: Multiaddr = addr
                        .parse()
                        .map_err(|_| format!("Not valid as ENR nor Multiaddr: {}", addr))?;
                    if !multi.iter().any(|proto| matches!(proto, Protocol::Udp(_))) {
                        slog::error!(log, "Missing UDP in Multiaddr {}", multi.to_string());
                    }
                    if !multi.iter().any(|proto| matches!(proto, Protocol::P2p(_))) {
                        slog::error!(log, "Missing P2P in Multiaddr {}", multi.to_string());
                    }
                    multiaddrs.push(multi);
                }
            }
        }
        config.boot_nodes_enr = enrs;
        config.boot_nodes_multiaddr = multiaddrs;
    }

    if let Some(libp2p_addresses_str) = cli_args.value_of("libp2p-addresses") {
        config.libp2p_nodes = libp2p_addresses_str
            .split(',')
            .map(|multiaddr| {
                multiaddr
                    .parse()
                    .map_err(|_| format!("Invalid Multiaddr: {}", multiaddr))
            })
            .collect::<Result<Vec<Multiaddr>, _>>()?;
    }

    if let Some(trusted_peers_str) = cli_args.value_of("trusted-peers") {
        config.trusted_peers = trusted_peers_str
            .split(',')
            .map(|peer_id| {
                peer_id
                    .parse()
                    .map_err(|_| format!("Invalid trusted peer id: {}", peer_id))
            })
            .collect::<Result<Vec<PeerIdSerialized>, _>>()?;
    }

    if let Some(enr_udp_port_str) = cli_args.value_of("enr-udp-port") {
        config.enr_udp_port = Some(
            enr_udp_port_str
                .parse::<u16>()
                .map_err(|_| format!("Invalid discovery port: {}", enr_udp_port_str))?,
        );
    }

    if let Some(enr_tcp_port_str) = cli_args.value_of("enr-tcp-port") {
        config.enr_tcp_port = Some(
            enr_tcp_port_str
                .parse::<u16>()
                .map_err(|_| format!("Invalid ENR TCP port: {}", enr_tcp_port_str))?,
        );
    }

    if cli_args.is_present("enr-match") {
        // set the enr address to localhost if the address is 0.0.0.0
        if config.listen_address == "0.0.0.0".parse::<IpAddr>().expect("valid ip addr") {
            config.enr_address = Some("127.0.0.1".parse::<IpAddr>().expect("valid ip addr"));
        } else {
            config.enr_address = Some(config.listen_address);
        }
        config.enr_udp_port = Some(config.discovery_port);
    }

    if let Some(enr_address) = cli_args.value_of("enr-address") {
        let resolved_addr = match enr_address.parse::<IpAddr>() {
            Ok(addr) => addr, // // Input is an IpAddr
            Err(_) => {
                let mut addr = enr_address.to_string();
                // Appending enr-port to the dns hostname to appease `to_socket_addrs()` parsing.
                // Since enr-update is disabled with a dns address, not setting the enr-udp-port
                // will make the node undiscoverable.
                if let Some(enr_udp_port) =
                    config
                        .enr_udp_port
                        .or(if use_listening_port_as_enr_port_by_default {
                            Some(config.discovery_port)
                        } else {
                            None
                        })
                {
                    write!(addr, ":{}", enr_udp_port)
                        .map_err(|e| format!("Failed to write enr address {}", e))?;
                } else {
                    return Err(
                        "enr-udp-port must be set for node to be discoverable with dns address"
                            .into(),
                    );
                }
                // `to_socket_addr()` does the dns resolution
                // Note: `to_socket_addrs()` is a blocking call
                let resolved_addr = if let Ok(mut resolved_addrs) = addr.to_socket_addrs() {
                    // Pick the first ip from the list of resolved addresses
                    resolved_addrs
                        .next()
                        .map(|a| a.ip())
                        .ok_or("Resolved dns addr contains no entries")?
                } else {
                    return Err(format!("Failed to parse enr-address: {}", enr_address));
                };
                config.discv5_config.enr_update = false;
                resolved_addr
            }
        };
        config.enr_address = Some(resolved_addr);
    }

    if cli_args.is_present("disable-enr-auto-update") {
        config.discv5_config.enr_update = false;
    }

    if cli_args.is_present("disable-packet-filter") {
        warn!(log, "Discv5 packet filter is disabled");
        config.discv5_config.enable_packet_filter = false;
    }

    if cli_args.is_present("disable-discovery") {
        config.disable_discovery = true;
        warn!(log, "Discovery is disabled. New peers will not be found");
    }

    if cli_args.is_present("disable-upnp") {
        config.upnp_enabled = false;
    }

    if cli_args.is_present("private") {
        config.private = true;
    }

    if cli_args.is_present("metrics") {
        config.metrics_enabled = true;
    }

    if cli_args.is_present("enable-private-discovery") {
        config.discv5_config.table_filter = |_| true;
    }

    Ok(())
}

/// Gets the datadir which should be used.
pub fn get_data_dir(cli_args: &ArgMatches) -> PathBuf {
    // Read the `--datadir` flag.
    //
    // If it's not present, try and find the home directory (`~`) and push the default data
    // directory and the testnet name onto it.

    cli_args
        .value_of("datadir")
        .map(|path| PathBuf::from(path).join(DEFAULT_BEACON_NODE_DIR))
        .or_else(|| {
            dirs::home_dir().map(|home| {
                home.join(DEFAULT_ROOT_DIR)
                    .join(directory::get_network_dir(cli_args))
                    .join(DEFAULT_BEACON_NODE_DIR)
            })
        })
        .unwrap_or_else(|| PathBuf::from("."))
}

/// Get the `slots_per_restore_point` value to use for the database.
///
/// Return `(sprp, set_explicitly)` where `set_explicitly` is `true` if the user provided the value.
pub fn get_slots_per_restore_point<E: EthSpec>(
    cli_args: &ArgMatches,
) -> Result<(u64, bool), String> {
    if let Some(slots_per_restore_point) =
        clap_utils::parse_optional(cli_args, "slots-per-restore-point")?
    {
        Ok((slots_per_restore_point, true))
    } else {
        let default = std::cmp::min(
            E::slots_per_historical_root() as u64,
            store::config::DEFAULT_SLOTS_PER_RESTORE_POINT,
        );
        Ok((default, false))
    }
}

/// Parses the `cli_value` as a comma-separated string of values to be parsed with `parser`.
///
/// If there is more than one value, log a warning. If there are no values, return an error.
pub fn parse_only_one_value<F, T, E>(
    cli_value: &str,
    parser: F,
    flag_name: &str,
    log: &Logger,
) -> Result<T, String>
where
    F: Fn(&str) -> Result<T, E>,
    E: Debug,
{
    let values = cli_value
        .split(',')
        .map(parser)
        .collect::<Result<Vec<_>, _>>()
        .map_err(|e| format!("{} contains an invalid value {:?}", flag_name, e))?;

    if values.len() > 1 {
        warn!(
            log,
            "Multiple values provided";
            "info" => "multiple values are deprecated, only the first value will be used",
            "count" => values.len(),
            "flag" => flag_name
        );
    }

    values
        .into_iter()
        .next()
        .ok_or(format!("Must provide at least one value to {}", flag_name))
}<|MERGE_RESOLUTION|>--- conflicted
+++ resolved
@@ -644,12 +644,10 @@
     client_config.chain.count_unrealized =
         clap_utils::parse_required(cli_args, "count-unrealized")?;
 
-<<<<<<< HEAD
     client_config.chain.always_reset_payload_statuses =
         cli_args.is_present("reset-payload-statuses");
-=======
+
     client_config.chain.paranoid_block_proposal = cli_args.is_present("paranoid-block-proposal");
->>>>>>> 66eca1a8
 
     /*
      * Builder fallback configs.
