use account_utils::{read_input_from_user, STDIN_INPUTS_FLAG};
use beacon_chain::chain_config::{
    DisallowedReOrgOffsets, ReOrgThreshold, DEFAULT_PREPARE_PAYLOAD_LOOKAHEAD_FACTOR,
    DEFAULT_RE_ORG_HEAD_THRESHOLD, DEFAULT_RE_ORG_MAX_EPOCHS_SINCE_FINALIZATION,
    DEFAULT_RE_ORG_PARENT_THRESHOLD,
};
use beacon_chain::graffiti_calculator::GraffitiOrigin;
use beacon_chain::TrustedSetup;
use clap::{parser::ValueSource, ArgMatches, Id};
use clap_utils::flags::DISABLE_MALLOC_TUNING_FLAG;
use clap_utils::{parse_flag, parse_required};
use client::{ClientConfig, ClientGenesis};
use directory::{DEFAULT_BEACON_NODE_DIR, DEFAULT_NETWORK_DIR, DEFAULT_ROOT_DIR};
use environment::RuntimeContext;
use execution_layer::DEFAULT_JWT_FILE;
use genesis::Eth1Endpoint;
use http_api::TlsConfig;
use lighthouse_network::ListenAddress;
use lighthouse_network::{multiaddr::Protocol, Enr, Multiaddr, NetworkConfig, PeerIdSerialized};
use sensitive_url::SensitiveUrl;
use std::cmp::max;
use std::fmt::Debug;
use std::fs;
use std::io::IsTerminal;
use std::net::Ipv6Addr;
use std::net::{IpAddr, Ipv4Addr, ToSocketAddrs};
use std::num::NonZeroU16;
use std::path::{Path, PathBuf};
use std::str::FromStr;
use std::time::Duration;
use tracing::{error, info, warn};
use types::graffiti::GraffitiString;
use types::{Checkpoint, Epoch, EthSpec, Hash256, PublicKeyBytes};

const PURGE_DB_CONFIRMATION: &str = "confirm";

/// Gets the fully-initialized global client.
///
/// The top-level `clap` arguments should be provided as `cli_args`.
///
/// The output of this function depends primarily upon the given `cli_args`, however it's behaviour
/// may be influenced by other external services like the contents of the file system or the
/// response of some remote server.
pub fn get_config<E: EthSpec>(
    cli_args: &ArgMatches,
    context: &RuntimeContext<E>,
) -> Result<ClientConfig, String> {
    let spec = &context.eth2_config.spec;

    let mut client_config = ClientConfig::default();

    // Update the client's data directory
    client_config.set_data_dir(get_data_dir(cli_args));

    // If necessary, remove any existing database and configuration
    if client_config.data_dir().exists() {
        if cli_args.get_flag("purge-db-force") {
            let chain_db = client_config.get_db_path();
            let freezer_db = client_config.get_freezer_db_path();
            let blobs_db = client_config.get_blobs_db_path();
            purge_db(chain_db, freezer_db, blobs_db)?;
        } else if cli_args.get_flag("purge-db") {
            let stdin_inputs = cfg!(windows) || cli_args.get_flag(STDIN_INPUTS_FLAG);
            if std::io::stdin().is_terminal() || stdin_inputs {
                info!(
                    "You are about to delete the chain database. This is irreversable \
                    and you will need to resync the chain."
                );
                info!(
                    "Type 'confirm' to delete the database. Any other input will leave \
                    the database intact and Lighthouse will exit."
                );
                let confirmation = read_input_from_user(stdin_inputs)?;

                if confirmation == PURGE_DB_CONFIRMATION {
                    let chain_db = client_config.get_db_path();
                    let freezer_db = client_config.get_freezer_db_path();
                    let blobs_db = client_config.get_blobs_db_path();
                    purge_db(chain_db, freezer_db, blobs_db)?;
                    info!("Database was deleted.");
                } else {
                    info!("Database was not deleted. Lighthouse will now close.");
                    std::process::exit(1);
                }
            } else {
                warn!(
                    "The `--purge-db` flag was passed, but Lighthouse is not running \
                    interactively. The database was not purged. Use `--purge-db-force` \
                    to purge the database without requiring confirmation."
                );
            }
        }
    }

    // Create `datadir` and any non-existing parent directories.
    fs::create_dir_all(client_config.data_dir())
        .map_err(|e| format!("Failed to create data dir: {}", e))?;

    // logs the chosen data directory
    let mut log_dir = client_config.data_dir().clone();
    // remove /beacon from the end
    log_dir.pop();
    info!(datadir = %log_dir.into_os_string().into_string().expect("Datadir should be a valid os string"), "Data directory initialised");

    /*
     * Networking
     */

    let data_dir_ref = client_config.data_dir().clone();

    set_network_config(&mut client_config.network, cli_args, &data_dir_ref)?;

    /*
     * Staking flag
     * Note: the config values set here can be overwritten by other more specific cli params
     */

    if cli_args.get_flag("staking") {
        client_config.http_api.enabled = true;
        client_config.sync_eth1_chain = true;
    }

    /*
     * Http API server
     */

    if cli_args.get_one::<Id>("enable_http").is_some() {
        client_config.http_api.enabled = true;

        if let Some(address) = cli_args.get_one::<String>("http-address") {
            client_config.http_api.listen_addr = address
                .parse::<IpAddr>()
                .map_err(|_| "http-address is not a valid IP address.")?;
        }

        if let Some(port) = cli_args.get_one::<String>("http-port") {
            client_config.http_api.listen_port = port
                .parse::<u16>()
                .map_err(|_| "http-port is not a valid u16.")?;
        }

        if let Some(allow_origin) = cli_args.get_one::<String>("http-allow-origin") {
            // Pre-validate the config value to give feedback to the user on node startup, instead of
            // as late as when the first API response is produced.
            hyper::header::HeaderValue::from_str(allow_origin)
                .map_err(|_| "Invalid allow-origin value")?;

            client_config.http_api.allow_origin = Some(allow_origin.to_string());
        }

<<<<<<< HEAD
        if cli_args.get_one::<String>("http-spec-fork").is_some() {
            warn!(
                info = "this flag is deprecated and will be removed",
                "Ignoring --http-spec-fork"
            );
        }

=======
>>>>>>> 6eaa3701
        if cli_args.get_flag("http-enable-tls") {
            client_config.http_api.tls_config = Some(TlsConfig {
                cert: cli_args
                    .get_one::<String>("http-tls-cert")
                    .ok_or("--http-tls-cert was not provided.")?
                    .parse::<PathBuf>()
                    .map_err(|_| "http-tls-cert is not a valid path name.")?,
                key: cli_args
                    .get_one::<String>("http-tls-key")
                    .ok_or("--http-tls-key was not provided.")?
                    .parse::<PathBuf>()
                    .map_err(|_| "http-tls-key is not a valid path name.")?,
            });
        }

<<<<<<< HEAD
        if cli_args.get_flag("http-allow-sync-stalled") {
            warn!(
                info = "this flag is deprecated and will be removed",
                "Ignoring --http-allow-sync-stalled"
            );
        }

=======
>>>>>>> 6eaa3701
        client_config.http_api.sse_capacity_multiplier =
            parse_required(cli_args, "http-sse-capacity-multiplier")?;

        client_config.http_api.enable_beacon_processor =
            parse_required(cli_args, "http-enable-beacon-processor")?;

        client_config.http_api.duplicate_block_status_code =
            parse_required(cli_args, "http-duplicate-block-status")?;

        client_config.http_api.enable_light_client_server =
            cli_args.get_flag("light-client-server");
    }

    if cli_args.get_flag("light-client-server") {
        client_config.chain.enable_light_client_server = true;
    }

    if let Some(cache_size) = clap_utils::parse_optional(cli_args, "shuffling-cache-size")? {
        client_config.chain.shuffling_cache_size = cache_size;
    }

    if cli_args.get_flag("enable-sampling") {
        client_config.chain.enable_sampling = true;
    }

    /*
     * Prometheus metrics HTTP server
     */

    if cli_args.get_flag("metrics") {
        client_config.http_metrics.enabled = true;
    }

    if let Some(address) = cli_args.get_one::<String>("metrics-address") {
        client_config.http_metrics.listen_addr = address
            .parse::<IpAddr>()
            .map_err(|_| "metrics-address is not a valid IP address.")?;
    }

    if let Some(port) = cli_args.get_one::<String>("metrics-port") {
        client_config.http_metrics.listen_port = port
            .parse::<u16>()
            .map_err(|_| "metrics-port is not a valid u16.")?;
    }

    if let Some(allow_origin) = cli_args.get_one::<String>("metrics-allow-origin") {
        // Pre-validate the config value to give feedback to the user on node startup, instead of
        // as late as when the first API response is produced.
        hyper::header::HeaderValue::from_str(allow_origin)
            .map_err(|_| "Invalid allow-origin value")?;

        client_config.http_metrics.allow_origin = Some(allow_origin.to_string());
    }

    /*
     * Explorer metrics
     */
    if let Some(monitoring_endpoint) = cli_args.get_one::<String>("monitoring-endpoint") {
        let update_period_secs =
            clap_utils::parse_optional(cli_args, "monitoring-endpoint-period")?;

        client_config.monitoring_api = Some(monitoring_api::Config {
            db_path: None,
            freezer_db_path: None,
            update_period_secs,
            monitoring_endpoint: monitoring_endpoint.to_string(),
        });
    }

    // Log a warning indicating an open HTTP server if it wasn't specified explicitly
    // (e.g. using the --staking flag).
    if cli_args.get_flag("staking") {
        warn!(
            "Running HTTP server on port {}",
            client_config.http_api.listen_port
        );
    }

    // Do not scrape for malloc metrics if we've disabled tuning malloc as it may cause panics.
    if cli_args.get_flag(DISABLE_MALLOC_TUNING_FLAG) {
        client_config.http_metrics.allocator_metrics_enabled = false;
    }

    /*
     * Eth1
     */

    // When present, use an eth1 backend that generates deterministic junk.
    //
    // Useful for running testnets without the overhead of a deposit contract.
    if cli_args.get_flag("dummy-eth1") {
        client_config.dummy_eth1_backend = true;
    }

    // When present, attempt to sync to an eth1 node.
    //
    // Required for block production.
    if cli_args.get_flag("eth1") {
        client_config.sync_eth1_chain = true;
    }

    if let Some(val) = cli_args.get_one::<String>("eth1-blocks-per-log-query") {
        client_config.eth1.blocks_per_log_query = val
            .parse()
            .map_err(|_| "eth1-blocks-per-log-query is not a valid integer".to_string())?;
    }

    if cli_args.get_flag("eth1-purge-cache") {
        client_config.eth1.purge_cache = true;
    }

    if let Some(follow_distance) =
        clap_utils::parse_optional(cli_args, "eth1-cache-follow-distance")?
    {
        client_config.eth1.cache_follow_distance = Some(follow_distance);
    }

    if let Some(endpoints) = cli_args.get_one::<String>("execution-endpoint") {
        let mut el_config = execution_layer::Config::default();

        // Always follow the deposit contract when there is an execution endpoint.
        //
        // This is wasteful for non-staking nodes as they have no need to process deposit contract
        // logs and build an "eth1" cache. The alternative is to explicitly require the `--eth1` or
        // `--staking` flags, however that poses a risk to stakers since they cannot produce blocks
        // without "eth1".
        //
        // The waste for non-staking nodes is relatively small so we err on the side of safety for
        // stakers. The merge is already complicated enough.
        client_config.sync_eth1_chain = true;

        // Parse a single execution endpoint, logging warnings if multiple endpoints are supplied.
        let execution_endpoint =
            parse_only_one_value(endpoints, SensitiveUrl::parse, "--execution-endpoint")?;

        // JWTs are required if `--execution-endpoint` is supplied. They can be either passed via
        // file_path or directly as string.

        let secret_file: PathBuf;
        // Parse a single JWT secret from a given file_path, logging warnings if multiple are supplied.
        if let Some(secret_files) = cli_args.get_one::<String>("execution-jwt") {
            secret_file = parse_only_one_value(secret_files, PathBuf::from_str, "--execution-jwt")?;

        // Check if the JWT secret key is passed directly via cli flag and persist it to the default
        // file location.
        } else if let Some(jwt_secret_key) = cli_args.get_one::<String>("execution-jwt-secret-key")
        {
            use std::fs::File;
            use std::io::Write;
            secret_file = client_config.data_dir().join(DEFAULT_JWT_FILE);
            let mut jwt_secret_key_file = File::create(secret_file.clone())
                .map_err(|e| format!("Error while creating jwt_secret_key file: {:?}", e))?;
            jwt_secret_key_file
                .write_all(jwt_secret_key.as_bytes())
                .map_err(|e| {
                    format!(
                        "Error occurred while writing to jwt_secret_key file: {:?}",
                        e
                    )
                })?;
        } else {
            return Err("Error! Please set either --execution-jwt file_path or --execution-jwt-secret-key directly via cli when using --execution-endpoint".to_string());
        }

        // Parse and set the payload builder, if any.
        if let Some(endpoint) = cli_args.get_one::<String>("builder") {
            let payload_builder = parse_only_one_value(endpoint, SensitiveUrl::parse, "--builder")?;
            el_config.builder_url = Some(payload_builder);

            el_config.builder_user_agent =
                clap_utils::parse_optional(cli_args, "builder-user-agent")?;

            el_config.builder_header_timeout =
                clap_utils::parse_optional(cli_args, "builder-header-timeout")?
                    .map(Duration::from_millis);
        }

<<<<<<< HEAD
        if cli_args.get_flag("always-prefer-builder-payload") {
            warn!(
                info = "this flag is deprecated and will be removed",
                "Ignoring --always-prefer-builder-payload"
            );
        }

=======
>>>>>>> 6eaa3701
        // Set config values from parse values.
        el_config.secret_file = Some(secret_file.clone());
        el_config.execution_endpoint = Some(execution_endpoint.clone());
        el_config.suggested_fee_recipient =
            clap_utils::parse_optional(cli_args, "suggested-fee-recipient")?;
        el_config.jwt_id = clap_utils::parse_optional(cli_args, "execution-jwt-id")?;
        el_config.jwt_version = clap_utils::parse_optional(cli_args, "execution-jwt-version")?;
        el_config
            .default_datadir
            .clone_from(client_config.data_dir());
        let execution_timeout_multiplier =
            clap_utils::parse_required(cli_args, "execution-timeout-multiplier")?;
        el_config.execution_timeout_multiplier = Some(execution_timeout_multiplier);

        client_config.eth1.endpoint = Eth1Endpoint::Auth {
            endpoint: execution_endpoint,
            jwt_path: secret_file,
            jwt_id: el_config.jwt_id.clone(),
            jwt_version: el_config.jwt_version.clone(),
        };

        // Store the EL config in the client config.
        client_config.execution_layer = Some(el_config);
    }

    // 4844 params
    if let Some(trusted_setup) = context
        .eth2_network_config
        .as_ref()
        .map(|config| serde_json::from_slice(&config.kzg_trusted_setup))
        .transpose()
        .map_err(|e| format!("Unable to read trusted setup file: {}", e))?
    {
        client_config.trusted_setup = trusted_setup;
    };

    // Override default trusted setup file if required
    if let Some(trusted_setup_file_path) = cli_args.get_one::<String>("trusted-setup-file-override")
    {
        let file = std::fs::File::open(trusted_setup_file_path)
            .map_err(|e| format!("Failed to open trusted setup file: {}", e))?;
        let trusted_setup: TrustedSetup = serde_json::from_reader(file)
            .map_err(|e| format!("Unable to read trusted setup file: {}", e))?;
        client_config.trusted_setup = trusted_setup;
    }

    if let Some(freezer_dir) = cli_args.get_one::<String>("freezer-dir") {
        client_config.freezer_db_path = Some(PathBuf::from(freezer_dir));
    }

    if let Some(blobs_db_dir) = cli_args.get_one::<String>("blobs-dir") {
        client_config.blobs_db_path = Some(PathBuf::from(blobs_db_dir));
    }

    let (sprp, sprp_explicit) = get_slots_per_restore_point::<E>(clap_utils::parse_optional(
        cli_args,
        "slots-per-restore-point",
    )?)?;
    client_config.store.slots_per_restore_point = sprp;
    client_config.store.slots_per_restore_point_set_explicitly = sprp_explicit;

    if let Some(block_cache_size) = cli_args.get_one::<String>("block-cache-size") {
        client_config.store.block_cache_size = block_cache_size
            .parse()
            .map_err(|_| "block-cache-size is not a valid integer".to_string())?;
    }

    if let Some(cache_size) = cli_args.get_one::<String>("state-cache-size") {
        client_config.store.state_cache_size = cache_size
            .parse()
            .map_err(|_| "state-cache-size is not a valid integer".to_string())?;
    }

    if let Some(historic_state_cache_size) = cli_args.get_one::<String>("historic-state-cache-size")
    {
        client_config.store.historic_state_cache_size = historic_state_cache_size
            .parse()
            .map_err(|_| "historic-state-cache-size is not a valid integer".to_string())?;
    }

    client_config.store.compact_on_init = cli_args.get_flag("compact-db");
    if let Some(compact_on_prune) = cli_args.get_one::<String>("auto-compact-db") {
        client_config.store.compact_on_prune = compact_on_prune
            .parse()
            .map_err(|_| "auto-compact-db takes a boolean".to_string())?;
    }

    if let Some(prune_payloads) = clap_utils::parse_optional(cli_args, "prune-payloads")? {
        client_config.store.prune_payloads = prune_payloads;
    }

    if let Some(epochs_per_migration) =
        clap_utils::parse_optional(cli_args, "epochs-per-migration")?
    {
        client_config.chain.epochs_per_migration = epochs_per_migration;
    }

    if let Some(prune_blobs) = clap_utils::parse_optional(cli_args, "prune-blobs")? {
        client_config.store.prune_blobs = prune_blobs;
    }

    if let Some(epochs_per_blob_prune) =
        clap_utils::parse_optional(cli_args, "epochs-per-blob-prune")?
    {
        client_config.store.epochs_per_blob_prune = epochs_per_blob_prune;
    }

    if let Some(blob_prune_margin_epochs) =
        clap_utils::parse_optional(cli_args, "blob-prune-margin-epochs")?
    {
        client_config.store.blob_prune_margin_epochs = blob_prune_margin_epochs;
    }

    if let Some(malicious_withhold_count) =
        clap_utils::parse_optional(cli_args, "malicious-withhold-count")?
    {
        client_config.chain.malicious_withhold_count = malicious_withhold_count;
    }

    /*
     * Zero-ports
     *
     * Replaces previously set flags.
     * Libp2p and discovery ports are set explicitly by selecting
     * a random free port so that we aren't needlessly updating ENR
     * from lighthouse.
     * Discovery address is set to localhost by default.
     */
    if cli_args.get_flag("zero-ports") {
        client_config.http_api.listen_port = 0;
        client_config.http_metrics.listen_port = 0;
    }

    /*
     * Load the eth2 network dir to obtain some additional config values.
     */
    let eth2_network_config = context
        .eth2_network_config
        .as_ref()
        .ok_or("Context is missing eth2 network config")?;

    client_config.eth1.deposit_contract_address = format!("{:?}", spec.deposit_contract_address);
    client_config.eth1.deposit_contract_deploy_block =
        eth2_network_config.deposit_contract_deploy_block;
    client_config.eth1.lowest_cached_block_number =
        client_config.eth1.deposit_contract_deploy_block;
    client_config.eth1.follow_distance = spec.eth1_follow_distance;
    client_config.eth1.node_far_behind_seconds =
        max(5, spec.eth1_follow_distance / 2) * spec.seconds_per_eth1_block;
    client_config.eth1.chain_id = spec.deposit_chain_id.into();
    client_config.eth1.set_block_cache_truncation::<E>(spec);

    info!(
        deploy_block = client_config.eth1.deposit_contract_deploy_block,
        address = &client_config.eth1.deposit_contract_address,
        "Deposit contract"
    );

    // Only append network config bootnodes if discovery is not disabled
    if !client_config.network.disable_discovery {
        if let Some(boot_nodes) = &eth2_network_config.boot_enr {
            client_config
                .network
                .boot_nodes_enr
                .extend_from_slice(boot_nodes)
        }
    }
    client_config.chain.checkpoint_sync_url_timeout =
        clap_utils::parse_required::<u64>(cli_args, "checkpoint-sync-url-timeout")?;

    client_config.genesis_state_url_timeout =
        clap_utils::parse_required(cli_args, "genesis-state-url-timeout")
            .map(Duration::from_secs)?;

    let genesis_state_url_opt =
        clap_utils::parse_optional::<String>(cli_args, "genesis-state-url")?;
    let checkpoint_sync_url_opt =
        clap_utils::parse_optional::<String>(cli_args, "checkpoint-sync-url")?;

    // If the `--genesis-state-url` is defined, use that to download the
    // genesis state bytes. If it's not defined, try `--checkpoint-sync-url`.
    client_config.genesis_state_url = if let Some(genesis_state_url) = genesis_state_url_opt {
        Some(genesis_state_url)
    } else if let Some(checkpoint_sync_url) = checkpoint_sync_url_opt {
        // If the checkpoint sync URL is going to be used to download the
        // genesis state, adopt the timeout from the checkpoint sync URL too.
        client_config.genesis_state_url_timeout =
            Duration::from_secs(client_config.chain.checkpoint_sync_url_timeout);
        Some(checkpoint_sync_url)
    } else {
        None
    };

    client_config.allow_insecure_genesis_sync = cli_args.get_flag("allow-insecure-genesis-sync");

    client_config.genesis = if eth2_network_config.genesis_state_is_known() {
        // Set up weak subjectivity sync, or start from the hardcoded genesis state.
        if let (Some(initial_state_path), Some(initial_block_path), opt_initial_blobs_path) = (
            cli_args.get_one::<String>("checkpoint-state"),
            cli_args.get_one::<String>("checkpoint-block"),
            cli_args.get_one::<String>("checkpoint-blobs"),
        ) {
            let read = |path: &str| {
                use std::fs::File;
                use std::io::Read;
                File::open(Path::new(path))
                    .and_then(|mut f| {
                        let mut buffer = vec![];
                        f.read_to_end(&mut buffer)?;
                        Ok(buffer)
                    })
                    .map_err(|e| format!("Unable to open {}: {:?}", path, e))
            };

            let anchor_state_bytes = read(initial_state_path)?;
            let anchor_block_bytes = read(initial_block_path)?;
            let anchor_blobs_bytes = opt_initial_blobs_path.map(|s| read(s)).transpose()?;

            ClientGenesis::WeakSubjSszBytes {
                anchor_state_bytes,
                anchor_block_bytes,
                anchor_blobs_bytes,
            }
        } else if let Some(remote_bn_url) = cli_args.get_one::<String>("checkpoint-sync-url") {
            let url = SensitiveUrl::parse(remote_bn_url)
                .map_err(|e| format!("Invalid checkpoint sync URL: {:?}", e))?;

            ClientGenesis::CheckpointSyncUrl { url }
        } else {
            ClientGenesis::GenesisState
        }
    } else {
        if parse_flag(cli_args, "checkpoint-state") || parse_flag(cli_args, "checkpoint-sync-url") {
            return Err(
                "Checkpoint sync is not available for this network as no genesis state is known"
                    .to_string(),
            );
        }
        ClientGenesis::DepositContract
    };

    if cli_args.get_flag("reconstruct-historic-states") {
        client_config.chain.reconstruct_historic_states = true;
        client_config.chain.genesis_backfill = true;
    }

    let beacon_graffiti = if let Some(graffiti) = cli_args.get_one::<String>("graffiti") {
        GraffitiOrigin::UserSpecified(GraffitiString::from_str(graffiti)?.into())
    } else if cli_args.get_flag("private") {
        // When 'private' flag is present, use a zero-initialized bytes array.
        GraffitiOrigin::UserSpecified(GraffitiString::empty().into())
    } else {
        // Use the default lighthouse graffiti if no user-specified graffiti flags are present
        GraffitiOrigin::default()
    };
    client_config.beacon_graffiti = beacon_graffiti;

    if let Some(wss_checkpoint) = cli_args.get_one::<String>("wss-checkpoint") {
        let mut split = wss_checkpoint.split(':');
        let root_str = split
            .next()
            .ok_or("Improperly formatted weak subjectivity checkpoint")?;
        let epoch_str = split
            .next()
            .ok_or("Improperly formatted weak subjectivity checkpoint")?;

        if !root_str.starts_with("0x") {
            return Err(
                "Unable to parse weak subjectivity checkpoint root, must have 0x prefix"
                    .to_string(),
            );
        }

        if !root_str.chars().count() == 66 {
            return Err(
                "Unable to parse weak subjectivity checkpoint root, must have 32 bytes".to_string(),
            );
        }

        let root =
            Hash256::from_slice(&hex::decode(&root_str[2..]).map_err(|e| {
                format!("Unable to parse weak subjectivity checkpoint root: {:?}", e)
            })?);
        let epoch = Epoch::new(
            epoch_str
                .parse()
                .map_err(|_| "Invalid weak subjectivity checkpoint epoch".to_string())?,
        );

        client_config.chain.weak_subjectivity_checkpoint = Some(Checkpoint { epoch, root })
    }

    if let Some(max_skip_slots) = cli_args.get_one::<String>("max-skip-slots") {
        client_config.chain.import_max_skip_slots = match max_skip_slots.as_str() {
            "none" => None,
            n => Some(
                n.parse()
                    .map_err(|_| "Invalid max-skip-slots".to_string())?,
            ),
        };
    }

    client_config.chain.max_network_size = lighthouse_network::gossip_max_size(
        spec.bellatrix_fork_epoch.is_some(),
        spec.gossip_max_size as usize,
    );

    if cli_args.get_flag("slasher") {
        let slasher_dir = if let Some(slasher_dir) = cli_args.get_one::<String>("slasher-dir") {
            PathBuf::from(slasher_dir)
        } else {
            client_config.data_dir().join("slasher_db")
        };

        let mut slasher_config = slasher::Config::new(slasher_dir);

        if let Some(update_period) = clap_utils::parse_optional(cli_args, "slasher-update-period")?
        {
            slasher_config.update_period = update_period;
        }

        if let Some(slot_offset) =
            clap_utils::parse_optional::<f64>(cli_args, "slasher-slot-offset")?
        {
            if slot_offset.is_finite() {
                slasher_config.slot_offset = slot_offset;
            } else {
                return Err(format!(
                    "invalid float for slasher-slot-offset: {}",
                    slot_offset
                ));
            }
        }

        if let Some(history_length) =
            clap_utils::parse_optional(cli_args, "slasher-history-length")?
        {
            slasher_config.history_length = history_length;
        }

        if let Some(max_db_size_gbs) =
            clap_utils::parse_optional::<usize>(cli_args, "slasher-max-db-size")?
        {
            slasher_config.max_db_size_mbs = max_db_size_gbs * 1024;
        }

        if let Some(attestation_cache_size) =
            clap_utils::parse_optional(cli_args, "slasher-att-cache-size")?
        {
            slasher_config.attestation_root_cache_size = attestation_cache_size;
        }

        if let Some(chunk_size) = clap_utils::parse_optional(cli_args, "slasher-chunk-size")? {
            slasher_config.chunk_size = chunk_size;
        }

        if let Some(validator_chunk_size) =
            clap_utils::parse_optional(cli_args, "slasher-validator-chunk-size")?
        {
            slasher_config.validator_chunk_size = validator_chunk_size;
        }

        if let Some(broadcast) = clap_utils::parse_optional(cli_args, "slasher-broadcast")? {
            slasher_config.broadcast = broadcast;
        }

        if let Some(backend) = clap_utils::parse_optional(cli_args, "slasher-backend")? {
            slasher_config.backend = backend;
        }

        client_config.slasher = Some(slasher_config);
    }

    if cli_args.get_flag("validator-monitor-auto") {
        client_config.validator_monitor.auto_register = true;
    }

    if let Some(pubkeys) = cli_args.get_one::<String>("validator-monitor-pubkeys") {
        let pubkeys = pubkeys
            .split(',')
            .map(PublicKeyBytes::from_str)
            .collect::<Result<Vec<_>, _>>()
            .map_err(|e| format!("Invalid --validator-monitor-pubkeys value: {:?}", e))?;
        client_config
            .validator_monitor
            .validators
            .extend_from_slice(&pubkeys);
    }

    if let Some(path) = cli_args.get_one::<String>("validator-monitor-file") {
        let string = fs::read(path)
            .map_err(|e| format!("Unable to read --validator-monitor-file: {}", e))
            .and_then(|bytes| {
                String::from_utf8(bytes)
                    .map_err(|e| format!("--validator-monitor-file is not utf8: {}", e))
            })?;
        let pubkeys = string
            .trim_end() // Remove trailing white space
            .split(',')
            .map(PublicKeyBytes::from_str)
            .collect::<Result<Vec<_>, _>>()
            .map_err(|e| format!("Invalid --validator-monitor-file contents: {:?}", e))?;
        client_config
            .validator_monitor
            .validators
            .extend_from_slice(&pubkeys);
    }

    if let Some(count) =
        clap_utils::parse_optional(cli_args, "validator-monitor-individual-tracking-threshold")?
    {
        client_config
            .validator_monitor
            .individual_tracking_threshold = count;
    }

<<<<<<< HEAD
    if cli_args.get_flag("disable-lock-timeouts") {
        warn!(
            info = "this flag is deprecated and will be removed",
            "Ignoring --disable-lock-timeouts"
        );
    }

=======
>>>>>>> 6eaa3701
    if cli_args.get_flag("disable-proposer-reorgs") {
        client_config.chain.re_org_head_threshold = None;
        client_config.chain.re_org_parent_threshold = None;
    } else {
        client_config.chain.re_org_head_threshold = Some(
            clap_utils::parse_optional(cli_args, "proposer-reorg-threshold")?
                .map(ReOrgThreshold)
                .unwrap_or(DEFAULT_RE_ORG_HEAD_THRESHOLD),
        );
        client_config.chain.re_org_max_epochs_since_finalization =
            clap_utils::parse_optional(cli_args, "proposer-reorg-epochs-since-finalization")?
                .unwrap_or(DEFAULT_RE_ORG_MAX_EPOCHS_SINCE_FINALIZATION);
        client_config.chain.re_org_cutoff_millis =
            clap_utils::parse_optional(cli_args, "proposer-reorg-cutoff")?;

        client_config.chain.re_org_parent_threshold = Some(
            clap_utils::parse_optional(cli_args, "proposer-reorg-parent-threshold")?
                .map(ReOrgThreshold)
                .unwrap_or(DEFAULT_RE_ORG_PARENT_THRESHOLD),
        );

        if let Some(disallowed_offsets_str) =
            clap_utils::parse_optional::<String>(cli_args, "proposer-reorg-disallowed-offsets")?
        {
            let disallowed_offsets = disallowed_offsets_str
                .split(',')
                .map(|s| {
                    s.parse()
                        .map_err(|e| format!("invalid disallowed-offsets: {e:?}"))
                })
                .collect::<Result<Vec<u64>, _>>()?;
            client_config.chain.re_org_disallowed_offsets =
                DisallowedReOrgOffsets::new::<E>(disallowed_offsets)
                    .map_err(|e| format!("invalid disallowed-offsets: {e:?}"))?;
        }
    }

    // Note: This overrides any previous flags that enable this option.
    if cli_args.get_flag("disable-deposit-contract-sync") {
        client_config.sync_eth1_chain = false;
    }

    client_config.chain.prepare_payload_lookahead =
        clap_utils::parse_optional(cli_args, "prepare-payload-lookahead")?
            .map(Duration::from_millis)
            .unwrap_or_else(|| {
                Duration::from_secs(spec.seconds_per_slot)
                    / DEFAULT_PREPARE_PAYLOAD_LOOKAHEAD_FACTOR
            });

    client_config.chain.always_prepare_payload = cli_args.get_flag("always-prepare-payload");

    if let Some(timeout) =
        clap_utils::parse_optional(cli_args, "fork-choice-before-proposal-timeout")?
    {
        client_config.chain.fork_choice_before_proposal_timeout_ms = timeout;
    }

    client_config.chain.always_reset_payload_statuses = cli_args.get_flag("reset-payload-statuses");

    client_config.chain.paranoid_block_proposal = cli_args.get_flag("paranoid-block-proposal");

    /*
     * Builder fallback configs.
     */
    client_config.chain.builder_fallback_skips =
        clap_utils::parse_required(cli_args, "builder-fallback-skips")?;
    client_config.chain.builder_fallback_skips_per_epoch =
        clap_utils::parse_required(cli_args, "builder-fallback-skips-per-epoch")?;
    client_config
        .chain
        .builder_fallback_epochs_since_finalization =
        clap_utils::parse_required(cli_args, "builder-fallback-epochs-since-finalization")?;
    client_config.chain.builder_fallback_disable_checks =
        cli_args.get_flag("builder-fallback-disable-checks");

    // Graphical user interface config.
    if cli_args.get_flag("gui") {
        client_config.http_api.enabled = true;
        client_config.validator_monitor.auto_register = true;
    }

    // Optimistic finalized sync.
    client_config.chain.optimistic_finalized_sync =
        !cli_args.get_flag("disable-optimistic-finalized-sync");

    if cli_args.get_flag("genesis-backfill") {
        client_config.chain.genesis_backfill = true;
    }

    // Backfill sync rate-limiting
    client_config.beacon_processor.enable_backfill_rate_limiting =
        !cli_args.get_flag("disable-backfill-rate-limiting");

    if let Some(path) = clap_utils::parse_optional(cli_args, "invalid-gossip-verified-blocks-path")?
    {
        client_config.network.invalid_block_storage = Some(path);
    }

<<<<<<< HEAD
    if cli_args.get_one::<String>("progressive-balances").is_some() {
        warn!(
            info = "please remove --progressive-balances",
            "Progressive balances mode is deprecated"
        );
    }

=======
>>>>>>> 6eaa3701
    if let Some(max_workers) = clap_utils::parse_optional(cli_args, "beacon-processor-max-workers")?
    {
        client_config.beacon_processor.max_workers = max_workers;
    }

    if client_config.beacon_processor.max_workers == 0 {
        return Err("--beacon-processor-max-workers must be a non-zero value".to_string());
    }

    client_config.beacon_processor.max_work_event_queue_len =
        clap_utils::parse_required(cli_args, "beacon-processor-work-queue-len")?;
    client_config.beacon_processor.max_scheduled_work_queue_len =
        clap_utils::parse_required(cli_args, "beacon-processor-reprocess-queue-len")?;
    client_config
        .beacon_processor
        .max_gossip_attestation_batch_size =
        clap_utils::parse_required(cli_args, "beacon-processor-attestation-batch-size")?;
    client_config
        .beacon_processor
        .max_gossip_aggregate_batch_size =
        clap_utils::parse_required(cli_args, "beacon-processor-aggregate-batch-size")?;

    Ok(client_config)
}

/// Gets the listening_addresses for lighthouse based on the cli options.
pub fn parse_listening_addresses(cli_args: &ArgMatches) -> Result<ListenAddress, String> {
    let listen_addresses_str = cli_args
        .get_many::<String>("listen-address")
        .expect("--listen_addresses has a default value");
    let use_zero_ports = parse_flag(cli_args, "zero-ports");

    // parse the possible ips
    let mut maybe_ipv4 = None;
    let mut maybe_ipv6 = None;
    for addr_str in listen_addresses_str {
        let addr = addr_str.parse::<IpAddr>().map_err(|parse_error| {
            format!("Failed to parse listen-address ({addr_str}) as an Ip address: {parse_error}")
        })?;

        match addr {
            IpAddr::V4(v4_addr) => match &maybe_ipv4 {
                Some(first_ipv4_addr) => {
                    return Err(format!(
                                "When setting the --listen-address option twice, use an IpV4 address and an Ipv6 address. \
                                Got two IpV4 addresses {first_ipv4_addr} and {v4_addr}"
                            ));
                }
                None => maybe_ipv4 = Some(v4_addr),
            },
            IpAddr::V6(v6_addr) => match &maybe_ipv6 {
                Some(first_ipv6_addr) => {
                    return Err(format!(
                                "When setting the --listen-address option twice, use an IpV4 address and an Ipv6 address. \
                                Got two IpV6 addresses {first_ipv6_addr} and {v6_addr}"
                            ));
                }
                None => maybe_ipv6 = Some(v6_addr),
            },
        }
    }

    // parse the possible tcp ports
    let port = cli_args
        .get_one::<String>("port")
        .expect("--port has a default value")
        .parse::<u16>()
        .map_err(|parse_error| format!("Failed to parse --port as an integer: {parse_error}"))?;
    let port6 = cli_args
        .get_one::<String>("port6")
        .map(|s| str::parse::<u16>(s))
        .transpose()
        .map_err(|parse_error| format!("Failed to parse --port6 as an integer: {parse_error}"))?
        .unwrap_or(9090);

    // parse the possible discovery ports.
    let maybe_disc_port = cli_args
        .get_one::<String>("discovery-port")
        .map(|s| str::parse::<u16>(s))
        .transpose()
        .map_err(|parse_error| {
            format!("Failed to parse --discovery-port as an integer: {parse_error}")
        })?;
    let maybe_disc6_port = cli_args
        .get_one::<String>("discovery-port6")
        .map(|s| str::parse::<u16>(s))
        .transpose()
        .map_err(|parse_error| {
            format!("Failed to parse --discovery-port6 as an integer: {parse_error}")
        })?;

    // parse the possible quic port.
    let maybe_quic_port = cli_args
        .get_one::<String>("quic-port")
        .map(|s| str::parse::<u16>(s))
        .transpose()
        .map_err(|parse_error| {
            format!("Failed to parse --quic-port as an integer: {parse_error}")
        })?;

    // parse the possible quic port.
    let maybe_quic6_port = cli_args
        .get_one::<String>("quic-port6")
        .map(|s| str::parse::<u16>(s))
        .transpose()
        .map_err(|parse_error| {
            format!("Failed to parse --quic6-port as an integer: {parse_error}")
        })?;

    // Now put everything together
    let listening_addresses = match (maybe_ipv4, maybe_ipv6) {
        (None, None) => {
            // This should never happen unless clap is broken
            return Err("No listening addresses provided".into());
        }
        (None, Some(ipv6)) => {
            // A single ipv6 address was provided. Set the ports
            if cli_args.value_source("port6") == Some(ValueSource::CommandLine) {
                warn!("When listening only over IPv6, use the --port flag. The value of --port6 will be ignored.");
            }

            // use zero ports if required. If not, use the given port.
            let tcp_port = use_zero_ports
                .then(unused_port::unused_tcp6_port)
                .transpose()?
                .unwrap_or(port);

            if maybe_disc6_port.is_some() {
                warn!("When listening only over IPv6, use the --discovery-port flag. The value of --discovery-port6 will be ignored.")
            }

            if maybe_quic6_port.is_some() {
                warn!("When listening only over IPv6, use the --quic-port flag. The value of --quic-port6 will be ignored.")
            }

            // use zero ports if required. If not, use the specific udp port. If none given, use
            // the tcp port.
            let disc_port = use_zero_ports
                .then(unused_port::unused_udp6_port)
                .transpose()?
                .or(maybe_disc_port)
                .unwrap_or(tcp_port);

            let quic_port = use_zero_ports
                .then(unused_port::unused_udp6_port)
                .transpose()?
                .or(maybe_quic_port)
                .unwrap_or(if tcp_port == 0 { 0 } else { tcp_port + 1 });

            ListenAddress::V6(lighthouse_network::ListenAddr {
                addr: ipv6,
                quic_port,
                disc_port,
                tcp_port,
            })
        }
        (Some(ipv4), None) => {
            // A single ipv4 address was provided. Set the ports

            // use zero ports if required. If not, use the given port.
            let tcp_port = use_zero_ports
                .then(unused_port::unused_tcp4_port)
                .transpose()?
                .unwrap_or(port);
            // use zero ports if required. If not, use the specific discovery port. If none given, use
            // the tcp port.
            let disc_port = use_zero_ports
                .then(unused_port::unused_udp4_port)
                .transpose()?
                .or(maybe_disc_port)
                .unwrap_or(tcp_port);
            // use zero ports if required. If not, use the specific quic port. If none given, use
            // the tcp port + 1.
            let quic_port = use_zero_ports
                .then(unused_port::unused_udp4_port)
                .transpose()?
                .or(maybe_quic_port)
                .unwrap_or(if tcp_port == 0 { 0 } else { tcp_port + 1 });

            ListenAddress::V4(lighthouse_network::ListenAddr {
                addr: ipv4,
                disc_port,
                quic_port,
                tcp_port,
            })
        }
        (Some(ipv4), Some(ipv6)) => {
            let ipv4_tcp_port = use_zero_ports
                .then(unused_port::unused_tcp4_port)
                .transpose()?
                .unwrap_or(port);
            let ipv4_disc_port = use_zero_ports
                .then(unused_port::unused_udp4_port)
                .transpose()?
                .or(maybe_disc_port)
                .unwrap_or(ipv4_tcp_port);
            let ipv4_quic_port = use_zero_ports
                .then(unused_port::unused_udp4_port)
                .transpose()?
                .or(maybe_quic_port)
                .unwrap_or(if ipv4_tcp_port == 0 {
                    0
                } else {
                    ipv4_tcp_port + 1
                });

            // Defaults to 9090 when required
            let ipv6_tcp_port = use_zero_ports
                .then(unused_port::unused_tcp6_port)
                .transpose()?
                .unwrap_or(port6);
            let ipv6_disc_port = use_zero_ports
                .then(unused_port::unused_udp6_port)
                .transpose()?
                .or(maybe_disc6_port)
                .unwrap_or(ipv6_tcp_port);
            let ipv6_quic_port = use_zero_ports
                .then(unused_port::unused_udp6_port)
                .transpose()?
                .or(maybe_quic6_port)
                .unwrap_or(if ipv6_tcp_port == 0 {
                    0
                } else {
                    ipv6_tcp_port + 1
                });

            ListenAddress::DualStack(
                lighthouse_network::ListenAddr {
                    addr: ipv4,
                    disc_port: ipv4_disc_port,
                    quic_port: ipv4_quic_port,
                    tcp_port: ipv4_tcp_port,
                },
                lighthouse_network::ListenAddr {
                    addr: ipv6,
                    disc_port: ipv6_disc_port,
                    quic_port: ipv6_quic_port,
                    tcp_port: ipv6_tcp_port,
                },
            )
        }
    };

    Ok(listening_addresses)
}

/// Sets the network config from the command line arguments.
pub fn set_network_config(
    config: &mut NetworkConfig,
    cli_args: &ArgMatches,
    data_dir: &Path,
) -> Result<(), String> {
    // If a network dir has been specified, override the `datadir` definition.
    if let Some(dir) = cli_args.get_one::<String>("network-dir") {
        config.network_dir = PathBuf::from(dir);
    } else {
        config.network_dir = data_dir.join(DEFAULT_NETWORK_DIR);
    };

    if parse_flag(cli_args, "subscribe-all-data-column-subnets") {
        config.subscribe_all_data_column_subnets = true;
    }

    if parse_flag(cli_args, "subscribe-all-subnets") {
        config.subscribe_all_subnets = true;
    }

    if parse_flag(cli_args, "import-all-attestations") {
        config.import_all_attestations = true;
    }

    if parse_flag(cli_args, "shutdown-after-sync") {
        config.shutdown_after_sync = true;
    }

    config.set_listening_addr(parse_listening_addresses(cli_args)?);

    // A custom target-peers command will overwrite the --proposer-only default.
    if let Some(target_peers_str) = cli_args.get_one::<String>("target-peers") {
        config.target_peers = target_peers_str
            .parse::<usize>()
            .map_err(|_| format!("Invalid number of target peers: {}", target_peers_str))?;
    }

    if let Some(value) = cli_args.get_one::<String>("network-load") {
        let network_load = value
            .parse::<u8>()
            .map_err(|_| format!("Invalid integer: {}", value))?;
        config.network_load = network_load;
    }

    if let Some(boot_enr_str) = cli_args.get_one::<String>("boot-nodes") {
        let mut enrs: Vec<Enr> = vec![];
        let mut multiaddrs: Vec<Multiaddr> = vec![];
        for addr in boot_enr_str.split(',') {
            match addr.parse() {
                Ok(enr) => enrs.push(enr),
                Err(_) => {
                    // parsing as ENR failed, try as Multiaddr
                    let multi: Multiaddr = addr
                        .parse()
                        .map_err(|_| format!("Not valid as ENR nor Multiaddr: {}", addr))?;
                    if !multi.iter().any(|proto| matches!(proto, Protocol::Udp(_))) {
                        error!(multiaddr = multi.to_string(), "Missing UDP in Multiaddr");
                    }
                    if !multi.iter().any(|proto| matches!(proto, Protocol::P2p(_))) {
                        error!(multiaddr = multi.to_string(), "Missing P2P in Multiaddr");
                    }
                    multiaddrs.push(multi);
                }
            }
        }
        config.boot_nodes_enr = enrs;
        config.boot_nodes_multiaddr = multiaddrs;
    }

    if let Some(libp2p_addresses_str) = cli_args.get_one::<String>("libp2p-addresses") {
        config.libp2p_nodes = libp2p_addresses_str
            .split(',')
            .map(|multiaddr| {
                multiaddr
                    .parse()
                    .map_err(|_| format!("Invalid Multiaddr: {}", multiaddr))
            })
            .collect::<Result<Vec<Multiaddr>, _>>()?;
    }

    if parse_flag(cli_args, "disable-peer-scoring") {
        config.disable_peer_scoring = true;
    }

    if let Some(trusted_peers_str) = cli_args.get_one::<String>("trusted-peers") {
        config.trusted_peers = trusted_peers_str
            .split(',')
            .map(|peer_id| {
                peer_id
                    .parse()
                    .map_err(|_| format!("Invalid trusted peer id: {}", peer_id))
            })
            .collect::<Result<Vec<PeerIdSerialized>, _>>()?;
        if config.trusted_peers.len() >= config.target_peers {
            warn!( target_peers = config.target_peers, trusted_peers = config.trusted_peers.len(),"More trusted peers than the target peer limit. This will prevent efficient peer selection criteria.");
        }
    }

    if let Some(enr_udp_port_str) = cli_args.get_one::<String>("enr-udp-port") {
        config.enr_udp4_port = Some(
            enr_udp_port_str
                .parse::<NonZeroU16>()
                .map_err(|_| format!("Invalid ENR discovery port: {}", enr_udp_port_str))?,
        );
    }

    if let Some(enr_quic_port_str) = cli_args.get_one::<String>("enr-quic-port") {
        config.enr_quic4_port = Some(
            enr_quic_port_str
                .parse::<NonZeroU16>()
                .map_err(|_| format!("Invalid ENR quic port: {}", enr_quic_port_str))?,
        );
    }

    if let Some(enr_tcp_port_str) = cli_args.get_one::<String>("enr-tcp-port") {
        config.enr_tcp4_port = Some(
            enr_tcp_port_str
                .parse::<NonZeroU16>()
                .map_err(|_| format!("Invalid ENR TCP port: {}", enr_tcp_port_str))?,
        );
    }

    if let Some(enr_udp_port_str) = cli_args.get_one::<String>("enr-udp6-port") {
        config.enr_udp6_port = Some(
            enr_udp_port_str
                .parse::<NonZeroU16>()
                .map_err(|_| format!("Invalid ENR discovery port: {}", enr_udp_port_str))?,
        );
    }

    if let Some(enr_quic_port_str) = cli_args.get_one::<String>("enr-quic6-port") {
        config.enr_quic6_port = Some(
            enr_quic_port_str
                .parse::<NonZeroU16>()
                .map_err(|_| format!("Invalid ENR quic port: {}", enr_quic_port_str))?,
        );
    }

    if let Some(enr_tcp_port_str) = cli_args.get_one::<String>("enr-tcp6-port") {
        config.enr_tcp6_port = Some(
            enr_tcp_port_str
                .parse::<NonZeroU16>()
                .map_err(|_| format!("Invalid ENR TCP port: {}", enr_tcp_port_str))?,
        );
    }

    if parse_flag(cli_args, "enr-match") {
        // Match the IP and UDP port in the ENR.

        if let Some(ipv4_addr) = config.listen_addrs().v4().cloned() {
            // ensure the port is valid to be advertised
            let disc_port = ipv4_addr
                .disc_port
                .try_into()
                .map_err(|_| "enr-match can only be used with non-zero listening ports")?;

            // Set the ENR address to localhost if the address is unspecified.
            let ipv4_enr_addr = if ipv4_addr.addr == Ipv4Addr::UNSPECIFIED {
                Ipv4Addr::LOCALHOST
            } else {
                ipv4_addr.addr
            };
            config.enr_address.0 = Some(ipv4_enr_addr);
            config.enr_udp4_port = Some(disc_port);
        }

        if let Some(ipv6_addr) = config.listen_addrs().v6().cloned() {
            // ensure the port is valid to be advertised
            let disc_port = ipv6_addr
                .disc_port
                .try_into()
                .map_err(|_| "enr-match can only be used with non-zero listening ports")?;

            // Set the ENR address to localhost if the address is unspecified.
            let ipv6_enr_addr = if ipv6_addr.addr == Ipv6Addr::UNSPECIFIED {
                Ipv6Addr::LOCALHOST
            } else {
                ipv6_addr.addr
            };
            config.enr_address.1 = Some(ipv6_enr_addr);
            config.enr_udp6_port = Some(disc_port);
        }
    }

    if let Some(enr_addresses) = cli_args.get_many::<String>("enr-address") {
        let mut enr_ip4 = None;
        let mut enr_ip6 = None;
        let mut resolved_enr_ip4 = None;
        let mut resolved_enr_ip6 = None;

        for addr in enr_addresses {
            match addr.parse::<IpAddr>() {
                Ok(IpAddr::V4(v4_addr)) => {
                    if let Some(used) = enr_ip4.as_ref() {
                        warn!(used = %used, ignored = %v4_addr, "More than one Ipv4 ENR address provided")
                    } else {
                        enr_ip4 = Some(v4_addr)
                    }
                }
                Ok(IpAddr::V6(v6_addr)) => {
                    if let Some(used) = enr_ip6.as_ref() {
                        warn!(used = %used, ignored = %v6_addr,"More than one Ipv6 ENR address provided")
                    } else {
                        enr_ip6 = Some(v6_addr)
                    }
                }
                Err(_) => {
                    // Try to resolve the address

                    // NOTE: From checking the `to_socket_addrs` code I don't think the port
                    // actually matters. Just use the udp port.

                    let port = match config.listen_addrs() {
                        ListenAddress::V4(v4_addr) => v4_addr.disc_port,
                        ListenAddress::V6(v6_addr) => v6_addr.disc_port,
                        ListenAddress::DualStack(v4_addr, _v6_addr) => {
                            // NOTE: slight preference for ipv4 that I don't think is of importance.
                            v4_addr.disc_port
                        }
                    };

                    let addr_str = format!("{addr}:{port}");
                    match addr_str.to_socket_addrs() {
                        Err(_e) => {
                            return Err(format!("Failed to parse or resolve address {addr}."))
                        }
                        Ok(resolved_addresses) => {
                            for socket_addr in resolved_addresses {
                                // Use the first ipv4 and first ipv6 addresses present.

                                // NOTE: this means that if two dns addresses are provided, we
                                // might end up using the ipv4 and ipv6 resolved addresses of just
                                // the first.
                                match socket_addr.ip() {
                                    IpAddr::V4(v4_addr) => {
                                        if resolved_enr_ip4.is_none() {
                                            resolved_enr_ip4 = Some(v4_addr)
                                        }
                                    }
                                    IpAddr::V6(v6_addr) => {
                                        if resolved_enr_ip6.is_none() {
                                            resolved_enr_ip6 = Some(v6_addr)
                                        }
                                    }
                                }
                            }
                        }
                    }
                }
            }
        }

        // The ENR addresses given as ips should take preference over any resolved address
        let used_host_resolution = resolved_enr_ip4.is_some() || resolved_enr_ip6.is_some();
        let ip4 = enr_ip4.or(resolved_enr_ip4);
        let ip6 = enr_ip6.or(resolved_enr_ip6);
        config.enr_address = (ip4, ip6);
        if used_host_resolution {
            config.discv5_config.enr_update = false;
        }
    }

    if parse_flag(cli_args, "disable-enr-auto-update") {
        config.discv5_config.enr_update = false;
    }

    if parse_flag(cli_args, "disable-packet-filter") {
        warn!("Discv5 packet filter is disabled");
        config.discv5_config.enable_packet_filter = false;
    }

    if parse_flag(cli_args, "disable-discovery") {
        config.disable_discovery = true;
        warn!("Discovery is disabled. New peers will not be found");
    }

    if parse_flag(cli_args, "disable-quic") {
        config.disable_quic_support = true;
    }

    if parse_flag(cli_args, "disable-upnp") {
        config.upnp_enabled = false;
    }

    if parse_flag(cli_args, "private") {
        config.private = true;
    }

    if parse_flag(cli_args, "metrics") {
        config.metrics_enabled = true;
    }

    if parse_flag(cli_args, "enable-private-discovery") {
        config.discv5_config.table_filter = |_| true;
    }

    // Light client server config.
    config.enable_light_client_server = parse_flag(cli_args, "light-client-server");

    // The self limiter is enabled by default. If the `self-limiter-protocols` flag is not provided,
    // the default params will be used.
    config.outbound_rate_limiter_config = if parse_flag(cli_args, "disable-self-limiter") {
        None
    } else if let Some(protocols) = cli_args.get_one::<String>("self-limiter-protocols") {
        Some(protocols.parse()?)
    } else {
        Some(Default::default())
    };

    // Proposer-only mode overrides a number of previous configuration parameters.
    // Specifically, we avoid subscribing to long-lived subnets and wish to maintain a minimal set
    // of peers.
    if parse_flag(cli_args, "proposer-only") {
        config.subscribe_all_subnets = false;

        if cli_args.get_one::<String>("target-peers").is_none() {
            // If a custom value is not set, change the default to 15
            config.target_peers = 15;
        }
        config.proposer_only = true;
        warn!(
            info = "Proposer-only mode enabled",
            "Do not connect a validator client to this node unless via the --proposer-nodes flag"
        );
    }
    // The inbound rate limiter is enabled by default unless `disabled` via the
    // `disable-inbound-rate-limiter` flag.
    config.inbound_rate_limiter_config = if parse_flag(cli_args, "disable-inbound-rate-limiter") {
        None
    } else {
        // Use the default unless values are provided via the `inbound-rate-limiter-protocols`
        if let Some(protocols) = cli_args.get_one::<String>("inbound-rate-limiter-protocols") {
            Some(protocols.parse()?)
        } else {
            Some(Default::default())
        }
    };

    if let Some(idontwant_message_size_threshold) =
        cli_args.get_one::<String>("idontwant-message-size-threshold")
    {
        config.idontwant_message_size_threshold = idontwant_message_size_threshold
            .parse::<usize>()
            .map_err(|_| {
                format!(
                    "Invalid idontwant message size threshold value passed: {}",
                    idontwant_message_size_threshold
                )
            })?;
    }

    Ok(())
}

/// Gets the datadir which should be used.
pub fn get_data_dir(cli_args: &ArgMatches) -> PathBuf {
    // Read the `--datadir` flag.
    //
    // If it's not present, try and find the home directory (`~`) and push the default data
    // directory and the testnet name onto it.

    cli_args
        .get_one::<String>("datadir")
        .map(|path| PathBuf::from(path).join(DEFAULT_BEACON_NODE_DIR))
        .or_else(|| {
            dirs::home_dir().map(|home| {
                home.join(DEFAULT_ROOT_DIR)
                    .join(directory::get_network_dir(cli_args))
                    .join(DEFAULT_BEACON_NODE_DIR)
            })
        })
        .unwrap_or_else(|| PathBuf::from("."))
}

/// Get the `slots_per_restore_point` value to use for the database.
///
/// Return `(sprp, set_explicitly)` where `set_explicitly` is `true` if the user provided the value.
pub fn get_slots_per_restore_point<E: EthSpec>(
    slots_per_restore_point: Option<u64>,
) -> Result<(u64, bool), String> {
    if let Some(slots_per_restore_point) = slots_per_restore_point {
        Ok((slots_per_restore_point, true))
    } else {
        let default = std::cmp::min(
            E::slots_per_historical_root() as u64,
            store::config::DEFAULT_SLOTS_PER_RESTORE_POINT,
        );
        Ok((default, false))
    }
}

/// Parses the `cli_value` as a comma-separated string of values to be parsed with `parser`.
///
/// If there is more than one value, log a warning. If there are no values, return an error.
pub fn parse_only_one_value<F, T, U>(
    cli_value: &str,
    parser: F,
    flag_name: &str,
) -> Result<T, String>
where
    F: Fn(&str) -> Result<T, U>,
    U: Debug,
{
    let values = cli_value
        .split(',')
        .map(parser)
        .collect::<Result<Vec<_>, _>>()
        .map_err(|e| format!("{} contains an invalid value {:?}", flag_name, e))?;

    if values.len() > 1 {
        warn!(
            info = "Multiple values provided",
            count = values.len(),
            flag = flag_name,
            "multiple values are deprecated, only the first value will be used"
        );
    }

    values
        .into_iter()
        .next()
        .ok_or(format!("Must provide at least one value to {}", flag_name))
}

/// Remove chain, freezer and blobs db.
fn purge_db(chain_db: PathBuf, freezer_db: PathBuf, blobs_db: PathBuf) -> Result<(), String> {
    // Remove the chain_db.
    if chain_db.exists() {
        fs::remove_dir_all(chain_db)
            .map_err(|err| format!("Failed to remove chain_db: {}", err))?;
    }

    // Remove the freezer db.
    if freezer_db.exists() {
        fs::remove_dir_all(freezer_db)
            .map_err(|err| format!("Failed to remove freezer_db: {}", err))?;
    }

    // Remove the blobs db.
    if blobs_db.exists() {
        fs::remove_dir_all(blobs_db)
            .map_err(|err| format!("Failed to remove blobs_db: {}", err))?;
    }

    Ok(())
}<|MERGE_RESOLUTION|>--- conflicted
+++ resolved
@@ -148,16 +148,6 @@
             client_config.http_api.allow_origin = Some(allow_origin.to_string());
         }
 
-<<<<<<< HEAD
-        if cli_args.get_one::<String>("http-spec-fork").is_some() {
-            warn!(
-                info = "this flag is deprecated and will be removed",
-                "Ignoring --http-spec-fork"
-            );
-        }
-
-=======
->>>>>>> 6eaa3701
         if cli_args.get_flag("http-enable-tls") {
             client_config.http_api.tls_config = Some(TlsConfig {
                 cert: cli_args
@@ -173,16 +163,6 @@
             });
         }
 
-<<<<<<< HEAD
-        if cli_args.get_flag("http-allow-sync-stalled") {
-            warn!(
-                info = "this flag is deprecated and will be removed",
-                "Ignoring --http-allow-sync-stalled"
-            );
-        }
-
-=======
->>>>>>> 6eaa3701
         client_config.http_api.sse_capacity_multiplier =
             parse_required(cli_args, "http-sse-capacity-multiplier")?;
 
@@ -360,16 +340,6 @@
                     .map(Duration::from_millis);
         }
 
-<<<<<<< HEAD
-        if cli_args.get_flag("always-prefer-builder-payload") {
-            warn!(
-                info = "this flag is deprecated and will be removed",
-                "Ignoring --always-prefer-builder-payload"
-            );
-        }
-
-=======
->>>>>>> 6eaa3701
         // Set config values from parse values.
         el_config.secret_file = Some(secret_file.clone());
         el_config.execution_endpoint = Some(execution_endpoint.clone());
@@ -786,16 +756,6 @@
             .individual_tracking_threshold = count;
     }
 
-<<<<<<< HEAD
-    if cli_args.get_flag("disable-lock-timeouts") {
-        warn!(
-            info = "this flag is deprecated and will be removed",
-            "Ignoring --disable-lock-timeouts"
-        );
-    }
-
-=======
->>>>>>> 6eaa3701
     if cli_args.get_flag("disable-proposer-reorgs") {
         client_config.chain.re_org_head_threshold = None;
         client_config.chain.re_org_parent_threshold = None;
@@ -895,16 +855,6 @@
         client_config.network.invalid_block_storage = Some(path);
     }
 
-<<<<<<< HEAD
-    if cli_args.get_one::<String>("progressive-balances").is_some() {
-        warn!(
-            info = "please remove --progressive-balances",
-            "Progressive balances mode is deprecated"
-        );
-    }
-
-=======
->>>>>>> 6eaa3701
     if let Some(max_workers) = clap_utils::parse_optional(cli_args, "beacon-processor-max-workers")?
     {
         client_config.beacon_processor.max_workers = max_workers;
