--- conflicted
+++ resolved
@@ -1168,7 +1168,16 @@
         config.discv5_config.table_filter = |_| true;
     }
 
-<<<<<<< HEAD
+    // Light client server config.
+    config.enable_light_client_server = cli_args.is_present("light-client-server");
+
+    // This flag can be used both with or without a value. Try to parse it first with a value, if
+    // no value is defined but the flag is present, use the default params.
+    config.outbound_rate_limiter_config = clap_utils::parse_optional(cli_args, "self-limiter")?;
+    if cli_args.is_present("self-limiter") && config.outbound_rate_limiter_config.is_none() {
+        config.outbound_rate_limiter_config = Some(Default::default());
+    }
+
     // Proposer-only mode overrides a number of previous configuration parameters.
     // Specifically, we avoid subscribing to long-lived subnets and wish to maintain a minimal set
     // of peers.
@@ -1181,16 +1190,6 @@
         }
         config.proposer_only = true;
         warn!(log, "Proposer-only mode enabled"; "info"=> "Do not connect a validator client to this node unless via the --proposer-nodes flag");
-=======
-    // Light client server config.
-    config.enable_light_client_server = cli_args.is_present("light-client-server");
-
-    // This flag can be used both with or without a value. Try to parse it first with a value, if
-    // no value is defined but the flag is present, use the default params.
-    config.outbound_rate_limiter_config = clap_utils::parse_optional(cli_args, "self-limiter")?;
-    if cli_args.is_present("self-limiter") && config.outbound_rate_limiter_config.is_none() {
-        config.outbound_rate_limiter_config = Some(Default::default());
->>>>>>> 36e163c0
     }
 
     Ok(())
