--- conflicted
+++ resolved
@@ -2,11 +2,7 @@
 use clap::ArgMatches;
 use clap_utils::BAD_TESTNET_DIR_MESSAGE;
 use client::{config::DEFAULT_DATADIR, ClientConfig, ClientGenesis};
-<<<<<<< HEAD
-use eth2_libp2p::{Enr, Multiaddr, NetworkConfig};
-=======
-use eth2_libp2p::{multiaddr::Protocol, Enr, Multiaddr};
->>>>>>> ebb25b55
+use eth2_libp2p::{multiaddr::Protocol, Enr, Multiaddr, NetworkConfig};
 use eth2_testnet_config::Eth2TestnetConfig;
 use slog::{crit, info, Logger};
 use ssz::Encode;
@@ -79,7 +75,6 @@
     /*
      * Networking
      */
-<<<<<<< HEAD
     set_network_config(
         &mut client_config.network,
         cli_args,
@@ -87,23 +82,212 @@
         &log,
         false,
     )?;
-=======
+
+    /*
+     * Http server
+     */
+
+    if cli_args.is_present("http") {
+        client_config.rest_api.enabled = true;
+    }
+
+    if let Some(address) = cli_args.value_of("http-address") {
+        client_config.rest_api.listen_address = address
+            .parse::<Ipv4Addr>()
+            .map_err(|_| "http-address is not a valid IPv4 address.")?;
+    }
+
+    if let Some(port) = cli_args.value_of("http-port") {
+        client_config.rest_api.port = port
+            .parse::<u16>()
+            .map_err(|_| "http-port is not a valid u16.")?;
+    }
+
+    if let Some(allow_origin) = cli_args.value_of("http-allow-origin") {
+        // Pre-validate the config value to give feedback to the user on node startup, instead of
+        // as late as when the first API response is produced.
+        hyper::header::HeaderValue::from_str(allow_origin)
+            .map_err(|_| "Invalid allow-origin value")?;
+
+        client_config.rest_api.allow_origin = allow_origin.to_string();
+    }
+
+    /*
+     * Websocket server
+     */
+
+    if cli_args.is_present("ws") {
+        client_config.websocket_server.enabled = true;
+    }
+
+    if let Some(address) = cli_args.value_of("ws-address") {
+        client_config.websocket_server.listen_address = address
+            .parse::<Ipv4Addr>()
+            .map_err(|_| "ws-address is not a valid IPv4 address.")?;
+    }
+
+    if let Some(port) = cli_args.value_of("ws-port") {
+        client_config.websocket_server.port = port
+            .parse::<u16>()
+            .map_err(|_| "ws-port is not a valid u16.")?;
+    }
+
+    /*
+     * Eth1
+     */
+
+    // When present, use an eth1 backend that generates deterministic junk.
+    //
+    // Useful for running testnets without the overhead of a deposit contract.
+    if cli_args.is_present("dummy-eth1") {
+        client_config.dummy_eth1_backend = true;
+    }
+
+    // When present, attempt to sync to an eth1 node.
+    //
+    // Required for block production.
+    if cli_args.is_present("eth1") {
+        client_config.sync_eth1_chain = true;
+    }
+
+    // Defines the URL to reach the eth1 node.
+    if let Some(val) = cli_args.value_of("eth1-endpoint") {
+        client_config.sync_eth1_chain = true;
+        client_config.eth1.endpoint = val.to_string();
+    }
+
+    if let Some(freezer_dir) = cli_args.value_of("freezer-dir") {
+        client_config.freezer_db_path = Some(PathBuf::from(freezer_dir));
+    }
+
+    if let Some(slots_per_restore_point) = cli_args.value_of("slots-per-restore-point") {
+        client_config.store.slots_per_restore_point = slots_per_restore_point
+            .parse()
+            .map_err(|_| "slots-per-restore-point is not a valid integer".to_string())?;
+    } else {
+        client_config.store.slots_per_restore_point = std::cmp::min(
+            E::slots_per_historical_root() as u64,
+            store::config::DEFAULT_SLOTS_PER_RESTORE_POINT,
+        );
+    }
+
+    if let Some(block_cache_size) = cli_args.value_of("block-cache-size") {
+        client_config.store.block_cache_size = block_cache_size
+            .parse()
+            .map_err(|_| "block-cache-size is not a valid integer".to_string())?;
+    }
+
+    if spec_constants != client_config.spec_constants {
+        crit!(log, "Specification constants do not match.";
+              "client_config" => client_config.spec_constants,
+              "eth2_config" => spec_constants
+        );
+        return Err("Specification constant mismatch".into());
+    }
+
+    /*
+     * Zero-ports
+     *
+     * Replaces previously set flags.
+     * Libp2p and discovery ports are set explicitly by selecting
+     * a random free port so that we aren't needlessly updating ENR
+     * from lighthouse.
+     * Discovery address is set to localhost by default.
+     */
+    if cli_args.is_present("zero-ports") {
+        if client_config.network.enr_address == Some(IpAddr::V4(Ipv4Addr::new(0, 0, 0, 0))) {
+            client_config.network.enr_address = None
+        }
+        client_config.network.libp2p_port =
+            unused_port("tcp").map_err(|e| format!("Failed to get port for libp2p: {}", e))?;
+        client_config.network.discovery_port =
+            unused_port("udp").map_err(|e| format!("Failed to get port for discovery: {}", e))?;
+        client_config.rest_api.port = 0;
+        client_config.websocket_server.port = 0;
+    }
+
+    /*
+     * Load the eth2 testnet dir to obtain some additional config values.
+     */
+    let eth2_testnet_config: Eth2TestnetConfig<E> = get_eth2_testnet_config(&cli_args)?;
+
+    client_config.eth1.deposit_contract_address =
+        format!("{:?}", eth2_testnet_config.deposit_contract_address()?);
+    client_config.eth1.deposit_contract_deploy_block =
+        eth2_testnet_config.deposit_contract_deploy_block;
+    client_config.eth1.lowest_cached_block_number =
+        client_config.eth1.deposit_contract_deploy_block;
+    client_config.eth1.follow_distance = spec.eth1_follow_distance;
+
+    if let Some(mut boot_nodes) = eth2_testnet_config.boot_enr {
+        client_config.network.boot_nodes_enr.append(&mut boot_nodes)
+    }
+
+    if let Some(genesis_state) = eth2_testnet_config.genesis_state {
+        // Note: re-serializing the genesis state is not so efficient, however it avoids adding
+        // trait bounds to the `ClientGenesis` enum. This would have significant flow-on
+        // effects.
+        client_config.genesis = ClientGenesis::SszBytes {
+            genesis_state_bytes: genesis_state.as_ssz_bytes(),
+        };
+    } else {
+        client_config.genesis = ClientGenesis::DepositContract;
+    }
+
+    let raw_graffiti = if let Some(graffiti) = cli_args.value_of("graffiti") {
+        if graffiti.len() > GRAFFITI_BYTES_LEN {
+            return Err(format!(
+                "Your graffiti is too long! {} bytes maximum!",
+                GRAFFITI_BYTES_LEN
+            ));
+        }
+
+        graffiti.as_bytes()
+    } else {
+        lighthouse_version::VERSION.as_bytes()
+    };
+
+    let trimmed_graffiti_len = cmp::min(raw_graffiti.len(), GRAFFITI_BYTES_LEN);
+    client_config.graffiti[..trimmed_graffiti_len]
+        .copy_from_slice(&raw_graffiti[..trimmed_graffiti_len]);
+
+    if let Some(max_skip_slots) = cli_args.value_of("max-skip-slots") {
+        client_config.chain.import_max_skip_slots = match max_skip_slots {
+            "none" => None,
+            n => Some(
+                n.parse()
+                    .map_err(|_| "Invalid max-skip-slots".to_string())?,
+            ),
+        };
+    }
+
+    Ok(client_config)
+}
+
+/// Sets the network config from the command line arguments
+pub fn set_network_config(
+    config: &mut NetworkConfig,
+    cli_args: &ArgMatches,
+    data_dir: &PathBuf,
+    log: &Logger,
+    use_listening_port_as_enr_port_by_default: bool,
+) -> Result<(), String> {
     // If a network dir has been specified, override the `datadir` definition.
     if let Some(dir) = cli_args.value_of("network-dir") {
-        client_config.network.network_dir = PathBuf::from(dir);
+        config.network_dir = PathBuf::from(dir);
     } else {
-        client_config.network.network_dir = client_config.data_dir.join(NETWORK_DIR);
+        config.network_dir = data_dir.join(NETWORK_DIR);
     };
 
     if let Some(listen_address_str) = cli_args.value_of("listen-address") {
         let listen_address = listen_address_str
             .parse()
             .map_err(|_| format!("Invalid listen address: {:?}", listen_address_str))?;
-        client_config.network.listen_address = listen_address;
+        config.listen_address = listen_address;
     }
 
     if let Some(target_peers_str) = cli_args.value_of("target-peers") {
-        client_config.network.target_peers = target_peers_str
+        config.target_peers = target_peers_str
             .parse::<usize>()
             .map_err(|_| format!("Invalid number of target peers: {}", target_peers_str))?;
     }
@@ -112,15 +296,15 @@
         let port = port_str
             .parse::<u16>()
             .map_err(|_| format!("Invalid port: {}", port_str))?;
-        client_config.network.libp2p_port = port;
-        client_config.network.discovery_port = port;
+        config.libp2p_port = port;
+        config.discovery_port = port;
     }
 
     if let Some(port_str) = cli_args.value_of("discovery-port") {
         let port = port_str
             .parse::<u16>()
             .map_err(|_| format!("Invalid port: {}", port_str))?;
-        client_config.network.discovery_port = port;
+        config.discovery_port = port;
     }
 
     if let Some(boot_enr_str) = cli_args.value_of("boot-nodes") {
@@ -144,323 +328,8 @@
                 }
             }
         }
-        client_config.network.boot_nodes_enr = enrs;
-        client_config.network.boot_nodes_multiaddr = multiaddrs;
-    }
-
-    if let Some(libp2p_addresses_str) = cli_args.value_of("libp2p-addresses") {
-        client_config.network.libp2p_nodes = libp2p_addresses_str
-            .split(',')
-            .map(|multiaddr| {
-                multiaddr
-                    .parse()
-                    .map_err(|_| format!("Invalid Multiaddr: {}", multiaddr))
-            })
-            .collect::<Result<Vec<Multiaddr>, _>>()?;
-    }
-
-    if let Some(enr_udp_port_str) = cli_args.value_of("enr-udp-port") {
-        client_config.network.enr_udp_port = Some(
-            enr_udp_port_str
-                .parse::<u16>()
-                .map_err(|_| format!("Invalid discovery port: {}", enr_udp_port_str))?,
-        );
-    }
-
-    if let Some(enr_tcp_port_str) = cli_args.value_of("enr-tcp-port") {
-        client_config.network.enr_tcp_port = Some(
-            enr_tcp_port_str
-                .parse::<u16>()
-                .map_err(|_| format!("Invalid ENR TCP port: {}", enr_tcp_port_str))?,
-        );
-    }
-
-    if cli_args.is_present("enr-match") {
-        // set the enr address to localhost if the address is 0.0.0.0
-        if client_config.network.listen_address
-            == "0.0.0.0".parse::<IpAddr>().expect("valid ip addr")
-        {
-            client_config.network.enr_address =
-                Some("127.0.0.1".parse::<IpAddr>().expect("valid ip addr"));
-        } else {
-            client_config.network.enr_address = Some(client_config.network.listen_address);
-        }
-        client_config.network.enr_udp_port = Some(client_config.network.discovery_port);
-    }
-
-    if let Some(enr_address) = cli_args.value_of("enr-address") {
-        let resolved_addr = match enr_address.parse::<IpAddr>() {
-            Ok(addr) => addr, // // Input is an IpAddr
-            Err(_) => {
-                let mut addr = enr_address.to_string();
-                // Appending enr-port to the dns hostname to appease `to_socket_addrs()` parsing.
-                // Since enr-update is disabled with a dns address, not setting the enr-udp-port
-                // will make the node undiscoverable.
-                if let Some(enr_udp_port) = client_config.network.enr_udp_port {
-                    addr.push_str(&format!(":{}", enr_udp_port.to_string()));
-                } else {
-                    return Err(
-                        "enr-udp-port must be set for node to be discoverable with dns address"
-                            .into(),
-                    );
-                }
-                // `to_socket_addr()` does the dns resolution
-                // Note: `to_socket_addrs()` is a blocking call
-                let resolved_addr = if let Ok(mut resolved_addrs) = addr.to_socket_addrs() {
-                    // Pick the first ip from the list of resolved addresses
-                    resolved_addrs
-                        .next()
-                        .map(|a| a.ip())
-                        .ok_or_else(|| "Resolved dns addr contains no entries".to_string())?
-                } else {
-                    return Err(format!("Failed to parse enr-address: {}", enr_address));
-                };
-                client_config.network.discv5_config.enr_update = false;
-                resolved_addr
-            }
-        };
-        client_config.network.enr_address = Some(resolved_addr);
-    }
-
-    if cli_args.is_present("disable_enr_auto_update") {
-        client_config.network.discv5_config.enr_update = false;
-    }
-
-    if cli_args.is_present("disable-discovery") {
-        client_config.network.disable_discovery = true;
-        slog::warn!(log, "Discovery is disabled. New peers will not be found");
-    }
->>>>>>> ebb25b55
-
-    /*
-     * Http server
-     */
-
-    if cli_args.is_present("http") {
-        client_config.rest_api.enabled = true;
-    }
-
-    if let Some(address) = cli_args.value_of("http-address") {
-        client_config.rest_api.listen_address = address
-            .parse::<Ipv4Addr>()
-            .map_err(|_| "http-address is not a valid IPv4 address.")?;
-    }
-
-    if let Some(port) = cli_args.value_of("http-port") {
-        client_config.rest_api.port = port
-            .parse::<u16>()
-            .map_err(|_| "http-port is not a valid u16.")?;
-    }
-
-    if let Some(allow_origin) = cli_args.value_of("http-allow-origin") {
-        // Pre-validate the config value to give feedback to the user on node startup, instead of
-        // as late as when the first API response is produced.
-        hyper::header::HeaderValue::from_str(allow_origin)
-            .map_err(|_| "Invalid allow-origin value")?;
-
-        client_config.rest_api.allow_origin = allow_origin.to_string();
-    }
-
-    /*
-     * Websocket server
-     */
-
-    if cli_args.is_present("ws") {
-        client_config.websocket_server.enabled = true;
-    }
-
-    if let Some(address) = cli_args.value_of("ws-address") {
-        client_config.websocket_server.listen_address = address
-            .parse::<Ipv4Addr>()
-            .map_err(|_| "ws-address is not a valid IPv4 address.")?;
-    }
-
-    if let Some(port) = cli_args.value_of("ws-port") {
-        client_config.websocket_server.port = port
-            .parse::<u16>()
-            .map_err(|_| "ws-port is not a valid u16.")?;
-    }
-
-    /*
-     * Eth1
-     */
-
-    // When present, use an eth1 backend that generates deterministic junk.
-    //
-    // Useful for running testnets without the overhead of a deposit contract.
-    if cli_args.is_present("dummy-eth1") {
-        client_config.dummy_eth1_backend = true;
-    }
-
-    // When present, attempt to sync to an eth1 node.
-    //
-    // Required for block production.
-    if cli_args.is_present("eth1") {
-        client_config.sync_eth1_chain = true;
-    }
-
-    // Defines the URL to reach the eth1 node.
-    if let Some(val) = cli_args.value_of("eth1-endpoint") {
-        client_config.sync_eth1_chain = true;
-        client_config.eth1.endpoint = val.to_string();
-    }
-
-    if let Some(freezer_dir) = cli_args.value_of("freezer-dir") {
-        client_config.freezer_db_path = Some(PathBuf::from(freezer_dir));
-    }
-
-    if let Some(slots_per_restore_point) = cli_args.value_of("slots-per-restore-point") {
-        client_config.store.slots_per_restore_point = slots_per_restore_point
-            .parse()
-            .map_err(|_| "slots-per-restore-point is not a valid integer".to_string())?;
-    } else {
-        client_config.store.slots_per_restore_point = std::cmp::min(
-            E::slots_per_historical_root() as u64,
-            store::config::DEFAULT_SLOTS_PER_RESTORE_POINT,
-        );
-    }
-
-    if let Some(block_cache_size) = cli_args.value_of("block-cache-size") {
-        client_config.store.block_cache_size = block_cache_size
-            .parse()
-            .map_err(|_| "block-cache-size is not a valid integer".to_string())?;
-    }
-
-    if spec_constants != client_config.spec_constants {
-        crit!(log, "Specification constants do not match.";
-              "client_config" => client_config.spec_constants,
-              "eth2_config" => spec_constants
-        );
-        return Err("Specification constant mismatch".into());
-    }
-
-    /*
-     * Zero-ports
-     *
-     * Replaces previously set flags.
-     * Libp2p and discovery ports are set explicitly by selecting
-     * a random free port so that we aren't needlessly updating ENR
-     * from lighthouse.
-     * Discovery address is set to localhost by default.
-     */
-    if cli_args.is_present("zero-ports") {
-        if client_config.network.enr_address == Some(IpAddr::V4(Ipv4Addr::new(0, 0, 0, 0))) {
-            client_config.network.enr_address = None
-        }
-        client_config.network.libp2p_port =
-            unused_port("tcp").map_err(|e| format!("Failed to get port for libp2p: {}", e))?;
-        client_config.network.discovery_port =
-            unused_port("udp").map_err(|e| format!("Failed to get port for discovery: {}", e))?;
-        client_config.rest_api.port = 0;
-        client_config.websocket_server.port = 0;
-    }
-
-    /*
-     * Load the eth2 testnet dir to obtain some additional config values.
-     */
-    let eth2_testnet_config: Eth2TestnetConfig<E> = get_eth2_testnet_config(&cli_args)?;
-
-    client_config.eth1.deposit_contract_address =
-        format!("{:?}", eth2_testnet_config.deposit_contract_address()?);
-    client_config.eth1.deposit_contract_deploy_block =
-        eth2_testnet_config.deposit_contract_deploy_block;
-    client_config.eth1.lowest_cached_block_number =
-        client_config.eth1.deposit_contract_deploy_block;
-    client_config.eth1.follow_distance = spec.eth1_follow_distance;
-
-    if let Some(mut boot_nodes) = eth2_testnet_config.boot_enr {
-        client_config.network.boot_nodes_enr.append(&mut boot_nodes)
-    }
-
-    if let Some(genesis_state) = eth2_testnet_config.genesis_state {
-        // Note: re-serializing the genesis state is not so efficient, however it avoids adding
-        // trait bounds to the `ClientGenesis` enum. This would have significant flow-on
-        // effects.
-        client_config.genesis = ClientGenesis::SszBytes {
-            genesis_state_bytes: genesis_state.as_ssz_bytes(),
-        };
-    } else {
-        client_config.genesis = ClientGenesis::DepositContract;
-    }
-
-    let raw_graffiti = if let Some(graffiti) = cli_args.value_of("graffiti") {
-        if graffiti.len() > GRAFFITI_BYTES_LEN {
-            return Err(format!(
-                "Your graffiti is too long! {} bytes maximum!",
-                GRAFFITI_BYTES_LEN
-            ));
-        }
-
-        graffiti.as_bytes()
-    } else {
-        lighthouse_version::VERSION.as_bytes()
-    };
-
-    let trimmed_graffiti_len = cmp::min(raw_graffiti.len(), GRAFFITI_BYTES_LEN);
-    client_config.graffiti[..trimmed_graffiti_len]
-        .copy_from_slice(&raw_graffiti[..trimmed_graffiti_len]);
-
-    if let Some(max_skip_slots) = cli_args.value_of("max-skip-slots") {
-        client_config.chain.import_max_skip_slots = match max_skip_slots {
-            "none" => None,
-            n => Some(
-                n.parse()
-                    .map_err(|_| "Invalid max-skip-slots".to_string())?,
-            ),
-        };
-    }
-
-    Ok(client_config)
-}
-
-/// Sets the network config from the command line arguments
-pub fn set_network_config(
-    config: &mut NetworkConfig,
-    cli_args: &ArgMatches,
-    data_dir: &PathBuf,
-    log: &Logger,
-    use_listening_port_as_enr_port_by_default: bool,
-) -> Result<(), String> {
-    // If a network dir has been specified, override the `datadir` definition.
-    if let Some(dir) = cli_args.value_of("network-dir") {
-        config.network_dir = PathBuf::from(dir);
-    } else {
-        config.network_dir = data_dir.join(NETWORK_DIR);
-    };
-
-    if let Some(listen_address_str) = cli_args.value_of("listen-address") {
-        let listen_address = listen_address_str
-            .parse()
-            .map_err(|_| format!("Invalid listen address: {:?}", listen_address_str))?;
-        config.listen_address = listen_address;
-    }
-
-    if let Some(target_peers_str) = cli_args.value_of("target-peers") {
-        config.target_peers = target_peers_str
-            .parse::<usize>()
-            .map_err(|_| format!("Invalid number of target peers: {}", target_peers_str))?;
-    }
-
-    if let Some(port_str) = cli_args.value_of("port") {
-        let port = port_str
-            .parse::<u16>()
-            .map_err(|_| format!("Invalid port: {}", port_str))?;
-        config.libp2p_port = port;
-        config.discovery_port = port;
-    }
-
-    if let Some(port_str) = cli_args.value_of("discovery-port") {
-        let port = port_str
-            .parse::<u16>()
-            .map_err(|_| format!("Invalid port: {}", port_str))?;
-        config.discovery_port = port;
-    }
-
-    if let Some(boot_enr_str) = cli_args.value_of("boot-nodes") {
-        config.boot_nodes = boot_enr_str
-            .split(',')
-            .map(|enr| enr.parse().map_err(|_| format!("Invalid ENR: {}", enr)))
-            .collect::<Result<Vec<Enr>, _>>()?;
+        config.boot_nodes_enr = enrs;
+        config.boot_nodes_multiaddr = multiaddrs;
     }
 
     if let Some(libp2p_addresses_str) = cli_args.value_of("libp2p-addresses") {
