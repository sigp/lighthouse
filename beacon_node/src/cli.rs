--- conflicted
+++ resolved
@@ -481,16 +481,11 @@
                 .long("http-spec-fork")
                 .requires("enable_http")
                 .value_name("FORK")
-<<<<<<< HEAD
-                .help("Serve the spec for a specific hard fork on /eth/v1/config/spec. It should \
-                       not be necessary to set this flag.")
-                .action(ArgAction::Set)
-                .display_order(0)
-=======
                 .help("This flag is deprecated and has no effect.")
                 .takes_value(true)
                 .hidden(true)
->>>>>>> 6bac5ce1
+                .action(ArgAction::Set)
+                .display_order(0)
         )
         .arg(
             Arg::new("http-enable-tls")
@@ -527,15 +522,9 @@
                 .action(ArgAction::SetTrue)
                 .help_heading(FLAG_HEADER)
                 .requires("enable_http")
-<<<<<<< HEAD
-                .help("Forces the HTTP to indicate that the node is synced when sync is actually \
-                    stalled. This is useful for very small testnets. TESTING ONLY. DO NOT USE ON \
-                    MAINNET.")
-                .display_order(0)
-=======
                 .help("This flag is deprecated and has no effect.")
                 .hidden(true)
->>>>>>> 6bac5ce1
+                .display_order(0)
         )
         .arg(
             Arg::new("http-sse-capacity-multiplier")
