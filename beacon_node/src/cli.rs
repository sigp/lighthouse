use clap::{App, Arg, SubCommand};

pub fn cli_app<'a, 'b>() -> App<'a, 'b> {
    App::new("beacon_node")
        .visible_aliases(&["b", "bn", "beacon"])
        .version(crate_version!())
        .author("Sigma Prime <contact@sigmaprime.io>")
        .about("Eth 2.0 Client")
        /*
         * Configuration directory locations.
         */
        .arg(
            Arg::with_name("network-dir")
                .long("network-dir")
<<<<<<< HEAD
=======
                .value_name("DIR")
                .help("Data directory for network keys.")
                .takes_value(true)
                .global(true)
        )
        .arg(
            Arg::with_name("freezer-dir")
                .long("freezer-dir")
>>>>>>> bf2eeae3
                .value_name("DIR")
                .help("Data directory for the freezer database.")
                .takes_value(true)
                .global(true)
        )
        /*
         * Network parameters.
         */
        .arg(
            Arg::with_name("port-bump")
                .long("port-bump")
                .short("b")
                .value_name("INCREMENT")
                .help("Sets all listening TCP/UDP ports to default values, but with each port increased by \
                      INCREMENT. Useful when starting multiple nodes on a single machine. Using increments \
                      in multiples of 10 is recommended.")
                .takes_value(true),
        )
        .arg(
            Arg::with_name("listen-address")
                .long("listen-address")
                .value_name("ADDRESS")
                .help("The address lighthouse will listen for UDP and TCP connections. (default 127.0.0.1).")
                .takes_value(true)
        )
        .arg(
            Arg::with_name("port")
                .long("port")
                .value_name("PORT")
                .help("The TCP/UDP port to listen on. The UDP port can be modified by the --discovery-port flag.")
                .conflicts_with("port-bump")
                .takes_value(true),
        )
        .arg(
            Arg::with_name("maxpeers")
                .long("maxpeers")
                .help("The maximum number of peers (default 10).")
                .takes_value(true),
        )
        .arg(
            Arg::with_name("boot-nodes")
                .long("boot-nodes")
                .allow_hyphen_values(true)
                .value_name("ENR-LIST")
                .help("One or more comma-delimited base64-encoded ENR's to bootstrap the p2p network.")
                .takes_value(true),
        )
        .arg(
            Arg::with_name("discovery-port")
                .long("disc-port")
                .value_name("PORT")
                .help("The discovery UDP port.")
                .conflicts_with("port-bump")
                .takes_value(true),
        )
        .arg(
            Arg::with_name("discovery-address")
                .long("discovery-address")
                .value_name("ADDRESS")
                .help("The IP address to broadcast to other peers on how to reach this node.")
                .takes_value(true),
        )
        .arg(
            Arg::with_name("topics")
                .long("topics")
                .value_name("STRING")
                .help("One or more comma-delimited gossipsub topic strings to subscribe to.")
                .takes_value(true),
        )
        .arg(
            Arg::with_name("libp2p-addresses")
                .long("libp2p-addresses")
                .value_name("MULTIADDR")
                .help("One or more comma-delimited multiaddrs to manually connect to a libp2p peer without an ENR.")
                .takes_value(true),
        )
        .arg(
            Arg::with_name("p2p-priv-key")
                .long("p2p-priv-key")
                .value_name("HEX")
                .help("A secp256k1 secret key, represented as ASCII-encoded hex bytes (with or without 0x prefix).")
                .takes_value(true),
        )
        /* REST API related arguments */
        .arg(
            Arg::with_name("no-api")
                .long("no-api")
                .help("Disable RESTful HTTP API server.")
                .takes_value(false),
        )
        .arg(
            Arg::with_name("api-address")
                .long("api-address")
                .value_name("ADDRESS")
                .help("Set the listen address for the RESTful HTTP API server.")
                .takes_value(true),
        )
        .arg(
            Arg::with_name("api-port")
                .long("api-port")
                .value_name("PORT")
                .help("Set the listen TCP port for the RESTful HTTP API server.")
                .conflicts_with("port-bump")
                .takes_value(true),
        )
        /* Websocket related arguments */
        .arg(
            Arg::with_name("no-ws")
                .long("no-ws")
                .help("Disable websocket server.")
                .takes_value(false),
        )
        .arg(
            Arg::with_name("ws-address")
                .long("ws-address")
                .value_name("ADDRESS")
                .help("Set the listen address for the websocket server.")
                .conflicts_with_all(&["no-ws"])
                .takes_value(true),
        )
        .arg(
            Arg::with_name("ws-port")
                .long("ws-port")
                .value_name("PORT")
                .help("Set the listen TCP port for the websocket server.")
                .conflicts_with_all(&["no-ws", "port-bump"])
                .takes_value(true),
        )

        /*
         * Eth1 Integration
         */
        .arg(
            Arg::with_name("dummy-eth1")
                .long("dummy-eth1")
                .help("If present, uses an eth1 backend that generates static dummy data.\
                      Identical to the method used at the 2019 Canada interop.")
        )
        .arg(
            Arg::with_name("eth1-endpoint")
                .long("eth1-endpoint")
                .value_name("HTTP-ENDPOINT")
                .help("Specifies the server for a web3 connection to the Eth1 chain.")
                .takes_value(true)
                .default_value("http://localhost:8545")
        )
        .arg(
            Arg::with_name("eth1-follow")
                .long("eth1-follow")
                .value_name("BLOCK_COUNT")
                .help("Specifies how many blocks we should cache behind the eth1 head. A larger number means a smaller cache.")
                .takes_value(true)
                // TODO: set this higher once we're not using testnets all the time.
                .default_value("0")
        )
        .arg(
            Arg::with_name("deposit-contract")
                .long("deposit-contract")
                .short("e")
                .value_name("DEPOSIT-CONTRACT")
                .help("Specifies the deposit contract address on the Eth1 chain.")
                .takes_value(true)
        )
        .arg(
            Arg::with_name("deposit-contract-deploy")
                .long("deposit-contract-deploy")
                .value_name("BLOCK_NUMBER")
                .help("Specifies the block number that the deposit contract was deployed at.")
                .takes_value(true)
                // TODO: set this higher once we're not using testnets all the time.
                .default_value("0")
        )
        /*
         * The "testnet" sub-command.
         *
         * Allows for creating a new datadir with testnet-specific configs.
         */
        .subcommand(SubCommand::with_name("testnet")
            .about("Create a new Lighthouse datadir using a testnet strategy.")
            .arg(
                Arg::with_name("eth2-config")
                    .long("eth2-config")
                    .value_name("TOML_FILE")
                    .help("A existing eth2_spec TOML file (e.g., eth2_spec.toml).")
                    .takes_value(true)
                    .conflicts_with("spec")
            )
            .arg(
                Arg::with_name("client-config")
                    .long("client-config")
                    .value_name("TOML_FILE")
                    .help("An existing beacon_node TOML file (e.g., beacon_node.toml).")
                    .takes_value(true)
            )
            .arg(
                Arg::with_name("random-datadir")
                    .long("random-datadir")
                    .short("r")
                    .help("If present, append a random string to the datadir path. Useful for fast development \
                          iteration.")
            )
            .arg(
                Arg::with_name("force")
                    .long("force")
                    .short("f")
                    .help("If present, will create new config and database files and move the any existing to a \
                           backup directory.")
                    .conflicts_with("random-datadir")
            )
            .arg(
                Arg::with_name("slot-time")
                    .long("slot-time")
                    .short("t")
                    .value_name("MILLISECONDS")
                    .help("Defines the slot time when creating a new testnet.")
            )
            /*
             * `boostrap`
             *
             * Start a new node by downloading genesis and network info from another node via the
             * HTTP API.
             */
            .subcommand(SubCommand::with_name("bootstrap")
                .about("Connects to the given HTTP server, downloads a genesis state and attempts to peer with it.")
                .arg(Arg::with_name("server")
                    .value_name("HTTP_SERVER")
                    .required(true)
                    .default_value("http://localhost:5052")
                    .help("A HTTP server, with a http:// prefix"))
                .arg(Arg::with_name("libp2p-port")
                    .short("p")
                    .long("port")
                    .value_name("TCP_PORT")
                    .help("A libp2p listen port used to peer with the bootstrap server. This flag is useful \
                           when port-fowarding is used: you may connect using a different port than \
                           the one the server is immediately listening on."))
            )
            /*
             * `recent`
             *
             * Start a new node, with a specified number of validators with a genesis time in the last
             * 30-minutes.
             */
            .subcommand(SubCommand::with_name("recent")
                .about("Creates a new genesis state where the genesis time was at the previous \
                       MINUTES boundary (e.g., when MINUTES == 30; 12:00, 12:30, 13:00, etc.)")
                .arg(Arg::with_name("validator_count")
                    .value_name("VALIDATOR_COUNT")
                    .required(true)
                    .help("The number of validators in the genesis state"))
                .arg(Arg::with_name("minutes")
                    .long("minutes")
                    .short("m")
                    .value_name("MINUTES")
                    .required(true)
                    .default_value("0")
                    .help("The maximum number of minutes that will have elapsed before genesis"))
            )
            /*
             * `quick`
             *
             * Start a new node, specifying the number of validators and genesis time
             */
            .subcommand(SubCommand::with_name("quick")
                .about("Creates a new genesis state from the specified validator count and genesis time. \
                        Compatible with the `quick-start genesis` defined in the eth2.0-pm repo.")
                .arg(Arg::with_name("validator_count")
                    .value_name("VALIDATOR_COUNT")
                    .required(true)
                    .help("The number of validators in the genesis state"))
                .arg(Arg::with_name("genesis_time")
                    .value_name("UNIX_EPOCH_SECONDS")
                    .required(true)
                    .help("The genesis time for the given state."))
            )
            /*
             * `yaml`
             *
             * Start a new node, using a genesis state loaded from a YAML file
             */
            .subcommand(SubCommand::with_name("file")
                .about("Creates a new datadir where the genesis state is read from file. May fail to parse \
                       a file that was generated to a different spec than that specified by --spec.")
                .arg(Arg::with_name("format")
                    .value_name("FORMAT")
                    .required(true)
                    .possible_values(&["ssz"])
                    .help("The encoding of the state in the file."))
                .arg(Arg::with_name("file")
                    .value_name("FILE")
                    .required(true)
                    .help("A file from which to read the state"))
            )
            /*
             * `eth1`
             *
             * Connect to a Sigma Prime testnet.
             */
            .subcommand(SubCommand::with_name("eth1")
                .about("Connect to a testnet defined by an eth2_testnet directory.")
                .arg(Arg::with_name("directory")
                    .value_name("DIRECTORY")
                    .index(1)
                    .help("A directory generated by lcli. Defaults to ~/.lighthouse/testnet. See lcli testnet --help"))
            )
            /*
             * `prysm`
             *
             * Connect to the Prysmatic Labs testnet.
             */
            .subcommand(SubCommand::with_name("prysm")
                .about("Connect to the Prysmatic Labs testnet on Goerli.")
            )
        )
}<|MERGE_RESOLUTION|>--- conflicted
+++ resolved
@@ -12,8 +12,6 @@
         .arg(
             Arg::with_name("network-dir")
                 .long("network-dir")
-<<<<<<< HEAD
-=======
                 .value_name("DIR")
                 .help("Data directory for network keys.")
                 .takes_value(true)
@@ -22,7 +20,6 @@
         .arg(
             Arg::with_name("freezer-dir")
                 .long("freezer-dir")
->>>>>>> bf2eeae3
                 .value_name("DIR")
                 .help("Data directory for the freezer database.")
                 .takes_value(true)
