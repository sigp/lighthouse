--- conflicted
+++ resolved
@@ -451,12 +451,9 @@
                 .takes_value(true)
         )
         .arg(
-<<<<<<< HEAD
-            Arg::new("slasher-history-length")
-=======
-            Arg::with_name("slasher-slot-offset")
+            Arg::new("slasher-slot-offset")
                 .long("slasher-slot-offset")
-                .help(
+                .about(
                     "Set the delay from the start of the slot at which the slasher should ingest \
                      attestations. Only effective if the slasher-update-period is a multiple of the \
                      slot duration."
@@ -466,8 +463,7 @@
                 .takes_value(true)
         )
         .arg(
-            Arg::with_name("slasher-history-length")
->>>>>>> 39190467
+            Arg::new("slasher-history-length")
                 .long("slasher-history-length")
                 .about(
                     "Configure how many epochs of history the slasher keeps. Immutable after \
