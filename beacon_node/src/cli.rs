use std::time::Duration;

use clap::{builder::ArgPredicate, crate_version, Arg, ArgAction, ArgGroup, Command};
use clap_utils::{get_color_style, FLAG_HEADER};
use strum::VariantNames;

pub fn cli_app() -> Command {
    Command::new("beacon_node")
        .display_order(0)
        .visible_aliases(["b", "bn", "beacon"])
        .version(crate_version!())
        .author("Sigma Prime <contact@sigmaprime.io>")
        .styles(get_color_style())
        .about("The primary component which connects to the Ethereum 2.0 P2P network and \
                downloads, verifies and stores blocks. Provides a HTTP API for querying \
                the beacon chain and publishing messages to the network.")
        /*
         * Configuration directory locations.
         */
        .arg(
            Arg::new("help")
            .long("help")
            .short('h')
            .help("Prints help information")
            .action(ArgAction::HelpLong)
            .display_order(0)
            .help_heading(FLAG_HEADER)
        )
        .arg(
            Arg::new("network-dir")
                .long("network-dir")
                .value_name("DIR")
                .help("Data directory for network keys. Defaults to network/ inside the beacon node \
                       dir.")
                .action(ArgAction::Set)
                .display_order(0)
        )
        .arg(
            Arg::new("freezer-dir")
                .long("freezer-dir")
                .value_name("DIR")
                .help("Data directory for the freezer database.")
                .action(ArgAction::Set)
                .display_order(0)
        )
        .arg(
            Arg::new("blobs-dir")
                .long("blobs-dir")
                .value_name("DIR")
                .help("Data directory for the blobs database.")
                .action(ArgAction::Set)
                .display_order(0)
        )
        /*
         * Network parameters.
         */
        .arg(
            Arg::new("subscribe-all-subnets")
                .long("subscribe-all-subnets")
                .action(ArgAction::SetTrue)
                .help_heading(FLAG_HEADER)
                .help("Subscribe to all subnets regardless of validator count. \
                       This will also advertise the beacon node as being long-lived subscribed to all subnets.")
                .display_order(0)
        )
        .arg(
            Arg::new("import-all-attestations")
                .long("import-all-attestations")
                .help("Import and aggregate all attestations, regardless of validator subscriptions. \
                       This will only import attestations from already-subscribed subnets, use with \
                       --subscribe-all-subnets to ensure all attestations are received for import.")
                .action(ArgAction::SetTrue)
                .help_heading(FLAG_HEADER)
                .global(true)
                .display_order(0)
        )
        .arg(
            Arg::new("disable-packet-filter")
                .long("disable-packet-filter")
                .help("Disables the discovery packet filter. Useful for testing in smaller networks")
                .action(ArgAction::SetTrue)
                .help_heading(FLAG_HEADER)
                .display_order(0)
        )
        .arg(
            Arg::new("shutdown-after-sync")
                .long("shutdown-after-sync")
                .help("Shutdown beacon node as soon as sync is completed. Backfill sync will \
                       not be performed before shutdown.")
                .action(ArgAction::SetTrue)
                .help_heading(FLAG_HEADER)
                .display_order(0)
        )
        .arg(
            Arg::new("zero-ports")
                .long("zero-ports")
                .short('z')
                .help("Sets all listening TCP/UDP ports to 0, allowing the OS to choose some \
                       arbitrary free ports.")
                .action(ArgAction::SetTrue)
                .help_heading(FLAG_HEADER)
                .display_order(0)
        )
        .arg(
            Arg::new("listen-address")
                .long("listen-address")
                .value_name("ADDRESS")
                .help("The address lighthouse will listen for UDP and TCP connections. To listen \
                      over IpV4 and IpV6 set this flag twice with the different values.\n\
                      Examples:\n\
                      - --listen-address '0.0.0.0' will listen over IPv4.\n\
                      - --listen-address '::' will listen over IPv6.\n\
                      - --listen-address '0.0.0.0' --listen-address '::' will listen over both \
                      IPv4 and IPv6. The order of the given addresses is not relevant. However, \
                      multiple IPv4, or multiple IPv6 addresses will not be accepted.")
                .action(ArgAction::Append)
                .num_args(0..=2)
                .default_value("0.0.0.0")
                .display_order(0)
        )
        .arg(
            Arg::new("port")
                .long("port")
                .value_name("PORT")
                .help("The TCP/UDP ports to listen on. There are two UDP ports. \
                      The discovery UDP port will be set to this value and the Quic UDP port will be set to this value + 1. The discovery port can be modified by the \
                      --discovery-port flag and the quic port can be modified by the --quic-port flag. If listening over both IPv4 and IPv6 the --port flag \
                      will apply to the IPv4 address and --port6 to the IPv6 address.")
                .default_value("9000")
                .action(ArgAction::Set)
                .display_order(0)
        )
        .arg(
            Arg::new("port6")
                .long("port6")
                .value_name("PORT")
                .help("The TCP/UDP ports to listen on over IPv6 when listening over both IPv4 and \
                      IPv6. Defaults to 9090 when required. The Quic UDP port will be set to this value + 1.")
                .default_value("9090")
                .action(ArgAction::Set)
                .display_order(0)
        )
        .arg(
            Arg::new("discovery-port")
                .long("discovery-port")
                .value_name("PORT")
                .help("The UDP port that discovery will listen on. Defaults to `port`")
                .action(ArgAction::Set)
                .display_order(0)
        )
        .arg(
            Arg::new("quic-port")
                .long("quic-port")
                .value_name("PORT")
                .help("The UDP port that quic will listen on. Defaults to `port` + 1")
                .action(ArgAction::Set)
                .display_order(0)
        )
        .arg(
            Arg::new("discovery-port6")
                .long("discovery-port6")
                .value_name("PORT")
                .help("The UDP port that discovery will listen on over IPv6 if listening over \
                      both IPv4 and IPv6. Defaults to `port6`")
                .action(ArgAction::Set)
                .display_order(0)
        )
        .arg(
            Arg::new("quic-port6")
                .long("quic-port6")
                .value_name("PORT")
                .help("The UDP port that quic will listen on over IPv6 if listening over \
                      both IPv4 and IPv6. Defaults to `port6` + 1")
                .action(ArgAction::Set)
                .display_order(0)
        )
        .arg(
            Arg::new("target-peers")
                .long("target-peers")
                .help("The target number of peers.")
                .action(ArgAction::Set)
                .display_order(0)
        )
        .arg(
            Arg::new("boot-nodes")
                .long("boot-nodes")
                .allow_hyphen_values(true)
                .value_name("ENR/MULTIADDR LIST")
                .help("One or more comma-delimited base64-encoded ENR's to bootstrap the p2p network. Multiaddr is also supported.")
                .action(ArgAction::Set)
                .display_order(0)
        )
        .arg(
            Arg::new("network-load")
                .long("network-load")
                .value_name("INTEGER")
                .help("Lighthouse's network can be tuned for bandwidth/performance. Setting this to a high value, will increase the bandwidth lighthouse uses, increasing the likelihood of redundant information in exchange for faster communication. This can increase profit of validators marginally by receiving messages faster on the network. Lower values decrease bandwidth usage, but makes communication slower which can lead to validator performance reduction. Values are in the range [1,5].")
                .default_value("3")
                .hide(true)
                .action(ArgAction::Set)
                .display_order(0)
        )
        .arg(
            Arg::new("disable-upnp")
                .long("disable-upnp")
                .help("Disables UPnP support. Setting this will prevent Lighthouse from attempting to automatically establish external port mappings.")
                .action(ArgAction::SetTrue)
                .help_heading(FLAG_HEADER)
                .display_order(0)
        )
        .arg(
            Arg::new("private")
                .long("private")
                .help("Prevents sending various client identification information.")
                .action(ArgAction::SetTrue)
                .help_heading(FLAG_HEADER)
                .display_order(0)
        )
        .arg(
            Arg::new("enr-udp-port")
                .long("enr-udp-port")
                .value_name("PORT")
                .help("The UDP4 port of the local ENR. Set this only if you are sure other nodes \
                      can connect to your local node on this port over IPv4.")
                .action(ArgAction::Set)
                .display_order(0)
        )
        .arg(
            Arg::new("enr-quic-port")
                .long("enr-quic-port")
                .value_name("PORT")
                .help("The quic UDP4 port that will be set on the local ENR. Set this only if you are sure other nodes \
                      can connect to your local node on this port over IPv4.")
                .action(ArgAction::Set)
                .display_order(0)
        )
        .arg(
            Arg::new("enr-udp6-port")
                .long("enr-udp6-port")
                .value_name("PORT")
                .help("The UDP6 port of the local ENR. Set this only if you are sure other nodes \
                      can connect to your local node on this port over IPv6.")
                .action(ArgAction::Set)
                .display_order(0)
        )
        .arg(
            Arg::new("enr-quic6-port")
                .long("enr-quic6-port")
                .value_name("PORT")
                .help("The quic UDP6 port that will be set on the local ENR. Set this only if you are sure other nodes \
                      can connect to your local node on this port over IPv6.")
                .action(ArgAction::Set)
                .display_order(0)
        )
        .arg(
            Arg::new("enr-tcp-port")
                .long("enr-tcp-port")
                .value_name("PORT")
                .help("The TCP4 port of the local ENR. Set this only if you are sure other nodes \
                      can connect to your local node on this port over IPv4. The --port flag is \
                      used if this is not set.")
                .action(ArgAction::Set)
                .display_order(0)
        )
        .arg(
            Arg::new("enr-tcp6-port")
                .long("enr-tcp6-port")
                .value_name("PORT")
                .help("The TCP6 port of the local ENR. Set this only if you are sure other nodes \
                      can connect to your local node on this port over IPv6. The --port6 flag is \
                      used if this is not set.")
                .action(ArgAction::Set)
                .display_order(0)
        )
        .arg(
            Arg::new("enr-address")
                .long("enr-address")
                .value_name("ADDRESS")
                .help("The IP address/ DNS address to broadcast to other peers on how to reach \
                      this node. If a DNS address is provided, the enr-address is set to the IP \
                      address it resolves to and does not auto-update based on PONG responses in \
                      discovery. Set this only if you are sure other nodes can connect to your \
                      local node on this address. This will update the `ip4` or `ip6` ENR fields \
                      accordingly. To update both, set this flag twice with the different values.")
                .action(ArgAction::Append)
                .num_args(1..=2)
                .display_order(0)
        )
        .arg(
            Arg::new("enr-match")
                .short('e')
                .long("enr-match")
                .action(ArgAction::SetTrue)
                .help_heading(FLAG_HEADER)
                .help("Sets the local ENR IP address and port to match those set for lighthouse. \
                      Specifically, the IP address will be the value of --listen-address and the \
                      UDP port will be --discovery-port.")
                .display_order(0)
        )
        .arg(
            Arg::new("disable-enr-auto-update")
                .action(ArgAction::SetTrue)
                .help_heading(FLAG_HEADER)
                .long("disable-enr-auto-update")
                .help("Discovery automatically updates the nodes local ENR with an external IP address and port as seen by other peers on the network. \
                This disables this feature, fixing the ENR's IP/PORT to those specified on boot.")
                .display_order(0)
        )
        .arg(
            Arg::new("libp2p-addresses")
                .long("libp2p-addresses")
                .value_name("MULTIADDR")
                .help("One or more comma-delimited multiaddrs to manually connect to a libp2p peer \
                       without an ENR.")
                .action(ArgAction::Set)
                .display_order(0)
        )
        // NOTE: This is hide because it is primarily a developer feature for testnets and
        // debugging. We remove it from the list to avoid clutter.
        .arg(
            Arg::new("disable-discovery")
                .long("disable-discovery")
                .action(ArgAction::SetTrue)
                .help_heading(FLAG_HEADER)
                .help("Disables the discv5 discovery protocol. The node will not search for new peers or participate in the discovery protocol.")
                .hide(true)
                .display_order(0)
        )
        .arg(
            Arg::new("disable-quic")
                .long("disable-quic")
                .action(ArgAction::SetTrue)
                .help_heading(FLAG_HEADER)
                .help("Disables the quic transport. The node will rely solely on the TCP transport for libp2p connections.")
                .display_order(0)
        )
        .arg(
            Arg::new("disable-peer-scoring")
                .long("disable-peer-scoring")
                .help("Disables peer scoring in lighthouse. WARNING: This is a dev only flag is only meant to be used in local testing scenarios \
                        Using this flag on a real network may cause your node to become eclipsed and see a different view of the network")
                .action(ArgAction::SetTrue)
                .help_heading(FLAG_HEADER)
                .hide(true)
                .display_order(0)
        )
        .arg(
            Arg::new("trusted-peers")
                .long("trusted-peers")
                .value_name("TRUSTED_PEERS")
                .help("One or more comma-delimited trusted peer ids which always have the highest score according to the peer scoring system.")
                .action(ArgAction::Set)
                .display_order(0)
                .display_order(0)
        )
        .arg(
            Arg::new("genesis-backfill")
                .long("genesis-backfill")
                .help("Attempts to download blocks all the way back to genesis when checkpoint syncing.")
                .action(ArgAction::SetTrue)
                .help_heading(FLAG_HEADER)
                .display_order(0)
        )
        .arg(
            Arg::new("enable-private-discovery")
                .long("enable-private-discovery")
                .help("Lighthouse by default does not discover private IP addresses. Set this flag to enable connection attempts to local addresses.")
                .action(ArgAction::SetTrue)
                .help_heading(FLAG_HEADER)
                .display_order(0)
        )
        .arg(
            Arg::new("self-limiter")
            .long("self-limiter")
            .help(
                "Enables the outbound rate limiter (requests made by this node). \
                Use the self-limiter-protocol flag to set per protocol configurations. \
                If the self rate limiter is enabled and a protocol is not \
                present in the configuration, the quotas used for the inbound rate limiter will be \
                used."
            )
            .action(ArgAction::SetTrue)
                .help_heading(FLAG_HEADER)
            .display_order(0)
        )
        .arg(
            Arg::new("self-limiter-protocols")
            .long("self-limiter-protocols")
            .help(
                "Enables the outbound rate limiter (requests made by this node).\
                \
                Rate limit quotas per protocol can be set in the form of \
                <protocol_name>:<tokens>/<time_in_seconds>. To set quotas for multiple protocols, \
                separate them by ';'. If the self rate limiter is enabled and a protocol is not \
                present in the configuration, the quotas used for the inbound rate limiter will be \
                used."
            )
            .action(ArgAction::Append)
            .value_delimiter(';')
            .requires("self-limiter")
            .display_order(0)
        )
        .arg(
            Arg::new("proposer-only")
                .long("proposer-only")
                .help("Sets this beacon node at be a block proposer only node. \
                       This will run the beacon node in a minimal configuration that is sufficient for block publishing only. This flag should be used \
                       for a beacon node being referenced by validator client using the --proposer-node flag. This configuration is for enabling more secure setups.")
                .action(ArgAction::SetTrue)
                .help_heading(FLAG_HEADER)
                .display_order(0)
        )
        .arg(
            Arg::new("disable-inbound-rate-limiter")
            .long("disable-inbound-rate-limiter")
            .help(
                "Disables the inbound rate limiter (requests received by this node)."
            )
            .action(ArgAction::SetTrue)
                .help_heading(FLAG_HEADER)
            .display_order(0)
        )
        .arg(
            Arg::new("inbound-rate-limiter-protocols")
            .long("inbound-rate-limiter-protocols")
            .help(
                "Configures the inbound rate limiter (requests received by this node).\
                \
                Rate limit quotas per protocol can be set in the form of \
                <protocol_name>:<tokens>/<time_in_seconds>. To set quotas for multiple protocols, \
                separate them by ';'. \
                \
                This is enabled by default, using default quotas. To disable rate limiting use \
                the disable-inbound-rate-limiter flag instead."
            )
            .action(ArgAction::Set)
            .conflicts_with("disable-inbound-rate-limiter")
            .display_order(0)
        )
        .arg(
            Arg::new("disable-backfill-rate-limiting")
                .long("disable-backfill-rate-limiting")
                .help("Disable the backfill sync rate-limiting. This allow users to just sync the entire chain as fast \
                    as possible, however it can result in resource contention which degrades staking performance. Stakers \
                    should generally choose to avoid this flag since backfill sync is not required for staking.")
                .action(ArgAction::SetTrue)
                .help_heading(FLAG_HEADER)
                .display_order(0)
        )
        /* REST API related arguments */
        .arg(
            Arg::new("http")
                .long("http")
                .help("Enable the RESTful HTTP API server. Disabled by default.")
                .action(ArgAction::SetTrue)
                .help_heading(FLAG_HEADER)
                .display_order(0)
        )
        .arg(
            Arg::new("http-address")
                .long("http-address")
                .requires("enable_http")
                .value_name("ADDRESS")
                .help("Set the listen address for the RESTful HTTP API server.")
                .default_value_if("enable_http", ArgPredicate::IsPresent, "127.0.0.1")
                .action(ArgAction::Set)
                .display_order(0)
        )
        .arg(
            Arg::new("http-port")
                .long("http-port")
                .requires("enable_http")
                .value_name("PORT")
                .help("Set the listen TCP port for the RESTful HTTP API server.")
                .default_value_if("enable_http", ArgPredicate::IsPresent, "5052")
                .action(ArgAction::Set)
                .display_order(0)
        )
        .arg(
            Arg::new("http-allow-origin")
                .long("http-allow-origin")
                .requires("enable_http")
                .value_name("ORIGIN")
                .help("Set the value of the Access-Control-Allow-Origin response HTTP header. \
                    Use * to allow any origin (not recommended in production). \
                    If no value is supplied, the CORS allowed origin is set to the listen \
                    address of this server (e.g., http://localhost:5052).")
                .action(ArgAction::Set)
                .display_order(0)
        )
        .arg(
            Arg::new("http-spec-fork")
                .long("http-spec-fork")
                .requires("enable_http")
                .value_name("FORK")
                .help("This flag is deprecated and has no effect.")
                .hide(true)
                .action(ArgAction::Set)
                .display_order(0)
        )
        .arg(
            Arg::new("http-enable-tls")
                .long("http-enable-tls")
                .help("Serves the RESTful HTTP API server over TLS. This feature is currently \
                    experimental.")
                .action(ArgAction::SetTrue)
                .help_heading(FLAG_HEADER)
                .requires("http-tls-cert")
                .requires("http-tls-key")
                .display_order(0)
        )
        .arg(
            Arg::new("http-tls-cert")
                .long("http-tls-cert")
                .requires("enable_http")
                .help("The path of the certificate to be used when serving the HTTP API server \
                    over TLS.")
                .action(ArgAction::Set)
                .display_order(0)
        )
        .arg(
            Arg::new("http-tls-key")
                .long("http-tls-key")
                .requires("enable_http")
                .help("The path of the private key to be used when serving the HTTP API server \
                    over TLS. Must not be password-protected.")
                .action(ArgAction::Set)
                .display_order(0)
        )
        .arg(
            Arg::new("http-allow-sync-stalled")
                .long("http-allow-sync-stalled")
                .action(ArgAction::SetTrue)
                .help_heading(FLAG_HEADER)
                .requires("enable_http")
                .help("This flag is deprecated and has no effect.")
                .hide(true)
                .display_order(0)
        )
        .arg(
            Arg::new("http-sse-capacity-multiplier")
                .long("http-sse-capacity-multiplier")
                .requires("enable_http")
                .action(ArgAction::Set)
                .default_value_if("enable_http", ArgPredicate::IsPresent, "1")
                .value_name("N")
                .help("Multiplier to apply to the length of HTTP server-sent-event (SSE) channels. \
                       Increasing this value can prevent messages from being dropped.")
                .display_order(0)
        )
        .arg(
            Arg::new("http-duplicate-block-status")
                .long("http-duplicate-block-status")
                .requires("enable_http")
                .action(ArgAction::Set)
                .default_value_if("enable_http", ArgPredicate::IsPresent, "202")
                .value_name("STATUS_CODE")
                .help("Status code to send when a block that is already known is POSTed to the \
                       HTTP API.")
                .display_order(0)
        )
        .arg(
            Arg::new("http-enable-beacon-processor")
                .long("http-enable-beacon-processor")
                .requires("enable_http")
                .value_name("BOOLEAN")
                .help("The beacon processor is a scheduler which provides quality-of-service and \
                    DoS protection. When set to \"true\", HTTP API requests will be queued and scheduled \
                    alongside other tasks. When set to \"false\", HTTP API responses will be executed \
                    immediately.")
                .action(ArgAction::Set)
                .display_order(0)
                .default_value_if("enable_http", ArgPredicate::IsPresent, "true")
        )
        /* Prometheus metrics HTTP server related arguments */
        .arg(
            Arg::new("metrics")
                .long("metrics")
                .help("Enable the Prometheus metrics HTTP server. Disabled by default.")
                .action(ArgAction::SetTrue)
                .help_heading(FLAG_HEADER)
                .display_order(0)
        )
        .arg(
            Arg::new("metrics-address")
                .long("metrics-address")
                .value_name("ADDRESS")
                .requires("metrics")
                .help("Set the listen address for the Prometheus metrics HTTP server.")
                .default_value_if("metrics", ArgPredicate::IsPresent, "127.0.0.1")
                .action(ArgAction::Set)
                .display_order(0)
        )
        .arg(
            Arg::new("metrics-port")
                .long("metrics-port")
                .requires("metrics")
                .value_name("PORT")
                .help("Set the listen TCP port for the Prometheus metrics HTTP server.")
                .default_value_if("metrics", ArgPredicate::IsPresent, "5054")
                .action(ArgAction::Set)
                .display_order(0)
        )
        .arg(
            Arg::new("metrics-allow-origin")
                .long("metrics-allow-origin")
                .value_name("ORIGIN")
                .requires("metrics")
                .help("Set the value of the Access-Control-Allow-Origin response HTTP header. \
                    Use * to allow any origin (not recommended in production). \
                    If no value is supplied, the CORS allowed origin is set to the listen \
                    address of this server (e.g., http://localhost:5054).")
                .action(ArgAction::Set)
                .display_order(0)
        )
        .arg(
            Arg::new("shuffling-cache-size")
            .long("shuffling-cache-size")
            .help("Some HTTP API requests can be optimised by caching the shufflings at each epoch. \
            This flag allows the user to set the shuffling cache size in epochs. \
            Shufflings are dependent on validator count and setting this value to a large number can consume a large amount of memory.")
            .action(ArgAction::Set)
            .display_order(0)
        )

        /*
         * Monitoring metrics
         */

        .arg(
            Arg::new("monitoring-endpoint")
                .long("monitoring-endpoint")
                .value_name("ADDRESS")
                .help("Enables the monitoring service for sending system metrics to a remote endpoint. \
                This can be used to monitor your setup on certain services (e.g. beaconcha.in). \
                This flag sets the endpoint where the beacon node metrics will be sent. \
                Note: This will send information to a remote sever which may identify and associate your \
                validators, IP address and other personal information. Always use a HTTPS connection \
                and never provide an untrusted URL.")
                .action(ArgAction::Set)
                .display_order(0)
        )
        .arg(
            Arg::new("monitoring-endpoint-period")
                .long("monitoring-endpoint-period")
                .value_name("SECONDS")
                .help("Defines how many seconds to wait between each message sent to \
                       the monitoring-endpoint. Default: 60s")
                .requires("monitoring-endpoint")
                .action(ArgAction::Set)
                .display_order(0)
        )

        /*
         * Standard staking flags
         */

        .arg(
            Arg::new("staking")
                .long("staking")
                .help("Standard option for a staking beacon node. This will enable the HTTP server \
                       on localhost:5052 and import deposit logs from the execution node. This is \
                       equivalent to `--http` on merge-ready networks, or `--http --eth1` pre-merge")
                .action(ArgAction::SetTrue)
                .help_heading(FLAG_HEADER)
                .display_order(0)
        )

        /*
         * Eth1 Integration
         */
        .arg(
            Arg::new("eth1")
                .long("eth1")
                .help("If present the node will connect to an eth1 node. This is required for \
                       block production, you must use this flag if you wish to serve a validator.")
                .action(ArgAction::SetTrue)
                .help_heading(FLAG_HEADER)
                .display_order(0)
        )
        .arg(
            Arg::new("dummy-eth1")
                .long("dummy-eth1")
                .action(ArgAction::SetTrue)
                .help_heading(FLAG_HEADER)
                .conflicts_with("eth1")
                .help("If present, uses an eth1 backend that generates static dummy data.\
                      Identical to the method used at the 2019 Canada interop.")
                .display_order(0)
        )
        .arg(
            Arg::new("eth1-purge-cache")
                .long("eth1-purge-cache")
                .value_name("PURGE-CACHE")
                .help("Purges the eth1 block and deposit caches")
                .action(ArgAction::SetTrue)
                .help_heading(FLAG_HEADER)
                .display_order(0)
        )
        .arg(
            Arg::new("eth1-blocks-per-log-query")
                .long("eth1-blocks-per-log-query")
                .value_name("BLOCKS")
                .help("Specifies the number of blocks that a deposit log query should span. \
                    This will reduce the size of responses from the Eth1 endpoint.")
                .default_value("1000")
                .action(ArgAction::Set)
                .display_order(0)
        )
        .arg(
            Arg::new("eth1-cache-follow-distance")
                .long("eth1-cache-follow-distance")
                .value_name("BLOCKS")
                .help("Specifies the distance between the Eth1 chain head and the last block which \
                       should be imported into the cache. Setting this value lower can help \
                       compensate for irregular Proof-of-Work block times, but setting it too low \
                       can make the node vulnerable to re-orgs.")
                .action(ArgAction::Set)
                .display_order(0)
        )
        .arg(
            Arg::new("slots-per-restore-point")
                .long("slots-per-restore-point")
                .value_name("SLOT_COUNT")
                .help("Specifies how often a freezer DB restore point should be stored. \
                       Cannot be changed after initialization. \
                       [default: 8192 (mainnet) or 64 (minimal)]")
                .action(ArgAction::Set)
                .display_order(0)
        )
        .arg(
            Arg::new("epochs-per-migration")
                .long("epochs-per-migration")
                .value_name("N")
                .help("The number of epochs to wait between running the migration of data from the \
                       hot DB to the cold DB. Less frequent runs can be useful for minimizing disk \
                       writes")
                .default_value("1")
                .action(ArgAction::Set)
                .display_order(0)
        )
        .arg(
            Arg::new("block-cache-size")
                .long("block-cache-size")
                .value_name("SIZE")
                .help("Specifies how many blocks the database should cache in memory")
                .default_value("5")
                .action(ArgAction::Set)
                .display_order(0)
        )
        .arg(
            Arg::new("historic-state-cache-size")
                .long("historic-state-cache-size")
                .value_name("SIZE")
                .help("Specifies how many states from the freezer database should cache in memory")
                .default_value("1")
                .action(ArgAction::Set)
                .display_order(0)
        )
        .arg(
            Arg::new("state-cache-size")
                .long("state-cache-size")
                .value_name("STATE_CACHE_SIZE")
                .help("Specifies the size of the state cache")
                .default_value("128")
                .action(ArgAction::Set)
                .display_order(0)
        )
        /*
         * Execution Layer Integration
         */
        .arg(
            Arg::new("execution-endpoint")
                .long("execution-endpoint")
                .value_name("EXECUTION-ENDPOINT")
                .alias("execution-endpoints")
                .help("Server endpoint for an execution layer JWT-authenticated HTTP \
                       JSON-RPC connection. Uses the same endpoint to populate the \
                       deposit cache.")
                .action(ArgAction::Set)
                .display_order(0)
        )
        .arg(
            Arg::new("execution-jwt")
                .long("execution-jwt")
                .value_name("EXECUTION-JWT")
                .alias("jwt-secrets")
                .help("File path which contains the hex-encoded JWT secret for the \
                       execution endpoint provided in the --execution-endpoint flag.")
                .requires("execution-endpoint")
                .action(ArgAction::Set)
                .display_order(0)
        )
        .arg(
            Arg::new("execution-jwt-secret-key")
                .long("execution-jwt-secret-key")
                .value_name("EXECUTION-JWT-SECRET-KEY")
                .alias("jwt-secret-key")
                .help("Hex-encoded JWT secret for the \
                       execution endpoint provided in the --execution-endpoint flag.")
                .requires("execution-endpoint")
                .conflicts_with("execution-jwt")
                .action(ArgAction::Set)
                .display_order(0)
        )
        .arg(
            Arg::new("execution-jwt-id")
                .long("execution-jwt-id")
                .value_name("EXECUTION-JWT-ID")
                .alias("jwt-id")
                .help("Used by the beacon node to communicate a unique identifier to execution nodes \
                       during JWT authentication. It corresponds to the 'id' field in the JWT claims object.\
                       Set to empty by default")
                .requires("execution-jwt")
                .action(ArgAction::Set)
                .display_order(0)
        )
        .arg(
            Arg::new("execution-jwt-version")
                .long("execution-jwt-version")
                .value_name("EXECUTION-JWT-VERSION")
                .alias("jwt-version")
                .help("Used by the beacon node to communicate a client version to execution nodes \
                       during JWT authentication. It corresponds to the 'clv' field in the JWT claims object.\
                       Set to empty by default")
                .requires("execution-jwt")
                .action(ArgAction::Set)
                .display_order(0)
        )
        .arg(
            Arg::new("suggested-fee-recipient")
                .long("suggested-fee-recipient")
                .value_name("SUGGESTED-FEE-RECIPIENT")
                .help("Emergency fallback fee recipient for use in case the validator client does \
                       not have one configured. You should set this flag on the validator \
                       client instead of (or in addition to) setting it here.")
                .requires("execution-endpoint")
                .action(ArgAction::Set)
                .display_order(0)
        )
        .arg(
            Arg::new("builder")
                .long("builder")
                .alias("payload-builder")
                .alias("payload-builders")
                .help("The URL of a service compatible with the MEV-boost API.")
                .requires("execution-endpoint")
                .action(ArgAction::Set)
                .display_order(0)
        )
        .arg(
            Arg::new("execution-timeout-multiplier")
                .long("execution-timeout-multiplier")
                .value_name("NUM")
                .help("Unsigned integer to multiply the default execution timeouts by.")
                .default_value("1")
                .action(ArgAction::Set)
                .display_order(0)
        )
        .arg(
            Arg::new("builder-header-timeout")
                .long("builder-header-timeout")
                .value_name("MILLISECONDS")
                .help("Defines a timeout value (in milliseconds) to use when \
                    fetching a block header from the builder API.")
                .default_value("1000")
                .value_parser(|timeout: &str| {
                    match timeout
                        .parse::<u64>()
                        .ok()
                        .map(Duration::from_millis)
                    {
                        Some(val) =>  {
                            if val > Duration::from_secs(3) {
                                return Err("builder-header-timeout cannot exceed 3000ms")
                            }
                            Ok(timeout.to_string())
                        },
                        None => Err("builder-header-timeout must be a number"),
                    }
                })
                .requires("builder")
                .action(ArgAction::Set)
                .display_order(0)
        )
        /* Deneb settings */
        .arg(
            Arg::new("trusted-setup-file-override")
                .long("trusted-setup-file-override")
                .value_name("FILE")
                .help("Path to a json file containing the trusted setup params. \
                      NOTE: This will override the trusted setup that is generated \
                      from the mainnet kzg ceremony. Use with caution")
                .action(ArgAction::Set)
                .display_order(0)
        )
        /*
         * Database purging and compaction.
         */
        .arg(
            Arg::new("purge-db")
                .long("purge-db")
                .action(ArgAction::SetTrue)
                .help_heading(FLAG_HEADER)
                .help("If present, the chain database will be deleted. Use with caution.")
                .display_order(0)
        )
        .arg(
            Arg::new("compact-db")
                .long("compact-db")
                .action(ArgAction::SetTrue)
                .help_heading(FLAG_HEADER)
                .help("If present, apply compaction to the database on start-up. Use with caution. \
                       It is generally not recommended unless auto-compaction is disabled.")
                .display_order(0)
        )
        .arg(
            Arg::new("auto-compact-db")
                .long("auto-compact-db")
                .help("Enable or disable automatic compaction of the database on finalization.")
                .action(ArgAction::Set)
                .default_value("true")
                .display_order(0)
        )
        .arg(
            Arg::new("prune-payloads")
                .long("prune-payloads")
                .help("Prune execution payloads from Lighthouse's database. This saves space but \
                       imposes load on the execution client, as payloads need to be \
                       reconstructed and sent to syncing peers.")
                .action(ArgAction::Set)
                .default_value("true")
                .display_order(0)
        )
        .arg(
            Arg::new("prune-blobs")
                .long("prune-blobs")
                .value_name("BOOLEAN")
                .help("Prune blobs from Lighthouse's database when they are older than the data \
                       data availability boundary relative to the current epoch.")
                .action(ArgAction::Set)
                .default_value("true")
                .display_order(0)
        )
        .arg(
            Arg::new("epochs-per-blob-prune")
                .long("epochs-per-blob-prune")
                .value_name("EPOCHS")
                .help("The epoch interval with which to prune blobs from Lighthouse's \
                       database when they are older than the data availability boundary \
                       relative to the current epoch.")
                .action(ArgAction::Set)
                .default_value("1")
                .display_order(0)
        )
        .arg(
            Arg::new("blob-prune-margin-epochs")
                .long("blob-prune-margin-epochs")
                .value_name("EPOCHS")
                .help("The margin for blob pruning in epochs. The oldest blobs are pruned \
                       up until data_availability_boundary - blob_prune_margin_epochs.")
                .action(ArgAction::Set)
                .default_value("0")
                .display_order(0)
        )

        /*
         * Misc.
         */
        .arg(
            Arg::new("graffiti")
                .long("graffiti")
                .help(
                    "Specify your custom graffiti to be included in blocks. \
                    Defaults to the current version and commit, truncated to fit in 32 bytes. "
                )
                .value_name("GRAFFITI")
                .action(ArgAction::Set)
                .display_order(0)
        )
        .arg(
            Arg::new("max-skip-slots")
                .long("max-skip-slots")
                .help(
                    "Refuse to skip more than this many slots when processing an attestation. \
                    This prevents nodes on minority forks from wasting our time and disk space, \
                    but could also cause unnecessary consensus failures, so is disabled by default."
                )
                .value_name("NUM_SLOTS")
                .action(ArgAction::Set)
                .display_order(0)
        )
        /*
         * Slasher.
         */
        .arg(
            Arg::new("slasher")
                .long("slasher")
                .help(
                    "Run a slasher alongside the beacon node. It is currently only recommended for \
                     expert users because of the immaturity of the slasher UX and the extra \
                     resources required."
                )
                .action(ArgAction::SetTrue)
                .help_heading(FLAG_HEADER)
                .display_order(0)
        )
        .arg(
            Arg::new("slasher-dir")
                .long("slasher-dir")
                .help(
                    "Set the slasher's database directory."
                )
                .value_name("PATH")
                .action(ArgAction::Set)
                .requires("slasher")
                .display_order(0)
        )
        .arg(
            Arg::new("slasher-update-period")
                .long("slasher-update-period")
                .help(
                    "Configure how often the slasher runs batch processing."
                )
                .value_name("SECONDS")
                .requires("slasher")
                .action(ArgAction::Set)
                .display_order(0)
        )
        .arg(
            Arg::new("slasher-slot-offset")
                .long("slasher-slot-offset")
                .help(
                    "Set the delay from the start of the slot at which the slasher should ingest \
                     attestations. Only effective if the slasher-update-period is a multiple of the \
                     slot duration."
                )
                .value_name("SECONDS")
                .requires("slasher")
                .action(ArgAction::Set)
                .display_order(0)
        )
        .arg(
            Arg::new("slasher-history-length")
                .long("slasher-history-length")
                .help(
                    "Configure how many epochs of history the slasher keeps. Immutable after \
                     initialization."
                )
                .value_name("EPOCHS")
                .requires("slasher")
                .action(ArgAction::Set)
                .display_order(0)
        )
        .arg(
            Arg::new("slasher-max-db-size")
                .long("slasher-max-db-size")
                .help(
                    "Maximum size of the MDBX database used by the slasher."
                )
                .value_name("GIGABYTES")
                .requires("slasher")
                .action(ArgAction::Set)
                .display_order(0)
        )
        .arg(
            Arg::new("slasher-att-cache-size")
                .long("slasher-att-cache-size")
                .help("Set the maximum number of attestation roots for the slasher to cache")
                .value_name("COUNT")
                .requires("slasher")
                .action(ArgAction::Set)
                .display_order(0)
        )
        .arg(
            Arg::new("slasher-chunk-size")
                .long("slasher-chunk-size")
                .help(
                    "Number of epochs per validator per chunk stored on disk."
                )
                .value_name("EPOCHS")
                .requires("slasher")
                .action(ArgAction::Set)
                .display_order(0)
        )
        .arg(
            Arg::new("slasher-validator-chunk-size")
                .long("slasher-validator-chunk-size")
                .help(
                    "Number of validators per chunk stored on disk."
                )
                .value_name("NUM_VALIDATORS")
                .requires("slasher")
                .action(ArgAction::Set)
                .display_order(0)
        )
        .arg(
            Arg::new("slasher-broadcast")
                .long("slasher-broadcast")
                .help("Broadcast slashings found by the slasher to the rest of the network \
                       [Enabled by default].")
                .action(ArgAction::Set)
                .default_value("true")
                .display_order(0)
        )
        .arg(
            Arg::new("slasher-backend")
                .long("slasher-backend")
                .value_name("DATABASE")
                .help("Set the database backend to be used by the slasher.")
                .action(ArgAction::Set)
                .value_parser(slasher::DatabaseBackend::VARIANTS.to_vec())
                .requires("slasher")
                .display_order(0)
        )
        .arg(
            Arg::new("wss-checkpoint")
                .long("wss-checkpoint")
                .help(
                    "Specify a weak subjectivity checkpoint in `block_root:epoch` format to verify \
                     the node's sync against. The block root should be 0x-prefixed. Note that this \
                     flag is for verification only, to perform a checkpoint sync from a recent \
                     state use --checkpoint-sync-url."
                )
                .value_name("WSS_CHECKPOINT")
                .action(ArgAction::Set)
                .display_order(0)
        )
        .arg(
            Arg::new("checkpoint-state")
                .long("checkpoint-state")
                .help("Set a checkpoint state to start syncing from. Must be aligned and match \
                       --checkpoint-block. Using --checkpoint-sync-url instead is recommended.")
                .value_name("STATE_SSZ")
                .action(ArgAction::Set)
                .requires("checkpoint-block")
                .display_order(0)
        )
        .arg(
            Arg::new("checkpoint-block")
                .long("checkpoint-block")
                .help("Set a checkpoint block to start syncing from. Must be aligned and match \
                       --checkpoint-state. Using --checkpoint-sync-url instead is recommended.")
                .value_name("BLOCK_SSZ")
                .action(ArgAction::Set)
                .requires("checkpoint-state")
                .display_order(0)
        )
        .arg(
            Arg::new("checkpoint-blobs")
                .long("checkpoint-blobs")
                .help("Set the checkpoint blobs to start syncing from. Must be aligned and match \
                       --checkpoint-block. Using --checkpoint-sync-url instead is recommended.")
                .value_name("BLOBS_SSZ")
                .action(ArgAction::Set)
                .requires("checkpoint-block")
                .display_order(0)
        )
        .arg(
            Arg::new("checkpoint-sync-url")
                .long("checkpoint-sync-url")
                .help("Set the remote beacon node HTTP endpoint to use for checkpoint sync.")
                .value_name("BEACON_NODE")
                .action(ArgAction::Set)
                .conflicts_with("checkpoint-state")
                .display_order(0)
        )
        .arg(
            Arg::new("checkpoint-sync-url-timeout")
                .long("checkpoint-sync-url-timeout")
                .help("Set the timeout for checkpoint sync calls to remote beacon node HTTP endpoint.")
                .value_name("SECONDS")
                .action(ArgAction::Set)
                .default_value("180")
                .display_order(0)
        )
        .arg(
            Arg::new("allow-insecure-genesis-sync")
                .long("allow-insecure-genesis-sync")
                .help("Enable syncing from genesis, which is generally insecure and incompatible with data availability checks. \
                    Checkpoint syncing is the preferred method for syncing a node. \
                    Only use this flag when testing. DO NOT use on mainnet!")
                .conflicts_with("checkpoint-sync-url")
                .conflicts_with("checkpoint-state")
                .action(ArgAction::SetTrue)
                .help_heading(FLAG_HEADER)
                .display_order(0)
        )
        .arg(
            Arg::new("reconstruct-historic-states")
                .long("reconstruct-historic-states")
                .help("After a checkpoint sync, reconstruct historic states in the database. This requires syncing all the way back to genesis.")
                .action(ArgAction::SetTrue)
                .help_heading(FLAG_HEADER)
                .display_order(0)
        )
        .arg(
            Arg::new("validator-monitor-auto")
                .long("validator-monitor-auto")
                .action(ArgAction::SetTrue)
                .help_heading(FLAG_HEADER)
                .help("Enables the automatic detection and monitoring of validators connected to the \
                    HTTP API and using the subnet subscription endpoint. This generally has the \
                    effect of providing additional logging and metrics for locally controlled \
                    validators.")
                .display_order(0)
        )
        .arg(
            Arg::new("validator-monitor-pubkeys")
                .long("validator-monitor-pubkeys")
                .help("A comma-separated list of 0x-prefixed validator public keys. \
                        These validators will receive special monitoring and additional \
                        logging.")
                .value_name("PUBKEYS")
                .action(ArgAction::Set)
                .display_order(0)
        )
        .arg(
            Arg::new("validator-monitor-file")
                .long("validator-monitor-file")
                .help("As per --validator-monitor-pubkeys, but the comma-separated list is \
                    contained within a file at the given path.")
                .value_name("PATH")
                .action(ArgAction::Set)
                .display_order(0)
        )
        .arg(
            Arg::new("validator-monitor-individual-tracking-threshold")
                .long("validator-monitor-individual-tracking-threshold")
                .help("Once the validator monitor reaches this number of local validators \
                    it will stop collecting per-validator Prometheus metrics and issuing \
                    per-validator logs. Instead, it will provide aggregate metrics and logs. \
                    This avoids infeasibly high cardinality in the Prometheus database and \
                    high log volume when using many validators. Defaults to 64.")
                .value_name("INTEGER")
                .action(ArgAction::Set)
                .display_order(0)
        )
        .arg(
            Arg::new("disable-lock-timeouts")
                .long("disable-lock-timeouts")
                .help("Disable the timeouts applied to some internal locks by default. This can \
                       lead to less spurious failures on slow hardware but is considered \
                       experimental as it may obscure performance issues.")
                .action(ArgAction::SetTrue)
                .help_heading(FLAG_HEADER)
                .display_order(0)
        )
        .arg(
            Arg::new("disable-proposer-reorgs")
                .long("disable-proposer-reorgs")
                .help("Do not attempt to reorg late blocks from other validators when proposing.")
                .action(ArgAction::SetTrue)
                .help_heading(FLAG_HEADER)
                .display_order(0)
        )
        .arg(
            Arg::new("proposer-reorg-threshold")
                .long("proposer-reorg-threshold")
                .action(ArgAction::Set)
                .value_name("PERCENT")
                .help("Percentage of head vote weight below which to attempt a proposer reorg. \
                       Default: 20%")
                .conflicts_with("disable-proposer-reorgs")
                .display_order(0)
        )
        .arg(
            Arg::new("proposer-reorg-parent-threshold")
                .long("proposer-reorg-parent-threshold")
                .value_name("PERCENT")
                .help("Percentage of parent vote weight above which to attempt a proposer reorg. \
                       Default: 160%")
                .conflicts_with("disable-proposer-reorgs")
                .action(ArgAction::Set)
                .display_order(0)
        )
        .arg(
            Arg::new("proposer-reorg-epochs-since-finalization")
                .long("proposer-reorg-epochs-since-finalization")
                .action(ArgAction::Set)
                .value_name("EPOCHS")
                .help("Maximum number of epochs since finalization at which proposer reorgs are \
                       allowed. Default: 2")
                .conflicts_with("disable-proposer-reorgs")
                .display_order(0)
        )
        .arg(
            Arg::new("proposer-reorg-cutoff")
                .long("proposer-reorg-cutoff")
                .value_name("MILLISECONDS")
                .action(ArgAction::Set)
                .help("Maximum delay after the start of the slot at which to propose a reorging \
                       block. Lower values can prevent failed reorgs by ensuring the block has \
                       ample time to propagate and be processed by the network. The default is \
                       1/12th of a slot (1 second on mainnet)")
                .conflicts_with("disable-proposer-reorgs")
                .display_order(0)
        )
        .arg(
            Arg::new("proposer-reorg-disallowed-offsets")
                .long("proposer-reorg-disallowed-offsets")
                .action(ArgAction::Set)
                .value_name("N1,N2,...")
                .help("Comma-separated list of integer offsets which can be used to avoid \
                       proposing reorging blocks at certain slots. An offset of N means that \
                       reorging proposals will not be attempted at any slot such that \
                       `slot % SLOTS_PER_EPOCH == N`. By default only re-orgs at offset 0 will be \
                       avoided. Any offsets supplied with this flag will impose additional \
                       restrictions.")
                .conflicts_with("disable-proposer-reorgs")
                .display_order(0)
        )
        .arg(
            Arg::new("prepare-payload-lookahead")
                .long("prepare-payload-lookahead")
                .value_name("MILLISECONDS")
                .help("The time before the start of a proposal slot at which payload attributes \
                       should be sent. Low values are useful for execution nodes which don't \
                       improve their payload after the first call, and high values are useful \
                       for ensuring the EL is given ample notice. Default: 1/3 of a slot.")
                .action(ArgAction::Set)
                .display_order(0)
        )
        .arg(
            Arg::new("always-prepare-payload")
                .long("always-prepare-payload")
                .help("Send payload attributes with every fork choice update. This is intended for \
                       use by block builders, relays and developers. You should set a fee \
                       recipient on this BN and also consider adjusting the \
                       --prepare-payload-lookahead flag.")
                .action(ArgAction::SetTrue)
                .help_heading(FLAG_HEADER)
                .display_order(0)
        )
        .arg(
            Arg::new("fork-choice-before-proposal-timeout")
                .long("fork-choice-before-proposal-timeout")
                .help("Set the maximum number of milliseconds to wait for fork choice before \
                       proposing a block. You can prevent waiting at all by setting the timeout \
                       to 0, however you risk proposing atop the wrong parent block.")
                .default_value("250")
                .action(ArgAction::Set)
                .display_order(0)
        )
        .arg(
            Arg::new("paranoid-block-proposal")
                .long("paranoid-block-proposal")
                .help("Paranoid enough to be reading the source? Nice. This flag reverts some \
                       block proposal optimisations and forces the node to check every attestation \
                       it includes super thoroughly. This may be useful in an emergency, but not \
                       otherwise.")
                .hide(true)
                .action(ArgAction::SetTrue)
                .help_heading(FLAG_HEADER)
                .display_order(0)
        )
        .arg(
            Arg::new("builder-fallback-skips")
                .long("builder-fallback-skips")
                .help("If this node is proposing a block and has seen this number of skip slots \
                        on the canonical chain in a row, it will NOT query any connected builders, \
                        and will use the local execution engine for payload construction.")
                .default_value("3")
                .action(ArgAction::Set)
                .display_order(0)
        )
        .arg(
            Arg::new("builder-fallback-skips-per-epoch")
                .long("builder-fallback-skips-per-epoch")
                .help("If this node is proposing a block and has seen this number of skip slots \
                        on the canonical chain in the past `SLOTS_PER_EPOCH`, it will NOT query \
                        any connected builders, and will use the local execution engine for \
                        payload construction.")
                .default_value("8")
                .action(ArgAction::Set)
                .display_order(0)
        )
        .arg(
            Arg::new("builder-fallback-epochs-since-finalization")
                .long("builder-fallback-epochs-since-finalization")
                .help("If this node is proposing a block and the chain has not finalized within \
                        this number of epochs, it will NOT query any connected builders, \
                        and will use the local execution engine for payload construction. Setting \
                        this value to anything less than 2 will cause the node to NEVER query \
                        connected builders. Setting it to 2 will cause this condition to be hit \
                        if there are skips slots at the start of an epoch, right before this node \
                        is set to propose.")
                .default_value("3")
                .action(ArgAction::Set)
                .display_order(0)
        )
        .arg(
            Arg::new("builder-fallback-disable-checks")
                .long("builder-fallback-disable-checks")
                .help("This flag disables all checks related to chain health. This means the builder \
                        API will always be used for payload construction, regardless of recent chain \
                        conditions.")
                .action(ArgAction::SetTrue)
                .help_heading(FLAG_HEADER)
                .display_order(0)
        )
        .arg(
            Arg::new("builder-profit-threshold")
                .long("builder-profit-threshold")
                .value_name("WEI_VALUE")
                .help("This flag is deprecated and has no effect.")
                .action(ArgAction::Set)
                .display_order(0)
        )
        .arg(
            Arg::new("builder-user-agent")
                .long("builder-user-agent")
                .value_name("STRING")
                .help("The HTTP user agent to send alongside requests to the builder URL. The \
                       default is Lighthouse's version string.")
                .requires("builder")
                .action(ArgAction::Set)
                .display_order(0)
        )
        .arg(
            Arg::new("reset-payload-statuses")
                .long("reset-payload-statuses")
                .help("When present, Lighthouse will forget the payload statuses of any \
                       already-imported blocks. This can assist in the recovery from a consensus \
                       failure caused by the execution layer.")
                .action(ArgAction::SetTrue)
                .help_heading(FLAG_HEADER)
                .display_order(0)
        )
        .arg(
            Arg::new("disable-deposit-contract-sync")
                .long("disable-deposit-contract-sync")
                .help("Explicitly disables syncing of deposit logs from the execution node. \
                      This overrides any previous option that depends on it. \
                      Useful if you intend to run a non-validating beacon node.")
                .action(ArgAction::SetTrue)
                .help_heading(FLAG_HEADER)
                .display_order(0)
        )
        .arg(
            Arg::new("disable-optimistic-finalized-sync")
                .long("disable-optimistic-finalized-sync")
                .action(ArgAction::SetTrue)
                .help_heading(FLAG_HEADER)
                .help("Force Lighthouse to verify every execution block hash with the execution \
                       client during finalized sync. By default block hashes will be checked in \
                       Lighthouse and only passed to the EL if initial verification fails.")
                .display_order(0)
        )
        .arg(
            Arg::new("light-client-server")
                .long("light-client-server")
                .help("Act as a full node supporting light clients on the p2p network \
                       [experimental]")
                .action(ArgAction::SetTrue)
                .help_heading(FLAG_HEADER)
                .display_order(0)
        )
        .arg(
            Arg::new("gui")
                .long("gui")
                .help("Enable the graphical user interface and all its requirements. \
                      This enables --http and --validator-monitor-auto and enables SSE logging.")
                .action(ArgAction::SetTrue)
                .help_heading(FLAG_HEADER)
                .display_order(0)
        )
        .arg(
            Arg::new("always-prefer-builder-payload")
            .action(ArgAction::SetTrue)
                .help_heading(FLAG_HEADER)
            .long("always-prefer-builder-payload")
            .help("This flag is deprecated and has no effect.")
            .display_order(0)
        )
        .arg(
            Arg::new("invalid-gossip-verified-blocks-path")
            .action(ArgAction::Set)
            .long("invalid-gossip-verified-blocks-path")
            .value_name("PATH")
            .help("If a block succeeds gossip validation whilst failing full validation, store \
                    the block SSZ as a file at this path. This feature is only recommended for \
                    developers. This directory is not pruned, users should be careful to avoid \
                    filling up their disks.")
            .display_order(0)
        )
        .arg(
            Arg::new("progressive-balances")
                .long("progressive-balances")
                .value_name("MODE")
                .help("Deprecated. This optimisation is now the default and cannot be disabled.")
                .action(ArgAction::Set)
                .display_order(0)
        )
        .arg(
            Arg::new("beacon-processor-max-workers")
                .long("beacon-processor-max-workers")
                .value_name("INTEGER")
                .help("Specifies the maximum concurrent tasks for the task scheduler. Increasing \
                        this value may increase resource consumption. Reducing the value \
                        may result in decreased resource usage and diminished performance. The \
                        default value is the number of logical CPU cores on the host.")
                .hide(true)
                .action(ArgAction::Set)
                .display_order(0)
        )
        .arg(
            Arg::new("beacon-processor-work-queue-len")
                .long("beacon-processor-work-queue-len")
                .value_name("INTEGER")
                .help("Specifies the length of the inbound event queue. \
                        Higher values may prevent messages from being dropped while lower values \
                        may help protect the node from becoming overwhelmed.")
                .default_value("16384")
                .hide(true)
                .action(ArgAction::Set)
                .display_order(0)
        )
        .arg(
            Arg::new("beacon-processor-reprocess-queue-len")
                .long("beacon-processor-reprocess-queue-len")
                .value_name("INTEGER")
                .help("Specifies the length of the queue for messages requiring delayed processing. \
                        Higher values may prevent messages from being dropped while lower values \
                        may help protect the node from becoming overwhelmed.")
                .hide(true)
                .default_value("12288")
                .action(ArgAction::Set)
                .display_order(0)
        )
        .arg(
            Arg::new("beacon-processor-attestation-batch-size")
                .long("beacon-processor-attestation-batch-size")
                .value_name("INTEGER")
                .help("Specifies the number of gossip attestations in a signature verification batch. \
                       Higher values may reduce CPU usage in a healthy network whilst lower values may \
                       increase CPU usage in an unhealthy or hostile network.")
                .hide(true)
                .default_value("64")
                .action(ArgAction::Set)
                .display_order(0)
        )
        .arg(
            Arg::new("beacon-processor-aggregate-batch-size")
                .long("beacon-processor-aggregate-batch-size")
                .value_name("INTEGER")
                .help("Specifies the number of gossip aggregate attestations in a signature \
                       verification batch. \
                       Higher values may reduce CPU usage in a healthy network while lower values may \
                       increase CPU usage in an unhealthy or hostile network.")
                .hide(true)
                .default_value("64")
                .action(ArgAction::Set)
                .display_order(0)
        )
        .arg(
            Arg::new("disable-duplicate-warn-logs")
                .long("disable-duplicate-warn-logs")
                .help("This flag is deprecated and has no effect.")
                .action(ArgAction::SetTrue)
                .help_heading(FLAG_HEADER)
                .display_order(0)
        )
<<<<<<< HEAD
        .arg(
            Arg::with_name("beacon-node-backend")
                .long("beacon-node-backend")
                .value_name("DATABASE")
                .help("Set the database backend to be used by the beacon node backend.")
                .takes_value(true)
                .possible_values(store::config::DatabaseBackend::VARIANTS)
        )
        .group(ArgGroup::with_name("enable_http").args(&["http", "gui", "staking"]).multiple(true))
=======
        .group(ArgGroup::new("enable_http").args(["http", "gui", "staking"]).multiple(true))
>>>>>>> 7a7fc82c
}<|MERGE_RESOLUTION|>--- conflicted
+++ resolved
@@ -1561,17 +1561,13 @@
                 .help_heading(FLAG_HEADER)
                 .display_order(0)
         )
-<<<<<<< HEAD
-        .arg(
-            Arg::with_name("beacon-node-backend")
+        .arg(
+            Arg::new("beacon-node-backend")
                 .long("beacon-node-backend")
                 .value_name("DATABASE")
                 .help("Set the database backend to be used by the beacon node backend.")
-                .takes_value(true)
-                .possible_values(store::config::DatabaseBackend::VARIANTS)
-        )
-        .group(ArgGroup::with_name("enable_http").args(&["http", "gui", "staking"]).multiple(true))
-=======
+                .action(ArgAction::Set)
+                .display_order(0)
+        )
         .group(ArgGroup::new("enable_http").args(["http", "gui", "staking"]).multiple(true))
->>>>>>> 7a7fc82c
 }