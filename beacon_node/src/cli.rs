--- conflicted
+++ resolved
@@ -280,7 +280,6 @@
                 .takes_value(true)
         )
         .arg(
-<<<<<<< HEAD
             Arg::with_name("eth1-endpoints")
                 .long("eth1-endpoints")
                 .value_name("HTTP-ENDPOINTS")
@@ -289,14 +288,15 @@
                        If multiple endpoints are given the endpoints are used as fallbacks in the \
                        given order. Also enables the --eth1 flag. \
                        Defaults to http://127.0.0.1:8545.")
-=======
+                .takes_value(true)
+        )
+        .arg(
             Arg::with_name("eth1-blocks-per-log-query")
                 .long("eth1-blocks-per-log-query")
                 .value_name("BLOCKS")
                 .help("Specifies the number of blocks that a deposit log query should span. \
                     This will reduce the size of responses from the Eth1 endpoint.")
                 .default_value("1000")
->>>>>>> c5e97b9b
                 .takes_value(true)
         )
         .arg(
