use clap::Arg;
use clap_utils::{flags::*, DefaultConfigApp as App};
use std::collections::HashMap;

pub fn cli_app<'a>(file_args: Option<&'a HashMap<&'a str, &'a str>>) -> App<'a> {
    App::new("beacon_node", file_args)
        .visible_aliases(&["b", "bn", "beacon"])
        .author("Sigma Prime <contact@sigmaprime.io>")
        .about("The primary component which connects to the Ethereum 2.0 P2P network and \
                downloads, verifies and stores blocks. Provides a HTTP API for querying \
                the beacon chain and publishing messages to the network.")
        /*
         * Configuration directory locations.
         */
        .arg(
            Arg::new(NETWORK_DIR_FLAG)
                .long(NETWORK_DIR_FLAG)
                .value_name("DIR")
                .help("Data directory for network keys. Defaults to network/ inside the beacon node \
                       dir.")
                .takes_value(true)
        )
        .arg(
            Arg::new(FREEZER_DIR_FLAG)
                .long(FREEZER_DIR_FLAG)
                .value_name("DIR")
                .help("Data directory for the freezer database.")
                .takes_value(true)
        )
        /*
         * Network parameters.
         */
        .arg(
            Arg::new(SUBSCRIBE_ALL_SUBNETS_FLAG)
                .long(SUBSCRIBE_ALL_SUBNETS_FLAG)
                .help("Subscribe to all subnets regardless of validator count. \
                       This will also advertise the beacon node as being long-lived subscribed to all subnets.")
                .takes_value(false),
        )
        .arg(
            Arg::new(IMPORT_ALL_ATTESTATIONS_FLAG)
                .long(IMPORT_ALL_ATTESTATIONS_FLAG)
                .help("Import and aggregate all attestations, regardless of validator subscriptions. \
                       This will only import attestations from already-subscribed subnets, use with \
                       --subscribe-all-subnets to ensure all attestations are received for import.")
                .takes_value(false),
        )
        .arg(
            Arg::new(DISABLE_PACKET_FILTER_FLAG)
                .long(DISABLE_PACKET_FILTER_FLAG)
                .help("Disables the discovery packet filter. Useful for testing in smaller networks")
                .takes_value(false),
        )
        .arg(
            Arg::new(SHUTDOWN_AFTER_SYNC_FLAG)
                .long(SHUTDOWN_AFTER_SYNC_FLAG)
                .help("Shutdown beacon node as soon as sync is completed. Backfill sync will \
                       not be performed before shutdown.")
                .takes_value(false),
        )
        .arg(
            Arg::new(ZERO_PORTS_FLAG)
                .long(ZERO_PORTS_FLAG)
                .short('z')
                .help("Sets all listening TCP/UDP ports to 0, allowing the OS to choose some \
                       arbitrary free ports.")
                .takes_value(false),
        )
        .arg(
            Arg::new(LISTEN_ADDRESS_FLAG)
                .long(LISTEN_ADDRESS_FLAG)
                .value_name("ADDRESS")
                .help("The address lighthouse will listen for UDP and TCP connections.")
                .default_value("0.0.0.0")
                .takes_value(true)
        )
        .arg(
            Arg::new(PORT_FLAG)
                .long(PORT_FLAG)
                .value_name("PORT")
                .help("The TCP/UDP port to listen on. The UDP port can be modified by the --discovery-port flag.")
                .default_value("9000")
                .takes_value(true),
        )
        .arg(
            Arg::new(DISCOVERY_PORT_FLAG)
                .long(DISCOVERY_PORT_FLAG)
                .value_name("PORT")
                .help("The UDP port that discovery will listen on. Defaults to `port`")
                .takes_value(true),
        )
        .arg(
            Arg::new(TARGET_PEERS_FLAG)
                .long(TARGET_PEERS_FLAG)
                .help("The target number of peers.")
                .default_value("50")
                .takes_value(true),
        )
        .arg(
            Arg::new(BOOT_NODES_FLAG)
                .long(BOOT_NODES_FLAG)
                .allow_hyphen_values(true)
                .value_name("ENR/MULTIADDR LIST")
                .help("One or more comma-delimited base64-encoded ENR's to bootstrap the p2p network. Multiaddr is also supported.")
                .takes_value(true),
        )
        .arg(
            Arg::new(DISABLE_UPNP_FLAG)
                .long(DISABLE_UPNP_FLAG)
                .help("Disables UPnP support. Setting this will prevent Lighthouse from attempting to automatically establish external port mappings.")
                .takes_value(false),
        )
        .arg(
            Arg::new(PRIVATE_FLAG)
                .long(PRIVATE_FLAG)
                .help("Prevents sending various client identification information.")
                .takes_value(false),
        )
        .arg(
            Arg::new(ENR_UDP_PORT_FLAG)
                .long(ENR_UDP_PORT_FLAG)
                .value_name("PORT")
                .help("The UDP port of the local ENR. Set this only if you are sure other nodes can connect to your local node on this port.")
                .takes_value(true),
        )
        .arg(
            Arg::new(ENR_TCP_PORT_FLAG)
                .long(ENR_TCP_PORT_FLAG)
                .value_name("PORT")
                .help("The TCP port of the local ENR. Set this only if you are sure other nodes can connect to your local node on this port.\
                    The --port flag is used if this is not set.")
                .takes_value(true),
        )
        .arg(
            Arg::new(ENR_ADDRESS_FLAG)
                .long(ENR_ADDRESS_FLAG)
                .value_name("ADDRESS")
                .help("The IP address/ DNS address to broadcast to other peers on how to reach this node. \
                If a DNS address is provided, the enr-address is set to the IP address it resolves to and \
                does not auto-update based on PONG responses in discovery. \
                Set this only if you are sure other nodes can connect to your local node on this address. \
                Discovery will automatically find your external address,if possible.")
                .requires("enr-udp-port")
                .takes_value(true),
        )
        .arg(
            Arg::new(ENR_MATCH_FLAG)
                .short('e')
                .long(ENR_MATCH_FLAG)
                .help("Sets the local ENR IP address and port to match those set for lighthouse. \
                Specifically, the IP address will be the value of --listen-address and the UDP port will be --discovery-port.")
        )
        .arg(
            Arg::new(DISABLE_ENR_AUTO_UPDATE_FLAG)
                .short('x')
                .long(DISABLE_ENR_AUTO_UPDATE_FLAG)
                .help("Discovery automatically updates the nodes local ENR with an external IP address and port as seen by other peers on the network. \
                This disables this feature, fixing the ENR's IP/PORT to those specified on boot."),
        )
        .arg(
            Arg::new(LIBP2P_ADDRESSES_FLAG)
                .long(LIBP2P_ADDRESSES_FLAG)
                .value_name("MULTIADDR")
                .help("One or more comma-delimited multiaddrs to manually connect to a libp2p peer \
                       without an ENR.")
                .takes_value(true),
        )
        .arg(
            Arg::new(DISABLE_DISCOVERY_FLAG)
                .long(DISABLE_DISCOVERY_FLAG)
                .help("Disables the discv5 discovery protocol. The node will not search for new peers or participate in the discovery protocol.")
                .takes_value(false),
        )
        .arg(
            Arg::new(TRUSTED_PEERS_FLAG)
                .long(TRUSTED_PEERS_FLAG)
                .value_name("TRUSTED_PEERS")
                .help("One or more comma-delimited trusted peer ids which always have the highest score according to the peer scoring system.")
                .takes_value(true),
        )
        /* REST API related arguments */
        .arg(
            Arg::new(HTTP_FLAG)
                .long(HTTP_FLAG)
                .help("Enable the RESTful HTTP API server. Disabled by default.")
                .takes_value(false),
        )
        .arg(
            Arg::new(HTTP_ADDRESS_FLAG)
                .long(HTTP_ADDRESS_FLAG)
                .value_name("ADDRESS")
                .help("Set the listen address for the RESTful HTTP API server.")
                .default_value("127.0.0.1")
                .takes_value(true),
        )
        .arg(
            Arg::new(HTTP_PORT_FLAG)
                .long(HTTP_PORT_FLAG)
                .value_name("PORT")
                .help("Set the listen TCP port for the RESTful HTTP API server.")
                .default_value("5052")
                .takes_value(true),
        )
        .arg(
            Arg::new(HTTP_ALLOW_ORIGIN_FLAG)
                .long(HTTP_ALLOW_ORIGIN_FLAG)
                .value_name("ORIGIN")
                .help("Set the value of the Access-Control-Allow-Origin response HTTP header. \
                    Use * to allow any origin (not recommended in production). \
                    If no value is supplied, the CORS allowed origin is set to the listen \
                    address of this server (e.g., http://localhost:5052).")
                .takes_value(true),
        )
        .arg(
            Arg::new(HTTP_DISABLE_LEGACY_SPEC_FLAG)
                .long(HTTP_DISABLE_LEGACY_SPEC_FLAG)
                .help("Disable serving of legacy data on the /config/spec endpoint. May be \
                       disabled by default in a future release.")
        )
        .arg(
            Arg::new(HTTP_ENABLE_TLS_FLAG)
                .long(HTTP_ENABLE_TLS_FLAG)
                .help("Serves the RESTful HTTP API server over TLS. This feature is currently \
                    experimental.")
                .takes_value(false)
                .requires("http-tls-cert")
                .requires("http-tls-key")
        )
        .arg(
            Arg::new(HTTP_TLS_CERT_FLAG)
                .long(HTTP_TLS_CERT_FLAG)
                .help("The path of the certificate to be used when serving the HTTP API server \
                    over TLS.")
                .takes_value(true)
        )
        .arg(
            Arg::new(HTTP_TLS_KEY_FLAG)
                .long(HTTP_TLS_KEY_FLAG)
                .help("The path of the private key to be used when serving the HTTP API server \
                    over TLS. Must not be password-protected.")
                .takes_value(true)
        )
        .arg(
            Arg::new(HTTP_ALLOW_SYNC_STALLED_FLAG)
                .long(HTTP_ALLOW_SYNC_STALLED_FLAG)
                .help("Forces the HTTP to indicate that the node is synced when sync is actually \
                    stalled. This is useful for very small testnets. TESTING ONLY. DO NOT USE ON \
                    MAINNET.")
        )
        /* Prometheus metrics HTTP server related arguments */
        .arg(
            Arg::new(METRICS_FLAG)
                .long(METRICS_FLAG)
                .help("Enable the Prometheus metrics HTTP server. Disabled by default.")
                .takes_value(false),
        )
        .arg(
            Arg::new(METRICS_ADDRESS_FLAG)
                .long(METRICS_ADDRESS_FLAG)
                .value_name("ADDRESS")
                .help("Set the listen address for the Prometheus metrics HTTP server.")
                .default_value("127.0.0.1")
                .takes_value(true),
        )
        .arg(
            Arg::new(METRICS_PORT_FLAG)
                .long(METRICS_PORT_FLAG)
                .value_name("PORT")
                .help("Set the listen TCP port for the Prometheus metrics HTTP server.")
                .default_value("5054")
                .takes_value(true),
        )
        .arg(
            Arg::new(METRICS_ALLOW_ORIGIN_FLAG)
                .long(METRICS_ALLOW_ORIGIN_FLAG)
                .value_name("ORIGIN")
                .help("Set the value of the Access-Control-Allow-Origin response HTTP header. \
                    Use * to allow any origin (not recommended in production). \
                    If no value is supplied, the CORS allowed origin is set to the listen \
                    address of this server (e.g., http://localhost:5054).")
                .takes_value(true),
        )

        /*
         * Monitoring metrics
         */

        .arg(
            Arg::new(MONITORING_ENDPOINT_FLAG)
                .long(MONITORING_ENDPOINT_FLAG)
                .value_name("ADDRESS")
                .help("Enables the monitoring service for sending system metrics to a remote endpoint. \
                This can be used to monitor your setup on certain services (e.g. beaconcha.in). \
                This flag sets the endpoint where the beacon node metrics will be sent. \
                Note: This will send information to a remote sever which may identify and associate your \
                validators, IP address and other personal information. Always use a HTTPS connection \
                and never provide an untrusted URL.")
                .takes_value(true),
        )

        /*
         * Standard staking flags
         */

        .arg(
            Arg::new(STAKING_FLAG)
                .long(STAKING_FLAG)
                .help("Standard option for a staking beacon node. Equivalent to \
                `lighthouse bn --http --eth1 `. This will enable the http server on localhost:5052 \
                and try connecting to an eth1 node on localhost:8545")
                .takes_value(false)
        )

        /*
         * Eth1 Integration
         */
        .arg(
            Arg::new(ETH1_FLAG)
                .long(ETH1_FLAG)
                .help("If present the node will connect to an eth1 node. This is required for \
                       block production, you must use this flag if you wish to serve a validator.")
                .takes_value(false),
        )
        .arg(
            Arg::new(DUMMY_ETH1_FLAG)
                .long(DUMMY_ETH1_FLAG)
                .conflicts_with("eth1")
                .help("If present, uses an eth1 backend that generates static dummy data.\
                      Identical to the method used at the 2019 Canada interop.")
        )
        .arg(
            Arg::new(ETH1_ENDPOINT_FLAG)
                .long(ETH1_ENDPOINT_FLAG)
                .value_name("HTTP-ENDPOINT")
                .help("Deprecated. Use --eth1-endpoints.")
                .takes_value(true)
        )
        .arg(
            Arg::new(ETH1_ENDPOINTS_FLAG)
                .long(ETH1_ENDPOINTS_FLAG)
                .value_name("HTTP-ENDPOINTS")
                .conflicts_with("eth1-endpoint")
                .help("One or more comma-delimited server endpoints for web3 connection. \
                       If multiple endpoints are given the endpoints are used as fallback in the \
                       given order. Also enables the --eth1 flag. \
                       Defaults to http://127.0.0.1:8545.")
                .takes_value(true)
        )
        .arg(
            Arg::new(ETH1_PURGE_CACHE_FLAG)
                .long(ETH1_PURGE_CACHE_FLAG)
                .value_name("PURGE-CACHE")
                .help("Purges the eth1 block and deposit caches")
                .takes_value(false)
        )
        .arg(
            Arg::new(ETH1_BLOCKS_PER_LOG_QUERY_FLAG)
                .long(ETH1_BLOCKS_PER_LOG_QUERY_FLAG)
                .value_name("BLOCKS")
                .help("Specifies the number of blocks that a deposit log query should span. \
                    This will reduce the size of responses from the Eth1 endpoint.")
                .default_value("1000")
                .takes_value(true)
        )
        .arg(
            Arg::new(SLOTS_PER_RESTORE_POINT_FLAG)
                .long(SLOTS_PER_RESTORE_POINT_FLAG)
                .value_name("SLOT_COUNT")
                .help("Specifies how often a freezer DB restore point should be stored. \
                       Cannot be changed after initialization. \
                       [default: 2048 (mainnet) or 64 (minimal)]")
                .takes_value(true)
        )
        .arg(
            Arg::new(BLOCK_CACHE_SIZE_FLAG)
                .long(BLOCK_CACHE_SIZE_FLAG)
                .value_name("SIZE")
                .help("Specifies how many blocks the database should cache in memory [default: 5]")
                .takes_value(true)
        )
        /*
         * Execution Layer Integration
         */
        .arg(
            Arg::new(MERGE_FLAG)
                .long(MERGE_FLAG)
                .help("Enable the features necessary to run merge testnets. This feature \
                       is unstable and is for developers only.")
                .takes_value(false),
        )
        .arg(
            Arg::new(EXECUTION_ENDPOINTS_FLAG)
                .long(EXECUTION_ENDPOINTS_FLAG)
                .value_name("EXECUTION-ENDPOINTS")
                .help("One or more comma-delimited server endpoints for HTTP JSON-RPC connection. \
                       If multiple endpoints are given the endpoints are used as fallback in the \
                       given order. Also enables the --merge flag. \
                       If this flag is omitted and the --eth1-endpoints is supplied, those values \
                       will be used. Defaults to http://127.0.0.1:8545.")
                .takes_value(true)
        )
        .arg(
<<<<<<< HEAD
            Arg::new(FEE_RECIPIENT_FLAG)
                .long(FEE_RECIPIENT_FLAG)
=======
            Arg::with_name("fee-recipient")
                .long("fee-recipient")
                .value_name("FEE-RECIPIENT")
>>>>>>> ccdc10c2
                .help("Once the merge has happened, this address will receive transaction fees \
                       collected from any blocks produced by this node. Defaults to a junk \
                       address whilst the merge is in development stages. THE DEFAULT VALUE \
                       WILL BE REMOVED BEFORE THE MERGE ENTERS PRODUCTION")
                .requires("merge")
                .takes_value(true)
        )

        /*
         * Database purging and compaction.
         */
        .arg(
            Arg::new(PURGE_DB_FLAG)
                .long(PURGE_DB_FLAG)
                .help("If present, the chain database will be deleted. Use with caution.")
        )
        .arg(
            Arg::new(COMPACT_DB_FLAG)
                .long(COMPACT_DB_FLAG)
                .help("If present, apply compaction to the database on start-up. Use with caution. \
                       It is generally not recommended unless auto-compaction is disabled.")
        )
        .arg(
            Arg::new(AUTO_COMPACT_DB_FLAG)
                .long(AUTO_COMPACT_DB_FLAG)
                .help("Enable or disable automatic compaction of the database on finalization.")
                .takes_value(true)
                .default_value("true")
        )

        /*
         * Misc.
         */
        .arg(
            Arg::new(GRAFFITI_FLAG)
                .long(GRAFFITI_FLAG)
                .help(
                    "Specify your custom graffiti to be included in blocks. \
                    Defaults to the current version and commit, truncated to fit in 32 bytes. "
                )
                .value_name("GRAFFITI")
                .takes_value(true)
        )
        .arg(
            Arg::new(MAX_SKIP_SLOTS_FLAG)
                .long(MAX_SKIP_SLOTS_FLAG)
                .help(
                    "Refuse to skip more than this many slots when processing a block or attestation. \
                    This prevents nodes on minority forks from wasting our time and disk space, \
                    but could also cause unnecessary consensus failures, so is disabled by default."
                )
                .value_name("NUM_SLOTS")
                .takes_value(true)
        )
        /*
         * Slasher.
         */
        .arg(
            Arg::new(SLASHER_FLAG)
                .long(SLASHER_FLAG)
                .help(
                    "Run a slasher alongside the beacon node. It is currently only recommended for \
                     expert users because of the immaturity of the slasher UX and the extra \
                     resources required."
                )
                .takes_value(false)
        )
        .arg(
            Arg::new(SLASHER_DIR_FLAG)
                .long(SLASHER_DIR_FLAG)
                .help(
                    "Set the slasher's database directory."
                )
                .value_name("PATH")
                .takes_value(true)
                .requires("slasher")
        )
        .arg(
            Arg::new(SLASHER_UPDATE_PERIOD_FLAG)
                .long(SLASHER_UPDATE_PERIOD_FLAG)
                .help(
                    "Configure how often the slasher runs batch processing."
                )
                .value_name("SECONDS")
                .requires("slasher")
                .takes_value(true)
        )
        .arg(
            Arg::new(SLASHER_SLOT_OFFSET_FLAG)
                .long(SLASHER_SLOT_OFFSET_FLAG)
                .help(
                    "Set the delay from the start of the slot at which the slasher should ingest \
                     attestations. Only effective if the slasher-update-period is a multiple of the \
                     slot duration."
                )
                .value_name("SECONDS")
                .requires("slasher")
                .takes_value(true)
        )
        .arg(
            Arg::new(SLASHER_HISTORY_LENGTH_FLAG)
                .long(SLASHER_HISTORY_LENGTH_FLAG)
                .help(
                    "Configure how many epochs of history the slasher keeps. Immutable after \
                     initialization."
                )
                .value_name("EPOCHS")
                .requires("slasher")
                .takes_value(true)
        )
        .arg(
            Arg::new(SLASHER_MAX_DB_SIZE_FLAG)
                .long(SLASHER_MAX_DB_SIZE_FLAG)
                .help(
                    "Maximum size of the MDBX database used by the slasher."
                )
                .value_name("GIGABYTES")
                .requires("slasher")
                .takes_value(true)
        )
        .arg(
            Arg::new(SLASHER_ATT_CACHE_SIZE_FLAG)
                .long(SLASHER_ATT_CACHE_SIZE_FLAG)
                .help("Set the maximum number of attestation roots for the slasher to cache")
                .value_name("COUNT")
                .requires("slasher")
                .takes_value(true)
        )
        .arg(
            Arg::new(SLASHER_CHUNK_SIZE_FLAG)
                .long(SLASHER_CHUNK_SIZE_FLAG)
                .help(
                    "Number of epochs per validator per chunk stored on disk."
                )
                .value_name("EPOCHS")
                .requires("slasher")
                .takes_value(true)
        )
        .arg(
            Arg::new(SLASHER_VALIDATOR_CHUNK_SIZE_FLAG)
                .long(SLASHER_VALIDATOR_CHUNK_SIZE_FLAG)
                .help(
                    "Number of validators per chunk stored on disk."
                )
                .value_name("NUM_VALIDATORS")
                .requires("slasher")
                .takes_value(true)
        )
        .arg(
            Arg::new(SLASHER_BROADCAST_FLAG)
                .long(SLASHER_BROADCAST_FLAG)
                .help("Broadcast slashings found by the slasher to the rest of the network \
                       [disabled by default].")
                .requires("slasher")
        )
        .arg(
            Arg::new(WSS_CHECKPOINT_FLAG)
                .long(WSS_CHECKPOINT_FLAG)
                .help(
                    "Specify a weak subjectivity checkpoint in `block_root:epoch` format to verify \
                     the node's sync against. The block root should be 0x-prefixed. Note that this \
                     flag is for verification only, to perform a checkpoint sync from a recent \
                     state use --checkpoint-sync-url."
                )
                .value_name("WSS_CHECKPOINT")
                .takes_value(true)
        )
        .arg(
            Arg::new(CHECKPOINT_STATE_FLAG)
                .long(CHECKPOINT_STATE_FLAG)
                .help("Set a checkpoint state to start syncing from. Must be aligned and match \
                       --checkpoint-block. Using --checkpoint-sync-url instead is recommended.")
                .value_name("STATE_SSZ")
                .takes_value(true)
                .requires("checkpoint-block")
        )
        .arg(
            Arg::new(CHECKPOINT_BLOCK_FLAG)
                .long(CHECKPOINT_BLOCK_FLAG)
                .help("Set a checkpoint block to start syncing from. Must be aligned and match \
                       --checkpoint-state. Using --checkpoint-sync-url instead is recommended.")
                .value_name("BLOCK_SSZ")
                .takes_value(true)
                .requires("checkpoint-state")
        )
        .arg(
            Arg::new(CHECKPOINT_SYNC_URL_FLAG)
                .long(CHECKPOINT_SYNC_URL_FLAG)
                .help("Set the remote beacon node HTTP endpoint to use for checkpoint sync.")
                .value_name("BEACON_NODE")
                .takes_value(true)
                .conflicts_with("checkpoint-state")
        )
        .arg(
            Arg::new(RECONSTRUCT_HISTORIC_STATE_FLAG)
                .long(RECONSTRUCT_HISTORIC_STATE_FLAG)
                .help("After a checkpoint sync, reconstruct historic states in the database.")
                .takes_value(false)
        )
        .arg(
            Arg::new(VALIDATOR_MONITOR_AUTO_FLAG)
                .long(VALIDATOR_MONITOR_AUTO_FLAG)
                .help("Enables the automatic detection and monitoring of validators connected to the \
                    HTTP API and using the subnet subscription endpoint. This generally has the \
                    effect of providing additional logging and metrics for locally controlled \
                    validators.")
        )
        .arg(
            Arg::new(VALIDATOR_MONITOR_PUBKEYS_FLAG)
                .long(VALIDATOR_MONITOR_PUBKEYS_FLAG)
                .help("A comma-separated list of 0x-prefixed validator public keys. \
                        These validators will receive special monitoring and additional \
                        logging.")
                .value_name("PUBKEYS")
                .takes_value(true)
        )
        .arg(
            Arg::new(VALIDATOR_MONITOR_FILE_FLAG)
                .long(VALIDATOR_MONITOR_FILE_FLAG)
                .help("As per --validator-monitor-pubkeys, but the comma-separated list is \
                    contained within a file at the given path.")
                .value_name("PATH")
                .takes_value(true)
        )
        .arg(
            Arg::new(DISABLE_LOCK_TIMEOUTS_FLAG)
                .long(DISABLE_LOCK_TIMEOUTS_FLAG)
                .help("Disable the timeouts applied to some internal locks by default. This can \
                       lead to less spurious failures on slow hardware but is considered \
                       experimental as it may obscure performance issues.")
                .takes_value(false)
        )
}<|MERGE_RESOLUTION|>--- conflicted
+++ resolved
@@ -400,14 +400,9 @@
                 .takes_value(true)
         )
         .arg(
-<<<<<<< HEAD
-            Arg::new(FEE_RECIPIENT_FLAG)
-                .long(FEE_RECIPIENT_FLAG)
-=======
-            Arg::with_name("fee-recipient")
+            Arg::new("fee-recipient")
                 .long("fee-recipient")
                 .value_name("FEE-RECIPIENT")
->>>>>>> ccdc10c2
                 .help("Once the merge has happened, this address will receive transaction fees \
                        collected from any blocks produced by this node. Defaults to a junk \
                        address whilst the merge is in development stages. THE DEFAULT VALUE \
