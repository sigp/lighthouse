use clap::{App, Arg};
use strum::VariantNames;

pub fn cli_app<'a, 'b>() -> App<'a, 'b> {
    App::new("beacon_node")
        .visible_aliases(&["b", "bn", "beacon"])
        .version(crate_version!())
        .author("Sigma Prime <contact@sigmaprime.io>")
        .setting(clap::AppSettings::ColoredHelp)
        .about("The primary component which connects to the Ethereum 2.0 P2P network and \
                downloads, verifies and stores blocks. Provides a HTTP API for querying \
                the beacon chain and publishing messages to the network.")
        /*
         * Configuration directory locations.
         */
        .arg(
            Arg::with_name("network-dir")
                .long("network-dir")
                .value_name("DIR")
                .help("Data directory for network keys. Defaults to network/ inside the beacon node \
                       dir.")
                .takes_value(true)
        )
        .arg(
            Arg::with_name("freezer-dir")
                .long("freezer-dir")
                .value_name("DIR")
                .help("Data directory for the freezer database.")
                .takes_value(true)
        )
        .arg(
            Arg::with_name("blobs-dir")
                .long("blobs-dir")
                .value_name("DIR")
                .help("Data directory for the blobs database.")
                .takes_value(true)
        )
        /*
         * Network parameters.
         */
        .arg(
            Arg::with_name("subscribe-all-subnets")
                .long("subscribe-all-subnets")
                .help("Subscribe to all subnets regardless of validator count. \
                       This will also advertise the beacon node as being long-lived subscribed to all subnets.")
                .takes_value(false),
        )
        .arg(
            Arg::with_name("import-all-attestations")
                .long("import-all-attestations")
                .help("Import and aggregate all attestations, regardless of validator subscriptions. \
                       This will only import attestations from already-subscribed subnets, use with \
                       --subscribe-all-subnets to ensure all attestations are received for import.")
                .takes_value(false),
        )
        .arg(
            Arg::with_name("disable-packet-filter")
                .long("disable-packet-filter")
                .help("Disables the discovery packet filter. Useful for testing in smaller networks")
                .takes_value(false),
        )
        .arg(
            Arg::with_name("shutdown-after-sync")
                .long("shutdown-after-sync")
                .help("Shutdown beacon node as soon as sync is completed. Backfill sync will \
                       not be performed before shutdown.")
                .takes_value(false),
        )
        .arg(
            Arg::with_name("zero-ports")
                .long("zero-ports")
                .short("z")
                .help("Sets all listening TCP/UDP ports to 0, allowing the OS to choose some \
                       arbitrary free ports.")
                .takes_value(false),
        )
        .arg(
            Arg::with_name("listen-address")
                .long("listen-address")
                .value_name("ADDRESS")
                .help("The address lighthouse will listen for UDP and TCP connections. To listen \
                      over IpV4 and IpV6 set this flag twice with the different values.\n\
                      Examples:\n\
                      - --listen-address '0.0.0.0' will listen over Ipv4.\n\
                      - --listen-address '::' will listen over Ipv6.\n\
                      - --listen-address '0.0.0.0' --listen-address '::' will listen over both \
                      Ipv4 and Ipv6. The order of the given addresses is not relevant. However, \
                      multiple Ipv4, or multiple Ipv6 addresses will not be accepted.")
                .multiple(true)
                .max_values(2)
                .default_value("0.0.0.0")
                .takes_value(true)
        )
        .arg(
            Arg::with_name("port")
                .long("port")
                .value_name("PORT")
                .help("The TCP/UDP port to listen on. The UDP port can be modified by the \
                      --discovery-port flag. If listening over both Ipv4 and Ipv6 the --port flag \
                      will apply to the Ipv4 address and --port6 to the Ipv6 address.")
                .default_value("9000")
                .takes_value(true),
        )
        .arg(
            Arg::with_name("port6")
                .long("port6")
                .value_name("PORT")
                .help("The TCP/UDP port to listen on over IpV6 when listening over both Ipv4 and \
                      Ipv6. Defaults to 9090 when required.")
                .default_value("9090")
                .takes_value(true),
        )
        .arg(
            Arg::with_name("discovery-port")
                .long("discovery-port")
                .value_name("PORT")
                .help("The UDP port that discovery will listen on. Defaults to `port`")
                .takes_value(true),
        )
        .arg(
            Arg::with_name("discovery-port6")
                .long("discovery-port6")
                .value_name("PORT")
                .help("The UDP port that discovery will listen on over IpV6 if listening over \
                      both Ipv4 and IpV6. Defaults to `port6`")
                .hidden(true) // TODO: implement dual stack via two sockets in discv5.
                .takes_value(true),
        )
        .arg(
            Arg::with_name("target-peers")
                .long("target-peers")
                .help("The target number of peers.")
                .default_value("80")
                .takes_value(true),
        )
        .arg(
            Arg::with_name("boot-nodes")
                .long("boot-nodes")
                .allow_hyphen_values(true)
                .value_name("ENR/MULTIADDR LIST")
                .help("One or more comma-delimited base64-encoded ENR's to bootstrap the p2p network. Multiaddr is also supported.")
                .takes_value(true),
        )
        .arg(
            Arg::with_name("network-load")
                .long("network-load")
                .value_name("INTEGER")
                .help("Lighthouse's network can be tuned for bandwidth/performance. Setting this to a high value, will increase the bandwidth lighthouse uses, increasing the likelihood of redundant information in exchange for faster communication. This can increase profit of validators marginally by receiving messages faster on the network. Lower values decrease bandwidth usage, but makes communication slower which can lead to validator performance reduction. Values are in the range [1,5].")
                .default_value("3")
                .set(clap::ArgSettings::Hidden)
                .takes_value(true),
        )
        .arg(
            Arg::with_name("disable-upnp")
                .long("disable-upnp")
                .help("Disables UPnP support. Setting this will prevent Lighthouse from attempting to automatically establish external port mappings.")
                .takes_value(false),
        )
        .arg(
            Arg::with_name("private")
                .long("private")
                .help("Prevents sending various client identification information.")
                .takes_value(false),
        )
        .arg(
            Arg::with_name("enr-udp-port")
                .long("enr-udp-port")
                .value_name("PORT")
                .help("The UDP4 port of the local ENR. Set this only if you are sure other nodes \
                      can connect to your local node on this port over IpV4.")
                .takes_value(true),
        )
        .arg(
            Arg::with_name("enr-udp6-port")
                .long("enr-udp6-port")
                .value_name("PORT")
                .help("The UDP6 port of the local ENR. Set this only if you are sure other nodes \
                      can connect to your local node on this port over IpV6.")
                .takes_value(true),
        )
        .arg(
            Arg::with_name("enr-tcp-port")
                .long("enr-tcp-port")
                .value_name("PORT")
                .help("The TCP4 port of the local ENR. Set this only if you are sure other nodes \
                      can connect to your local node on this port over IpV4. The --port flag is \
                      used if this is not set.")
                .takes_value(true),
        )
        .arg(
            Arg::with_name("enr-tcp6-port")
                .long("enr-tcp6-port")
                .value_name("PORT")
                .help("The TCP6 port of the local ENR. Set this only if you are sure other nodes \
                      can connect to your local node on this port over IpV6. The --port6 flag is \
                      used if this is not set.")
                .takes_value(true),
        )
        .arg(
            Arg::with_name("enr-address")
                .long("enr-address")
                .value_name("ADDRESS")
                .help("The IP address/ DNS address to broadcast to other peers on how to reach \
                      this node. If a DNS address is provided, the enr-address is set to the IP \
                      address it resolves to and does not auto-update based on PONG responses in \
                      discovery. Set this only if you are sure other nodes can connect to your \
                      local node on this address. This will update the `ip4` or `ip6` ENR fields \
                      accordingly. To update both, set this flag twice with the different values.")
                .requires("enr-udp-port")
                .multiple(true)
                .max_values(2)
                .takes_value(true),
        )
        .arg(
            Arg::with_name("enr-match")
                .short("e")
                .long("enr-match")
                .help("Sets the local ENR IP address and port to match those set for lighthouse. \
                      Specifically, the IP address will be the value of --listen-address and the \
                      UDP port will be --discovery-port.")
        )
        .arg(
            Arg::with_name("disable-enr-auto-update")
                .short("x")
                .long("disable-enr-auto-update")
                .help("Discovery automatically updates the nodes local ENR with an external IP address and port as seen by other peers on the network. \
                This disables this feature, fixing the ENR's IP/PORT to those specified on boot."),
        )
        .arg(
            Arg::with_name("libp2p-addresses")
                .long("libp2p-addresses")
                .value_name("MULTIADDR")
                .help("One or more comma-delimited multiaddrs to manually connect to a libp2p peer \
                       without an ENR.")
                .takes_value(true),
        )
        .arg(
            Arg::with_name("disable-discovery")
                .long("disable-discovery")
                .help("Disables the discv5 discovery protocol. The node will not search for new peers or participate in the discovery protocol.")
                .takes_value(false),
        )
        .arg(
            Arg::with_name("disable-peer-scoring")
                .long("disable-peer-scoring")
                .help("Disables peer scoring in lighthouse. WARNING: This is a dev only flag is only meant to be used in local testing scenarios \
                        Using this flag on a real network may cause your node to become eclipsed and see a different view of the network")
<<<<<<< HEAD
                .takes_value(false),
=======
                .takes_value(false)
                .hidden(true),
>>>>>>> b6c0e91c
        )
        .arg(
            Arg::with_name("trusted-peers")
                .long("trusted-peers")
                .value_name("TRUSTED_PEERS")
                .help("One or more comma-delimited trusted peer ids which always have the highest score according to the peer scoring system.")
                .takes_value(true),
        )
        .arg(
            Arg::with_name("enable-private-discovery")
                .long("enable-private-discovery")
                .help("Lighthouse by default does not discover private IP addresses. Set this flag to enable connection attempts to local addresses.")
                .takes_value(false),
        )
        .arg(
            Arg::with_name("self-limiter")
            .long("self-limiter")
            .help(
                "Enables the outbound rate limiter (requests made by this node).\
                \
                Rate limit quotas per protocol can be set in the form of \
                <protocol_name>:<tokens>/<time_in_seconds>. To set quotas for multiple protocols, \
                separate them by ';'. If the self rate limiter is enabled and a protocol is not \
                present in the configuration, the quotas used for the inbound rate limiter will be \
                used."
            )
            .min_values(0)
            .hidden(true)
        )
        .arg(
            Arg::with_name("disable-backfill-rate-limiting")
                .long("disable-backfill-rate-limiting")
                .help("Disable the backfill sync rate-limiting. This allow users to just sync the entire chain as fast \
                    as possible, however it can result in resource contention which degrades staking performance. Stakers \
                    should generally choose to avoid this flag since backfill sync is not required for staking.")
                .takes_value(false),
        )
        /* REST API related arguments */
        .arg(
            Arg::with_name("http")
                .long("http")
                .help("Enable the RESTful HTTP API server. Disabled by default.")
                .takes_value(false),
        )
        .arg(
            Arg::with_name("http-address")
                .long("http-address")
                .value_name("ADDRESS")
                .help("Set the listen address for the RESTful HTTP API server.")
                .default_value("127.0.0.1")
                .takes_value(true),
        )
        .arg(
            Arg::with_name("http-port")
                .long("http-port")
                .value_name("PORT")
                .help("Set the listen TCP port for the RESTful HTTP API server.")
                .default_value("5052")
                .takes_value(true),
        )
        .arg(
            Arg::with_name("http-allow-origin")
                .long("http-allow-origin")
                .value_name("ORIGIN")
                .help("Set the value of the Access-Control-Allow-Origin response HTTP header. \
                    Use * to allow any origin (not recommended in production). \
                    If no value is supplied, the CORS allowed origin is set to the listen \
                    address of this server (e.g., http://localhost:5052).")
                .takes_value(true),
        )
        .arg(
            Arg::with_name("http-disable-legacy-spec")
                .long("http-disable-legacy-spec")
                .hidden(true)
        )
        .arg(
            Arg::with_name("http-spec-fork")
                .long("http-spec-fork")
                .value_name("FORK")
                .help("Serve the spec for a specific hard fork on /eth/v1/config/spec. It should \
                       not be necessary to set this flag.")
                .takes_value(true)
        )
        .arg(
            Arg::with_name("http-enable-tls")
                .long("http-enable-tls")
                .help("Serves the RESTful HTTP API server over TLS. This feature is currently \
                    experimental.")
                .takes_value(false)
                .requires("http-tls-cert")
                .requires("http-tls-key")
        )
        .arg(
            Arg::with_name("http-tls-cert")
                .long("http-tls-cert")
                .help("The path of the certificate to be used when serving the HTTP API server \
                    over TLS.")
                .takes_value(true)
        )
        .arg(
            Arg::with_name("http-tls-key")
                .long("http-tls-key")
                .help("The path of the private key to be used when serving the HTTP API server \
                    over TLS. Must not be password-protected.")
                .takes_value(true)
        )
        .arg(
            Arg::with_name("http-allow-sync-stalled")
                .long("http-allow-sync-stalled")
                .help("Forces the HTTP to indicate that the node is synced when sync is actually \
                    stalled. This is useful for very small testnets. TESTING ONLY. DO NOT USE ON \
                    MAINNET.")
        )
        /* Prometheus metrics HTTP server related arguments */
        .arg(
            Arg::with_name("metrics")
                .long("metrics")
                .help("Enable the Prometheus metrics HTTP server. Disabled by default.")
                .takes_value(false),
        )
        .arg(
            Arg::with_name("metrics-address")
                .long("metrics-address")
                .value_name("ADDRESS")
                .help("Set the listen address for the Prometheus metrics HTTP server.")
                .default_value("127.0.0.1")
                .takes_value(true),
        )
        .arg(
            Arg::with_name("metrics-port")
                .long("metrics-port")
                .value_name("PORT")
                .help("Set the listen TCP port for the Prometheus metrics HTTP server.")
                .default_value("5054")
                .takes_value(true),
        )
        .arg(
            Arg::with_name("metrics-allow-origin")
                .long("metrics-allow-origin")
                .value_name("ORIGIN")
                .help("Set the value of the Access-Control-Allow-Origin response HTTP header. \
                    Use * to allow any origin (not recommended in production). \
                    If no value is supplied, the CORS allowed origin is set to the listen \
                    address of this server (e.g., http://localhost:5054).")
                .takes_value(true),
        )
        .arg(
            Arg::with_name("shuffling-cache-size")
            .long("shuffling-cache-size")
            .help("Some HTTP API requests can be optimised by caching the shufflings at each epoch. \
            This flag allows the user to set the shuffling cache size in epochs. \
            Shufflings are dependent on validator count and setting this value to a large number can consume a large amount of memory.")
            .takes_value(true)
        )

        /*
         * Monitoring metrics
         */

        .arg(
            Arg::with_name("monitoring-endpoint")
                .long("monitoring-endpoint")
                .value_name("ADDRESS")
                .help("Enables the monitoring service for sending system metrics to a remote endpoint. \
                This can be used to monitor your setup on certain services (e.g. beaconcha.in). \
                This flag sets the endpoint where the beacon node metrics will be sent. \
                Note: This will send information to a remote sever which may identify and associate your \
                validators, IP address and other personal information. Always use a HTTPS connection \
                and never provide an untrusted URL.")
                .takes_value(true),
        )
        .arg(
            Arg::with_name("monitoring-endpoint-period")
                .long("monitoring-endpoint-period")
                .value_name("SECONDS")
                .help("Defines how many seconds to wait between each message sent to \
                       the monitoring-endpoint. Default: 60s")
                .requires("monitoring-endpoint")
                .takes_value(true),
        )

        /*
         * Standard staking flags
         */

        .arg(
            Arg::with_name("staking")
                .long("staking")
                .help("Standard option for a staking beacon node. This will enable the HTTP server \
                       on localhost:5052 and import deposit logs from the execution node. This is \
                       equivalent to `--http` on merge-ready networks, or `--http --eth1` pre-merge")
                .takes_value(false)
        )

        /*
         * Eth1 Integration
         */
        .arg(
            Arg::with_name("eth1")
                .long("eth1")
                .help("If present the node will connect to an eth1 node. This is required for \
                       block production, you must use this flag if you wish to serve a validator.")
                .takes_value(false),
        )
        .arg(
            Arg::with_name("dummy-eth1")
                .long("dummy-eth1")
                .conflicts_with("eth1")
                .help("If present, uses an eth1 backend that generates static dummy data.\
                      Identical to the method used at the 2019 Canada interop.")
        )
        .arg(
            Arg::with_name("eth1-endpoint")
                .long("eth1-endpoint")
                .value_name("HTTP-ENDPOINT")
                .help("Deprecated. Use --eth1-endpoints.")
                .takes_value(true)
        )
        .arg(
            Arg::with_name("eth1-endpoints")
                .long("eth1-endpoints")
                .value_name("HTTP-ENDPOINTS")
                .conflicts_with("eth1-endpoint")
                .help("One http endpoint for a web3 connection to an execution node. \
                       Note: This flag is now only useful for testing, use `--execution-endpoint` \
                       flag to connect to an execution node on mainnet and testnets.
                       Defaults to http://127.0.0.1:8545.")
                .takes_value(true)
        )
        .arg(
            Arg::with_name("eth1-purge-cache")
                .long("eth1-purge-cache")
                .value_name("PURGE-CACHE")
                .help("Purges the eth1 block and deposit caches")
                .takes_value(false)
        )
        .arg(
            Arg::with_name("eth1-blocks-per-log-query")
                .long("eth1-blocks-per-log-query")
                .value_name("BLOCKS")
                .help("Specifies the number of blocks that a deposit log query should span. \
                    This will reduce the size of responses from the Eth1 endpoint.")
                .default_value("1000")
                .takes_value(true)
        )
        .arg(
            Arg::with_name("eth1-cache-follow-distance")
                .long("eth1-cache-follow-distance")
                .value_name("BLOCKS")
                .help("Specifies the distance between the Eth1 chain head and the last block which \
                       should be imported into the cache. Setting this value lower can help \
                       compensate for irregular Proof-of-Work block times, but setting it too low \
                       can make the node vulnerable to re-orgs.")
                .takes_value(true)
        )
        .arg(
            Arg::with_name("slots-per-restore-point")
                .long("slots-per-restore-point")
                .value_name("SLOT_COUNT")
                .help("Specifies how often a freezer DB restore point should be stored. \
                       Cannot be changed after initialization. \
                       [default: 8192 (mainnet) or 64 (minimal)]")
                .takes_value(true)
        )
        .arg(
            Arg::with_name("block-cache-size")
                .long("block-cache-size")
                .value_name("SIZE")
                .help("Specifies how many blocks the database should cache in memory [default: 5]")
                .takes_value(true)
        )
        /*
         * Execution Layer Integration
         */
        .arg(
            Arg::with_name("merge")
                .long("merge")
                .help("Deprecated. The feature activates automatically when --execution-endpoint \
                    is supplied.")
                .takes_value(false)
                .hidden(true)
        )
        .arg(
            Arg::with_name("execution-endpoint")
                .long("execution-endpoint")
                .value_name("EXECUTION-ENDPOINT")
                .alias("execution-endpoints")
                .help("Server endpoint for an execution layer JWT-authenticated HTTP \
                       JSON-RPC connection. Uses the same endpoint to populate the \
                       deposit cache.")
                .takes_value(true)
        )
        .arg(
            Arg::with_name("execution-jwt")
                .long("execution-jwt")
                .value_name("EXECUTION-JWT")
                .alias("jwt-secrets")
                .help("File path which contains the hex-encoded JWT secret for the \
                       execution endpoint provided in the --execution-endpoint flag.")
                .requires("execution-endpoint")
                .takes_value(true)
        )
        .arg(
            Arg::with_name("execution-jwt-secret-key")
                .long("execution-jwt-secret-key")
                .value_name("EXECUTION-JWT-SECRET-KEY")
                .alias("jwt-secret-key")
                .help("Hex-encoded JWT secret for the \
                       execution endpoint provided in the --execution-endpoint flag.")
                .requires("execution-endpoint")
                .conflicts_with("execution-jwt")
                .takes_value(true)
        )
        .arg(
            Arg::with_name("execution-jwt-id")
                .long("execution-jwt-id")
                .value_name("EXECUTION-JWT-ID")
                .alias("jwt-id")
                .help("Used by the beacon node to communicate a unique identifier to execution nodes \
                       during JWT authentication. It corresponds to the 'id' field in the JWT claims object.\
                       Set to empty by default")
                .requires("execution-jwt")
                .takes_value(true)
        )
        .arg(
            Arg::with_name("execution-jwt-version")
                .long("execution-jwt-version")
                .value_name("EXECUTION-JWT-VERSION")
                .alias("jwt-version")
                .help("Used by the beacon node to communicate a client version to execution nodes \
                       during JWT authentication. It corresponds to the 'clv' field in the JWT claims object.\
                       Set to empty by default")
                .requires("execution-jwt")
                .takes_value(true)
        )
        .arg(
            Arg::with_name("suggested-fee-recipient")
                .long("suggested-fee-recipient")
                .value_name("SUGGESTED-FEE-RECIPIENT")
                .help("Emergency fallback fee recipient for use in case the validator client does \
                       not have one configured. You should set this flag on the validator \
                       client instead of (or in addition to) setting it here.")
                .requires("execution-endpoint")
                .takes_value(true)
        )
        .arg(
            Arg::with_name("builder")
                .long("builder")
                .alias("payload-builder")
                .alias("payload-builders")
                .help("The URL of a service compatible with the MEV-boost API.")
                .requires("execution-endpoint")
                .takes_value(true)
        )
        .arg(
            Arg::with_name("execution-timeout-multiplier")
                .long("execution-timeout-multiplier")
                .value_name("NUM")
                .help("Unsigned integer to multiply the default execution timeouts by.")
                .default_value("1")
                .takes_value(true)
        )
        /* 4844 settings */
        .arg(
            Arg::with_name("trusted-setup-file-override")
                .long("trusted-setup-file-override")
                .value_name("FILE")
                .help("Path to a json file containing the trusted setup params. \
                      NOTE: This will override the trusted setup that is generated \
                      from the mainnet kzg ceremony. Use with caution")
                .takes_value(true)
        )
        /*
         * Database purging and compaction.
         */
        .arg(
            Arg::with_name("purge-db")
                .long("purge-db")
                .help("If present, the chain database will be deleted. Use with caution.")
        )
        .arg(
            Arg::with_name("compact-db")
                .long("compact-db")
                .help("If present, apply compaction to the database on start-up. Use with caution. \
                       It is generally not recommended unless auto-compaction is disabled.")
        )
        .arg(
            Arg::with_name("auto-compact-db")
                .long("auto-compact-db")
                .help("Enable or disable automatic compaction of the database on finalization.")
                .takes_value(true)
                .default_value("true")
        )
        .arg(
            Arg::with_name("prune-payloads")
                .long("prune-payloads")
                .help("Prune execution payloads from Lighthouse's database. This saves space but \
                       imposes load on the execution client, as payloads need to be \
                       reconstructed and sent to syncing peers.")
                .takes_value(true)
                .default_value("true")
        )
        .arg(
            Arg::with_name("prune-blobs")
                .long("prune-blobs")
                .help("Prune blobs from Lighthouse's database when they are older than the data \
                       data availability boundary relative to the current epoch.")
                .takes_value(true)
                .default_value("true")
        )
        .arg(
            Arg::with_name("epochs-per-blob-prune")
                .long("epochs-per-blob-prune")
                .help("The epoch interval with which to prune blobs from Lighthouse's \
                       database when they are older than the data availability boundary \
                       relative to the current epoch.")
                .takes_value(true)
                .default_value("1")
        )
        .arg(
            Arg::with_name("blob-prune-margin-epochs")
                .long("blob-prune-margin-epochs")
                .help("The margin for blob pruning in epochs. The oldest blobs are pruned \
                       up until data_availability_boundary - blob_prune_margin_epochs.")
                .takes_value(true)
                .default_value("0")
        )

        /*
         * Misc.
         */
        .arg(
            Arg::with_name("graffiti")
                .long("graffiti")
                .help(
                    "Specify your custom graffiti to be included in blocks. \
                    Defaults to the current version and commit, truncated to fit in 32 bytes. "
                )
                .value_name("GRAFFITI")
                .takes_value(true)
        )
        .arg(
            Arg::with_name("max-skip-slots")
                .long("max-skip-slots")
                .help(
                    "Refuse to skip more than this many slots when processing a block or attestation. \
                    This prevents nodes on minority forks from wasting our time and disk space, \
                    but could also cause unnecessary consensus failures, so is disabled by default."
                )
                .value_name("NUM_SLOTS")
                .takes_value(true)
        )
        /*
         * Slasher.
         */
        .arg(
            Arg::with_name("slasher")
                .long("slasher")
                .help(
                    "Run a slasher alongside the beacon node. It is currently only recommended for \
                     expert users because of the immaturity of the slasher UX and the extra \
                     resources required."
                )
                .takes_value(false)
        )
        .arg(
            Arg::with_name("slasher-dir")
                .long("slasher-dir")
                .help(
                    "Set the slasher's database directory."
                )
                .value_name("PATH")
                .takes_value(true)
                .requires("slasher")
        )
        .arg(
            Arg::with_name("slasher-update-period")
                .long("slasher-update-period")
                .help(
                    "Configure how often the slasher runs batch processing."
                )
                .value_name("SECONDS")
                .requires("slasher")
                .takes_value(true)
        )
        .arg(
            Arg::with_name("slasher-slot-offset")
                .long("slasher-slot-offset")
                .help(
                    "Set the delay from the start of the slot at which the slasher should ingest \
                     attestations. Only effective if the slasher-update-period is a multiple of the \
                     slot duration."
                )
                .value_name("SECONDS")
                .requires("slasher")
                .takes_value(true)
        )
        .arg(
            Arg::with_name("slasher-history-length")
                .long("slasher-history-length")
                .help(
                    "Configure how many epochs of history the slasher keeps. Immutable after \
                     initialization."
                )
                .value_name("EPOCHS")
                .requires("slasher")
                .takes_value(true)
        )
        .arg(
            Arg::with_name("slasher-max-db-size")
                .long("slasher-max-db-size")
                .help(
                    "Maximum size of the MDBX database used by the slasher."
                )
                .value_name("GIGABYTES")
                .requires("slasher")
                .takes_value(true)
        )
        .arg(
            Arg::with_name("slasher-att-cache-size")
                .long("slasher-att-cache-size")
                .help("Set the maximum number of attestation roots for the slasher to cache")
                .value_name("COUNT")
                .requires("slasher")
                .takes_value(true)
        )
        .arg(
            Arg::with_name("slasher-chunk-size")
                .long("slasher-chunk-size")
                .help(
                    "Number of epochs per validator per chunk stored on disk."
                )
                .value_name("EPOCHS")
                .requires("slasher")
                .takes_value(true)
        )
        .arg(
            Arg::with_name("slasher-validator-chunk-size")
                .long("slasher-validator-chunk-size")
                .help(
                    "Number of validators per chunk stored on disk."
                )
                .value_name("NUM_VALIDATORS")
                .requires("slasher")
                .takes_value(true)
        )
        .arg(
            Arg::with_name("slasher-broadcast")
                .long("slasher-broadcast")
                .help("Broadcast slashings found by the slasher to the rest of the network \
                       [disabled by default].")
                .requires("slasher")
        )
        .arg(
            Arg::with_name("slasher-backend")
                .long("slasher-backend")
                .value_name("DATABASE")
                .help("Set the database backend to be used by the slasher.")
                .takes_value(true)
                .possible_values(slasher::DatabaseBackend::VARIANTS)
                .requires("slasher")
        )
        .arg(
            Arg::with_name("wss-checkpoint")
                .long("wss-checkpoint")
                .help(
                    "Specify a weak subjectivity checkpoint in `block_root:epoch` format to verify \
                     the node's sync against. The block root should be 0x-prefixed. Note that this \
                     flag is for verification only, to perform a checkpoint sync from a recent \
                     state use --checkpoint-sync-url."
                )
                .value_name("WSS_CHECKPOINT")
                .takes_value(true)
        )
        .arg(
            Arg::with_name("checkpoint-state")
                .long("checkpoint-state")
                .help("Set a checkpoint state to start syncing from. Must be aligned and match \
                       --checkpoint-block. Using --checkpoint-sync-url instead is recommended.")
                .value_name("STATE_SSZ")
                .takes_value(true)
                .requires("checkpoint-block")
        )
        .arg(
            Arg::with_name("checkpoint-block")
                .long("checkpoint-block")
                .help("Set a checkpoint block to start syncing from. Must be aligned and match \
                       --checkpoint-state. Using --checkpoint-sync-url instead is recommended.")
                .value_name("BLOCK_SSZ")
                .takes_value(true)
                .requires("checkpoint-state")
        )
        .arg(
            Arg::with_name("checkpoint-sync-url")
                .long("checkpoint-sync-url")
                .help("Set the remote beacon node HTTP endpoint to use for checkpoint sync.")
                .value_name("BEACON_NODE")
                .takes_value(true)
                .conflicts_with("checkpoint-state")
        )
        .arg(
            Arg::with_name("checkpoint-sync-url-timeout")
                .long("checkpoint-sync-url-timeout")
                .help("Set the timeout for checkpoint sync calls to remote beacon node HTTP endpoint.")
                .value_name("SECONDS")
                .takes_value(true)
                .default_value("60")
        )
        .arg(
            Arg::with_name("reconstruct-historic-states")
                .long("reconstruct-historic-states")
                .help("After a checkpoint sync, reconstruct historic states in the database.")
                .takes_value(false)
        )
        .arg(
            Arg::with_name("validator-monitor-auto")
                .long("validator-monitor-auto")
                .help("Enables the automatic detection and monitoring of validators connected to the \
                    HTTP API and using the subnet subscription endpoint. This generally has the \
                    effect of providing additional logging and metrics for locally controlled \
                    validators.")
        )
        .arg(
            Arg::with_name("validator-monitor-pubkeys")
                .long("validator-monitor-pubkeys")
                .help("A comma-separated list of 0x-prefixed validator public keys. \
                        These validators will receive special monitoring and additional \
                        logging.")
                .value_name("PUBKEYS")
                .takes_value(true)
        )
        .arg(
            Arg::with_name("validator-monitor-file")
                .long("validator-monitor-file")
                .help("As per --validator-monitor-pubkeys, but the comma-separated list is \
                    contained within a file at the given path.")
                .value_name("PATH")
                .takes_value(true)
        )
        .arg(
            Arg::with_name("validator-monitor-individual-tracking-threshold")
                .long("validator-monitor-individual-tracking-threshold")
                .help("Once the validator monitor reaches this number of local validators \
                    it will stop collecting per-validator Prometheus metrics and issuing \
                    per-validator logs. Instead, it will provide aggregate metrics and logs. \
                    This avoids infeasibly high cardinality in the Prometheus database and \
                    high log volume when using many validators. Defaults to 64.")
                .value_name("INTEGER")
                .takes_value(true)
        )
        .arg(
            Arg::with_name("disable-lock-timeouts")
                .long("disable-lock-timeouts")
                .help("Disable the timeouts applied to some internal locks by default. This can \
                       lead to less spurious failures on slow hardware but is considered \
                       experimental as it may obscure performance issues.")
                .takes_value(false)
        )
        .arg(
            Arg::with_name("disable-proposer-reorgs")
                .long("disable-proposer-reorgs")
                .help("Do not attempt to reorg late blocks from other validators when proposing.")
                .takes_value(false)
        )
        .arg(
            Arg::with_name("proposer-reorg-threshold")
                .long("proposer-reorg-threshold")
                .value_name("PERCENT")
                .help("Percentage of vote weight below which to attempt a proposer reorg. \
                       Default: 20%")
                .conflicts_with("disable-proposer-reorgs")
        )
        .arg(
            Arg::with_name("proposer-reorg-epochs-since-finalization")
                .long("proposer-reorg-epochs-since-finalization")
                .value_name("EPOCHS")
                .help("Maximum number of epochs since finalization at which proposer reorgs are \
                       allowed. Default: 2")
                .conflicts_with("disable-proposer-reorgs")
        )
        .arg(
            Arg::with_name("proposer-reorg-cutoff")
                .long("proposer-reorg-cutoff")
                .value_name("MILLISECONDS")
                .help("Maximum delay after the start of the slot at which to propose a reorging \
                       block. Lower values can prevent failed reorgs by ensuring the block has \
                       ample time to propagate and be processed by the network. The default is \
                       1/12th of a slot (1 second on mainnet)")
                .conflicts_with("disable-proposer-reorgs")
        )
        .arg(
            Arg::with_name("proposer-reorg-disallowed-offsets")
                .long("proposer-reorg-disallowed-offsets")
                .value_name("N1,N2,...")
                .help("Comma-separated list of integer offsets which can be used to avoid \
                       proposing reorging blocks at certain slots. An offset of N means that \
                       reorging proposals will not be attempted at any slot such that \
                       `slot % SLOTS_PER_EPOCH == N`. By default only re-orgs at offset 0 will be \
                       avoided. Any offsets supplied with this flag will impose additional \
                       restrictions.")
                .conflicts_with("disable-proposer-reorgs")
        )
        .arg(
            Arg::with_name("prepare-payload-lookahead")
                .long("prepare-payload-lookahead")
                .value_name("MILLISECONDS")
                .help("The time before the start of a proposal slot at which payload attributes \
                       should be sent. Low values are useful for execution nodes which don't \
                       improve their payload after the first call, and high values are useful \
                       for ensuring the EL is given ample notice. Default: 1/3 of a slot.")
                .takes_value(true)
        )
        .arg(
            Arg::with_name("always-prepare-payload")
                .long("always-prepare-payload")
                .help("Send payload attributes with every fork choice update. This is intended for \
                       use by block builders, relays and developers. You should set a fee \
                       recipient on this BN and also consider adjusting the \
                       --prepare-payload-lookahead flag.")
                .takes_value(false)
        )
        .arg(
            Arg::with_name("fork-choice-before-proposal-timeout")
                .long("fork-choice-before-proposal-timeout")
                .help("Set the maximum number of milliseconds to wait for fork choice before \
                       proposing a block. You can prevent waiting at all by setting the timeout \
                       to 0, however you risk proposing atop the wrong parent block.")
                .default_value("250")
                .takes_value(true)
        )
        .arg(
            Arg::with_name("paranoid-block-proposal")
                .long("paranoid-block-proposal")
                .help("Paranoid enough to be reading the source? Nice. This flag reverts some \
                       block proposal optimisations and forces the node to check every attestation \
                       it includes super thoroughly. This may be useful in an emergency, but not \
                       otherwise.")
                .hidden(true)
                .takes_value(false)
        )
        .arg(
            Arg::with_name("builder-fallback-skips")
                .long("builder-fallback-skips")
                .help("If this node is proposing a block and has seen this number of skip slots \
                        on the canonical chain in a row, it will NOT query any connected builders, \
                        and will use the local execution engine for payload construction.")
                .default_value("3")
                .takes_value(true)
        )
        .arg(
            Arg::with_name("builder-fallback-skips-per-epoch")
                .long("builder-fallback-skips-per-epoch")
                .help("If this node is proposing a block and has seen this number of skip slots \
                        on the canonical chain in the past `SLOTS_PER_EPOCH`, it will NOT query \
                        any connected builders, and will use the local execution engine for \
                        payload construction.")
                .default_value("8")
                .takes_value(true)
        )
        .arg(
            Arg::with_name("builder-fallback-epochs-since-finalization")
                .long("builder-fallback-epochs-since-finalization")
                .help("If this node is proposing a block and the chain has not finalized within \
                        this number of epochs, it will NOT query any connected builders, \
                        and will use the local execution engine for payload construction. Setting \
                        this value to anything less than 2 will cause the node to NEVER query \
                        connected builders. Setting it to 2 will cause this condition to be hit \
                        if there are skips slots at the start of an epoch, right before this node \
                        is set to propose.")
                .default_value("3")
                .takes_value(true)
        )
        .arg(
            Arg::with_name("builder-fallback-disable-checks")
                .long("builder-fallback-disable-checks")
                .help("This flag disables all checks related to chain health. This means the builder \
                        API will always be used for payload construction, regardless of recent chain \
                        conditions.")
                .takes_value(false)
        )
        .arg(
            Arg::with_name("builder-profit-threshold")
                .long("builder-profit-threshold")
                .value_name("WEI_VALUE")
                .help("The minimum reward in wei provided to the proposer by a block builder for \
                    an external payload to be considered for inclusion in a proposal. If this \
                    threshold is not met, the local EE's payload will be used. This is currently \
                    *NOT* in comparison to the value of the local EE's payload. It simply checks \
                    whether the total proposer reward from an external payload is equal to or \
                    greater than this value. In the future, a comparison to a local payload is \
                    likely to be added. Example: Use 250000000000000000 to set the threshold to \
                     0.25 ETH.")
                .default_value("0")
                .takes_value(true)
        )
        .arg(
            Arg::with_name("builder-user-agent")
                .long("builder-user-agent")
                .value_name("STRING")
                .help("The HTTP user agent to send alongside requests to the builder URL. The \
                       default is Lighthouse's version string.")
                .requires("builder")
                .takes_value(true)
        )
        .arg(
            Arg::with_name("count-unrealized")
                .long("count-unrealized")
                .hidden(true)
                .help("This flag is deprecated and has no effect.")
                .takes_value(true)
                .default_value("true")
        )
        .arg(
            Arg::with_name("count-unrealized-full")
                .long("count-unrealized-full")
                .hidden(true)
                .help("This flag is deprecated and has no effect.")
                .takes_value(true)
                .default_value("false")
        )
        .arg(
            Arg::with_name("reset-payload-statuses")
                .long("reset-payload-statuses")
                .help("When present, Lighthouse will forget the payload statuses of any \
                       already-imported blocks. This can assist in the recovery from a consensus \
                       failure caused by the execution layer.")
                .takes_value(false)
        )
        .arg(
            Arg::with_name("disable-deposit-contract-sync")
                .long("disable-deposit-contract-sync")
                .help("Explictly disables syncing of deposit logs from the execution node. \
                      This overrides any previous option that depends on it. \
                      Useful if you intend to run a non-validating beacon node.")
                .takes_value(false)
        )
        .arg(
            Arg::with_name("disable-optimistic-finalized-sync")
                .long("disable-optimistic-finalized-sync")
                .help("Force Lighthouse to verify every execution block hash with the execution \
                       client during finalized sync. By default block hashes will be checked in \
                       Lighthouse and only passed to the EL if initial verification fails.")
        )
        .arg(
            Arg::with_name("light-client-server")
                .long("light-client-server")
                .help("Act as a full node supporting light clients on the p2p network \
                       [experimental]")
                .takes_value(false)
        )
        .arg(
            Arg::with_name("gui")
                .long("gui")
                .hidden(true)
                .help("Enable the graphical user interface and all its requirements. \
                      This is equivalent to --http and --validator-monitor-auto.")
                .takes_value(false)
        )
        .arg(
            Arg::with_name("always-prefer-builder-payload")
            .long("always-prefer-builder-payload")
            .help("If set, the beacon node always uses the payload from the builder instead of the local payload.")
            // The builder profit threshold flag is used to provide preference
            // to local payloads, therefore it fundamentally conflicts with
            // always using the builder.
            .conflicts_with("builder-profit-threshold")
        )
}<|MERGE_RESOLUTION|>--- conflicted
+++ resolved
@@ -245,12 +245,8 @@
                 .long("disable-peer-scoring")
                 .help("Disables peer scoring in lighthouse. WARNING: This is a dev only flag is only meant to be used in local testing scenarios \
                         Using this flag on a real network may cause your node to become eclipsed and see a different view of the network")
-<<<<<<< HEAD
-                .takes_value(false),
-=======
                 .takes_value(false)
                 .hidden(true),
->>>>>>> b6c0e91c
         )
         .arg(
             Arg::with_name("trusted-peers")
