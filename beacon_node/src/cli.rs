use clap::{App, Arg};

pub fn cli_app<'a, 'b>() -> App<'a, 'b> {
    App::new("beacon_node")
        .visible_aliases(&["b", "bn", "beacon"])
        .version(crate_version!())
        .author("Sigma Prime <contact@sigmaprime.io>")
        .setting(clap::AppSettings::ColoredHelp)
        .about("The primary component which connects to the Ethereum 2.0 P2P network and \
                downloads, verifies and stores blocks. Provides a HTTP API for querying \
                the beacon chain and publishing messages to the network.")
        /*
         * Configuration directory locations.
         */
        .arg(
            Arg::with_name("network-dir")
                .long("network-dir")
                .value_name("DIR")
                .help("Data directory for network keys. Defaults to network/ inside the beacon node \
                       dir.")
                .takes_value(true)
        )
        .arg(
            Arg::with_name("freezer-dir")
                .long("freezer-dir")
                .value_name("DIR")
                .help("Data directory for the freezer database.")
                .takes_value(true)
        )
        /*
         * Network parameters.
         */
        .arg(
            Arg::with_name("subscribe-all-subnets")
                .long("subscribe-all-subnets")
                .help("Subscribe to all subnets regardless of validator count. \
                       This will also advertise the beacon node as being long-lived subscribed to all subnets.")
                .takes_value(false),
        )
        .arg(
            Arg::with_name("import-all-attestations")
                .long("import-all-attestations")
                .help("Import and aggregate all attestations, regardless of validator subscriptions. \
                       This will only import attestations from already-subscribed subnets, use with \
                       --subscribe-all-subnets to ensure all attestations are received for import.")
                .takes_value(false),
        )
        .arg(
            Arg::with_name("disable-packet-filter")
                .long("disable-packet-filter")
                .help("Disables the discovery packet filter. Useful for testing in smaller networks")
                .takes_value(false),
        )
        .arg(
            Arg::with_name("shutdown-after-sync")
                .long("shutdown-after-sync")
                .help("Shutdown beacon node as soon as sync is completed. Backfill sync will \
                       not be performed before shutdown.")
                .takes_value(false),
        )
        .arg(
            Arg::with_name("zero-ports")
                .long("zero-ports")
                .short("z")
                .help("Sets all listening TCP/UDP ports to 0, allowing the OS to choose some \
                       arbitrary free ports.")
                .takes_value(false),
        )
        .arg(
            Arg::with_name("listen-address")
                .long("listen-address")
                .value_name("ADDRESS")
                .help("The address lighthouse will listen for UDP and TCP connections.")
                .default_value("0.0.0.0")
                .takes_value(true)
        )
        .arg(
            Arg::with_name("port")
                .long("port")
                .value_name("PORT")
                .help("The TCP/UDP port to listen on. The UDP port can be modified by the --discovery-port flag.")
                .default_value("9000")
                .takes_value(true),
        )
        .arg(
            Arg::with_name("discovery-port")
                .long("discovery-port")
                .value_name("PORT")
                .help("The UDP port that discovery will listen on. Defaults to `port`")
                .takes_value(true),
        )
        .arg(
            Arg::with_name("target-peers")
                .long("target-peers")
                .help("The target number of peers.")
                .default_value("50")
                .takes_value(true),
        )
        .arg(
            Arg::with_name("boot-nodes")
                .long("boot-nodes")
                .allow_hyphen_values(true)
                .value_name("ENR/MULTIADDR LIST")
                .help("One or more comma-delimited base64-encoded ENR's to bootstrap the p2p network. Multiaddr is also supported.")
                .takes_value(true),
        )
        .arg(
            Arg::with_name("network-load")
                .long("network-load")
                .value_name("INTEGER")
<<<<<<< HEAD
                .help("Lighthouse's network can be tuned for bandwidth/performance. Setting this to a high value, will increase the bandwidth lighthouse uses, increasing the likelihood of redundant information in exchange for faster communication. This can increase profit of validators marginally by receiving messages faster on the network. Lower values decrease bandwidth usage, but makes communication slower which can lead to validator performance reduction. Values are in the range [1,5].") 
                .default_value("4")
=======
                .help("Lighthouse's network can be tuned for bandwidth/performance. Setting this to a high value, will increase the bandwidth lighthouse uses, increasing the likelihood of redundant information in exchange for faster communication. This can increase profit of validators marginally by receiving messages faster on the network. Lower values decrease bandwidth usage, but makes communication slower which can lead to validator performance reduction. Values are in the range [1,5].")
                .default_value("3")
>>>>>>> 5e1f8a84
                .set(clap::ArgSettings::Hidden)
                .takes_value(true),
        )
        .arg(
            Arg::with_name("disable-upnp")
                .long("disable-upnp")
                .help("Disables UPnP support. Setting this will prevent Lighthouse from attempting to automatically establish external port mappings.")
                .takes_value(false),
        )
        .arg(
            Arg::with_name("private")
                .long("private")
                .help("Prevents sending various client identification information.")
                .takes_value(false),
        )
        .arg(
            Arg::with_name("enr-udp-port")
                .long("enr-udp-port")
                .value_name("PORT")
                .help("The UDP port of the local ENR. Set this only if you are sure other nodes can connect to your local node on this port.")
                .takes_value(true),
        )
        .arg(
            Arg::with_name("enr-tcp-port")
                .long("enr-tcp-port")
                .value_name("PORT")
                .help("The TCP port of the local ENR. Set this only if you are sure other nodes can connect to your local node on this port.\
                    The --port flag is used if this is not set.")
                .takes_value(true),
        )
        .arg(
            Arg::with_name("enr-address")
                .long("enr-address")
                .value_name("ADDRESS")
                .help("The IP address/ DNS address to broadcast to other peers on how to reach this node. \
                If a DNS address is provided, the enr-address is set to the IP address it resolves to and \
                does not auto-update based on PONG responses in discovery. \
                Set this only if you are sure other nodes can connect to your local node on this address. \
                Discovery will automatically find your external address,if possible.")
                .requires("enr-udp-port")
                .takes_value(true),
        )
        .arg(
            Arg::with_name("enr-match")
                .short("e")
                .long("enr-match")
                .help("Sets the local ENR IP address and port to match those set for lighthouse. \
                Specifically, the IP address will be the value of --listen-address and the UDP port will be --discovery-port.")
        )
        .arg(
            Arg::with_name("disable-enr-auto-update")
                .short("x")
                .long("disable-enr-auto-update")
                .help("Discovery automatically updates the nodes local ENR with an external IP address and port as seen by other peers on the network. \
                This disables this feature, fixing the ENR's IP/PORT to those specified on boot."),
        )
        .arg(
            Arg::with_name("libp2p-addresses")
                .long("libp2p-addresses")
                .value_name("MULTIADDR")
                .help("One or more comma-delimited multiaddrs to manually connect to a libp2p peer \
                       without an ENR.")
                .takes_value(true),
        )
        .arg(
            Arg::with_name("disable-discovery")
                .long("disable-discovery")
                .help("Disables the discv5 discovery protocol. The node will not search for new peers or participate in the discovery protocol.")
                .takes_value(false),
        )
        .arg(
            Arg::with_name("trusted-peers")
                .long("trusted-peers")
                .value_name("TRUSTED_PEERS")
                .help("One or more comma-delimited trusted peer ids which always have the highest score according to the peer scoring system.")
                .takes_value(true),
        )
        /* REST API related arguments */
        .arg(
            Arg::with_name("http")
                .long("http")
                .help("Enable the RESTful HTTP API server. Disabled by default.")
                .takes_value(false),
        )
        .arg(
            Arg::with_name("http-address")
                .long("http-address")
                .value_name("ADDRESS")
                .help("Set the listen address for the RESTful HTTP API server.")
                .default_value("127.0.0.1")
                .takes_value(true),
        )
        .arg(
            Arg::with_name("http-port")
                .long("http-port")
                .value_name("PORT")
                .help("Set the listen TCP port for the RESTful HTTP API server.")
                .default_value("5052")
                .takes_value(true),
        )
        .arg(
            Arg::with_name("http-allow-origin")
                .long("http-allow-origin")
                .value_name("ORIGIN")
                .help("Set the value of the Access-Control-Allow-Origin response HTTP header. \
                    Use * to allow any origin (not recommended in production). \
                    If no value is supplied, the CORS allowed origin is set to the listen \
                    address of this server (e.g., http://localhost:5052).")
                .takes_value(true),
        )
        .arg(
            Arg::with_name("http-disable-legacy-spec")
                .long("http-disable-legacy-spec")
                .help("Disable serving of legacy data on the /config/spec endpoint. May be \
                       disabled by default in a future release.")
        )
        .arg(
            Arg::with_name("http-enable-tls")
                .long("http-enable-tls")
                .help("Serves the RESTful HTTP API server over TLS. This feature is currently \
                    experimental.")
                .takes_value(false)
                .requires("http-tls-cert")
                .requires("http-tls-key")
        )
        .arg(
            Arg::with_name("http-tls-cert")
                .long("http-tls-cert")
                .help("The path of the certificate to be used when serving the HTTP API server \
                    over TLS.")
                .takes_value(true)
        )
        .arg(
            Arg::with_name("http-tls-key")
                .long("http-tls-key")
                .help("The path of the private key to be used when serving the HTTP API server \
                    over TLS. Must not be password-protected.")
                .takes_value(true)
        )
        .arg(
            Arg::with_name("http-allow-sync-stalled")
                .long("http-allow-sync-stalled")
                .help("Forces the HTTP to indicate that the node is synced when sync is actually \
                    stalled. This is useful for very small testnets. TESTING ONLY. DO NOT USE ON \
                    MAINNET.")
        )
        /* Prometheus metrics HTTP server related arguments */
        .arg(
            Arg::with_name("metrics")
                .long("metrics")
                .help("Enable the Prometheus metrics HTTP server. Disabled by default.")
                .takes_value(false),
        )
        .arg(
            Arg::with_name("metrics-address")
                .long("metrics-address")
                .value_name("ADDRESS")
                .help("Set the listen address for the Prometheus metrics HTTP server.")
                .default_value("127.0.0.1")
                .takes_value(true),
        )
        .arg(
            Arg::with_name("metrics-port")
                .long("metrics-port")
                .value_name("PORT")
                .help("Set the listen TCP port for the Prometheus metrics HTTP server.")
                .default_value("5054")
                .takes_value(true),
        )
        .arg(
            Arg::with_name("metrics-allow-origin")
                .long("metrics-allow-origin")
                .value_name("ORIGIN")
                .help("Set the value of the Access-Control-Allow-Origin response HTTP header. \
                    Use * to allow any origin (not recommended in production). \
                    If no value is supplied, the CORS allowed origin is set to the listen \
                    address of this server (e.g., http://localhost:5054).")
                .takes_value(true),
        )

        /*
         * Monitoring metrics
         */

        .arg(
            Arg::with_name("monitoring-endpoint")
                .long("monitoring-endpoint")
                .value_name("ADDRESS")
                .help("Enables the monitoring service for sending system metrics to a remote endpoint. \
                This can be used to monitor your setup on certain services (e.g. beaconcha.in). \
                This flag sets the endpoint where the beacon node metrics will be sent. \
                Note: This will send information to a remote sever which may identify and associate your \
                validators, IP address and other personal information. Always use a HTTPS connection \
                and never provide an untrusted URL.")
                .takes_value(true),
        )

        /*
         * Standard staking flags
         */

        .arg(
            Arg::with_name("staking")
                .long("staking")
                .help("Standard option for a staking beacon node. Equivalent to \
                `lighthouse bn --http --eth1 `. This will enable the http server on localhost:5052 \
                and try connecting to an eth1 node on localhost:8545")
                .takes_value(false)
        )

        /*
         * Eth1 Integration
         */
        .arg(
            Arg::with_name("eth1")
                .long("eth1")
                .help("If present the node will connect to an eth1 node. This is required for \
                       block production, you must use this flag if you wish to serve a validator.")
                .takes_value(false),
        )
        .arg(
            Arg::with_name("dummy-eth1")
                .long("dummy-eth1")
                .conflicts_with("eth1")
                .help("If present, uses an eth1 backend that generates static dummy data.\
                      Identical to the method used at the 2019 Canada interop.")
        )
        .arg(
            Arg::with_name("eth1-endpoint")
                .long("eth1-endpoint")
                .value_name("HTTP-ENDPOINT")
                .help("Deprecated. Use --eth1-endpoints.")
                .takes_value(true)
        )
        .arg(
            Arg::with_name("eth1-endpoints")
                .long("eth1-endpoints")
                .value_name("HTTP-ENDPOINTS")
                .conflicts_with("eth1-endpoint")
                .help("One or more comma-delimited server endpoints for web3 connection. \
                       If multiple endpoints are given the endpoints are used as fallback in the \
                       given order. Also enables the --eth1 flag. \
                       Defaults to http://127.0.0.1:8545.")
                .takes_value(true)
        )
        .arg(
            Arg::with_name("eth1-purge-cache")
                .long("eth1-purge-cache")
                .value_name("PURGE-CACHE")
                .help("Purges the eth1 block and deposit caches")
                .takes_value(false)
        )
        .arg(
            Arg::with_name("eth1-blocks-per-log-query")
                .long("eth1-blocks-per-log-query")
                .value_name("BLOCKS")
                .help("Specifies the number of blocks that a deposit log query should span. \
                    This will reduce the size of responses from the Eth1 endpoint.")
                .default_value("1000")
                .takes_value(true)
        )
        .arg(
            Arg::with_name("slots-per-restore-point")
                .long("slots-per-restore-point")
                .value_name("SLOT_COUNT")
                .help("Specifies how often a freezer DB restore point should be stored. \
                       Cannot be changed after initialization. \
                       [default: 2048 (mainnet) or 64 (minimal)]")
                .takes_value(true)
        )
        .arg(
            Arg::with_name("block-cache-size")
                .long("block-cache-size")
                .value_name("SIZE")
                .help("Specifies how many blocks the database should cache in memory [default: 5]")
                .takes_value(true)
        )
        /*
         * Execution Layer Integration
         */
        .arg(
            Arg::with_name("merge")
                .long("merge")
                .help("Enable the features necessary to run merge testnets. This feature \
                       is unstable and is for developers only.")
                .takes_value(false),
        )
        .arg(
            Arg::with_name("execution-endpoints")
                .long("execution-endpoints")
                .value_name("EXECUTION-ENDPOINTS")
                .help("One or more comma-delimited server endpoints for HTTP JSON-RPC connection. \
                       If multiple endpoints are given the endpoints are used as fallback in the \
                       given order. Also enables the --merge flag. \
                       If this flag is omitted and the --eth1-endpoints is supplied, those values \
                       will be used. Defaults to http://127.0.0.1:8545.")
                .takes_value(true)
        )
        .arg(
            Arg::with_name("suggested-fee-recipient")
                .long("suggested-fee-recipient")
                .value_name("SUGGESTED-FEE-RECIPIENT")
                .help("Once the merge has happened, this address will receive transaction fees \
                       collected from any blocks produced by this node. Defaults to a junk \
                       address whilst the merge is in development stages. THE DEFAULT VALUE \
                       WILL BE REMOVED BEFORE THE MERGE ENTERS PRODUCTION")
                .requires("merge")
                .takes_value(true)
        )

        /*
         * Database purging and compaction.
         */
        .arg(
            Arg::with_name("purge-db")
                .long("purge-db")
                .help("If present, the chain database will be deleted. Use with caution.")
        )
        .arg(
            Arg::with_name("compact-db")
                .long("compact-db")
                .help("If present, apply compaction to the database on start-up. Use with caution. \
                       It is generally not recommended unless auto-compaction is disabled.")
        )
        .arg(
            Arg::with_name("auto-compact-db")
                .long("auto-compact-db")
                .help("Enable or disable automatic compaction of the database on finalization.")
                .takes_value(true)
                .default_value("true")
        )

        /*
         * Misc.
         */
        .arg(
            Arg::with_name("graffiti")
                .long("graffiti")
                .help(
                    "Specify your custom graffiti to be included in blocks. \
                    Defaults to the current version and commit, truncated to fit in 32 bytes. "
                )
                .value_name("GRAFFITI")
                .takes_value(true)
        )
        .arg(
            Arg::with_name("max-skip-slots")
                .long("max-skip-slots")
                .help(
                    "Refuse to skip more than this many slots when processing a block or attestation. \
                    This prevents nodes on minority forks from wasting our time and disk space, \
                    but could also cause unnecessary consensus failures, so is disabled by default."
                )
                .value_name("NUM_SLOTS")
                .takes_value(true)
        )
        /*
         * Slasher.
         */
        .arg(
            Arg::with_name("slasher")
                .long("slasher")
                .help(
                    "Run a slasher alongside the beacon node. It is currently only recommended for \
                     expert users because of the immaturity of the slasher UX and the extra \
                     resources required."
                )
                .takes_value(false)
        )
        .arg(
            Arg::with_name("slasher-dir")
                .long("slasher-dir")
                .help(
                    "Set the slasher's database directory."
                )
                .value_name("PATH")
                .takes_value(true)
                .requires("slasher")
        )
        .arg(
            Arg::with_name("slasher-update-period")
                .long("slasher-update-period")
                .help(
                    "Configure how often the slasher runs batch processing."
                )
                .value_name("SECONDS")
                .requires("slasher")
                .takes_value(true)
        )
        .arg(
            Arg::with_name("slasher-slot-offset")
                .long("slasher-slot-offset")
                .help(
                    "Set the delay from the start of the slot at which the slasher should ingest \
                     attestations. Only effective if the slasher-update-period is a multiple of the \
                     slot duration."
                )
                .value_name("SECONDS")
                .requires("slasher")
                .takes_value(true)
        )
        .arg(
            Arg::with_name("slasher-history-length")
                .long("slasher-history-length")
                .help(
                    "Configure how many epochs of history the slasher keeps. Immutable after \
                     initialization."
                )
                .value_name("EPOCHS")
                .requires("slasher")
                .takes_value(true)
        )
        .arg(
            Arg::with_name("slasher-max-db-size")
                .long("slasher-max-db-size")
                .help(
                    "Maximum size of the MDBX database used by the slasher."
                )
                .value_name("GIGABYTES")
                .requires("slasher")
                .takes_value(true)
        )
        .arg(
            Arg::with_name("slasher-att-cache-size")
                .long("slasher-att-cache-size")
                .help("Set the maximum number of attestation roots for the slasher to cache")
                .value_name("COUNT")
                .requires("slasher")
                .takes_value(true)
        )
        .arg(
            Arg::with_name("slasher-chunk-size")
                .long("slasher-chunk-size")
                .help(
                    "Number of epochs per validator per chunk stored on disk."
                )
                .value_name("EPOCHS")
                .requires("slasher")
                .takes_value(true)
        )
        .arg(
            Arg::with_name("slasher-validator-chunk-size")
                .long("slasher-validator-chunk-size")
                .help(
                    "Number of validators per chunk stored on disk."
                )
                .value_name("NUM_VALIDATORS")
                .requires("slasher")
                .takes_value(true)
        )
        .arg(
            Arg::with_name("slasher-broadcast")
                .long("slasher-broadcast")
                .help("Broadcast slashings found by the slasher to the rest of the network \
                       [disabled by default].")
                .requires("slasher")
        )
        .arg(
            Arg::with_name("wss-checkpoint")
                .long("wss-checkpoint")
                .help(
                    "Specify a weak subjectivity checkpoint in `block_root:epoch` format to verify \
                     the node's sync against. The block root should be 0x-prefixed. Note that this \
                     flag is for verification only, to perform a checkpoint sync from a recent \
                     state use --checkpoint-sync-url."
                )
                .value_name("WSS_CHECKPOINT")
                .takes_value(true)
        )
        .arg(
            Arg::with_name("checkpoint-state")
                .long("checkpoint-state")
                .help("Set a checkpoint state to start syncing from. Must be aligned and match \
                       --checkpoint-block. Using --checkpoint-sync-url instead is recommended.")
                .value_name("STATE_SSZ")
                .takes_value(true)
                .requires("checkpoint-block")
        )
        .arg(
            Arg::with_name("checkpoint-block")
                .long("checkpoint-block")
                .help("Set a checkpoint block to start syncing from. Must be aligned and match \
                       --checkpoint-state. Using --checkpoint-sync-url instead is recommended.")
                .value_name("BLOCK_SSZ")
                .takes_value(true)
                .requires("checkpoint-state")
        )
        .arg(
            Arg::with_name("checkpoint-sync-url")
                .long("checkpoint-sync-url")
                .help("Set the remote beacon node HTTP endpoint to use for checkpoint sync.")
                .value_name("BEACON_NODE")
                .takes_value(true)
                .conflicts_with("checkpoint-state")
        )
        .arg(
            Arg::with_name("reconstruct-historic-states")
                .long("reconstruct-historic-states")
                .help("After a checkpoint sync, reconstruct historic states in the database.")
                .takes_value(false)
        )
        .arg(
            Arg::with_name("validator-monitor-auto")
                .long("validator-monitor-auto")
                .help("Enables the automatic detection and monitoring of validators connected to the \
                    HTTP API and using the subnet subscription endpoint. This generally has the \
                    effect of providing additional logging and metrics for locally controlled \
                    validators.")
        )
        .arg(
            Arg::with_name("validator-monitor-pubkeys")
                .long("validator-monitor-pubkeys")
                .help("A comma-separated list of 0x-prefixed validator public keys. \
                        These validators will receive special monitoring and additional \
                        logging.")
                .value_name("PUBKEYS")
                .takes_value(true)
        )
        .arg(
            Arg::with_name("validator-monitor-file")
                .long("validator-monitor-file")
                .help("As per --validator-monitor-pubkeys, but the comma-separated list is \
                    contained within a file at the given path.")
                .value_name("PATH")
                .takes_value(true)
        )
        .arg(
            Arg::with_name("disable-lock-timeouts")
                .long("disable-lock-timeouts")
                .help("Disable the timeouts applied to some internal locks by default. This can \
                       lead to less spurious failures on slow hardware but is considered \
                       experimental as it may obscure performance issues.")
                .takes_value(false)
        )
}<|MERGE_RESOLUTION|>--- conflicted
+++ resolved
@@ -108,13 +108,8 @@
             Arg::with_name("network-load")
                 .long("network-load")
                 .value_name("INTEGER")
-<<<<<<< HEAD
-                .help("Lighthouse's network can be tuned for bandwidth/performance. Setting this to a high value, will increase the bandwidth lighthouse uses, increasing the likelihood of redundant information in exchange for faster communication. This can increase profit of validators marginally by receiving messages faster on the network. Lower values decrease bandwidth usage, but makes communication slower which can lead to validator performance reduction. Values are in the range [1,5].") 
-                .default_value("4")
-=======
                 .help("Lighthouse's network can be tuned for bandwidth/performance. Setting this to a high value, will increase the bandwidth lighthouse uses, increasing the likelihood of redundant information in exchange for faster communication. This can increase profit of validators marginally by receiving messages faster on the network. Lower values decrease bandwidth usage, but makes communication slower which can lead to validator performance reduction. Values are in the range [1,5].")
                 .default_value("3")
->>>>>>> 5e1f8a84
                 .set(clap::ArgSettings::Hidden)
                 .takes_value(true),
         )
