#!/usr/bin/env bash

# Requires `lighthouse`, ``lcli`, `anvil`, `curl`, `jq`


BEHAVIOR=$1

if [[ "$BEHAVIOR" != "success" ]] && [[ "$BEHAVIOR" != "failure" ]]; then
    echo "Usage: doppelganger_protection.sh [success|failure]"
    exit 1
fi

exit_if_fails() {
    echo $@
    $@
    EXIT_CODE=$?
    if [[ $EXIT_CODE -eq 1 ]]; then
        exit 111
    fi
}

source ./vars.env

exit_if_fails ../local_testnet/clean.sh

echo "Starting anvil"

<<<<<<< HEAD
../local_testnet/anvil_test_node.sh &> /dev/null &
ANVIL_PID=$!
=======
exit_if_fails ../local_testnet/ganache_test_node.sh &> /dev/null &
GANACHE_PID=$!
>>>>>>> a53830fd

# Wait for anvil to start
sleep 5

echo "Setting up local testnet"

exit_if_fails ../local_testnet/setup.sh

# Duplicate this directory so slashing protection doesn't keep us from re-using validator keys
exit_if_fails cp -R $HOME/.lighthouse/local-testnet/node_1 $HOME/.lighthouse/local-testnet/node_1_doppelganger

echo "Starting bootnode"

exit_if_fails ../local_testnet/bootnode.sh &> /dev/null &
BOOT_PID=$!

# wait for the bootnode to start
sleep 10

echo "Starting local beacon nodes"

exit_if_fails ../local_testnet/beacon_node.sh $HOME/.lighthouse/local-testnet/node_1 9000 8000 &> /dev/null &
BEACON_PID=$!
exit_if_fails ../local_testnet/beacon_node.sh $HOME/.lighthouse/local-testnet/node_2 9100 8100 &> /dev/null &
BEACON_PID2=$!
exit_if_fails ../local_testnet/beacon_node.sh $HOME/.lighthouse/local-testnet/node_3 9200 8200 &> /dev/null &
BEACON_PID3=$!

echo "Starting local validator clients"

exit_if_fails ../local_testnet/validator_client.sh $HOME/.lighthouse/local-testnet/node_1 http://localhost:8000 &> /dev/null &
VALIDATOR_1_PID=$!
exit_if_fails ../local_testnet/validator_client.sh $HOME/.lighthouse/local-testnet/node_2 http://localhost:8100 &> /dev/null &
VALIDATOR_2_PID=$!
exit_if_fails ../local_testnet/validator_client.sh $HOME/.lighthouse/local-testnet/node_3 http://localhost:8200 &> /dev/null &
VALIDATOR_3_PID=$!

echo "Waiting an epoch before starting the next validator client"
sleep $(( $SECONDS_PER_SLOT * 32 ))

if [[ "$BEHAVIOR" == "failure" ]]; then

    echo "Starting the doppelganger validator client"

    # Use same keys as keys from VC1, but connect to BN2
    # This process should not last longer than 2 epochs
    timeout $(( $SECONDS_PER_SLOT * 32 * 2 )) ../local_testnet/validator_client.sh $HOME/.lighthouse/local-testnet/node_1_doppelganger http://localhost:8100
    DOPPELGANGER_EXIT=$?

    echo "Shutting down"

    # Cleanup
    kill $BOOT_PID $BEACON_PID $BEACON_PID2 $BEACON_PID3 $ANVIL_PID $VALIDATOR_1_PID $VALIDATOR_2_PID $VALIDATOR_3_PID

    echo "Done"

    # We expect to find a doppelganger, exit with success error code if doppelganger was found
    # and failure if no doppelganger was found.
    if [[ $DOPPELGANGER_EXIT -eq 1 ]]; then
        exit 0
    else
        exit 1
    fi

fi

if [[ "$BEHAVIOR" == "success" ]]; then

    echo "Starting the last validator client"

    ../local_testnet/validator_client.sh $HOME/.lighthouse/local-testnet/node_4 http://localhost:8100 &
    VALIDATOR_4_PID=$!
    DOPPELGANGER_FAILURE=0

    # Sleep three epochs, then make sure all validators were active in epoch 2. Use
    # `is_previous_epoch_target_attester` from epoch 3 for a complete view of epoch 2 inclusion.
    #
    # See: https://lighthouse-book.sigmaprime.io/validator-inclusion.html
    echo "Waiting three epochs..."
    sleep $(( $SECONDS_PER_SLOT * 32 * 3 ))

    PREVIOUS_DIR=$(pwd)
    cd $HOME/.lighthouse/local-testnet/node_4/validators
    for val in 0x*; do
        [[ -e $val ]] || continue
        curl -s localhost:8100/lighthouse/validator_inclusion/3/$val | jq | grep -q '"is_previous_epoch_target_attester": false'
        IS_ATTESTER=$?
        if [[ $IS_ATTESTER -eq 0 ]]; then
            echo "$val did not attest in epoch 2."
        else
            echo "ERROR! $val did attest in epoch 2."
            DOPPELGANGER_FAILURE=1
        fi
    done

    # Sleep two epochs, then make sure all validators were active in epoch 4. Use
    # `is_previous_epoch_target_attester` from epoch 5 for a complete view of epoch 4 inclusion.
    #
    # See: https://lighthouse-book.sigmaprime.io/validator-inclusion.html
    echo "Waiting two more epochs..."
    sleep $(( $SECONDS_PER_SLOT * 32 * 2 ))
    for val in 0x*; do
        [[ -e $val ]] || continue
        curl -s localhost:8100/lighthouse/validator_inclusion/5/$val | jq | grep -q '"is_previous_epoch_target_attester": true'
        IS_ATTESTER=$?
        if [[ $IS_ATTESTER -eq 0 ]]; then
            echo "$val attested in epoch 4."
        else
            echo "ERROR! $val did not attest in epoch 4."
            DOPPELGANGER_FAILURE=1
        fi
    done

    echo "Shutting down"

    # Cleanup
    cd $PREVIOUS_DIR
    kill $BOOT_PID $BEACON_PID $BEACON_PID2 $BEACON_PID3 $ANVIL_PID $VALIDATOR_1_PID $VALIDATOR_2_PID $VALIDATOR_3_PID $VALIDATOR_4_PID

    echo "Done"

    if [[ $DOPPELGANGER_FAILURE -eq 1 ]]; then
        exit 1
    fi
fi

exit 0<|MERGE_RESOLUTION|>--- conflicted
+++ resolved
@@ -25,13 +25,8 @@
 
 echo "Starting anvil"
 
-<<<<<<< HEAD
-../local_testnet/anvil_test_node.sh &> /dev/null &
+exit_if_fails ../local_testnet/anvil_test_node.sh &> /dev/null &
 ANVIL_PID=$!
-=======
-exit_if_fails ../local_testnet/ganache_test_node.sh &> /dev/null &
-GANACHE_PID=$!
->>>>>>> a53830fd
 
 # Wait for anvil to start
 sleep 5
