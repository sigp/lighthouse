#!/usr/bin/env bash
# Start all processes necessary to create a local testnet

set -Eeuo pipefail

source ./vars.env

# Set a higher ulimit in case we want to import 1000s of validators.
ulimit -n 65536

# VC_COUNT is defaulted in vars.env
DEBUG_LEVEL=${DEBUG_LEVEL:-info}
BUILDER_PROPOSALS=

# Get options
while getopts "v:d:ph" flag; do
  case "${flag}" in
    v) VC_COUNT=${OPTARG};;
    d) DEBUG_LEVEL=${OPTARG};;
    p) BUILDER_PROPOSALS="-p";;
    h)
        validators=$(( $VALIDATOR_COUNT / $BN_COUNT ))
        echo "Start local testnet, defaults: 1 eth1 node, $BN_COUNT beacon nodes,"
        echo "and $VC_COUNT validator clients with each vc having $validators validators."
        echo
        echo "usage: $0 <Options>"
        echo
        echo "Options:"
        echo "   -v: VC_COUNT    default: $VC_COUNT"
        echo "   -d: DEBUG_LEVEL default: info"
        echo "   -p:             enable builder proposals"
        echo "   -h:             this help"
        exit
        ;;
  esac
done

if (( $VC_COUNT > $BN_COUNT )); then
    echo "Error $VC_COUNT is too large, must be <= BN_COUNT=$BN_COUNT"
    exit
fi

genesis_file=${@:$OPTIND+0:1}

# Init some constants
PID_FILE=$TESTNET_DIR/PIDS.pid
LOG_DIR=$TESTNET_DIR

# Stop local testnet and remove $PID_FILE
./stop_local_testnet.sh

# Clean $DATADIR and create empty log files so the
# user can "tail -f" right after starting this script
# even before its done.
./clean.sh
mkdir -p $LOG_DIR
for (( bn=1; bn<=$BN_COUNT; bn++ )); do
    touch $LOG_DIR/beacon_node_$bn.log
done
for (( el=1; el<=$BN_COUNT; el++ )); do
    touch $LOG_DIR/geth_$el.log
done
for (( vc=1; vc<=$VC_COUNT; vc++ )); do
    touch $LOG_DIR/validator_node_$vc.log
done

# Sleep with a message
sleeping() {
   echo sleeping $1
   sleep $1
}

# Execute the command with logs saved to a file.
#
# First parameter is log file name
# Second parameter is executable name
# Remaining parameters are passed to executable
execute_command() {
    LOG_NAME=$1
    EX_NAME=$2
    shift
    shift
    CMD="$EX_NAME $@ >> $LOG_DIR/$LOG_NAME 2>&1"
    echo "executing: $CMD"
    echo "$CMD" > "$LOG_DIR/$LOG_NAME"
    eval "$CMD &"
}

# Execute the command with logs saved to a file
# and is PID is saved to $PID_FILE.
#
# First parameter is log file name
# Second parameter is executable name
# Remaining parameters are passed to executable
execute_command_add_PID() {
    execute_command $@
    echo "$!" >> $PID_FILE
}


# Setup data
echo "executing: ./setup.sh >> $LOG_DIR/setup.log"
./setup.sh >> $LOG_DIR/setup.log 2>&1

# Update future hardforks time in the EL genesis file based on the CL genesis time
<<<<<<< HEAD
./setup_time.sh genesis.json
=======
GENESIS_TIME=$(lcli pretty-ssz --spec $SPEC_PRESET --testnet-dir $TESTNET_DIR BeaconState $TESTNET_DIR/genesis.ssz | jq | grep -Po 'genesis_time": "\K.*\d')
echo $GENESIS_TIME
CAPELLA_TIME=$((GENESIS_TIME + (CAPELLA_FORK_EPOCH * 32 * SECONDS_PER_SLOT)))
echo $CAPELLA_TIME
sed -i 's/"shanghaiTime".*$/"shanghaiTime": '"$CAPELLA_TIME"',/g' $genesis_file
CANCUN_TIME=$((GENESIS_TIME + (DENEB_FORK_EPOCH * 32 * SECONDS_PER_SLOT)))
echo $CANCUN_TIME
sed -i 's/"cancunTime".*$/"cancunTime": '"$CANCUN_TIME"',/g' $genesis_file
cat $genesis_file
>>>>>>> 6315a812

# Delay to let boot_enr.yaml to be created
execute_command_add_PID bootnode.log ./bootnode.sh
sleeping 3

execute_command_add_PID el_bootnode.log ./el_bootnode.sh
sleeping 3

execute_command_add_PID el_bootnode.log ./el_bootnode.sh
sleeping 1

# Start beacon nodes
BN_udp_tcp_base=9000
BN_http_port_base=8000

EL_base_network=7000
EL_base_http=6000
EL_base_auth_http=5000

(( $VC_COUNT < $BN_COUNT )) && SAS=-s || SAS=

for (( el=1; el<=$BN_COUNT; el++ )); do
    execute_command_add_PID geth_$el.log ./geth.sh $DATADIR/geth_datadir$el $((EL_base_network + $el)) $((EL_base_http + $el)) $((EL_base_auth_http + $el)) $genesis_file
done

sleeping 20

# Reset the `genesis.json` config file fork times.
sed -i 's/"shanghaiTime".*$/"shanghaiTime": 0,/g' $genesis_file
sed -i 's/"cancunTime".*$/"cancunTime": 0,/g' $genesis_file

for (( bn=1; bn<=$BN_COUNT; bn++ )); do
    secret=$DATADIR/geth_datadir$bn/geth/jwtsecret
    echo $secret
    execute_command_add_PID beacon_node_$bn.log ./beacon_node.sh $SAS -d $DEBUG_LEVEL $DATADIR/node_$bn $((BN_udp_tcp_base + $bn)) $((BN_udp_tcp_base + $bn + 100)) $((BN_http_port_base + $bn)) http://localhost:$((EL_base_auth_http + $bn)) $secret
done

# Start requested number of validator clients
for (( vc=1; vc<=$VC_COUNT; vc++ )); do
    execute_command_add_PID validator_node_$vc.log ./validator_client.sh $BUILDER_PROPOSALS -d $DEBUG_LEVEL $DATADIR/node_$vc http://localhost:$((BN_http_port_base + $vc))
done

echo "Started!"<|MERGE_RESOLUTION|>--- conflicted
+++ resolved
@@ -102,20 +102,8 @@
 echo "executing: ./setup.sh >> $LOG_DIR/setup.log"
 ./setup.sh >> $LOG_DIR/setup.log 2>&1
 
-# Update future hardforks time in the EL genesis file based on the CL genesis time
-<<<<<<< HEAD
+# Call setup_time.sh to update future hardforks time in the EL genesis file based on the CL genesis time
 ./setup_time.sh genesis.json
-=======
-GENESIS_TIME=$(lcli pretty-ssz --spec $SPEC_PRESET --testnet-dir $TESTNET_DIR BeaconState $TESTNET_DIR/genesis.ssz | jq | grep -Po 'genesis_time": "\K.*\d')
-echo $GENESIS_TIME
-CAPELLA_TIME=$((GENESIS_TIME + (CAPELLA_FORK_EPOCH * 32 * SECONDS_PER_SLOT)))
-echo $CAPELLA_TIME
-sed -i 's/"shanghaiTime".*$/"shanghaiTime": '"$CAPELLA_TIME"',/g' $genesis_file
-CANCUN_TIME=$((GENESIS_TIME + (DENEB_FORK_EPOCH * 32 * SECONDS_PER_SLOT)))
-echo $CANCUN_TIME
-sed -i 's/"cancunTime".*$/"cancunTime": '"$CANCUN_TIME"',/g' $genesis_file
-cat $genesis_file
->>>>>>> 6315a812
 
 # Delay to let boot_enr.yaml to be created
 execute_command_add_PID bootnode.log ./bootnode.sh
