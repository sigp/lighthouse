# Simple Local Testnet

These scripts allow for running a small local testnet with multiple beacon nodes and validator clients and a geth execution client.
This setup can be useful for testing and development.

## Requirements

The scripts require `lcli`, `lighthouse`, `geth`, `bootnode` to be installed on `PATH`.


MacOS users need to install GNU `sed` and GNU `grep`, and add them both to `PATH` as well.

From the
root of this repository, run:

```bash
make
make install-lcli
```

## Starting the testnet

Modify `vars.env` as desired.

<<<<<<< HEAD
The testnet starts with a post-merge genesis state. 
Start a consensus layer and execution layer boot node along with `BN_COUNT`
number of beacon nodes each connected to a geth execution client and `VC_COUNT` validator clients.

The `start_local_testnet.sh` script takes four options `-v VC_COUNT`, `-d DEBUG_LEVEL`, `-p` to enable builder proposals and `-h` for help. It also takes a mandatory `GENESIS_FILE` for initialising geth's state.
A sample `genesis.json` is provided in this directory.

The `ETH1_BLOCK_HASH` environment variable is set to the block_hash of the genesis execution layer block which depends on the contents of `genesis.json`. Users of these scripts need to ensure that the `ETH1_BLOCK_HASH` variable is updated if genesis file is modified.
=======
Start a local eth1 anvil server plus boot node along with `BN_COUNT`
number of beacon nodes and `VC_COUNT` validator clients.
>>>>>>> 7c0b2755

The options may be in any order or absent in which case they take the default value specified.
- VC_COUNT: the number of validator clients to create, default: `BN_COUNT`
- DEBUG_LEVEL: one of { error, warn, info, debug, trace }, default: `info`



```bash
./start_local_testnet.sh genesis.json
```

## Stopping the testnet

This is not necessary before `start_local_testnet.sh` as it invokes `stop_local_testnet.sh` automatically.
```bash
./stop_local_testnet.sh
```

## Manual creation of local testnet

These scripts are used by ./start_local_testnet.sh and may be used to manually

<<<<<<< HEAD
Assuming you are happy with the configuration in `vars.env`, deploy the deposit contract,
=======
Start a local eth1 anvil server
```bash
./anvil_test_node.sh
```

Assuming you are happy with the configuration in `vars.env`, deploy the deposit contract, make deposits,
>>>>>>> 7c0b2755
create the testnet directory, genesis state and validator keys with:

```bash
./setup.sh
```

Note: The generated genesis validators are embedded into the genesis state as genesis validators and hence do not require manual deposits to activate.

Generate bootnode enr and start an EL and CL bootnode so that multiple nodes can find each other
```bash
./bootnode.sh
./el_bootnode.sh
```

Start a geth node:
```bash
./geth.sh <DATADIR> <NETWORK-PORT> <HTTP-PORT> <AUTH-HTTP-PORT> <GENESIS_FILE>
```
e.g.
```bash
./geth.sh $HOME/.lighthouse/local-testnet/geth_1 5000 6000 7000 genesis.json
```

Start a beacon node:

```bash
./beacon_node.sh <DATADIR> <NETWORK-PORT> <HTTP-PORT> <EXECUTION-ENDPOINT> <EXECUTION-JWT-PATH> <OPTIONAL-DEBUG-LEVEL>
```
e.g.
```bash
./beacon_node.sh $HOME/.lighthouse/local-testnet/node_1 9000 8000 http://localhost:6000 ~/.lighthouse/local-testnet/geth_1/geth/jwtsecret
```

In a new terminal, start the validator client which will attach to the first
beacon node:

```bash
./validator_client.sh <DATADIR> <BEACON-NODE-HTTP> <OPTIONAL-DEBUG-LEVEL>
```
e.g. to attach to the above created beacon node
```bash
./validator_client.sh $HOME/.lighthouse/local-testnet/node_1 http://localhost:8000
```

You can create additional beacon node and validator client instances with appropriate parameters.

## Additional Info

### Adjusting number and distribution of validators
The `VALIDATOR_COUNT` parameter is used to specify the number of insecure validator keystores to generate and make deposits for.
The `BN_COUNT` parameter is used to adjust the division of these generated keys among separate validator client instances.
For e.g. for `VALIDATOR_COUNT=80` and `BN_COUNT=4`, the validator keys are distributed over 4 datadirs with 20 keystores per datadir. The datadirs are located in `$DATADIR/node_{i}` which can be passed to separate validator client
instances using the `--datadir` parameter.

### Starting fresh

Delete the current testnet and all related files using. Generally not necessary as `start_local_test.sh` does this each time it starts.

```bash
./clean.sh
```

### Updating the genesis time of the beacon state

If it's been a while since you ran `./setup` then the genesis time of the
genesis state will be far in the future, causing lots of skip slots.

Update the genesis time to now using:

```bash
./reset_genesis_time.sh
```

> Note: you probably want to just rerun `./start_local_testnet.sh` to start over
> but this is another option.<|MERGE_RESOLUTION|>--- conflicted
+++ resolved
@@ -22,7 +22,6 @@
 
 Modify `vars.env` as desired.
 
-<<<<<<< HEAD
 The testnet starts with a post-merge genesis state. 
 Start a consensus layer and execution layer boot node along with `BN_COUNT`
 number of beacon nodes each connected to a geth execution client and `VC_COUNT` validator clients.
@@ -31,10 +30,6 @@
 A sample `genesis.json` is provided in this directory.
 
 The `ETH1_BLOCK_HASH` environment variable is set to the block_hash of the genesis execution layer block which depends on the contents of `genesis.json`. Users of these scripts need to ensure that the `ETH1_BLOCK_HASH` variable is updated if genesis file is modified.
-=======
-Start a local eth1 anvil server plus boot node along with `BN_COUNT`
-number of beacon nodes and `VC_COUNT` validator clients.
->>>>>>> 7c0b2755
 
 The options may be in any order or absent in which case they take the default value specified.
 - VC_COUNT: the number of validator clients to create, default: `BN_COUNT`
@@ -57,17 +52,8 @@
 
 These scripts are used by ./start_local_testnet.sh and may be used to manually
 
-<<<<<<< HEAD
-Assuming you are happy with the configuration in `vars.env`, deploy the deposit contract,
-=======
-Start a local eth1 anvil server
-```bash
-./anvil_test_node.sh
-```
-
-Assuming you are happy with the configuration in `vars.env`, deploy the deposit contract, make deposits,
->>>>>>> 7c0b2755
-create the testnet directory, genesis state and validator keys with:
+Assuming you are happy with the configuration in `vars.env`,
+create the testnet directory, genesis state with embedded validators and validator keys with:
 
 ```bash
 ./setup.sh
