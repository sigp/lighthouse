--- conflicted
+++ resolved
@@ -29,13 +29,11 @@
 # Hard fork configuration
 ALTAIR_FORK_EPOCH=18446744073709551615
 
-<<<<<<< HEAD
 # Spec version (mainnet or minimal)
 SPEC_PRESET=mainnet
-=======
+
 # Seconds per Eth2 slot
 SECONDS_PER_SLOT=3
 
 # Seconds per Eth1 block
-SECONDS_PER_ETH1_BLOCK=1
->>>>>>> c5786a88
+SECONDS_PER_ETH1_BLOCK=1