--- conflicted
+++ resolved
@@ -29,12 +29,8 @@
 	--altair-fork-epoch $ALTAIR_FORK_EPOCH \
 	--bellatrix-fork-epoch $BELLATRIX_FORK_EPOCH \
 	--capella-fork-epoch $CAPELLA_FORK_EPOCH \
-<<<<<<< HEAD
-	--eip4844-fork-epoch $EIP4844_FORK_EPOCH \
+	--deneb-fork-epoch $DENEB_FORK_EPOCH \
 	--eip6110-fork-epoch $EIP6110_FORK_EPOCH \
-=======
-	--deneb-fork-epoch $DENEB_FORK_EPOCH \
->>>>>>> 9b55d74c
 	--ttd $TTD \
 	--eth1-block-hash $ETH1_BLOCK_HASH \
 	--eth1-id $CHAIN_ID \
@@ -59,12 +55,8 @@
 
 GENESIS_TIME=$(lcli pretty-ssz state_merge ~/.lighthouse/local-testnet/testnet/genesis.ssz  | jq | grep -Po 'genesis_time": "\K.*\d')
 CAPELLA_TIME=$((GENESIS_TIME + (CAPELLA_FORK_EPOCH * 32 * SECONDS_PER_SLOT)))
-<<<<<<< HEAD
-EIP4844_TIME=$((GENESIS_TIME + (EIP4844_FORK_EPOCH * 32 * SECONDS_PER_SLOT)))
+DENEB_TIME=$((GENESIS_TIME + (DENEB_FORK_EPOCH * 32 * SECONDS_PER_SLOT)))
 EIP6110_TIME=$((GENESIS_TIME + (EIP6110_FORK_EPOCH * 32 * SECONDS_PER_SLOT)))
-=======
-DENEB_TIME=$((GENESIS_TIME + (DENEB_FORK_EPOCH * 32 * SECONDS_PER_SLOT)))
->>>>>>> 9b55d74c
 
 CURR_DIR=`pwd`
 
