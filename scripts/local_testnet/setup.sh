#!/usr/bin/env bash

#
# Deploys the deposit contract and makes deposits for $VALIDATOR_COUNT insecure deterministic validators.
# Produces a testnet specification and a genesis state where the genesis time
# is now + $GENESIS_DELAY.
#
# Generates datadirs for multiple validator keys according to the
# $VALIDATOR_COUNT and $NODE_COUNT variables.
#

source ./vars.env

lcli \
	deploy-deposit-contract \
	--eth1-http http://localhost:8545 \
	--confirmations 1 \
	--validator-count $VALIDATOR_COUNT

NOW=`date +%s`
GENESIS_TIME=`expr $NOW + $GENESIS_DELAY`


lcli \
	--spec mainnet \
	new-testnet \
	--deposit-contract-address $DEPOSIT_CONTRACT_ADDRESS \
	--testnet-dir $TESTNET_DIR \
	--min-genesis-active-validator-count $GENESIS_VALIDATOR_COUNT \
	--min-genesis-time $GENESIS_TIME \
	--genesis-delay $GENESIS_DELAY \
	--genesis-fork-version $GENESIS_FORK_VERSION \
<<<<<<< HEAD
	--eth1-id $BOOTNODE_PORT \
	--eth1-follow-distance 16 \
	--seconds-per-slot $SECONDS_PER_SLOT \
	--seconds-per-eth1-block $SECONDS_PER_ETH1_BLOCK \
=======
	--eth1-id $NETWORK_ID \
	--eth1-follow-distance 1 \
	--seconds-per-eth1-block 1 \
>>>>>>> 3dc1eb5e
	--force

echo Specification generated at $TESTNET_DIR.
echo "Generating $VALIDATOR_COUNT validators concurrently... (this may take a while)"

lcli \
	insecure-validators \
	--count $VALIDATOR_COUNT \
	--base-dir $DATADIR \
	--node-count $NODE_COUNT

echo Validators generated with keystore passwords at $DATADIR.
echo "Building genesis state... (this might take a while)"

lcli \
	--spec mainnet \
	interop-genesis \
	--genesis-time $GENESIS_TIME \
	--testnet-dir $TESTNET_DIR \
	$GENESIS_VALIDATOR_COUNT

echo Created genesis state in $TESTNET_DIR<|MERGE_RESOLUTION|>--- conflicted
+++ resolved
@@ -30,16 +30,10 @@
 	--min-genesis-time $GENESIS_TIME \
 	--genesis-delay $GENESIS_DELAY \
 	--genesis-fork-version $GENESIS_FORK_VERSION \
-<<<<<<< HEAD
-	--eth1-id $BOOTNODE_PORT \
-	--eth1-follow-distance 16 \
+	--eth1-id $NETWORK_ID \
+	--eth1-follow-distance 1 \
 	--seconds-per-slot $SECONDS_PER_SLOT \
 	--seconds-per-eth1-block $SECONDS_PER_ETH1_BLOCK \
-=======
-	--eth1-id $NETWORK_ID \
-	--eth1-follow-distance 1 \
-	--seconds-per-eth1-block 1 \
->>>>>>> 3dc1eb5e
 	--force
 
 echo Specification generated at $TESTNET_DIR.
