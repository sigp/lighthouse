--- conflicted
+++ resolved
@@ -6,7 +6,6 @@
         .author("Sigma Prime <contact@sigmaprime.io>")
         .about("Options for interacting with simulator")
         .subcommand(
-<<<<<<< HEAD
             Command::new("eth1-sim")
             .about(
                 "Lighthouse Beacon Chain Simulator creates `n` beacon node and validator clients, \
@@ -121,8 +120,9 @@
                         .default_value("all")
                         .value_parser(["one-node", "two-nodes", "mixed", "all"])
                         .help("Sync verification strategy to run."),
-=======
-            SubCommand::with_name("basic-sim")
+                )
+            .subcommand(
+                Command::new("basic-sim")
                 .about(
                     "Runs a Beacon Chain simulation with `n` beacon node and validator clients, \
                     each with `v` validators. \
@@ -132,55 +132,55 @@
                     exit immediately.",
                 )
                 .arg(
-                    Arg::with_name("nodes")
-                        .short("n")
+                    Arg::new("nodes")
+                        .short('n')
                         .long("nodes")
-                        .takes_value(true)
+                        .action(ArgAction::Set)
                         .default_value("3")
                         .help("Number of beacon nodes"),
                 )
                 .arg(
-                    Arg::with_name("proposer-nodes")
-                        .short("p")
+                    Arg::new("proposer-nodes")
+                        .short('p')
                         .long("proposer-nodes")
-                        .takes_value(true)
+                        .action(ArgAction::Set)
                         .default_value("3")
                         .help("Number of proposer-only beacon nodes"),
                 )
                 .arg(
-                    Arg::with_name("validators-per-node")
-                        .short("v")
+                    Arg::new("validators-per-node")
+                        .short('v')
                         .long("validators-per-node")
-                        .takes_value(true)
+                        .action(ArgAction::Set)
                         .default_value("20")
                         .help("Number of validators"),
                 )
                 .arg(
-                    Arg::with_name("speed-up-factor")
-                        .short("s")
+                    Arg::new("speed-up-factor")
+                        .short('s')
                         .long("speed-up-factor")
-                        .takes_value(true)
+                        .action(ArgAction::Set)
                         .default_value("3")
                         .help("Speed up factor. Please use a divisor of 12."),
                 )
                 .arg(
-                    Arg::with_name("debug-level")
-                        .short("d")
+                    Arg::new("debug-level")
+                        .short('d')
                         .long("debug-level")
-                        .takes_value(true)
+                        .action(ArgAction::Set)
                         .default_value("debug")
                         .help("Set the severity level of the logs."),
                 )
                 .arg(
-                    Arg::with_name("continue-after-checks")
-                        .short("c")
-                        .long("continue_after_checks")
-                        .takes_value(false)
+                    Arg::new("continue-after-checks")
+                        .short('c')
+                        .long("continue_after_checks")
+                        .action(ArgAction::SetTrue)
                         .help("Continue after checks (default false)"),
                 ),
         )
         .subcommand(
-            SubCommand::with_name("fallback-sim")
+            Command::new("fallback-sim")
                 .about(
                     "Runs a Beacon Chain simulation with `c` validator clients where each VC is \
                     connected to `b` beacon nodes with `v` validators. \
@@ -192,52 +192,52 @@
                     Otherwise, the simulation will exit and an error will be reported.",
                 )
                 .arg(
-                    Arg::with_name("vc-count")
-                        .short("c")
+                    Arg::new("vc-count")
+                        .short('c')
                         .long("vc-count")
-                        .takes_value(true)
+                        .action(ArgAction::Set)
                         .default_value("3")
                         .help("Number of validator clients."),
                 )
                 .arg(
-                    Arg::with_name("bns-per-vc")
-                        .short("b")
+                    Arg::new("bns-per-vc")
+                        .short('b')
                         .long("bns-per-vc")
-                        .takes_value(true)
+                        .action(ArgAction::Set)
                         .default_value("2")
                         .help("Number of beacon nodes per validator client."),
                 )
                 .arg(
-                    Arg::with_name("validators-per-vc")
-                        .short("v")
+                    Arg::new("validators-per-vc")
+                        .short('v')
                         .long("validators-per-vc")
-                        .takes_value(true)
+                        .action(ArgAction::Set)
                         .default_value("20")
                         .help("Number of validators per client."),
                 )
                 .arg(
-                    Arg::with_name("speed-up-factor")
-                        .short("s")
+                    Arg::new("speed-up-factor")
+                        .short('s')
                         .long("speed-up-factor")
-                        .takes_value(true)
+                        .action(ArgAction::Set)
                         .default_value("3")
                         .help("Speed up factor. Please use a divisor of 12."),
                 )
                 .arg(
-                    Arg::with_name("debug-level")
-                        .short("d")
+                    Arg::new("debug-level")
+                        .short('d')
                         .long("debug-level")
-                        .takes_value(true)
+                        .action(ArgAction::Set)
                         .default_value("debug")
                         .help("Set the severity level of the logs."),
                 )
                 .arg(
-                    Arg::with_name("continue-after-checks")
-                        .short("c")
-                        .long("continue_after_checks")
-                        .takes_value(false)
+                    Arg::new("continue-after-checks")
+                        .short('c')
+                        .long("continue_after_checks")
+                        .action(ArgAction::Set)
                         .help("Continue after checks (default false)"),
->>>>>>> 32034569
-                ),
+                )
+            )
         )
 }