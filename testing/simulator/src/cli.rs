--- conflicted
+++ resolved
@@ -77,10 +77,6 @@
                 )
                 .arg(
                     Arg::new("vc-count")
-<<<<<<< HEAD
-                        .short('n')
-=======
->>>>>>> d9571617
                         .long("vc-count")
                         .action(ArgAction::Set)
                         .default_value("3")
