//! This crate provides various simulations that create both beacon nodes and validator clients,
//! each with `v` validators.
//!
//! When a simulation runs, there are checks made to ensure that all components are operating
//! as expected. If any of these checks fail, the simulation will exit immediately.
//!
//! ## Future works
//!
//! Presently all the beacon nodes and validator clients all log to stdout. Additionally, the
//! simulation uses `println` to communicate some info. It might be nice if the nodes logged to
//! easy-to-find files and stdout only contained info from the simulation.
//!

extern crate clap;

mod basic_sim;
mod checks;
mod cli;
mod fallback_sim;
mod local_network;
mod retry;

use cli::cli_app;
use env_logger::{Builder, Env};
use local_network::LocalNetwork;
use types::MinimalEthSpec;

pub type E = MinimalEthSpec;

fn main() {
    // Debugging output for libp2p and external crates.
    Builder::from_env(Env::default()).init();

    let matches = cli_app().get_matches();
    match matches.subcommand() {
<<<<<<< HEAD
        Some(("eth1-sim", matches)) => match eth1_sim::run_eth1_sim(matches) {
=======
        ("basic-sim", Some(matches)) => match basic_sim::run_basic_sim(matches) {
>>>>>>> 32034569
            Ok(()) => println!("Simulation exited successfully"),
            Err(e) => {
                eprintln!("Simulation exited with error: {}", e);
                std::process::exit(1)
            }
        },
<<<<<<< HEAD
        Some(("no-eth1-sim", matches)) => match no_eth1_sim::run_no_eth1_sim(matches) {
            Ok(()) => println!("Simulation exited successfully"),
            Err(e) => {
                eprintln!("Simulation exited with error: {}", e);
                std::process::exit(1)
            }
        },
        Some(("syncing-sim", matches)) => match sync_sim::run_syncing_sim(matches) {
=======
        ("fallback-sim", Some(matches)) => match fallback_sim::run_fallback_sim(matches) {
>>>>>>> 32034569
            Ok(()) => println!("Simulation exited successfully"),
            Err(e) => {
                eprintln!("Simulation exited with error: {}", e);
                std::process::exit(1)
            }
        },
        _ => {
            eprintln!("Invalid subcommand. Use --help to see available options");
            std::process::exit(1)
        }
    }
}<|MERGE_RESOLUTION|>--- conflicted
+++ resolved
@@ -33,29 +33,14 @@
 
     let matches = cli_app().get_matches();
     match matches.subcommand() {
-<<<<<<< HEAD
-        Some(("eth1-sim", matches)) => match eth1_sim::run_eth1_sim(matches) {
-=======
-        ("basic-sim", Some(matches)) => match basic_sim::run_basic_sim(matches) {
->>>>>>> 32034569
+        Some(("basic-sim", matches)) => match basic_sim::run_basic_sim(matches) {
             Ok(()) => println!("Simulation exited successfully"),
             Err(e) => {
                 eprintln!("Simulation exited with error: {}", e);
                 std::process::exit(1)
             }
         },
-<<<<<<< HEAD
-        Some(("no-eth1-sim", matches)) => match no_eth1_sim::run_no_eth1_sim(matches) {
-            Ok(()) => println!("Simulation exited successfully"),
-            Err(e) => {
-                eprintln!("Simulation exited with error: {}", e);
-                std::process::exit(1)
-            }
-        },
-        Some(("syncing-sim", matches)) => match sync_sim::run_syncing_sim(matches) {
-=======
-        ("fallback-sim", Some(matches)) => match fallback_sim::run_fallback_sim(matches) {
->>>>>>> 32034569
+        Some(("fallback-sim", matches)) => match fallback_sim::run_fallback_sim(matches) {
             Ok(()) => println!("Simulation exited successfully"),
             Err(e) => {
                 eprintln!("Simulation exited with error: {}", e);
