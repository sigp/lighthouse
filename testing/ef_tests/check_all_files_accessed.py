--- conflicted
+++ resolved
@@ -39,25 +39,9 @@
     "tests/minimal/altair/merkle/single_proof",
     "tests/mainnet/merge/merkle/single_proof",
     "tests/minimal/merge/merkle/single_proof",
-<<<<<<< HEAD
-     #FIXME(merge): Merge transition tests are  now available but not yet passing
+    # FIXME(merge): Merge transition tests are  now available but not yet passing
     "tests/mainnet/merge/transition/",
     "tests/minimal/merge/transition/",
-=======
-    # Temporarily disabled due to addition of proposer boosting.
-    #
-    # These tests will be reintroduced in:
-    # https://github.com/sigp/lighthouse/pull/2822
-    "tests/minimal/phase0/fork_choice",
-    "tests/minimal/altair/fork_choice",
-    "tests/minimal/merge/fork_choice",
-    "tests/mainnet/phase0/fork_choice",
-    "tests/mainnet/altair/fork_choice",
-    "tests/mainnet/merge/fork_choice",
-    # Tests yet to be implemented.
-    "tests/mainnet/merge/transition",
-    "tests/minimal/merge/transition",
->>>>>>> e391b328
 ]
 
 def normalize_path(path):
