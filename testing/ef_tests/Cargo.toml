--- conflicted
+++ resolved
@@ -22,18 +22,11 @@
 serde_derive = "1.0.116"
 serde_repr = "0.1.6"
 serde_yaml = "0.8.13"
-<<<<<<< HEAD
-eth2_ssz = "0.3.0"
-eth2_ssz_derive = "0.2.1"
-tree_hash = "0.3.0"
-tree_hash_derive = "0.3.1"
-=======
 eth2_ssz = "0.4.0"
 eth2_ssz_derive = "0.3.0"
 tree_hash = "0.4.0"
 tree_hash_derive = "0.4.0"
 cached_tree_hash = { path = "../../consensus/cached_tree_hash" }
->>>>>>> 113ef74e
 state_processing = { path = "../../consensus/state_processing" }
 swap_or_not_shuffle = { path = "../../consensus/swap_or_not_shuffle" }
 types = { path = "../../consensus/types" }
