use super::*;
use crate::decode::{ssz_decode_file, ssz_decode_file_with, ssz_decode_state, yaml_decode_file};
use ::fork_choice::PayloadVerificationStatus;
use beacon_chain::slot_clock::SlotClock;
use beacon_chain::{
    attestation_verification::{
        obtain_indexed_attestation_and_committees_per_slot, VerifiedAttestation,
    },
    test_utils::{BeaconChainHarness, EphemeralHarnessType},
    BeaconChainTypes, CachedHead, NotifyExecutionLayer,
};
use execution_layer::{json_structures::JsonPayloadStatusV1Status, PayloadStatusV1};
use serde::Deserialize;
use ssz_derive::Decode;
use state_processing::state_advance::complete_state_advance;
use std::future::Future;
use std::sync::Arc;
use std::time::Duration;
use types::{
    Attestation, AttesterSlashing, BeaconBlock, BeaconState, Checkpoint, EthSpec,
    ExecutionBlockHash, ForkName, Hash256, IndexedAttestation, SignedBeaconBlock, Slot, Uint256,
};

#[derive(Default, Debug, PartialEq, Clone, Deserialize, Decode)]
#[serde(deny_unknown_fields)]
pub struct PowBlock {
    pub block_hash: ExecutionBlockHash,
    pub parent_hash: ExecutionBlockHash,
    pub total_difficulty: Uint256,
}

#[derive(Debug, Clone, Copy, PartialEq, Deserialize)]
#[serde(deny_unknown_fields)]
pub struct Head {
    slot: Slot,
    root: Hash256,
}

#[derive(Debug, Clone, Deserialize)]
#[serde(deny_unknown_fields)]
pub struct Checks {
    head: Option<Head>,
    time: Option<u64>,
    genesis_time: Option<u64>,
    justified_checkpoint: Option<Checkpoint>,
    justified_checkpoint_root: Option<Hash256>,
    finalized_checkpoint: Option<Checkpoint>,
    u_justified_checkpoint: Option<Checkpoint>,
    u_finalized_checkpoint: Option<Checkpoint>,
    proposer_boost_root: Option<Hash256>,
}

#[derive(Debug, Clone, Deserialize)]
#[serde(deny_unknown_fields)]
pub struct PayloadStatus {
    status: JsonPayloadStatusV1Status,
    latest_valid_hash: Option<ExecutionBlockHash>,
    validation_error: Option<String>,
}

impl From<PayloadStatus> for PayloadStatusV1 {
    fn from(status: PayloadStatus) -> Self {
        PayloadStatusV1 {
            status: status.status.into(),
            latest_valid_hash: status.latest_valid_hash,
            validation_error: status.validation_error,
        }
    }
}

#[derive(Debug, Clone, Deserialize)]
#[serde(untagged, deny_unknown_fields)]
pub enum Step<B, A, AS, P> {
    Tick {
        tick: u64,
    },
    ValidBlock {
        block: B,
    },
    MaybeValidBlock {
        block: B,
        valid: bool,
    },
    Attestation {
        attestation: A,
    },
    AttesterSlashing {
        attester_slashing: AS,
    },
    PowBlock {
        pow_block: P,
    },
    OnPayloadInfo {
        block_hash: ExecutionBlockHash,
        payload_status: PayloadStatus,
    },
    Checks {
        checks: Box<Checks>,
    },
}

#[derive(Debug, Clone, Deserialize)]
#[serde(deny_unknown_fields)]
pub struct Meta {
    #[serde(rename(deserialize = "description"))]
    _description: String,
}

#[derive(Debug)]
pub struct ForkChoiceTest<E: EthSpec> {
    pub description: String,
    pub anchor_state: BeaconState<E>,
    pub anchor_block: BeaconBlock<E>,
    #[allow(clippy::type_complexity)]
    pub steps: Vec<Step<SignedBeaconBlock<E>, Attestation<E>, AttesterSlashing<E>, PowBlock>>,
}

impl<E: EthSpec> LoadCase for ForkChoiceTest<E> {
    fn load_from_dir(path: &Path, fork_name: ForkName) -> Result<Self, Error> {
        let description = path
            .iter()
            .last()
            .expect("path must be non-empty")
            .to_str()
            .expect("path must be valid OsStr")
            .to_string();
        let spec = &testing_spec::<E>(fork_name);
        let steps: Vec<Step<String, String, String, String>> =
            yaml_decode_file(&path.join("steps.yaml"))?;
        // Resolve the object names in `steps.yaml` into actual decoded block/attestation objects.
        let steps = steps
            .into_iter()
            .map(|step| match step {
                Step::Tick { tick } => Ok(Step::Tick { tick }),
                Step::ValidBlock { block } => {
                    ssz_decode_file_with(&path.join(format!("{}.ssz_snappy", block)), |bytes| {
                        SignedBeaconBlock::from_ssz_bytes(bytes, spec)
                    })
                    .map(|block| Step::ValidBlock { block })
                }
                Step::MaybeValidBlock { block, valid } => {
                    ssz_decode_file_with(&path.join(format!("{}.ssz_snappy", block)), |bytes| {
                        SignedBeaconBlock::from_ssz_bytes(bytes, spec)
                    })
                    .map(|block| Step::MaybeValidBlock { block, valid })
                }
                Step::Attestation { attestation } => {
                    ssz_decode_file(&path.join(format!("{}.ssz_snappy", attestation)))
                        .map(|attestation| Step::Attestation { attestation })
                }
                Step::AttesterSlashing { attester_slashing } => {
                    ssz_decode_file(&path.join(format!("{}.ssz_snappy", attester_slashing)))
                        .map(|attester_slashing| Step::AttesterSlashing { attester_slashing })
                }
                Step::PowBlock { pow_block } => {
                    ssz_decode_file(&path.join(format!("{}.ssz_snappy", pow_block)))
                        .map(|pow_block| Step::PowBlock { pow_block })
                }
                Step::OnPayloadInfo {
                    block_hash,
                    payload_status,
                } => Ok(Step::OnPayloadInfo {
                    block_hash,
                    payload_status,
                }),
                Step::Checks { checks } => Ok(Step::Checks { checks }),
            })
            .collect::<Result<_, _>>()?;
        let anchor_state = ssz_decode_state(&path.join("anchor_state.ssz_snappy"), spec)?;
        let anchor_block = ssz_decode_file_with(&path.join("anchor_block.ssz_snappy"), |bytes| {
            BeaconBlock::from_ssz_bytes(bytes, spec)
        })?;

        // None of the tests have a `meta.yaml` file, except the altair/genesis tests. For those
        // tests, the meta file has an irrelevant comment as the `description` field. If the meta
        // file is present, we parse it for two reasons:
        //
        // - To satisfy the `check_all_files_accessed.py` check.
        // - To ensure that the `meta.yaml` only contains a description field and nothing else that
        //   might be useful.
        let meta_path = path.join("meta.yaml");
        if meta_path.exists() {
            let _meta: Meta = yaml_decode_file(&meta_path)?;
        }

        Ok(Self {
            description,
            anchor_state,
            anchor_block,
            steps,
        })
    }
}

impl<E: EthSpec> Case for ForkChoiceTest<E> {
    fn description(&self) -> String {
        self.description.clone()
    }

    fn result(&self, _case_index: usize, fork_name: ForkName) -> Result<(), Error> {
        let tester = Tester::new(self, testing_spec::<E>(fork_name))?;

        for step in &self.steps {
            match step {
                Step::Tick { tick } => tester.set_tick(*tick),
                Step::ValidBlock { block } => tester.process_block(block.clone(), true)?,
                Step::MaybeValidBlock { block, valid } => {
                    tester.process_block(block.clone(), *valid)?
                }
                Step::Attestation { attestation } => tester.process_attestation(attestation)?,
                Step::AttesterSlashing { attester_slashing } => {
                    tester.process_attester_slashing(attester_slashing)
                }
                Step::PowBlock { pow_block } => tester.process_pow_block(pow_block),
                Step::OnPayloadInfo {
                    block_hash,
                    payload_status,
                } => {
                    let el = tester.harness.mock_execution_layer.as_ref().unwrap();
                    el.server
                        .set_payload_statuses(*block_hash, payload_status.clone().into());
                }
                Step::Checks { checks } => {
                    let Checks {
                        head,
                        time,
                        genesis_time,
                        justified_checkpoint,
                        justified_checkpoint_root,
                        finalized_checkpoint,
                        u_justified_checkpoint,
                        u_finalized_checkpoint,
                        proposer_boost_root,
                    } = checks.as_ref();

                    if let Some(expected_head) = head {
                        tester.check_head(*expected_head)?;
                    }

                    if let Some(expected_time) = time {
                        tester.check_time(*expected_time)?;
                    }

                    if let Some(expected_genesis_time) = genesis_time {
                        tester.check_genesis_time(*expected_genesis_time)?;
                    }

                    if let Some(expected_justified_checkpoint) = justified_checkpoint {
                        tester.check_justified_checkpoint(*expected_justified_checkpoint)?;
                    }

                    if let Some(expected_justified_checkpoint_root) = justified_checkpoint_root {
                        tester
                            .check_justified_checkpoint_root(*expected_justified_checkpoint_root)?;
                    }

                    if let Some(expected_finalized_checkpoint) = finalized_checkpoint {
                        tester.check_finalized_checkpoint(*expected_finalized_checkpoint)?;
                    }

                    if let Some(expected_u_justified_checkpoint) = u_justified_checkpoint {
                        tester.check_u_justified_checkpoint(*expected_u_justified_checkpoint)?;
                    }

                    if let Some(expected_u_finalized_checkpoint) = u_finalized_checkpoint {
                        tester.check_u_finalized_checkpoint(*expected_u_finalized_checkpoint)?;
                    }

                    if let Some(expected_proposer_boost_root) = proposer_boost_root {
                        tester.check_expected_proposer_boost_root(*expected_proposer_boost_root)?;
                    }
                }
            }
        }

        Ok(())
    }
}

/// A testing rig used to execute a test case.
struct Tester<E: EthSpec> {
    harness: BeaconChainHarness<EphemeralHarnessType<E>>,
    spec: ChainSpec,
}

impl<E: EthSpec> Tester<E> {
    pub fn new(case: &ForkChoiceTest<E>, spec: ChainSpec) -> Result<Self, Error> {
        let genesis_time = case.anchor_state.genesis_time();

        if case.anchor_state.slot() != spec.genesis_slot {
            // I would hope that future fork-choice tests would start from a non-genesis anchors,
            // however at the time of writing, none do. I think it would be quite easy to do
            // non-genesis anchors via a weak-subjectivity/checkpoint start.
            //
            // Whilst those tests don't exist, we'll avoid adding checkpoint start complexity to the
            // `BeaconChainHarness` and create a hard failure so we can deal with it then.
            return Err(Error::FailedToParseTest(
                "anchor state is not a genesis state".into(),
            ));
        }

        let harness = BeaconChainHarness::builder(E::default())
            .spec(spec.clone())
            .keypairs(vec![])
            .genesis_state_ephemeral_store(case.anchor_state.clone())
            .mock_execution_layer()
            .recalculate_fork_times_with_genesis(0)
            .mock_execution_layer_all_payloads_valid()
            .build();

        if harness.chain.genesis_block_root != case.anchor_block.canonical_root() {
            // This check will need to be removed if/when the fork-choice tests use a non-genesis
            // anchor state.
            return Err(Error::FailedToParseTest(
                "anchor block differs from locally-generated genesis block".into(),
            ));
        }

        // Drop any blocks that might be loaded in the mock execution layer. Some of these tests
        // will provide their own blocks and we want to start from a clean state.
        harness
            .mock_execution_layer
            .as_ref()
            .unwrap()
            .server
            .drop_all_blocks();

        assert_eq!(
            harness.chain.slot_clock.genesis_duration().as_secs(),
            genesis_time
        );

        Ok(Self { harness, spec })
    }

    fn tick_to_slot(&self, tick: u64) -> Result<Slot, Error> {
        let genesis_time = self.harness.chain.slot_clock.genesis_duration().as_secs();
        let since_genesis = tick
            .checked_sub(genesis_time)
            .ok_or_else(|| Error::FailedToParseTest("tick is prior to genesis".into()))?;
        let slots_since_genesis = since_genesis / self.spec.seconds_per_slot;
        Ok(self.spec.genesis_slot + slots_since_genesis)
    }

    fn block_on_dangerous<F: Future>(&self, future: F) -> Result<F::Output, Error> {
        self.harness
            .chain
            .task_executor
            .clone()
            .block_on_dangerous(future, "ef_tests_block_on")
            .ok_or_else(|| Error::InternalError("runtime shutdown".into()))
    }

    fn find_head(&self) -> Result<CachedHead<E>, Error> {
        let chain = self.harness.chain.clone();
        self.block_on_dangerous(chain.recompute_head_at_current_slot())?;
        Ok(self.harness.chain.canonical_head.cached_head())
    }

    pub fn set_tick(&self, tick: u64) {
        self.harness
            .chain
            .slot_clock
            .set_current_time(Duration::from_secs(tick));

        // Compute the slot time manually to ensure the slot clock is correct.
        let slot = self.tick_to_slot(tick).unwrap();
        assert_eq!(slot, self.harness.chain.slot().unwrap());

        self.harness
            .chain
            .canonical_head
            .fork_choice_write_lock()
            .update_time(slot)
            .unwrap();
    }

    pub fn process_block(&self, block: SignedBeaconBlock<E>, valid: bool) -> Result<(), Error> {
        let block_root = block.canonical_root();
        let block = Arc::new(block);
        let result = self.block_on_dangerous(self.harness.chain.process_block(
            block_root,
            block.clone(),
            NotifyExecutionLayer::Yes,
        ))?;
        if result.is_ok() != valid {
            return Err(Error::DidntFail(format!(
                "block with root {} was valid={} whilst test expects valid={}. result: {:?}",
                block_root,
                result.is_ok(),
                valid,
                result
            )));
        }

        // Apply invalid blocks directly against the fork choice `on_block` function. This ensures
        // that the block is being rejected by `on_block`, not just some upstream block processing
        // function.
        if !valid {
            // A missing parent block whilst `valid == false` means the test should pass.
            if let Some(parent_block) = self
                .harness
                .chain
                .get_blinded_block(&block.parent_root())
                .unwrap()
            {
                let parent_state_root = parent_block.state_root();
                let mut state = self
                    .harness
                    .chain
                    .get_state(&parent_state_root, Some(parent_block.slot()))
                    .unwrap()
                    .unwrap();

                complete_state_advance(
                    &mut state,
                    Some(parent_state_root),
                    block.slot(),
                    &self.harness.chain.spec,
                )
                .unwrap();

                let block_delay = self
                    .harness
                    .chain
                    .slot_clock
                    .seconds_from_current_slot_start()
                    .unwrap();

                let result = self
                    .harness
                    .chain
                    .canonical_head
                    .fork_choice_write_lock()
                    .on_block(
                        self.harness.chain.slot().unwrap(),
                        block.message(),
                        block_root,
                        block_delay,
                        &state,
                        PayloadVerificationStatus::Irrelevant,
                        &self.harness.chain.spec,
<<<<<<< HEAD
                        CountUnrealized::True,
                        self.harness.chain.config.progressive_balances_mode,
=======
>>>>>>> 2bb62b7f
                    );

                if result.is_ok() {
                    return Err(Error::DidntFail(format!(
                        "block with root {} should fail on_block",
                        block_root,
                    )));
                }
            }
        }

        Ok(())
    }

    pub fn process_attestation(&self, attestation: &Attestation<E>) -> Result<(), Error> {
        let (indexed_attestation, _) =
            obtain_indexed_attestation_and_committees_per_slot(&self.harness.chain, attestation)
                .map_err(|e| {
                    Error::InternalError(format!("attestation indexing failed with {:?}", e))
                })?;
        let verified_attestation: ManuallyVerifiedAttestation<EphemeralHarnessType<E>> =
            ManuallyVerifiedAttestation {
                attestation,
                indexed_attestation,
            };

        self.harness
            .chain
            .apply_attestation_to_fork_choice(&verified_attestation)
            .map_err(|e| Error::InternalError(format!("attestation import failed with {:?}", e)))
    }

    pub fn process_attester_slashing(&self, attester_slashing: &AttesterSlashing<E>) {
        self.harness
            .chain
            .canonical_head
            .fork_choice_write_lock()
            .on_attester_slashing(attester_slashing)
    }

    pub fn process_pow_block(&self, pow_block: &PowBlock) {
        let el = self.harness.mock_execution_layer.as_ref().unwrap();

        // The EF tests don't supply a block number. Our mock execution layer is fine with duplicate
        // block numbers for the purposes of this test.
        let block_number = 0;

        el.server.insert_pow_block(
            block_number,
            pow_block.block_hash,
            pow_block.parent_hash,
            pow_block.total_difficulty,
        );
    }

    pub fn check_head(&self, expected_head: Head) -> Result<(), Error> {
        let head = self.find_head()?;
        let chain_head = Head {
            slot: head.head_slot(),
            root: head.head_block_root(),
        };

        check_equal("head", chain_head, expected_head)
    }

    pub fn check_time(&self, expected_time: u64) -> Result<(), Error> {
        let slot = self.harness.chain.slot().map_err(|e| {
            Error::InternalError(format!("reading current slot failed with {:?}", e))
        })?;
        let expected_slot = self.tick_to_slot(expected_time)?;
        check_equal("time", slot, expected_slot)
    }

    pub fn check_genesis_time(&self, expected_genesis_time: u64) -> Result<(), Error> {
        let genesis_time = self.harness.chain.slot_clock.genesis_duration().as_secs();
        check_equal("genesis_time", genesis_time, expected_genesis_time)
    }

    pub fn check_justified_checkpoint(&self, expected_checkpoint: Checkpoint) -> Result<(), Error> {
        let head_checkpoint = self.find_head()?.justified_checkpoint();
        let fc_checkpoint = self
            .harness
            .chain
            .canonical_head
            .fork_choice_read_lock()
            .justified_checkpoint();

        assert_checkpoints_eq("justified_checkpoint", head_checkpoint, fc_checkpoint);

        check_equal("justified_checkpoint", fc_checkpoint, expected_checkpoint)
    }

    pub fn check_justified_checkpoint_root(
        &self,
        expected_checkpoint_root: Hash256,
    ) -> Result<(), Error> {
        let head_checkpoint = self.find_head()?.justified_checkpoint();
        let fc_checkpoint = self
            .harness
            .chain
            .canonical_head
            .fork_choice_read_lock()
            .justified_checkpoint();

        assert_checkpoints_eq("justified_checkpoint_root", head_checkpoint, fc_checkpoint);

        check_equal(
            "justified_checkpoint_root",
            fc_checkpoint.root,
            expected_checkpoint_root,
        )
    }

    pub fn check_finalized_checkpoint(&self, expected_checkpoint: Checkpoint) -> Result<(), Error> {
        let head_checkpoint = self.find_head()?.finalized_checkpoint();
        let fc_checkpoint = self
            .harness
            .chain
            .canonical_head
            .fork_choice_read_lock()
            .finalized_checkpoint();

        assert_checkpoints_eq("finalized_checkpoint", head_checkpoint, fc_checkpoint);

        check_equal("finalized_checkpoint", fc_checkpoint, expected_checkpoint)
    }

    pub fn check_u_justified_checkpoint(
        &self,
        expected_checkpoint: Checkpoint,
    ) -> Result<(), Error> {
        let u_justified_checkpoint = self
            .harness
            .chain
            .canonical_head
            .fork_choice_read_lock()
            .unrealized_justified_checkpoint();
        check_equal(
            "u_justified_checkpoint",
            u_justified_checkpoint,
            expected_checkpoint,
        )
    }

    pub fn check_u_finalized_checkpoint(
        &self,
        expected_checkpoint: Checkpoint,
    ) -> Result<(), Error> {
        let u_finalized_checkpoint = self
            .harness
            .chain
            .canonical_head
            .fork_choice_read_lock()
            .unrealized_finalized_checkpoint();
        check_equal(
            "u_finalized_checkpoint",
            u_finalized_checkpoint,
            expected_checkpoint,
        )
    }

    pub fn check_expected_proposer_boost_root(
        &self,
        expected_proposer_boost_root: Hash256,
    ) -> Result<(), Error> {
        let proposer_boost_root = self
            .harness
            .chain
            .canonical_head
            .fork_choice_read_lock()
            .proposer_boost_root();
        check_equal(
            "proposer_boost_root",
            proposer_boost_root,
            expected_proposer_boost_root,
        )
    }
}

/// Checks that the `head` checkpoint from the beacon chain head matches the `fc` checkpoint gleaned
/// directly from fork choice.
///
/// This function is necessary due to a quirk documented in this issue:
///
/// https://github.com/ethereum/consensus-specs/issues/2566
fn assert_checkpoints_eq(name: &str, head: Checkpoint, fc: Checkpoint) {
    assert_eq!(head, fc, "{}", name)
}

/// Convenience function to create `Error` messages.
fn check_equal<T: Debug + PartialEq>(check: &str, result: T, expected: T) -> Result<(), Error> {
    if result == expected {
        Ok(())
    } else {
        Err(Error::NotEqual(format!(
            "{} check failed: Got {:?} | Expected {:?}",
            check, result, expected
        )))
    }
}

/// An attestation that is not verified in the `BeaconChain` sense, but verified-enough for these
/// tests.
///
/// The `BeaconChain` verification is not appropriate since these tests use `Attestation`s with
/// multiple participating validators. Therefore, they are neither aggregated or unaggregated
/// attestations.
pub struct ManuallyVerifiedAttestation<'a, T: BeaconChainTypes> {
    #[allow(dead_code)]
    attestation: &'a Attestation<T::EthSpec>,
    indexed_attestation: IndexedAttestation<T::EthSpec>,
}

impl<'a, T: BeaconChainTypes> VerifiedAttestation<T> for ManuallyVerifiedAttestation<'a, T> {
    fn attestation(&self) -> &Attestation<T::EthSpec> {
        self.attestation
    }

    fn indexed_attestation(&self) -> &IndexedAttestation<T::EthSpec> {
        &self.indexed_attestation
    }
}<|MERGE_RESOLUTION|>--- conflicted
+++ resolved
@@ -440,11 +440,7 @@
                         &state,
                         PayloadVerificationStatus::Irrelevant,
                         &self.harness.chain.spec,
-<<<<<<< HEAD
-                        CountUnrealized::True,
                         self.harness.chain.config.progressive_balances_mode,
-=======
->>>>>>> 2bb62b7f
                     );
 
                 if result.is_ok() {
