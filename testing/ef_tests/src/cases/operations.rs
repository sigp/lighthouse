use super::*;
use crate::bls_setting::BlsSetting;
use crate::case_result::compare_beacon_state_results_without_caches;
use crate::decode::{ssz_decode_file, ssz_decode_file_with, ssz_decode_state, yaml_decode_file};
use serde::Deserialize;
use ssz::Decode;
use state_processing::common::update_progressive_balances_cache::initialize_progressive_balances_cache;
use state_processing::epoch_cache::initialize_epoch_cache;
use state_processing::{
    per_block_processing::{
        errors::BlockProcessingError,
        process_block_header, process_execution_payload,
        process_operations::{
            altair_electra, base, electra, process_attester_slashings,
            process_bls_to_execution_changes, process_deposits, process_exits,
            process_proposer_slashings,
        },
        process_sync_aggregate, process_withdrawals, VerifyBlockRoot, VerifySignatures,
    },
    ConsensusContext,
};
use std::fmt::Debug;
use types::{
    Attestation, AttesterSlashing, BeaconBlock, BeaconBlockBody, BeaconBlockBodyCapella,
    BeaconBlockBodyDeneb, BeaconBlockBodyMerge, BeaconState, BlindedPayload, Deposit,
    ExecutionPayload, FullPayload, ProposerSlashing, SignedBlsToExecutionChange,
    SignedVoluntaryExit, SyncAggregate,
};

#[derive(Debug, Clone, Default, Deserialize)]
struct Metadata {
    description: Option<String>,
    bls_setting: Option<BlsSetting>,
}

#[derive(Debug, Clone, Deserialize)]
struct ExecutionMetadata {
    execution_valid: bool,
}

/// Newtype for testing withdrawals.
#[derive(Debug, Clone, Deserialize)]
pub struct WithdrawalsPayload<E: EthSpec> {
    payload: FullPayload<E>,
}

#[derive(Debug, Clone)]
pub struct Operations<E: EthSpec, O: Operation<E>> {
    metadata: Metadata,
    execution_metadata: Option<ExecutionMetadata>,
    pub pre: BeaconState<E>,
    pub operation: Option<O>,
    pub post: Option<BeaconState<E>>,
}

pub trait Operation<E: EthSpec>: Debug + Sync + Sized {
    fn handler_name() -> String;

    fn filename() -> String {
        format!("{}.ssz_snappy", Self::handler_name())
    }

    fn is_enabled_for_fork(_fork_name: ForkName) -> bool {
        true
    }

    fn decode(path: &Path, fork_name: ForkName, spec: &ChainSpec) -> Result<Self, Error>;

    fn apply_to(
        &self,
        state: &mut BeaconState<E>,
        spec: &ChainSpec,
        _: &Operations<E, Self>,
    ) -> Result<(), BlockProcessingError>;
}

impl<E: EthSpec> Operation<E> for Attestation<E> {
    fn handler_name() -> String {
        "attestation".into()
    }

    fn decode(path: &Path, _fork_name: ForkName, _spec: &ChainSpec) -> Result<Self, Error> {
        ssz_decode_file(path)
    }

    fn apply_to(
        &self,
        state: &mut BeaconState<E>,
        spec: &ChainSpec,
        _: &Operations<E, Self>,
    ) -> Result<(), BlockProcessingError> {
        initialize_epoch_cache(state, spec)?;
        let mut ctxt = ConsensusContext::new(state.slot());
        match state {
            BeaconState::Base(_) => base::process_attestations(
                state,
                &[self.clone()],
                VerifySignatures::True,
                &mut ctxt,
                spec,
            ),
            BeaconState::Altair(_)
            | BeaconState::Merge(_)
            | BeaconState::Capella(_)
<<<<<<< HEAD
            | BeaconState::Deneb(_) => {
                initialize_progressive_balances_cache(state, None, spec)?;
                altair_electra::process_attestation(
=======
            | BeaconState::Deneb(_)
            | BeaconState::Electra(_) => {
                initialize_progressive_balances_cache(state, spec)?;
                altair_deneb::process_attestation(
>>>>>>> b6a1c863
                    state,
                    self.as_base().unwrap(),
                    0,
                    &mut ctxt,
                    VerifySignatures::True,
                    spec,
                )
            }
            BeaconState::Electra(_) => {
                initialize_progressive_balances_cache(state, None, spec)?;
                electra::process_attestation(
                    state,
                    self.as_electra().unwrap(),
                    0,
                    &mut ctxt,
                    VerifySignatures::True,
                    spec,
                )
            }
        }
    }
}

impl<E: EthSpec> Operation<E> for AttesterSlashing<E> {
    fn handler_name() -> String {
        "attester_slashing".into()
    }

    fn decode(path: &Path, _fork_name: ForkName, _spec: &ChainSpec) -> Result<Self, Error> {
        ssz_decode_file(path)
    }

    fn apply_to(
        &self,
        state: &mut BeaconState<E>,
        spec: &ChainSpec,
        _: &Operations<E, Self>,
    ) -> Result<(), BlockProcessingError> {
        let mut ctxt = ConsensusContext::new(state.slot());
        initialize_progressive_balances_cache(state, spec)?;
        process_attester_slashings(
            state,
            &[self.clone()],
            VerifySignatures::True,
            &mut ctxt,
            spec,
        )
    }
}

impl<E: EthSpec> Operation<E> for Deposit {
    fn handler_name() -> String {
        "deposit".into()
    }

    fn decode(path: &Path, _fork_name: ForkName, _spec: &ChainSpec) -> Result<Self, Error> {
        ssz_decode_file(path)
    }

    fn is_enabled_for_fork(_: ForkName) -> bool {
        // Some deposit tests require signature verification but are not marked as such.
        cfg!(not(feature = "fake_crypto"))
    }

    fn apply_to(
        &self,
        state: &mut BeaconState<E>,
        spec: &ChainSpec,
        _: &Operations<E, Self>,
    ) -> Result<(), BlockProcessingError> {
        process_deposits(state, &[self.clone()], spec)
    }
}

impl<E: EthSpec> Operation<E> for ProposerSlashing {
    fn handler_name() -> String {
        "proposer_slashing".into()
    }

    fn decode(path: &Path, _fork_name: ForkName, _spec: &ChainSpec) -> Result<Self, Error> {
        ssz_decode_file(path)
    }

    fn apply_to(
        &self,
        state: &mut BeaconState<E>,
        spec: &ChainSpec,
        _: &Operations<E, Self>,
    ) -> Result<(), BlockProcessingError> {
        let mut ctxt = ConsensusContext::new(state.slot());
        initialize_progressive_balances_cache(state, spec)?;
        process_proposer_slashings(
            state,
            &[self.clone()],
            VerifySignatures::True,
            &mut ctxt,
            spec,
        )
    }
}

impl<E: EthSpec> Operation<E> for SignedVoluntaryExit {
    fn handler_name() -> String {
        "voluntary_exit".into()
    }

    fn decode(path: &Path, _fork_name: ForkName, _spec: &ChainSpec) -> Result<Self, Error> {
        ssz_decode_file(path)
    }

    fn apply_to(
        &self,
        state: &mut BeaconState<E>,
        spec: &ChainSpec,
        _: &Operations<E, Self>,
    ) -> Result<(), BlockProcessingError> {
        process_exits(state, &[self.clone()], VerifySignatures::True, spec)
    }
}

impl<E: EthSpec> Operation<E> for BeaconBlock<E> {
    fn handler_name() -> String {
        "block_header".into()
    }

    fn filename() -> String {
        "block.ssz_snappy".into()
    }

    fn decode(path: &Path, _fork_name: ForkName, spec: &ChainSpec) -> Result<Self, Error> {
        ssz_decode_file_with(path, |bytes| BeaconBlock::from_ssz_bytes(bytes, spec))
    }

    fn apply_to(
        &self,
        state: &mut BeaconState<E>,
        spec: &ChainSpec,
        _: &Operations<E, Self>,
    ) -> Result<(), BlockProcessingError> {
        let mut ctxt = ConsensusContext::new(state.slot());
        process_block_header(
            state,
            self.to_ref().temporary_block_header(),
            VerifyBlockRoot::True,
            &mut ctxt,
            spec,
        )?;
        Ok(())
    }
}

impl<E: EthSpec> Operation<E> for SyncAggregate<E> {
    fn handler_name() -> String {
        "sync_aggregate".into()
    }

    fn filename() -> String {
        "sync_aggregate.ssz_snappy".into()
    }

    fn is_enabled_for_fork(fork_name: ForkName) -> bool {
        fork_name != ForkName::Base
    }

    fn decode(path: &Path, _fork_name: ForkName, _spec: &ChainSpec) -> Result<Self, Error> {
        ssz_decode_file(path)
    }

    fn apply_to(
        &self,
        state: &mut BeaconState<E>,
        spec: &ChainSpec,
        _: &Operations<E, Self>,
    ) -> Result<(), BlockProcessingError> {
        let proposer_index = state.get_beacon_proposer_index(state.slot(), spec)? as u64;
        process_sync_aggregate(state, self, proposer_index, VerifySignatures::True, spec)
    }
}

impl<E: EthSpec> Operation<E> for BeaconBlockBody<E, FullPayload<E>> {
    fn handler_name() -> String {
        "execution_payload".into()
    }

    fn filename() -> String {
        "body.ssz_snappy".into()
    }

    fn is_enabled_for_fork(fork_name: ForkName) -> bool {
        fork_name != ForkName::Base && fork_name != ForkName::Altair
    }

    fn decode(path: &Path, fork_name: ForkName, _spec: &ChainSpec) -> Result<Self, Error> {
        ssz_decode_file_with(path, |bytes| {
            Ok(match fork_name {
                ForkName::Merge => BeaconBlockBody::Merge(<_>::from_ssz_bytes(bytes)?),
                ForkName::Capella => BeaconBlockBody::Capella(<_>::from_ssz_bytes(bytes)?),
                ForkName::Deneb => BeaconBlockBody::Deneb(<_>::from_ssz_bytes(bytes)?),
                _ => panic!(),
            })
        })
    }

    fn apply_to(
        &self,
        state: &mut BeaconState<E>,
        spec: &ChainSpec,
        extra: &Operations<E, Self>,
    ) -> Result<(), BlockProcessingError> {
        let valid = extra
            .execution_metadata
            .as_ref()
            .map_or(false, |e| e.execution_valid);
        if valid {
            process_execution_payload::<E, FullPayload<E>>(state, self.to_ref(), spec)
        } else {
            Err(BlockProcessingError::ExecutionInvalid)
        }
    }
}
impl<E: EthSpec> Operation<E> for BeaconBlockBody<E, BlindedPayload<E>> {
    fn handler_name() -> String {
        "execution_payload".into()
    }

    fn filename() -> String {
        "body.ssz_snappy".into()
    }

    fn is_enabled_for_fork(fork_name: ForkName) -> bool {
        fork_name != ForkName::Base && fork_name != ForkName::Altair
    }

    fn decode(path: &Path, fork_name: ForkName, _spec: &ChainSpec) -> Result<Self, Error> {
        ssz_decode_file_with(path, |bytes| {
            Ok(match fork_name {
                ForkName::Merge => {
                    let inner = <BeaconBlockBodyMerge<E, FullPayload<E>>>::from_ssz_bytes(bytes)?;
                    BeaconBlockBody::Merge(inner.clone_as_blinded())
                }
                ForkName::Capella => {
                    let inner = <BeaconBlockBodyCapella<E, FullPayload<E>>>::from_ssz_bytes(bytes)?;
                    BeaconBlockBody::Capella(inner.clone_as_blinded())
                }
                ForkName::Deneb => {
                    let inner = <BeaconBlockBodyDeneb<E, FullPayload<E>>>::from_ssz_bytes(bytes)?;
                    BeaconBlockBody::Deneb(inner.clone_as_blinded())
                }
                _ => panic!(),
            })
        })
    }

    fn apply_to(
        &self,
        state: &mut BeaconState<E>,
        spec: &ChainSpec,
        extra: &Operations<E, Self>,
    ) -> Result<(), BlockProcessingError> {
        let valid = extra
            .execution_metadata
            .as_ref()
            .map_or(false, |e| e.execution_valid);
        if valid {
            process_execution_payload::<E, BlindedPayload<E>>(state, self.to_ref(), spec)
        } else {
            Err(BlockProcessingError::ExecutionInvalid)
        }
    }
}

impl<E: EthSpec> Operation<E> for WithdrawalsPayload<E> {
    fn handler_name() -> String {
        "withdrawals".into()
    }

    fn filename() -> String {
        "execution_payload.ssz_snappy".into()
    }

    fn is_enabled_for_fork(fork_name: ForkName) -> bool {
        fork_name != ForkName::Base && fork_name != ForkName::Altair && fork_name != ForkName::Merge
    }

    fn decode(path: &Path, fork_name: ForkName, _spec: &ChainSpec) -> Result<Self, Error> {
        ssz_decode_file_with(path, |bytes| {
            ExecutionPayload::from_ssz_bytes(bytes, fork_name)
        })
        .map(|payload| WithdrawalsPayload {
            payload: payload.into(),
        })
    }

    fn apply_to(
        &self,
        state: &mut BeaconState<E>,
        spec: &ChainSpec,
        _: &Operations<E, Self>,
    ) -> Result<(), BlockProcessingError> {
        process_withdrawals::<_, FullPayload<_>>(state, self.payload.to_ref(), spec)
    }
}

impl<E: EthSpec> Operation<E> for SignedBlsToExecutionChange {
    fn handler_name() -> String {
        "bls_to_execution_change".into()
    }

    fn filename() -> String {
        "address_change.ssz_snappy".into()
    }

    fn is_enabled_for_fork(fork_name: ForkName) -> bool {
        fork_name != ForkName::Base && fork_name != ForkName::Altair && fork_name != ForkName::Merge
    }

    fn decode(path: &Path, _fork_name: ForkName, _spec: &ChainSpec) -> Result<Self, Error> {
        ssz_decode_file(path)
    }

    fn apply_to(
        &self,
        state: &mut BeaconState<E>,
        spec: &ChainSpec,
        _extra: &Operations<E, Self>,
    ) -> Result<(), BlockProcessingError> {
        process_bls_to_execution_changes(state, &[self.clone()], VerifySignatures::True, spec)
    }
}

impl<E: EthSpec, O: Operation<E>> LoadCase for Operations<E, O> {
    fn load_from_dir(path: &Path, fork_name: ForkName) -> Result<Self, Error> {
        let spec = &testing_spec::<E>(fork_name);
        let metadata_path = path.join("meta.yaml");
        let metadata: Metadata = if metadata_path.is_file() {
            yaml_decode_file(&metadata_path)?
        } else {
            Metadata::default()
        };

        // For execution payloads only.
        let execution_yaml_path = path.join("execution.yaml");
        let execution_metadata = if execution_yaml_path.is_file() {
            Some(yaml_decode_file(&execution_yaml_path)?)
        } else {
            None
        };

        let pre = ssz_decode_state(&path.join("pre.ssz_snappy"), spec)?;

        // Check BLS setting here before SSZ deserialization, as most types require signatures
        // to be valid.
        let (operation, bls_error) = if metadata.bls_setting.unwrap_or_default().check().is_ok() {
            match O::decode(&path.join(O::filename()), fork_name, spec) {
                Ok(op) => (Some(op), None),
                Err(Error::InvalidBLSInput(error)) => (None, Some(error)),
                Err(e) => return Err(e),
            }
        } else {
            (None, None)
        };
        let post_filename = path.join("post.ssz_snappy");
        let post = if post_filename.is_file() {
            if let Some(bls_error) = bls_error {
                panic!("input is unexpectedly invalid: {}", bls_error);
            }
            Some(ssz_decode_state(&post_filename, spec)?)
        } else {
            None
        };

        Ok(Self {
            metadata,
            execution_metadata,
            pre,
            operation,
            post,
        })
    }
}

impl<E: EthSpec, O: Operation<E>> Case for Operations<E, O> {
    fn description(&self) -> String {
        self.metadata.description.clone().unwrap_or_default()
    }

    fn is_enabled_for_fork(fork_name: ForkName) -> bool {
        O::is_enabled_for_fork(fork_name)
    }

    fn result(&self, _case_index: usize, fork_name: ForkName) -> Result<(), Error> {
        let spec = &testing_spec::<E>(fork_name);

        let mut pre_state = self.pre.clone();
        // Processing requires the committee caches.
        // NOTE: some of the withdrawals tests have 0 active validators, do not try
        // to build the commitee cache in this case.
        if O::handler_name() != "withdrawals" {
            pre_state.build_all_committee_caches(spec).unwrap();
        }

        let mut state = pre_state.clone();
        let mut expected = self.post.clone();

        if O::handler_name() != "withdrawals" {
            if let Some(post_state) = expected.as_mut() {
                post_state.build_all_committee_caches(spec).unwrap();
            }
        }

        let mut result = self
            .operation
            .as_ref()
            .ok_or(Error::SkippedBls)?
            .apply_to(&mut state, spec, self)
            .map(|()| state);

        compare_beacon_state_results_without_caches(&mut result, &mut expected)
    }
}<|MERGE_RESOLUTION|>--- conflicted
+++ resolved
@@ -102,16 +102,9 @@
             BeaconState::Altair(_)
             | BeaconState::Merge(_)
             | BeaconState::Capella(_)
-<<<<<<< HEAD
             | BeaconState::Deneb(_) => {
-                initialize_progressive_balances_cache(state, None, spec)?;
+                initialize_progressive_balances_cache(state, spec)?;
                 altair_electra::process_attestation(
-=======
-            | BeaconState::Deneb(_)
-            | BeaconState::Electra(_) => {
-                initialize_progressive_balances_cache(state, spec)?;
-                altair_deneb::process_attestation(
->>>>>>> b6a1c863
                     state,
                     self.as_base().unwrap(),
                     0,
@@ -121,7 +114,7 @@
                 )
             }
             BeaconState::Electra(_) => {
-                initialize_progressive_balances_cache(state, None, spec)?;
+                initialize_progressive_balances_cache(state, spec)?;
                 electra::process_attestation(
                     state,
                     self.as_electra().unwrap(),
