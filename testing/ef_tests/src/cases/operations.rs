use super::*;
use crate::bls_setting::BlsSetting;
use crate::case_result::compare_beacon_state_results_without_caches;
use crate::decode::{ssz_decode_file, ssz_decode_file_with, ssz_decode_state, yaml_decode_file};
use serde::Deserialize;
use ssz::Decode;
use state_processing::common::update_progressive_balances_cache::initialize_progressive_balances_cache;
use state_processing::epoch_cache::initialize_epoch_cache;
use state_processing::{
    per_block_processing::{
        errors::BlockProcessingError,
        process_block_header, process_execution_payload,
        process_operations::{
            altair_deneb, base, process_attester_slashings, process_bls_to_execution_changes,
            process_deposits, process_exits, process_proposer_slashings,
        },
        process_sync_aggregate, process_withdrawals, VerifyBlockRoot, VerifySignatures,
    },
    ConsensusContext,
};
use std::fmt::Debug;
use types::{
    Attestation, AttesterSlashing, BeaconBlock, BeaconBlockBody, BeaconBlockBodyCapella,
    BeaconBlockBodyDeneb, BeaconBlockBodyMerge, BeaconState, BlindedPayload, Deposit,
    ExecutionPayload, FullPayload, ProposerSlashing, SignedBlsToExecutionChange,
    SignedVoluntaryExit, SyncAggregate,
};

#[derive(Debug, Clone, Default, Deserialize)]
struct Metadata {
    description: Option<String>,
    bls_setting: Option<BlsSetting>,
}

#[derive(Debug, Clone, Deserialize)]
struct ExecutionMetadata {
    execution_valid: bool,
}

/// Newtype for testing withdrawals.
#[derive(Debug, Clone, Deserialize)]
pub struct WithdrawalsPayload<E: EthSpec> {
    payload: FullPayload<E>,
}

#[derive(Debug, Clone)]
pub struct Operations<E: EthSpec, O: Operation<E>> {
    metadata: Metadata,
    execution_metadata: Option<ExecutionMetadata>,
    pub pre: BeaconState<E>,
    pub operation: Option<O>,
    pub post: Option<BeaconState<E>>,
}

pub trait Operation<E: EthSpec>: Debug + Sync + Sized {
    fn handler_name() -> String;

    fn filename() -> String {
        format!("{}.ssz_snappy", Self::handler_name())
    }

    fn is_enabled_for_fork(_fork_name: ForkName) -> bool {
        true
    }

    fn decode(path: &Path, fork_name: ForkName, spec: &ChainSpec) -> Result<Self, Error>;

    fn apply_to(
        &self,
        state: &mut BeaconState<E>,
        spec: &ChainSpec,
        _: &Operations<E, Self>,
    ) -> Result<(), BlockProcessingError>;
}

impl<E: EthSpec> Operation<E> for Attestation<E> {
    fn handler_name() -> String {
        "attestation".into()
    }

    fn decode(path: &Path, _fork_name: ForkName, _spec: &ChainSpec) -> Result<Self, Error> {
        ssz_decode_file(path)
    }

    fn apply_to(
        &self,
        state: &mut BeaconState<E>,
        spec: &ChainSpec,
        _: &Operations<E, Self>,
    ) -> Result<(), BlockProcessingError> {
        initialize_epoch_cache(state, spec)?;
        let mut ctxt = ConsensusContext::new(state.slot());
        match state {
            BeaconState::Base(_) => base::process_attestations(
                state,
                &[self.clone()],
                VerifySignatures::True,
                &mut ctxt,
                spec,
            ),
            BeaconState::Altair(_)
            | BeaconState::Merge(_)
            | BeaconState::Capella(_)
<<<<<<< HEAD
            | BeaconState::Deneb(_) => {
                initialize_progressive_balances_cache(state, spec)?;
=======
            | BeaconState::Deneb(_)
            | BeaconState::Electra(_) => {
                initialize_progressive_balances_cache(state, None, spec)?;
>>>>>>> 969d12dc
                altair_deneb::process_attestation(
                    state,
                    self,
                    0,
                    &mut ctxt,
                    VerifySignatures::True,
                    spec,
                )
            }
        }
    }
}

impl<E: EthSpec> Operation<E> for AttesterSlashing<E> {
    fn handler_name() -> String {
        "attester_slashing".into()
    }

    fn decode(path: &Path, _fork_name: ForkName, _spec: &ChainSpec) -> Result<Self, Error> {
        ssz_decode_file(path)
    }

    fn apply_to(
        &self,
        state: &mut BeaconState<E>,
        spec: &ChainSpec,
        _: &Operations<E, Self>,
    ) -> Result<(), BlockProcessingError> {
        let mut ctxt = ConsensusContext::new(state.slot());
        initialize_progressive_balances_cache(state, spec)?;
        process_attester_slashings(
            state,
            &[self.clone()],
            VerifySignatures::True,
            &mut ctxt,
            spec,
        )
    }
}

impl<E: EthSpec> Operation<E> for Deposit {
    fn handler_name() -> String {
        "deposit".into()
    }

    fn decode(path: &Path, _fork_name: ForkName, _spec: &ChainSpec) -> Result<Self, Error> {
        ssz_decode_file(path)
    }

    fn is_enabled_for_fork(_: ForkName) -> bool {
        // Some deposit tests require signature verification but are not marked as such.
        cfg!(not(feature = "fake_crypto"))
    }

    fn apply_to(
        &self,
        state: &mut BeaconState<E>,
        spec: &ChainSpec,
        _: &Operations<E, Self>,
    ) -> Result<(), BlockProcessingError> {
        process_deposits(state, &[self.clone()], spec)
    }
}

impl<E: EthSpec> Operation<E> for ProposerSlashing {
    fn handler_name() -> String {
        "proposer_slashing".into()
    }

    fn decode(path: &Path, _fork_name: ForkName, _spec: &ChainSpec) -> Result<Self, Error> {
        ssz_decode_file(path)
    }

    fn apply_to(
        &self,
        state: &mut BeaconState<E>,
        spec: &ChainSpec,
        _: &Operations<E, Self>,
    ) -> Result<(), BlockProcessingError> {
        let mut ctxt = ConsensusContext::new(state.slot());
        initialize_progressive_balances_cache(state, spec)?;
        process_proposer_slashings(
            state,
            &[self.clone()],
            VerifySignatures::True,
            &mut ctxt,
            spec,
        )
    }
}

impl<E: EthSpec> Operation<E> for SignedVoluntaryExit {
    fn handler_name() -> String {
        "voluntary_exit".into()
    }

    fn decode(path: &Path, _fork_name: ForkName, _spec: &ChainSpec) -> Result<Self, Error> {
        ssz_decode_file(path)
    }

    fn apply_to(
        &self,
        state: &mut BeaconState<E>,
        spec: &ChainSpec,
        _: &Operations<E, Self>,
    ) -> Result<(), BlockProcessingError> {
        process_exits(state, &[self.clone()], VerifySignatures::True, spec)
    }
}

impl<E: EthSpec> Operation<E> for BeaconBlock<E> {
    fn handler_name() -> String {
        "block_header".into()
    }

    fn filename() -> String {
        "block.ssz_snappy".into()
    }

    fn decode(path: &Path, _fork_name: ForkName, spec: &ChainSpec) -> Result<Self, Error> {
        ssz_decode_file_with(path, |bytes| BeaconBlock::from_ssz_bytes(bytes, spec))
    }

    fn apply_to(
        &self,
        state: &mut BeaconState<E>,
        spec: &ChainSpec,
        _: &Operations<E, Self>,
    ) -> Result<(), BlockProcessingError> {
        let mut ctxt = ConsensusContext::new(state.slot());
        process_block_header(
            state,
            self.to_ref().temporary_block_header(),
            VerifyBlockRoot::True,
            &mut ctxt,
            spec,
        )?;
        Ok(())
    }
}

impl<E: EthSpec> Operation<E> for SyncAggregate<E> {
    fn handler_name() -> String {
        "sync_aggregate".into()
    }

    fn filename() -> String {
        "sync_aggregate.ssz_snappy".into()
    }

    fn is_enabled_for_fork(fork_name: ForkName) -> bool {
        fork_name != ForkName::Base
    }

    fn decode(path: &Path, _fork_name: ForkName, _spec: &ChainSpec) -> Result<Self, Error> {
        ssz_decode_file(path)
    }

    fn apply_to(
        &self,
        state: &mut BeaconState<E>,
        spec: &ChainSpec,
        _: &Operations<E, Self>,
    ) -> Result<(), BlockProcessingError> {
        let proposer_index = state.get_beacon_proposer_index(state.slot(), spec)? as u64;
        process_sync_aggregate(state, self, proposer_index, VerifySignatures::True, spec)
    }
}

impl<E: EthSpec> Operation<E> for BeaconBlockBody<E, FullPayload<E>> {
    fn handler_name() -> String {
        "execution_payload".into()
    }

    fn filename() -> String {
        "body.ssz_snappy".into()
    }

    fn is_enabled_for_fork(fork_name: ForkName) -> bool {
        fork_name != ForkName::Base && fork_name != ForkName::Altair
    }

    fn decode(path: &Path, fork_name: ForkName, _spec: &ChainSpec) -> Result<Self, Error> {
        ssz_decode_file_with(path, |bytes| {
            Ok(match fork_name {
                ForkName::Merge => BeaconBlockBody::Merge(<_>::from_ssz_bytes(bytes)?),
                ForkName::Capella => BeaconBlockBody::Capella(<_>::from_ssz_bytes(bytes)?),
                ForkName::Deneb => BeaconBlockBody::Deneb(<_>::from_ssz_bytes(bytes)?),
                _ => panic!(),
            })
        })
    }

    fn apply_to(
        &self,
        state: &mut BeaconState<E>,
        spec: &ChainSpec,
        extra: &Operations<E, Self>,
    ) -> Result<(), BlockProcessingError> {
        let valid = extra
            .execution_metadata
            .as_ref()
            .map_or(false, |e| e.execution_valid);
        if valid {
            process_execution_payload::<E, FullPayload<E>>(state, self.to_ref(), spec)
        } else {
            Err(BlockProcessingError::ExecutionInvalid)
        }
    }
}
impl<E: EthSpec> Operation<E> for BeaconBlockBody<E, BlindedPayload<E>> {
    fn handler_name() -> String {
        "execution_payload".into()
    }

    fn filename() -> String {
        "body.ssz_snappy".into()
    }

    fn is_enabled_for_fork(fork_name: ForkName) -> bool {
        fork_name != ForkName::Base && fork_name != ForkName::Altair
    }

    fn decode(path: &Path, fork_name: ForkName, _spec: &ChainSpec) -> Result<Self, Error> {
        ssz_decode_file_with(path, |bytes| {
            Ok(match fork_name {
                ForkName::Merge => {
                    let inner = <BeaconBlockBodyMerge<E, FullPayload<E>>>::from_ssz_bytes(bytes)?;
                    BeaconBlockBody::Merge(inner.clone_as_blinded())
                }
                ForkName::Capella => {
                    let inner = <BeaconBlockBodyCapella<E, FullPayload<E>>>::from_ssz_bytes(bytes)?;
                    BeaconBlockBody::Capella(inner.clone_as_blinded())
                }
                ForkName::Deneb => {
                    let inner = <BeaconBlockBodyDeneb<E, FullPayload<E>>>::from_ssz_bytes(bytes)?;
                    BeaconBlockBody::Deneb(inner.clone_as_blinded())
                }
                _ => panic!(),
            })
        })
    }

    fn apply_to(
        &self,
        state: &mut BeaconState<E>,
        spec: &ChainSpec,
        extra: &Operations<E, Self>,
    ) -> Result<(), BlockProcessingError> {
        let valid = extra
            .execution_metadata
            .as_ref()
            .map_or(false, |e| e.execution_valid);
        if valid {
            process_execution_payload::<E, BlindedPayload<E>>(state, self.to_ref(), spec)
        } else {
            Err(BlockProcessingError::ExecutionInvalid)
        }
    }
}

impl<E: EthSpec> Operation<E> for WithdrawalsPayload<E> {
    fn handler_name() -> String {
        "withdrawals".into()
    }

    fn filename() -> String {
        "execution_payload.ssz_snappy".into()
    }

    fn is_enabled_for_fork(fork_name: ForkName) -> bool {
        fork_name != ForkName::Base && fork_name != ForkName::Altair && fork_name != ForkName::Merge
    }

    fn decode(path: &Path, fork_name: ForkName, _spec: &ChainSpec) -> Result<Self, Error> {
        ssz_decode_file_with(path, |bytes| {
            ExecutionPayload::from_ssz_bytes(bytes, fork_name)
        })
        .map(|payload| WithdrawalsPayload {
            payload: payload.into(),
        })
    }

    fn apply_to(
        &self,
        state: &mut BeaconState<E>,
        spec: &ChainSpec,
        _: &Operations<E, Self>,
    ) -> Result<(), BlockProcessingError> {
        process_withdrawals::<_, FullPayload<_>>(state, self.payload.to_ref(), spec)
    }
}

impl<E: EthSpec> Operation<E> for SignedBlsToExecutionChange {
    fn handler_name() -> String {
        "bls_to_execution_change".into()
    }

    fn filename() -> String {
        "address_change.ssz_snappy".into()
    }

    fn is_enabled_for_fork(fork_name: ForkName) -> bool {
        fork_name != ForkName::Base && fork_name != ForkName::Altair && fork_name != ForkName::Merge
    }

    fn decode(path: &Path, _fork_name: ForkName, _spec: &ChainSpec) -> Result<Self, Error> {
        ssz_decode_file(path)
    }

    fn apply_to(
        &self,
        state: &mut BeaconState<E>,
        spec: &ChainSpec,
        _extra: &Operations<E, Self>,
    ) -> Result<(), BlockProcessingError> {
        process_bls_to_execution_changes(state, &[self.clone()], VerifySignatures::True, spec)
    }
}

impl<E: EthSpec, O: Operation<E>> LoadCase for Operations<E, O> {
    fn load_from_dir(path: &Path, fork_name: ForkName) -> Result<Self, Error> {
        let spec = &testing_spec::<E>(fork_name);
        let metadata_path = path.join("meta.yaml");
        let metadata: Metadata = if metadata_path.is_file() {
            yaml_decode_file(&metadata_path)?
        } else {
            Metadata::default()
        };

        // For execution payloads only.
        let execution_yaml_path = path.join("execution.yaml");
        let execution_metadata = if execution_yaml_path.is_file() {
            Some(yaml_decode_file(&execution_yaml_path)?)
        } else {
            None
        };

        let pre = ssz_decode_state(&path.join("pre.ssz_snappy"), spec)?;

        // Check BLS setting here before SSZ deserialization, as most types require signatures
        // to be valid.
        let (operation, bls_error) = if metadata.bls_setting.unwrap_or_default().check().is_ok() {
            match O::decode(&path.join(O::filename()), fork_name, spec) {
                Ok(op) => (Some(op), None),
                Err(Error::InvalidBLSInput(error)) => (None, Some(error)),
                Err(e) => return Err(e),
            }
        } else {
            (None, None)
        };
        let post_filename = path.join("post.ssz_snappy");
        let post = if post_filename.is_file() {
            if let Some(bls_error) = bls_error {
                panic!("input is unexpectedly invalid: {}", bls_error);
            }
            Some(ssz_decode_state(&post_filename, spec)?)
        } else {
            None
        };

        Ok(Self {
            metadata,
            execution_metadata,
            pre,
            operation,
            post,
        })
    }
}

impl<E: EthSpec, O: Operation<E>> Case for Operations<E, O> {
    fn description(&self) -> String {
        self.metadata.description.clone().unwrap_or_default()
    }

    fn is_enabled_for_fork(fork_name: ForkName) -> bool {
        O::is_enabled_for_fork(fork_name)
    }

    fn result(&self, _case_index: usize, fork_name: ForkName) -> Result<(), Error> {
        let spec = &testing_spec::<E>(fork_name);

        let mut pre_state = self.pre.clone();
        // Processing requires the committee caches.
        // NOTE: some of the withdrawals tests have 0 active validators, do not try
        // to build the commitee cache in this case.
        if O::handler_name() != "withdrawals" {
            pre_state.build_all_committee_caches(spec).unwrap();
        }

        let mut state = pre_state.clone();
        let mut expected = self.post.clone();

        if O::handler_name() != "withdrawals" {
            if let Some(post_state) = expected.as_mut() {
                post_state.build_all_committee_caches(spec).unwrap();
            }
        }

        let mut result = self
            .operation
            .as_ref()
            .ok_or(Error::SkippedBls)?
            .apply_to(&mut state, spec, self)
            .map(|()| state);

        compare_beacon_state_results_without_caches(&mut result, &mut expected)
    }
}<|MERGE_RESOLUTION|>--- conflicted
+++ resolved
@@ -101,14 +101,9 @@
             BeaconState::Altair(_)
             | BeaconState::Merge(_)
             | BeaconState::Capella(_)
-<<<<<<< HEAD
-            | BeaconState::Deneb(_) => {
-                initialize_progressive_balances_cache(state, spec)?;
-=======
             | BeaconState::Deneb(_)
             | BeaconState::Electra(_) => {
-                initialize_progressive_balances_cache(state, None, spec)?;
->>>>>>> 969d12dc
+                initialize_progressive_balances_cache(state, spec)?;
                 altair_deneb::process_attestation(
                     state,
                     self,
