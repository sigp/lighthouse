use super::*;
use crate::bls_setting::BlsSetting;
use crate::case_result::compare_beacon_state_results_without_caches;
use crate::decode::{ssz_decode_file, ssz_decode_file_with, ssz_decode_state, yaml_decode_file};
use crate::testing_spec;
use crate::type_name::TypeName;
use serde_derive::Deserialize;
use state_processing::per_block_processing::{
    errors::BlockProcessingError,
    process_block_header, process_execution_payload,
    process_operations::{
        altair, base, process_attester_slashings, process_deposits, process_exits,
        process_proposer_slashings,
    },
    process_sync_aggregate, VerifyBlockRoot, VerifySignatures,
};
use std::fmt::Debug;
use std::path::Path;
use types::{
    Attestation, AttesterSlashing, BeaconBlock, BeaconState, ChainSpec, Deposit, EthSpec,
    ExecutionPayload, ForkName, ProposerSlashing, SignedVoluntaryExit, SyncAggregate,
};

#[derive(Debug, Clone, Default, Deserialize)]
struct Metadata {
    description: Option<String>,
    bls_setting: Option<BlsSetting>,
}

#[derive(Debug, Clone, Deserialize)]
struct ExecutionMetadata {
    execution_valid: bool,
}

#[derive(Debug, Clone)]
pub struct Operations<E: EthSpec, O: Operation<E>> {
    metadata: Metadata,
    execution_metadata: Option<ExecutionMetadata>,
    pub pre: BeaconState<E>,
    pub operation: Option<O>,
    pub post: Option<BeaconState<E>>,
}

pub trait Operation<E: EthSpec>: TypeName + Debug + Sync + Sized {
    fn handler_name() -> String {
        Self::name().to_lowercase()
    }

    fn filename() -> String {
        format!("{}.ssz_snappy", Self::handler_name())
    }

    fn is_enabled_for_fork(_fork_name: ForkName) -> bool {
        true
    }

    fn decode(path: &Path, spec: &ChainSpec) -> Result<Self, Error>;

    fn apply_to(
        &self,
        state: &mut BeaconState<E>,
        spec: &ChainSpec,
        _: &Operations<E, Self>,
    ) -> Result<(), BlockProcessingError>;
}

impl<E: EthSpec> Operation<E> for Attestation<E> {
    fn decode(path: &Path, _spec: &ChainSpec) -> Result<Self, Error> {
        ssz_decode_file(path)
    }

    fn apply_to(
        &self,
        state: &mut BeaconState<E>,
        spec: &ChainSpec,
        _: &Operations<E, Self>,
    ) -> Result<(), BlockProcessingError> {
        let proposer_index = state.get_beacon_proposer_index(state.slot(), spec)? as u64;
        match state {
            BeaconState::Base(_) => {
                base::process_attestations(state, &[self.clone()], VerifySignatures::True, spec)
            }
            BeaconState::Altair(_) | BeaconState::Merge(_) => altair::process_attestation(
                state,
                self,
                0,
                proposer_index,
                VerifySignatures::True,
                spec,
            ),
        }
    }
}

impl<E: EthSpec> Operation<E> for AttesterSlashing<E> {
    fn handler_name() -> String {
        "attester_slashing".into()
    }

    fn decode(path: &Path, _spec: &ChainSpec) -> Result<Self, Error> {
        ssz_decode_file(path)
    }

    fn apply_to(
        &self,
        state: &mut BeaconState<E>,
        spec: &ChainSpec,
        _: &Operations<E, Self>,
    ) -> Result<(), BlockProcessingError> {
        process_attester_slashings(state, &[self.clone()], VerifySignatures::True, spec)
    }
}

impl<E: EthSpec> Operation<E> for Deposit {
    fn decode(path: &Path, _spec: &ChainSpec) -> Result<Self, Error> {
        ssz_decode_file(path)
    }

    fn apply_to(
        &self,
        state: &mut BeaconState<E>,
        spec: &ChainSpec,
        _: &Operations<E, Self>,
    ) -> Result<(), BlockProcessingError> {
        process_deposits(state, &[self.clone()], spec)
    }
}

impl<E: EthSpec> Operation<E> for ProposerSlashing {
    fn handler_name() -> String {
        "proposer_slashing".into()
    }

    fn decode(path: &Path, _spec: &ChainSpec) -> Result<Self, Error> {
        ssz_decode_file(path)
    }

    fn apply_to(
        &self,
        state: &mut BeaconState<E>,
        spec: &ChainSpec,
        _: &Operations<E, Self>,
    ) -> Result<(), BlockProcessingError> {
        process_proposer_slashings(state, &[self.clone()], VerifySignatures::True, spec)
    }
}

impl<E: EthSpec> Operation<E> for SignedVoluntaryExit {
    fn handler_name() -> String {
        "voluntary_exit".into()
    }

    fn decode(path: &Path, _spec: &ChainSpec) -> Result<Self, Error> {
        ssz_decode_file(path)
    }

    fn apply_to(
        &self,
        state: &mut BeaconState<E>,
        spec: &ChainSpec,
        _: &Operations<E, Self>,
    ) -> Result<(), BlockProcessingError> {
        process_exits(state, &[self.clone()], VerifySignatures::True, spec)
    }
}

impl<E: EthSpec> Operation<E> for BeaconBlock<E> {
    fn handler_name() -> String {
        "block_header".into()
    }

    fn filename() -> String {
        "block.ssz_snappy".into()
    }

    fn decode(path: &Path, spec: &ChainSpec) -> Result<Self, Error> {
        ssz_decode_file_with(path, |bytes| BeaconBlock::from_ssz_bytes(bytes, spec))
    }

    fn apply_to(
        &self,
        state: &mut BeaconState<E>,
        spec: &ChainSpec,
        _: &Operations<E, Self>,
    ) -> Result<(), BlockProcessingError> {
<<<<<<< HEAD
        process_block_header(state, self.to_ref().temporary_block_header(), spec)?;
=======
        process_block_header(state, self.to_ref(), VerifyBlockRoot::True, spec)?;
>>>>>>> 9ed92d6e
        Ok(())
    }
}

impl<E: EthSpec> Operation<E> for SyncAggregate<E> {
    fn handler_name() -> String {
        "sync_aggregate".into()
    }

    fn filename() -> String {
        "sync_aggregate.ssz_snappy".into()
    }

    fn is_enabled_for_fork(fork_name: ForkName) -> bool {
        fork_name != ForkName::Base
    }

    fn decode(path: &Path, _spec: &ChainSpec) -> Result<Self, Error> {
        ssz_decode_file(path)
    }

    fn apply_to(
        &self,
        state: &mut BeaconState<E>,
        spec: &ChainSpec,
        _: &Operations<E, Self>,
    ) -> Result<(), BlockProcessingError> {
        let proposer_index = state.get_beacon_proposer_index(state.slot(), spec)? as u64;
        process_sync_aggregate(state, self, proposer_index, VerifySignatures::True, spec)
    }
}

impl<E: EthSpec> Operation<E> for ExecutionPayload<E> {
    fn handler_name() -> String {
        "execution_payload".into()
    }

    fn filename() -> String {
        "execution_payload.ssz_snappy".into()
    }

    fn is_enabled_for_fork(fork_name: ForkName) -> bool {
        fork_name != ForkName::Base && fork_name != ForkName::Altair
    }

    fn decode(path: &Path, _spec: &ChainSpec) -> Result<Self, Error> {
        ssz_decode_file(path)
    }

    fn apply_to(
        &self,
        state: &mut BeaconState<E>,
        spec: &ChainSpec,
        extra: &Operations<E, Self>,
    ) -> Result<(), BlockProcessingError> {
        // FIXME(merge): we may want to plumb the validity bool into state processing
        let valid = extra
            .execution_metadata
            .as_ref()
            .map_or(false, |e| e.execution_valid);
        if valid {
            process_execution_payload(state, self, spec)
        } else {
            Err(BlockProcessingError::ExecutionInvalid)
        }
    }
}

impl<E: EthSpec, O: Operation<E>> LoadCase for Operations<E, O> {
    fn load_from_dir(path: &Path, fork_name: ForkName) -> Result<Self, Error> {
        let spec = &testing_spec::<E>(fork_name);
        let metadata_path = path.join("meta.yaml");
        let metadata: Metadata = if metadata_path.is_file() {
            yaml_decode_file(&metadata_path)?
        } else {
            Metadata::default()
        };

        // For execution payloads only.
        let execution_yaml_path = path.join("execution.yaml");
        let execution_metadata = if execution_yaml_path.is_file() {
            Some(yaml_decode_file(&execution_yaml_path)?)
        } else {
            None
        };

        let pre = ssz_decode_state(&path.join("pre.ssz_snappy"), spec)?;

        // Check BLS setting here before SSZ deserialization, as most types require signatures
        // to be valid.
        let (operation, bls_error) = if metadata.bls_setting.unwrap_or_default().check().is_ok() {
            match O::decode(&path.join(O::filename()), spec) {
                Ok(op) => (Some(op), None),
                Err(Error::InvalidBLSInput(error)) => (None, Some(error)),
                Err(e) => return Err(e),
            }
        } else {
            (None, None)
        };
        let post_filename = path.join("post.ssz_snappy");
        let post = if post_filename.is_file() {
            if let Some(bls_error) = bls_error {
                panic!("input is unexpectedly invalid: {}", bls_error);
            }
            Some(ssz_decode_state(&post_filename, spec)?)
        } else {
            None
        };

        Ok(Self {
            metadata,
            execution_metadata,
            pre,
            operation,
            post,
        })
    }
}

impl<E: EthSpec, O: Operation<E>> Case for Operations<E, O> {
    fn description(&self) -> String {
        self.metadata
            .description
            .clone()
            .unwrap_or_else(String::new)
    }

    fn is_enabled_for_fork(fork_name: ForkName) -> bool {
        O::is_enabled_for_fork(fork_name)
    }

    fn result(&self, _case_index: usize, fork_name: ForkName) -> Result<(), Error> {
        let spec = &testing_spec::<E>(fork_name);
        let mut state = self.pre.clone();
        let mut expected = self.post.clone();

        // Processing requires the committee caches.
        state
            .build_all_committee_caches(spec)
            .expect("committee caches OK");

        let mut result = self
            .operation
            .as_ref()
            .ok_or(Error::SkippedBls)?
            .apply_to(&mut state, spec, self)
            .map(|()| state);

        compare_beacon_state_results_without_caches(&mut result, &mut expected)
    }
}<|MERGE_RESOLUTION|>--- conflicted
+++ resolved
@@ -183,11 +183,7 @@
         spec: &ChainSpec,
         _: &Operations<E, Self>,
     ) -> Result<(), BlockProcessingError> {
-<<<<<<< HEAD
-        process_block_header(state, self.to_ref().temporary_block_header(), spec)?;
-=======
-        process_block_header(state, self.to_ref(), VerifyBlockRoot::True, spec)?;
->>>>>>> 9ed92d6e
+        process_block_header(state, self.to_ref().temporary_block_header(), VerifyBlockRoot::True, spec)?;
         Ok(())
     }
 }
