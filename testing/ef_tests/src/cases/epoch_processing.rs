--- conflicted
+++ resolved
@@ -106,15 +106,11 @@
                 justification_and_finalization_state.apply_changes_to_state(state);
                 Ok(())
             }
-<<<<<<< HEAD
-            BeaconState::Altair(_) | BeaconState::Merge(_) | BeaconState::Capella(_) => {
+            BeaconState::Altair(_)
+            | BeaconState::Merge(_)
+            | BeaconState::Capella(_)
+            | BeaconState::Deneb(_) => {
                 initialize_progressive_balances_cache(state, None, spec)?;
-=======
-            BeaconState::Altair(_)
-            | BeaconState::Merge(_)
-            | BeaconState::Capella(_)
-            | BeaconState::Deneb(_) => {
->>>>>>> 57edc0f3
                 let justification_and_finalization_state =
                     altair::process_justification_and_finalization(state)?;
                 justification_and_finalization_state.apply_changes_to_state(state);
@@ -132,20 +128,10 @@
                 validator_statuses.process_attestations(state)?;
                 base::process_rewards_and_penalties(state, &validator_statuses, spec)
             }
-<<<<<<< HEAD
-            BeaconState::Altair(_) | BeaconState::Merge(_) | BeaconState::Capella(_) => {
-                altair::process_rewards_and_penalties_slow(state, spec)
-            }
-=======
-            BeaconState::Altair(_)
-            | BeaconState::Merge(_)
-            | BeaconState::Capella(_)
-            | BeaconState::Deneb(_) => altair::process_rewards_and_penalties(
-                state,
-                &altair::ParticipationCache::new(state, spec).unwrap(),
-                spec,
-            ),
->>>>>>> 57edc0f3
+            BeaconState::Altair(_)
+            | BeaconState::Merge(_)
+            | BeaconState::Capella(_)
+            | BeaconState::Deneb(_) => altair::process_rewards_and_penalties_slow(state, spec),
         }
     }
 }
@@ -174,22 +160,11 @@
                     spec,
                 )?;
             }
-<<<<<<< HEAD
-            BeaconState::Altair(_) | BeaconState::Merge(_) | BeaconState::Capella(_) => {
+            BeaconState::Altair(_)
+            | BeaconState::Merge(_)
+            | BeaconState::Capella(_)
+            | BeaconState::Deneb(_) => {
                 process_slashings_slow(state, spec)?;
-=======
-            BeaconState::Altair(_)
-            | BeaconState::Merge(_)
-            | BeaconState::Capella(_)
-            | BeaconState::Deneb(_) => {
-                process_slashings(
-                    state,
-                    altair::ParticipationCache::new(state, spec)
-                        .unwrap()
-                        .current_epoch_total_active_balance(),
-                    spec,
-                )?;
->>>>>>> 57edc0f3
             }
         };
         Ok(())
@@ -272,20 +247,10 @@
     fn run(state: &mut BeaconState<E>, spec: &ChainSpec) -> Result<(), EpochProcessingError> {
         match state {
             BeaconState::Base(_) => Ok(()),
-<<<<<<< HEAD
-            BeaconState::Altair(_) | BeaconState::Merge(_) | BeaconState::Capella(_) => {
-                altair::process_inactivity_updates_slow(state, spec)
-            }
-=======
-            BeaconState::Altair(_)
-            | BeaconState::Merge(_)
-            | BeaconState::Capella(_)
-            | BeaconState::Deneb(_) => altair::process_inactivity_updates(
-                state,
-                &altair::ParticipationCache::new(state, spec).unwrap(),
-                spec,
-            ),
->>>>>>> 57edc0f3
+            BeaconState::Altair(_)
+            | BeaconState::Merge(_)
+            | BeaconState::Capella(_)
+            | BeaconState::Deneb(_) => altair::process_inactivity_updates_slow(state, spec),
         }
     }
 }
