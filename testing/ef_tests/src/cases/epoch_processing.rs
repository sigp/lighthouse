use super::*;
use crate::bls_setting::BlsSetting;
use crate::case_result::compare_beacon_state_results_without_caches;
use crate::decode::{ssz_decode_state, yaml_decode_file};
use crate::type_name;
use serde::Deserialize;
use state_processing::common::update_progressive_balances_cache::initialize_progressive_balances_cache;
use state_processing::epoch_cache::initialize_epoch_cache;
use state_processing::per_epoch_processing::capella::process_historical_summaries_update;
use state_processing::per_epoch_processing::effective_balance_updates::{
    process_effective_balance_updates, process_effective_balance_updates_slow,
};
use state_processing::per_epoch_processing::{
    altair, base,
    historical_roots_update::process_historical_roots_update,
    process_registry_updates, process_registry_updates_slow, process_slashings,
    process_slashings_slow,
    resets::{process_eth1_data_reset, process_randao_mixes_reset, process_slashings_reset},
};
use state_processing::EpochProcessingError;
use std::marker::PhantomData;
use types::BeaconState;

#[derive(Debug, Clone, Default, Deserialize)]
pub struct Metadata {
    pub description: Option<String>,
    pub bls_setting: Option<BlsSetting>,
}

#[derive(Debug, Clone, Deserialize)]
#[serde(bound = "E: EthSpec")]
pub struct EpochProcessing<E: EthSpec, T: EpochTransition<E>> {
    pub path: PathBuf,
    pub metadata: Metadata,
    pub pre: BeaconState<E>,
    pub post: Option<BeaconState<E>>,
    #[serde(skip_deserializing)]
    _phantom: PhantomData<T>,
}

pub trait EpochTransition<E: EthSpec>: TypeName + Debug + Sync {
    fn run(state: &mut BeaconState<E>, spec: &ChainSpec) -> Result<(), EpochProcessingError>;
}

#[derive(Debug)]
pub struct JustificationAndFinalization;
#[derive(Debug)]
pub struct RewardsAndPenalties;
#[derive(Debug)]
pub struct RegistryUpdates;
#[derive(Debug)]
pub struct Slashings;
#[derive(Debug)]
pub struct Eth1DataReset;
#[derive(Debug)]
pub struct EffectiveBalanceUpdates;
#[derive(Debug)]
pub struct SlashingsReset;
#[derive(Debug)]
pub struct RandaoMixesReset;
#[derive(Debug)]
pub struct HistoricalRootsUpdate;
#[derive(Debug)]
pub struct HistoricalSummariesUpdate;
#[derive(Debug)]
pub struct ParticipationRecordUpdates;
#[derive(Debug)]
pub struct SyncCommitteeUpdates;
#[derive(Debug)]
pub struct InactivityUpdates;
#[derive(Debug)]
pub struct ParticipationFlagUpdates;

type_name!(
    JustificationAndFinalization,
    "justification_and_finalization"
);
type_name!(RewardsAndPenalties, "rewards_and_penalties");
type_name!(RegistryUpdates, "registry_updates");
type_name!(Slashings, "slashings");
type_name!(Eth1DataReset, "eth1_data_reset");
type_name!(EffectiveBalanceUpdates, "effective_balance_updates");
type_name!(SlashingsReset, "slashings_reset");
type_name!(RandaoMixesReset, "randao_mixes_reset");
type_name!(HistoricalRootsUpdate, "historical_roots_update");
type_name!(HistoricalSummariesUpdate, "historical_summaries_update");
type_name!(ParticipationRecordUpdates, "participation_record_updates");
type_name!(SyncCommitteeUpdates, "sync_committee_updates");
type_name!(InactivityUpdates, "inactivity_updates");
type_name!(ParticipationFlagUpdates, "participation_flag_updates");

impl<E: EthSpec> EpochTransition<E> for JustificationAndFinalization {
    fn run(state: &mut BeaconState<E>, spec: &ChainSpec) -> Result<(), EpochProcessingError> {
        match state {
            BeaconState::Base(_) => {
                let mut validator_statuses = base::ValidatorStatuses::new(state, spec)?;
                validator_statuses.process_attestations(state)?;
                let justification_and_finalization_state =
                    base::process_justification_and_finalization(
                        state,
                        &validator_statuses.total_balances,
                        spec,
                    )?;
                justification_and_finalization_state.apply_changes_to_state(state);
                Ok(())
            }
            BeaconState::Altair(_)
            | BeaconState::Merge(_)
            | BeaconState::Capella(_)
<<<<<<< HEAD
            | BeaconState::Deneb(_) => {
                initialize_progressive_balances_cache(state, spec)?;
=======
            | BeaconState::Deneb(_)
            | BeaconState::Electra(_) => {
>>>>>>> 969d12dc
                let justification_and_finalization_state =
                    altair::process_justification_and_finalization(state)?;
                justification_and_finalization_state.apply_changes_to_state(state);
                Ok(())
            }
        }
    }
}

impl<E: EthSpec> EpochTransition<E> for RewardsAndPenalties {
    fn run(state: &mut BeaconState<E>, spec: &ChainSpec) -> Result<(), EpochProcessingError> {
        match state {
            BeaconState::Base(_) => {
                let mut validator_statuses = base::ValidatorStatuses::new(state, spec)?;
                validator_statuses.process_attestations(state)?;
                base::process_rewards_and_penalties(state, &validator_statuses, spec)
            }
            BeaconState::Altair(_)
            | BeaconState::Merge(_)
            | BeaconState::Capella(_)
<<<<<<< HEAD
            | BeaconState::Deneb(_) => altair::process_rewards_and_penalties_slow(state, spec),
=======
            | BeaconState::Deneb(_)
            | BeaconState::Electra(_) => altair::process_rewards_and_penalties(
                state,
                &altair::ParticipationCache::new(state, spec).unwrap(),
                spec,
            ),
>>>>>>> 969d12dc
        }
    }
}

impl<E: EthSpec> EpochTransition<E> for RegistryUpdates {
    fn run(state: &mut BeaconState<E>, spec: &ChainSpec) -> Result<(), EpochProcessingError> {
        initialize_epoch_cache(state, spec)?;

        if let BeaconState::Base(_) = state {
            process_registry_updates(state, spec)
        } else {
            process_registry_updates_slow(state, spec)
        }
    }
}

impl<E: EthSpec> EpochTransition<E> for Slashings {
    fn run(state: &mut BeaconState<E>, spec: &ChainSpec) -> Result<(), EpochProcessingError> {
        match state {
            BeaconState::Base(_) => {
                let mut validator_statuses = base::ValidatorStatuses::new(state, spec)?;
                validator_statuses.process_attestations(state)?;
                process_slashings(
                    state,
                    validator_statuses.total_balances.current_epoch(),
                    spec,
                )?;
            }
            BeaconState::Altair(_)
            | BeaconState::Merge(_)
            | BeaconState::Capella(_)
<<<<<<< HEAD
            | BeaconState::Deneb(_) => {
                process_slashings_slow(state, spec)?;
=======
            | BeaconState::Deneb(_)
            | BeaconState::Electra(_) => {
                process_slashings(
                    state,
                    altair::ParticipationCache::new(state, spec)
                        .unwrap()
                        .current_epoch_total_active_balance(),
                    spec,
                )?;
>>>>>>> 969d12dc
            }
        };
        Ok(())
    }
}

impl<E: EthSpec> EpochTransition<E> for Eth1DataReset {
    fn run(state: &mut BeaconState<E>, _spec: &ChainSpec) -> Result<(), EpochProcessingError> {
        process_eth1_data_reset(state)
    }
}

impl<E: EthSpec> EpochTransition<E> for EffectiveBalanceUpdates {
    fn run(state: &mut BeaconState<E>, spec: &ChainSpec) -> Result<(), EpochProcessingError> {
        if let BeaconState::Base(_) = state {
            process_effective_balance_updates(state, spec)
        } else {
            process_effective_balance_updates_slow(state, spec)
        }
    }
}

impl<E: EthSpec> EpochTransition<E> for SlashingsReset {
    fn run(state: &mut BeaconState<E>, _spec: &ChainSpec) -> Result<(), EpochProcessingError> {
        process_slashings_reset(state)
    }
}

impl<E: EthSpec> EpochTransition<E> for RandaoMixesReset {
    fn run(state: &mut BeaconState<E>, _spec: &ChainSpec) -> Result<(), EpochProcessingError> {
        process_randao_mixes_reset(state)
    }
}

impl<E: EthSpec> EpochTransition<E> for HistoricalRootsUpdate {
    fn run(state: &mut BeaconState<E>, _spec: &ChainSpec) -> Result<(), EpochProcessingError> {
        match state {
            BeaconState::Base(_) | BeaconState::Altair(_) | BeaconState::Merge(_) => {
                process_historical_roots_update(state)
            }
            _ => Ok(()),
        }
    }
}

impl<E: EthSpec> EpochTransition<E> for HistoricalSummariesUpdate {
    fn run(state: &mut BeaconState<E>, _spec: &ChainSpec) -> Result<(), EpochProcessingError> {
        match state {
            BeaconState::Capella(_) | BeaconState::Deneb(_) | BeaconState::Electra(_) => {
                process_historical_summaries_update(state)
            }
            _ => Ok(()),
        }
    }
}

impl<E: EthSpec> EpochTransition<E> for ParticipationRecordUpdates {
    fn run(state: &mut BeaconState<E>, _spec: &ChainSpec) -> Result<(), EpochProcessingError> {
        if let BeaconState::Base(_) = state {
            base::process_participation_record_updates(state)
        } else {
            Ok(())
        }
    }
}

impl<E: EthSpec> EpochTransition<E> for SyncCommitteeUpdates {
    fn run(state: &mut BeaconState<E>, spec: &ChainSpec) -> Result<(), EpochProcessingError> {
        match state {
            BeaconState::Base(_) => Ok(()),
            BeaconState::Altair(_)
            | BeaconState::Merge(_)
            | BeaconState::Capella(_)
            | BeaconState::Deneb(_)
            | BeaconState::Electra(_) => altair::process_sync_committee_updates(state, spec),
        }
    }
}

impl<E: EthSpec> EpochTransition<E> for InactivityUpdates {
    fn run(state: &mut BeaconState<E>, spec: &ChainSpec) -> Result<(), EpochProcessingError> {
        match state {
            BeaconState::Base(_) => Ok(()),
            BeaconState::Altair(_)
            | BeaconState::Merge(_)
            | BeaconState::Capella(_)
<<<<<<< HEAD
            | BeaconState::Deneb(_) => altair::process_inactivity_updates_slow(state, spec),
=======
            | BeaconState::Deneb(_)
            | BeaconState::Electra(_) => altair::process_inactivity_updates(
                state,
                &altair::ParticipationCache::new(state, spec).unwrap(),
                spec,
            ),
>>>>>>> 969d12dc
        }
    }
}

impl<E: EthSpec> EpochTransition<E> for ParticipationFlagUpdates {
    fn run(state: &mut BeaconState<E>, _: &ChainSpec) -> Result<(), EpochProcessingError> {
        match state {
            BeaconState::Base(_) => Ok(()),
            BeaconState::Altair(_)
            | BeaconState::Merge(_)
            | BeaconState::Capella(_)
            | BeaconState::Deneb(_)
            | BeaconState::Electra(_) => altair::process_participation_flag_updates(state),
        }
    }
}

impl<E: EthSpec, T: EpochTransition<E>> LoadCase for EpochProcessing<E, T> {
    fn load_from_dir(path: &Path, fork_name: ForkName) -> Result<Self, Error> {
        let spec = &testing_spec::<E>(fork_name);
        let metadata_path = path.join("meta.yaml");
        let metadata: Metadata = if metadata_path.is_file() {
            yaml_decode_file(&metadata_path)?
        } else {
            Metadata::default()
        };
        let pre = ssz_decode_state(&path.join("pre.ssz_snappy"), spec)?;
        let post_file = path.join("post.ssz_snappy");
        let post = if post_file.is_file() {
            Some(ssz_decode_state(&post_file, spec)?)
        } else {
            None
        };

        Ok(Self {
            path: path.into(),
            metadata,
            pre,
            post,
            _phantom: PhantomData,
        })
    }
}

impl<E: EthSpec, T: EpochTransition<E>> Case for EpochProcessing<E, T> {
    fn description(&self) -> String {
        self.metadata.description.clone().unwrap_or_default()
    }

    fn is_enabled_for_fork(fork_name: ForkName) -> bool {
        match fork_name {
            // No Altair tests for genesis fork.
            ForkName::Base => {
                T::name() != "sync_committee_updates"
                    && T::name() != "inactivity_updates"
                    && T::name() != "participation_flag_updates"
                    && T::name() != "historical_summaries_update"
            }
            // No phase0 tests for Altair and later.
            ForkName::Altair | ForkName::Merge => {
                T::name() != "participation_record_updates"
                    && T::name() != "historical_summaries_update"
            }
            ForkName::Capella | ForkName::Deneb | ForkName::Electra => {
                T::name() != "participation_record_updates"
                    && T::name() != "historical_roots_update"
            }
        }
    }

    fn result(&self, _case_index: usize, fork_name: ForkName) -> Result<(), Error> {
        self.metadata.bls_setting.unwrap_or_default().check()?;

        let spec = &testing_spec::<E>(fork_name);
        let mut pre_state = self.pre.clone();

        // Processing requires the committee caches.
        pre_state.build_all_committee_caches(spec).unwrap();

        let mut state = pre_state.clone();
        let mut expected = self.post.clone();

        if let Some(post_state) = expected.as_mut() {
            post_state.build_all_committee_caches(spec).unwrap();
        }

        let mut result = T::run(&mut state, spec).map(|_| state);

        compare_beacon_state_results_without_caches(&mut result, &mut expected)
    }
}<|MERGE_RESOLUTION|>--- conflicted
+++ resolved
@@ -107,13 +107,9 @@
             BeaconState::Altair(_)
             | BeaconState::Merge(_)
             | BeaconState::Capella(_)
-<<<<<<< HEAD
-            | BeaconState::Deneb(_) => {
+            | BeaconState::Deneb(_)
+            | BeaconState::Electra(_) => {
                 initialize_progressive_balances_cache(state, spec)?;
-=======
-            | BeaconState::Deneb(_)
-            | BeaconState::Electra(_) => {
->>>>>>> 969d12dc
                 let justification_and_finalization_state =
                     altair::process_justification_and_finalization(state)?;
                 justification_and_finalization_state.apply_changes_to_state(state);
@@ -134,16 +130,8 @@
             BeaconState::Altair(_)
             | BeaconState::Merge(_)
             | BeaconState::Capella(_)
-<<<<<<< HEAD
-            | BeaconState::Deneb(_) => altair::process_rewards_and_penalties_slow(state, spec),
-=======
-            | BeaconState::Deneb(_)
-            | BeaconState::Electra(_) => altair::process_rewards_and_penalties(
-                state,
-                &altair::ParticipationCache::new(state, spec).unwrap(),
-                spec,
-            ),
->>>>>>> 969d12dc
+            | BeaconState::Deneb(_)
+            | BeaconState::Electra(_) => altair::process_rewards_and_penalties_slow(state, spec),
         }
     }
 }
@@ -175,20 +163,9 @@
             BeaconState::Altair(_)
             | BeaconState::Merge(_)
             | BeaconState::Capella(_)
-<<<<<<< HEAD
-            | BeaconState::Deneb(_) => {
+            | BeaconState::Deneb(_)
+            | BeaconState::Electra(_) => {
                 process_slashings_slow(state, spec)?;
-=======
-            | BeaconState::Deneb(_)
-            | BeaconState::Electra(_) => {
-                process_slashings(
-                    state,
-                    altair::ParticipationCache::new(state, spec)
-                        .unwrap()
-                        .current_epoch_total_active_balance(),
-                    spec,
-                )?;
->>>>>>> 969d12dc
             }
         };
         Ok(())
@@ -275,16 +252,8 @@
             BeaconState::Altair(_)
             | BeaconState::Merge(_)
             | BeaconState::Capella(_)
-<<<<<<< HEAD
-            | BeaconState::Deneb(_) => altair::process_inactivity_updates_slow(state, spec),
-=======
-            | BeaconState::Deneb(_)
-            | BeaconState::Electra(_) => altair::process_inactivity_updates(
-                state,
-                &altair::ParticipationCache::new(state, spec).unwrap(),
-                spec,
-            ),
->>>>>>> 969d12dc
+            | BeaconState::Deneb(_)
+            | BeaconState::Electra(_) => altair::process_inactivity_updates_slow(state, spec),
         }
     }
 }
