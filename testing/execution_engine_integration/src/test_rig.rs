use crate::execution_engine::{
    ExecutionEngine, GenericExecutionEngine, ACCOUNT1, ACCOUNT2, KEYSTORE_PASSWORD, PRIVATE_KEYS,
};
use crate::transactions::transactions;
use ethers_providers::Middleware;
use execution_layer::{
    BuilderParams, ChainHealth, ExecutionLayer, PayloadAttributes, PayloadStatus,
};
use fork_choice::ForkchoiceUpdateParameters;
use reqwest::{header::CONTENT_TYPE, Client};
use sensitive_url::SensitiveUrl;
use serde_json::{json, Value};
use std::sync::Arc;
use std::time::{Duration, Instant, SystemTime, UNIX_EPOCH};
use task_executor::TaskExecutor;
use tokio::time::sleep;
use types::{
    Address, ChainSpec, EthSpec, ExecutionBlockHash, ExecutionPayload, ExecutionPayloadHeader,
    ForkName, FullPayload, Hash256, MainnetEthSpec, PublicKeyBytes, Slot, Uint256,
};
const EXECUTION_ENGINE_START_TIMEOUT: Duration = Duration::from_secs(60);

const TEST_FORK: ForkName = ForkName::Capella;

struct ExecutionPair<E, T: EthSpec> {
    /// The Lighthouse `ExecutionLayer` struct, connected to the `execution_engine` via HTTP.
    execution_layer: ExecutionLayer<T>,
    /// A handle to external EE process, once this is dropped the process will be killed.
    #[allow(dead_code)]
    execution_engine: ExecutionEngine<E>,
}

/// A rig that holds two EE processes for testing.
///
/// There are two EEs held here so that we can test out-of-order application of payloads, and other
/// edge-cases.
pub struct TestRig<E, T: EthSpec = MainnetEthSpec> {
    #[allow(dead_code)]
    runtime: Arc<tokio::runtime::Runtime>,
    ee_a: ExecutionPair<E, T>,
    ee_b: ExecutionPair<E, T>,
    spec: ChainSpec,
    _runtime_shutdown: exit_future::Signal,
}

/// Import a private key into the execution engine and unlock it so that we can
/// make transactions with the corresponding account.
async fn import_and_unlock(http_url: SensitiveUrl, priv_keys: &[&str], password: &str) {
    for priv_key in priv_keys {
        let body = json!(
            {
                "jsonrpc":"2.0",
                "method":"personal_importRawKey",
                "params":[priv_key, password],
                "id":1
            }
        );

        let client = Client::builder().build().unwrap();
        let request = client
            .post(http_url.full.clone())
            .header(CONTENT_TYPE, "application/json")
            .json(&body);

        let response: Value = request
            .send()
            .await
            .unwrap()
            .error_for_status()
            .unwrap()
            .json()
            .await
            .unwrap();

        let account = response.get("result").unwrap().as_str().unwrap();

        let body = json!(
            {
                "jsonrpc":"2.0",
                "method":"personal_unlockAccount",
                "params":[account, password],
                "id":1
            }
        );

        let request = client
            .post(http_url.full.clone())
            .header(CONTENT_TYPE, "application/json")
            .json(&body);

        let _response: Value = request
            .send()
            .await
            .unwrap()
            .error_for_status()
            .unwrap()
            .json()
            .await
            .unwrap();
    }
}

impl<E: GenericExecutionEngine> TestRig<E> {
    pub fn new(generic_engine: E) -> Self {
        let log = logging::test_logger();
        let runtime = Arc::new(
            tokio::runtime::Builder::new_multi_thread()
                .enable_all()
                .build()
                .unwrap(),
        );
        let (runtime_shutdown, exit) = exit_future::signal();
        let (shutdown_tx, _) = futures::channel::mpsc::channel(1);
        let executor = TaskExecutor::new(Arc::downgrade(&runtime), exit, log.clone(), shutdown_tx);
        let mut spec = TEST_FORK.make_genesis_spec(MainnetEthSpec::default_spec());
        spec.terminal_total_difficulty = Uint256::zero();

        let fee_recipient = None;

        let ee_a = {
            let execution_engine = ExecutionEngine::new(generic_engine.clone());
            let urls = vec![execution_engine.http_auth_url()];

            let config = execution_layer::Config {
                execution_endpoints: urls,
                secret_files: vec![],
                suggested_fee_recipient: Some(Address::repeat_byte(42)),
                default_datadir: execution_engine.datadir(),
                ..Default::default()
            };
            let execution_layer =
                ExecutionLayer::from_config(config, executor.clone(), log.clone()).unwrap();
            ExecutionPair {
                execution_engine,
                execution_layer,
            }
        };

        let ee_b = {
            let execution_engine = ExecutionEngine::new(generic_engine);
            let urls = vec![execution_engine.http_auth_url()];

            let config = execution_layer::Config {
                execution_endpoints: urls,
                secret_files: vec![],
                suggested_fee_recipient: fee_recipient,
                default_datadir: execution_engine.datadir(),
                ..Default::default()
            };
            let execution_layer =
                ExecutionLayer::from_config(config, executor, log.clone()).unwrap();
            ExecutionPair {
                execution_engine,
                execution_layer,
            }
        };

        Self {
            runtime,
            ee_a,
            ee_b,
            spec,
            _runtime_shutdown: runtime_shutdown,
        }
    }

    pub fn perform_tests_blocking(&self) {
        self.runtime
            .handle()
            .block_on(async { self.perform_tests().await });
    }

    pub async fn wait_until_synced(&self) {
        let start_instant = Instant::now();

        for pair in [&self.ee_a, &self.ee_b] {
            loop {
                // Run the routine to check for online nodes.
                pair.execution_layer.watchdog_task().await;

                if pair.execution_layer.is_synced().await {
                    break;
                } else if start_instant + EXECUTION_ENGINE_START_TIMEOUT > Instant::now() {
                    sleep(Duration::from_millis(500)).await;
                } else {
                    panic!("timeout waiting for execution engines to come online")
                }
            }
        }
    }

    pub async fn perform_tests(&self) {
        self.wait_until_synced().await;

        // Import and unlock all private keys to sign transactions
        let _ = futures::future::join_all([&self.ee_a, &self.ee_b].iter().map(|ee| {
            import_and_unlock(
                ee.execution_engine.http_url(),
                &PRIVATE_KEYS,
                KEYSTORE_PASSWORD,
            )
        }))
        .await;

        // We hardcode the accounts here since some EEs start with a default unlocked account
        let account1 = ethers_core::types::Address::from_slice(&hex::decode(ACCOUNT1).unwrap());
        let account2 = ethers_core::types::Address::from_slice(&hex::decode(ACCOUNT2).unwrap());

        /*
         * Read the terminal block hash from both pairs, check it's equal.
         */

        let terminal_pow_block_hash = self
            .ee_a
            .execution_layer
            .get_terminal_pow_block_hash(&self.spec, timestamp_now())
            .await
            .unwrap()
            .unwrap();

        assert_eq!(
            terminal_pow_block_hash,
            self.ee_b
                .execution_layer
                .get_terminal_pow_block_hash(&self.spec, timestamp_now())
                .await
                .unwrap()
                .unwrap()
        );

        // Submit transactions before getting payload
        let txs = transactions::<MainnetEthSpec>(account1, account2);
        let mut pending_txs = Vec::new();
        for tx in txs.clone().into_iter() {
            let pending_tx = self
                .ee_a
                .execution_engine
                .provider
                .send_transaction(tx, None)
                .await
                .unwrap();
            pending_txs.push(pending_tx);
        }

        /*
         * Execution Engine A:
         *
         * Produce a valid payload atop the terminal block.
         */

        let parent_hash = terminal_pow_block_hash;
        let timestamp = timestamp_now();
        let prev_randao = Hash256::zero();
        let head_root = Hash256::zero();
        let justified_block_hash = ExecutionBlockHash::zero();
        let finalized_block_hash = ExecutionBlockHash::zero();
        let forkchoice_update_params = ForkchoiceUpdateParameters {
            head_root,
            head_hash: Some(parent_hash),
            justified_hash: Some(justified_block_hash),
            finalized_hash: Some(finalized_block_hash),
        };
        let proposer_index = 0;

        // To save sending proposer preparation data, just set the fee recipient
        // to the fee recipient configured for EE A.
        let prepared = self
            .ee_a
            .execution_layer
            .insert_proposer(
                Slot::new(1), // Insert proposer for the next slot
                head_root,
                proposer_index,
<<<<<<< HEAD
=======
                // TODO: think about how to test different forks
>>>>>>> 8b0545da
                PayloadAttributes::new(
                    timestamp,
                    prev_randao,
                    Address::repeat_byte(42),
<<<<<<< HEAD
                    Some(vec![]),
=======
                    None,
                    None,
>>>>>>> 8b0545da
                ),
            )
            .await;

        assert!(!prepared, "Inserting proposer for the first time");

        // Make a fcu call with the PayloadAttributes that we inserted previously
        let prepare = self
            .ee_a
            .execution_layer
            .notify_forkchoice_updated(
                parent_hash,
                justified_block_hash,
                finalized_block_hash,
                Slot::new(0),
                Hash256::zero(),
            )
            .await
            .unwrap();

        assert_eq!(prepare, PayloadStatus::Valid);

        // Add a delay to give the EE sufficient time to pack the
        // submitted transactions into a payload.
        // This is required when running on under resourced nodes and
        // in CI.
        sleep(Duration::from_secs(3)).await;

        let builder_params = BuilderParams {
            pubkey: PublicKeyBytes::empty(),
            slot: Slot::new(0),
            chain_health: ChainHealth::Healthy,
        };
        let suggested_fee_recipient = self
            .ee_a
            .execution_layer
            .get_suggested_fee_recipient(proposer_index)
            .await;
<<<<<<< HEAD
        let payload_attributes = PayloadAttributes::new(
            timestamp,
            prev_randao,
            suggested_fee_recipient,
            Some(vec![]),
        );
=======
        let payload_attributes =
            PayloadAttributes::new(timestamp, prev_randao, suggested_fee_recipient, None, None);
>>>>>>> 8b0545da
        let valid_payload = self
            .ee_a
            .execution_layer
            .get_payload::<FullPayload<MainnetEthSpec>>(
                parent_hash,
                &payload_attributes,
                forkchoice_update_params,
                builder_params,
                TEST_FORK,
                &self.spec,
            )
            .await
            .unwrap()
            .to_payload()
            .execution_payload();
        assert_eq!(valid_payload.transactions().len(), pending_txs.len());

        /*
         * Execution Engine A:
         *
         * Indicate that the payload is the head of the chain, before submitting a
         * `notify_new_payload`.
         */
        let head_block_hash = valid_payload.block_hash();
        let finalized_block_hash = ExecutionBlockHash::zero();
        let slot = Slot::new(42);
        let head_block_root = Hash256::repeat_byte(42);
        let status = self
            .ee_a
            .execution_layer
            .notify_forkchoice_updated(
                head_block_hash,
                justified_block_hash,
                finalized_block_hash,
                slot,
                head_block_root,
            )
            .await
            .unwrap();
        assert_eq!(status, PayloadStatus::Syncing);

        /*
         * Execution Engine A:
         *
         * Provide the valid payload back to the EE again.
         */

        // TODO: again consider forks here
        let status = self
            .ee_a
            .execution_layer
            .notify_new_payload(valid_payload.clone().try_into().unwrap())
            .await
            .unwrap();
        assert_eq!(status, PayloadStatus::Valid);
        check_payload_reconstruction(&self.ee_a, &valid_payload).await;

        /*
         * Execution Engine A:
         *
         * Indicate that the payload is the head of the chain.
         *
         * Do not provide payload attributes (we'll test that later).
         */
        let head_block_hash = valid_payload.block_hash();
        let finalized_block_hash = ExecutionBlockHash::zero();
        let slot = Slot::new(42);
        let head_block_root = Hash256::repeat_byte(42);
        let status = self
            .ee_a
            .execution_layer
            .notify_forkchoice_updated(
                head_block_hash,
                justified_block_hash,
                finalized_block_hash,
                slot,
                head_block_root,
            )
            .await
            .unwrap();
        assert_eq!(status, PayloadStatus::Valid);

        // Verify that all submitted txs were successful
        for pending_tx in pending_txs {
            let tx_receipt = pending_tx.await.unwrap().unwrap();
            assert_eq!(
                tx_receipt.status,
                Some(1.into()),
                "Tx index {} has invalid status ",
                tx_receipt.transaction_index
            );
        }

        /*
         * Execution Engine A:
         *
         * Provide an invalidated payload to the EE.
         */

        // TODO: again think about forks here
        let mut invalid_payload = valid_payload.clone();
        *invalid_payload.prev_randao_mut() = Hash256::from_low_u64_be(42);
        let status = self
            .ee_a
            .execution_layer
            .notify_new_payload(invalid_payload.try_into().unwrap())
            .await
            .unwrap();
        assert!(matches!(
            status,
            PayloadStatus::InvalidBlockHash { .. }
                // Geth is returning `INVALID` with a `null` LVH to indicate it
                // does not know the invalid ancestor.
                | PayloadStatus::Invalid {
                    latest_valid_hash: None,
                    ..
                }
        ));

        /*
         * Execution Engine A:
         *
         * Produce another payload atop the previous one.
         */

        let parent_hash = valid_payload.block_hash();
        let timestamp = valid_payload.timestamp() + 1;
        let prev_randao = Hash256::zero();
        let proposer_index = 0;
        let builder_params = BuilderParams {
            pubkey: PublicKeyBytes::empty(),
            slot: Slot::new(0),
            chain_health: ChainHealth::Healthy,
        };
        let suggested_fee_recipient = self
            .ee_a
            .execution_layer
            .get_suggested_fee_recipient(proposer_index)
            .await;
<<<<<<< HEAD
        let payload_attributes = PayloadAttributes::new(
            timestamp,
            prev_randao,
            suggested_fee_recipient,
            Some(vec![]),
        );
=======
        let payload_attributes =
            PayloadAttributes::new(timestamp, prev_randao, suggested_fee_recipient, None, None);
>>>>>>> 8b0545da
        let second_payload = self
            .ee_a
            .execution_layer
            .get_payload::<FullPayload<MainnetEthSpec>>(
                parent_hash,
                &payload_attributes,
                forkchoice_update_params,
                builder_params,
                TEST_FORK,
                &self.spec,
            )
            .await
            .unwrap()
            .to_payload()
            .execution_payload();

        /*
         * Execution Engine A:
         *
         * Provide the second payload back to the EE again.
         */

        // TODO: again consider forks here
        let status = self
            .ee_a
            .execution_layer
            .notify_new_payload(second_payload.clone().try_into().unwrap())
            .await
            .unwrap();
        assert_eq!(status, PayloadStatus::Valid);
        check_payload_reconstruction(&self.ee_a, &second_payload).await;

        /*
         * Execution Engine A:
         *
         * Indicate that the payload is the head of the chain, providing payload attributes.
         */
        let head_block_hash = valid_payload.block_hash();
        let finalized_block_hash = ExecutionBlockHash::zero();
        // To save sending proposer preparation data, just set the fee recipient
        // to the fee recipient configured for EE A.
<<<<<<< HEAD
        let payload_attributes = PayloadAttributes::new(
            timestamp,
            prev_randao,
            Address::repeat_byte(42),
            Some(vec![]),
        );
=======
        let payload_attributes =
            PayloadAttributes::new(timestamp, prev_randao, Address::repeat_byte(42), None, None);
>>>>>>> 8b0545da
        let slot = Slot::new(42);
        let head_block_root = Hash256::repeat_byte(100);
        let validator_index = 0;
        self.ee_a
            .execution_layer
            .insert_proposer(slot, head_block_root, validator_index, payload_attributes)
            .await;
        let status = self
            .ee_a
            .execution_layer
            .notify_forkchoice_updated(
                head_block_hash,
                justified_block_hash,
                finalized_block_hash,
                slot,
                head_block_root,
            )
            .await
            .unwrap();
        assert_eq!(status, PayloadStatus::Valid);

        /*
         * Execution Engine B:
         *
         * Provide the second payload, without providing the first.
         */
        // TODO: again consider forks here
        let status = self
            .ee_b
            .execution_layer
            .notify_new_payload(second_payload.clone().try_into().unwrap())
            .await
            .unwrap();
        assert!(matches!(status, PayloadStatus::Syncing));

        /*
         * Execution Engine B:
         *
         * Set the second payload as the head, without providing payload attributes.
         */
        let head_block_hash = second_payload.block_hash();
        let finalized_block_hash = ExecutionBlockHash::zero();
        let slot = Slot::new(42);
        let head_block_root = Hash256::repeat_byte(42);
        let status = self
            .ee_b
            .execution_layer
            .notify_forkchoice_updated(
                head_block_hash,
                justified_block_hash,
                finalized_block_hash,
                slot,
                head_block_root,
            )
            .await
            .unwrap();
        assert_eq!(status, PayloadStatus::Syncing);

        /*
         * Execution Engine B:
         *
         * Provide the first payload to the EE.
         */

        // TODO: again consider forks here
        let status = self
            .ee_b
            .execution_layer
            .notify_new_payload(valid_payload.clone().try_into().unwrap())
            .await
            .unwrap();
        assert_eq!(status, PayloadStatus::Valid);
        check_payload_reconstruction(&self.ee_b, &valid_payload).await;

        /*
         * Execution Engine B:
         *
         * Provide the second payload, now the first has been provided.
         */
        let status = self
            .ee_b
            .execution_layer
            .notify_new_payload(second_payload.clone().try_into().unwrap())
            .await
            .unwrap();
        assert_eq!(status, PayloadStatus::Valid);
        check_payload_reconstruction(&self.ee_b, &second_payload).await;

        /*
         * Execution Engine B:
         *
         * Set the second payload as the head, without providing payload attributes.
         */
        let head_block_hash = second_payload.block_hash();
        let finalized_block_hash = ExecutionBlockHash::zero();
        let slot = Slot::new(42);
        let head_block_root = Hash256::repeat_byte(42);
        let status = self
            .ee_b
            .execution_layer
            .notify_forkchoice_updated(
                head_block_hash,
                justified_block_hash,
                finalized_block_hash,
                slot,
                head_block_root,
            )
            .await
            .unwrap();
        assert_eq!(status, PayloadStatus::Valid);
    }
}

/// Check that the given payload can be re-constructed by fetching it from the EE.
///
/// Panic if payload reconstruction fails.
async fn check_payload_reconstruction<E: GenericExecutionEngine>(
    ee: &ExecutionPair<E, MainnetEthSpec>,
    payload: &ExecutionPayload<MainnetEthSpec>,
) {
    // check via legacy eth_getBlockByHash
    let reconstructed = ee
        .execution_layer
        .get_payload_by_hash_legacy(payload.block_hash(), payload.fork_name())
        .await
        .unwrap()
        .unwrap();
    assert_eq!(reconstructed, *payload);
    // also check via payload bodies method
    let capabilities = ee
        .execution_layer
        .get_engine_capabilities(None)
        .await
        .unwrap();

    assert!(
        // if the engine doesn't have these capabilities, we need to update the client in our tests
        capabilities.get_payload_bodies_by_hash_v1 && capabilities.get_payload_bodies_by_range_v1,
        "Testing engine does not support payload bodies methods"
    );

    let mut bodies = ee
        .execution_layer
        .get_payload_bodies_by_hash(vec![payload.block_hash()])
        .await
        .unwrap();
    assert_eq!(bodies.len(), 1);
    let body = bodies.pop().unwrap().unwrap();
    let header = ExecutionPayloadHeader::from(payload.to_ref());
    let reconstructed_from_body = body.to_payload(header).unwrap();
    assert_eq!(reconstructed_from_body, *payload);
}

/// Returns the duration since the unix epoch.
pub fn timestamp_now() -> u64 {
    SystemTime::now()
        .duration_since(UNIX_EPOCH)
        .unwrap_or_else(|_| Duration::from_secs(0))
        .as_secs()
}<|MERGE_RESOLUTION|>--- conflicted
+++ resolved
@@ -271,20 +271,12 @@
                 Slot::new(1), // Insert proposer for the next slot
                 head_root,
                 proposer_index,
-<<<<<<< HEAD
-=======
-                // TODO: think about how to test different forks
->>>>>>> 8b0545da
                 PayloadAttributes::new(
                     timestamp,
                     prev_randao,
                     Address::repeat_byte(42),
-<<<<<<< HEAD
                     Some(vec![]),
-=======
                     None,
-                    None,
->>>>>>> 8b0545da
                 ),
             )
             .await;
@@ -323,17 +315,13 @@
             .execution_layer
             .get_suggested_fee_recipient(proposer_index)
             .await;
-<<<<<<< HEAD
         let payload_attributes = PayloadAttributes::new(
             timestamp,
             prev_randao,
             suggested_fee_recipient,
             Some(vec![]),
+            None,
         );
-=======
-        let payload_attributes =
-            PayloadAttributes::new(timestamp, prev_randao, suggested_fee_recipient, None, None);
->>>>>>> 8b0545da
         let valid_payload = self
             .ee_a
             .execution_layer
@@ -473,17 +461,13 @@
             .execution_layer
             .get_suggested_fee_recipient(proposer_index)
             .await;
-<<<<<<< HEAD
         let payload_attributes = PayloadAttributes::new(
             timestamp,
             prev_randao,
             suggested_fee_recipient,
             Some(vec![]),
+            None,
         );
-=======
-        let payload_attributes =
-            PayloadAttributes::new(timestamp, prev_randao, suggested_fee_recipient, None, None);
->>>>>>> 8b0545da
         let second_payload = self
             .ee_a
             .execution_layer
@@ -525,17 +509,13 @@
         let finalized_block_hash = ExecutionBlockHash::zero();
         // To save sending proposer preparation data, just set the fee recipient
         // to the fee recipient configured for EE A.
-<<<<<<< HEAD
         let payload_attributes = PayloadAttributes::new(
             timestamp,
             prev_randao,
             Address::repeat_byte(42),
             Some(vec![]),
+            None,
         );
-=======
-        let payload_attributes =
-            PayloadAttributes::new(timestamp, prev_randao, Address::repeat_byte(42), None, None);
->>>>>>> 8b0545da
         let slot = Slot::new(42);
         let head_block_root = Hash256::repeat_byte(100);
         let validator_index = 0;
