--- conflicted
+++ resolved
@@ -182,13 +182,8 @@
                 prev_randao,
                 finalized_block_hash,
                 proposer_index,
-<<<<<<< HEAD
                 builder_params,
-=======
-                None,
-                Slot::new(0),
                 &self.spec,
->>>>>>> a9d37eff
             )
             .await
             .unwrap()
@@ -287,13 +282,8 @@
                 prev_randao,
                 finalized_block_hash,
                 proposer_index,
-<<<<<<< HEAD
                 builder_params,
-=======
-                None,
-                Slot::new(0),
                 &self.spec,
->>>>>>> a9d37eff
             )
             .await
             .unwrap()
