--- conflicted
+++ resolved
@@ -1,7 +1,6 @@
 use alloy_primitives::FixedBytes;
 use ethereum_hashing::{hash, hash32_concat, ZERO_HASHES};
-<<<<<<< HEAD
-use lazy_static::lazy_static;
+use std::sync::LazyLock;
 use safe_arith::{ArithError, SafeArith};
 
 type H256 = alloy_primitives::B256;
@@ -56,11 +55,7 @@
         Self::ZERO
     }
 }
-=======
-use ethereum_types::H256;
-use safe_arith::ArithError;
-use std::sync::LazyLock;
->>>>>>> 96b00ef6
+
 
 const MAX_TREE_DEPTH: usize = 32;
 const EMPTY_SLICE: &[H256] = &[];
