--- conflicted
+++ resolved
@@ -5,13 +5,8 @@
 edition = "2018"
 
 [dependencies]
-<<<<<<< HEAD
-ethereum-types = "0.9.2"
+ethereum-types = "0.11.0"
 eth2_hashing = "0.2.0"
-=======
-ethereum-types = "0.11.0"
-eth2_hashing = "0.1.0"
->>>>>>> 5b8436e3
 lazy_static = "1.4.0"
 safe_arith = { path = "../safe_arith" }
 
