--- conflicted
+++ resolved
@@ -12,13 +12,8 @@
 criterion = "0.3.3"
 
 [dependencies]
-<<<<<<< HEAD
 eth2_hashing = "0.2.0"
-ethereum-types = "0.9.2"
-=======
-eth2_hashing = "0.1.0"
 ethereum-types = "0.11.0"
->>>>>>> 5b8436e3
 
 [features]
 arbitrary = ["ethereum-types/arbitrary"]