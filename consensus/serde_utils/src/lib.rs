mod quoted_int;

pub mod fixed_bytes_hex;
pub mod hex;
<<<<<<< HEAD
pub mod json_str;
=======
pub mod hex_vec;
pub mod list_of_bytes_lists;
>>>>>>> 65b1374b
pub mod quoted_u64_vec;
pub mod u32_hex;
pub mod u64_hex_be;
pub mod u8_hex;

pub use fixed_bytes_hex::{bytes_4_hex, bytes_8_hex};
pub use quoted_int::{quoted_u256, quoted_u32, quoted_u64, quoted_u8};<|MERGE_RESOLUTION|>--- conflicted
+++ resolved
@@ -2,12 +2,9 @@
 
 pub mod fixed_bytes_hex;
 pub mod hex;
-<<<<<<< HEAD
+pub mod hex_vec;
 pub mod json_str;
-=======
-pub mod hex_vec;
 pub mod list_of_bytes_lists;
->>>>>>> 65b1374b
 pub mod quoted_u64_vec;
 pub mod u32_hex;
 pub mod u64_hex_be;
