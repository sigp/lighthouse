--- conflicted
+++ resolved
@@ -16,12 +16,7 @@
 eth2_ssz_types = "0.2.1"
 merkle_proof = { path = "../merkle_proof" }
 safe_arith = { path = "../safe_arith" }
-<<<<<<< HEAD
-tree_hash = "0.3.0"
-=======
 tree_hash = "0.4.0"
-tree_hash_derive = "0.4.0"
->>>>>>> 113ef74e
 types = { path = "../types", default-features = false }
 rayon = "1.4.1"
 eth2_hashing = "0.2.0"
