use errors::{BlockOperationError, BlockProcessingError, HeaderInvalid};
use rayon::prelude::*;
use safe_arith::{ArithError, SafeArith};
use signature_sets::{block_proposal_signature_set, get_pubkey_from_state, randao_signature_set};
use std::borrow::Cow;
use tree_hash::TreeHash;
use types::*;

pub use self::verify_attester_slashing::{
    get_slashable_indices, get_slashable_indices_modular, verify_attester_slashing,
};
pub use self::verify_proposer_slashing::verify_proposer_slashing;
pub use altair::sync_committee::process_sync_aggregate;
pub use block_signature_verifier::{BlockSignatureVerifier, ParallelSignatureSets};
pub use is_valid_indexed_attestation::is_valid_indexed_attestation;
pub use process_operations::process_operations;
pub use verify_attestation::{
    verify_attestation_for_block_inclusion, verify_attestation_for_state,
};
pub use verify_deposit::{
    get_existing_validator_index, verify_deposit_merkle_proof, verify_deposit_signature,
};
pub use verify_exit::verify_exit;

pub mod altair;
pub mod block_signature_verifier;
pub mod errors;
mod is_valid_indexed_attestation;
pub mod process_operations;
pub mod signature_sets;
pub mod tests;
mod verify_attestation;
mod verify_attester_slashing;
mod verify_deposit;
mod verify_exit;
mod verify_proposer_slashing;

#[cfg(feature = "arbitrary-fuzz")]
use arbitrary::Arbitrary;

/// The strategy to be used when validating the block's signatures.
#[cfg_attr(feature = "arbitrary-fuzz", derive(Arbitrary))]
#[derive(PartialEq, Clone, Copy)]
pub enum BlockSignatureStrategy {
    /// Do not validate any signature. Use with caution.
    NoVerification,
    /// Validate each signature individually, as its object is being processed.
    VerifyIndividual,
    /// Validate only the randao reveal signature.
    VerifyRandao,
    /// Verify all signatures in bulk at the beginning of block processing.
    VerifyBulk,
}

/// The strategy to be used when validating the block's signatures.
#[cfg_attr(feature = "arbitrary-fuzz", derive(Arbitrary))]
#[derive(PartialEq, Clone, Copy)]
pub enum VerifySignatures {
    /// Validate all signatures encountered.
    True,
    /// Do not validate any signature. Use with caution.
    False,
}

impl VerifySignatures {
    pub fn is_true(self) -> bool {
        self == VerifySignatures::True
    }
}

/// Control verification of the latest block header.
#[cfg_attr(feature = "arbitrary-fuzz", derive(Arbitrary))]
#[derive(PartialEq, Clone, Copy)]
pub enum VerifyBlockRoot {
    True,
    False,
}

/// Updates the state for a new block, whilst validating that the block is valid, optionally
/// checking the block proposer signature.
///
/// Returns `Ok(())` if the block is valid and the state was successfully updated. Otherwise
/// returns an error describing why the block was invalid or how the function failed to execute.
///
/// If `block_root` is `Some`, this root is used for verification of the proposer's signature. If it
/// is `None` the signing root is computed from scratch. This parameter only exists to avoid
/// re-calculating the root when it is already known. Note `block_root` should be equal to the
/// tree hash root of the block, NOT the signing root of the block. This function takes
/// care of mixing in the domain.
pub fn per_block_processing<T: EthSpec, Txns: Transactions<T>>(
    state: &mut BeaconState<T>,
    signed_block: &SignedBeaconBlock<T, Txns>,
    block_root: Option<Hash256>,
    block_signature_strategy: BlockSignatureStrategy,
    verify_block_root: VerifyBlockRoot,
    spec: &ChainSpec,
) -> Result<(), BlockProcessingError> {
    let block = signed_block.message();

    // Verify that the `SignedBeaconBlock` instantiation matches the fork at `signed_block.slot()`.
    signed_block
        .fork_name(spec)
        .map_err(BlockProcessingError::InconsistentBlockFork)?;

    // Verify that the `BeaconState` instantiation matches the fork at `state.slot()`.
    state
        .fork_name(spec)
        .map_err(BlockProcessingError::InconsistentStateFork)?;

    let verify_signatures = match block_signature_strategy {
        BlockSignatureStrategy::VerifyBulk => {
            // Verify all signatures in the block at once.
            block_verify!(
                BlockSignatureVerifier::verify_entire_block(
                    state,
                    |i| get_pubkey_from_state(state, i),
                    |pk_bytes| pk_bytes.decompress().ok().map(Cow::Owned),
                    signed_block,
                    block_root,
                    spec
                )
                .is_ok(),
                BlockProcessingError::BulkSignatureVerificationFailed
            );
            VerifySignatures::False
        }
        BlockSignatureStrategy::VerifyIndividual => VerifySignatures::True,
        BlockSignatureStrategy::NoVerification => VerifySignatures::False,
        BlockSignatureStrategy::VerifyRandao => VerifySignatures::False,
    };

<<<<<<< HEAD
    let proposer_index = process_block_header(state, block.temporary_block_header(), spec)?;
=======
    let proposer_index = process_block_header(state, block, verify_block_root, spec)?;
>>>>>>> 9ed92d6e

    if verify_signatures.is_true() {
        verify_block_signature(state, signed_block, block_root, spec)?;
    }

    let verify_randao = if let BlockSignatureStrategy::VerifyRandao = block_signature_strategy {
        VerifySignatures::True
    } else {
        verify_signatures
    };
    // Ensure the current and previous epoch caches are built.
    state.build_committee_cache(RelativeEpoch::Previous, spec)?;
    state.build_committee_cache(RelativeEpoch::Current, spec)?;

    // The call to the `process_execution_payload` must happen before the call to the
    // `process_randao` as the former depends on the `randao_mix` computed with the reveal of the
    // previous block.
    if is_execution_enabled(state, block.body()) {
        let payload = block.body().execution_payload()?;
        process_execution_payload(state, payload, spec)?;
    }

    process_randao(state, block, verify_randao, spec)?;
    process_eth1_data(state, block.body().eth1_data())?;
    process_operations(state, block.body(), proposer_index, verify_signatures, spec)?;

    if let Ok(sync_aggregate) = block.body().sync_aggregate() {
        process_sync_aggregate(
            state,
            sync_aggregate,
            proposer_index,
            verify_signatures,
            spec,
        )?;
    }

    Ok(())
}

/// Processes the block header, returning the proposer index.
pub fn process_block_header<T: EthSpec>(
    state: &mut BeaconState<T>,
<<<<<<< HEAD
    block: BeaconBlockHeader,
=======
    block: BeaconBlockRef<'_, T>,
    verify_block_root: VerifyBlockRoot,
>>>>>>> 9ed92d6e
    spec: &ChainSpec,
) -> Result<u64, BlockOperationError<HeaderInvalid>> {
    // Verify that the slots match
    verify!(block.slot == state.slot(), HeaderInvalid::StateSlotMismatch);

    // Verify that the block is newer than the latest block header
    verify!(
        block.slot > state.latest_block_header().slot,
        HeaderInvalid::OlderThanLatestBlockHeader {
            block_slot: block.slot,
            latest_block_header_slot: state.latest_block_header().slot,
        }
    );

    // Verify that proposer index is the correct index
    let proposer_index = block.proposer_index as usize;
    let state_proposer_index = state.get_beacon_proposer_index(block.slot, spec)?;
    verify!(
        proposer_index == state_proposer_index,
        HeaderInvalid::ProposerIndexMismatch {
            block_proposer_index: proposer_index,
            state_proposer_index,
        }
    );

<<<<<<< HEAD
    let expected_previous_block_root = state.latest_block_header().tree_hash_root();
    verify!(
        block.parent_root == expected_previous_block_root,
        HeaderInvalid::ParentBlockRootMismatch {
            state: expected_previous_block_root,
            block: block.parent_root,
        }
    );
=======
    if verify_block_root == VerifyBlockRoot::True {
        let expected_previous_block_root = state.latest_block_header().tree_hash_root();
        verify!(
            block.parent_root() == expected_previous_block_root,
            HeaderInvalid::ParentBlockRootMismatch {
                state: expected_previous_block_root,
                block: block.parent_root(),
            }
        );
    }
>>>>>>> 9ed92d6e

    *state.latest_block_header_mut() = block;

    // Verify proposer is not slashed
    verify!(
        !state.get_validator(proposer_index)?.slashed,
        HeaderInvalid::ProposerSlashed(proposer_index)
    );

    Ok(proposer_index as u64)
}

/// Verifies the signature of a block.
///
/// Spec v0.12.1
pub fn verify_block_signature<T: EthSpec, Txns: Transactions<T>>(
    state: &BeaconState<T>,
    block: &SignedBeaconBlock<T, Txns>,
    block_root: Option<Hash256>,
    spec: &ChainSpec,
) -> Result<(), BlockOperationError<HeaderInvalid>> {
    verify!(
        block_proposal_signature_set(
            state,
            |i| get_pubkey_from_state(state, i),
            block,
            block_root,
            spec
        )?
        .verify(),
        HeaderInvalid::ProposalSignatureInvalid
    );

    Ok(())
}

/// Verifies the `randao_reveal` against the block's proposer pubkey and updates
/// `state.latest_randao_mixes`.
pub fn process_randao<T: EthSpec, Txns: Transactions<T>>(
    state: &mut BeaconState<T>,
    block: BeaconBlockRef<'_, T, Txns>,
    verify_signatures: VerifySignatures,
    spec: &ChainSpec,
) -> Result<(), BlockProcessingError> {
    if verify_signatures.is_true() {
        // Verify RANDAO reveal signature.
        block_verify!(
            randao_signature_set(state, |i| get_pubkey_from_state(state, i), block, spec)?.verify(),
            BlockProcessingError::RandaoSignatureInvalid
        );
    }

    // Update the current epoch RANDAO mix.
    state.update_randao_mix(state.current_epoch(), block.body().randao_reveal())?;

    Ok(())
}

/// Update the `state.eth1_data_votes` based upon the `eth1_data` provided.
pub fn process_eth1_data<T: EthSpec>(
    state: &mut BeaconState<T>,
    eth1_data: &Eth1Data,
) -> Result<(), Error> {
    if let Some(new_eth1_data) = get_new_eth1_data(state, eth1_data)? {
        *state.eth1_data_mut() = new_eth1_data;
    }

    state.eth1_data_votes_mut().push(eth1_data.clone())?;

    Ok(())
}

/// Returns `Ok(Some(eth1_data))` if adding the given `eth1_data` to `state.eth1_data_votes` would
/// result in a change to `state.eth1_data`.
pub fn get_new_eth1_data<T: EthSpec>(
    state: &BeaconState<T>,
    eth1_data: &Eth1Data,
) -> Result<Option<Eth1Data>, ArithError> {
    let num_votes = state
        .eth1_data_votes()
        .iter()
        .filter(|vote| *vote == eth1_data)
        .count();

    // The +1 is to account for the `eth1_data` supplied to the function.
    if num_votes.safe_add(1)?.safe_mul(2)? > T::SlotsPerEth1VotingPeriod::to_usize() {
        Ok(Some(eth1_data.clone()))
    } else {
        Ok(None)
    }
}

/// Performs *partial* verification of the `payload`.
///
/// The verification is partial, since the execution payload is not verified against an execution
/// engine. That is expected to be performed by an upstream function.
///
/// ## Specification
///
/// Contains a partial set of checks from the `process_execution_payload` function:
///
/// https://github.com/ethereum/consensus-specs/blob/v1.1.5/specs/merge/beacon-chain.md#process_execution_payload
pub fn partially_verify_execution_payload<T: EthSpec, Txns: Transactions<T>>(
    state: &BeaconState<T>,
    payload: &ExecutionPayload<T, Txns>,
    spec: &ChainSpec,
) -> Result<(), BlockProcessingError> {
    if is_merge_transition_complete(state) {
        block_verify!(
            payload.parent_hash == state.latest_execution_payload_header()?.block_hash,
            BlockProcessingError::ExecutionHashChainIncontiguous {
                expected: state.latest_execution_payload_header()?.block_hash,
                found: payload.parent_hash,
            }
        );
    }
    block_verify!(
        payload.random == *state.get_randao_mix(state.current_epoch())?,
        BlockProcessingError::ExecutionRandaoMismatch {
            expected: *state.get_randao_mix(state.current_epoch())?,
            found: payload.random,
        }
    );

    let timestamp = compute_timestamp_at_slot(state, spec)?;
    block_verify!(
        payload.timestamp == timestamp,
        BlockProcessingError::ExecutionInvalidTimestamp {
            expected: timestamp,
            found: payload.timestamp,
        }
    );

    Ok(())
}

/// Calls `partially_verify_execution_payload` and then updates the payload header in the `state`.
///
/// ## Specification
///
/// Partially equivalent to the `process_execution_payload` function:
///
/// https://github.com/ethereum/consensus-specs/blob/v1.1.5/specs/merge/beacon-chain.md#process_execution_payload
pub fn process_execution_payload<T: EthSpec, Txns: Transactions<T>>(
    state: &mut BeaconState<T>,
    payload: &ExecutionPayload<T, Txns>,
    spec: &ChainSpec,
) -> Result<(), BlockProcessingError> {
    partially_verify_execution_payload(state, payload, spec)?;

    *state.latest_execution_payload_header_mut()? = ExecutionPayloadHeader {
        parent_hash: payload.parent_hash,
        fee_recipient: payload.fee_recipient,
        state_root: payload.state_root,
        receipts_root: payload.receipts_root,
        logs_bloom: payload.logs_bloom.clone(),
        random: payload.random,
        block_number: payload.block_number,
        gas_limit: payload.gas_limit,
        gas_used: payload.gas_used,
        timestamp: payload.timestamp,
        extra_data: payload.extra_data.clone(),
        base_fee_per_gas: payload.base_fee_per_gas,
        block_hash: payload.block_hash,
        transactions_root: payload.transactions.tree_hash_root(),
    };

    Ok(())
}

/// These functions will definitely be called before the merge. Their entire purpose is to check if
/// the merge has happened or if we're on the transition block. Thus we don't want to propagate
/// errors from the `BeaconState` being an earlier variant than `BeaconStateMerge` as we'd have to
/// repeaetedly write code to treat these errors as false.
/// https://github.com/ethereum/consensus-specs/blob/dev/specs/merge/beacon-chain.md#is_merge_transition_complete
pub fn is_merge_transition_complete<T: EthSpec>(state: &BeaconState<T>) -> bool {
    state
        .latest_execution_payload_header()
        .map(|header| *header != <ExecutionPayloadHeader<T>>::default())
        .unwrap_or(false)
}
/// https://github.com/ethereum/consensus-specs/blob/dev/specs/merge/beacon-chain.md#is_merge_transition_block
pub fn is_merge_transition_block<T: EthSpec, Txns: Transactions<T>>(
    state: &BeaconState<T>,
    body: BeaconBlockBodyRef<T, Txns>,
) -> bool {
    body.execution_payload()
        .map(|payload| {
            !is_merge_transition_complete(state)
                && *payload != <ExecutionPayload<T, Txns>>::default()
        })
        .unwrap_or(false)
}
/// https://github.com/ethereum/consensus-specs/blob/dev/specs/merge/beacon-chain.md#is_execution_enabled
pub fn is_execution_enabled<T: EthSpec, Txns: Transactions<T>>(
    state: &BeaconState<T>,
    body: BeaconBlockBodyRef<T, Txns>,
) -> bool {
    is_merge_transition_block(state, body) || is_merge_transition_complete(state)
}
/// https://github.com/ethereum/consensus-specs/blob/dev/specs/merge/beacon-chain.md#compute_timestamp_at_slot
pub fn compute_timestamp_at_slot<T: EthSpec>(
    state: &BeaconState<T>,
    spec: &ChainSpec,
) -> Result<u64, ArithError> {
    let slots_since_genesis = state.slot().as_u64().safe_sub(spec.genesis_slot.as_u64())?;
    slots_since_genesis
        .safe_mul(spec.seconds_per_slot)
        .and_then(|since_genesis| state.genesis_time().safe_add(since_genesis))
}<|MERGE_RESOLUTION|>--- conflicted
+++ resolved
@@ -129,11 +129,7 @@
         BlockSignatureStrategy::VerifyRandao => VerifySignatures::False,
     };
 
-<<<<<<< HEAD
-    let proposer_index = process_block_header(state, block.temporary_block_header(), spec)?;
-=======
-    let proposer_index = process_block_header(state, block, verify_block_root, spec)?;
->>>>>>> 9ed92d6e
+    let proposer_index = process_block_header(state, block.temporary_block_header(), verify_block_root, spec)?;
 
     if verify_signatures.is_true() {
         verify_block_signature(state, signed_block, block_root, spec)?;
@@ -176,12 +172,8 @@
 /// Processes the block header, returning the proposer index.
 pub fn process_block_header<T: EthSpec>(
     state: &mut BeaconState<T>,
-<<<<<<< HEAD
     block: BeaconBlockHeader,
-=======
-    block: BeaconBlockRef<'_, T>,
     verify_block_root: VerifyBlockRoot,
->>>>>>> 9ed92d6e
     spec: &ChainSpec,
 ) -> Result<u64, BlockOperationError<HeaderInvalid>> {
     // Verify that the slots match
@@ -207,16 +199,6 @@
         }
     );
 
-<<<<<<< HEAD
-    let expected_previous_block_root = state.latest_block_header().tree_hash_root();
-    verify!(
-        block.parent_root == expected_previous_block_root,
-        HeaderInvalid::ParentBlockRootMismatch {
-            state: expected_previous_block_root,
-            block: block.parent_root,
-        }
-    );
-=======
     if verify_block_root == VerifyBlockRoot::True {
         let expected_previous_block_root = state.latest_block_header().tree_hash_root();
         verify!(
@@ -227,7 +209,6 @@
             }
         );
     }
->>>>>>> 9ed92d6e
 
     *state.latest_block_header_mut() = block;
 
