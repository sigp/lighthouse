--- conflicted
+++ resolved
@@ -110,20 +110,10 @@
     validator_effective_balance: u64,
 ) -> Result<(), BlockProcessingError> {
     if is_progressive_balances_enabled(state) {
-<<<<<<< HEAD
         let previous_epoch_participation = *state
             .previous_epoch_participation()?
             .get(validator_index)
             .ok_or(BeaconStateError::UnknownValidator(validator_index))?;
-=======
-        let previous_epoch_participation = state.previous_epoch_participation()?;
-        let is_previous_epoch_target_attester =
-            is_target_attester_in_epoch::<E>(previous_epoch_participation, validator_index)?;
-
-        let current_epoch_participation = state.current_epoch_participation()?;
-        let is_current_epoch_target_attester =
-            is_target_attester_in_epoch::<E>(current_epoch_participation, validator_index)?;
->>>>>>> 969d12dc
 
         let current_epoch_participation = *state
             .current_epoch_participation()?
@@ -170,19 +160,4 @@
     );
 
     Ok(())
-<<<<<<< HEAD
-=======
-}
-
-fn is_target_attester_in_epoch<E: EthSpec>(
-    epoch_participation: &VariableList<ParticipationFlags, E::ValidatorRegistryLimit>,
-    validator_index: usize,
-) -> Result<bool, BlockProcessingError> {
-    let participation_flags = epoch_participation
-        .get(validator_index)
-        .ok_or(BeaconStateError::UnknownValidator(validator_index))?;
-    participation_flags
-        .has_flag(TIMELY_TARGET_FLAG_INDEX)
-        .map_err(|e| e.into())
->>>>>>> 969d12dc
 }