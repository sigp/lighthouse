//! A `SignatureSet` is an abstraction over the components of a signature. A `SignatureSet` may be
//! validated individually, or alongside in others in a potentially cheaper bulk operation.
//!
//! This module exposes one function to extract each type of `SignatureSet` from a `BeaconBlock`.
use bls::SignatureSet;
use ssz::DecodeError;
use std::borrow::Cow;
use tree_hash::TreeHash;
use types::{
    AggregateSignature, AttesterSlashing, BeaconBlockRef, BeaconState, BeaconStateError, ChainSpec,
    DepositData, Domain, Epoch, EthSpec, ExecPayload, Fork, Hash256, InconsistentFork,
    IndexedAttestation, ProposerSlashing, PublicKey, PublicKeyBytes, Signature,
    SignedAggregateAndProof, SignedBeaconBlock, SignedBeaconBlockHeader,
    SignedContributionAndProof, SignedRoot, SignedVoluntaryExit, SigningData, Slot, SyncAggregate,
    SyncAggregatorSelectionData, Unsigned,
};

pub type Result<T> = std::result::Result<T, Error>;

#[derive(Debug, PartialEq, Clone)]
pub enum Error {
    /// Signature verification failed. The block is invalid.
    SignatureInvalid(DecodeError),
    /// There was an error attempting to read from a `BeaconState`. Block
    /// validity was not determined.
    BeaconStateError(BeaconStateError),
    /// Attempted to find the public key of a validator that does not exist. You cannot distinguish
    /// between an error and an invalid block in this case.
    ValidatorUnknown(u64),
    /// Attempted to find the public key of a validator that does not exist. You cannot distinguish
    /// between an error and an invalid block in this case.
    ValidatorPubkeyUnknown(PublicKeyBytes),
    /// The `BeaconBlock` has a `proposer_index` that does not match the index we computed locally.
    ///
    /// The block is invalid.
    IncorrectBlockProposer { block: u64, local_shuffling: u64 },
    /// The public keys supplied do not match the number of objects requiring keys. Block validity
    /// was not determined.
    MismatchedPublicKeyLen { pubkey_len: usize, other_len: usize },
    /// Pubkey decompression failed. The block is invalid.
    PublicKeyDecompressionFailed,
    /// The public key bytes stored in the `BeaconState` were not valid. This is a serious internal
    /// error.
    BadBlsBytes { validator_index: u64 },
    /// The block structure is not appropriate for the fork at `block.slot()`.
    InconsistentBlockFork(InconsistentFork),
}

impl From<BeaconStateError> for Error {
    fn from(e: BeaconStateError) -> Error {
        Error::BeaconStateError(e)
    }
}

/// Helper function to get a public key from a `state`.
pub fn get_pubkey_from_state<T>(
    state: &BeaconState<T>,
    validator_index: usize,
) -> Option<Cow<PublicKey>>
where
    T: EthSpec,
{
    state
        .validators()
        .get(validator_index)
        .and_then(|v| {
            let pk: Option<PublicKey> = v.pubkey().decompress().ok();
            pk
        })
        .map(Cow::Owned)
}

/// A signature set that is valid if a block was signed by the expected block producer.
pub fn block_proposal_signature_set<'a, T, F, Payload: ExecPayload<T>>(
    state: &'a BeaconState<T>,
    get_pubkey: F,
    signed_block: &'a SignedBeaconBlock<T, Payload>,
    block_root: Option<Hash256>,
<<<<<<< HEAD
    check_proposer_index: bool,
=======
    verified_proposer_index: Option<u64>,
>>>>>>> c5cd0d9b
    spec: &'a ChainSpec,
) -> Result<SignatureSet<'a>>
where
    T: EthSpec,
    F: Fn(usize) -> Option<Cow<'a, PublicKey>>,
{
    let block = signed_block.message();

<<<<<<< HEAD
    let proposer_index = if check_proposer_index {
        let proposer_index = state.get_beacon_proposer_index(block.slot(), spec)? as u64;

        if proposer_index != block.proposer_index() {
            return Err(Error::IncorrectBlockProposer {
                block: block.proposer_index(),
                local_shuffling: proposer_index,
            });
        }
        proposer_index
    } else {
        block.proposer_index()
    };
=======
    let proposer_index = if let Some(proposer_index) = verified_proposer_index {
        proposer_index
    } else {
        state.get_beacon_proposer_index(block.slot(), spec)? as u64
    };
    if proposer_index != block.proposer_index() {
        return Err(Error::IncorrectBlockProposer {
            block: block.proposer_index(),
            local_shuffling: proposer_index,
        });
    }
>>>>>>> c5cd0d9b

    block_proposal_signature_set_from_parts(
        signed_block,
        block_root,
        proposer_index,
        &state.fork(),
        state.genesis_validators_root(),
        get_pubkey,
        spec,
    )
}

/// A signature set that is valid if a block was signed by the expected block producer.
///
/// Unlike `block_proposal_signature_set` this does **not** check that the proposer index is
/// correct according to the shuffling. It should only be used if no suitable `BeaconState` is
/// available.
pub fn block_proposal_signature_set_from_parts<'a, T, F, Payload: ExecPayload<T>>(
    signed_block: &'a SignedBeaconBlock<T, Payload>,
    block_root: Option<Hash256>,
    proposer_index: u64,
    fork: &Fork,
    genesis_validators_root: Hash256,
    get_pubkey: F,
    spec: &'a ChainSpec,
) -> Result<SignatureSet<'a>>
where
    T: EthSpec,
    F: Fn(usize) -> Option<Cow<'a, PublicKey>>,
{
    // Verify that the `SignedBeaconBlock` instantiation matches the fork at `signed_block.slot()`.
    signed_block
        .fork_name(spec)
        .map_err(Error::InconsistentBlockFork)?;

    let block = signed_block.message();
    let domain = spec.get_domain(
        block.slot().epoch(T::slots_per_epoch()),
        Domain::BeaconProposer,
        fork,
        genesis_validators_root,
    );

    let message = if let Some(root) = block_root {
        SigningData {
            object_root: root,
            domain,
        }
        .tree_hash_root()
    } else {
        block.signing_root(domain)
    };

    Ok(SignatureSet::single_pubkey(
        signed_block.signature(),
        get_pubkey(proposer_index as usize).ok_or(Error::ValidatorUnknown(proposer_index))?,
        message,
    ))
}

/// A signature set that is valid if the block proposers randao reveal signature is correct.
pub fn randao_signature_set<'a, T, F, Payload: ExecPayload<T>>(
    state: &'a BeaconState<T>,
    get_pubkey: F,
    block: BeaconBlockRef<'a, T, Payload>,
    verified_proposer_index: Option<u64>,
    spec: &'a ChainSpec,
) -> Result<SignatureSet<'a>>
where
    T: EthSpec,
    F: Fn(usize) -> Option<Cow<'a, PublicKey>>,
{
<<<<<<< HEAD
    // FIXME(sproul): ensure this is checked elsewhere
    let proposer_index = block.proposer_index() as usize;
    // let proposer_index = state.get_beacon_proposer_index(block.slot(), spec)?;
=======
    let proposer_index = if let Some(proposer_index) = verified_proposer_index {
        proposer_index
    } else {
        state.get_beacon_proposer_index(block.slot(), spec)? as u64
    };
>>>>>>> c5cd0d9b

    let domain = spec.get_domain(
        block.slot().epoch(T::slots_per_epoch()),
        Domain::Randao,
        &state.fork(),
        state.genesis_validators_root(),
    );

    let message = block
        .slot()
        .epoch(T::slots_per_epoch())
        .signing_root(domain);

    Ok(SignatureSet::single_pubkey(
        block.body().randao_reveal(),
        get_pubkey(proposer_index as usize).ok_or(Error::ValidatorUnknown(proposer_index))?,
        message,
    ))
}

/// Returns two signature sets, one for each `BlockHeader` included in the `ProposerSlashing`.
pub fn proposer_slashing_signature_set<'a, T, F>(
    state: &'a BeaconState<T>,
    get_pubkey: F,
    proposer_slashing: &'a ProposerSlashing,
    spec: &'a ChainSpec,
) -> Result<(SignatureSet<'a>, SignatureSet<'a>)>
where
    T: EthSpec,
    F: Fn(usize) -> Option<Cow<'a, PublicKey>>,
{
    let proposer_index = proposer_slashing.signed_header_1.message.proposer_index as usize;

    Ok((
        block_header_signature_set(
            state,
            &proposer_slashing.signed_header_1,
            get_pubkey(proposer_index).ok_or(Error::ValidatorUnknown(proposer_index as u64))?,
            spec,
        ),
        block_header_signature_set(
            state,
            &proposer_slashing.signed_header_2,
            get_pubkey(proposer_index).ok_or(Error::ValidatorUnknown(proposer_index as u64))?,
            spec,
        ),
    ))
}

/// Returns a signature set that is valid if the given `pubkey` signed the `header`.
fn block_header_signature_set<'a, T: EthSpec>(
    state: &'a BeaconState<T>,
    signed_header: &'a SignedBeaconBlockHeader,
    pubkey: Cow<'a, PublicKey>,
    spec: &'a ChainSpec,
) -> SignatureSet<'a> {
    let domain = spec.get_domain(
        signed_header.message.slot.epoch(T::slots_per_epoch()),
        Domain::BeaconProposer,
        &state.fork(),
        state.genesis_validators_root(),
    );

    let message = signed_header.message.signing_root(domain);

    SignatureSet::single_pubkey(&signed_header.signature, pubkey, message)
}

/// Returns the signature set for the given `indexed_attestation`.
pub fn indexed_attestation_signature_set<'a, 'b, T, F>(
    state: &'a BeaconState<T>,
    get_pubkey: F,
    signature: &'a AggregateSignature,
    indexed_attestation: &'b IndexedAttestation<T>,
    spec: &'a ChainSpec,
) -> Result<SignatureSet<'a>>
where
    T: EthSpec,
    F: Fn(usize) -> Option<Cow<'a, PublicKey>>,
{
    let mut pubkeys = Vec::with_capacity(indexed_attestation.attesting_indices.len());
    for &validator_idx in &indexed_attestation.attesting_indices {
        pubkeys.push(
            get_pubkey(validator_idx as usize).ok_or(Error::ValidatorUnknown(validator_idx))?,
        );
    }

    let domain = spec.get_domain(
        indexed_attestation.data.target.epoch,
        Domain::BeaconAttester,
        &state.fork(),
        state.genesis_validators_root(),
    );

    let message = indexed_attestation.data.signing_root(domain);

    Ok(SignatureSet::multiple_pubkeys(signature, pubkeys, message))
}

/// Returns the signature set for the given `indexed_attestation` but pubkeys are supplied directly
/// instead of from the state.
pub fn indexed_attestation_signature_set_from_pubkeys<'a, 'b, T, F>(
    get_pubkey: F,
    signature: &'a AggregateSignature,
    indexed_attestation: &'b IndexedAttestation<T>,
    fork: &Fork,
    genesis_validators_root: Hash256,
    spec: &'a ChainSpec,
) -> Result<SignatureSet<'a>>
where
    T: EthSpec,
    F: Fn(usize) -> Option<Cow<'a, PublicKey>>,
{
    let mut pubkeys = Vec::with_capacity(indexed_attestation.attesting_indices.len());
    for &validator_idx in &indexed_attestation.attesting_indices {
        pubkeys.push(
            get_pubkey(validator_idx as usize).ok_or(Error::ValidatorUnknown(validator_idx))?,
        );
    }

    let domain = spec.get_domain(
        indexed_attestation.data.target.epoch,
        Domain::BeaconAttester,
        fork,
        genesis_validators_root,
    );

    let message = indexed_attestation.data.signing_root(domain);

    Ok(SignatureSet::multiple_pubkeys(signature, pubkeys, message))
}

/// Returns the signature set for the given `attester_slashing` and corresponding `pubkeys`.
pub fn attester_slashing_signature_sets<'a, T, F>(
    state: &'a BeaconState<T>,
    get_pubkey: F,
    attester_slashing: &'a AttesterSlashing<T>,
    spec: &'a ChainSpec,
) -> Result<(SignatureSet<'a>, SignatureSet<'a>)>
where
    T: EthSpec,
    F: Fn(usize) -> Option<Cow<'a, PublicKey>> + Clone,
{
    Ok((
        indexed_attestation_signature_set(
            state,
            get_pubkey.clone(),
            &attester_slashing.attestation_1.signature,
            &attester_slashing.attestation_1,
            spec,
        )?,
        indexed_attestation_signature_set(
            state,
            get_pubkey,
            &attester_slashing.attestation_2.signature,
            &attester_slashing.attestation_2,
            spec,
        )?,
    ))
}

/// Returns the BLS values in a `Deposit`, if they're all valid. Otherwise, returns `None`.
pub fn deposit_pubkey_signature_message(
    deposit_data: &DepositData,
    spec: &ChainSpec,
) -> Option<(PublicKey, Signature, Hash256)> {
    let pubkey = deposit_data.pubkey.decompress().ok()?;
    let signature = deposit_data.signature.decompress().ok()?;
    let domain = spec.get_deposit_domain();
    let message = deposit_data.as_deposit_message().signing_root(domain);
    Some((pubkey, signature, message))
}

/// Returns a signature set that is valid if the `SignedVoluntaryExit` was signed by the indicated
/// validator.
pub fn exit_signature_set<'a, T, F>(
    state: &'a BeaconState<T>,
    get_pubkey: F,
    signed_exit: &'a SignedVoluntaryExit,
    spec: &'a ChainSpec,
) -> Result<SignatureSet<'a>>
where
    T: EthSpec,
    F: Fn(usize) -> Option<Cow<'a, PublicKey>>,
{
    let exit = &signed_exit.message;
    let proposer_index = exit.validator_index as usize;

    let domain = spec.get_domain(
        exit.epoch,
        Domain::VoluntaryExit,
        &state.fork(),
        state.genesis_validators_root(),
    );

    let message = exit.signing_root(domain);

    Ok(SignatureSet::single_pubkey(
        &signed_exit.signature,
        get_pubkey(proposer_index).ok_or(Error::ValidatorUnknown(proposer_index as u64))?,
        message,
    ))
}

pub fn signed_aggregate_selection_proof_signature_set<'a, T, F>(
    get_pubkey: F,
    signed_aggregate_and_proof: &'a SignedAggregateAndProof<T>,
    fork: &Fork,
    genesis_validators_root: Hash256,
    spec: &'a ChainSpec,
) -> Result<SignatureSet<'a>>
where
    T: EthSpec,
    F: Fn(usize) -> Option<Cow<'a, PublicKey>>,
{
    let slot = signed_aggregate_and_proof.message.aggregate.data.slot;

    let domain = spec.get_domain(
        slot.epoch(T::slots_per_epoch()),
        Domain::SelectionProof,
        fork,
        genesis_validators_root,
    );
    let message = slot.signing_root(domain);
    let signature = &signed_aggregate_and_proof.message.selection_proof;
    let validator_index = signed_aggregate_and_proof.message.aggregator_index;

    Ok(SignatureSet::single_pubkey(
        signature,
        get_pubkey(validator_index as usize).ok_or(Error::ValidatorUnknown(validator_index))?,
        message,
    ))
}

pub fn signed_aggregate_signature_set<'a, T, F>(
    get_pubkey: F,
    signed_aggregate_and_proof: &'a SignedAggregateAndProof<T>,
    fork: &Fork,
    genesis_validators_root: Hash256,
    spec: &'a ChainSpec,
) -> Result<SignatureSet<'a>>
where
    T: EthSpec,
    F: Fn(usize) -> Option<Cow<'a, PublicKey>>,
{
    let target_epoch = signed_aggregate_and_proof
        .message
        .aggregate
        .data
        .target
        .epoch;

    let domain = spec.get_domain(
        target_epoch,
        Domain::AggregateAndProof,
        fork,
        genesis_validators_root,
    );
    let message = signed_aggregate_and_proof.message.signing_root(domain);
    let signature = &signed_aggregate_and_proof.signature;
    let validator_index = signed_aggregate_and_proof.message.aggregator_index;

    Ok(SignatureSet::single_pubkey(
        signature,
        get_pubkey(validator_index as usize).ok_or(Error::ValidatorUnknown(validator_index))?,
        message,
    ))
}

pub fn signed_sync_aggregate_selection_proof_signature_set<'a, T, F>(
    get_pubkey: F,
    signed_contribution_and_proof: &'a SignedContributionAndProof<T>,
    fork: &Fork,
    genesis_validators_root: Hash256,
    spec: &'a ChainSpec,
) -> Result<SignatureSet<'a>>
where
    T: EthSpec,
    F: Fn(usize) -> Option<Cow<'a, PublicKey>>,
{
    let slot = signed_contribution_and_proof.message.contribution.slot;

    let domain = spec.get_domain(
        slot.epoch(T::slots_per_epoch()),
        Domain::SyncCommitteeSelectionProof,
        fork,
        genesis_validators_root,
    );
    let selection_data = SyncAggregatorSelectionData {
        slot,
        subcommittee_index: signed_contribution_and_proof
            .message
            .contribution
            .subcommittee_index,
    };
    let message = selection_data.signing_root(domain);
    let signature = &signed_contribution_and_proof.message.selection_proof;
    let validator_index = signed_contribution_and_proof.message.aggregator_index;

    Ok(SignatureSet::single_pubkey(
        signature,
        get_pubkey(validator_index as usize).ok_or(Error::ValidatorUnknown(validator_index))?,
        message,
    ))
}

pub fn signed_sync_aggregate_signature_set<'a, T, F>(
    get_pubkey: F,
    signed_contribution_and_proof: &'a SignedContributionAndProof<T>,
    fork: &Fork,
    genesis_validators_root: Hash256,
    spec: &'a ChainSpec,
) -> Result<SignatureSet<'a>>
where
    T: EthSpec,
    F: Fn(usize) -> Option<Cow<'a, PublicKey>>,
{
    let epoch = signed_contribution_and_proof
        .message
        .contribution
        .slot
        .epoch(T::slots_per_epoch());

    let domain = spec.get_domain(
        epoch,
        Domain::ContributionAndProof,
        fork,
        genesis_validators_root,
    );
    let message = signed_contribution_and_proof.message.signing_root(domain);
    let signature = &signed_contribution_and_proof.signature;
    let validator_index = signed_contribution_and_proof.message.aggregator_index;

    Ok(SignatureSet::single_pubkey(
        signature,
        get_pubkey(validator_index as usize).ok_or(Error::ValidatorUnknown(validator_index))?,
        message,
    ))
}

#[allow(clippy::too_many_arguments)]
pub fn sync_committee_contribution_signature_set_from_pubkeys<'a, T, F>(
    get_pubkey: F,
    pubkey_bytes: &[PublicKeyBytes],
    signature: &'a AggregateSignature,
    epoch: Epoch,
    beacon_block_root: Hash256,
    fork: &Fork,
    genesis_validators_root: Hash256,
    spec: &'a ChainSpec,
) -> Result<SignatureSet<'a>>
where
    T: EthSpec,
    F: Fn(&PublicKeyBytes) -> Option<Cow<'a, PublicKey>>,
{
    let mut pubkeys = Vec::with_capacity(T::SyncSubcommitteeSize::to_usize());
    for pubkey in pubkey_bytes {
        pubkeys.push(get_pubkey(pubkey).ok_or(Error::ValidatorPubkeyUnknown(*pubkey))?);
    }

    let domain = spec.get_domain(epoch, Domain::SyncCommittee, fork, genesis_validators_root);

    let message = beacon_block_root.signing_root(domain);

    Ok(SignatureSet::multiple_pubkeys(signature, pubkeys, message))
}

pub fn sync_committee_message_set_from_pubkeys<'a, T>(
    pubkey: Cow<'a, PublicKey>,
    signature: &'a AggregateSignature,
    epoch: Epoch,
    beacon_block_root: Hash256,
    fork: &Fork,
    genesis_validators_root: Hash256,
    spec: &'a ChainSpec,
) -> Result<SignatureSet<'a>>
where
    T: EthSpec,
{
    let domain = spec.get_domain(epoch, Domain::SyncCommittee, fork, genesis_validators_root);

    let message = beacon_block_root.signing_root(domain);

    Ok(SignatureSet::single_pubkey(signature, pubkey, message))
}

/// Signature set verifier for a block's `sync_aggregate` (Altair and later).
///
/// The `slot` should be the slot of the block that the sync aggregate is included in, which may be
/// different from `state.slot()`. The `block_root` should be the block root that the sync aggregate
/// signs over. It's passed in rather than extracted from the `state` because when verifying a batch
/// of blocks the `state` will not yet have had the blocks applied.
///
/// Returns `Ok(None)` in the case where `sync_aggregate` has 0 signatures. The spec
/// uses a separate function `eth2_fast_aggregate_verify` for this, but we can equivalently
/// check the exceptional case eagerly and do a `fast_aggregate_verify` in the case where the
/// check fails (by returning `Some(signature_set)`).
pub fn sync_aggregate_signature_set<'a, T, D>(
    decompressor: D,
    sync_aggregate: &'a SyncAggregate<T>,
    slot: Slot,
    block_root: Hash256,
    state: &'a BeaconState<T>,
    spec: &ChainSpec,
) -> Result<Option<SignatureSet<'a>>>
where
    T: EthSpec,
    D: Fn(&'a PublicKeyBytes) -> Option<Cow<'a, PublicKey>>,
{
    // Allow the point at infinity to count as a signature for 0 validators as per
    // `eth2_fast_aggregate_verify` from the spec.
    if sync_aggregate.sync_committee_bits.is_zero()
        && sync_aggregate.sync_committee_signature.is_infinity()
    {
        return Ok(None);
    }

    let committee_pubkeys = &state
        .get_built_sync_committee(slot.epoch(T::slots_per_epoch()), spec)?
        .pubkeys;

    let participant_pubkeys = committee_pubkeys
        .iter()
        .zip(sync_aggregate.sync_committee_bits.iter())
        .filter_map(|(pubkey, bit)| {
            if bit {
                Some(decompressor(pubkey))
            } else {
                None
            }
        })
        .collect::<Option<Vec<_>>>()
        .ok_or(Error::PublicKeyDecompressionFailed)?;

    let previous_slot = slot.saturating_sub(1u64);

    let domain = spec.get_domain(
        previous_slot.epoch(T::slots_per_epoch()),
        Domain::SyncCommittee,
        &state.fork(),
        state.genesis_validators_root(),
    );

    let message = SigningData {
        object_root: block_root,
        domain,
    }
    .tree_hash_root();

    Ok(Some(SignatureSet::multiple_pubkeys(
        &sync_aggregate.sync_committee_signature,
        participant_pubkeys,
        message,
    )))
}<|MERGE_RESOLUTION|>--- conflicted
+++ resolved
@@ -76,11 +76,7 @@
     get_pubkey: F,
     signed_block: &'a SignedBeaconBlock<T, Payload>,
     block_root: Option<Hash256>,
-<<<<<<< HEAD
-    check_proposer_index: bool,
-=======
     verified_proposer_index: Option<u64>,
->>>>>>> c5cd0d9b
     spec: &'a ChainSpec,
 ) -> Result<SignatureSet<'a>>
 where
@@ -89,21 +85,6 @@
 {
     let block = signed_block.message();
 
-<<<<<<< HEAD
-    let proposer_index = if check_proposer_index {
-        let proposer_index = state.get_beacon_proposer_index(block.slot(), spec)? as u64;
-
-        if proposer_index != block.proposer_index() {
-            return Err(Error::IncorrectBlockProposer {
-                block: block.proposer_index(),
-                local_shuffling: proposer_index,
-            });
-        }
-        proposer_index
-    } else {
-        block.proposer_index()
-    };
-=======
     let proposer_index = if let Some(proposer_index) = verified_proposer_index {
         proposer_index
     } else {
@@ -115,7 +96,6 @@
             local_shuffling: proposer_index,
         });
     }
->>>>>>> c5cd0d9b
 
     block_proposal_signature_set_from_parts(
         signed_block,
@@ -188,17 +168,11 @@
     T: EthSpec,
     F: Fn(usize) -> Option<Cow<'a, PublicKey>>,
 {
-<<<<<<< HEAD
-    // FIXME(sproul): ensure this is checked elsewhere
-    let proposer_index = block.proposer_index() as usize;
-    // let proposer_index = state.get_beacon_proposer_index(block.slot(), spec)?;
-=======
     let proposer_index = if let Some(proposer_index) = verified_proposer_index {
         proposer_index
     } else {
         state.get_beacon_proposer_index(block.slot(), spec)? as u64
     };
->>>>>>> c5cd0d9b
 
     let domain = spec.get_domain(
         block.slot().epoch(T::slots_per_epoch()),
