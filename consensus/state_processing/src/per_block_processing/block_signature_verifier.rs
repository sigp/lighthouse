--- conflicted
+++ resolved
@@ -313,16 +313,8 @@
     }
 
     /// Include the signature of the block's sync aggregate (if it exists) for verification.
-<<<<<<< HEAD
-    pub fn include_sync_aggregate<Txns: Transactions<T>>(
-        &mut self,
-        block: &'a SignedBeaconBlock<T, Txns>,
-    ) -> Result<()> {
-        if let Some(sync_aggregate) = block.message().body().sync_aggregate() {
-=======
-    pub fn include_sync_aggregate(&mut self, block: &'a SignedBeaconBlock<T>) -> Result<()> {
+    pub fn include_sync_aggregate<Txns: Transactions<T>>(&mut self, block: &'a SignedBeaconBlock<T, Txns>) -> Result<()> {
         if let Ok(sync_aggregate) = block.message().body().sync_aggregate() {
->>>>>>> 9ed92d6e
             if let Some(signature_set) = sync_aggregate_signature_set(
                 &self.decompressor,
                 sync_aggregate,
