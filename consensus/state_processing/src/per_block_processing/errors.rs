use super::signature_sets::Error as SignatureSetError;
use crate::ContextError;
use merkle_proof::MerkleTreeError;
use safe_arith::ArithError;
use ssz::DecodeError;
use types::*;

/// The error returned from the `per_block_processing` function. Indicates that a block is either
/// invalid, or we were unable to determine its validity (we encountered an unexpected error).
///
/// Any of the `...Error` variants indicate that at some point during block (and block operation)
/// verification, there was an error. There is no indication as to _where_ that error happened
/// (e.g., when processing attestations instead of when processing deposits).
#[derive(Debug, PartialEq, Clone)]
pub enum BlockProcessingError {
    /// Logic error indicating that the wrong state type was provided.
    IncorrectStateType,
    RandaoSignatureInvalid,
    BulkSignatureVerificationFailed,
    StateRootMismatch,
    DepositCountInvalid {
        expected: usize,
        found: usize,
    },
    HeaderInvalid {
        reason: HeaderInvalid,
    },
    ProposerSlashingInvalid {
        index: usize,
        reason: ProposerSlashingInvalid,
    },
    AttesterSlashingInvalid {
        index: usize,
        reason: AttesterSlashingInvalid,
    },
    IndexedAttestationInvalid {
        index: usize,
        reason: IndexedAttestationInvalid,
    },
    AttestationInvalid {
        index: usize,
        reason: AttestationInvalid,
    },
    DepositInvalid {
        index: usize,
        reason: DepositInvalid,
    },
    ExitInvalid {
        index: usize,
        reason: ExitInvalid,
    },
    SyncAggregateInvalid {
        reason: SyncAggregateInvalid,
    },
    BeaconStateError(BeaconStateError),
    SignatureSetError(SignatureSetError),
    SszTypesError(ssz_types::Error),
    SszDecodeError(DecodeError),
    MerkleTreeError(MerkleTreeError),
    ArithError(ArithError),
    InconsistentBlockFork(InconsistentFork),
    InconsistentStateFork(InconsistentFork),
    ExecutionHashChainIncontiguous {
        expected: ExecutionBlockHash,
        found: ExecutionBlockHash,
    },
    ExecutionRandaoMismatch {
        expected: Hash256,
        found: Hash256,
    },
    ExecutionInvalidTimestamp {
        expected: u64,
        found: u64,
    },
    ExecutionInvalid,
<<<<<<< HEAD
    BlobVersionHashMismatch,
    /// The number of commitments in blob transactions in the payload does not match the number
    /// of commitments in the block.
    BlobNumCommitmentsMismatch {
        commitments_processed_in_block: usize,
        /// This number depic
        commitments_processed_in_transactions: usize,
    },
    BlobVersionHashIndexOutOfBounds {
        index: usize,
        length: usize,
    },
=======
    ConsensusContext(ContextError),
>>>>>>> e8604757
}

impl From<BeaconStateError> for BlockProcessingError {
    fn from(e: BeaconStateError) -> Self {
        BlockProcessingError::BeaconStateError(e)
    }
}

impl From<SignatureSetError> for BlockProcessingError {
    fn from(e: SignatureSetError) -> Self {
        BlockProcessingError::SignatureSetError(e)
    }
}

impl From<ssz_types::Error> for BlockProcessingError {
    fn from(error: ssz_types::Error) -> Self {
        BlockProcessingError::SszTypesError(error)
    }
}

impl From<DecodeError> for BlockProcessingError {
    fn from(error: DecodeError) -> Self {
        BlockProcessingError::SszDecodeError(error)
    }
}

impl From<ArithError> for BlockProcessingError {
    fn from(e: ArithError) -> Self {
        BlockProcessingError::ArithError(e)
    }
}

impl From<SyncAggregateInvalid> for BlockProcessingError {
    fn from(reason: SyncAggregateInvalid) -> Self {
        BlockProcessingError::SyncAggregateInvalid { reason }
    }
}

impl From<ContextError> for BlockProcessingError {
    fn from(e: ContextError) -> Self {
        BlockProcessingError::ConsensusContext(e)
    }
}

impl From<BlockOperationError<HeaderInvalid>> for BlockProcessingError {
    fn from(e: BlockOperationError<HeaderInvalid>) -> BlockProcessingError {
        match e {
            BlockOperationError::Invalid(reason) => BlockProcessingError::HeaderInvalid { reason },
            BlockOperationError::BeaconStateError(e) => BlockProcessingError::BeaconStateError(e),
            BlockOperationError::SignatureSetError(e) => BlockProcessingError::SignatureSetError(e),
            BlockOperationError::SszTypesError(e) => BlockProcessingError::SszTypesError(e),
            BlockOperationError::ConsensusContext(e) => BlockProcessingError::ConsensusContext(e),
            BlockOperationError::ArithError(e) => BlockProcessingError::ArithError(e),
        }
    }
}

/// A conversion that consumes `self` and adds an `index` variable to resulting struct.
///
/// Used here to allow converting an error into an upstream error that points to the object that
/// caused the error. For example, pointing to the index of an attestation that caused the
/// `AttestationInvalid` error.
pub trait IntoWithIndex<T>: Sized {
    fn into_with_index(self, index: usize) -> T;
}

macro_rules! impl_into_block_processing_error_with_index {
    ($($type: ident),*) => {
        $(
            impl IntoWithIndex<BlockProcessingError> for BlockOperationError<$type> {
                fn into_with_index(self, index: usize) -> BlockProcessingError {
                    match self {
                        BlockOperationError::Invalid(reason) => BlockProcessingError::$type {
                            index,
                            reason
                        },
                        BlockOperationError::BeaconStateError(e) => BlockProcessingError::BeaconStateError(e),
                        BlockOperationError::SignatureSetError(e) => BlockProcessingError::SignatureSetError(e),
                        BlockOperationError::SszTypesError(e) => BlockProcessingError::SszTypesError(e),
                        BlockOperationError::ConsensusContext(e) => BlockProcessingError::ConsensusContext(e),
                        BlockOperationError::ArithError(e) => BlockProcessingError::ArithError(e),
                    }
                }
            }
        )*
    };
}

impl_into_block_processing_error_with_index!(
    ProposerSlashingInvalid,
    AttesterSlashingInvalid,
    IndexedAttestationInvalid,
    AttestationInvalid,
    DepositInvalid,
    ExitInvalid
);

pub type HeaderValidationError = BlockOperationError<HeaderInvalid>;
pub type AttesterSlashingValidationError = BlockOperationError<AttesterSlashingInvalid>;
pub type ProposerSlashingValidationError = BlockOperationError<ProposerSlashingInvalid>;
pub type AttestationValidationError = BlockOperationError<AttestationInvalid>;
pub type SyncCommitteeMessageValidationError = BlockOperationError<SyncAggregateInvalid>;
pub type DepositValidationError = BlockOperationError<DepositInvalid>;
pub type ExitValidationError = BlockOperationError<ExitInvalid>;

#[derive(Debug, PartialEq, Clone)]
pub enum BlockOperationError<T> {
    Invalid(T),
    BeaconStateError(BeaconStateError),
    SignatureSetError(SignatureSetError),
    SszTypesError(ssz_types::Error),
    ConsensusContext(ContextError),
    ArithError(ArithError),
}

impl<T> BlockOperationError<T> {
    pub fn invalid(reason: T) -> BlockOperationError<T> {
        BlockOperationError::Invalid(reason)
    }
}

impl<T> From<BeaconStateError> for BlockOperationError<T> {
    fn from(e: BeaconStateError) -> Self {
        BlockOperationError::BeaconStateError(e)
    }
}
impl<T> From<SignatureSetError> for BlockOperationError<T> {
    fn from(e: SignatureSetError) -> Self {
        BlockOperationError::SignatureSetError(e)
    }
}

impl<T> From<ssz_types::Error> for BlockOperationError<T> {
    fn from(error: ssz_types::Error) -> Self {
        BlockOperationError::SszTypesError(error)
    }
}

impl<T> From<ArithError> for BlockOperationError<T> {
    fn from(e: ArithError) -> Self {
        BlockOperationError::ArithError(e)
    }
}

impl<T> From<ContextError> for BlockOperationError<T> {
    fn from(e: ContextError) -> Self {
        BlockOperationError::ConsensusContext(e)
    }
}

#[derive(Debug, PartialEq, Clone)]
pub enum HeaderInvalid {
    ProposalSignatureInvalid,
    StateSlotMismatch,
    OlderThanLatestBlockHeader {
        latest_block_header_slot: Slot,
        block_slot: Slot,
    },
    ProposerIndexMismatch {
        block_proposer_index: u64,
        state_proposer_index: u64,
    },
    ParentBlockRootMismatch {
        state: Hash256,
        block: Hash256,
    },
    ProposerSlashed(u64),
}

#[derive(Debug, PartialEq, Clone)]
pub enum ProposerSlashingInvalid {
    /// The proposer index is not a known validator.
    ProposerUnknown(u64),
    /// The two proposal have different slots.
    ///
    /// (proposal_1_slot, proposal_2_slot)
    ProposalSlotMismatch(Slot, Slot),
    /// The two proposals have different proposer indices.
    ///
    /// (proposer_index_1, proposer_index_2)
    ProposerIndexMismatch(u64, u64),
    /// The proposals are identical and therefore not slashable.
    ProposalsIdentical,
    /// The specified proposer cannot be slashed because they are already slashed, or not active.
    ProposerNotSlashable(u64),
    /// The first proposal signature was invalid.
    BadProposal1Signature,
    /// The second proposal signature was invalid.
    BadProposal2Signature,
}

#[derive(Debug, PartialEq, Clone)]
pub enum AttesterSlashingInvalid {
    /// The attestations were not in conflict.
    NotSlashable,
    /// The first `IndexedAttestation` was invalid.
    IndexedAttestation1Invalid(BlockOperationError<IndexedAttestationInvalid>),
    /// The second `IndexedAttestation` was invalid.
    IndexedAttestation2Invalid(BlockOperationError<IndexedAttestationInvalid>),
    /// The validator index is unknown. One cannot slash one who does not exist.
    UnknownValidator(u64),
    /// There were no indices able to be slashed.
    NoSlashableIndices,
}

/// Describes why an object is invalid.
#[derive(Debug, PartialEq, Clone)]
pub enum AttestationInvalid {
    /// Commmittee index exceeds number of committees in that slot.
    BadCommitteeIndex,
    /// Attestation included before the inclusion delay.
    IncludedTooEarly {
        state: Slot,
        delay: u64,
        attestation: Slot,
    },
    /// Attestation slot is too far in the past to be included in a block.
    IncludedTooLate { state: Slot, attestation: Slot },
    /// Attestation target epoch does not match attestation slot.
    TargetEpochSlotMismatch {
        target_epoch: Epoch,
        slot_epoch: Epoch,
    },
    /// Attestation target epoch does not match the current or previous epoch.
    BadTargetEpoch,
    /// Attestation justified checkpoint doesn't match the state's current or previous justified
    /// checkpoint.
    ///
    /// `is_current` is `true` if the attestation was compared to the
    /// `state.current_justified_checkpoint`, `false` if compared to `state.previous_justified_checkpoint`.
    WrongJustifiedCheckpoint {
        state: Checkpoint,
        attestation: Checkpoint,
        is_current: bool,
    },
    /// The aggregation bitfield length is not the smallest possible size to represent the committee.
    BadAggregationBitfieldLength {
        committee_len: usize,
        bitfield_len: usize,
    },
    /// The attestation was not disjoint compared to already seen attestations.
    NotDisjoint,
    /// The validator index was unknown.
    UnknownValidator(u64),
    /// The attestation signature verification failed.
    BadSignature,
    /// The indexed attestation created from this attestation was found to be invalid.
    BadIndexedAttestation(IndexedAttestationInvalid),
}

impl From<BlockOperationError<IndexedAttestationInvalid>>
    for BlockOperationError<AttestationInvalid>
{
    fn from(e: BlockOperationError<IndexedAttestationInvalid>) -> Self {
        match e {
            BlockOperationError::Invalid(e) => {
                BlockOperationError::invalid(AttestationInvalid::BadIndexedAttestation(e))
            }
            BlockOperationError::BeaconStateError(e) => BlockOperationError::BeaconStateError(e),
            BlockOperationError::SignatureSetError(e) => BlockOperationError::SignatureSetError(e),
            BlockOperationError::SszTypesError(e) => BlockOperationError::SszTypesError(e),
            BlockOperationError::ConsensusContext(e) => BlockOperationError::ConsensusContext(e),
            BlockOperationError::ArithError(e) => BlockOperationError::ArithError(e),
        }
    }
}

#[derive(Debug, PartialEq, Clone)]
pub enum IndexedAttestationInvalid {
    /// The number of indices is 0.
    IndicesEmpty,
    /// The validator indices were not in increasing order.
    ///
    /// The error occurred between the given `index` and `index + 1`
    BadValidatorIndicesOrdering(usize),
    /// The validator index is unknown. One cannot slash one who does not exist.
    UnknownValidator(u64),
    /// The indexed attestation aggregate signature was not valid.
    BadSignature,
    /// There was an error whilst attempting to get a set of signatures. The signatures may have
    /// been invalid or an internal error occurred.
    SignatureSetError(SignatureSetError),
}

#[derive(Debug, PartialEq, Clone)]
pub enum DepositInvalid {
    /// The signature (proof-of-possession) does not match the given pubkey.
    BadSignature,
    /// The signature or pubkey does not represent a valid BLS point.
    BadBlsBytes,
    /// The specified `branch` and `index` did not form a valid proof that the deposit is included
    /// in the eth1 deposit root.
    BadMerkleProof,
}

#[derive(Debug, PartialEq, Clone)]
pub enum ExitInvalid {
    /// The specified validator is not active.
    NotActive(u64),
    /// The specified validator is not in the state's validator registry.
    ValidatorUnknown(u64),
    /// The specified validator has a non-maximum exit epoch.
    AlreadyExited(u64),
    /// The specified validator has already initiated exit.
    AlreadyInitiatedExit(u64),
    /// The exit is for a future epoch.
    FutureEpoch { state: Epoch, exit: Epoch },
    /// The validator has not been active for long enough.
    TooYoungToExit {
        current_epoch: Epoch,
        earliest_exit_epoch: Epoch,
    },
    /// The exit signature was not signed by the validator.
    BadSignature,
    /// There was an error whilst attempting to get a set of signatures. The signatures may have
    /// been invalid or an internal error occurred.
    SignatureSetError(SignatureSetError),
}

#[derive(Debug, PartialEq, Clone)]
pub enum SyncAggregateInvalid {
    /// One or more of the aggregate public keys is invalid.
    PubkeyInvalid,
    /// The signature is invalid.
    SignatureInvalid,
}<|MERGE_RESOLUTION|>--- conflicted
+++ resolved
@@ -73,7 +73,7 @@
         found: u64,
     },
     ExecutionInvalid,
-<<<<<<< HEAD
+    ConsensusContext(ContextError),
     BlobVersionHashMismatch,
     /// The number of commitments in blob transactions in the payload does not match the number
     /// of commitments in the block.
@@ -86,9 +86,6 @@
         index: usize,
         length: usize,
     },
-=======
-    ConsensusContext(ContextError),
->>>>>>> e8604757
 }
 
 impl From<BeaconStateError> for BlockProcessingError {
