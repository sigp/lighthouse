use super::*;
use crate::common::{
    altair::{get_base_reward, BaseRewardPerIncrement},
    get_attestation_participation_flag_indices, increase_balance, initiate_validator_exit,
    slash_validator,
};
use crate::per_block_processing::errors::{BlockProcessingError, IntoWithIndex};
use crate::VerifySignatures;
use safe_arith::SafeArith;
use types::consts::altair::{PARTICIPATION_FLAG_WEIGHTS, PROPOSER_WEIGHT, WEIGHT_DENOMINATOR};

pub fn process_operations<T: EthSpec, Payload: AbstractExecPayload<T>>(
    state: &mut BeaconState<T>,
    block_body: BeaconBlockBodyRef<T, Payload>,
    verify_signatures: VerifySignatures,
    ctxt: &mut ConsensusContext<T>,
    spec: &ChainSpec,
) -> Result<(), BlockProcessingError> {
    let eth1_deposit_index_limit = state
        .deposit_receipts_start_index()
        .unwrap_or_else(|_| state.eth1_data().deposit_count);

    let expected_deposit_count = if state.eth1_deposit_index() < eth1_deposit_index_limit {
        std::cmp::min(
            <T as EthSpec>::MaxDeposits::to_u64() as usize,
            (eth1_deposit_index_limit - state.eth1_deposit_index()) as usize,
        ) as u64
    } else {
        0
    };

    if block_body.deposits().len() as u64 != expected_deposit_count {
        return Err(BlockProcessingError::DepositReceiptError);
    }

    process_proposer_slashings(
        state,
        block_body.proposer_slashings(),
        verify_signatures,
        ctxt,
        spec,
    )?;
    process_attester_slashings(
        state,
        block_body.attester_slashings(),
        verify_signatures,
        ctxt,
        spec,
    )?;
    process_attestations(state, block_body, verify_signatures, ctxt, spec)?;
    process_deposits(state, block_body.deposits(), spec)?;
    process_exits(state, block_body.voluntary_exits(), verify_signatures, spec)?;

    if let Ok(bls_to_execution_changes) = block_body.bls_to_execution_changes() {
        process_bls_to_execution_changes(state, bls_to_execution_changes, verify_signatures, spec)?;
    }

    if let Ok(payload) = block_body.execution_payload() {
        if is_execution_enabled(state, block_body) {
            let deposit_receipts = payload.deposit_receipts()?;
            for deposit_receipt in deposit_receipts.iter() {
                process_deposit_receipt(state, deposit_receipt, spec)?;
            }
        }
    }

    Ok(())
}

pub mod base {
    use super::*;

    /// Validates each `Attestation` and updates the state, short-circuiting on an invalid object.
    ///
    /// Returns `Ok(())` if the validation and state updates completed successfully, otherwise returns
    /// an `Err` describing the invalid object or cause of failure.
    pub fn process_attestations<T: EthSpec>(
        state: &mut BeaconState<T>,
        attestations: &[Attestation<T>],
        verify_signatures: VerifySignatures,
        ctxt: &mut ConsensusContext<T>,
        spec: &ChainSpec,
    ) -> Result<(), BlockProcessingError> {
        // Ensure the previous epoch cache exists.
        state.build_committee_cache(RelativeEpoch::Previous, spec)?;

        let proposer_index = ctxt.get_proposer_index(state, spec)?;

        // Verify and apply each attestation.
        for (i, attestation) in attestations.iter().enumerate() {
            verify_attestation_for_block_inclusion(
                state,
                attestation,
                ctxt,
                verify_signatures,
                spec,
            )
            .map_err(|e| e.into_with_index(i))?;

            let pending_attestation = PendingAttestation {
                aggregation_bits: attestation.aggregation_bits.clone(),
                data: attestation.data.clone(),
                inclusion_delay: state.slot().safe_sub(attestation.data.slot)?.as_u64(),
                proposer_index,
            };

            if attestation.data.target.epoch == state.current_epoch() {
                state
                    .as_base_mut()?
                    .current_epoch_attestations
                    .push(pending_attestation)?;
            } else {
                state
                    .as_base_mut()?
                    .previous_epoch_attestations
                    .push(pending_attestation)?;
            }
        }

        Ok(())
    }
}

pub mod altair {
    use super::*;

    pub fn process_attestations<T: EthSpec>(
        state: &mut BeaconState<T>,
        attestations: &[Attestation<T>],
        verify_signatures: VerifySignatures,
        ctxt: &mut ConsensusContext<T>,
        spec: &ChainSpec,
    ) -> Result<(), BlockProcessingError> {
        attestations
            .iter()
            .enumerate()
            .try_for_each(|(i, attestation)| {
                process_attestation(state, attestation, i, ctxt, verify_signatures, spec)
            })
    }

    pub fn process_attestation<T: EthSpec>(
        state: &mut BeaconState<T>,
        attestation: &Attestation<T>,
        att_index: usize,
        ctxt: &mut ConsensusContext<T>,
        verify_signatures: VerifySignatures,
        spec: &ChainSpec,
    ) -> Result<(), BlockProcessingError> {
        state.build_committee_cache(RelativeEpoch::Previous, spec)?;
        state.build_committee_cache(RelativeEpoch::Current, spec)?;

        let proposer_index = ctxt.get_proposer_index(state, spec)?;

        let attesting_indices = &verify_attestation_for_block_inclusion(
            state,
            attestation,
            ctxt,
            verify_signatures,
            spec,
        )
        .map_err(|e| e.into_with_index(att_index))?
        .attesting_indices;

        // Matching roots, participation flag indices
        let data = &attestation.data;
        let inclusion_delay = state.slot().safe_sub(data.slot)?.as_u64();
        let participation_flag_indices =
            get_attestation_participation_flag_indices(state, data, inclusion_delay, spec)?;

        // Update epoch participation flags.
        let total_active_balance = state.get_total_active_balance()?;
        let base_reward_per_increment = BaseRewardPerIncrement::new(total_active_balance, spec)?;
        let mut proposer_reward_numerator = 0;
        for index in attesting_indices {
            let index = *index as usize;

            for (flag_index, &weight) in PARTICIPATION_FLAG_WEIGHTS.iter().enumerate() {
                let epoch_participation = state.get_epoch_participation_mut(data.target.epoch)?;
                let validator_participation = epoch_participation
                    .get_mut(index)
                    .ok_or(BeaconStateError::ParticipationOutOfBounds(index))?;

                if participation_flag_indices.contains(&flag_index)
                    && !validator_participation.has_flag(flag_index)?
                {
                    validator_participation.add_flag(flag_index)?;
                    proposer_reward_numerator.safe_add_assign(
                        get_base_reward(state, index, base_reward_per_increment, spec)?
                            .safe_mul(weight)?,
                    )?;
                }
            }
        }

        let proposer_reward_denominator = WEIGHT_DENOMINATOR
            .safe_sub(PROPOSER_WEIGHT)?
            .safe_mul(WEIGHT_DENOMINATOR)?
            .safe_div(PROPOSER_WEIGHT)?;
        let proposer_reward = proposer_reward_numerator.safe_div(proposer_reward_denominator)?;
        increase_balance(state, proposer_index as usize, proposer_reward)?;
        Ok(())
    }
}

/// Validates each `ProposerSlashing` and updates the state, short-circuiting on an invalid object.
///
/// Returns `Ok(())` if the validation and state updates completed successfully, otherwise returns
/// an `Err` describing the invalid object or cause of failure.
pub fn process_proposer_slashings<T: EthSpec>(
    state: &mut BeaconState<T>,
    proposer_slashings: &[ProposerSlashing],
    verify_signatures: VerifySignatures,
    ctxt: &mut ConsensusContext<T>,
    spec: &ChainSpec,
) -> Result<(), BlockProcessingError> {
    // Verify and apply proposer slashings in series.
    // We have to verify in series because an invalid block may contain multiple slashings
    // for the same validator, and we need to correctly detect and reject that.
    proposer_slashings
        .iter()
        .enumerate()
        .try_for_each(|(i, proposer_slashing)| {
            verify_proposer_slashing(proposer_slashing, state, verify_signatures, spec)
                .map_err(|e| e.into_with_index(i))?;

            slash_validator(
                state,
                proposer_slashing.signed_header_1.message.proposer_index as usize,
                None,
                ctxt,
                spec,
            )?;

            Ok(())
        })
}

/// Validates each `AttesterSlashing` and updates the state, short-circuiting on an invalid object.
///
/// Returns `Ok(())` if the validation and state updates completed successfully, otherwise returns
/// an `Err` describing the invalid object or cause of failure.
pub fn process_attester_slashings<T: EthSpec>(
    state: &mut BeaconState<T>,
    attester_slashings: &[AttesterSlashing<T>],
    verify_signatures: VerifySignatures,
    ctxt: &mut ConsensusContext<T>,
    spec: &ChainSpec,
) -> Result<(), BlockProcessingError> {
    for (i, attester_slashing) in attester_slashings.iter().enumerate() {
        verify_attester_slashing(state, attester_slashing, verify_signatures, spec)
            .map_err(|e| e.into_with_index(i))?;

        let slashable_indices =
            get_slashable_indices(state, attester_slashing).map_err(|e| e.into_with_index(i))?;

        for i in slashable_indices {
            slash_validator(state, i as usize, None, ctxt, spec)?;
        }
    }

    Ok(())
}
/// Wrapper function to handle calling the correct version of `process_attestations` based on
/// the fork.
pub fn process_attestations<T: EthSpec, Payload: AbstractExecPayload<T>>(
    state: &mut BeaconState<T>,
    block_body: BeaconBlockBodyRef<T, Payload>,
    verify_signatures: VerifySignatures,
    ctxt: &mut ConsensusContext<T>,
    spec: &ChainSpec,
) -> Result<(), BlockProcessingError> {
    match block_body {
        BeaconBlockBodyRef::Base(_) => {
            base::process_attestations(
                state,
                block_body.attestations(),
                verify_signatures,
                ctxt,
                spec,
            )?;
        }
        BeaconBlockBodyRef::Altair(_)
        | BeaconBlockBodyRef::Merge(_)
        | BeaconBlockBodyRef::Capella(_)
<<<<<<< HEAD
        | BeaconBlockBodyRef::Eip4844(_)
        | BeaconBlockBodyRef::Eip6110(_) => {
=======
        | BeaconBlockBodyRef::Deneb(_) => {
>>>>>>> 9b55d74c
            altair::process_attestations(
                state,
                block_body.attestations(),
                verify_signatures,
                ctxt,
                spec,
            )?;
        }
    }
    Ok(())
}

/// Validates each `Exit` and updates the state, short-circuiting on an invalid object.
///
/// Returns `Ok(())` if the validation and state updates completed successfully, otherwise returns
/// an `Err` describing the invalid object or cause of failure.
pub fn process_exits<T: EthSpec>(
    state: &mut BeaconState<T>,
    voluntary_exits: &[SignedVoluntaryExit],
    verify_signatures: VerifySignatures,
    spec: &ChainSpec,
) -> Result<(), BlockProcessingError> {
    // Verify and apply each exit in series. We iterate in series because higher-index exits may
    // become invalid due to the application of lower-index ones.
    for (i, exit) in voluntary_exits.iter().enumerate() {
        verify_exit(state, None, exit, verify_signatures, spec)
            .map_err(|e| e.into_with_index(i))?;

        initiate_validator_exit(state, exit.message.validator_index as usize, spec)?;
    }
    Ok(())
}

/// Validates each `bls_to_execution_change` and updates the state
///
/// Returns `Ok(())` if the validation and state updates completed successfully. Otherwise returns
/// an `Err` describing the invalid object or cause of failure.
pub fn process_bls_to_execution_changes<T: EthSpec>(
    state: &mut BeaconState<T>,
    bls_to_execution_changes: &[SignedBlsToExecutionChange],
    verify_signatures: VerifySignatures,
    spec: &ChainSpec,
) -> Result<(), BlockProcessingError> {
    for (i, signed_address_change) in bls_to_execution_changes.iter().enumerate() {
        verify_bls_to_execution_change(state, signed_address_change, verify_signatures, spec)
            .map_err(|e| e.into_with_index(i))?;

        state
            .get_validator_mut(signed_address_change.message.validator_index as usize)?
            .change_withdrawal_credentials(
                &signed_address_change.message.to_execution_address,
                spec,
            );
    }

    Ok(())
}

/// Validates each `Deposit` and updates the state, short-circuiting on an invalid object.
///
/// Returns `Ok(())` if the validation and state updates completed successfully, otherwise returns
/// an `Err` describing the invalid object or cause of failure.
pub fn process_deposits<T: EthSpec>(
    state: &mut BeaconState<T>,
    deposits: &[Deposit],
    spec: &ChainSpec,
) -> Result<(), BlockProcessingError> {
    let expected_deposit_len = std::cmp::min(
        T::MaxDeposits::to_u64(),
        state.get_outstanding_deposit_len()?,
    );
    block_verify!(
        deposits.len() as u64 == expected_deposit_len,
        BlockProcessingError::DepositCountInvalid {
            expected: expected_deposit_len as usize,
            found: deposits.len(),
        }
    );

    // Verify merkle proofs in parallel.
    deposits
        .par_iter()
        .enumerate()
        .try_for_each(|(i, deposit)| {
            verify_deposit_merkle_proof(
                state,
                deposit,
                state.eth1_deposit_index().safe_add(i as u64)?,
                spec,
            )
            .map_err(|e| e.into_with_index(i))
        })?;

    // Update the state in series.
    for deposit in deposits {
        process_deposit(state, deposit, spec, false)?;
    }

    Ok(())
}

/// Process a single deposit, optionally verifying its merkle proof.
pub fn process_deposit<T: EthSpec>(
    state: &mut BeaconState<T>,
    deposit: &Deposit,
    spec: &ChainSpec,
    verify_merkle_proof: bool,
) -> Result<(), BlockProcessingError> {
    let deposit_index = state.eth1_deposit_index() as usize;
    if verify_merkle_proof {
        verify_deposit_merkle_proof(state, deposit, state.eth1_deposit_index(), spec)
            .map_err(|e| e.into_with_index(deposit_index))?;
    }

    state.eth1_deposit_index_mut().safe_add_assign(1)?;

    // Get an `Option<u64>` where `u64` is the validator index if this deposit public key
    // already exists in the beacon_state.
    let validator_index = get_existing_validator_index(state, &deposit.data.pubkey)
        .map_err(|e| e.into_with_index(deposit_index))?;

    let amount = deposit.data.amount;

    if let Some(index) = validator_index {
        // Update the existing validator balance.
        increase_balance(state, index as usize, amount)?;
    } else {
        // The signature should be checked for new validators. Return early for a bad
        // signature.
        if verify_deposit_signature(&deposit.data, spec).is_err() {
            return Ok(());
        }

        // Create a new validator.
        let validator = Validator {
            pubkey: deposit.data.pubkey,
            withdrawal_credentials: deposit.data.withdrawal_credentials,
            activation_eligibility_epoch: spec.far_future_epoch,
            activation_epoch: spec.far_future_epoch,
            exit_epoch: spec.far_future_epoch,
            withdrawable_epoch: spec.far_future_epoch,
            effective_balance: std::cmp::min(
                amount.safe_sub(amount.safe_rem(spec.effective_balance_increment)?)?,
                spec.max_effective_balance,
            ),
            slashed: false,
        };
        state.validators_mut().push(validator)?;
        state.balances_mut().push(deposit.data.amount)?;

        // Altair or later initializations.
        if let Ok(previous_epoch_participation) = state.previous_epoch_participation_mut() {
            previous_epoch_participation.push(ParticipationFlags::default())?;
        }
        if let Ok(current_epoch_participation) = state.current_epoch_participation_mut() {
            current_epoch_participation.push(ParticipationFlags::default())?;
        }
        if let Ok(inactivity_scores) = state.inactivity_scores_mut() {
            inactivity_scores.push(0)?;
        }
    }

    Ok(())
}

pub fn apply_deposit<T: EthSpec>(
    state: &mut BeaconState<T>,
    deposit: &Deposit,
    spec: &ChainSpec,
) -> Result<(), BlockProcessingError> {
    let amount = deposit.data.amount;

    if let Ok(Some(index)) = get_existing_validator_index(state, &deposit.data.pubkey) {
        // Update the existing validator balance.
        increase_balance(state, index as usize, amount)?;
    } else {
        // The signature should be checked for new validators. Return early for a bad signature.
        if verify_deposit_signature(&deposit.data, spec).is_err() {
            return Ok(());
        }

        // Create a new validator.
        let validator = Validator {
            pubkey: deposit.data.pubkey,
            withdrawal_credentials: deposit.data.withdrawal_credentials,
            activation_eligibility_epoch: spec.far_future_epoch,
            activation_epoch: spec.far_future_epoch,
            exit_epoch: spec.far_future_epoch,
            withdrawable_epoch: spec.far_future_epoch,
            effective_balance: std::cmp::min(
                amount.safe_sub(amount.safe_rem(spec.effective_balance_increment)?)?,
                spec.max_effective_balance,
            ),
            slashed: false,
        };
        state.validators_mut().push(validator)?;
        state.balances_mut().push(deposit.data.amount)?;

        // Altair or later initializations.
        if let Ok(previous_epoch_participation) = state.previous_epoch_participation_mut() {
            previous_epoch_participation.push(ParticipationFlags::default())?;
        }
        if let Ok(current_epoch_participation) = state.current_epoch_participation_mut() {
            current_epoch_participation.push(ParticipationFlags::default())?;
        }
        if let Ok(inactivity_scores) = state.inactivity_scores_mut() {
            inactivity_scores.push(0)?;
        }
    }

    Ok(())
}<|MERGE_RESOLUTION|>--- conflicted
+++ resolved
@@ -283,12 +283,8 @@
         BeaconBlockBodyRef::Altair(_)
         | BeaconBlockBodyRef::Merge(_)
         | BeaconBlockBodyRef::Capella(_)
-<<<<<<< HEAD
-        | BeaconBlockBodyRef::Eip4844(_)
+        | BeaconBlockBodyRef::Deneb(_)
         | BeaconBlockBodyRef::Eip6110(_) => {
-=======
-        | BeaconBlockBodyRef::Deneb(_) => {
->>>>>>> 9b55d74c
             altair::process_attestations(
                 state,
                 block_body.attestations(),
