use super::*;
use crate::common::{
    get_attestation_participation_flag_indices, increase_balance, initiate_validator_exit,
    slash_validator,
};
use crate::per_block_processing::errors::{BlockProcessingError, IntoWithIndex};
use crate::VerifySignatures;
use types::consts::altair::{PARTICIPATION_FLAG_WEIGHTS, PROPOSER_WEIGHT, WEIGHT_DENOMINATOR};

pub fn process_operations<E: EthSpec, Payload: AbstractExecPayload<E>>(
    state: &mut BeaconState<E>,
    block_body: BeaconBlockBodyRef<E, Payload>,
    verify_signatures: VerifySignatures,
    ctxt: &mut ConsensusContext<E>,
    spec: &ChainSpec,
) -> Result<(), BlockProcessingError> {
    process_proposer_slashings(
        state,
        block_body.proposer_slashings(),
        verify_signatures,
        ctxt,
        spec,
    )?;
    process_attester_slashings(
        state,
        block_body.attester_slashings(),
        verify_signatures,
        ctxt,
        spec,
    )?;
    process_attestations(state, block_body, verify_signatures, ctxt, spec)?;
    process_deposits(state, block_body.deposits(), spec)?;
    process_exits(state, block_body.voluntary_exits(), verify_signatures, spec)?;

    if let Ok(bls_to_execution_changes) = block_body.bls_to_execution_changes() {
        process_bls_to_execution_changes(state, bls_to_execution_changes, verify_signatures, spec)?;
    }

    Ok(())
}

pub mod base {

    use super::*;

    /// Validates each `Attestation` and updates the state, short-circuiting on an invalid object.
    ///
    /// Returns `Ok(())` if the validation and state updates completed successfully, otherwise returns
    /// an `Err` describing the invalid object or cause of failure.
    pub fn process_attestations<E: EthSpec>(
        state: &mut BeaconState<E>,
        attestations: &[Attestation<E>],
        verify_signatures: VerifySignatures,
        ctxt: &mut ConsensusContext<E>,
        spec: &ChainSpec,
    ) -> Result<(), BlockProcessingError> {
        // Ensure required caches are all built. These should be no-ops during regular operation.
        state.build_committee_cache(RelativeEpoch::Current, spec)?;
        state.build_committee_cache(RelativeEpoch::Previous, spec)?;
        initialize_epoch_cache(state, spec)?;
        initialize_progressive_balances_cache(state, spec)?;
        state.build_slashings_cache()?;

        let proposer_index = ctxt.get_proposer_index(state, spec)?;

        // Verify and apply each attestation.
        for (i, attestation) in attestations.iter().enumerate() {
            verify_attestation_for_block_inclusion(
                state,
                attestation,
                ctxt,
                verify_signatures,
                spec,
            )
            .map_err(|e| e.into_with_index(i))?;

            let pending_attestation = PendingAttestation {
                aggregation_bits: attestation.aggregation_bits().clone(),
                data: attestation.data().clone(),
                inclusion_delay: state.slot().safe_sub(attestation.data().slot)?.as_u64(),
                proposer_index,
            };

            if attestation.data().target.epoch == state.current_epoch() {
                state
                    .as_base_mut()?
                    .current_epoch_attestations
                    .push(pending_attestation)?;
            } else {
                state
                    .as_base_mut()?
                    .previous_epoch_attestations
                    .push(pending_attestation)?;
            }
        }

        Ok(())
    }
}

pub mod altair_deneb {
    use super::*;
    use crate::common::update_progressive_balances_cache::update_progressive_balances_on_attestation;
<<<<<<< HEAD
    use types::{attestation::AttestationBase, consts::altair::TIMELY_TARGET_FLAG_INDEX};
=======
>>>>>>> b6a1c863

    pub fn process_attestations<E: EthSpec>(
        state: &mut BeaconState<E>,
        attestations: &[Attestation<E>],
        verify_signatures: VerifySignatures,
        ctxt: &mut ConsensusContext<E>,
        spec: &ChainSpec,
    ) -> Result<(), BlockProcessingError> {
        attestations
            .iter()
            .enumerate()
            .try_for_each(|(i, attestation)| match attestation {
                Attestation::Base(att) => {
                    altair_deneb::process_attestation(state, att, i, ctxt, verify_signatures, spec)
                }
                Attestation::Electra(att) => {
                    // TODO(eip7549) this should throw a error
                    todo!()
                    // electra::process_attestation(state, att, i, ctxt, verify_signatures, spec)
                }
            })
    }

    pub fn process_attestation<E: EthSpec>(
        state: &mut BeaconState<E>,
        attestation: &AttestationBase<E>,
        att_index: usize,
        ctxt: &mut ConsensusContext<E>,
        verify_signatures: VerifySignatures,
        spec: &ChainSpec,
    ) -> Result<(), BlockProcessingError> {
        let proposer_index = ctxt.get_proposer_index(state, spec)?;
        let previous_epoch = ctxt.previous_epoch;
        let current_epoch = ctxt.current_epoch;

        let attesting_indices = &verify_attestation_for_block_inclusion(
            state,
            &Attestation::Base(attestation.clone()),
            ctxt,
            verify_signatures,
            spec,
        )
        .map_err(|e| e.into_with_index(att_index))?
        .attesting_indices;

        // Matching roots, participation flag indices
        let data = &attestation.data;
        let inclusion_delay = state.slot().safe_sub(data.slot)?.as_u64();
        let participation_flag_indices =
            get_attestation_participation_flag_indices(state, data, inclusion_delay, spec)?;

        // Update epoch participation flags.
        let total_active_balance = state.get_total_active_balance()?;
        let base_reward_per_increment = BaseRewardPerIncrement::new(total_active_balance, spec)?;
        let mut proposer_reward_numerator = 0;
        for index in attesting_indices {
            let index = *index as usize;

            for (flag_index, &weight) in PARTICIPATION_FLAG_WEIGHTS.iter().enumerate() {
                let epoch_participation = state.get_epoch_participation_mut(data.target.epoch)?;
                let validator_participation = epoch_participation
                    .get_mut(index)
                    .ok_or(BeaconStateError::ParticipationOutOfBounds(index))?;

                if participation_flag_indices.contains(&flag_index)
                    && !validator_participation.has_flag(flag_index)?
                {
                    validator_participation.add_flag(flag_index)?;
                    proposer_reward_numerator.safe_add_assign(
                        get_base_reward(state, index, base_reward_per_increment, spec)?
                            .safe_mul(weight)?,
                    )?;

                    if flag_index == TIMELY_TARGET_FLAG_INDEX {
                        update_progressive_balances_on_attestation(
                            state,
                            data.target.epoch,
                            index,
                        )?;
                    }
                }
            }
        }

        let proposer_reward_denominator = WEIGHT_DENOMINATOR
            .safe_sub(PROPOSER_WEIGHT)?
            .safe_mul(WEIGHT_DENOMINATOR)?
            .safe_div(PROPOSER_WEIGHT)?;
        let proposer_reward = proposer_reward_numerator.safe_div(proposer_reward_denominator)?;
        increase_balance(state, proposer_index as usize, proposer_reward)?;
        Ok(())
    }
}

pub mod electra {
    use super::*;
    use crate::common::update_progressive_balances_cache::update_progressive_balances_on_attestation;
    use types::{attestation::AttestationElectra, consts::altair::TIMELY_TARGET_FLAG_INDEX};

    pub fn process_attestations<E: EthSpec>(
        state: &mut BeaconState<E>,
        attestations: &[Attestation<E>],
        verify_signatures: VerifySignatures,
        ctxt: &mut ConsensusContext<E>,
        spec: &ChainSpec,
    ) -> Result<(), BlockProcessingError> {
        attestations
            .iter()
            .enumerate()
            .try_for_each(|(i, attestation)| match attestation {
                Attestation::Base(att) => {
                    altair_deneb::process_attestation(state, att, i, ctxt, verify_signatures, spec)
                }
                Attestation::Electra(att) => {
                    electra::process_attestation(state, att, i, ctxt, verify_signatures, spec)
                }
            })
    }

    pub fn process_attestation<E: EthSpec>(
        state: &mut BeaconState<E>,
        attestation: &AttestationElectra<E>,
        att_index: usize,
        ctxt: &mut ConsensusContext<E>,
        verify_signatures: VerifySignatures,
        spec: &ChainSpec,
    ) -> Result<(), BlockProcessingError> {
        state.build_committee_cache(RelativeEpoch::Previous, spec)?;
        state.build_committee_cache(RelativeEpoch::Current, spec)?;

        let proposer_index = ctxt.get_proposer_index(state, spec)?;

        let committee_indices: Vec<u64> = attestation
            .committee_bits
            .iter()
            .enumerate()
            .filter_map(|(index, bit)| if bit { Some(index as u64) } else { None })
            .collect();

        let mut participants_count = 0u64;
        for index in committee_indices.iter() {
            // TODO(eip7549) assert index < get_committee_count_per_slot(state, data.target.epoch)
            let committee = state.get_beacon_committee(attestation.data.slot, *index)?;
            participants_count = participants_count + committee.committee.len() as u64;
        }

        // TODO(eip7549) assert len(attestation.aggregation_bits) == participants_count

        let attesting_indices = &verify_attestation_for_block_inclusion(
            state,
            &Attestation::Electra(attestation.clone()),
            ctxt,
            verify_signatures,
            spec,
        )
        .map_err(|e| e.into_with_index(att_index))?
        .attesting_indices;

        // Matching roots, participation flag indices
        let data = &attestation.data;
        let inclusion_delay = state.slot().safe_sub(data.slot)?.as_u64();
        let participation_flag_indices =
            get_attestation_participation_flag_indices(state, data, inclusion_delay, spec)?;

        // Update epoch participation flags.
        let mut proposer_reward_numerator = 0;
        for index in attesting_indices {
            let index = *index as usize;

            let validator_effective_balance = state.epoch_cache().get_effective_balance(index)?;
            let validator_slashed = state.slashings_cache().is_slashed(index);

            for (flag_index, &weight) in PARTICIPATION_FLAG_WEIGHTS.iter().enumerate() {
                let epoch_participation = state.get_epoch_participation_mut(
                    data.target.epoch,
                    previous_epoch,
                    current_epoch,
                )?;

                if participation_flag_indices.contains(&flag_index) {
                    let validator_participation = epoch_participation
                        .get_mut(index)
                        .ok_or(BeaconStateError::ParticipationOutOfBounds(index))?;

                    if !validator_participation.has_flag(flag_index)? {
                        validator_participation.add_flag(flag_index)?;
                        proposer_reward_numerator
                            .safe_add_assign(state.get_base_reward(index)?.safe_mul(weight)?)?;

                        update_progressive_balances_on_attestation(
                            state,
                            data.target.epoch,
                            flag_index,
                            validator_effective_balance,
                            validator_slashed,
                        )?;
                    }
                }
            }
        }

        let proposer_reward_denominator = WEIGHT_DENOMINATOR
            .safe_sub(PROPOSER_WEIGHT)?
            .safe_mul(WEIGHT_DENOMINATOR)?
            .safe_div(PROPOSER_WEIGHT)?;
        let proposer_reward = proposer_reward_numerator.safe_div(proposer_reward_denominator)?;
        increase_balance(state, proposer_index as usize, proposer_reward)?;
        Ok(())
    }
}

/// Validates each `ProposerSlashing` and updates the state, short-circuiting on an invalid object.
///
/// Returns `Ok(())` if the validation and state updates completed successfully, otherwise returns
/// an `Err` describing the invalid object or cause of failure.
pub fn process_proposer_slashings<E: EthSpec>(
    state: &mut BeaconState<E>,
    proposer_slashings: &[ProposerSlashing],
    verify_signatures: VerifySignatures,
    ctxt: &mut ConsensusContext<E>,
    spec: &ChainSpec,
) -> Result<(), BlockProcessingError> {
    state.build_slashings_cache()?;

    // Verify and apply proposer slashings in series.
    // We have to verify in series because an invalid block may contain multiple slashings
    // for the same validator, and we need to correctly detect and reject that.
    proposer_slashings
        .iter()
        .enumerate()
        .try_for_each(|(i, proposer_slashing)| {
            verify_proposer_slashing(proposer_slashing, state, verify_signatures, spec)
                .map_err(|e| e.into_with_index(i))?;

            slash_validator(
                state,
                proposer_slashing.signed_header_1.message.proposer_index as usize,
                None,
                ctxt,
                spec,
            )?;

            Ok(())
        })
}

/// Validates each `AttesterSlashing` and updates the state, short-circuiting on an invalid object.
///
/// Returns `Ok(())` if the validation and state updates completed successfully, otherwise returns
/// an `Err` describing the invalid object or cause of failure.
pub fn process_attester_slashings<E: EthSpec>(
    state: &mut BeaconState<E>,
    attester_slashings: &[AttesterSlashing<E>],
    verify_signatures: VerifySignatures,
    ctxt: &mut ConsensusContext<E>,
    spec: &ChainSpec,
) -> Result<(), BlockProcessingError> {
    state.build_slashings_cache()?;

    for (i, attester_slashing) in attester_slashings.iter().enumerate() {
        let slashable_indices =
            verify_attester_slashing(state, attester_slashing, verify_signatures, spec)
                .map_err(|e| e.into_with_index(i))?;

        for i in slashable_indices {
            slash_validator(state, i as usize, None, ctxt, spec)?;
        }
    }

    Ok(())
}

/// Wrapper function to handle calling the correct version of `process_attestations` based on
/// the fork.
pub fn process_attestations<E: EthSpec, Payload: AbstractExecPayload<E>>(
    state: &mut BeaconState<E>,
    block_body: BeaconBlockBodyRef<E, Payload>,
    verify_signatures: VerifySignatures,
    ctxt: &mut ConsensusContext<E>,
    spec: &ChainSpec,
) -> Result<(), BlockProcessingError> {
    match block_body {
        BeaconBlockBodyRef::Base(_) => {
            base::process_attestations(
                state,
                block_body.attestations(),
                verify_signatures,
                ctxt,
                spec,
            )?;
        }
        BeaconBlockBodyRef::Altair(_)
        | BeaconBlockBodyRef::Merge(_)
        | BeaconBlockBodyRef::Capella(_)
        | BeaconBlockBodyRef::Deneb(_) => {
            altair_deneb::process_attestations(
                state,
                block_body.attestations(),
                verify_signatures,
                ctxt,
                spec,
            )?;
        }
        BeaconBlockBodyRef::Electra(_) => {
            electra::process_attestations(
                state,
                block_body.attestations(),
                verify_signatures,
                ctxt,
                spec,
            )?;
        }
    }
    Ok(())
}

/// Validates each `Exit` and updates the state, short-circuiting on an invalid object.
///
/// Returns `Ok(())` if the validation and state updates completed successfully, otherwise returns
/// an `Err` describing the invalid object or cause of failure.
pub fn process_exits<E: EthSpec>(
    state: &mut BeaconState<E>,
    voluntary_exits: &[SignedVoluntaryExit],
    verify_signatures: VerifySignatures,
    spec: &ChainSpec,
) -> Result<(), BlockProcessingError> {
    // Verify and apply each exit in series. We iterate in series because higher-index exits may
    // become invalid due to the application of lower-index ones.
    for (i, exit) in voluntary_exits.iter().enumerate() {
        verify_exit(state, None, exit, verify_signatures, spec)
            .map_err(|e| e.into_with_index(i))?;

        initiate_validator_exit(state, exit.message.validator_index as usize, spec)?;
    }
    Ok(())
}

/// Validates each `bls_to_execution_change` and updates the state
///
/// Returns `Ok(())` if the validation and state updates completed successfully. Otherwise returns
/// an `Err` describing the invalid object or cause of failure.
pub fn process_bls_to_execution_changes<E: EthSpec>(
    state: &mut BeaconState<E>,
    bls_to_execution_changes: &[SignedBlsToExecutionChange],
    verify_signatures: VerifySignatures,
    spec: &ChainSpec,
) -> Result<(), BlockProcessingError> {
    for (i, signed_address_change) in bls_to_execution_changes.iter().enumerate() {
        verify_bls_to_execution_change(state, signed_address_change, verify_signatures, spec)
            .map_err(|e| e.into_with_index(i))?;

        state
            .get_validator_mut(signed_address_change.message.validator_index as usize)?
            .change_withdrawal_credentials(
                &signed_address_change.message.to_execution_address,
                spec,
            );
    }

    Ok(())
}

/// Validates each `Deposit` and updates the state, short-circuiting on an invalid object.
///
/// Returns `Ok(())` if the validation and state updates completed successfully, otherwise returns
/// an `Err` describing the invalid object or cause of failure.
pub fn process_deposits<E: EthSpec>(
    state: &mut BeaconState<E>,
    deposits: &[Deposit],
    spec: &ChainSpec,
) -> Result<(), BlockProcessingError> {
    let expected_deposit_len = std::cmp::min(
        E::MaxDeposits::to_u64(),
        state.get_outstanding_deposit_len()?,
    );
    block_verify!(
        deposits.len() as u64 == expected_deposit_len,
        BlockProcessingError::DepositCountInvalid {
            expected: expected_deposit_len as usize,
            found: deposits.len(),
        }
    );

    // Verify merkle proofs in parallel.
    deposits
        .par_iter()
        .enumerate()
        .try_for_each(|(i, deposit)| {
            verify_deposit_merkle_proof(
                state,
                deposit,
                state.eth1_deposit_index().safe_add(i as u64)?,
                spec,
            )
            .map_err(|e| e.into_with_index(i))
        })?;

    // Update the state in series.
    for deposit in deposits {
        process_deposit(state, deposit, spec, false)?;
    }

    Ok(())
}

/// Process a single deposit, optionally verifying its merkle proof.
pub fn process_deposit<E: EthSpec>(
    state: &mut BeaconState<E>,
    deposit: &Deposit,
    spec: &ChainSpec,
    verify_merkle_proof: bool,
) -> Result<(), BlockProcessingError> {
    let deposit_index = state.eth1_deposit_index() as usize;
    if verify_merkle_proof {
        verify_deposit_merkle_proof(state, deposit, state.eth1_deposit_index(), spec)
            .map_err(|e| e.into_with_index(deposit_index))?;
    }

    state.eth1_deposit_index_mut().safe_add_assign(1)?;

    // Get an `Option<u64>` where `u64` is the validator index if this deposit public key
    // already exists in the beacon_state.
    let validator_index = get_existing_validator_index(state, &deposit.data.pubkey)
        .map_err(|e| e.into_with_index(deposit_index))?;

    let amount = deposit.data.amount;

    if let Some(index) = validator_index {
        // Update the existing validator balance.
        increase_balance(state, index as usize, amount)?;
    } else {
        // The signature should be checked for new validators. Return early for a bad
        // signature.
        if verify_deposit_signature(&deposit.data, spec).is_err() {
            return Ok(());
        }

        // Create a new validator.
        let validator = Validator {
            pubkey: deposit.data.pubkey,
            withdrawal_credentials: deposit.data.withdrawal_credentials,
            activation_eligibility_epoch: spec.far_future_epoch,
            activation_epoch: spec.far_future_epoch,
            exit_epoch: spec.far_future_epoch,
            withdrawable_epoch: spec.far_future_epoch,
            effective_balance: std::cmp::min(
                amount.safe_sub(amount.safe_rem(spec.effective_balance_increment)?)?,
                spec.max_effective_balance,
            ),
            slashed: false,
        };
        state.validators_mut().push(validator)?;
        state.balances_mut().push(deposit.data.amount)?;

        // Altair or later initializations.
        if let Ok(previous_epoch_participation) = state.previous_epoch_participation_mut() {
            previous_epoch_participation.push(ParticipationFlags::default())?;
        }
        if let Ok(current_epoch_participation) = state.current_epoch_participation_mut() {
            current_epoch_participation.push(ParticipationFlags::default())?;
        }
        if let Ok(inactivity_scores) = state.inactivity_scores_mut() {
            inactivity_scores.push(0)?;
        }
    }

    Ok(())
}<|MERGE_RESOLUTION|>--- conflicted
+++ resolved
@@ -100,11 +100,8 @@
 
 pub mod altair_deneb {
     use super::*;
-    use crate::common::update_progressive_balances_cache::update_progressive_balances_on_attestation;
-<<<<<<< HEAD
+    use crate::common::{altair::{get_base_reward, BaseRewardPerIncrement}, update_progressive_balances_cache::update_progressive_balances_on_attestation};
     use types::{attestation::AttestationBase, consts::altair::TIMELY_TARGET_FLAG_INDEX};
-=======
->>>>>>> b6a1c863
 
     pub fn process_attestations<E: EthSpec>(
         state: &mut BeaconState<E>,
@@ -164,7 +161,11 @@
             let index = *index as usize;
 
             for (flag_index, &weight) in PARTICIPATION_FLAG_WEIGHTS.iter().enumerate() {
-                let epoch_participation = state.get_epoch_participation_mut(data.target.epoch)?;
+                let epoch_participation = state.get_epoch_participation_mut(
+                    data.target.epoch,
+                    previous_epoch,
+                    current_epoch
+                )?;
                 let validator_participation = epoch_participation
                     .get_mut(index)
                     .ok_or(BeaconStateError::ParticipationOutOfBounds(index))?;
@@ -183,6 +184,8 @@
                             state,
                             data.target.epoch,
                             index,
+                            validator_effective_balance,
+                            validator_slashed,
                         )?;
                     }
                 }
