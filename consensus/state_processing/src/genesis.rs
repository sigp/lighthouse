use super::per_block_processing::{
    errors::BlockProcessingError, process_operations::process_deposit,
};
use crate::common::DepositDataTree;
use crate::upgrade::{
    upgrade_to_altair, upgrade_to_bellatrix, upgrade_to_capella, upgrade_to_deneb,
    upgrade_to_electra,
};
use safe_arith::{ArithError, SafeArith};
use tree_hash::TreeHash;
use types::*;

/// Initialize a `BeaconState` from genesis data.
pub fn initialize_beacon_state_from_eth1<E: EthSpec>(
    eth1_block_hash: Hash256,
    eth1_timestamp: u64,
    deposits: Vec<Deposit>,
    execution_payload_header: Option<ExecutionPayloadHeader<E>>,
    spec: &ChainSpec,
) -> Result<BeaconState<E>, BlockProcessingError> {
    let genesis_time = eth2_genesis_time(eth1_timestamp, spec)?;
    let eth1_data = Eth1Data {
        // Temporary deposit root
        deposit_root: Hash256::zero(),
        deposit_count: deposits.len() as u64,
        block_hash: eth1_block_hash,
    };
    let mut state = BeaconState::new(genesis_time, eth1_data, spec);

    // Seed RANDAO with Eth1 entropy
    state.fill_randao_mixes_with(eth1_block_hash);

    let mut deposit_tree = DepositDataTree::create(&[], 0, DEPOSIT_TREE_DEPTH);

    for deposit in deposits.iter() {
        deposit_tree
            .push_leaf(deposit.data.tree_hash_root())
            .map_err(BlockProcessingError::MerkleTreeError)?;
        state.eth1_data_mut().deposit_root = deposit_tree.root();
        process_deposit(&mut state, deposit, spec, true)?;
    }

    process_activations(&mut state, spec)?;

    // To support testnets with Altair enabled from genesis, perform a possible state upgrade here.
    // This must happen *after* deposits and activations are processed or the calculation of sync
    // committees during the upgrade will fail. It's a bit cheeky to do this instead of having
    // separate Altair genesis initialization logic, but it turns out that our
    // use of `BeaconBlock::empty` in `BeaconState::new` is sufficient to correctly initialise
    // the `latest_block_header` as per:
    // https://github.com/ethereum/eth2.0-specs/pull/2323
    if spec
        .altair_fork_epoch
        .map_or(false, |fork_epoch| fork_epoch == E::genesis_epoch())
    {
        upgrade_to_altair(&mut state, spec)?;

        state.fork_mut().previous_version = spec.altair_fork_version;
    }

    // Similarly, perform an upgrade to the merge if configured from genesis.
    if spec
        .bellatrix_fork_epoch
        .map_or(false, |fork_epoch| fork_epoch == E::genesis_epoch())
    {
        // this will set state.latest_execution_payload_header = ExecutionPayloadHeaderMerge::default()
        upgrade_to_bellatrix(&mut state, spec)?;

        // Remove intermediate Altair fork from `state.fork`.
        state.fork_mut().previous_version = spec.bellatrix_fork_version;

        // Override latest execution payload header.
        // See https://github.com/ethereum/consensus-specs/blob/v1.1.0/specs/bellatrix/beacon-chain.md#testing
        if let Some(ExecutionPayloadHeader::Merge(ref header)) = execution_payload_header {
            *state.latest_execution_payload_header_merge_mut()? = header.clone();
        }
    }

    // Upgrade to capella if configured from genesis
    if spec
        .capella_fork_epoch
        .map_or(false, |fork_epoch| fork_epoch == E::genesis_epoch())
    {
        upgrade_to_capella(&mut state, spec)?;

        // Remove intermediate Bellatrix fork from `state.fork`.
        state.fork_mut().previous_version = spec.capella_fork_version;

        // Override latest execution payload header.
        // See https://github.com/ethereum/consensus-specs/blob/dev/specs/capella/beacon-chain.md#testing
        if let Some(ExecutionPayloadHeader::Capella(ref header)) = execution_payload_header {
            *state.latest_execution_payload_header_capella_mut()? = header.clone();
        }
    }

    // Upgrade to deneb if configured from genesis
    if spec
        .deneb_fork_epoch
        .map_or(false, |fork_epoch| fork_epoch == E::genesis_epoch())
    {
        upgrade_to_deneb(&mut state, spec)?;

        // Remove intermediate Capella fork from `state.fork`.
        state.fork_mut().previous_version = spec.deneb_fork_version;

        // Override latest execution payload header.
        // See https://github.com/ethereum/consensus-specs/blob/dev/specs/deneb/beacon-chain.md#testing
        if let Some(ExecutionPayloadHeader::Deneb(ref header)) = execution_payload_header {
            *state.latest_execution_payload_header_deneb_mut()? = header.clone();
        }
    }

    // Upgrade to electra if configured from genesis.
    if spec
        .electra_fork_epoch
<<<<<<< HEAD
        .map_or(false, |fork_epoch| fork_epoch == T::genesis_epoch())
=======
        .map_or(false, |fork_epoch| fork_epoch == E::genesis_epoch())
>>>>>>> 969d12dc
    {
        upgrade_to_electra(&mut state, spec)?;

        // Remove intermediate Deneb fork from `state.fork`.
        state.fork_mut().previous_version = spec.electra_fork_version;

        // Override latest execution payload header.
        // See https://github.com/ethereum/consensus-specs/blob/dev/specs/capella/beacon-chain.md#testing
        if let Some(ExecutionPayloadHeader::Electra(header)) = execution_payload_header {
            *state.latest_execution_payload_header_electra_mut()? = header.clone();
        }
    }

    // Now that we have our validators, initialize the caches (including the committees)
    state.build_caches(spec)?;

    // Set genesis validators root for domain separation and chain versioning
    *state.genesis_validators_root_mut() = state.update_validators_tree_hash_cache()?;

    Ok(state)
}

/// Determine whether a candidate genesis state is suitable for starting the chain.
pub fn is_valid_genesis_state<E: EthSpec>(state: &BeaconState<E>, spec: &ChainSpec) -> bool {
    state
        .get_active_validator_indices(E::genesis_epoch(), spec)
        .map_or(false, |active_validators| {
            state.genesis_time() >= spec.min_genesis_time
                && active_validators.len() as u64 >= spec.min_genesis_active_validator_count
        })
}

/// Activate genesis validators, if their balance is acceptable.
pub fn process_activations<E: EthSpec>(
    state: &mut BeaconState<E>,
    spec: &ChainSpec,
) -> Result<(), Error> {
    let (validators, balances, _) = state.validators_and_balances_and_progressive_balances_mut();
    for (index, validator) in validators.iter_mut().enumerate() {
        let balance = balances
            .get(index)
            .copied()
            .ok_or(Error::BalancesOutOfBounds(index))?;
        validator.effective_balance = std::cmp::min(
            balance.safe_sub(balance.safe_rem(spec.effective_balance_increment)?)?,
            spec.max_effective_balance,
        );
        if validator.effective_balance == spec.max_effective_balance {
            validator.activation_eligibility_epoch = E::genesis_epoch();
            validator.activation_epoch = E::genesis_epoch();
        }
    }
    Ok(())
}

/// Returns the `state.genesis_time` for the corresponding `eth1_timestamp`.
///
/// Does _not_ ensure that the time is greater than `MIN_GENESIS_TIME`.
///
/// Spec v0.12.1
pub fn eth2_genesis_time(eth1_timestamp: u64, spec: &ChainSpec) -> Result<u64, ArithError> {
    eth1_timestamp.safe_add(spec.genesis_delay)
}<|MERGE_RESOLUTION|>--- conflicted
+++ resolved
@@ -113,11 +113,7 @@
     // Upgrade to electra if configured from genesis.
     if spec
         .electra_fork_epoch
-<<<<<<< HEAD
-        .map_or(false, |fork_epoch| fork_epoch == T::genesis_epoch())
-=======
         .map_or(false, |fork_epoch| fork_epoch == E::genesis_epoch())
->>>>>>> 969d12dc
     {
         upgrade_to_electra(&mut state, spec)?;
 
