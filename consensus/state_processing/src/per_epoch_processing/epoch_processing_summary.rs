use super::base::{validator_statuses::InclusionInfo, TotalBalances, ValidatorStatus};
use crate::metrics;
use std::sync::Arc;
use types::{
    consts::altair::{TIMELY_HEAD_FLAG_INDEX, TIMELY_SOURCE_FLAG_INDEX, TIMELY_TARGET_FLAG_INDEX},
    BeaconStateError, Epoch, EthSpec, ParticipationFlags, ProgressiveBalancesCache, SyncCommittee,
    Validator, VariableList,
};

/// Provides a summary of validator participation during the epoch.
#[derive(PartialEq, Debug)]
pub enum EpochProcessingSummary<E: EthSpec> {
    Base {
        total_balances: TotalBalances,
        statuses: Vec<ValidatorStatus>,
    },
    Altair {
<<<<<<< HEAD
        progressive_balances: ProgressiveBalancesCache,
        current_epoch_total_active_balance: u64,
        participation: ParticipationEpochSummary<T>,
        sync_committee: Arc<SyncCommittee<T>>,
    },
}

#[derive(PartialEq, Debug)]
pub struct ParticipationEpochSummary<T: EthSpec> {
    /// Copy of the validator registry prior to mutation.
    validators: VariableList<Validator, T::ValidatorRegistryLimit>,
    /// Copy of the participation flags for the previous epoch.
    previous_epoch_participation: VariableList<ParticipationFlags, T::ValidatorRegistryLimit>,
    /// Copy of the participation flags for the current epoch.
    current_epoch_participation: VariableList<ParticipationFlags, T::ValidatorRegistryLimit>,
    previous_epoch: Epoch,
    current_epoch: Epoch,
}

impl<T: EthSpec> ParticipationEpochSummary<T> {
    pub fn new(
        validators: VariableList<Validator, T::ValidatorRegistryLimit>,
        previous_epoch_participation: VariableList<ParticipationFlags, T::ValidatorRegistryLimit>,
        current_epoch_participation: VariableList<ParticipationFlags, T::ValidatorRegistryLimit>,
        previous_epoch: Epoch,
        current_epoch: Epoch,
    ) -> Self {
        Self {
            validators,
            previous_epoch_participation,
            current_epoch_participation,
            previous_epoch,
            current_epoch,
        }
    }

    pub fn is_active_and_unslashed(&self, val_index: usize, epoch: Epoch) -> bool {
        self.validators
            .get(val_index)
            .map(|validator| !validator.slashed && validator.is_active_at(epoch))
            .unwrap_or(false)
    }

    pub fn is_previous_epoch_unslashed_participating_index(
        &self,
        val_index: usize,
        flag_index: usize,
    ) -> Result<bool, BeaconStateError> {
        Ok(self.is_active_and_unslashed(val_index, self.previous_epoch)
            && self
                .previous_epoch_participation
                .get(val_index)
                .ok_or(BeaconStateError::UnknownValidator(val_index))?
                .has_flag(flag_index)?)
    }

    pub fn is_current_epoch_unslashed_participating_index(
        &self,
        val_index: usize,
        flag_index: usize,
    ) -> Result<bool, BeaconStateError> {
        Ok(self.is_active_and_unslashed(val_index, self.current_epoch)
            && self
                .current_epoch_participation
                .get(val_index)
                .ok_or(BeaconStateError::UnknownValidator(val_index))?
                .has_flag(flag_index)?)
    }
}

impl<T: EthSpec> EpochProcessingSummary<T> {
=======
        participation_cache: ParticipationCache,
        sync_committee: Arc<SyncCommittee<E>>,
    },
}

impl<E: EthSpec> EpochProcessingSummary<E> {
>>>>>>> 969d12dc
    /// Updates some Prometheus metrics with some values in `self`.
    pub fn observe_metrics(&self) -> Result<(), BeaconStateError> {
        metrics::set_gauge(
            &metrics::PARTICIPATION_PREV_EPOCH_HEAD_ATTESTING_GWEI_TOTAL,
            self.previous_epoch_head_attesting_balance()? as i64,
        );
        metrics::set_gauge(
            &metrics::PARTICIPATION_PREV_EPOCH_TARGET_ATTESTING_GWEI_TOTAL,
            self.previous_epoch_target_attesting_balance()? as i64,
        );
        metrics::set_gauge(
            &metrics::PARTICIPATION_PREV_EPOCH_SOURCE_ATTESTING_GWEI_TOTAL,
            self.previous_epoch_source_attesting_balance()? as i64,
        );

        Ok(())
    }

    /// Returns the sync committee indices for the current epoch for altair.
    pub fn sync_committee(&self) -> Option<&SyncCommittee<E>> {
        match self {
            EpochProcessingSummary::Altair { sync_committee, .. } => Some(sync_committee),
            EpochProcessingSummary::Base { .. } => None,
        }
    }

    /// Returns the sum of the effective balance of all validators in the current epoch.
    pub fn current_epoch_total_active_balance(&self) -> u64 {
        match self {
            EpochProcessingSummary::Base { total_balances, .. } => total_balances.current_epoch(),
            EpochProcessingSummary::Altair {
                current_epoch_total_active_balance,
                ..
            } => *current_epoch_total_active_balance,
        }
    }

    /// Returns the sum of the effective balance of all validators in the current epoch who
    /// included an attestation that matched the target.
    pub fn current_epoch_target_attesting_balance(&self) -> Result<u64, BeaconStateError> {
        match self {
            EpochProcessingSummary::Base { total_balances, .. } => {
                Ok(total_balances.current_epoch_target_attesters())
            }
            EpochProcessingSummary::Altair {
                progressive_balances,
                ..
            } => progressive_balances.current_epoch_target_attesting_balance(),
        }
    }

    /// Returns `true` if `val_index` was included in the active validator indices in the current
    /// epoch *and* the validator is not slashed.
    ///
    /// ## Notes
    ///
    /// Always returns `false` for an unknown `val_index`.
    pub fn is_active_unslashed_in_current_epoch(&self, val_index: usize) -> bool {
        match self {
            EpochProcessingSummary::Base { statuses, .. } => statuses
                .get(val_index)
                .map_or(false, |s| s.is_active_in_current_epoch && !s.is_slashed),
            EpochProcessingSummary::Altair { participation, .. } => {
                participation.is_active_and_unslashed(val_index, participation.current_epoch)
            }
        }
    }

    /// Returns `true` if `val_index` had a target-matching attestation included on chain in the
    /// current epoch.
    ///
    /// ## Differences between Base and Altair
    ///
    /// - Base: active validators return `true`.
    /// - Altair: only active and *unslashed* validators return `true`.
    ///
    /// ## Notes
    ///
    /// Always returns `false` for an unknown `val_index`.
    pub fn is_current_epoch_target_attester(
        &self,
        val_index: usize,
    ) -> Result<bool, BeaconStateError> {
        match self {
            EpochProcessingSummary::Base { statuses, .. } => Ok(statuses
                .get(val_index)
                .map_or(false, |s| s.is_current_epoch_target_attester)),
            EpochProcessingSummary::Altair { participation, .. } => participation
                .is_current_epoch_unslashed_participating_index(
                    val_index,
                    TIMELY_TARGET_FLAG_INDEX,
                ),
        }
    }

    /// Returns the sum of the effective balance of all validators in the previous epoch who
    /// included an attestation that matched the target.
    pub fn previous_epoch_target_attesting_balance(&self) -> Result<u64, BeaconStateError> {
        match self {
            EpochProcessingSummary::Base { total_balances, .. } => {
                Ok(total_balances.previous_epoch_target_attesters())
            }
            EpochProcessingSummary::Altair {
                progressive_balances,
                ..
            } => progressive_balances.previous_epoch_target_attesting_balance(),
        }
    }

    /// Returns the sum of the effective balance of all validators in the previous epoch who
    /// included an attestation that matched the head.
    ///
    /// ## Differences between Base and Altair
    ///
    /// - Base: any attestation can match the head.
    /// - Altair: only "timely" attestations can match the head.
    pub fn previous_epoch_head_attesting_balance(&self) -> Result<u64, BeaconStateError> {
        match self {
            EpochProcessingSummary::Base { total_balances, .. } => {
                Ok(total_balances.previous_epoch_head_attesters())
            }
            EpochProcessingSummary::Altair {
                progressive_balances,
                ..
            } => progressive_balances.previous_epoch_head_attesting_balance(),
        }
    }

    /// Returns the sum of the effective balance of all validators in the previous epoch who
    /// included an attestation that matched the source.
    ///
    /// ## Differences between Base and Altair
    ///
    /// - Base: any attestation can match the source.
    /// - Altair: only "timely" attestations can match the source.
    pub fn previous_epoch_source_attesting_balance(&self) -> Result<u64, BeaconStateError> {
        match self {
            EpochProcessingSummary::Base { total_balances, .. } => {
                Ok(total_balances.previous_epoch_attesters())
            }
            EpochProcessingSummary::Altair {
                progressive_balances,
                ..
            } => progressive_balances.previous_epoch_source_attesting_balance(),
        }
    }

    /// Returns `true` if `val_index` was included in the active validator indices in the previous
    /// epoch *and* the validator is not slashed.
    ///
    /// ## Notes
    ///
    /// Always returns `false` for an unknown `val_index`.
    pub fn is_active_unslashed_in_previous_epoch(&self, val_index: usize) -> bool {
        match self {
            EpochProcessingSummary::Base { statuses, .. } => statuses
                .get(val_index)
                .map_or(false, |s| s.is_active_in_previous_epoch && !s.is_slashed),
            EpochProcessingSummary::Altair { participation, .. } => {
                participation.is_active_and_unslashed(val_index, participation.previous_epoch)
            }
        }
    }

    /// Returns `true` if `val_index` had a target-matching attestation included on chain in the
    /// previous epoch.
    ///
    /// ## Notes
    ///
    /// Always returns `false` for an unknown `val_index`.
    pub fn is_previous_epoch_target_attester(
        &self,
        val_index: usize,
    ) -> Result<bool, BeaconStateError> {
        match self {
            EpochProcessingSummary::Base { statuses, .. } => Ok(statuses
                .get(val_index)
                .map_or(false, |s| s.is_previous_epoch_target_attester)),
            EpochProcessingSummary::Altair { participation, .. } => participation
                .is_previous_epoch_unslashed_participating_index(
                    val_index,
                    TIMELY_TARGET_FLAG_INDEX,
                ),
        }
    }

    /// Returns `true` if `val_index` had a head-matching attestation included on chain in the
    /// previous epoch.
    ///
    /// ## Differences between Base and Altair
    ///
    /// - Base: any attestation can match the head.
    /// - Altair: only "timely" attestations can match the head.
    ///
    /// ## Notes
    ///
    /// Always returns `false` for an unknown `val_index`.
    pub fn is_previous_epoch_head_attester(
        &self,
        val_index: usize,
    ) -> Result<bool, BeaconStateError> {
        match self {
            EpochProcessingSummary::Base { statuses, .. } => Ok(statuses
                .get(val_index)
                .map_or(false, |s| s.is_previous_epoch_head_attester)),
            EpochProcessingSummary::Altair { participation, .. } => participation
                .is_previous_epoch_unslashed_participating_index(val_index, TIMELY_HEAD_FLAG_INDEX),
        }
    }

    /// Returns `true` if `val_index` had a source-matching attestation included on chain in the
    /// previous epoch.
    ///
    /// ## Differences between Base and Altair
    ///
    /// - Base: any attestation can match the head.
    /// - Altair: only "timely" attestations can match the source.
    ///
    /// ## Notes
    ///
    /// Always returns `false` for an unknown `val_index`.
    pub fn is_previous_epoch_source_attester(
        &self,
        val_index: usize,
    ) -> Result<bool, BeaconStateError> {
        match self {
            EpochProcessingSummary::Base { statuses, .. } => Ok(statuses
                .get(val_index)
                .map_or(false, |s| s.is_previous_epoch_attester)),
            EpochProcessingSummary::Altair { participation, .. } => participation
                .is_previous_epoch_unslashed_participating_index(
                    val_index,
                    TIMELY_SOURCE_FLAG_INDEX,
                ),
        }
    }

    /// Returns information about the inclusion distance for `val_index` for the previous epoch.
    ///
    /// ## Differences between Base and Altair
    ///
    /// - Base: always returns `Some` if the validator had an attestation included on-chain.
    /// - Altair: always returns `None`.
    ///
    /// ## Notes
    ///
    /// Always returns `false` for an unknown `val_index`.
    pub fn previous_epoch_inclusion_info(&self, val_index: usize) -> Option<InclusionInfo> {
        match self {
            EpochProcessingSummary::Base { statuses, .. } => {
                statuses.get(val_index).and_then(|s| s.inclusion_info)
            }
            EpochProcessingSummary::Altair { .. } => None,
        }
    }
}<|MERGE_RESOLUTION|>--- conflicted
+++ resolved
@@ -15,31 +15,30 @@
         statuses: Vec<ValidatorStatus>,
     },
     Altair {
-<<<<<<< HEAD
         progressive_balances: ProgressiveBalancesCache,
         current_epoch_total_active_balance: u64,
-        participation: ParticipationEpochSummary<T>,
-        sync_committee: Arc<SyncCommittee<T>>,
+        participation: ParticipationEpochSummary<E>,
+        sync_committee: Arc<SyncCommittee<E>>,
     },
 }
 
 #[derive(PartialEq, Debug)]
-pub struct ParticipationEpochSummary<T: EthSpec> {
+pub struct ParticipationEpochSummary<E: EthSpec> {
     /// Copy of the validator registry prior to mutation.
-    validators: VariableList<Validator, T::ValidatorRegistryLimit>,
+    validators: VariableList<Validator, E::ValidatorRegistryLimit>,
     /// Copy of the participation flags for the previous epoch.
-    previous_epoch_participation: VariableList<ParticipationFlags, T::ValidatorRegistryLimit>,
+    previous_epoch_participation: VariableList<ParticipationFlags, E::ValidatorRegistryLimit>,
     /// Copy of the participation flags for the current epoch.
-    current_epoch_participation: VariableList<ParticipationFlags, T::ValidatorRegistryLimit>,
+    current_epoch_participation: VariableList<ParticipationFlags, E::ValidatorRegistryLimit>,
     previous_epoch: Epoch,
     current_epoch: Epoch,
 }
 
-impl<T: EthSpec> ParticipationEpochSummary<T> {
+impl<E: EthSpec> ParticipationEpochSummary<E> {
     pub fn new(
-        validators: VariableList<Validator, T::ValidatorRegistryLimit>,
-        previous_epoch_participation: VariableList<ParticipationFlags, T::ValidatorRegistryLimit>,
-        current_epoch_participation: VariableList<ParticipationFlags, T::ValidatorRegistryLimit>,
+        validators: VariableList<Validator, E::ValidatorRegistryLimit>,
+        previous_epoch_participation: VariableList<ParticipationFlags, E::ValidatorRegistryLimit>,
+        current_epoch_participation: VariableList<ParticipationFlags, E::ValidatorRegistryLimit>,
         previous_epoch: Epoch,
         current_epoch: Epoch,
     ) -> Self {
@@ -86,15 +85,7 @@
     }
 }
 
-impl<T: EthSpec> EpochProcessingSummary<T> {
-=======
-        participation_cache: ParticipationCache,
-        sync_committee: Arc<SyncCommittee<E>>,
-    },
-}
-
 impl<E: EthSpec> EpochProcessingSummary<E> {
->>>>>>> 969d12dc
     /// Updates some Prometheus metrics with some values in `self`.
     pub fn observe_metrics(&self) -> Result<(), BeaconStateError> {
         metrics::set_gauge(
