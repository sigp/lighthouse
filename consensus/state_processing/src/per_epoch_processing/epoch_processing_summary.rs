--- conflicted
+++ resolved
@@ -3,13 +3,8 @@
 use std::sync::Arc;
 use types::{
     consts::altair::{TIMELY_HEAD_FLAG_INDEX, TIMELY_SOURCE_FLAG_INDEX, TIMELY_TARGET_FLAG_INDEX},
-<<<<<<< HEAD
     BeaconStateError, Epoch, EthSpec, List, ParticipationFlags, ProgressiveBalancesCache,
     SyncCommittee, Validator,
-=======
-    BeaconStateError, Epoch, EthSpec, ParticipationFlags, ProgressiveBalancesCache, SyncCommittee,
-    Validator, VariableList,
->>>>>>> b65daac9
 };
 
 /// Provides a summary of validator participation during the epoch.
@@ -22,51 +17,28 @@
     Altair {
         progressive_balances: ProgressiveBalancesCache,
         current_epoch_total_active_balance: u64,
-<<<<<<< HEAD
-        participation: ParticipationEpochSummary<T>,
-        sync_committee: Arc<SyncCommittee<T>>,
-=======
         participation: ParticipationEpochSummary<E>,
         sync_committee: Arc<SyncCommittee<E>>,
->>>>>>> b65daac9
     },
 }
 
 #[derive(PartialEq, Debug)]
-<<<<<<< HEAD
-pub struct ParticipationEpochSummary<T: EthSpec> {
-    /// Copy of the validator registry prior to mutation.
-    validators: List<Validator, T::ValidatorRegistryLimit>,
-    /// Copy of the participation flags for the previous epoch.
-    previous_epoch_participation: List<ParticipationFlags, T::ValidatorRegistryLimit>,
-    /// Copy of the participation flags for the current epoch.
-    current_epoch_participation: List<ParticipationFlags, T::ValidatorRegistryLimit>,
-=======
 pub struct ParticipationEpochSummary<E: EthSpec> {
     /// Copy of the validator registry prior to mutation.
-    validators: VariableList<Validator, E::ValidatorRegistryLimit>,
+    validators: List<Validator, E::ValidatorRegistryLimit>,
     /// Copy of the participation flags for the previous epoch.
-    previous_epoch_participation: VariableList<ParticipationFlags, E::ValidatorRegistryLimit>,
+    previous_epoch_participation: List<ParticipationFlags, E::ValidatorRegistryLimit>,
     /// Copy of the participation flags for the current epoch.
-    current_epoch_participation: VariableList<ParticipationFlags, E::ValidatorRegistryLimit>,
->>>>>>> b65daac9
+    current_epoch_participation: List<ParticipationFlags, E::ValidatorRegistryLimit>,
     previous_epoch: Epoch,
     current_epoch: Epoch,
 }
 
-<<<<<<< HEAD
-impl<T: EthSpec> ParticipationEpochSummary<T> {
-    pub fn new(
-        validators: List<Validator, T::ValidatorRegistryLimit>,
-        previous_epoch_participation: List<ParticipationFlags, T::ValidatorRegistryLimit>,
-        current_epoch_participation: List<ParticipationFlags, T::ValidatorRegistryLimit>,
-=======
 impl<E: EthSpec> ParticipationEpochSummary<E> {
     pub fn new(
-        validators: VariableList<Validator, E::ValidatorRegistryLimit>,
-        previous_epoch_participation: VariableList<ParticipationFlags, E::ValidatorRegistryLimit>,
-        current_epoch_participation: VariableList<ParticipationFlags, E::ValidatorRegistryLimit>,
->>>>>>> b65daac9
+        validators: List<Validator, E::ValidatorRegistryLimit>,
+        previous_epoch_participation: List<ParticipationFlags, E::ValidatorRegistryLimit>,
+        current_epoch_participation: List<ParticipationFlags, E::ValidatorRegistryLimit>,
         previous_epoch: Epoch,
         current_epoch: Epoch,
     ) -> Self {
@@ -82,11 +54,7 @@
     pub fn is_active_and_unslashed(&self, val_index: usize, epoch: Epoch) -> bool {
         self.validators
             .get(val_index)
-<<<<<<< HEAD
             .map(|validator| !validator.slashed() && validator.is_active_at(epoch))
-=======
-            .map(|validator| !validator.slashed && validator.is_active_at(epoch))
->>>>>>> b65daac9
             .unwrap_or(false)
     }
 
@@ -117,11 +85,7 @@
     }
 }
 
-<<<<<<< HEAD
-impl<T: EthSpec> EpochProcessingSummary<T> {
-=======
 impl<E: EthSpec> EpochProcessingSummary<E> {
->>>>>>> b65daac9
     /// Updates some Prometheus metrics with some values in `self`.
     pub fn observe_metrics(&self) -> Result<(), BeaconStateError> {
         metrics::set_gauge(
