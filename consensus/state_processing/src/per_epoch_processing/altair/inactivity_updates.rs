use crate::per_epoch_processing::single_pass::{process_epoch_single_pass, SinglePassConfig};
use crate::EpochProcessingError;
use types::beacon_state::BeaconState;
use types::chain_spec::ChainSpec;
use types::eth_spec::EthSpec;

<<<<<<< HEAD
/// Slow version of `process_inactivity_updates` that runs a subset of single-pass processing.
///
/// Should not be used for block processing, but is useful for testing & analytics.
pub fn process_inactivity_updates_slow<T: EthSpec>(
    state: &mut BeaconState<T>,
    spec: &ChainSpec,
) -> Result<(), EpochProcessingError> {
    process_epoch_single_pass(
        state,
        spec,
        SinglePassConfig {
            inactivity_updates: true,
            ..SinglePassConfig::disable_all()
        },
    )?;
=======
pub fn process_inactivity_updates<E: EthSpec>(
    state: &mut BeaconState<E>,
    participation_cache: &ParticipationCache,
    spec: &ChainSpec,
) -> Result<(), EpochProcessingError> {
    let previous_epoch = state.previous_epoch();
    // Score updates based on previous epoch participation, skip genesis epoch
    if state.current_epoch() == E::genesis_epoch() {
        return Ok(());
    }

    let unslashed_indices = participation_cache
        .get_unslashed_participating_indices(TIMELY_TARGET_FLAG_INDEX, state.previous_epoch())?;

    for &index in participation_cache.eligible_validator_indices() {
        // Increase inactivity score of inactive validators
        if unslashed_indices.contains(index)? {
            let inactivity_score = state.get_inactivity_score_mut(index)?;
            inactivity_score.safe_sub_assign(min(1, *inactivity_score))?;
        } else {
            state
                .get_inactivity_score_mut(index)?
                .safe_add_assign(spec.inactivity_score_bias)?;
        }
        // Decrease the score of all validators for forgiveness when not during a leak
        if !state.is_in_inactivity_leak(previous_epoch, spec)? {
            let inactivity_score = state.get_inactivity_score_mut(index)?;
            inactivity_score
                .safe_sub_assign(min(spec.inactivity_score_recovery_rate, *inactivity_score))?;
        }
    }
>>>>>>> 969d12dc
    Ok(())
}<|MERGE_RESOLUTION|>--- conflicted
+++ resolved
@@ -4,12 +4,11 @@
 use types::chain_spec::ChainSpec;
 use types::eth_spec::EthSpec;
 
-<<<<<<< HEAD
 /// Slow version of `process_inactivity_updates` that runs a subset of single-pass processing.
 ///
 /// Should not be used for block processing, but is useful for testing & analytics.
-pub fn process_inactivity_updates_slow<T: EthSpec>(
-    state: &mut BeaconState<T>,
+pub fn process_inactivity_updates_slow<E: EthSpec>(
+    state: &mut BeaconState<E>,
     spec: &ChainSpec,
 ) -> Result<(), EpochProcessingError> {
     process_epoch_single_pass(
@@ -20,38 +19,5 @@
             ..SinglePassConfig::disable_all()
         },
     )?;
-=======
-pub fn process_inactivity_updates<E: EthSpec>(
-    state: &mut BeaconState<E>,
-    participation_cache: &ParticipationCache,
-    spec: &ChainSpec,
-) -> Result<(), EpochProcessingError> {
-    let previous_epoch = state.previous_epoch();
-    // Score updates based on previous epoch participation, skip genesis epoch
-    if state.current_epoch() == E::genesis_epoch() {
-        return Ok(());
-    }
-
-    let unslashed_indices = participation_cache
-        .get_unslashed_participating_indices(TIMELY_TARGET_FLAG_INDEX, state.previous_epoch())?;
-
-    for &index in participation_cache.eligible_validator_indices() {
-        // Increase inactivity score of inactive validators
-        if unslashed_indices.contains(index)? {
-            let inactivity_score = state.get_inactivity_score_mut(index)?;
-            inactivity_score.safe_sub_assign(min(1, *inactivity_score))?;
-        } else {
-            state
-                .get_inactivity_score_mut(index)?
-                .safe_add_assign(spec.inactivity_score_bias)?;
-        }
-        // Decrease the score of all validators for forgiveness when not during a leak
-        if !state.is_in_inactivity_leak(previous_epoch, spec)? {
-            let inactivity_score = state.get_inactivity_score_mut(index)?;
-            inactivity_score
-                .safe_sub_assign(min(spec.inactivity_score_recovery_rate, *inactivity_score))?;
-        }
-    }
->>>>>>> 969d12dc
     Ok(())
 }