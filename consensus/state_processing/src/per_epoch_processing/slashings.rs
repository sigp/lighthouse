--- conflicted
+++ resolved
@@ -20,9 +20,8 @@
         total_balance,
     );
 
-<<<<<<< HEAD
     let target_withdrawable_epoch =
-        epoch.safe_add(T::EpochsPerSlashingsVector::to_u64().safe_div(2)?)?;
+        epoch.safe_add(E::EpochsPerSlashingsVector::to_u64().safe_div(2)?)?;
     let indices = state
         .validators()
         .iter()
@@ -32,22 +31,6 @@
         })
         .map(|(index, validator)| (index, validator.effective_balance))
         .collect::<Vec<(usize, u64)>>();
-=======
-    let (validators, balances, _) = state.validators_and_balances_and_progressive_balances_mut();
-    for (index, validator) in validators.iter().enumerate() {
-        if validator.slashed
-            && epoch.safe_add(E::EpochsPerSlashingsVector::to_u64().safe_div(2)?)?
-                == validator.withdrawable_epoch
-        {
-            let increment = spec.effective_balance_increment;
-            let penalty_numerator = validator
-                .effective_balance
-                .safe_div(increment)?
-                .safe_mul(adjusted_total_slashing_balance)?;
-            let penalty = penalty_numerator
-                .safe_div(total_balance)?
-                .safe_mul(increment)?;
->>>>>>> 969d12dc
 
     for (index, validator_effective_balance) in indices {
         let increment = spec.effective_balance_increment;
