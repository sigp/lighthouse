--- conflicted
+++ resolved
@@ -25,25 +25,16 @@
 pub fn process_epoch<E: EthSpec>(
     state: &mut BeaconState<E>,
     spec: &ChainSpec,
-<<<<<<< HEAD
-) -> Result<EpochProcessingSummary<T>, Error> {
+) -> Result<EpochProcessingSummary<E>, Error> {
     // Ensure the required caches are built.
-=======
-) -> Result<EpochProcessingSummary<E>, Error> {
-    // Ensure the committee caches are built.
->>>>>>> 969d12dc
     state.build_committee_cache(RelativeEpoch::Previous, spec)?;
     state.build_committee_cache(RelativeEpoch::Current, spec)?;
     state.build_committee_cache(RelativeEpoch::Next, spec)?;
     state.build_total_active_balance_cache(spec)?;
     initialize_epoch_cache(state, spec)?;
-    initialize_progressive_balances_cache::<T>(state, spec)?;
+    initialize_progressive_balances_cache::<E>(state, spec)?;
 
     let sync_committee = state.current_sync_committee()?.clone();
-<<<<<<< HEAD
-=======
-    initialize_progressive_balances_cache::<E>(state, Some(&participation_cache), spec)?;
->>>>>>> 969d12dc
 
     // Justification and finalization.
     let justification_and_finalization_state = process_justification_and_finalization(state)?;
