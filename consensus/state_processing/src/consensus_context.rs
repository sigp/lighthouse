use crate::common::get_indexed_attestation;
use crate::per_block_processing::errors::{AttestationInvalid, BlockOperationError};
use crate::EpochCacheError;
use ssz_derive::{Decode, Encode};
use std::collections::{hash_map::Entry, HashMap};
use tree_hash::TreeHash;
use types::{
    AbstractExecPayload, Attestation, AttestationData, BeaconState, BeaconStateError, BitList,
    ChainSpec, Epoch, EthSpec, Hash256, IndexedAttestation, SignedBeaconBlock, Slot,
};

#[derive(Debug, PartialEq, Clone, Encode, Decode)]
pub struct ConsensusContext<E: EthSpec> {
    /// Slot to act as an identifier/safeguard
    slot: Slot,
    /// Previous epoch of the `slot` precomputed for optimization purpose.
    pub(crate) previous_epoch: Epoch,
    /// Current epoch of the `slot` precomputed for optimization purpose.
    pub(crate) current_epoch: Epoch,
    /// Proposer index of the block at `slot`.
    proposer_index: Option<u64>,
    /// Block root of the block at `slot`.
    current_block_root: Option<Hash256>,
    /// Cache of indexed attestations constructed during block processing.
    /// We can skip serializing / deserializing this as the cache will just be rebuilt
    #[ssz(skip_serializing, skip_deserializing)]
    indexed_attestations:
        HashMap<(AttestationData, BitList<E::MaxValidatorsPerCommittee>), IndexedAttestation<E>>,
}

#[derive(Debug, PartialEq, Clone)]
pub enum ContextError {
    BeaconState(BeaconStateError),
    EpochCache(EpochCacheError),
    SlotMismatch { slot: Slot, expected: Slot },
    EpochMismatch { epoch: Epoch, expected: Epoch },
}

impl From<BeaconStateError> for ContextError {
    fn from(e: BeaconStateError) -> Self {
        Self::BeaconState(e)
    }
}

<<<<<<< HEAD
impl From<EpochCacheError> for ContextError {
    fn from(e: EpochCacheError) -> Self {
        Self::EpochCache(e)
    }
}

impl<T: EthSpec> ConsensusContext<T> {
=======
impl<E: EthSpec> ConsensusContext<E> {
>>>>>>> 969d12dc
    pub fn new(slot: Slot) -> Self {
        let current_epoch = slot.epoch(T::slots_per_epoch());
        let previous_epoch = current_epoch.saturating_sub(1u64);
        Self {
            slot,
            previous_epoch,
            current_epoch,
            proposer_index: None,
            current_block_root: None,
            indexed_attestations: HashMap::new(),
        }
    }

    pub fn set_proposer_index(mut self, proposer_index: u64) -> Self {
        self.proposer_index = Some(proposer_index);
        self
    }

    /// Strict method for fetching the proposer index.
    ///
    /// Gets the proposer index for `self.slot` while ensuring that it matches `state.slot()`. This
    /// method should be used in block processing and almost everywhere the proposer index is
    /// required. If the slot check is too restrictive, see `get_proposer_index_from_epoch_state`.
    pub fn get_proposer_index(
        &mut self,
        state: &BeaconState<E>,
        spec: &ChainSpec,
    ) -> Result<u64, ContextError> {
        self.check_slot(state.slot())?;
        self.get_proposer_index_no_checks(state, spec)
    }

    /// More liberal method for fetching the proposer index.
    ///
    /// Fetches the proposer index for `self.slot` but does not require the state to be from an
    /// exactly matching slot (merely a matching epoch). This is useful in batch verification where
    /// we want to extract the proposer index from a single state for every slot in the epoch.
    pub fn get_proposer_index_from_epoch_state(
        &mut self,
        state: &BeaconState<E>,
        spec: &ChainSpec,
    ) -> Result<u64, ContextError> {
        self.check_epoch(state.current_epoch())?;
        self.get_proposer_index_no_checks(state, spec)
    }

    fn get_proposer_index_no_checks(
        &mut self,
        state: &BeaconState<E>,
        spec: &ChainSpec,
    ) -> Result<u64, ContextError> {
        if let Some(proposer_index) = self.proposer_index {
            return Ok(proposer_index);
        }

        let proposer_index = state.get_beacon_proposer_index(self.slot, spec)? as u64;
        self.proposer_index = Some(proposer_index);
        Ok(proposer_index)
    }

    pub fn set_current_block_root(mut self, block_root: Hash256) -> Self {
        self.current_block_root = Some(block_root);
        self
    }

    pub fn get_current_block_root<Payload: AbstractExecPayload<E>>(
        &mut self,
        block: &SignedBeaconBlock<E, Payload>,
    ) -> Result<Hash256, ContextError> {
        self.check_slot(block.slot())?;

        if let Some(current_block_root) = self.current_block_root {
            return Ok(current_block_root);
        }

        let current_block_root = block.message().tree_hash_root();
        self.current_block_root = Some(current_block_root);
        Ok(current_block_root)
    }

    fn check_slot(&self, slot: Slot) -> Result<(), ContextError> {
        if slot == self.slot {
            Ok(())
        } else {
            Err(ContextError::SlotMismatch {
                slot,
                expected: self.slot,
            })
        }
    }

    fn check_epoch(&self, epoch: Epoch) -> Result<(), ContextError> {
        let expected = self.slot.epoch(E::slots_per_epoch());
        if epoch == expected {
            Ok(())
        } else {
            Err(ContextError::EpochMismatch { epoch, expected })
        }
    }

    pub fn get_indexed_attestation(
        &mut self,
        state: &BeaconState<E>,
        attestation: &Attestation<E>,
    ) -> Result<&IndexedAttestation<E>, BlockOperationError<AttestationInvalid>> {
        let key = (
            attestation.data.clone(),
            attestation.aggregation_bits.clone(),
        );

        match self.indexed_attestations.entry(key) {
            Entry::Occupied(occupied) => Ok(occupied.into_mut()),
            Entry::Vacant(vacant) => {
                let committee =
                    state.get_beacon_committee(attestation.data.slot, attestation.data.index)?;
                let indexed_attestation =
                    get_indexed_attestation(committee.committee, attestation)?;
                Ok(vacant.insert(indexed_attestation))
            }
        }
    }

    pub fn num_cached_indexed_attestations(&self) -> usize {
        self.indexed_attestations.len()
    }
}<|MERGE_RESOLUTION|>--- conflicted
+++ resolved
@@ -42,19 +42,15 @@
     }
 }
 
-<<<<<<< HEAD
 impl From<EpochCacheError> for ContextError {
     fn from(e: EpochCacheError) -> Self {
         Self::EpochCache(e)
     }
 }
 
-impl<T: EthSpec> ConsensusContext<T> {
-=======
 impl<E: EthSpec> ConsensusContext<E> {
->>>>>>> 969d12dc
     pub fn new(slot: Slot) -> Self {
-        let current_epoch = slot.epoch(T::slots_per_epoch());
+        let current_epoch = slot.epoch(E::slots_per_epoch());
         let previous_epoch = current_epoch.saturating_sub(1u64);
         Self {
             slot,
