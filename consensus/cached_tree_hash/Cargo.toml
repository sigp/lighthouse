--- conflicted
+++ resolved
@@ -5,21 +5,12 @@
 edition = "2018"
 
 [dependencies]
-<<<<<<< HEAD
-ethereum-types = "0.9.2"
+ethereum-types = "0.11.0"
 eth2_ssz_types = "0.1.0"
 eth2_hashing = "0.2.0"
 eth2_ssz_derive = "0.2.0"
 eth2_ssz = "0.2.0"
 tree_hash = "0.2.0"
-=======
-ethereum-types = "0.11.0"
-eth2_ssz_types = { path = "../ssz_types" }
-eth2_hashing = "0.1.0"
-eth2_ssz_derive = "0.1.0"
-eth2_ssz = "0.1.2"
-tree_hash = "0.1.1"
->>>>>>> 5b8436e3
 smallvec = "1.6.1"
 
 [dev-dependencies]
