use crate::{CacheArena, CachedTreeHash, Error, Hash256, TreeHashCache};
use ssz_types::{typenum::Unsigned, FixedVector, VariableList};
use std::mem::size_of;
use tree_hash::{mix_in_length, BYTES_PER_CHUNK};

/// Compute ceil(log(n))
///
/// Smallest number of bits d so that n <= 2^d
pub fn int_log(n: usize) -> usize {
    match n.checked_next_power_of_two() {
        Some(x) => x.trailing_zeros() as usize,
        None => 8 * std::mem::size_of::<usize>(),
    }
}

pub fn hash256_leaf_count(len: usize) -> usize {
    len
}

pub fn u64_leaf_count(len: usize) -> usize {
    let type_size = size_of::<u64>();
    let vals_per_chunk = BYTES_PER_CHUNK / type_size;

    (len + vals_per_chunk - 1) / vals_per_chunk
}

pub fn hash256_iter(
    values: &[Hash256],
<<<<<<< HEAD
) -> impl ExactSizeIterator<Item = [u8; BYTES_PER_CHUNK]> + '_{
    values.iter().copied().map(Hash256::to_fixed_bytes)
}

pub fn u64_iter(
    values: &[u64],
) -> impl ExactSizeIterator<Item = [u8; BYTES_PER_CHUNK]> + '_ {
=======
) -> impl ExactSizeIterator<Item = [u8; BYTES_PER_CHUNK]> + '_ {
    values.iter().copied().map(Hash256::to_fixed_bytes)
}

pub fn u64_iter(values: &[u64]) -> impl ExactSizeIterator<Item = [u8; BYTES_PER_CHUNK]> + '_ {
>>>>>>> 7b65d385
    let type_size = size_of::<u64>();
    let vals_per_chunk = BYTES_PER_CHUNK / type_size;
    values.chunks(vals_per_chunk).map(move |xs| {
        xs.iter().map(|x| x.to_le_bytes()).enumerate().fold(
            [0; BYTES_PER_CHUNK],
            |mut chunk, (i, x_bytes)| {
                chunk[i * type_size..(i + 1) * type_size].copy_from_slice(&x_bytes);
                chunk
            },
        )
    })
}

impl<N: Unsigned> CachedTreeHash<TreeHashCache> for FixedVector<Hash256, N> {
    fn new_tree_hash_cache(&self, arena: &mut CacheArena) -> TreeHashCache {
        TreeHashCache::new(
            arena,
            int_log(N::to_usize()),
            hash256_leaf_count(self.len()),
        )
    }

    fn recalculate_tree_hash_root(
        &self,
        arena: &mut CacheArena,
        cache: &mut TreeHashCache,
    ) -> Result<Hash256, Error> {
        cache.recalculate_merkle_root(arena, hash256_iter(self))
    }
}

impl<N: Unsigned> CachedTreeHash<TreeHashCache> for FixedVector<u64, N> {
    fn new_tree_hash_cache(&self, arena: &mut CacheArena) -> TreeHashCache {
        let vals_per_chunk = BYTES_PER_CHUNK / size_of::<u64>();
        TreeHashCache::new(
            arena,
            int_log(N::to_usize() / vals_per_chunk),
            u64_leaf_count(self.len()),
        )
    }

    fn recalculate_tree_hash_root(
        &self,
        arena: &mut CacheArena,
        cache: &mut TreeHashCache,
    ) -> Result<Hash256, Error> {
        cache.recalculate_merkle_root(arena, u64_iter(self))
    }
}

impl<N: Unsigned> CachedTreeHash<TreeHashCache> for VariableList<Hash256, N> {
    fn new_tree_hash_cache(&self, arena: &mut CacheArena) -> TreeHashCache {
        TreeHashCache::new(
            arena,
            int_log(N::to_usize()),
            hash256_leaf_count(self.len()),
        )
    }

    fn recalculate_tree_hash_root(
        &self,
        arena: &mut CacheArena,
        cache: &mut TreeHashCache,
    ) -> Result<Hash256, Error> {
        Ok(mix_in_length(
            &cache.recalculate_merkle_root(arena, hash256_iter(self))?,
            self.len(),
        ))
    }
}

impl<N: Unsigned> CachedTreeHash<TreeHashCache> for VariableList<u64, N> {
    fn new_tree_hash_cache(&self, arena: &mut CacheArena) -> TreeHashCache {
        let vals_per_chunk = BYTES_PER_CHUNK / size_of::<u64>();
        TreeHashCache::new(
            arena,
            int_log(N::to_usize() / vals_per_chunk),
            u64_leaf_count(self.len()),
        )
    }

    fn recalculate_tree_hash_root(
        &self,
        arena: &mut CacheArena,
        cache: &mut TreeHashCache,
    ) -> Result<Hash256, Error> {
        Ok(mix_in_length(
            &cache.recalculate_merkle_root(arena, u64_iter(self))?,
            self.len(),
        ))
    }
}

#[cfg(test)]
mod test {
    use super::*;

    #[test]
    fn test_int_log() {
        for i in 0..63 {
            assert_eq!(int_log(2usize.pow(i)), i as usize);
        }
        assert_eq!(int_log(10), 4);
    }
}<|MERGE_RESOLUTION|>--- conflicted
+++ resolved
@@ -26,21 +26,11 @@
 
 pub fn hash256_iter(
     values: &[Hash256],
-<<<<<<< HEAD
-) -> impl ExactSizeIterator<Item = [u8; BYTES_PER_CHUNK]> + '_{
-    values.iter().copied().map(Hash256::to_fixed_bytes)
-}
-
-pub fn u64_iter(
-    values: &[u64],
-) -> impl ExactSizeIterator<Item = [u8; BYTES_PER_CHUNK]> + '_ {
-=======
 ) -> impl ExactSizeIterator<Item = [u8; BYTES_PER_CHUNK]> + '_ {
     values.iter().copied().map(Hash256::to_fixed_bytes)
 }
 
 pub fn u64_iter(values: &[u64]) -> impl ExactSizeIterator<Item = [u8; BYTES_PER_CHUNK]> + '_ {
->>>>>>> 7b65d385
     let type_size = size_of::<u64>();
     let vals_per_chunk = BYTES_PER_CHUNK / type_size;
     values.chunks(vals_per_chunk).map(move |xs| {
