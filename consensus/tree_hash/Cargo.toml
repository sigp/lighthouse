--- conflicted
+++ resolved
@@ -8,10 +8,6 @@
 
 [dev-dependencies]
 rand = "0.7.3"
-<<<<<<< HEAD
-=======
-tree_hash_derive = "0.4.0"
->>>>>>> 113ef74e
 types = { path = "../types" }
 beacon_chain = { path = "../../beacon_node/beacon_chain" }
 eth2_ssz = "0.4.0"
