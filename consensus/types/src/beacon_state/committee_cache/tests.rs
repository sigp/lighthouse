#![cfg(test)]
use crate::test_utils::*;
use beacon_chain::test_utils::{BeaconChainHarness, EphemeralHarnessType};
use beacon_chain::types::*;
use swap_or_not_shuffle::shuffle_list;

pub const VALIDATOR_COUNT: usize = 16;

lazy_static! {
    /// A cached set of keys.
    static ref KEYPAIRS: Vec<Keypair> = generate_deterministic_keypairs(VALIDATOR_COUNT);
}

fn get_harness<E: EthSpec>(validator_count: usize) -> BeaconChainHarness<EphemeralHarnessType<E>> {
    let harness = BeaconChainHarness::builder(E::default())
        .default_spec()
        .keypairs(KEYPAIRS[0..validator_count].to_vec())
        .fresh_ephemeral_store()
        .build();
    harness.advance_slot();
    harness
}

#[test]
fn default_values() {
    let cache = CommitteeCache::default();

    assert!(!cache.is_initialized_at(Epoch::new(0)));
    assert!(&cache.active_validator_indices().is_empty());
    assert_eq!(cache.get_beacon_committee(Slot::new(0), 0), None);
    assert_eq!(cache.get_attestation_duties(0), None);
    assert_eq!(cache.active_validator_count(), 0);
    assert_eq!(cache.epoch_committee_count(), 0);
    assert!(cache.get_beacon_committees_at_slot(Slot::new(0)).is_err());
}

async fn new_state<T: EthSpec>(validator_count: usize, slot: Slot) -> BeaconState<T> {
    let harness = get_harness(validator_count);
    let head_state = harness.get_current_state();
    if slot > Slot::new(0) {
        harness
            .add_attested_blocks_at_slots(
                head_state,
                Hash256::zero(),
<<<<<<< HEAD
                (1..slot.as_u64())
=======
                (1..=slot.as_u64())
>>>>>>> be1e2e20
                    .map(Slot::new)
                    .collect::<Vec<_>>()
                    .as_slice(),
                (0..validator_count).collect::<Vec<_>>().as_slice(),
            )
            .await;
    }
    harness.get_current_state()
}

#[tokio::test]
#[should_panic]
async fn fails_without_validators() {
    new_state::<MinimalEthSpec>(0, Slot::new(0)).await;
}

#[tokio::test]
async fn initializes_with_the_right_epoch() {
    let state = new_state::<MinimalEthSpec>(16, Slot::new(0)).await;
    let spec = &MinimalEthSpec::default_spec();

    let cache = CommitteeCache::default();
    assert!(!cache.is_initialized_at(state.current_epoch()));

    let cache = CommitteeCache::initialized(&state, state.current_epoch(), spec).unwrap();
    assert!(cache.is_initialized_at(state.current_epoch()));

    let cache = CommitteeCache::initialized(&state, state.previous_epoch(), spec).unwrap();
    assert!(cache.is_initialized_at(state.previous_epoch()));

    let cache = CommitteeCache::initialized(&state, state.next_epoch().unwrap(), spec).unwrap();
    assert!(cache.is_initialized_at(state.next_epoch().unwrap()));
}

#[tokio::test]
async fn shuffles_for_the_right_epoch() {
    let num_validators = MinimalEthSpec::minimum_validator_count() * 2;
    let epoch = Epoch::new(6);
    let slot = epoch.start_slot(MinimalEthSpec::slots_per_epoch());

    let mut state = new_state::<MinimalEthSpec>(num_validators, slot).await;
    let spec = &MinimalEthSpec::default_spec();

    assert_eq!(state.current_epoch(), epoch);

    let distinct_hashes: Vec<Hash256> = (0..MinimalEthSpec::epochs_per_historical_vector())
        .map(|i| Hash256::from_low_u64_be(i as u64))
        .collect();

    *state.randao_mixes_mut() = FixedVector::from(distinct_hashes);

    let previous_seed = state
        .get_seed(state.previous_epoch(), Domain::BeaconAttester, spec)
        .unwrap();
    let current_seed = state
        .get_seed(state.current_epoch(), Domain::BeaconAttester, spec)
        .unwrap();
    let next_seed = state
        .get_seed(state.next_epoch().unwrap(), Domain::BeaconAttester, spec)
        .unwrap();

    assert!((previous_seed != current_seed) && (current_seed != next_seed));

    let shuffling_with_seed = |seed: Hash256| {
        shuffle_list(
            (0..num_validators).collect(),
            spec.shuffle_round_count,
            &seed[..],
            false,
        )
        .unwrap()
    };

    let assert_shuffling_positions_accurate = |cache: &CommitteeCache| {
        for (i, v) in cache.shuffling().iter().enumerate() {
            assert_eq!(
                cache.shuffled_position(*v).unwrap(),
                i,
                "Shuffling position inaccurate"
            );
        }
    };

    // We can initialize the committee cache at recent epochs in the past, and one epoch into the
    // future.
    for e in (0..=epoch.as_u64() + 1).map(Epoch::new) {
        let seed = state.get_seed(e, Domain::BeaconAttester, spec).unwrap();
        let cache = CommitteeCache::initialized(&state, e, spec)
            .unwrap_or_else(|_| panic!("failed at epoch {}", e));
        assert_eq!(cache.shuffling(), shuffling_with_seed(seed));
        assert_shuffling_positions_accurate(&cache);
    }

    // We should *not* be able to build a committee cache for the epoch after the next epoch.
    assert_eq!(
        CommitteeCache::initialized(&state, epoch + 2, spec),
        Err(BeaconStateError::EpochOutOfBounds)
    );
}

#[tokio::test]
async fn min_randao_epoch_correct() {
    let num_validators = MinimalEthSpec::minimum_validator_count() * 2;
    let current_epoch = Epoch::new(MinimalEthSpec::epochs_per_historical_vector() as u64 * 2);

    let mut state = new_state::<MinimalEthSpec>(
        num_validators,
        Epoch::new(1).start_slot(MinimalEthSpec::slots_per_epoch()),
    )
    .await;

    // Override the epoch so that there's some room to move.
    *state.slot_mut() = current_epoch.start_slot(MinimalEthSpec::slots_per_epoch());
    assert_eq!(state.current_epoch(), current_epoch);

    // The min_randao_epoch should be the minimum epoch such that `get_randao_mix` returns `Ok`.
    let min_randao_epoch = state.min_randao_epoch();
    state.get_randao_mix(min_randao_epoch).unwrap();
    state.get_randao_mix(min_randao_epoch - 1).unwrap_err();
    state.get_randao_mix(min_randao_epoch + 1).unwrap();
}<|MERGE_RESOLUTION|>--- conflicted
+++ resolved
@@ -42,11 +42,7 @@
             .add_attested_blocks_at_slots(
                 head_state,
                 Hash256::zero(),
-<<<<<<< HEAD
-                (1..slot.as_u64())
-=======
                 (1..=slot.as_u64())
->>>>>>> be1e2e20
                     .map(Slot::new)
                     .collect::<Vec<_>>()
                     .as_slice(),
