//! Ethereum 2.0 types
// Clippy lint set up
#![cfg_attr(
    not(test),
    deny(
        clippy::arithmetic_side_effects,
        clippy::disallowed_methods,
        clippy::indexing_slicing
    )
)]

#[macro_use]
extern crate lazy_static;
#[macro_use]
pub mod test_utils;

pub mod aggregate_and_proof;
pub mod application_domain;
pub mod attestation;
pub mod attestation_data;
pub mod attestation_duty;
pub mod attester_slashing;
pub mod beacon_block;
pub mod beacon_block_body;
pub mod beacon_block_header;
pub mod beacon_committee;
pub mod beacon_state;
pub mod bls_to_execution_change;
pub mod builder_bid;
pub mod chain_spec;
pub mod checkpoint;
pub mod consts;
pub mod contribution_and_proof;
pub mod deposit;
pub mod deposit_data;
pub mod deposit_message;
pub mod deposit_tree_snapshot;
pub mod enr_fork_id;
pub mod eth1_data;
pub mod eth_spec;
pub mod execution_block_hash;
pub mod execution_payload;
pub mod execution_payload_header;
pub mod fork;
pub mod fork_data;
pub mod fork_name;
pub mod fork_versioned_response;
pub mod graffiti;
pub mod historical_batch;
pub mod historical_summary;
pub mod indexed_attestation;
pub mod light_client_bootstrap;
pub mod light_client_finality_update;
pub mod light_client_optimistic_update;
pub mod light_client_update;
pub mod pending_attestation;
pub mod proposer_preparation_data;
pub mod proposer_slashing;
pub mod relative_epoch;
pub mod selection_proof;
pub mod shuffling_id;
pub mod signed_aggregate_and_proof;
pub mod signed_beacon_block;
pub mod signed_beacon_block_header;
pub mod signed_bls_to_execution_change;
pub mod signed_contribution_and_proof;
pub mod signed_voluntary_exit;
pub mod signing_data;
pub mod sync_committee_subscription;
pub mod sync_duty;
pub mod validator;
pub mod validator_subscription;
pub mod voluntary_exit;
pub mod withdrawal_credentials;
#[macro_use]
pub mod slot_epoch_macros;
pub mod activation_queue;
pub mod config_and_preset;
pub mod execution_block_header;
pub mod fork_context;
pub mod participation_flags;
pub mod participation_list;
pub mod payload;
pub mod preset;
pub mod slot_epoch;
pub mod subnet_id;
pub mod sync_aggregate;
pub mod sync_aggregator_selection_data;
pub mod sync_committee;
pub mod sync_committee_contribution;
pub mod sync_committee_message;
pub mod sync_selection_proof;
pub mod sync_subnet_id;
pub mod validator_registration_data;
pub mod withdrawal;

pub mod epoch_cache;
pub mod slot_data;
#[cfg(feature = "sqlite")]
pub mod sqlite;

pub mod blob_sidecar;
pub mod light_client_header;
pub mod non_zero_usize;
pub mod runtime_var_list;

use ethereum_types::{H160, H256};

pub use crate::activation_queue::ActivationQueue;
pub use crate::aggregate_and_proof::AggregateAndProof;
pub use crate::attestation::{Attestation, Error as AttestationError};
pub use crate::attestation_data::AttestationData;
pub use crate::attestation_duty::AttestationDuty;
pub use crate::attester_slashing::AttesterSlashing;
pub use crate::beacon_block::{
    BeaconBlock, BeaconBlockAltair, BeaconBlockBase, BeaconBlockCapella, BeaconBlockDeneb,
    BeaconBlockMerge, BeaconBlockRef, BeaconBlockRefMut, BlindedBeaconBlock, EmptyBlock,
};
pub use crate::beacon_block_body::{
    BeaconBlockBody, BeaconBlockBodyAltair, BeaconBlockBodyBase, BeaconBlockBodyCapella,
    BeaconBlockBodyDeneb, BeaconBlockBodyMerge, BeaconBlockBodyRef, BeaconBlockBodyRefMut,
};
pub use crate::beacon_block_header::BeaconBlockHeader;
pub use crate::beacon_committee::{BeaconCommittee, OwnedBeaconCommittee};
pub use crate::beacon_state::{compact_state::CompactBeaconState, Error as BeaconStateError, *};
pub use crate::blob_sidecar::{BlobSidecar, BlobSidecarList, BlobsList};
pub use crate::bls_to_execution_change::BlsToExecutionChange;
pub use crate::chain_spec::{ChainSpec, Config, Domain};
pub use crate::checkpoint::Checkpoint;
pub use crate::config_and_preset::{ConfigAndPreset, ConfigAndPresetCapella, ConfigAndPresetDeneb};
pub use crate::contribution_and_proof::ContributionAndProof;
pub use crate::deposit::{Deposit, DEPOSIT_TREE_DEPTH};
pub use crate::deposit_data::DepositData;
pub use crate::deposit_message::DepositMessage;
pub use crate::deposit_tree_snapshot::{DepositTreeSnapshot, FinalizedExecutionBlock};
pub use crate::enr_fork_id::EnrForkId;
pub use crate::epoch_cache::{EpochCache, EpochCacheError, EpochCacheKey};
pub use crate::eth1_data::Eth1Data;
pub use crate::eth_spec::EthSpecId;
pub use crate::execution_block_hash::ExecutionBlockHash;
pub use crate::execution_block_header::ExecutionBlockHeader;
pub use crate::execution_payload::{
    ExecutionPayload, ExecutionPayloadCapella, ExecutionPayloadDeneb, ExecutionPayloadMerge,
    ExecutionPayloadRef, Transaction, Transactions, Withdrawals,
};
pub use crate::execution_payload_header::{
    ExecutionPayloadHeader, ExecutionPayloadHeaderCapella, ExecutionPayloadHeaderDeneb,
    ExecutionPayloadHeaderMerge, ExecutionPayloadHeaderRef, ExecutionPayloadHeaderRefMut,
};
pub use crate::fork::Fork;
pub use crate::fork_context::ForkContext;
pub use crate::fork_data::ForkData;
pub use crate::fork_name::{ForkName, InconsistentFork};
pub use crate::fork_versioned_response::{ForkVersionDeserialize, ForkVersionedResponse};
pub use crate::graffiti::{Graffiti, GRAFFITI_BYTES_LEN};
pub use crate::historical_batch::HistoricalBatch;
pub use crate::indexed_attestation::IndexedAttestation;
pub use crate::light_client_bootstrap::LightClientBootstrap;
pub use crate::light_client_finality_update::LightClientFinalityUpdate;
pub use crate::light_client_header::LightClientHeader;
pub use crate::light_client_optimistic_update::LightClientOptimisticUpdate;
pub use crate::light_client_update::{Error as LightClientError, LightClientUpdate};
pub use crate::participation_flags::ParticipationFlags;
pub use crate::participation_list::ParticipationList;
pub use crate::payload::{
    AbstractExecPayload, BlindedPayload, BlindedPayloadCapella, BlindedPayloadDeneb,
    BlindedPayloadMerge, BlindedPayloadRef, BlockType, ExecPayload, FullPayload,
    FullPayloadCapella, FullPayloadDeneb, FullPayloadMerge, FullPayloadRef, OwnedExecPayload,
};
pub use crate::pending_attestation::PendingAttestation;
pub use crate::preset::{AltairPreset, BasePreset, BellatrixPreset, CapellaPreset, DenebPreset};
pub use crate::proposer_preparation_data::ProposerPreparationData;
pub use crate::proposer_slashing::ProposerSlashing;
pub use crate::relative_epoch::{Error as RelativeEpochError, RelativeEpoch};
pub use crate::runtime_var_list::RuntimeVariableList;
pub use crate::selection_proof::SelectionProof;
pub use crate::shuffling_id::AttestationShufflingId;
pub use crate::signed_aggregate_and_proof::SignedAggregateAndProof;
pub use crate::signed_beacon_block::{
    ssz_tagged_signed_beacon_block, ssz_tagged_signed_beacon_block_arc, SignedBeaconBlock,
    SignedBeaconBlockAltair, SignedBeaconBlockBase, SignedBeaconBlockCapella,
    SignedBeaconBlockDeneb, SignedBeaconBlockHash, SignedBeaconBlockMerge,
    SignedBlindedBeaconBlock,
};
pub use crate::signed_beacon_block_header::SignedBeaconBlockHeader;
pub use crate::signed_bls_to_execution_change::SignedBlsToExecutionChange;
pub use crate::signed_contribution_and_proof::SignedContributionAndProof;
pub use crate::signed_voluntary_exit::SignedVoluntaryExit;
pub use crate::signing_data::{SignedRoot, SigningData};
pub use crate::slot_epoch::{Epoch, Slot};
pub use crate::subnet_id::SubnetId;
pub use crate::sync_aggregate::SyncAggregate;
pub use crate::sync_aggregator_selection_data::SyncAggregatorSelectionData;
pub use crate::sync_committee::SyncCommittee;
pub use crate::sync_committee_contribution::{SyncCommitteeContribution, SyncContributionData};
pub use crate::sync_committee_message::SyncCommitteeMessage;
pub use crate::sync_committee_subscription::SyncCommitteeSubscription;
pub use crate::sync_duty::SyncDuty;
pub use crate::sync_selection_proof::SyncSelectionProof;
pub use crate::sync_subnet_id::SyncSubnetId;
pub use crate::validator::{Validator, ValidatorMutable};
pub use crate::validator_registration_data::*;
pub use crate::validator_subscription::ValidatorSubscription;
pub use crate::voluntary_exit::VoluntaryExit;
pub use crate::withdrawal::Withdrawal;
pub use crate::withdrawal_credentials::WithdrawalCredentials;

pub type CommitteeIndex = u64;
pub type Hash256 = H256;
pub type Uint256 = ethereum_types::U256;
pub type Address = H160;
pub type ForkVersion = [u8; 4];
pub type BLSFieldElement = Uint256;
pub type Blob<T> = ssz_types::FixedVector<u8, <T as EthSpec>::BytesPerBlob>;
pub type KzgProofs<T> = VariableList<KzgProof, <T as EthSpec>::MaxBlobCommitmentsPerBlock>;
pub type VersionedHash = Hash256;
pub type Hash64 = ethereum_types::H64;

pub use bls::{
    AggregatePublicKey, AggregateSignature, Keypair, PublicKey, PublicKeyBytes, SecretKey,
    Signature, SignatureBytes,
};
pub use kzg::{KzgCommitment, KzgProof, VERSIONED_HASH_VERSION_KZG};
<<<<<<< HEAD
pub use milhouse::{self, Vector as FixedVector};
pub use ssz_types::{
    typenum, typenum::Unsigned, BitList, BitVector, FixedVector as FlatVector, VariableList,
};
=======
pub use milhouse::{self, List, Vector};
pub use ssz_types::{typenum, typenum::Unsigned, BitList, BitVector, FixedVector, VariableList};
>>>>>>> a249dbfc
pub use superstruct::superstruct;<|MERGE_RESOLUTION|>--- conflicted
+++ resolved
@@ -221,13 +221,6 @@
     Signature, SignatureBytes,
 };
 pub use kzg::{KzgCommitment, KzgProof, VERSIONED_HASH_VERSION_KZG};
-<<<<<<< HEAD
-pub use milhouse::{self, Vector as FixedVector};
-pub use ssz_types::{
-    typenum, typenum::Unsigned, BitList, BitVector, FixedVector as FlatVector, VariableList,
-};
-=======
 pub use milhouse::{self, List, Vector};
 pub use ssz_types::{typenum, typenum::Unsigned, BitList, BitVector, FixedVector, VariableList};
->>>>>>> a249dbfc
 pub use superstruct::superstruct;