//! Ethereum 2.0 types
// Clippy lint set up
#![cfg_attr(
    not(test),
    deny(
        clippy::arithmetic_side_effects,
        clippy::disallowed_methods,
        clippy::indexing_slicing
    )
)]

#[macro_use]
extern crate lazy_static;
#[macro_use]
pub mod test_utils;

pub mod aggregate_and_proof;
pub mod application_domain;
pub mod attestation;
pub mod attestation_data;
pub mod attestation_duty;
pub mod attester_slashing;
pub mod beacon_block;
pub mod beacon_block_body;
pub mod beacon_block_header;
pub mod beacon_committee;
pub mod beacon_state;
pub mod bls_to_execution_change;
pub mod builder_bid;
pub mod chain_spec;
pub mod checkpoint;
pub mod consts;
pub mod contribution_and_proof;
pub mod deposit;
pub mod deposit_data;
pub mod deposit_message;
pub mod deposit_tree_snapshot;
pub mod enr_fork_id;
pub mod eth1_data;
pub mod eth_spec;
pub mod execution_block_hash;
pub mod execution_payload;
pub mod execution_payload_header;
pub mod fork;
pub mod fork_data;
pub mod fork_name;
pub mod fork_versioned_response;
pub mod graffiti;
pub mod historical_batch;
pub mod historical_summary;
pub mod indexed_attestation;
pub mod light_client_bootstrap;
pub mod light_client_finality_update;
pub mod light_client_optimistic_update;
pub mod light_client_update;
pub mod pending_attestation;
pub mod proposer_preparation_data;
pub mod proposer_slashing;
pub mod relative_epoch;
pub mod selection_proof;
pub mod shuffling_id;
pub mod signed_aggregate_and_proof;
pub mod signed_beacon_block;
pub mod signed_beacon_block_header;
pub mod signed_bls_to_execution_change;
pub mod signed_contribution_and_proof;
pub mod signed_voluntary_exit;
pub mod signing_data;
pub mod sync_committee_subscription;
pub mod sync_duty;
pub mod validator;
pub mod validator_subscription;
pub mod voluntary_exit;
pub mod withdrawal_credentials;
#[macro_use]
pub mod slot_epoch_macros;
pub mod config_and_preset;
pub mod execution_block_header;
pub mod fork_context;
pub mod participation_flags;
pub mod participation_list;
pub mod payload;
pub mod preset;
pub mod slot_epoch;
pub mod subnet_id;
pub mod sync_aggregate;
pub mod sync_aggregator_selection_data;
pub mod sync_committee;
pub mod sync_committee_contribution;
pub mod sync_committee_message;
pub mod sync_selection_proof;
pub mod sync_subnet_id;
mod tree_hash_impls;
pub mod validator_registration_data;
pub mod withdrawal;

pub mod slot_data;
#[cfg(feature = "sqlite")]
pub mod sqlite;

pub mod blob_sidecar;
pub mod light_client_header;
<<<<<<< HEAD
pub mod runtime_var_list;
=======
pub mod non_zero_usize;
>>>>>>> 01994c43

use ethereum_types::{H160, H256};

pub use crate::aggregate_and_proof::AggregateAndProof;
pub use crate::attestation::{Attestation, Error as AttestationError};
pub use crate::attestation_data::AttestationData;
pub use crate::attestation_duty::AttestationDuty;
pub use crate::attester_slashing::AttesterSlashing;
pub use crate::beacon_block::{
    BeaconBlock, BeaconBlockAltair, BeaconBlockBase, BeaconBlockCapella, BeaconBlockDeneb,
    BeaconBlockMerge, BeaconBlockRef, BeaconBlockRefMut, BlindedBeaconBlock, EmptyBlock,
};
pub use crate::beacon_block_body::{
    BeaconBlockBody, BeaconBlockBodyAltair, BeaconBlockBodyBase, BeaconBlockBodyCapella,
    BeaconBlockBodyDeneb, BeaconBlockBodyMerge, BeaconBlockBodyRef, BeaconBlockBodyRefMut,
};
pub use crate::beacon_block_header::BeaconBlockHeader;
pub use crate::beacon_committee::{BeaconCommittee, OwnedBeaconCommittee};
pub use crate::beacon_state::{BeaconTreeHashCache, Error as BeaconStateError, *};
pub use crate::blob_sidecar::{BlobSidecar, BlobSidecarList, BlobsList};
pub use crate::bls_to_execution_change::BlsToExecutionChange;
pub use crate::chain_spec::{ChainSpec, Config, Domain};
pub use crate::checkpoint::Checkpoint;
pub use crate::config_and_preset::{ConfigAndPreset, ConfigAndPresetCapella, ConfigAndPresetDeneb};
pub use crate::contribution_and_proof::ContributionAndProof;
pub use crate::deposit::{Deposit, DEPOSIT_TREE_DEPTH};
pub use crate::deposit_data::DepositData;
pub use crate::deposit_message::DepositMessage;
pub use crate::deposit_tree_snapshot::{DepositTreeSnapshot, FinalizedExecutionBlock};
pub use crate::enr_fork_id::EnrForkId;
pub use crate::eth1_data::Eth1Data;
pub use crate::eth_spec::EthSpecId;
pub use crate::execution_block_hash::ExecutionBlockHash;
pub use crate::execution_block_header::ExecutionBlockHeader;
pub use crate::execution_payload::{
    ExecutionPayload, ExecutionPayloadCapella, ExecutionPayloadDeneb, ExecutionPayloadMerge,
    ExecutionPayloadRef, Transaction, Transactions, Withdrawals,
};
pub use crate::execution_payload_header::{
    ExecutionPayloadHeader, ExecutionPayloadHeaderCapella, ExecutionPayloadHeaderDeneb,
    ExecutionPayloadHeaderMerge, ExecutionPayloadHeaderRef, ExecutionPayloadHeaderRefMut,
};
pub use crate::fork::Fork;
pub use crate::fork_context::ForkContext;
pub use crate::fork_data::ForkData;
pub use crate::fork_name::{ForkName, InconsistentFork};
pub use crate::fork_versioned_response::{ForkVersionDeserialize, ForkVersionedResponse};
pub use crate::graffiti::{Graffiti, GRAFFITI_BYTES_LEN};
pub use crate::historical_batch::HistoricalBatch;
pub use crate::indexed_attestation::IndexedAttestation;
pub use crate::light_client_bootstrap::LightClientBootstrap;
pub use crate::light_client_finality_update::LightClientFinalityUpdate;
pub use crate::light_client_header::LightClientHeader;
pub use crate::light_client_optimistic_update::LightClientOptimisticUpdate;
pub use crate::light_client_update::{Error as LightClientError, LightClientUpdate};
pub use crate::participation_flags::ParticipationFlags;
pub use crate::participation_list::ParticipationList;
pub use crate::payload::{
    AbstractExecPayload, BlindedPayload, BlindedPayloadCapella, BlindedPayloadDeneb,
    BlindedPayloadMerge, BlindedPayloadRef, BlockType, ExecPayload, FullPayload,
    FullPayloadCapella, FullPayloadDeneb, FullPayloadMerge, FullPayloadRef, OwnedExecPayload,
};
pub use crate::pending_attestation::PendingAttestation;
pub use crate::preset::{AltairPreset, BasePreset, BellatrixPreset, CapellaPreset, DenebPreset};
pub use crate::proposer_preparation_data::ProposerPreparationData;
pub use crate::proposer_slashing::ProposerSlashing;
pub use crate::relative_epoch::{Error as RelativeEpochError, RelativeEpoch};
pub use crate::runtime_var_list::RuntimeVariableList;
pub use crate::selection_proof::SelectionProof;
pub use crate::shuffling_id::AttestationShufflingId;
pub use crate::signed_aggregate_and_proof::SignedAggregateAndProof;
pub use crate::signed_beacon_block::{
    ssz_tagged_signed_beacon_block, ssz_tagged_signed_beacon_block_arc, SignedBeaconBlock,
    SignedBeaconBlockAltair, SignedBeaconBlockBase, SignedBeaconBlockCapella,
    SignedBeaconBlockDeneb, SignedBeaconBlockHash, SignedBeaconBlockMerge,
    SignedBlindedBeaconBlock,
};
pub use crate::signed_beacon_block_header::SignedBeaconBlockHeader;
pub use crate::signed_bls_to_execution_change::SignedBlsToExecutionChange;
pub use crate::signed_contribution_and_proof::SignedContributionAndProof;
pub use crate::signed_voluntary_exit::SignedVoluntaryExit;
pub use crate::signing_data::{SignedRoot, SigningData};
pub use crate::slot_epoch::{Epoch, Slot};
pub use crate::subnet_id::SubnetId;
pub use crate::sync_aggregate::SyncAggregate;
pub use crate::sync_aggregator_selection_data::SyncAggregatorSelectionData;
pub use crate::sync_committee::SyncCommittee;
pub use crate::sync_committee_contribution::{SyncCommitteeContribution, SyncContributionData};
pub use crate::sync_committee_message::SyncCommitteeMessage;
pub use crate::sync_committee_subscription::SyncCommitteeSubscription;
pub use crate::sync_duty::SyncDuty;
pub use crate::sync_selection_proof::SyncSelectionProof;
pub use crate::sync_subnet_id::SyncSubnetId;
pub use crate::validator::Validator;
pub use crate::validator_registration_data::*;
pub use crate::validator_subscription::ValidatorSubscription;
pub use crate::voluntary_exit::VoluntaryExit;
pub use crate::withdrawal::Withdrawal;
pub use crate::withdrawal_credentials::WithdrawalCredentials;

pub type CommitteeIndex = u64;
pub type Hash256 = H256;
pub type Uint256 = ethereum_types::U256;
pub type Address = H160;
pub type ForkVersion = [u8; 4];
pub type BLSFieldElement = Uint256;
pub type Blob<T> = FixedVector<u8, <T as EthSpec>::BytesPerBlob>;
pub type KzgProofs<T> = VariableList<KzgProof, <T as EthSpec>::MaxBlobCommitmentsPerBlock>;
pub type VersionedHash = Hash256;
pub type Hash64 = ethereum_types::H64;

pub use bls::{
    AggregatePublicKey, AggregateSignature, Keypair, PublicKey, PublicKeyBytes, SecretKey,
    Signature, SignatureBytes,
};

pub use kzg::{KzgCommitment, KzgProof, VERSIONED_HASH_VERSION_KZG};

pub use ssz_types::{typenum, typenum::Unsigned, BitList, BitVector, FixedVector, VariableList};
pub use superstruct::superstruct;<|MERGE_RESOLUTION|>--- conflicted
+++ resolved
@@ -100,11 +100,8 @@
 
 pub mod blob_sidecar;
 pub mod light_client_header;
-<<<<<<< HEAD
+pub mod non_zero_usize;
 pub mod runtime_var_list;
-=======
-pub mod non_zero_usize;
->>>>>>> 01994c43
 
 use ethereum_types::{H160, H256};
 
