--- conflicted
+++ resolved
@@ -195,11 +195,7 @@
 pub type ForkVersion = [u8; 4];
 pub type BLSFieldElement = Uint256;
 pub type Blob<T> = FixedVector<BLSFieldElement, <T as EthSpec>::FieldElementsPerBlob>;
-<<<<<<< HEAD
-pub type Polynomial<T> = VariableList<BLSFieldElement, <T as EthSpec>::FieldElementsPerBlob>;
 pub type VersionedHash = Hash256;
-=======
->>>>>>> 82eef493
 
 pub use bls::{
     AggregatePublicKey, AggregateSignature, Keypair, PublicKey, PublicKeyBytes, SecretKey,
