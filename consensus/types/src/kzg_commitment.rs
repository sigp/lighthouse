--- conflicted
+++ resolved
@@ -9,12 +9,8 @@
 
 #[derive(Derivative, Debug, Clone, Encode, Decode, Serialize, Deserialize)]
 #[derivative(PartialEq, Eq, Hash)]
-<<<<<<< HEAD
 #[ssz(struct_behaviour = "transparent")]
-pub struct KzgCommitment(#[serde(with = "BigArray")] [u8; 48]);
-=======
 pub struct KzgCommitment(#[serde(with = "BigArray")] pub [u8; 48]);
->>>>>>> d8a49aad
 
 impl Display for KzgCommitment {
     fn fmt(&self, f: &mut Formatter<'_>) -> fmt::Result {
