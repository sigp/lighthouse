use crate::{test_utils::TestRandom, *};
use derivative::Derivative;
use serde::{Deserialize, Serialize};
use ssz::Decode;
use ssz_derive::{Decode, Encode};
use test_random_derive::TestRandom;
use tree_hash::TreeHash;
use tree_hash_derive::TreeHash;

#[superstruct(
    variants(Merge, Capella, Deneb, Electra),
    variant_attributes(
        derive(
            Default,
            Debug,
            Clone,
            Serialize,
            Deserialize,
            Encode,
            Decode,
            TreeHash,
            TestRandom,
            Derivative,
            arbitrary::Arbitrary
        ),
        derivative(PartialEq, Hash(bound = "E: EthSpec")),
        serde(bound = "E: EthSpec", deny_unknown_fields),
        arbitrary(bound = "E: EthSpec")
    ),
    ref_attributes(
        derive(PartialEq, TreeHash, Debug),
        tree_hash(enum_behaviour = "transparent")
    ),
    cast_error(ty = "Error", expr = "BeaconStateError::IncorrectStateVariant"),
    partial_getter_error(ty = "Error", expr = "BeaconStateError::IncorrectStateVariant")
)]
#[derive(
    Debug, Clone, Serialize, Deserialize, Encode, TreeHash, Derivative, arbitrary::Arbitrary,
)]
#[derivative(PartialEq, Hash(bound = "E: EthSpec"))]
#[serde(bound = "E: EthSpec", untagged)]
#[arbitrary(bound = "E: EthSpec")]
#[tree_hash(enum_behaviour = "transparent")]
#[ssz(enum_behaviour = "transparent")]
pub struct ExecutionPayloadHeader<E: EthSpec> {
    #[superstruct(getter(copy))]
    pub parent_hash: ExecutionBlockHash,
    #[superstruct(getter(copy))]
    pub fee_recipient: Address,
    #[superstruct(getter(copy))]
    pub state_root: Hash256,
    #[superstruct(getter(copy))]
    pub receipts_root: Hash256,
    #[serde(with = "ssz_types::serde_utils::hex_fixed_vec")]
    pub logs_bloom: FixedVector<u8, E::BytesPerLogsBloom>,
    #[superstruct(getter(copy))]
    pub prev_randao: Hash256,
    #[serde(with = "serde_utils::quoted_u64")]
    #[superstruct(getter(copy))]
    pub block_number: u64,
    #[serde(with = "serde_utils::quoted_u64")]
    #[superstruct(getter(copy))]
    pub gas_limit: u64,
    #[serde(with = "serde_utils::quoted_u64")]
    #[superstruct(getter(copy))]
    pub gas_used: u64,
    #[serde(with = "serde_utils::quoted_u64")]
    #[superstruct(getter(copy))]
    pub timestamp: u64,
    #[serde(with = "ssz_types::serde_utils::hex_var_list")]
    pub extra_data: VariableList<u8, E::MaxExtraDataBytes>,
    #[serde(with = "serde_utils::quoted_u256")]
    #[superstruct(getter(copy))]
    pub base_fee_per_gas: Uint256,
    #[superstruct(getter(copy))]
    pub block_hash: ExecutionBlockHash,
    #[superstruct(getter(copy))]
    pub transactions_root: Hash256,
    #[superstruct(only(Capella, Deneb, Electra))]
    #[superstruct(getter(copy))]
    pub withdrawals_root: Hash256,
    #[superstruct(only(Deneb, Electra))]
    #[serde(with = "serde_utils::quoted_u64")]
    #[superstruct(getter(copy))]
    pub blob_gas_used: u64,
    #[superstruct(only(Deneb, Electra))]
    #[serde(with = "serde_utils::quoted_u64")]
    #[superstruct(getter(copy))]
    pub excess_blob_gas: u64,
}

impl<E: EthSpec> ExecutionPayloadHeader<E> {
    pub fn transactions(&self) -> Option<&Transactions<E>> {
        None
    }

    pub fn from_ssz_bytes(bytes: &[u8], fork_name: ForkName) -> Result<Self, ssz::DecodeError> {
        match fork_name {
            ForkName::Base | ForkName::Altair => Err(ssz::DecodeError::BytesInvalid(format!(
                "unsupported fork for ExecutionPayloadHeader: {fork_name}",
            ))),
            ForkName::Merge => ExecutionPayloadHeaderMerge::from_ssz_bytes(bytes).map(Self::Merge),
            ForkName::Capella => {
                ExecutionPayloadHeaderCapella::from_ssz_bytes(bytes).map(Self::Capella)
            }
            ForkName::Deneb => ExecutionPayloadHeaderDeneb::from_ssz_bytes(bytes).map(Self::Deneb),
            ForkName::Electra => {
                ExecutionPayloadHeaderElectra::from_ssz_bytes(bytes).map(Self::Electra)
            }
        }
    }
}

impl<'a, E: EthSpec> ExecutionPayloadHeaderRef<'a, E> {
    pub fn is_default_with_zero_roots(self) -> bool {
        map_execution_payload_header_ref!(&'a _, self, |inner, cons| {
            cons(inner);
            *inner == Default::default()
        })
    }
}

impl<E: EthSpec> ExecutionPayloadHeaderMerge<E> {
    pub fn upgrade_to_capella(&self) -> ExecutionPayloadHeaderCapella<E> {
        ExecutionPayloadHeaderCapella {
            parent_hash: self.parent_hash,
            fee_recipient: self.fee_recipient,
            state_root: self.state_root,
            receipts_root: self.receipts_root,
            logs_bloom: self.logs_bloom.clone(),
            prev_randao: self.prev_randao,
            block_number: self.block_number,
            gas_limit: self.gas_limit,
            gas_used: self.gas_used,
            timestamp: self.timestamp,
            extra_data: self.extra_data.clone(),
            base_fee_per_gas: self.base_fee_per_gas,
            block_hash: self.block_hash,
            transactions_root: self.transactions_root,
            withdrawals_root: Hash256::zero(),
        }
    }
}

impl<E: EthSpec> ExecutionPayloadHeaderCapella<E> {
    pub fn upgrade_to_deneb(&self) -> ExecutionPayloadHeaderDeneb<E> {
        ExecutionPayloadHeaderDeneb {
            parent_hash: self.parent_hash,
            fee_recipient: self.fee_recipient,
            state_root: self.state_root,
            receipts_root: self.receipts_root,
            logs_bloom: self.logs_bloom.clone(),
            prev_randao: self.prev_randao,
            block_number: self.block_number,
            gas_limit: self.gas_limit,
            gas_used: self.gas_used,
            timestamp: self.timestamp,
            extra_data: self.extra_data.clone(),
            base_fee_per_gas: self.base_fee_per_gas,
            block_hash: self.block_hash,
            transactions_root: self.transactions_root,
            withdrawals_root: self.withdrawals_root,
            blob_gas_used: 0,
            excess_blob_gas: 0,
        }
    }
}

<<<<<<< HEAD
impl<'a, E: EthSpec> From<&'a ExecutionPayloadMerge<E>> for ExecutionPayloadHeaderMerge<E> {
    fn from(payload: &'a ExecutionPayloadMerge<E>) -> Self {
=======
impl<T: EthSpec> ExecutionPayloadHeaderDeneb<T> {
    pub fn upgrade_to_electra(&self) -> ExecutionPayloadHeaderElectra<T> {
        ExecutionPayloadHeaderElectra {
            parent_hash: self.parent_hash,
            fee_recipient: self.fee_recipient,
            state_root: self.state_root,
            receipts_root: self.receipts_root,
            logs_bloom: self.logs_bloom.clone(),
            prev_randao: self.prev_randao,
            block_number: self.block_number,
            gas_limit: self.gas_limit,
            gas_used: self.gas_used,
            timestamp: self.timestamp,
            extra_data: self.extra_data.clone(),
            base_fee_per_gas: self.base_fee_per_gas,
            block_hash: self.block_hash,
            transactions_root: self.transactions_root,
            withdrawals_root: self.withdrawals_root,
            blob_gas_used: self.blob_gas_used,
            excess_blob_gas: self.excess_blob_gas,
        }
    }
}

impl<'a, T: EthSpec> From<&'a ExecutionPayloadMerge<T>> for ExecutionPayloadHeaderMerge<T> {
    fn from(payload: &'a ExecutionPayloadMerge<T>) -> Self {
>>>>>>> f8fdb71f
        Self {
            parent_hash: payload.parent_hash,
            fee_recipient: payload.fee_recipient,
            state_root: payload.state_root,
            receipts_root: payload.receipts_root,
            logs_bloom: payload.logs_bloom.clone(),
            prev_randao: payload.prev_randao,
            block_number: payload.block_number,
            gas_limit: payload.gas_limit,
            gas_used: payload.gas_used,
            timestamp: payload.timestamp,
            extra_data: payload.extra_data.clone(),
            base_fee_per_gas: payload.base_fee_per_gas,
            block_hash: payload.block_hash,
            transactions_root: payload.transactions.tree_hash_root(),
        }
    }
}
<<<<<<< HEAD
impl<'a, E: EthSpec> From<&'a ExecutionPayloadCapella<E>> for ExecutionPayloadHeaderCapella<E> {
    fn from(payload: &'a ExecutionPayloadCapella<E>) -> Self {
=======

impl<'a, T: EthSpec> From<&'a ExecutionPayloadCapella<T>> for ExecutionPayloadHeaderCapella<T> {
    fn from(payload: &'a ExecutionPayloadCapella<T>) -> Self {
>>>>>>> f8fdb71f
        Self {
            parent_hash: payload.parent_hash,
            fee_recipient: payload.fee_recipient,
            state_root: payload.state_root,
            receipts_root: payload.receipts_root,
            logs_bloom: payload.logs_bloom.clone(),
            prev_randao: payload.prev_randao,
            block_number: payload.block_number,
            gas_limit: payload.gas_limit,
            gas_used: payload.gas_used,
            timestamp: payload.timestamp,
            extra_data: payload.extra_data.clone(),
            base_fee_per_gas: payload.base_fee_per_gas,
            block_hash: payload.block_hash,
            transactions_root: payload.transactions.tree_hash_root(),
            withdrawals_root: payload.withdrawals.tree_hash_root(),
        }
    }
}

impl<'a, E: EthSpec> From<&'a ExecutionPayloadDeneb<E>> for ExecutionPayloadHeaderDeneb<E> {
    fn from(payload: &'a ExecutionPayloadDeneb<E>) -> Self {
        Self {
            parent_hash: payload.parent_hash,
            fee_recipient: payload.fee_recipient,
            state_root: payload.state_root,
            receipts_root: payload.receipts_root,
            logs_bloom: payload.logs_bloom.clone(),
            prev_randao: payload.prev_randao,
            block_number: payload.block_number,
            gas_limit: payload.gas_limit,
            gas_used: payload.gas_used,
            timestamp: payload.timestamp,
            extra_data: payload.extra_data.clone(),
            base_fee_per_gas: payload.base_fee_per_gas,
            block_hash: payload.block_hash,
            transactions_root: payload.transactions.tree_hash_root(),
            withdrawals_root: payload.withdrawals.tree_hash_root(),
            blob_gas_used: payload.blob_gas_used,
            excess_blob_gas: payload.excess_blob_gas,
        }
    }
}

impl<'a, T: EthSpec> From<&'a ExecutionPayloadElectra<T>> for ExecutionPayloadHeaderElectra<T> {
    fn from(payload: &'a ExecutionPayloadElectra<T>) -> Self {
        Self {
            parent_hash: payload.parent_hash,
            fee_recipient: payload.fee_recipient,
            state_root: payload.state_root,
            receipts_root: payload.receipts_root,
            logs_bloom: payload.logs_bloom.clone(),
            prev_randao: payload.prev_randao,
            block_number: payload.block_number,
            gas_limit: payload.gas_limit,
            gas_used: payload.gas_used,
            timestamp: payload.timestamp,
            extra_data: payload.extra_data.clone(),
            base_fee_per_gas: payload.base_fee_per_gas,
            block_hash: payload.block_hash,
            transactions_root: payload.transactions.tree_hash_root(),
            withdrawals_root: payload.withdrawals.tree_hash_root(),
            blob_gas_used: payload.blob_gas_used,
            excess_blob_gas: payload.excess_blob_gas,
        }
    }
}

// These impls are required to work around an inelegance in `to_execution_payload_header`.
// They only clone headers so they should be relatively cheap.
impl<'a, E: EthSpec> From<&'a Self> for ExecutionPayloadHeaderMerge<E> {
    fn from(payload: &'a Self) -> Self {
        payload.clone()
    }
}

impl<'a, E: EthSpec> From<&'a Self> for ExecutionPayloadHeaderCapella<E> {
    fn from(payload: &'a Self) -> Self {
        payload.clone()
    }
}

impl<'a, E: EthSpec> From<&'a Self> for ExecutionPayloadHeaderDeneb<E> {
    fn from(payload: &'a Self) -> Self {
        payload.clone()
    }
}

<<<<<<< HEAD
impl<'a, E: EthSpec> From<ExecutionPayloadRef<'a, E>> for ExecutionPayloadHeader<E> {
    fn from(payload: ExecutionPayloadRef<'a, E>) -> Self {
=======
impl<'a, T: EthSpec> From<&'a Self> for ExecutionPayloadHeaderElectra<T> {
    fn from(payload: &'a Self) -> Self {
        payload.clone()
    }
}

impl<'a, T: EthSpec> From<ExecutionPayloadRef<'a, T>> for ExecutionPayloadHeader<T> {
    fn from(payload: ExecutionPayloadRef<'a, T>) -> Self {
>>>>>>> f8fdb71f
        map_execution_payload_ref_into_execution_payload_header!(
            &'a _,
            payload,
            |inner, cons| cons(inner.into())
        )
    }
}

impl<E: EthSpec> TryFrom<ExecutionPayloadHeader<E>> for ExecutionPayloadHeaderMerge<E> {
    type Error = BeaconStateError;
    fn try_from(header: ExecutionPayloadHeader<E>) -> Result<Self, Self::Error> {
        match header {
            ExecutionPayloadHeader::Merge(execution_payload_header) => Ok(execution_payload_header),
            _ => Err(BeaconStateError::IncorrectStateVariant),
        }
    }
}
impl<E: EthSpec> TryFrom<ExecutionPayloadHeader<E>> for ExecutionPayloadHeaderCapella<E> {
    type Error = BeaconStateError;
    fn try_from(header: ExecutionPayloadHeader<E>) -> Result<Self, Self::Error> {
        match header {
            ExecutionPayloadHeader::Capella(execution_payload_header) => {
                Ok(execution_payload_header)
            }
            _ => Err(BeaconStateError::IncorrectStateVariant),
        }
    }
}
impl<E: EthSpec> TryFrom<ExecutionPayloadHeader<E>> for ExecutionPayloadHeaderDeneb<E> {
    type Error = BeaconStateError;
    fn try_from(header: ExecutionPayloadHeader<E>) -> Result<Self, Self::Error> {
        match header {
            ExecutionPayloadHeader::Deneb(execution_payload_header) => Ok(execution_payload_header),
            _ => Err(BeaconStateError::IncorrectStateVariant),
        }
    }
}

<<<<<<< HEAD
impl<E: EthSpec> ForkVersionDeserialize for ExecutionPayloadHeader<E> {
=======
impl<T: EthSpec> TryFrom<ExecutionPayloadHeader<T>> for ExecutionPayloadHeaderElectra<T> {
    type Error = BeaconStateError;
    fn try_from(header: ExecutionPayloadHeader<T>) -> Result<Self, Self::Error> {
        match header {
            ExecutionPayloadHeader::Electra(execution_payload_header) => {
                Ok(execution_payload_header)
            }
            _ => Err(BeaconStateError::IncorrectStateVariant),
        }
    }
}

impl<T: EthSpec> ForkVersionDeserialize for ExecutionPayloadHeader<T> {
>>>>>>> f8fdb71f
    fn deserialize_by_fork<'de, D: serde::Deserializer<'de>>(
        value: serde_json::value::Value,
        fork_name: ForkName,
    ) -> Result<Self, D::Error> {
        let convert_err = |e| {
            serde::de::Error::custom(format!(
                "ExecutionPayloadHeader failed to deserialize: {:?}",
                e
            ))
        };

        Ok(match fork_name {
            ForkName::Merge => Self::Merge(serde_json::from_value(value).map_err(convert_err)?),
            ForkName::Capella => Self::Capella(serde_json::from_value(value).map_err(convert_err)?),
            ForkName::Deneb => Self::Deneb(serde_json::from_value(value).map_err(convert_err)?),
            ForkName::Electra => Self::Electra(serde_json::from_value(value).map_err(convert_err)?),
            ForkName::Base | ForkName::Altair => {
                return Err(serde::de::Error::custom(format!(
                    "ExecutionPayloadHeader failed to deserialize: unsupported fork '{}'",
                    fork_name
                )));
            }
        })
    }
}<|MERGE_RESOLUTION|>--- conflicted
+++ resolved
@@ -166,12 +166,8 @@
     }
 }
 
-<<<<<<< HEAD
-impl<'a, E: EthSpec> From<&'a ExecutionPayloadMerge<E>> for ExecutionPayloadHeaderMerge<E> {
-    fn from(payload: &'a ExecutionPayloadMerge<E>) -> Self {
-=======
-impl<T: EthSpec> ExecutionPayloadHeaderDeneb<T> {
-    pub fn upgrade_to_electra(&self) -> ExecutionPayloadHeaderElectra<T> {
+impl<E: EthSpec> ExecutionPayloadHeaderDeneb<E> {
+    pub fn upgrade_to_electra(&self) -> ExecutionPayloadHeaderElectra<E> {
         ExecutionPayloadHeaderElectra {
             parent_hash: self.parent_hash,
             fee_recipient: self.fee_recipient,
@@ -194,9 +190,8 @@
     }
 }
 
-impl<'a, T: EthSpec> From<&'a ExecutionPayloadMerge<T>> for ExecutionPayloadHeaderMerge<T> {
-    fn from(payload: &'a ExecutionPayloadMerge<T>) -> Self {
->>>>>>> f8fdb71f
+impl<'a, E: EthSpec> From<&'a ExecutionPayloadMerge<E>> for ExecutionPayloadHeaderMerge<E> {
+    fn from(payload: &'a ExecutionPayloadMerge<E>) -> Self {
         Self {
             parent_hash: payload.parent_hash,
             fee_recipient: payload.fee_recipient,
@@ -215,14 +210,9 @@
         }
     }
 }
-<<<<<<< HEAD
+
 impl<'a, E: EthSpec> From<&'a ExecutionPayloadCapella<E>> for ExecutionPayloadHeaderCapella<E> {
     fn from(payload: &'a ExecutionPayloadCapella<E>) -> Self {
-=======
-
-impl<'a, T: EthSpec> From<&'a ExecutionPayloadCapella<T>> for ExecutionPayloadHeaderCapella<T> {
-    fn from(payload: &'a ExecutionPayloadCapella<T>) -> Self {
->>>>>>> f8fdb71f
         Self {
             parent_hash: payload.parent_hash,
             fee_recipient: payload.fee_recipient,
@@ -267,8 +257,8 @@
     }
 }
 
-impl<'a, T: EthSpec> From<&'a ExecutionPayloadElectra<T>> for ExecutionPayloadHeaderElectra<T> {
-    fn from(payload: &'a ExecutionPayloadElectra<T>) -> Self {
+impl<'a, E: EthSpec> From<&'a ExecutionPayloadElectra<E>> for ExecutionPayloadHeaderElectra<E> {
+    fn from(payload: &'a ExecutionPayloadElectra<E>) -> Self {
         Self {
             parent_hash: payload.parent_hash,
             fee_recipient: payload.fee_recipient,
@@ -311,19 +301,14 @@
     }
 }
 
-<<<<<<< HEAD
+impl<'a, E: EthSpec> From<&'a Self> for ExecutionPayloadHeaderElectra<E> {
+    fn from(payload: &'a Self) -> Self {
+        payload.clone()
+    }
+}
+
 impl<'a, E: EthSpec> From<ExecutionPayloadRef<'a, E>> for ExecutionPayloadHeader<E> {
     fn from(payload: ExecutionPayloadRef<'a, E>) -> Self {
-=======
-impl<'a, T: EthSpec> From<&'a Self> for ExecutionPayloadHeaderElectra<T> {
-    fn from(payload: &'a Self) -> Self {
-        payload.clone()
-    }
-}
-
-impl<'a, T: EthSpec> From<ExecutionPayloadRef<'a, T>> for ExecutionPayloadHeader<T> {
-    fn from(payload: ExecutionPayloadRef<'a, T>) -> Self {
->>>>>>> f8fdb71f
         map_execution_payload_ref_into_execution_payload_header!(
             &'a _,
             payload,
@@ -362,12 +347,9 @@
     }
 }
 
-<<<<<<< HEAD
-impl<E: EthSpec> ForkVersionDeserialize for ExecutionPayloadHeader<E> {
-=======
-impl<T: EthSpec> TryFrom<ExecutionPayloadHeader<T>> for ExecutionPayloadHeaderElectra<T> {
+impl<E: EthSpec> TryFrom<ExecutionPayloadHeader<E>> for ExecutionPayloadHeaderElectra<E> {
     type Error = BeaconStateError;
-    fn try_from(header: ExecutionPayloadHeader<T>) -> Result<Self, Self::Error> {
+    fn try_from(header: ExecutionPayloadHeader<E>) -> Result<Self, Self::Error> {
         match header {
             ExecutionPayloadHeader::Electra(execution_payload_header) => {
                 Ok(execution_payload_header)
@@ -377,8 +359,7 @@
     }
 }
 
-impl<T: EthSpec> ForkVersionDeserialize for ExecutionPayloadHeader<T> {
->>>>>>> f8fdb71f
+impl<E: EthSpec> ForkVersionDeserialize for ExecutionPayloadHeader<E> {
     fn deserialize_by_fork<'de, D: serde::Deserializer<'de>>(
         value: serde_json::value::Value,
         fork_name: ForkName,
