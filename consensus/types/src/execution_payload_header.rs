use crate::{test_utils::TestRandom, *};
use derivative::Derivative;
use serde::{Deserialize, Serialize};
use ssz::Decode;
use ssz_derive::{Decode, Encode};
use test_random_derive::TestRandom;
use tree_hash::TreeHash;
use tree_hash_derive::TreeHash;

#[superstruct(
    variants(Merge, Capella, Deneb, Electra),
    variant_attributes(
        derive(
            Default,
            Debug,
            Clone,
            Serialize,
            Deserialize,
            Encode,
            Decode,
            TreeHash,
            TestRandom,
            Derivative,
            arbitrary::Arbitrary
        ),
        derivative(PartialEq, Hash(bound = "E: EthSpec")),
        serde(bound = "E: EthSpec", deny_unknown_fields),
        arbitrary(bound = "E: EthSpec")
    ),
    ref_attributes(
        derive(PartialEq, TreeHash, Debug),
        tree_hash(enum_behaviour = "transparent")
    ),
    cast_error(ty = "Error", expr = "BeaconStateError::IncorrectStateVariant"),
    partial_getter_error(ty = "Error", expr = "BeaconStateError::IncorrectStateVariant")
)]
#[derive(
    Debug, Clone, Serialize, Deserialize, Encode, TreeHash, Derivative, arbitrary::Arbitrary,
)]
#[derivative(PartialEq, Hash(bound = "E: EthSpec"))]
#[serde(bound = "E: EthSpec", untagged)]
#[arbitrary(bound = "E: EthSpec")]
#[tree_hash(enum_behaviour = "transparent")]
#[ssz(enum_behaviour = "transparent")]
pub struct ExecutionPayloadHeader<E: EthSpec> {
    #[superstruct(getter(copy))]
    pub parent_hash: ExecutionBlockHash,
    #[superstruct(getter(copy))]
    pub fee_recipient: Address,
    #[superstruct(getter(copy))]
    pub state_root: Hash256,
    #[superstruct(getter(copy))]
    pub receipts_root: Hash256,
    #[serde(with = "ssz_types::serde_utils::hex_fixed_vec")]
    pub logs_bloom: FixedVector<u8, E::BytesPerLogsBloom>,
    #[superstruct(getter(copy))]
    pub prev_randao: Hash256,
    #[serde(with = "serde_utils::quoted_u64")]
    #[superstruct(getter(copy))]
    pub block_number: u64,
    #[serde(with = "serde_utils::quoted_u64")]
    #[superstruct(getter(copy))]
    pub gas_limit: u64,
    #[serde(with = "serde_utils::quoted_u64")]
    #[superstruct(getter(copy))]
    pub gas_used: u64,
    #[serde(with = "serde_utils::quoted_u64")]
    #[superstruct(getter(copy))]
    pub timestamp: u64,
    #[serde(with = "ssz_types::serde_utils::hex_var_list")]
    pub extra_data: VariableList<u8, E::MaxExtraDataBytes>,
    #[serde(with = "serde_utils::quoted_u256")]
    #[superstruct(getter(copy))]
    pub base_fee_per_gas: Uint256,
    #[superstruct(getter(copy))]
    pub block_hash: ExecutionBlockHash,
    #[superstruct(getter(copy))]
    pub transactions_root: Hash256,
    #[superstruct(only(Capella, Deneb, Electra))]
    #[superstruct(getter(copy))]
    pub withdrawals_root: Hash256,
    #[superstruct(only(Deneb, Electra))]
    #[serde(with = "serde_utils::quoted_u64")]
    #[superstruct(getter(copy))]
    pub blob_gas_used: u64,
    #[superstruct(only(Deneb, Electra))]
    #[serde(with = "serde_utils::quoted_u64")]
    #[superstruct(getter(copy))]
    pub excess_blob_gas: u64,
}

impl<E: EthSpec> ExecutionPayloadHeader<E> {
    pub fn transactions(&self) -> Option<&Transactions<E>> {
        None
    }

    pub fn from_ssz_bytes(bytes: &[u8], fork_name: ForkName) -> Result<Self, ssz::DecodeError> {
        match fork_name {
            ForkName::Base | ForkName::Altair => Err(ssz::DecodeError::BytesInvalid(format!(
                "unsupported fork for ExecutionPayloadHeader: {fork_name}",
            ))),
            ForkName::Merge => ExecutionPayloadHeaderMerge::from_ssz_bytes(bytes).map(Self::Merge),
            ForkName::Capella => {
                ExecutionPayloadHeaderCapella::from_ssz_bytes(bytes).map(Self::Capella)
            }
            ForkName::Deneb => ExecutionPayloadHeaderDeneb::from_ssz_bytes(bytes).map(Self::Deneb),
            ForkName::Electra => {
                ExecutionPayloadHeaderElectra::from_ssz_bytes(bytes).map(Self::Electra)
            }
        }
    }
}

impl<'a, E: EthSpec> ExecutionPayloadHeaderRef<'a, E> {
    pub fn is_default_with_zero_roots(self) -> bool {
        map_execution_payload_header_ref!(&'a _, self, |inner, cons| {
            cons(inner);
            *inner == Default::default()
        })
    }
}

impl<E: EthSpec> ExecutionPayloadHeaderMerge<E> {
    pub fn upgrade_to_capella(&self) -> ExecutionPayloadHeaderCapella<E> {
        ExecutionPayloadHeaderCapella {
            parent_hash: self.parent_hash,
            fee_recipient: self.fee_recipient,
            state_root: self.state_root,
            receipts_root: self.receipts_root,
            logs_bloom: self.logs_bloom.clone(),
            prev_randao: self.prev_randao,
            block_number: self.block_number,
            gas_limit: self.gas_limit,
            gas_used: self.gas_used,
            timestamp: self.timestamp,
            extra_data: self.extra_data.clone(),
            base_fee_per_gas: self.base_fee_per_gas,
            block_hash: self.block_hash,
            transactions_root: self.transactions_root,
            withdrawals_root: Hash256::zero(),
        }
    }
}

impl<E: EthSpec> ExecutionPayloadHeaderCapella<E> {
    pub fn upgrade_to_deneb(&self) -> ExecutionPayloadHeaderDeneb<E> {
        ExecutionPayloadHeaderDeneb {
            parent_hash: self.parent_hash,
            fee_recipient: self.fee_recipient,
            state_root: self.state_root,
            receipts_root: self.receipts_root,
            logs_bloom: self.logs_bloom.clone(),
            prev_randao: self.prev_randao,
            block_number: self.block_number,
            gas_limit: self.gas_limit,
            gas_used: self.gas_used,
            timestamp: self.timestamp,
            extra_data: self.extra_data.clone(),
            base_fee_per_gas: self.base_fee_per_gas,
            block_hash: self.block_hash,
            transactions_root: self.transactions_root,
            withdrawals_root: self.withdrawals_root,
            blob_gas_used: 0,
            excess_blob_gas: 0,
        }
    }
}

<<<<<<< HEAD
impl<T: EthSpec> ExecutionPayloadHeaderDeneb<T> {
    pub fn upgrade_to_electra(&self) -> ExecutionPayloadHeaderElectra<T> {
=======
impl<E: EthSpec> ExecutionPayloadHeaderDeneb<E> {
    pub fn upgrade_to_electra(&self) -> ExecutionPayloadHeaderElectra<E> {
>>>>>>> 969d12dc
        ExecutionPayloadHeaderElectra {
            parent_hash: self.parent_hash,
            fee_recipient: self.fee_recipient,
            state_root: self.state_root,
            receipts_root: self.receipts_root,
            logs_bloom: self.logs_bloom.clone(),
            prev_randao: self.prev_randao,
            block_number: self.block_number,
            gas_limit: self.gas_limit,
            gas_used: self.gas_used,
            timestamp: self.timestamp,
            extra_data: self.extra_data.clone(),
            base_fee_per_gas: self.base_fee_per_gas,
            block_hash: self.block_hash,
            transactions_root: self.transactions_root,
            withdrawals_root: self.withdrawals_root,
            blob_gas_used: self.blob_gas_used,
            excess_blob_gas: self.excess_blob_gas,
        }
    }
}

<<<<<<< HEAD
impl<'a, T: EthSpec> From<&'a ExecutionPayloadMerge<T>> for ExecutionPayloadHeaderMerge<T> {
    fn from(payload: &'a ExecutionPayloadMerge<T>) -> Self {
=======
impl<'a, E: EthSpec> From<&'a ExecutionPayloadMerge<E>> for ExecutionPayloadHeaderMerge<E> {
    fn from(payload: &'a ExecutionPayloadMerge<E>) -> Self {
>>>>>>> 969d12dc
        Self {
            parent_hash: payload.parent_hash,
            fee_recipient: payload.fee_recipient,
            state_root: payload.state_root,
            receipts_root: payload.receipts_root,
            logs_bloom: payload.logs_bloom.clone(),
            prev_randao: payload.prev_randao,
            block_number: payload.block_number,
            gas_limit: payload.gas_limit,
            gas_used: payload.gas_used,
            timestamp: payload.timestamp,
            extra_data: payload.extra_data.clone(),
            base_fee_per_gas: payload.base_fee_per_gas,
            block_hash: payload.block_hash,
            transactions_root: payload.transactions.tree_hash_root(),
        }
    }
}

<<<<<<< HEAD
impl<'a, T: EthSpec> From<&'a ExecutionPayloadCapella<T>> for ExecutionPayloadHeaderCapella<T> {
    fn from(payload: &'a ExecutionPayloadCapella<T>) -> Self {
=======
impl<'a, E: EthSpec> From<&'a ExecutionPayloadCapella<E>> for ExecutionPayloadHeaderCapella<E> {
    fn from(payload: &'a ExecutionPayloadCapella<E>) -> Self {
>>>>>>> 969d12dc
        Self {
            parent_hash: payload.parent_hash,
            fee_recipient: payload.fee_recipient,
            state_root: payload.state_root,
            receipts_root: payload.receipts_root,
            logs_bloom: payload.logs_bloom.clone(),
            prev_randao: payload.prev_randao,
            block_number: payload.block_number,
            gas_limit: payload.gas_limit,
            gas_used: payload.gas_used,
            timestamp: payload.timestamp,
            extra_data: payload.extra_data.clone(),
            base_fee_per_gas: payload.base_fee_per_gas,
            block_hash: payload.block_hash,
            transactions_root: payload.transactions.tree_hash_root(),
            withdrawals_root: payload.withdrawals.tree_hash_root(),
        }
    }
}

impl<'a, E: EthSpec> From<&'a ExecutionPayloadDeneb<E>> for ExecutionPayloadHeaderDeneb<E> {
    fn from(payload: &'a ExecutionPayloadDeneb<E>) -> Self {
        Self {
            parent_hash: payload.parent_hash,
            fee_recipient: payload.fee_recipient,
            state_root: payload.state_root,
            receipts_root: payload.receipts_root,
            logs_bloom: payload.logs_bloom.clone(),
            prev_randao: payload.prev_randao,
            block_number: payload.block_number,
            gas_limit: payload.gas_limit,
            gas_used: payload.gas_used,
            timestamp: payload.timestamp,
            extra_data: payload.extra_data.clone(),
            base_fee_per_gas: payload.base_fee_per_gas,
            block_hash: payload.block_hash,
            transactions_root: payload.transactions.tree_hash_root(),
            withdrawals_root: payload.withdrawals.tree_hash_root(),
            blob_gas_used: payload.blob_gas_used,
            excess_blob_gas: payload.excess_blob_gas,
        }
    }
}

impl<'a, E: EthSpec> From<&'a ExecutionPayloadElectra<E>> for ExecutionPayloadHeaderElectra<E> {
    fn from(payload: &'a ExecutionPayloadElectra<E>) -> Self {
        Self {
            parent_hash: payload.parent_hash,
            fee_recipient: payload.fee_recipient,
            state_root: payload.state_root,
            receipts_root: payload.receipts_root,
            logs_bloom: payload.logs_bloom.clone(),
            prev_randao: payload.prev_randao,
            block_number: payload.block_number,
            gas_limit: payload.gas_limit,
            gas_used: payload.gas_used,
            timestamp: payload.timestamp,
            extra_data: payload.extra_data.clone(),
            base_fee_per_gas: payload.base_fee_per_gas,
            block_hash: payload.block_hash,
            transactions_root: payload.transactions.tree_hash_root(),
            withdrawals_root: payload.withdrawals.tree_hash_root(),
            blob_gas_used: payload.blob_gas_used,
            excess_blob_gas: payload.excess_blob_gas,
        }
    }
}

impl<'a, T: EthSpec> From<&'a ExecutionPayloadElectra<T>> for ExecutionPayloadHeaderElectra<T> {
    fn from(payload: &'a ExecutionPayloadElectra<T>) -> Self {
        Self {
            parent_hash: payload.parent_hash,
            fee_recipient: payload.fee_recipient,
            state_root: payload.state_root,
            receipts_root: payload.receipts_root,
            logs_bloom: payload.logs_bloom.clone(),
            prev_randao: payload.prev_randao,
            block_number: payload.block_number,
            gas_limit: payload.gas_limit,
            gas_used: payload.gas_used,
            timestamp: payload.timestamp,
            extra_data: payload.extra_data.clone(),
            base_fee_per_gas: payload.base_fee_per_gas,
            block_hash: payload.block_hash,
            transactions_root: payload.transactions.tree_hash_root(),
            withdrawals_root: payload.withdrawals.tree_hash_root(),
            blob_gas_used: payload.blob_gas_used,
            excess_blob_gas: payload.excess_blob_gas,
        }
    }
}

// These impls are required to work around an inelegance in `to_execution_payload_header`.
// They only clone headers so they should be relatively cheap.
impl<'a, E: EthSpec> From<&'a Self> for ExecutionPayloadHeaderMerge<E> {
    fn from(payload: &'a Self) -> Self {
        payload.clone()
    }
}

impl<'a, E: EthSpec> From<&'a Self> for ExecutionPayloadHeaderCapella<E> {
    fn from(payload: &'a Self) -> Self {
        payload.clone()
    }
}

impl<'a, E: EthSpec> From<&'a Self> for ExecutionPayloadHeaderDeneb<E> {
    fn from(payload: &'a Self) -> Self {
        payload.clone()
    }
}

<<<<<<< HEAD
impl<'a, T: EthSpec> From<&'a Self> for ExecutionPayloadHeaderElectra<T> {
=======
impl<'a, E: EthSpec> From<&'a Self> for ExecutionPayloadHeaderElectra<E> {
>>>>>>> 969d12dc
    fn from(payload: &'a Self) -> Self {
        payload.clone()
    }
}

<<<<<<< HEAD
impl<'a, T: EthSpec> From<ExecutionPayloadRef<'a, T>> for ExecutionPayloadHeader<T> {
    fn from(payload: ExecutionPayloadRef<'a, T>) -> Self {
=======
impl<'a, E: EthSpec> From<ExecutionPayloadRef<'a, E>> for ExecutionPayloadHeader<E> {
    fn from(payload: ExecutionPayloadRef<'a, E>) -> Self {
>>>>>>> 969d12dc
        map_execution_payload_ref_into_execution_payload_header!(
            &'a _,
            payload,
            |inner, cons| cons(inner.into())
        )
    }
}

impl<E: EthSpec> TryFrom<ExecutionPayloadHeader<E>> for ExecutionPayloadHeaderMerge<E> {
    type Error = BeaconStateError;
    fn try_from(header: ExecutionPayloadHeader<E>) -> Result<Self, Self::Error> {
        match header {
            ExecutionPayloadHeader::Merge(execution_payload_header) => Ok(execution_payload_header),
            _ => Err(BeaconStateError::IncorrectStateVariant),
        }
    }
}
impl<E: EthSpec> TryFrom<ExecutionPayloadHeader<E>> for ExecutionPayloadHeaderCapella<E> {
    type Error = BeaconStateError;
    fn try_from(header: ExecutionPayloadHeader<E>) -> Result<Self, Self::Error> {
        match header {
            ExecutionPayloadHeader::Capella(execution_payload_header) => {
                Ok(execution_payload_header)
            }
            _ => Err(BeaconStateError::IncorrectStateVariant),
        }
    }
}
impl<E: EthSpec> TryFrom<ExecutionPayloadHeader<E>> for ExecutionPayloadHeaderDeneb<E> {
    type Error = BeaconStateError;
    fn try_from(header: ExecutionPayloadHeader<E>) -> Result<Self, Self::Error> {
        match header {
            ExecutionPayloadHeader::Deneb(execution_payload_header) => Ok(execution_payload_header),
            _ => Err(BeaconStateError::IncorrectStateVariant),
        }
    }
}

<<<<<<< HEAD
impl<T: EthSpec> TryFrom<ExecutionPayloadHeader<T>> for ExecutionPayloadHeaderElectra<T> {
    type Error = BeaconStateError;
    fn try_from(header: ExecutionPayloadHeader<T>) -> Result<Self, Self::Error> {
=======
impl<E: EthSpec> TryFrom<ExecutionPayloadHeader<E>> for ExecutionPayloadHeaderElectra<E> {
    type Error = BeaconStateError;
    fn try_from(header: ExecutionPayloadHeader<E>) -> Result<Self, Self::Error> {
>>>>>>> 969d12dc
        match header {
            ExecutionPayloadHeader::Electra(execution_payload_header) => {
                Ok(execution_payload_header)
            }
            _ => Err(BeaconStateError::IncorrectStateVariant),
        }
    }
}

<<<<<<< HEAD
impl<T: EthSpec> ForkVersionDeserialize for ExecutionPayloadHeader<T> {
=======
impl<E: EthSpec> ForkVersionDeserialize for ExecutionPayloadHeader<E> {
>>>>>>> 969d12dc
    fn deserialize_by_fork<'de, D: serde::Deserializer<'de>>(
        value: serde_json::value::Value,
        fork_name: ForkName,
    ) -> Result<Self, D::Error> {
        let convert_err = |e| {
            serde::de::Error::custom(format!(
                "ExecutionPayloadHeader failed to deserialize: {:?}",
                e
            ))
        };

        Ok(match fork_name {
            ForkName::Merge => Self::Merge(serde_json::from_value(value).map_err(convert_err)?),
            ForkName::Capella => Self::Capella(serde_json::from_value(value).map_err(convert_err)?),
            ForkName::Deneb => Self::Deneb(serde_json::from_value(value).map_err(convert_err)?),
            ForkName::Electra => Self::Electra(serde_json::from_value(value).map_err(convert_err)?),
            ForkName::Base | ForkName::Altair => {
                return Err(serde::de::Error::custom(format!(
                    "ExecutionPayloadHeader failed to deserialize: unsupported fork '{}'",
                    fork_name
                )));
            }
        })
    }
}<|MERGE_RESOLUTION|>--- conflicted
+++ resolved
@@ -166,13 +166,8 @@
     }
 }
 
-<<<<<<< HEAD
-impl<T: EthSpec> ExecutionPayloadHeaderDeneb<T> {
-    pub fn upgrade_to_electra(&self) -> ExecutionPayloadHeaderElectra<T> {
-=======
 impl<E: EthSpec> ExecutionPayloadHeaderDeneb<E> {
     pub fn upgrade_to_electra(&self) -> ExecutionPayloadHeaderElectra<E> {
->>>>>>> 969d12dc
         ExecutionPayloadHeaderElectra {
             parent_hash: self.parent_hash,
             fee_recipient: self.fee_recipient,
@@ -195,13 +190,8 @@
     }
 }
 
-<<<<<<< HEAD
-impl<'a, T: EthSpec> From<&'a ExecutionPayloadMerge<T>> for ExecutionPayloadHeaderMerge<T> {
-    fn from(payload: &'a ExecutionPayloadMerge<T>) -> Self {
-=======
 impl<'a, E: EthSpec> From<&'a ExecutionPayloadMerge<E>> for ExecutionPayloadHeaderMerge<E> {
     fn from(payload: &'a ExecutionPayloadMerge<E>) -> Self {
->>>>>>> 969d12dc
         Self {
             parent_hash: payload.parent_hash,
             fee_recipient: payload.fee_recipient,
@@ -221,13 +211,8 @@
     }
 }
 
-<<<<<<< HEAD
-impl<'a, T: EthSpec> From<&'a ExecutionPayloadCapella<T>> for ExecutionPayloadHeaderCapella<T> {
-    fn from(payload: &'a ExecutionPayloadCapella<T>) -> Self {
-=======
 impl<'a, E: EthSpec> From<&'a ExecutionPayloadCapella<E>> for ExecutionPayloadHeaderCapella<E> {
     fn from(payload: &'a ExecutionPayloadCapella<E>) -> Self {
->>>>>>> 969d12dc
         Self {
             parent_hash: payload.parent_hash,
             fee_recipient: payload.fee_recipient,
@@ -296,30 +281,6 @@
     }
 }
 
-impl<'a, T: EthSpec> From<&'a ExecutionPayloadElectra<T>> for ExecutionPayloadHeaderElectra<T> {
-    fn from(payload: &'a ExecutionPayloadElectra<T>) -> Self {
-        Self {
-            parent_hash: payload.parent_hash,
-            fee_recipient: payload.fee_recipient,
-            state_root: payload.state_root,
-            receipts_root: payload.receipts_root,
-            logs_bloom: payload.logs_bloom.clone(),
-            prev_randao: payload.prev_randao,
-            block_number: payload.block_number,
-            gas_limit: payload.gas_limit,
-            gas_used: payload.gas_used,
-            timestamp: payload.timestamp,
-            extra_data: payload.extra_data.clone(),
-            base_fee_per_gas: payload.base_fee_per_gas,
-            block_hash: payload.block_hash,
-            transactions_root: payload.transactions.tree_hash_root(),
-            withdrawals_root: payload.withdrawals.tree_hash_root(),
-            blob_gas_used: payload.blob_gas_used,
-            excess_blob_gas: payload.excess_blob_gas,
-        }
-    }
-}
-
 // These impls are required to work around an inelegance in `to_execution_payload_header`.
 // They only clone headers so they should be relatively cheap.
 impl<'a, E: EthSpec> From<&'a Self> for ExecutionPayloadHeaderMerge<E> {
@@ -340,23 +301,14 @@
     }
 }
 
-<<<<<<< HEAD
-impl<'a, T: EthSpec> From<&'a Self> for ExecutionPayloadHeaderElectra<T> {
-=======
 impl<'a, E: EthSpec> From<&'a Self> for ExecutionPayloadHeaderElectra<E> {
->>>>>>> 969d12dc
     fn from(payload: &'a Self) -> Self {
         payload.clone()
     }
 }
 
-<<<<<<< HEAD
-impl<'a, T: EthSpec> From<ExecutionPayloadRef<'a, T>> for ExecutionPayloadHeader<T> {
-    fn from(payload: ExecutionPayloadRef<'a, T>) -> Self {
-=======
 impl<'a, E: EthSpec> From<ExecutionPayloadRef<'a, E>> for ExecutionPayloadHeader<E> {
     fn from(payload: ExecutionPayloadRef<'a, E>) -> Self {
->>>>>>> 969d12dc
         map_execution_payload_ref_into_execution_payload_header!(
             &'a _,
             payload,
@@ -395,15 +347,9 @@
     }
 }
 
-<<<<<<< HEAD
-impl<T: EthSpec> TryFrom<ExecutionPayloadHeader<T>> for ExecutionPayloadHeaderElectra<T> {
-    type Error = BeaconStateError;
-    fn try_from(header: ExecutionPayloadHeader<T>) -> Result<Self, Self::Error> {
-=======
 impl<E: EthSpec> TryFrom<ExecutionPayloadHeader<E>> for ExecutionPayloadHeaderElectra<E> {
     type Error = BeaconStateError;
     fn try_from(header: ExecutionPayloadHeader<E>) -> Result<Self, Self::Error> {
->>>>>>> 969d12dc
         match header {
             ExecutionPayloadHeader::Electra(execution_payload_header) => {
                 Ok(execution_payload_header)
@@ -413,11 +359,7 @@
     }
 }
 
-<<<<<<< HEAD
-impl<T: EthSpec> ForkVersionDeserialize for ExecutionPayloadHeader<T> {
-=======
 impl<E: EthSpec> ForkVersionDeserialize for ExecutionPayloadHeader<E> {
->>>>>>> 969d12dc
     fn deserialize_by_fork<'de, D: serde::Deserializer<'de>>(
         value: serde_json::value::Value,
         fork_name: ForkName,
