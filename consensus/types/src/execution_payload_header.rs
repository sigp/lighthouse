--- conflicted
+++ resolved
@@ -318,21 +318,7 @@
     }
 }
 
-<<<<<<< HEAD
-impl<'a, T: EthSpec> From<ExecutionPayloadHeaderRef<'a, T>> for ExecutionPayloadHeader<T> {
-    fn from(header_ref: ExecutionPayloadHeaderRef<'a, T>) -> Self {
-        map_execution_payload_header_ref_into_execution_payload_header!(
-            &'a _,
-            header_ref,
-            |inner, cons| cons(inner.clone())
-        )
-    }
-}
-
-impl<T: EthSpec> TryFrom<ExecutionPayloadHeader<T>> for ExecutionPayloadHeaderMerge<T> {
-=======
 impl<E: EthSpec> TryFrom<ExecutionPayloadHeader<E>> for ExecutionPayloadHeaderMerge<E> {
->>>>>>> b65daac9
     type Error = BeaconStateError;
     fn try_from(header: ExecutionPayloadHeader<E>) -> Result<Self, Self::Error> {
         match header {
@@ -362,10 +348,9 @@
     }
 }
 
-<<<<<<< HEAD
-impl<'a, T: EthSpec> ExecutionPayloadHeaderRefMut<'a, T> {
+impl<'a, E: EthSpec> ExecutionPayloadHeaderRefMut<'a, E> {
     /// Mutate through
-    pub fn replace(self, header: ExecutionPayloadHeader<T>) -> Result<(), BeaconStateError> {
+    pub fn replace(self, header: ExecutionPayloadHeader<E>) -> Result<(), BeaconStateError> {
         match self {
             ExecutionPayloadHeaderRefMut::Merge(mut_ref) => {
                 *mut_ref = header.try_into()?;
@@ -376,13 +361,14 @@
             ExecutionPayloadHeaderRefMut::Deneb(mut_ref) => {
                 *mut_ref = header.try_into()?;
             }
+            ExecutionPayloadHeaderRefMut::Electra(mut_ref) => {
+                *mut_ref = header.try_into()?;
+            }
         }
         Ok(())
     }
 }
 
-impl<T: EthSpec> ForkVersionDeserialize for ExecutionPayloadHeader<T> {
-=======
 impl<E: EthSpec> TryFrom<ExecutionPayloadHeader<E>> for ExecutionPayloadHeaderElectra<E> {
     type Error = BeaconStateError;
     fn try_from(header: ExecutionPayloadHeader<E>) -> Result<Self, Self::Error> {
@@ -396,7 +382,6 @@
 }
 
 impl<E: EthSpec> ForkVersionDeserialize for ExecutionPayloadHeader<E> {
->>>>>>> b65daac9
     fn deserialize_by_fork<'de, D: serde::Deserializer<'de>>(
         value: serde_json::value::Value,
         fork_name: ForkName,
