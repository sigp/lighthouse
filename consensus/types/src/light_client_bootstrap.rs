--- conflicted
+++ resolved
@@ -129,25 +129,12 @@
         fork_name: ForkName,
     ) -> Result<Self, D::Error> {
         match fork_name {
-<<<<<<< HEAD
-            ForkName::Altair | ForkName::Merge => {
-                Ok(serde_json::from_value::<LightClientBootstrap<T>>(value)
-                    .map_err(serde::de::Error::custom))?
-            }
-            ForkName::Base | ForkName::Capella | ForkName::Deneb | ForkName::Electra => {
-                Err(serde::de::Error::custom(format!(
-                    "LightClientBootstrap failed to deserialize: unsupported fork '{}'",
-                    fork_name
-                )))
-            }
-=======
             ForkName::Base => Err(serde::de::Error::custom(format!(
                 "LightClientBootstrap failed to deserialize: unsupported fork '{}'",
                 fork_name
             ))),
             _ => Ok(serde_json::from_value::<LightClientBootstrap<E>>(value)
                 .map_err(serde::de::Error::custom))?,
->>>>>>> 969d12dc
         }
     }
 }
