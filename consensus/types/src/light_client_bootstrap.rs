use super::{BeaconState, EthSpec, FixedVector, Hash256, SyncCommittee};
use crate::{
    light_client_update::*, test_utils::TestRandom, ChainSpec, ForkName, ForkVersionDeserialize,
    LightClientHeaderAltair, LightClientHeaderCapella, LightClientHeaderDeneb, SignedBeaconBlock,
    Slot,
};
use derivative::Derivative;
use serde::{Deserialize, Deserializer, Serialize};
use serde_json::Value;
use ssz::Decode;
use ssz_derive::{Decode, Encode};
use std::sync::Arc;
use superstruct::superstruct;
use test_random_derive::TestRandom;
use tree_hash_derive::TreeHash;

/// A LightClientBootstrap is the initializer we send over to light_client nodes
/// that are trying to generate their basic storage when booting up.
#[superstruct(
    variants(Altair, Capella, Deneb),
    variant_attributes(
        derive(
            Debug,
            Clone,
            PartialEq,
            Serialize,
            Deserialize,
            Derivative,
            Decode,
            Encode,
            TestRandom,
            arbitrary::Arbitrary,
            TreeHash,
        ),
        serde(bound = "E: EthSpec", deny_unknown_fields),
        arbitrary(bound = "E: EthSpec"),
    )
)]
#[derive(
    Debug, Clone, Serialize, TreeHash, Encode, Deserialize, arbitrary::Arbitrary, PartialEq,
)]
<<<<<<< HEAD
#[serde(bound = "E: EthSpec")]
=======
#[serde(untagged)]
#[tree_hash(enum_behaviour = "transparent")]
#[ssz(enum_behaviour = "transparent")]
#[serde(bound = "E: EthSpec", deny_unknown_fields)]
>>>>>>> 3058b96f
#[arbitrary(bound = "E: EthSpec")]
pub struct LightClientBootstrap<E: EthSpec> {
    /// The requested beacon block header.
    #[superstruct(only(Altair), partial_getter(rename = "header_altair"))]
    pub header: LightClientHeaderAltair<E>,
    #[superstruct(only(Capella), partial_getter(rename = "header_capella"))]
    pub header: LightClientHeaderCapella<E>,
    #[superstruct(only(Deneb), partial_getter(rename = "header_deneb"))]
    pub header: LightClientHeaderDeneb<E>,
    /// The `SyncCommittee` used in the requested period.
    pub current_sync_committee: Arc<SyncCommittee<E>>,
    /// Merkle proof for sync committee
    pub current_sync_committee_branch: FixedVector<Hash256, CurrentSyncCommitteeProofLen>,
}

impl<E: EthSpec> LightClientBootstrap<E> {
<<<<<<< HEAD
    pub fn from_beacon_state(beacon_state: &mut BeaconState<E>) -> Result<Self, Error> {
=======
    pub fn get_slot<'a>(&'a self) -> Slot {
        map_light_client_bootstrap_ref!(&'a _, self.to_ref(), |inner, cons| {
            cons(inner);
            inner.header.beacon.slot
        })
    }

    pub fn from_ssz_bytes(bytes: &[u8], fork_name: ForkName) -> Result<Self, ssz::DecodeError> {
        let bootstrap = match fork_name {
            ForkName::Altair | ForkName::Merge => {
                let header = LightClientBootstrapAltair::from_ssz_bytes(bytes)?;
                Self::Altair(header)
            }
            ForkName::Capella => {
                let header = LightClientBootstrapCapella::from_ssz_bytes(bytes)?;
                Self::Capella(header)
            }
            ForkName::Deneb => {
                let header = LightClientBootstrapDeneb::from_ssz_bytes(bytes)?;
                Self::Deneb(header)
            }
            ForkName::Base => {
                return Err(ssz::DecodeError::BytesInvalid(format!(
                    "LightClientBootstrap decoding for {fork_name} not implemented"
                )))
            }
        };

        Ok(bootstrap)
    }

    pub fn from_beacon_state(
        beacon_state: &mut BeaconState<E>,
        block: &SignedBeaconBlock<E>,
        chain_spec: &ChainSpec,
    ) -> Result<Self, Error> {
>>>>>>> 3058b96f
        let mut header = beacon_state.latest_block_header().clone();
        header.state_root = beacon_state.update_tree_hash_cache()?;
        let current_sync_committee_branch =
            FixedVector::new(beacon_state.compute_merkle_proof(CURRENT_SYNC_COMMITTEE_INDEX)?)?;

        let current_sync_committee = beacon_state.current_sync_committee()?.clone();

        let light_client_bootstrap = match block
            .fork_name(chain_spec)
            .map_err(|_| Error::InconsistentFork)?
        {
            ForkName::Base => return Err(Error::AltairForkNotActive),
            ForkName::Altair | ForkName::Merge => Self::Altair(LightClientBootstrapAltair {
                header: LightClientHeaderAltair::block_to_light_client_header(block)?,
                current_sync_committee,
                current_sync_committee_branch,
            }),
            ForkName::Capella => Self::Capella(LightClientBootstrapCapella {
                header: LightClientHeaderCapella::block_to_light_client_header(block)?,
                current_sync_committee,
                current_sync_committee_branch,
            }),
            ForkName::Deneb => Self::Deneb(LightClientBootstrapDeneb {
                header: LightClientHeaderDeneb::block_to_light_client_header(block)?,
                current_sync_committee,
                current_sync_committee_branch,
            }),
        };

        Ok(light_client_bootstrap)
    }
}

impl<E: EthSpec> ForkVersionDeserialize for LightClientBootstrap<E> {
    fn deserialize_by_fork<'de, D: Deserializer<'de>>(
        value: Value,
        fork_name: ForkName,
    ) -> Result<Self, D::Error> {
        match fork_name {
<<<<<<< HEAD
            ForkName::Altair | ForkName::Merge => {
=======
            ForkName::Altair | ForkName::Merge | ForkName::Capella | ForkName::Deneb => {
>>>>>>> 3058b96f
                Ok(serde_json::from_value::<LightClientBootstrap<E>>(value)
                    .map_err(serde::de::Error::custom))?
            }
            ForkName::Base => Err(serde::de::Error::custom(format!(
                "LightClientBootstrap failed to deserialize: unsupported fork '{}'",
                fork_name
            ))),
        }
    }
}

#[cfg(test)]
mod tests {
    use super::*;
    use crate::MainnetEthSpec;

    ssz_tests!(LightClientBootstrapDeneb<MainnetEthSpec>);
}<|MERGE_RESOLUTION|>--- conflicted
+++ resolved
@@ -39,14 +39,10 @@
 #[derive(
     Debug, Clone, Serialize, TreeHash, Encode, Deserialize, arbitrary::Arbitrary, PartialEq,
 )]
-<<<<<<< HEAD
-#[serde(bound = "E: EthSpec")]
-=======
 #[serde(untagged)]
 #[tree_hash(enum_behaviour = "transparent")]
 #[ssz(enum_behaviour = "transparent")]
 #[serde(bound = "E: EthSpec", deny_unknown_fields)]
->>>>>>> 3058b96f
 #[arbitrary(bound = "E: EthSpec")]
 pub struct LightClientBootstrap<E: EthSpec> {
     /// The requested beacon block header.
@@ -63,9 +59,6 @@
 }
 
 impl<E: EthSpec> LightClientBootstrap<E> {
-<<<<<<< HEAD
-    pub fn from_beacon_state(beacon_state: &mut BeaconState<E>) -> Result<Self, Error> {
-=======
     pub fn get_slot<'a>(&'a self) -> Slot {
         map_light_client_bootstrap_ref!(&'a _, self.to_ref(), |inner, cons| {
             cons(inner);
@@ -102,7 +95,6 @@
         block: &SignedBeaconBlock<E>,
         chain_spec: &ChainSpec,
     ) -> Result<Self, Error> {
->>>>>>> 3058b96f
         let mut header = beacon_state.latest_block_header().clone();
         header.state_root = beacon_state.update_tree_hash_cache()?;
         let current_sync_committee_branch =
@@ -142,11 +134,7 @@
         fork_name: ForkName,
     ) -> Result<Self, D::Error> {
         match fork_name {
-<<<<<<< HEAD
-            ForkName::Altair | ForkName::Merge => {
-=======
             ForkName::Altair | ForkName::Merge | ForkName::Capella | ForkName::Deneb => {
->>>>>>> 3058b96f
                 Ok(serde_json::from_value::<LightClientBootstrap<E>>(value)
                     .map_err(serde::de::Error::custom))?
             }
