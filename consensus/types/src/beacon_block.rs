--- conflicted
+++ resolved
@@ -579,17 +579,9 @@
     fn from(
         full_block: BeaconBlockRef<'a, E, FullPayload<E>>,
     ) -> BeaconBlock<E, BlindedPayload<E>> {
-<<<<<<< HEAD
-        match full_block {
-            BeaconBlockRef::Base(block) => BeaconBlock::Base(block.clone_as_blinded()),
-            BeaconBlockRef::Altair(block) => BeaconBlock::Altair(block.clone_as_blinded()),
-            BeaconBlockRef::Merge(block) => BeaconBlock::Merge(block.clone_as_blinded()),
-        }
-=======
         map_beacon_block_ref_into_beacon_block!(&'a _, full_block, |inner, cons| {
             cons(inner.clone_as_blinded())
         })
->>>>>>> be1e2e20
     }
 }
 
