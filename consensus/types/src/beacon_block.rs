--- conflicted
+++ resolved
@@ -12,7 +12,6 @@
 
 /// A block of the `BeaconChain`.
 #[superstruct(
-<<<<<<< HEAD
     variants_and_features_from = "FORK_ORDER",
     feature_dependencies = "FEATURE_DEPENDENCIES",
     variant_type(name = "ForkName", getter = "fork_name_unchecked"),
@@ -21,9 +20,6 @@
         list = "list_all_features",
         check = "is_feature_enabled"
     ),
-=======
-    variants(Base, Altair, Bellatrix, Capella, Deneb, Electra),
->>>>>>> beaa586d
     variant_attributes(
         derive(
             Debug,
