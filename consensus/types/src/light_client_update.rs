use super::{EthSpec, FixedVector, Hash256, Slot, SyncAggregate, SyncCommittee};
use crate::light_client_header::LightClientHeaderElectra;
use crate::{
    beacon_state, test_utils::TestRandom, ChainSpec, Epoch, ForkName, ForkVersionDeserialize,
<<<<<<< HEAD
    LightClientHeaderAltair, LightClientHeaderCapella, LightClientHeaderDeneb, SignedBeaconBlock,
=======
    LightClientHeaderAltair, LightClientHeaderCapella, LightClientHeaderDeneb,
    SignedBlindedBeaconBlock,
>>>>>>> f2fdbe7f
};
use derivative::Derivative;
use safe_arith::ArithError;
use safe_arith::SafeArith;
use serde::{Deserialize, Deserializer, Serialize};
use serde_json::Value;
use ssz::Decode;
use ssz_derive::Decode;
use ssz_derive::Encode;
use ssz_types::typenum::{U4, U5, U6};
use std::sync::Arc;
use superstruct::superstruct;
use test_random_derive::TestRandom;
use tree_hash_derive::TreeHash;

pub const FINALIZED_ROOT_INDEX: usize = 105;
pub const CURRENT_SYNC_COMMITTEE_INDEX: usize = 54;
pub const NEXT_SYNC_COMMITTEE_INDEX: usize = 55;
pub const EXECUTION_PAYLOAD_INDEX: usize = 25;

pub type FinalizedRootProofLen = U6;
pub type CurrentSyncCommitteeProofLen = U5;
pub type ExecutionPayloadProofLen = U4;

pub type NextSyncCommitteeProofLen = U5;

pub const FINALIZED_ROOT_PROOF_LEN: usize = 6;
pub const CURRENT_SYNC_COMMITTEE_PROOF_LEN: usize = 5;
pub const NEXT_SYNC_COMMITTEE_PROOF_LEN: usize = 5;
pub const EXECUTION_PAYLOAD_PROOF_LEN: usize = 4;

type FinalityBranch = FixedVector<Hash256, FinalizedRootProofLen>;
type NextSyncCommitteeBranch = FixedVector<Hash256, NextSyncCommitteeProofLen>;

#[derive(Debug, PartialEq, Clone)]
pub enum Error {
    SszTypesError(ssz_types::Error),
    MilhouseError(milhouse::Error),
    BeaconStateError(beacon_state::Error),
    ArithError(ArithError),
    AltairForkNotActive,
    NotEnoughSyncCommitteeParticipants,
    MismatchingPeriods,
    InvalidFinalizedBlock,
    BeaconBlockBodyError,
    InconsistentFork,
}

impl From<ssz_types::Error> for Error {
    fn from(e: ssz_types::Error) -> Error {
        Error::SszTypesError(e)
    }
}

impl From<beacon_state::Error> for Error {
    fn from(e: beacon_state::Error) -> Error {
        Error::BeaconStateError(e)
    }
}

impl From<ArithError> for Error {
    fn from(e: ArithError) -> Error {
        Error::ArithError(e)
    }
}

impl From<milhouse::Error> for Error {
    fn from(e: milhouse::Error) -> Error {
        Error::MilhouseError(e)
    }
}

/// A LightClientUpdate is the update we request solely to either complete the bootstrapping process,
/// or to sync up to the last committee period, we need to have one ready for each ALTAIR period
/// we go over, note: there is no need to keep all of the updates from [ALTAIR_PERIOD, CURRENT_PERIOD].
#[superstruct(
    variants(Altair, Capella, Deneb, Electra),
    variant_attributes(
        derive(
            Debug,
            Clone,
            PartialEq,
            Serialize,
            Deserialize,
            Derivative,
            Decode,
            Encode,
            TestRandom,
            arbitrary::Arbitrary,
            TreeHash,
        ),
        serde(bound = "E: EthSpec", deny_unknown_fields),
        arbitrary(bound = "E: EthSpec"),
    )
)]
#[derive(
    Debug, Clone, Serialize, Encode, TreeHash, Deserialize, arbitrary::Arbitrary, PartialEq,
)]
#[serde(untagged)]
#[tree_hash(enum_behaviour = "transparent")]
#[ssz(enum_behaviour = "transparent")]
#[serde(bound = "E: EthSpec", deny_unknown_fields)]
#[arbitrary(bound = "E: EthSpec")]
pub struct LightClientUpdate<E: EthSpec> {
    /// The last `BeaconBlockHeader` from the last attested block by the sync committee.
    #[superstruct(only(Altair), partial_getter(rename = "attested_header_altair"))]
    pub attested_header: LightClientHeaderAltair<E>,
    #[superstruct(only(Capella), partial_getter(rename = "attested_header_capella"))]
    pub attested_header: LightClientHeaderCapella<E>,
    #[superstruct(only(Deneb), partial_getter(rename = "attested_header_deneb"))]
    pub attested_header: LightClientHeaderDeneb<E>,
    #[superstruct(only(Electra), partial_getter(rename = "attested_header_electra"))]
    pub attested_header: LightClientHeaderElectra<E>,
    /// The `SyncCommittee` used in the next period.
    pub next_sync_committee: Arc<SyncCommittee<E>>,
    /// Merkle proof for next sync committee
    pub next_sync_committee_branch: NextSyncCommitteeBranch,
    /// The last `BeaconBlockHeader` from the last attested finalized block (end of epoch).
    #[superstruct(only(Altair), partial_getter(rename = "finalized_header_altair"))]
    pub finalized_header: LightClientHeaderAltair<E>,
    #[superstruct(only(Capella), partial_getter(rename = "finalized_header_capella"))]
    pub finalized_header: LightClientHeaderCapella<E>,
    #[superstruct(only(Deneb), partial_getter(rename = "finalized_header_deneb"))]
    pub finalized_header: LightClientHeaderDeneb<E>,
    #[superstruct(only(Electra), partial_getter(rename = "finalized_header_electra"))]
    pub finalized_header: LightClientHeaderElectra<E>,
    /// Merkle proof attesting finalized header.
    pub finality_branch: FinalityBranch,
    /// current sync aggreggate
    pub sync_aggregate: SyncAggregate<E>,
    /// Slot of the sync aggregated signature
    pub signature_slot: Slot,
}

impl<E: EthSpec> ForkVersionDeserialize for LightClientUpdate<E> {
    fn deserialize_by_fork<'de, D: Deserializer<'de>>(
        value: Value,
        fork_name: ForkName,
    ) -> Result<Self, D::Error> {
        match fork_name {
            ForkName::Base => Err(serde::de::Error::custom(format!(
                "LightClientUpdate failed to deserialize: unsupported fork '{}'",
                fork_name
            ))),
            _ => Ok(serde_json::from_value::<LightClientUpdate<E>>(value)
                .map_err(serde::de::Error::custom))?,
        }
    }
}

impl<E: EthSpec> LightClientUpdate<E> {
    #[allow(clippy::too_many_arguments)]
    pub fn new(
        sync_aggregate: &SyncAggregate<E>,
        block_slot: Slot,
        next_sync_committee: Arc<SyncCommittee<E>>,
        next_sync_committee_branch: FixedVector<Hash256, NextSyncCommitteeProofLen>,
        finality_branch: FixedVector<Hash256, FinalizedRootProofLen>,
<<<<<<< HEAD
        attested_block: &SignedBeaconBlock<E>,
        finalized_block: Option<&SignedBeaconBlock<E>>,
=======
        attested_block: &SignedBlindedBeaconBlock<E>,
        finalized_block: Option<&SignedBlindedBeaconBlock<E>>,
>>>>>>> f2fdbe7f
        chain_spec: &ChainSpec,
    ) -> Result<Self, Error> {
        let light_client_update = match attested_block
            .fork_name(chain_spec)
            .map_err(|_| Error::InconsistentFork)?
        {
            ForkName::Base => return Err(Error::AltairForkNotActive),
            ForkName::Altair | ForkName::Bellatrix => {
                let attested_header =
                    LightClientHeaderAltair::block_to_light_client_header(attested_block)?;

                let finalized_header = if let Some(finalized_block) = finalized_block {
                    LightClientHeaderAltair::block_to_light_client_header(finalized_block)?
                } else {
                    LightClientHeaderAltair::default()
                };

                Self::Altair(LightClientUpdateAltair {
                    attested_header,
                    next_sync_committee,
                    next_sync_committee_branch,
                    finalized_header,
                    finality_branch,
                    sync_aggregate: sync_aggregate.clone(),
                    signature_slot: block_slot,
                })
            }
            ForkName::Capella => {
                let attested_header =
                    LightClientHeaderCapella::block_to_light_client_header(attested_block)?;

                let finalized_header = if let Some(finalized_block) = finalized_block {
                    LightClientHeaderCapella::block_to_light_client_header(finalized_block)?
                } else {
                    LightClientHeaderCapella::default()
                };

                Self::Capella(LightClientUpdateCapella {
                    attested_header,
                    next_sync_committee,
                    next_sync_committee_branch,
                    finalized_header,
                    finality_branch,
                    sync_aggregate: sync_aggregate.clone(),
                    signature_slot: block_slot,
                })
            }
            ForkName::Deneb => {
                let attested_header =
                    LightClientHeaderDeneb::block_to_light_client_header(attested_block)?;

                let finalized_header = if let Some(finalized_block) = finalized_block {
                    LightClientHeaderDeneb::block_to_light_client_header(finalized_block)?
                } else {
                    LightClientHeaderDeneb::default()
                };

                Self::Deneb(LightClientUpdateDeneb {
                    attested_header,
                    next_sync_committee,
                    next_sync_committee_branch,
                    finalized_header,
                    finality_branch,
                    sync_aggregate: sync_aggregate.clone(),
                    signature_slot: block_slot,
                })
            }
            ForkName::Electra => {
                let attested_header =
                    LightClientHeaderElectra::block_to_light_client_header(attested_block)?;

                let finalized_header = if let Some(finalized_block) = finalized_block {
                    LightClientHeaderElectra::block_to_light_client_header(finalized_block)?
                } else {
                    LightClientHeaderElectra::default()
                };

                Self::Electra(LightClientUpdateElectra {
                    attested_header,
                    next_sync_committee,
                    next_sync_committee_branch,
                    finalized_header,
                    finality_branch,
                    sync_aggregate: sync_aggregate.clone(),
                    signature_slot: block_slot,
                })
            } // To add a new fork, just append the new fork variant on the latest fork. Forks that
              // have a distinct execution header will need a new LightClientUpdate variant only
              // if you need to test or support lightclient usages
        };

        Ok(light_client_update)
    }

    pub fn from_ssz_bytes(bytes: &[u8], fork_name: &ForkName) -> Result<Self, ssz::DecodeError> {
        let update = match fork_name {
            ForkName::Altair | ForkName::Bellatrix => {
                Self::Altair(LightClientUpdateAltair::from_ssz_bytes(bytes)?)
            }
            ForkName::Capella => Self::Capella(LightClientUpdateCapella::from_ssz_bytes(bytes)?),
            ForkName::Deneb => Self::Deneb(LightClientUpdateDeneb::from_ssz_bytes(bytes)?),
            ForkName::Electra => Self::Electra(LightClientUpdateElectra::from_ssz_bytes(bytes)?),
            ForkName::Base => {
                return Err(ssz::DecodeError::BytesInvalid(format!(
                    "LightClientUpdate decoding for {fork_name} not implemented"
                )))
            }
        };

        Ok(update)
    }

    pub fn attested_header_slot(&self) -> Slot {
        match self {
            LightClientUpdate::Altair(update) => update.attested_header.beacon.slot,
            LightClientUpdate::Capella(update) => update.attested_header.beacon.slot,
            LightClientUpdate::Deneb(update) => update.attested_header.beacon.slot,
            LightClientUpdate::Electra(update) => update.attested_header.beacon.slot,
        }
    }

    pub fn finalized_header_slot(&self) -> Slot {
        match self {
            LightClientUpdate::Altair(update) => update.finalized_header.beacon.slot,
            LightClientUpdate::Capella(update) => update.finalized_header.beacon.slot,
            LightClientUpdate::Deneb(update) => update.finalized_header.beacon.slot,
            LightClientUpdate::Electra(update) => update.finalized_header.beacon.slot,
        }
    }

    fn attested_header_sync_committee_period(
        &self,
        chain_spec: &ChainSpec,
    ) -> Result<Epoch, Error> {
        compute_sync_committee_period_at_slot::<E>(self.attested_header_slot(), chain_spec)
            .map_err(Error::ArithError)
    }

    fn signature_slot_sync_committee_period(&self, chain_spec: &ChainSpec) -> Result<Epoch, Error> {
        compute_sync_committee_period_at_slot::<E>(*self.signature_slot(), chain_spec)
            .map_err(Error::ArithError)
    }

    pub fn is_sync_committee_update(&self, chain_spec: &ChainSpec) -> Result<bool, Error> {
        Ok(!self.is_next_sync_committee_branch_empty()
            && (self.attested_header_sync_committee_period(chain_spec)?
                == self.signature_slot_sync_committee_period(chain_spec)?))
    }

    pub fn has_sync_committee_finality(&self, chain_spec: &ChainSpec) -> Result<bool, Error> {
        Ok(
            compute_sync_committee_period_at_slot::<E>(self.finalized_header_slot(), chain_spec)?
                == self.attested_header_sync_committee_period(chain_spec)?,
        )
    }

    // Implements spec prioritization rules:
    // Full nodes SHOULD provide the best derivable LightClientUpdate for each sync committee period
    // ref: https://github.com/ethereum/consensus-specs/blob/113c58f9bf9c08867f6f5f633c4d98e0364d612a/specs/altair/light-client/full-node.md#create_light_client_update
    pub fn is_better_light_client_update(
        &self,
        new: &Self,
        chain_spec: &ChainSpec,
    ) -> Result<bool, Error> {
        // Compare super majority (> 2/3) sync committee participation
        let max_active_participants = new.sync_aggregate().sync_committee_bits.len();

        let new_active_participants = new.sync_aggregate().sync_committee_bits.num_set_bits();
        let prev_active_participants = self.sync_aggregate().sync_committee_bits.num_set_bits();

        let new_has_super_majority =
            new_active_participants.safe_mul(3)? >= max_active_participants.safe_mul(2)?;
        let prev_has_super_majority =
            prev_active_participants.safe_mul(3)? >= max_active_participants.safe_mul(2)?;

        if new_has_super_majority != prev_has_super_majority {
            return Ok(new_has_super_majority);
        }

        if !new_has_super_majority && new_active_participants != prev_active_participants {
            return Ok(new_active_participants > prev_active_participants);
        }

        // Compare presence of relevant sync committee
        let new_has_relevant_sync_committee = new.is_sync_committee_update(chain_spec)?;
        let prev_has_relevant_sync_committee = self.is_sync_committee_update(chain_spec)?;
<<<<<<< HEAD

=======
>>>>>>> f2fdbe7f
        if new_has_relevant_sync_committee != prev_has_relevant_sync_committee {
            return Ok(new_has_relevant_sync_committee);
        }

        // Compare indication of any finality
        let new_has_finality = !new.is_finality_branch_empty();
        let prev_has_finality = !self.is_finality_branch_empty();
        if new_has_finality != prev_has_finality {
            return Ok(new_has_finality);
        }

        // Compare sync committee finality
        if new_has_finality {
            let new_has_sync_committee_finality = new.has_sync_committee_finality(chain_spec)?;
<<<<<<< HEAD

            let prev_has_sync_committee_finality = self.has_sync_committee_finality(chain_spec)?;

=======
            let prev_has_sync_committee_finality = self.has_sync_committee_finality(chain_spec)?;
>>>>>>> f2fdbe7f
            if new_has_sync_committee_finality != prev_has_sync_committee_finality {
                return Ok(new_has_sync_committee_finality);
            }
        }

        // Tiebreaker 1: Sync committee participation beyond super majority
        if new_active_participants != prev_active_participants {
            return Ok(new_active_participants > prev_active_participants);
        }

        let new_attested_header_slot = new.attested_header_slot();
        let prev_attested_header_slot = self.attested_header_slot();

        // Tiebreaker 2: Prefer older data (fewer changes to best)
        if new_attested_header_slot != prev_attested_header_slot {
            return Ok(new_attested_header_slot < prev_attested_header_slot);
        }

        return Ok(new.signature_slot() < self.signature_slot());
    }

    fn is_next_sync_committee_branch_empty(&self) -> bool {
        for index in self.next_sync_committee_branch().iter() {
            if *index != Hash256::default() {
                return false;
            }
        }
        true
    }

    pub fn is_finality_branch_empty(&self) -> bool {
        for index in self.finality_branch().iter() {
            if *index != Hash256::default() {
                return false;
            }
        }
        true
    }
}

fn compute_sync_committee_period_at_slot<E: EthSpec>(
    slot: Slot,
    chain_spec: &ChainSpec,
) -> Result<Epoch, ArithError> {
    slot.epoch(E::slots_per_epoch())
        .safe_div(chain_spec.epochs_per_sync_committee_period)
}

#[cfg(test)]
mod tests {
    use super::*;
    use crate::MainnetEthSpec;
    use ssz_types::typenum::Unsigned;

    ssz_tests!(LightClientUpdateDeneb<MainnetEthSpec>);

    #[test]
    fn finalized_root_params() {
        assert!(2usize.pow(FINALIZED_ROOT_PROOF_LEN as u32) <= FINALIZED_ROOT_INDEX);
        assert!(2usize.pow(FINALIZED_ROOT_PROOF_LEN as u32 + 1) > FINALIZED_ROOT_INDEX);
        assert_eq!(FinalizedRootProofLen::to_usize(), FINALIZED_ROOT_PROOF_LEN);
    }

    #[test]
    fn current_sync_committee_params() {
        assert!(
            2usize.pow(CURRENT_SYNC_COMMITTEE_PROOF_LEN as u32) <= CURRENT_SYNC_COMMITTEE_INDEX
        );
        assert!(
            2usize.pow(CURRENT_SYNC_COMMITTEE_PROOF_LEN as u32 + 1) > CURRENT_SYNC_COMMITTEE_INDEX
        );
        assert_eq!(
            CurrentSyncCommitteeProofLen::to_usize(),
            CURRENT_SYNC_COMMITTEE_PROOF_LEN
        );
    }

    #[test]
    fn next_sync_committee_params() {
        assert!(2usize.pow(NEXT_SYNC_COMMITTEE_PROOF_LEN as u32) <= NEXT_SYNC_COMMITTEE_INDEX);
        assert!(2usize.pow(NEXT_SYNC_COMMITTEE_PROOF_LEN as u32 + 1) > NEXT_SYNC_COMMITTEE_INDEX);
        assert_eq!(
            NextSyncCommitteeProofLen::to_usize(),
            NEXT_SYNC_COMMITTEE_PROOF_LEN
        );
    }
}<|MERGE_RESOLUTION|>--- conflicted
+++ resolved
@@ -2,12 +2,8 @@
 use crate::light_client_header::LightClientHeaderElectra;
 use crate::{
     beacon_state, test_utils::TestRandom, ChainSpec, Epoch, ForkName, ForkVersionDeserialize,
-<<<<<<< HEAD
-    LightClientHeaderAltair, LightClientHeaderCapella, LightClientHeaderDeneb, SignedBeaconBlock,
-=======
     LightClientHeaderAltair, LightClientHeaderCapella, LightClientHeaderDeneb,
     SignedBlindedBeaconBlock,
->>>>>>> f2fdbe7f
 };
 use derivative::Derivative;
 use safe_arith::ArithError;
@@ -166,13 +162,8 @@
         next_sync_committee: Arc<SyncCommittee<E>>,
         next_sync_committee_branch: FixedVector<Hash256, NextSyncCommitteeProofLen>,
         finality_branch: FixedVector<Hash256, FinalizedRootProofLen>,
-<<<<<<< HEAD
-        attested_block: &SignedBeaconBlock<E>,
-        finalized_block: Option<&SignedBeaconBlock<E>>,
-=======
         attested_block: &SignedBlindedBeaconBlock<E>,
         finalized_block: Option<&SignedBlindedBeaconBlock<E>>,
->>>>>>> f2fdbe7f
         chain_spec: &ChainSpec,
     ) -> Result<Self, Error> {
         let light_client_update = match attested_block
@@ -359,10 +350,6 @@
         // Compare presence of relevant sync committee
         let new_has_relevant_sync_committee = new.is_sync_committee_update(chain_spec)?;
         let prev_has_relevant_sync_committee = self.is_sync_committee_update(chain_spec)?;
-<<<<<<< HEAD
-
-=======
->>>>>>> f2fdbe7f
         if new_has_relevant_sync_committee != prev_has_relevant_sync_committee {
             return Ok(new_has_relevant_sync_committee);
         }
@@ -377,13 +364,7 @@
         // Compare sync committee finality
         if new_has_finality {
             let new_has_sync_committee_finality = new.has_sync_committee_finality(chain_spec)?;
-<<<<<<< HEAD
-
             let prev_has_sync_committee_finality = self.has_sync_committee_finality(chain_spec)?;
-
-=======
-            let prev_has_sync_committee_finality = self.has_sync_committee_finality(chain_spec)?;
->>>>>>> f2fdbe7f
             if new_has_sync_committee_finality != prev_has_sync_committee_finality {
                 return Ok(new_has_sync_committee_finality);
             }
