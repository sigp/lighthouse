--- conflicted
+++ resolved
@@ -91,14 +91,10 @@
 #[derive(
     Debug, Clone, Serialize, Encode, TreeHash, Deserialize, arbitrary::Arbitrary, PartialEq,
 )]
-<<<<<<< HEAD
-#[serde(bound = "E: EthSpec")]
-=======
 #[serde(untagged)]
 #[tree_hash(enum_behaviour = "transparent")]
 #[ssz(enum_behaviour = "transparent")]
 #[serde(bound = "E: EthSpec", deny_unknown_fields)]
->>>>>>> 3058b96f
 #[arbitrary(bound = "E: EthSpec")]
 pub struct LightClientUpdate<E: EthSpec> {
     /// The last `BeaconBlockHeader` from the last attested block by the sync committee.
@@ -123,25 +119,6 @@
     pub finality_branch: FixedVector<Hash256, FinalizedRootProofLen>,
     /// current sync aggreggate
     pub sync_aggregate: SyncAggregate<E>,
-<<<<<<< HEAD
-    /// Slot of the sync aggregated singature
-    pub signature_slot: Slot,
-}
-
-impl<E: EthSpec> LightClientUpdate<E> {
-    pub fn new(
-        chain_spec: ChainSpec,
-        beacon_state: BeaconState<E>,
-        block: BeaconBlock<E>,
-        attested_state: &mut BeaconState<E>,
-        finalized_block: BeaconBlock<E>,
-    ) -> Result<Self, Error> {
-        let altair_fork_epoch = chain_spec
-            .altair_fork_epoch
-            .ok_or(Error::AltairForkNotActive)?;
-        if attested_state.slot().epoch(E::slots_per_epoch()) < altair_fork_epoch {
-            return Err(Error::AltairForkNotActive);
-=======
     /// Slot of the sync aggregated signature
     pub signature_slot: Slot,
 }
@@ -160,7 +137,6 @@
                 "LightClientUpdate failed to deserialize: unsupported fork '{}'",
                 fork_name
             ))),
->>>>>>> 3058b96f
         }
     }
 }
@@ -186,11 +162,7 @@
         let attested_period = attested_header
             .slot
             .epoch(E::slots_per_epoch())
-<<<<<<< HEAD
-            .sync_committee_period(&chain_spec)?;
-=======
             .sync_committee_period(chain_spec)?;
->>>>>>> 3058b96f
         if attested_period != signature_period {
             return Err(Error::MismatchingPeriods);
         }
@@ -264,17 +236,6 @@
         Ok(light_client_update)
     }
 
-<<<<<<< HEAD
-impl<E: EthSpec> ForkVersionDeserialize for LightClientUpdate<E> {
-    fn deserialize_by_fork<'de, D: Deserializer<'de>>(
-        value: Value,
-        fork_name: ForkName,
-    ) -> Result<Self, D::Error> {
-        match fork_name {
-            ForkName::Altair | ForkName::Merge => {
-                Ok(serde_json::from_value::<LightClientUpdate<E>>(value)
-                    .map_err(serde::de::Error::custom))?
-=======
     pub fn from_ssz_bytes(bytes: &[u8], fork_name: ForkName) -> Result<Self, ssz::DecodeError> {
         let update = match fork_name {
             ForkName::Altair | ForkName::Merge => {
@@ -284,7 +245,6 @@
             ForkName::Capella => {
                 let update = LightClientUpdateCapella::from_ssz_bytes(bytes)?;
                 Self::Capella(update)
->>>>>>> 3058b96f
             }
             ForkName::Deneb => {
                 let update = LightClientUpdateDeneb::from_ssz_bytes(bytes)?;
