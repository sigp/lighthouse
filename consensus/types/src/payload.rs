use crate::{test_utils::TestRandom, *};
use derivative::Derivative;
use serde::de::DeserializeOwned;
use serde::{Deserialize, Serialize};
use ssz::{Decode, Encode};
use ssz_derive::{Decode, Encode};
use std::borrow::Cow;
use std::fmt::Debug;
use std::hash::Hash;
use test_random_derive::TestRandom;
use tree_hash::TreeHash;
use tree_hash_derive::TreeHash;

#[derive(Debug, PartialEq)]
pub enum BlockType {
    Blinded,
    Full,
}

/// A trait representing behavior of an `ExecutionPayload` that either has a full list of transactions
/// or a transaction hash in it's place.
pub trait ExecPayload<E: EthSpec>: Debug + Clone + PartialEq + Hash + TreeHash + Send {
    fn block_type() -> BlockType;

    /// Convert the payload into a payload header.
    fn to_execution_payload_header(&self) -> ExecutionPayloadHeader<E>;

    /// We provide a subset of field accessors, for the fields used in `consensus`.
    ///
    /// More fields can be added here if you wish.
    fn parent_hash(&self) -> ExecutionBlockHash;
    fn prev_randao(&self) -> Hash256;
    fn block_number(&self) -> u64;
    fn timestamp(&self) -> u64;
    fn block_hash(&self) -> ExecutionBlockHash;
    fn fee_recipient(&self) -> Address;
    fn gas_limit(&self) -> u64;
    fn transactions(&self) -> Option<&Transactions<E>>;
    /// fork-specific fields
    fn withdrawals_root(&self) -> Result<Hash256, Error>;
    fn blob_gas_used(&self) -> Result<u64, Error>;

    /// Is this a default payload with 0x0 roots for transactions and withdrawals?
    fn is_default_with_zero_roots(&self) -> bool;

    /// Is this a default payload with the hash of the empty list for transactions and withdrawals?
    fn is_default_with_empty_roots(&self) -> bool;
}

/// `ExecPayload` functionality the requires ownership.
pub trait OwnedExecPayload<E: EthSpec>:
    ExecPayload<E>
    + Default
    + Serialize
    + DeserializeOwned
    + Encode
    + Decode
    + TestRandom
    + for<'a> arbitrary::Arbitrary<'a>
    + 'static
{
}

impl<E: EthSpec, P> OwnedExecPayload<E> for P where
    P: ExecPayload<E>
        + Default
        + Serialize
        + DeserializeOwned
        + Encode
        + Decode
        + TestRandom
        + for<'a> arbitrary::Arbitrary<'a>
        + 'static
{
}

pub trait AbstractExecPayload<E: EthSpec>:
    ExecPayload<E>
    + Sized
    + From<ExecutionPayload<E>>
    + TryFrom<ExecutionPayloadHeader<E>>
    + TryInto<Self::Merge>
    + TryInto<Self::Capella>
    + TryInto<Self::Deneb>
    + TryInto<Self::Electra>
{
    type Ref<'a>: ExecPayload<E>
        + Copy
        + From<&'a Self::Merge>
        + From<&'a Self::Capella>
        + From<&'a Self::Deneb>
        + From<&'a Self::Electra>;

    type Merge: OwnedExecPayload<E>
        + Into<Self>
        + for<'a> From<Cow<'a, ExecutionPayloadMerge<E>>>
        + TryFrom<ExecutionPayloadHeaderMerge<E>>;
    type Capella: OwnedExecPayload<E>
        + Into<Self>
        + for<'a> From<Cow<'a, ExecutionPayloadCapella<E>>>
        + TryFrom<ExecutionPayloadHeaderCapella<E>>;
    type Deneb: OwnedExecPayload<E>
        + Into<Self>
<<<<<<< HEAD
        + for<'a> From<Cow<'a, ExecutionPayloadDeneb<T>>>
        + TryFrom<ExecutionPayloadHeaderDeneb<T>>;
    type Electra: OwnedExecPayload<T>
        + Into<Self>
        + for<'a> From<Cow<'a, ExecutionPayloadElectra<T>>>
        + TryFrom<ExecutionPayloadHeaderElectra<T>>;
=======
        + for<'a> From<Cow<'a, ExecutionPayloadDeneb<E>>>
        + TryFrom<ExecutionPayloadHeaderDeneb<E>>;
    type Electra: OwnedExecPayload<E>
        + Into<Self>
        + for<'a> From<Cow<'a, ExecutionPayloadElectra<E>>>
        + TryFrom<ExecutionPayloadHeaderElectra<E>>;
>>>>>>> 969d12dc
}

#[superstruct(
    variants(Merge, Capella, Deneb, Electra),
    variant_attributes(
        derive(
            Debug,
            Clone,
            Serialize,
            Deserialize,
            Encode,
            Decode,
            TestRandom,
            TreeHash,
            Derivative,
            arbitrary::Arbitrary,
        ),
        derivative(PartialEq, Hash(bound = "E: EthSpec")),
        serde(bound = "E: EthSpec", deny_unknown_fields),
        arbitrary(bound = "E: EthSpec"),
        ssz(struct_behaviour = "transparent"),
    ),
    ref_attributes(
        derive(Debug, Derivative, TreeHash),
        derivative(PartialEq, Hash(bound = "E: EthSpec")),
        tree_hash(enum_behaviour = "transparent"),
    ),
    map_into(ExecutionPayload),
    map_ref_into(ExecutionPayloadRef),
    cast_error(ty = "Error", expr = "BeaconStateError::IncorrectStateVariant"),
    partial_getter_error(ty = "Error", expr = "BeaconStateError::IncorrectStateVariant")
)]
#[derive(Debug, Clone, Serialize, Deserialize, TreeHash, Derivative, arbitrary::Arbitrary)]
#[derivative(PartialEq, Hash(bound = "E: EthSpec"))]
#[serde(bound = "E: EthSpec")]
#[arbitrary(bound = "E: EthSpec")]
#[tree_hash(enum_behaviour = "transparent")]
pub struct FullPayload<E: EthSpec> {
    #[superstruct(only(Merge), partial_getter(rename = "execution_payload_merge"))]
    pub execution_payload: ExecutionPayloadMerge<E>,
    #[superstruct(only(Capella), partial_getter(rename = "execution_payload_capella"))]
    pub execution_payload: ExecutionPayloadCapella<E>,
    #[superstruct(only(Deneb), partial_getter(rename = "execution_payload_deneb"))]
<<<<<<< HEAD
    pub execution_payload: ExecutionPayloadDeneb<T>,
    #[superstruct(only(Electra), partial_getter(rename = "execution_payload_electra"))]
    pub execution_payload: ExecutionPayloadElectra<T>,
=======
    pub execution_payload: ExecutionPayloadDeneb<E>,
    #[superstruct(only(Electra), partial_getter(rename = "execution_payload_electra"))]
    pub execution_payload: ExecutionPayloadElectra<E>,
>>>>>>> 969d12dc
}

impl<E: EthSpec> From<FullPayload<E>> for ExecutionPayload<E> {
    fn from(full_payload: FullPayload<E>) -> Self {
        map_full_payload_into_execution_payload!(full_payload, move |payload, cons| {
            cons(payload.execution_payload)
        })
    }
}

impl<'a, E: EthSpec> From<FullPayloadRef<'a, E>> for ExecutionPayload<E> {
    fn from(full_payload_ref: FullPayloadRef<'a, E>) -> Self {
        map_full_payload_ref!(&'a _, full_payload_ref, move |payload, cons| {
            cons(payload);
            payload.execution_payload.clone().into()
        })
    }
}

impl<'a, E: EthSpec> From<FullPayloadRef<'a, E>> for FullPayload<E> {
    fn from(full_payload_ref: FullPayloadRef<'a, E>) -> Self {
        map_full_payload_ref!(&'a _, full_payload_ref, move |payload, cons| {
            cons(payload);
            payload.clone().into()
        })
    }
}

impl<E: EthSpec> ExecPayload<E> for FullPayload<E> {
    fn block_type() -> BlockType {
        BlockType::Full
    }

    fn to_execution_payload_header<'a>(&'a self) -> ExecutionPayloadHeader<E> {
        map_full_payload_ref!(&'a _, self.to_ref(), move |inner, cons| {
            cons(inner);
            let exec_payload_ref: ExecutionPayloadRef<'a, E> = From::from(&inner.execution_payload);
            ExecutionPayloadHeader::from(exec_payload_ref)
        })
    }

    fn parent_hash<'a>(&'a self) -> ExecutionBlockHash {
        map_full_payload_ref!(&'a _, self.to_ref(), move |payload, cons| {
            cons(payload);
            payload.execution_payload.parent_hash
        })
    }

    fn prev_randao<'a>(&'a self) -> Hash256 {
        map_full_payload_ref!(&'a _, self.to_ref(), move |payload, cons| {
            cons(payload);
            payload.execution_payload.prev_randao
        })
    }

    fn block_number<'a>(&'a self) -> u64 {
        map_full_payload_ref!(&'a _, self.to_ref(), move |payload, cons| {
            cons(payload);
            payload.execution_payload.block_number
        })
    }

    fn timestamp<'a>(&'a self) -> u64 {
        map_full_payload_ref!(&'a _, self.to_ref(), move |payload, cons| {
            cons(payload);
            payload.execution_payload.timestamp
        })
    }

    fn block_hash<'a>(&'a self) -> ExecutionBlockHash {
        map_full_payload_ref!(&'a _, self.to_ref(), move |payload, cons| {
            cons(payload);
            payload.execution_payload.block_hash
        })
    }

    fn fee_recipient<'a>(&'a self) -> Address {
        map_full_payload_ref!(&'a _, self.to_ref(), move |payload, cons| {
            cons(payload);
            payload.execution_payload.fee_recipient
        })
    }

    fn gas_limit<'a>(&'a self) -> u64 {
        map_full_payload_ref!(&'a _, self.to_ref(), move |payload, cons| {
            cons(payload);
            payload.execution_payload.gas_limit
        })
    }

    fn transactions<'a>(&'a self) -> Option<&'a Transactions<E>> {
        map_full_payload_ref!(&'a _, self.to_ref(), move |payload, cons| {
            cons(payload);
            Some(&payload.execution_payload.transactions)
        })
    }

    fn withdrawals_root(&self) -> Result<Hash256, Error> {
        match self {
            FullPayload::Merge(_) => Err(Error::IncorrectStateVariant),
            FullPayload::Capella(ref inner) => {
                Ok(inner.execution_payload.withdrawals.tree_hash_root())
            }
            FullPayload::Deneb(ref inner) => {
                Ok(inner.execution_payload.withdrawals.tree_hash_root())
            }
            FullPayload::Electra(ref inner) => {
                Ok(inner.execution_payload.withdrawals.tree_hash_root())
            }
        }
    }

    fn blob_gas_used(&self) -> Result<u64, Error> {
        match self {
            FullPayload::Merge(_) | FullPayload::Capella(_) => Err(Error::IncorrectStateVariant),
            FullPayload::Deneb(ref inner) => Ok(inner.execution_payload.blob_gas_used),
            FullPayload::Electra(ref inner) => Ok(inner.execution_payload.blob_gas_used),
        }
    }

    fn is_default_with_zero_roots<'a>(&'a self) -> bool {
        map_full_payload_ref!(&'a _, self.to_ref(), move |payload, cons| {
            cons(payload);
            payload.execution_payload == <_>::default()
        })
    }

    fn is_default_with_empty_roots(&self) -> bool {
        // For full payloads the empty/zero distinction does not exist.
        self.is_default_with_zero_roots()
    }
}

impl<E: EthSpec> FullPayload<E> {
    pub fn execution_payload(self) -> ExecutionPayload<E> {
        map_full_payload_into_execution_payload!(self, |inner, cons| {
            cons(inner.execution_payload)
        })
    }

    pub fn default_at_fork(fork_name: ForkName) -> Result<Self, Error> {
        match fork_name {
            ForkName::Base | ForkName::Altair => Err(Error::IncorrectStateVariant),
            ForkName::Merge => Ok(FullPayloadMerge::default().into()),
            ForkName::Capella => Ok(FullPayloadCapella::default().into()),
            ForkName::Deneb => Ok(FullPayloadDeneb::default().into()),
            ForkName::Electra => Ok(FullPayloadElectra::default().into()),
        }
    }
}

impl<'a, E: EthSpec> FullPayloadRef<'a, E> {
    pub fn execution_payload_ref(self) -> ExecutionPayloadRef<'a, E> {
        map_full_payload_ref_into_execution_payload_ref!(&'a _, self, |inner, cons| {
            cons(&inner.execution_payload)
        })
    }
}

impl<'b, E: EthSpec> ExecPayload<E> for FullPayloadRef<'b, E> {
    fn block_type() -> BlockType {
        BlockType::Full
    }

    fn to_execution_payload_header<'a>(&'a self) -> ExecutionPayloadHeader<E> {
        map_full_payload_ref!(&'a _, self, move |payload, cons| {
            cons(payload);
            payload.to_execution_payload_header()
        })
    }

    fn parent_hash<'a>(&'a self) -> ExecutionBlockHash {
        map_full_payload_ref!(&'a _, self, move |payload, cons| {
            cons(payload);
            payload.execution_payload.parent_hash
        })
    }

    fn prev_randao<'a>(&'a self) -> Hash256 {
        map_full_payload_ref!(&'a _, self, move |payload, cons| {
            cons(payload);
            payload.execution_payload.prev_randao
        })
    }

    fn block_number<'a>(&'a self) -> u64 {
        map_full_payload_ref!(&'a _, self, move |payload, cons| {
            cons(payload);
            payload.execution_payload.block_number
        })
    }

    fn timestamp<'a>(&'a self) -> u64 {
        map_full_payload_ref!(&'a _, self, move |payload, cons| {
            cons(payload);
            payload.execution_payload.timestamp
        })
    }

    fn block_hash<'a>(&'a self) -> ExecutionBlockHash {
        map_full_payload_ref!(&'a _, self, move |payload, cons| {
            cons(payload);
            payload.execution_payload.block_hash
        })
    }

    fn fee_recipient<'a>(&'a self) -> Address {
        map_full_payload_ref!(&'a _, self, move |payload, cons| {
            cons(payload);
            payload.execution_payload.fee_recipient
        })
    }

    fn gas_limit<'a>(&'a self) -> u64 {
        map_full_payload_ref!(&'a _, self, move |payload, cons| {
            cons(payload);
            payload.execution_payload.gas_limit
        })
    }

    fn transactions<'a>(&'a self) -> Option<&'a Transactions<E>> {
        map_full_payload_ref!(&'a _, self, move |payload, cons| {
            cons(payload);
            Some(&payload.execution_payload.transactions)
        })
    }

    fn withdrawals_root(&self) -> Result<Hash256, Error> {
        match self {
            FullPayloadRef::Merge(_) => Err(Error::IncorrectStateVariant),
            FullPayloadRef::Capella(inner) => {
                Ok(inner.execution_payload.withdrawals.tree_hash_root())
            }
            FullPayloadRef::Deneb(inner) => {
                Ok(inner.execution_payload.withdrawals.tree_hash_root())
            }
            FullPayloadRef::Electra(inner) => {
                Ok(inner.execution_payload.withdrawals.tree_hash_root())
            }
        }
    }

    fn blob_gas_used(&self) -> Result<u64, Error> {
        match self {
            FullPayloadRef::Merge(_) | FullPayloadRef::Capella(_) => {
                Err(Error::IncorrectStateVariant)
            }
            FullPayloadRef::Deneb(inner) => Ok(inner.execution_payload.blob_gas_used),
            FullPayloadRef::Electra(inner) => Ok(inner.execution_payload.blob_gas_used),
        }
    }

    fn is_default_with_zero_roots<'a>(&'a self) -> bool {
        map_full_payload_ref!(&'a _, self, move |payload, cons| {
            cons(payload);
            payload.execution_payload == <_>::default()
        })
    }

    fn is_default_with_empty_roots(&self) -> bool {
        // For full payloads the empty/zero distinction does not exist.
        self.is_default_with_zero_roots()
    }
}

<<<<<<< HEAD
impl<T: EthSpec> AbstractExecPayload<T> for FullPayload<T> {
    type Ref<'a> = FullPayloadRef<'a, T>;
    type Merge = FullPayloadMerge<T>;
    type Capella = FullPayloadCapella<T>;
    type Deneb = FullPayloadDeneb<T>;
    type Electra = FullPayloadElectra<T>;
=======
impl<E: EthSpec> AbstractExecPayload<E> for FullPayload<E> {
    type Ref<'a> = FullPayloadRef<'a, E>;
    type Merge = FullPayloadMerge<E>;
    type Capella = FullPayloadCapella<E>;
    type Deneb = FullPayloadDeneb<E>;
    type Electra = FullPayloadElectra<E>;
>>>>>>> 969d12dc
}

impl<E: EthSpec> From<ExecutionPayload<E>> for FullPayload<E> {
    fn from(execution_payload: ExecutionPayload<E>) -> Self {
        map_execution_payload_into_full_payload!(execution_payload, |inner, cons| {
            cons(inner.into())
        })
    }
}

impl<E: EthSpec> TryFrom<ExecutionPayloadHeader<E>> for FullPayload<E> {
    type Error = ();
    fn try_from(_: ExecutionPayloadHeader<E>) -> Result<Self, Self::Error> {
        Err(())
    }
}

#[superstruct(
    variants(Merge, Capella, Deneb, Electra),
    variant_attributes(
        derive(
            Debug,
            Clone,
            Serialize,
            Deserialize,
            Encode,
            Decode,
            TestRandom,
            TreeHash,
            Derivative,
            arbitrary::Arbitrary
        ),
        derivative(PartialEq, Hash(bound = "E: EthSpec")),
        serde(bound = "E: EthSpec", deny_unknown_fields),
        arbitrary(bound = "E: EthSpec"),
        ssz(struct_behaviour = "transparent"),
    ),
    ref_attributes(
        derive(Debug, Derivative, TreeHash),
        derivative(PartialEq, Hash(bound = "E: EthSpec")),
        tree_hash(enum_behaviour = "transparent"),
    ),
    map_into(ExecutionPayloadHeader),
    cast_error(ty = "Error", expr = "BeaconStateError::IncorrectStateVariant"),
    partial_getter_error(ty = "Error", expr = "BeaconStateError::IncorrectStateVariant")
)]
#[derive(Debug, Clone, Serialize, Deserialize, TreeHash, Derivative, arbitrary::Arbitrary)]
#[derivative(PartialEq, Hash(bound = "E: EthSpec"))]
#[serde(bound = "E: EthSpec")]
#[arbitrary(bound = "E: EthSpec")]
#[tree_hash(enum_behaviour = "transparent")]
pub struct BlindedPayload<E: EthSpec> {
    #[superstruct(only(Merge), partial_getter(rename = "execution_payload_merge"))]
    pub execution_payload_header: ExecutionPayloadHeaderMerge<E>,
    #[superstruct(only(Capella), partial_getter(rename = "execution_payload_capella"))]
    pub execution_payload_header: ExecutionPayloadHeaderCapella<E>,
    #[superstruct(only(Deneb), partial_getter(rename = "execution_payload_deneb"))]
<<<<<<< HEAD
    pub execution_payload_header: ExecutionPayloadHeaderDeneb<T>,
    #[superstruct(only(Electra), partial_getter(rename = "execution_payload_electra"))]
    pub execution_payload_header: ExecutionPayloadHeaderElectra<T>,
=======
    pub execution_payload_header: ExecutionPayloadHeaderDeneb<E>,
    #[superstruct(only(Electra), partial_getter(rename = "execution_payload_electra"))]
    pub execution_payload_header: ExecutionPayloadHeaderElectra<E>,
>>>>>>> 969d12dc
}

impl<'a, E: EthSpec> From<BlindedPayloadRef<'a, E>> for BlindedPayload<E> {
    fn from(blinded_payload_ref: BlindedPayloadRef<'a, E>) -> Self {
        map_blinded_payload_ref!(&'a _, blinded_payload_ref, move |payload, cons| {
            cons(payload);
            payload.clone().into()
        })
    }
}

impl<E: EthSpec> ExecPayload<E> for BlindedPayload<E> {
    fn block_type() -> BlockType {
        BlockType::Blinded
    }

    fn to_execution_payload_header(&self) -> ExecutionPayloadHeader<E> {
        map_blinded_payload_into_execution_payload_header!(self.clone(), |inner, cons| {
            cons(inner.execution_payload_header)
        })
    }

    fn parent_hash<'a>(&'a self) -> ExecutionBlockHash {
        map_blinded_payload_ref!(&'a _, self.to_ref(), move |payload, cons| {
            cons(payload);
            payload.execution_payload_header.parent_hash
        })
    }

    fn prev_randao<'a>(&'a self) -> Hash256 {
        map_blinded_payload_ref!(&'a _, self.to_ref(), move |payload, cons| {
            cons(payload);
            payload.execution_payload_header.prev_randao
        })
    }

    fn block_number<'a>(&'a self) -> u64 {
        map_blinded_payload_ref!(&'a _, self.to_ref(), move |payload, cons| {
            cons(payload);
            payload.execution_payload_header.block_number
        })
    }

    fn timestamp<'a>(&'a self) -> u64 {
        map_blinded_payload_ref!(&'a _, self.to_ref(), move |payload, cons| {
            cons(payload);
            payload.execution_payload_header.timestamp
        })
    }

    fn block_hash<'a>(&'a self) -> ExecutionBlockHash {
        map_blinded_payload_ref!(&'a _, self.to_ref(), move |payload, cons| {
            cons(payload);
            payload.execution_payload_header.block_hash
        })
    }

    fn fee_recipient<'a>(&'a self) -> Address {
        map_blinded_payload_ref!(&'a _, self.to_ref(), move |payload, cons| {
            cons(payload);
            payload.execution_payload_header.fee_recipient
        })
    }

    fn gas_limit<'a>(&'a self) -> u64 {
        map_blinded_payload_ref!(&'a _, self.to_ref(), move |payload, cons| {
            cons(payload);
            payload.execution_payload_header.gas_limit
        })
    }

    fn transactions(&self) -> Option<&Transactions<E>> {
        None
    }

    fn withdrawals_root(&self) -> Result<Hash256, Error> {
        match self {
            BlindedPayload::Merge(_) => Err(Error::IncorrectStateVariant),
            BlindedPayload::Capella(ref inner) => {
                Ok(inner.execution_payload_header.withdrawals_root)
            }
            BlindedPayload::Deneb(ref inner) => Ok(inner.execution_payload_header.withdrawals_root),
            BlindedPayload::Electra(ref inner) => {
                Ok(inner.execution_payload_header.withdrawals_root)
            }
        }
    }

    fn blob_gas_used(&self) -> Result<u64, Error> {
        match self {
            BlindedPayload::Merge(_) | BlindedPayload::Capella(_) => {
                Err(Error::IncorrectStateVariant)
            }
            BlindedPayload::Deneb(ref inner) => Ok(inner.execution_payload_header.blob_gas_used),
            BlindedPayload::Electra(ref inner) => Ok(inner.execution_payload_header.blob_gas_used),
        }
    }

    fn is_default_with_zero_roots(&self) -> bool {
        self.to_ref().is_default_with_zero_roots()
    }

    // For blinded payloads we must check "defaultness" against the default `ExecutionPayload`
    // which has been blinded into an `ExecutionPayloadHeader`, NOT against the default
    // `ExecutionPayloadHeader` which has a zeroed out `transactions_root`. The transactions root
    // should be the root of the empty list.
    fn is_default_with_empty_roots(&self) -> bool {
        self.to_ref().is_default_with_empty_roots()
    }
}

impl<'b, E: EthSpec> ExecPayload<E> for BlindedPayloadRef<'b, E> {
    fn block_type() -> BlockType {
        BlockType::Blinded
    }

    fn to_execution_payload_header<'a>(&'a self) -> ExecutionPayloadHeader<E> {
        map_blinded_payload_ref!(&'a _, self, move |payload, cons| {
            cons(payload);
            payload.to_execution_payload_header()
        })
    }

    fn parent_hash<'a>(&'a self) -> ExecutionBlockHash {
        map_blinded_payload_ref!(&'a _, self, move |payload, cons| {
            cons(payload);
            payload.execution_payload_header.parent_hash
        })
    }

    fn prev_randao<'a>(&'a self) -> Hash256 {
        map_blinded_payload_ref!(&'a _, self, move |payload, cons| {
            cons(payload);
            payload.execution_payload_header.prev_randao
        })
    }

    fn block_number<'a>(&'a self) -> u64 {
        map_blinded_payload_ref!(&'a _, self, move |payload, cons| {
            cons(payload);
            payload.execution_payload_header.block_number
        })
    }

    fn timestamp<'a>(&'a self) -> u64 {
        map_blinded_payload_ref!(&'a _, self, move |payload, cons| {
            cons(payload);
            payload.execution_payload_header.timestamp
        })
    }

    fn block_hash<'a>(&'a self) -> ExecutionBlockHash {
        map_blinded_payload_ref!(&'a _, self, move |payload, cons| {
            cons(payload);
            payload.execution_payload_header.block_hash
        })
    }

    fn fee_recipient<'a>(&'a self) -> Address {
        map_blinded_payload_ref!(&'a _, self, move |payload, cons| {
            cons(payload);
            payload.execution_payload_header.fee_recipient
        })
    }

    fn gas_limit<'a>(&'a self) -> u64 {
        map_blinded_payload_ref!(&'a _, self, move |payload, cons| {
            cons(payload);
            payload.execution_payload_header.gas_limit
        })
    }

    fn transactions(&self) -> Option<&Transactions<E>> {
        None
    }

    fn withdrawals_root(&self) -> Result<Hash256, Error> {
        match self {
            BlindedPayloadRef::Merge(_) => Err(Error::IncorrectStateVariant),
            BlindedPayloadRef::Capella(inner) => {
                Ok(inner.execution_payload_header.withdrawals_root)
            }
            BlindedPayloadRef::Deneb(inner) => Ok(inner.execution_payload_header.withdrawals_root),
            BlindedPayloadRef::Electra(inner) => {
                Ok(inner.execution_payload_header.withdrawals_root)
            }
        }
    }

    fn blob_gas_used(&self) -> Result<u64, Error> {
        match self {
            BlindedPayloadRef::Merge(_) | BlindedPayloadRef::Capella(_) => {
                Err(Error::IncorrectStateVariant)
            }
            BlindedPayloadRef::Deneb(inner) => Ok(inner.execution_payload_header.blob_gas_used),
            BlindedPayloadRef::Electra(inner) => Ok(inner.execution_payload_header.blob_gas_used),
        }
    }

    fn is_default_with_zero_roots<'a>(&'a self) -> bool {
        map_blinded_payload_ref!(&'b _, self, move |payload, cons| {
            cons(payload);
            payload.execution_payload_header == <_>::default()
        })
    }

    fn is_default_with_empty_roots<'a>(&'a self) -> bool {
        map_blinded_payload_ref!(&'b _, self, move |payload, cons| {
            cons(payload);
            payload.is_default_with_empty_roots()
        })
    }
}

macro_rules! impl_exec_payload_common {
    ($wrapper_type:ident,           // BlindedPayloadMerge          |   FullPayloadMerge
     $wrapped_type:ident,           // ExecutionPayloadHeaderMerge  |   ExecutionPayloadMerge
     $wrapped_type_full:ident,      // ExecutionPayloadMerge        |   ExecutionPayloadMerge
     $wrapped_type_header:ident,    // ExecutionPayloadHeaderMerge  |   ExecutionPayloadHeaderMerge
     $wrapped_field:ident,          // execution_payload_header     |   execution_payload
     $fork_variant:ident,           // Merge                        |   Merge
     $block_type_variant:ident,     // Blinded                      |   Full
     $is_default_with_empty_roots:block,
     $f:block,
     $g:block,
     $h:block) => {
        impl<E: EthSpec> ExecPayload<E> for $wrapper_type<E> {
            fn block_type() -> BlockType {
                BlockType::$block_type_variant
            }

            fn to_execution_payload_header(&self) -> ExecutionPayloadHeader<E> {
                ExecutionPayloadHeader::$fork_variant($wrapped_type_header::from(
                    &self.$wrapped_field,
                ))
            }

            fn parent_hash(&self) -> ExecutionBlockHash {
                self.$wrapped_field.parent_hash
            }

            fn prev_randao(&self) -> Hash256 {
                self.$wrapped_field.prev_randao
            }

            fn block_number(&self) -> u64 {
                self.$wrapped_field.block_number
            }

            fn timestamp(&self) -> u64 {
                self.$wrapped_field.timestamp
            }

            fn block_hash(&self) -> ExecutionBlockHash {
                self.$wrapped_field.block_hash
            }

            fn fee_recipient(&self) -> Address {
                self.$wrapped_field.fee_recipient
            }

            fn gas_limit(&self) -> u64 {
                self.$wrapped_field.gas_limit
            }

            fn is_default_with_zero_roots(&self) -> bool {
                self.$wrapped_field == $wrapped_type::default()
            }

            fn is_default_with_empty_roots(&self) -> bool {
                let f = $is_default_with_empty_roots;
                f(self)
            }

            fn transactions(&self) -> Option<&Transactions<E>> {
                let f = $f;
                f(self)
            }

            fn withdrawals_root(&self) -> Result<Hash256, Error> {
                let g = $g;
                g(self)
            }

            fn blob_gas_used(&self) -> Result<u64, Error> {
                let h = $h;
                h(self)
            }
        }

        impl<E: EthSpec> From<$wrapped_type<E>> for $wrapper_type<E> {
            fn from($wrapped_field: $wrapped_type<E>) -> Self {
                Self { $wrapped_field }
            }
        }
    };
}

macro_rules! impl_exec_payload_for_fork {
    // BlindedPayloadMerge, FullPayloadMerge, ExecutionPayloadHeaderMerge, ExecutionPayloadMerge, Merge
    ($wrapper_type_header:ident, $wrapper_type_full:ident, $wrapped_type_header:ident, $wrapped_type_full:ident, $fork_variant:ident) => {
        //*************** Blinded payload implementations ******************//

        impl_exec_payload_common!(
            $wrapper_type_header, // BlindedPayloadMerge
            $wrapped_type_header, // ExecutionPayloadHeaderMerge
            $wrapped_type_full,   // ExecutionPayloadMerge
            $wrapped_type_header, // ExecutionPayloadHeaderMerge
            execution_payload_header,
            $fork_variant, // Merge
            Blinded,
            {
                |wrapper: &$wrapper_type_header<E>| {
                    wrapper.execution_payload_header
                        == $wrapped_type_header::from(&$wrapped_type_full::default())
                }
            },
            { |_| { None } },
            {
                let c: for<'a> fn(&'a $wrapper_type_header<E>) -> Result<Hash256, Error> =
                    |payload: &$wrapper_type_header<E>| {
                        let wrapper_ref_type = BlindedPayloadRef::$fork_variant(&payload);
                        wrapper_ref_type.withdrawals_root()
                    };
                c
            },
            {
                let c: for<'a> fn(&'a $wrapper_type_header<E>) -> Result<u64, Error> =
                    |payload: &$wrapper_type_header<E>| {
                        let wrapper_ref_type = BlindedPayloadRef::$fork_variant(&payload);
                        wrapper_ref_type.blob_gas_used()
                    };
                c
            }
        );

        impl<E: EthSpec> TryInto<$wrapper_type_header<E>> for BlindedPayload<E> {
            type Error = Error;

            fn try_into(self) -> Result<$wrapper_type_header<E>, Self::Error> {
                match self {
                    BlindedPayload::$fork_variant(payload) => Ok(payload),
                    _ => Err(Error::IncorrectStateVariant),
                }
            }
        }

        // NOTE: the `Default` implementation for `BlindedPayload` needs to be different from the `Default`
        // implementation for `ExecutionPayloadHeader` because payloads are checked for equality against the
        // default payload in `is_merge_transition_block` to determine whether the merge has occurred.
        //
        // The default `BlindedPayload` is therefore the payload header that results from blinding the
        // default `ExecutionPayload`, which differs from the default `ExecutionPayloadHeader` in that
        // its `transactions_root` is the hash of the empty list rather than 0x0.
        impl<E: EthSpec> Default for $wrapper_type_header<E> {
            fn default() -> Self {
                Self {
                    execution_payload_header: $wrapped_type_header::from(
                        &$wrapped_type_full::default(),
                    ),
                }
            }
        }

        impl<E: EthSpec> TryFrom<ExecutionPayloadHeader<E>> for $wrapper_type_header<E> {
            type Error = Error;
            fn try_from(header: ExecutionPayloadHeader<E>) -> Result<Self, Self::Error> {
                match header {
                    ExecutionPayloadHeader::$fork_variant(execution_payload_header) => {
                        Ok(execution_payload_header.into())
                    }
                    _ => Err(Error::PayloadConversionLogicFlaw),
                }
            }
        }

        // BlindedPayload* from CoW reference to ExecutionPayload* (hopefully just a reference).
        impl<'a, E: EthSpec> From<Cow<'a, $wrapped_type_full<E>>> for $wrapper_type_header<E> {
            fn from(execution_payload: Cow<'a, $wrapped_type_full<E>>) -> Self {
                Self {
                    execution_payload_header: $wrapped_type_header::from(&*execution_payload),
                }
            }
        }

        //*************** Full payload implementations ******************//

        impl_exec_payload_common!(
            $wrapper_type_full,   // FullPayloadMerge
            $wrapped_type_full,   // ExecutionPayloadMerge
            $wrapped_type_full,   // ExecutionPayloadMerge
            $wrapped_type_header, // ExecutionPayloadHeaderMerge
            execution_payload,
            $fork_variant, // Merge
            Full,
            {
                |wrapper: &$wrapper_type_full<E>| {
                    wrapper.execution_payload == $wrapped_type_full::default()
                }
            },
            {
                let c: for<'a> fn(&'a $wrapper_type_full<E>) -> Option<&'a Transactions<E>> =
                    |payload: &$wrapper_type_full<E>| Some(&payload.execution_payload.transactions);
                c
            },
            {
                let c: for<'a> fn(&'a $wrapper_type_full<E>) -> Result<Hash256, Error> =
                    |payload: &$wrapper_type_full<E>| {
                        let wrapper_ref_type = FullPayloadRef::$fork_variant(&payload);
                        wrapper_ref_type.withdrawals_root()
                    };
                c
            },
            {
                let c: for<'a> fn(&'a $wrapper_type_full<E>) -> Result<u64, Error> =
                    |payload: &$wrapper_type_full<E>| {
                        let wrapper_ref_type = FullPayloadRef::$fork_variant(&payload);
                        wrapper_ref_type.blob_gas_used()
                    };
                c
            }
        );

        impl<E: EthSpec> Default for $wrapper_type_full<E> {
            fn default() -> Self {
                Self {
                    execution_payload: $wrapped_type_full::default(),
                }
            }
        }

        // FullPayload * from CoW reference to ExecutionPayload* (hopefully already owned).
        impl<'a, E: EthSpec> From<Cow<'a, $wrapped_type_full<E>>> for $wrapper_type_full<E> {
            fn from(execution_payload: Cow<'a, $wrapped_type_full<E>>) -> Self {
                Self {
                    execution_payload: $wrapped_type_full::from(execution_payload.into_owned()),
                }
            }
        }

        impl<E: EthSpec> TryFrom<ExecutionPayloadHeader<E>> for $wrapper_type_full<E> {
            type Error = Error;
            fn try_from(_: ExecutionPayloadHeader<E>) -> Result<Self, Self::Error> {
                Err(Error::PayloadConversionLogicFlaw)
            }
        }

        impl<E: EthSpec> TryFrom<$wrapped_type_header<E>> for $wrapper_type_full<E> {
            type Error = Error;
            fn try_from(_: $wrapped_type_header<E>) -> Result<Self, Self::Error> {
                Err(Error::PayloadConversionLogicFlaw)
            }
        }

        impl<E: EthSpec> TryInto<$wrapper_type_full<E>> for FullPayload<E> {
            type Error = Error;

            fn try_into(self) -> Result<$wrapper_type_full<E>, Self::Error> {
                match self {
                    FullPayload::$fork_variant(payload) => Ok(payload),
                    _ => Err(Error::PayloadConversionLogicFlaw),
                }
            }
        }
    };
}

impl_exec_payload_for_fork!(
    BlindedPayloadMerge,
    FullPayloadMerge,
    ExecutionPayloadHeaderMerge,
    ExecutionPayloadMerge,
    Merge
);
impl_exec_payload_for_fork!(
    BlindedPayloadCapella,
    FullPayloadCapella,
    ExecutionPayloadHeaderCapella,
    ExecutionPayloadCapella,
    Capella
);
impl_exec_payload_for_fork!(
    BlindedPayloadDeneb,
    FullPayloadDeneb,
    ExecutionPayloadHeaderDeneb,
    ExecutionPayloadDeneb,
    Deneb
);
impl_exec_payload_for_fork!(
    BlindedPayloadElectra,
    FullPayloadElectra,
    ExecutionPayloadHeaderElectra,
    ExecutionPayloadElectra,
    Electra
);

<<<<<<< HEAD
impl<T: EthSpec> AbstractExecPayload<T> for BlindedPayload<T> {
    type Ref<'a> = BlindedPayloadRef<'a, T>;
    type Merge = BlindedPayloadMerge<T>;
    type Capella = BlindedPayloadCapella<T>;
    type Deneb = BlindedPayloadDeneb<T>;
    type Electra = BlindedPayloadElectra<T>;
=======
impl<E: EthSpec> AbstractExecPayload<E> for BlindedPayload<E> {
    type Ref<'a> = BlindedPayloadRef<'a, E>;
    type Merge = BlindedPayloadMerge<E>;
    type Capella = BlindedPayloadCapella<E>;
    type Deneb = BlindedPayloadDeneb<E>;
    type Electra = BlindedPayloadElectra<E>;
>>>>>>> 969d12dc
}

impl<E: EthSpec> From<ExecutionPayload<E>> for BlindedPayload<E> {
    fn from(payload: ExecutionPayload<E>) -> Self {
        // This implementation is a bit wasteful in that it discards the payload body.
        // Required by the top-level constraint on AbstractExecPayload but could maybe be loosened
        // in future.
        map_execution_payload_into_blinded_payload!(payload, |inner, cons| cons(From::from(
            Cow::Owned(inner)
        )))
    }
}

impl<E: EthSpec> From<ExecutionPayloadHeader<E>> for BlindedPayload<E> {
    fn from(execution_payload_header: ExecutionPayloadHeader<E>) -> Self {
        match execution_payload_header {
            ExecutionPayloadHeader::Merge(execution_payload_header) => {
                Self::Merge(BlindedPayloadMerge {
                    execution_payload_header,
                })
            }
            ExecutionPayloadHeader::Capella(execution_payload_header) => {
                Self::Capella(BlindedPayloadCapella {
                    execution_payload_header,
                })
            }
            ExecutionPayloadHeader::Deneb(execution_payload_header) => {
                Self::Deneb(BlindedPayloadDeneb {
                    execution_payload_header,
                })
            }
            ExecutionPayloadHeader::Electra(execution_payload_header) => {
                Self::Electra(BlindedPayloadElectra {
                    execution_payload_header,
                })
            }
        }
    }
}

impl<E: EthSpec> From<BlindedPayload<E>> for ExecutionPayloadHeader<E> {
    fn from(blinded: BlindedPayload<E>) -> Self {
        match blinded {
            BlindedPayload::Merge(blinded_payload) => {
                ExecutionPayloadHeader::Merge(blinded_payload.execution_payload_header)
            }
            BlindedPayload::Capella(blinded_payload) => {
                ExecutionPayloadHeader::Capella(blinded_payload.execution_payload_header)
            }
            BlindedPayload::Deneb(blinded_payload) => {
                ExecutionPayloadHeader::Deneb(blinded_payload.execution_payload_header)
            }
            BlindedPayload::Electra(blinded_payload) => {
                ExecutionPayloadHeader::Electra(blinded_payload.execution_payload_header)
            }
        }
    }
}

/// The block production flow version to be used.
pub enum BlockProductionVersion {
    V3,
    BlindedV2,
    FullV2,
}<|MERGE_RESOLUTION|>--- conflicted
+++ resolved
@@ -101,21 +101,12 @@
         + TryFrom<ExecutionPayloadHeaderCapella<E>>;
     type Deneb: OwnedExecPayload<E>
         + Into<Self>
-<<<<<<< HEAD
-        + for<'a> From<Cow<'a, ExecutionPayloadDeneb<T>>>
-        + TryFrom<ExecutionPayloadHeaderDeneb<T>>;
-    type Electra: OwnedExecPayload<T>
-        + Into<Self>
-        + for<'a> From<Cow<'a, ExecutionPayloadElectra<T>>>
-        + TryFrom<ExecutionPayloadHeaderElectra<T>>;
-=======
         + for<'a> From<Cow<'a, ExecutionPayloadDeneb<E>>>
         + TryFrom<ExecutionPayloadHeaderDeneb<E>>;
     type Electra: OwnedExecPayload<E>
         + Into<Self>
         + for<'a> From<Cow<'a, ExecutionPayloadElectra<E>>>
         + TryFrom<ExecutionPayloadHeaderElectra<E>>;
->>>>>>> 969d12dc
 }
 
 #[superstruct(
@@ -159,15 +150,9 @@
     #[superstruct(only(Capella), partial_getter(rename = "execution_payload_capella"))]
     pub execution_payload: ExecutionPayloadCapella<E>,
     #[superstruct(only(Deneb), partial_getter(rename = "execution_payload_deneb"))]
-<<<<<<< HEAD
-    pub execution_payload: ExecutionPayloadDeneb<T>,
-    #[superstruct(only(Electra), partial_getter(rename = "execution_payload_electra"))]
-    pub execution_payload: ExecutionPayloadElectra<T>,
-=======
     pub execution_payload: ExecutionPayloadDeneb<E>,
     #[superstruct(only(Electra), partial_getter(rename = "execution_payload_electra"))]
     pub execution_payload: ExecutionPayloadElectra<E>,
->>>>>>> 969d12dc
 }
 
 impl<E: EthSpec> From<FullPayload<E>> for ExecutionPayload<E> {
@@ -433,21 +418,12 @@
     }
 }
 
-<<<<<<< HEAD
-impl<T: EthSpec> AbstractExecPayload<T> for FullPayload<T> {
-    type Ref<'a> = FullPayloadRef<'a, T>;
-    type Merge = FullPayloadMerge<T>;
-    type Capella = FullPayloadCapella<T>;
-    type Deneb = FullPayloadDeneb<T>;
-    type Electra = FullPayloadElectra<T>;
-=======
 impl<E: EthSpec> AbstractExecPayload<E> for FullPayload<E> {
     type Ref<'a> = FullPayloadRef<'a, E>;
     type Merge = FullPayloadMerge<E>;
     type Capella = FullPayloadCapella<E>;
     type Deneb = FullPayloadDeneb<E>;
     type Electra = FullPayloadElectra<E>;
->>>>>>> 969d12dc
 }
 
 impl<E: EthSpec> From<ExecutionPayload<E>> for FullPayload<E> {
@@ -505,15 +481,9 @@
     #[superstruct(only(Capella), partial_getter(rename = "execution_payload_capella"))]
     pub execution_payload_header: ExecutionPayloadHeaderCapella<E>,
     #[superstruct(only(Deneb), partial_getter(rename = "execution_payload_deneb"))]
-<<<<<<< HEAD
-    pub execution_payload_header: ExecutionPayloadHeaderDeneb<T>,
-    #[superstruct(only(Electra), partial_getter(rename = "execution_payload_electra"))]
-    pub execution_payload_header: ExecutionPayloadHeaderElectra<T>,
-=======
     pub execution_payload_header: ExecutionPayloadHeaderDeneb<E>,
     #[superstruct(only(Electra), partial_getter(rename = "execution_payload_electra"))]
     pub execution_payload_header: ExecutionPayloadHeaderElectra<E>,
->>>>>>> 969d12dc
 }
 
 impl<'a, E: EthSpec> From<BlindedPayloadRef<'a, E>> for BlindedPayload<E> {
@@ -1010,21 +980,12 @@
     Electra
 );
 
-<<<<<<< HEAD
-impl<T: EthSpec> AbstractExecPayload<T> for BlindedPayload<T> {
-    type Ref<'a> = BlindedPayloadRef<'a, T>;
-    type Merge = BlindedPayloadMerge<T>;
-    type Capella = BlindedPayloadCapella<T>;
-    type Deneb = BlindedPayloadDeneb<T>;
-    type Electra = BlindedPayloadElectra<T>;
-=======
 impl<E: EthSpec> AbstractExecPayload<E> for BlindedPayload<E> {
     type Ref<'a> = BlindedPayloadRef<'a, E>;
     type Merge = BlindedPayloadMerge<E>;
     type Capella = BlindedPayloadCapella<E>;
     type Deneb = BlindedPayloadDeneb<E>;
     type Electra = BlindedPayloadElectra<E>;
->>>>>>> 969d12dc
 }
 
 impl<E: EthSpec> From<ExecutionPayload<E>> for BlindedPayload<E> {
