--- conflicted
+++ resolved
@@ -35,15 +35,9 @@
     fn block_hash(&self) -> ExecutionBlockHash;
     fn fee_recipient(&self) -> Address;
     fn gas_limit(&self) -> u64;
-
-<<<<<<< HEAD
+    fn transactions(&self) -> Option<&Transactions<T>>;
+
     /// Is this a default payload? (pre-merge)
-=======
-    /// This will return `None` on blinded blocks or pre-merge blocks.
-    fn transactions(&self) -> Option<&Transactions<T>>;
-
-    // Is this a default payload? (pre-merge)
->>>>>>> d8a49aad
     fn is_default(&self) -> bool;
 }
 
@@ -163,154 +157,6 @@
     }
 }
 
-<<<<<<< HEAD
-=======
-impl<T: EthSpec> ExecPayload<T> for FullPayloadMerge<T> {
-    fn block_type() -> BlockType {
-        BlockType::Full
-    }
-
-    fn to_execution_payload_header(&self) -> ExecutionPayloadHeader<T> {
-        ExecutionPayloadHeader::Merge(ExecutionPayloadHeaderMerge::from(
-            self.execution_payload.clone(),
-        ))
-    }
-
-    fn parent_hash(&self) -> ExecutionBlockHash {
-        self.execution_payload.parent_hash
-    }
-
-    fn prev_randao(&self) -> Hash256 {
-        self.execution_payload.prev_randao
-    }
-
-    fn block_number(&self) -> u64 {
-        self.execution_payload.block_number
-    }
-
-    fn timestamp(&self) -> u64 {
-        self.execution_payload.timestamp
-    }
-
-    fn block_hash(&self) -> ExecutionBlockHash {
-        self.execution_payload.block_hash
-    }
-
-    fn fee_recipient(&self) -> Address {
-        self.execution_payload.fee_recipient
-    }
-
-    fn gas_limit(&self) -> u64 {
-        self.execution_payload.gas_limit
-    }
-
-    fn transactions(&self) -> Option<&Transactions<T>> {
-        Some(&self.execution_payload.transactions)
-    }
-
-    // TODO: can this function be optimized?
-    fn is_default(&self) -> bool {
-        self.execution_payload == ExecutionPayloadMerge::default()
-    }
-}
-impl<T: EthSpec> ExecPayload<T> for FullPayloadCapella<T> {
-    fn block_type() -> BlockType {
-        BlockType::Full
-    }
-
-    fn to_execution_payload_header(&self) -> ExecutionPayloadHeader<T> {
-        ExecutionPayloadHeader::Capella(ExecutionPayloadHeaderCapella::from(
-            self.execution_payload.clone(),
-        ))
-    }
-
-    fn parent_hash(&self) -> ExecutionBlockHash {
-        self.execution_payload.parent_hash
-    }
-
-    fn prev_randao(&self) -> Hash256 {
-        self.execution_payload.prev_randao
-    }
-
-    fn block_number(&self) -> u64 {
-        self.execution_payload.block_number
-    }
-
-    fn timestamp(&self) -> u64 {
-        self.execution_payload.timestamp
-    }
-
-    fn block_hash(&self) -> ExecutionBlockHash {
-        self.execution_payload.block_hash
-    }
-
-    fn fee_recipient(&self) -> Address {
-        self.execution_payload.fee_recipient
-    }
-
-    fn gas_limit(&self) -> u64 {
-        self.execution_payload.gas_limit
-    }
-
-    fn transactions(&self) -> Option<&Transactions<T>> {
-        Some(&self.execution_payload.transactions)
-    }
-
-    // TODO: can this function be optimized?
-    fn is_default(&self) -> bool {
-        self.execution_payload == ExecutionPayloadCapella::default()
-    }
-}
-impl<T: EthSpec> ExecPayload<T> for FullPayloadEip4844<T> {
-    fn block_type() -> BlockType {
-        BlockType::Full
-    }
-
-    fn to_execution_payload_header(&self) -> ExecutionPayloadHeader<T> {
-        ExecutionPayloadHeader::Eip4844(ExecutionPayloadHeaderEip4844::from(
-            self.execution_payload.clone(),
-        ))
-    }
-
-    fn parent_hash(&self) -> ExecutionBlockHash {
-        self.execution_payload.parent_hash
-    }
-
-    fn prev_randao(&self) -> Hash256 {
-        self.execution_payload.prev_randao
-    }
-
-    fn block_number(&self) -> u64 {
-        self.execution_payload.block_number
-    }
-
-    fn timestamp(&self) -> u64 {
-        self.execution_payload.timestamp
-    }
-
-    fn block_hash(&self) -> ExecutionBlockHash {
-        self.execution_payload.block_hash
-    }
-
-    fn fee_recipient(&self) -> Address {
-        self.execution_payload.fee_recipient
-    }
-
-    fn gas_limit(&self) -> u64 {
-        self.execution_payload.gas_limit
-    }
-
-    fn transactions(&self) -> Option<&Transactions<T>> {
-        Some(&self.execution_payload.transactions)
-    }
-
-    // TODO: can this function be optimized?
-    fn is_default(&self) -> bool {
-        self.execution_payload == ExecutionPayloadEip4844::default()
-    }
-}
-
->>>>>>> d8a49aad
 impl<T: EthSpec> ExecPayload<T> for FullPayload<T> {
     fn block_type() -> BlockType {
         BlockType::Full
@@ -372,27 +218,18 @@
         })
     }
 
-<<<<<<< HEAD
+    fn transactions<'a>(&'a self) -> Option<&Transactions<T>> {
+        map_full_payload_ref!(&'a _, self.to_ref(), move |payload, cons| {
+            cons(payload);
+            Some(&payload.execution_payload.transactions)
+        })
+    }
+
     fn is_default<'a>(&'a self) -> bool {
         map_full_payload_ref!(&'a _, self.to_ref(), move |payload, cons| {
             cons(payload);
             payload.execution_payload == <_>::default()
         })
-=======
-    fn transactions<'a>(&'a self) -> Option<&'a Transactions<T>> {
-        map_full_payload_ref!(&'a _, self.to_ref(), move |payload, cons| {
-            cons(payload);
-            Some(&payload.execution_payload.transactions)
-        })
-    }
-
-    fn is_default(&self) -> bool {
-        match self {
-            Self::Merge(payload) => payload.is_default(),
-            Self::Capella(payload) => payload.is_default(),
-            Self::Eip4844(payload) => payload.is_default(),
-        }
->>>>>>> d8a49aad
     }
 }
 
@@ -465,7 +302,7 @@
         })
     }
 
-    fn transactions<'a>(&'a self) -> Option<&'a Transactions<T>> {
+    fn transactions<'a>(&'a self) -> Option<&Transactions<T>> {
         map_full_payload_ref!(&'a _, self, move |payload, cons| {
             cons(payload);
             Some(&payload.execution_payload.transactions)
@@ -622,25 +459,15 @@
         })
     }
 
-<<<<<<< HEAD
+    fn transactions<'a>(&'a self) -> Option<&Transactions<T>> {
+        None
+    }
+
     fn is_default<'a>(&'a self) -> bool {
         map_blinded_payload_ref!(&'a _, self.to_ref(), move |payload, cons| {
             cons(payload);
             payload.execution_payload_header == <_>::default()
         })
-=======
-    fn transactions(&self) -> Option<&Transactions<T>> {
-        None
-    }
-
-    // TODO: can this function be optimized?
-    fn is_default(&self) -> bool {
-        match self {
-            Self::Merge(payload) => payload.is_default(),
-            Self::Capella(payload) => payload.is_default(),
-            Self::Eip4844(payload) => payload.is_default(),
-        }
->>>>>>> d8a49aad
     }
 }
 
@@ -705,7 +532,7 @@
         })
     }
 
-    fn transactions(&self) -> Option<&Transactions<T>> {
+    fn transactions<'a>(&'a self) -> Option<&Transactions<T>> {
         None
     }
 
@@ -719,7 +546,7 @@
 }
 
 macro_rules! impl_exec_payload_common {
-    ($wrapper_type:ident, $wrapped_type_full:ident, $wrapped_header_type:ident, $wrapped_field:ident, $fork_variant:ident, $block_type_variant:ident) => {
+    ($wrapper_type:ident, $wrapped_type_full:ident, $wrapped_header_type:ident, $wrapped_field:ident, $fork_variant:ident, $block_type_variant:ident, $f:block) => {
         impl<T: EthSpec> ExecPayload<T> for $wrapper_type<T> {
             fn block_type() -> BlockType {
                 BlockType::$block_type_variant
@@ -739,24 +566,9 @@
                 self.$wrapped_field.prev_randao
             }
 
-<<<<<<< HEAD
             fn block_number(&self) -> u64 {
                 self.$wrapped_field.block_number
             }
-=======
-    fn transactions(&self) -> Option<&Transactions<T>> {
-        None
-    }
-
-    fn is_default(&self) -> bool {
-        self.execution_payload_header == ExecutionPayloadHeaderMerge::default()
-    }
-}
-impl<T: EthSpec> ExecPayload<T> for BlindedPayloadCapella<T> {
-    fn block_type() -> BlockType {
-        BlockType::Full
-    }
->>>>>>> d8a49aad
 
             fn timestamp(&self) -> u64 {
                 self.$wrapped_field.timestamp
@@ -776,6 +588,11 @@
 
             fn is_default(&self) -> bool {
                 self.$wrapped_field == $wrapped_type_full::default()
+            }
+
+            fn transactions(&self) -> Option<&Transactions<T>> {
+                let f = $f;
+                f(self)
             }
         }
 
@@ -797,7 +614,8 @@
             $wrapped_type_header,
             execution_payload_header,
             $fork_variant,
-            Blinded
+            Blinded,
+            { |_| { None } }
         );
 
         impl<T: EthSpec> TryInto<$wrapper_type_header<T>> for BlindedPayload<T> {
@@ -811,7 +629,6 @@
             }
         }
 
-<<<<<<< HEAD
         // NOTE: the `Default` implementation for `BlindedPayload` needs to be different from the `Default`
         // implementation for `ExecutionPayloadHeader` because payloads are checked for equality against the
         // default payload in `is_merge_transition_block` to determine whether the merge has occurred.
@@ -828,20 +645,6 @@
                 }
             }
         }
-=======
-    fn transactions(&self) -> Option<&Transactions<T>> {
-        None
-    }
-
-    fn is_default(&self) -> bool {
-        self.execution_payload_header == ExecutionPayloadHeaderCapella::default()
-    }
-}
-impl<T: EthSpec> ExecPayload<T> for BlindedPayloadEip4844<T> {
-    fn block_type() -> BlockType {
-        BlockType::Full
-    }
->>>>>>> d8a49aad
 
         impl<T: EthSpec> TryFrom<ExecutionPayloadHeader<T>> for $wrapper_type_header<T> {
             type Error = Error;
@@ -872,7 +675,12 @@
             $wrapped_type_header,
             execution_payload,
             $fork_variant,
-            Full
+            Full,
+            {
+                let c: for<'a> fn(&'a $wrapper_type_full<T>) -> Option<&'a Transactions<T>> =
+                    |payload: &$wrapper_type_full<T>| Some(&payload.execution_payload.transactions);
+                c
+            }
         );
 
         impl<T: EthSpec> Default for $wrapper_type_full<T> {
@@ -900,7 +708,6 @@
         impl<T: EthSpec> TryInto<$wrapper_type_full<T>> for FullPayload<T> {
             type Error = Error;
 
-<<<<<<< HEAD
             fn try_into(self) -> Result<$wrapper_type_full<T>, Self::Error> {
                 match self {
                     FullPayload::$fork_variant(payload) => Ok(payload),
@@ -932,16 +739,6 @@
     ExecutionPayloadEip4844,
     Eip4844
 );
-=======
-    fn transactions(&self) -> Option<&Transactions<T>> {
-        None
-    }
-
-    fn is_default(&self) -> bool {
-        self.execution_payload_header == ExecutionPayloadHeaderEip4844::default()
-    }
-}
->>>>>>> d8a49aad
 
 impl<T: EthSpec> AbstractExecPayload<T> for BlindedPayload<T> {
     type Ref<'a> = BlindedPayloadRef<'a, T>;
