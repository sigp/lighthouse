--- conflicted
+++ resolved
@@ -15,8 +15,7 @@
 pub type Withdrawals<E> = VariableList<Withdrawal, <E as EthSpec>::MaxWithdrawalsPerPayload>;
 
 #[superstruct(
-<<<<<<< HEAD
-    feature(Merge),
+    feature(Bellatrix),
     variants_and_features_from = "FORK_ORDER",
     feature_dependencies = "FEATURE_DEPENDENCIES",
     variant_type(name = "ForkName", getter = "fork_name"),
@@ -25,10 +24,6 @@
         list = "list_all_features",
         check = "is_feature_enabled"
     ),
-    //variants(Merge, Capella, Deneb, Electra),
-=======
-    variants(Bellatrix, Capella, Deneb, Electra),
->>>>>>> beaa586d
     variant_attributes(
         derive(
             Default,
@@ -209,28 +204,4 @@
             }
         })
     }
-}
-
-<<<<<<< HEAD
-//impl<E: EthSpec> ExecutionPayload<E> {
-//    pub fn fork_name(&self) -> ForkName {
-//        match self {
-//            ExecutionPayload::Merge(_) => ForkName::Merge,
-//            ExecutionPayload::Capella(_) => ForkName::Capella,
-//            ExecutionPayload::Deneb(_) => ForkName::Deneb,
-//            ExecutionPayload::Electra(_) => ForkName::Electra,
-//        }
-//    }
-//}
-=======
-impl<E: EthSpec> ExecutionPayload<E> {
-    pub fn fork_name(&self) -> ForkName {
-        match self {
-            ExecutionPayload::Bellatrix(_) => ForkName::Bellatrix,
-            ExecutionPayload::Capella(_) => ForkName::Capella,
-            ExecutionPayload::Deneb(_) => ForkName::Deneb,
-            ExecutionPayload::Electra(_) => ForkName::Electra,
-        }
-    }
-}
->>>>>>> beaa586d
+}