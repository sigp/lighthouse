--- conflicted
+++ resolved
@@ -124,7 +124,6 @@
     type CustodyRequirement: Unsigned + Clone + Sync + Send + Debug + PartialEq;
     type DataColumnSidecarSubnetCount: Unsigned + Clone + Sync + Send + Debug + PartialEq;
     type NumberOfColumns: Unsigned + Clone + Sync + Send + Debug + PartialEq;
-    type DataColumnsPerSubnet: Unsigned + Clone + Sync + Send + Debug + PartialEq;
     /*
      * Derived values (set these CAREFULLY)
      */
@@ -152,6 +151,11 @@
     ///
     /// Must be set to `BytesPerFieldElement * FieldElementsPerCell`.
     type BytesPerCell: Unsigned + Clone + Sync + Send + Debug + PartialEq;
+
+    /// Number of data columns per subnet.
+    ///
+    /// Must be set to `NumberOfColumns / DataColumnSidecarSubnetCount`
+    type DataColumnsPerSubnet: Unsigned + Clone + Sync + Send + Debug + PartialEq;
 
     /*
      * New in Electra
@@ -427,15 +431,9 @@
     type BytesPerBlob = U131072;
     type BytesPerCell = U2048;
     type KzgCommitmentInclusionProofDepth = U17;
-<<<<<<< HEAD
     type CustodyRequirement = U4;
-    type DataColumnSidecarSubnetCount = U32;
+    type DataColumnSidecarSubnetCount = U64;
     type NumberOfColumns = U128;
-=======
-    type MinCustodyRequirement = U4;
-    type DataColumnSubnetCount = U64;
-    type DataColumnCount = U128;
->>>>>>> 6f7e4e99
     type DataColumnsPerSubnet = U4;
     type KzgCommitmentsInclusionProofDepth = U4; // inclusion of the whole list of commitments
     type SyncSubcommitteeSize = U128; // 512 committee size / 4 sync committee subnet count
@@ -484,19 +482,12 @@
     type PendingConsolidationsLimit = U64;
     type MaxDepositReceiptsPerPayload = U4;
     type MaxWithdrawalRequestsPerPayload = U2;
-<<<<<<< HEAD
     type FieldElementsPerCell = U64;
     type FieldElementsPerExtBlob = U8192;
     type BytesPerCell = U2048;
     type CustodyRequirement = U4;
-    type DataColumnSidecarSubnetCount = U32;
+    type DataColumnSidecarSubnetCount = U64;
     type NumberOfColumns = U128;
-=======
-    // DAS spec values copied from `MainnetEthSpec`
-    type MinCustodyRequirement = U4;
-    type DataColumnSubnetCount = U64;
-    type DataColumnCount = U128;
->>>>>>> 6f7e4e99
     type DataColumnsPerSubnet = U4;
     type KzgCommitmentsInclusionProofDepth = U4;
 
@@ -585,19 +576,12 @@
     type MaxAttesterSlashingsElectra = U1;
     type MaxAttestationsElectra = U8;
     type MaxWithdrawalRequestsPerPayload = U16;
-<<<<<<< HEAD
     type FieldElementsPerCell = U64;
     type FieldElementsPerExtBlob = U8192;
     type BytesPerCell = U2048;
     type CustodyRequirement = U4;
-    type DataColumnSidecarSubnetCount = U32;
+    type DataColumnSidecarSubnetCount = U64;
     type NumberOfColumns = U128;
-=======
-    // DAS spec values copied from `MainnetEthSpec`
-    type MinCustodyRequirement = U4;
-    type DataColumnSubnetCount = U64;
-    type DataColumnCount = U128;
->>>>>>> 6f7e4e99
     type DataColumnsPerSubnet = U4;
     type KzgCommitmentsInclusionProofDepth = U4;
 
