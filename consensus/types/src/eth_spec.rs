--- conflicted
+++ resolved
@@ -260,14 +260,13 @@
         Self::MaxBlobsPerBlock::to_usize()
     }
 
-<<<<<<< HEAD
+    fn blob_from_bytes(bytes: &[u8]) -> Result<<Self::Kzg as KzgPreset>::Blob, kzg::Error> {
+        <Self::Kzg as KzgPreset>::Blob::from_bytes(bytes)
+    }
+
     /// Returns the `BYTES_PER_BLOB` constant for this specification.
     fn bytes_per_blob() -> usize {
         Self::BytesPerBlob::to_usize()
-=======
-    fn blob_from_bytes(bytes: &[u8]) -> Result<<Self::Kzg as KzgPreset>::Blob, kzg::Error> {
-        <Self::Kzg as KzgPreset>::Blob::from_bytes(bytes)
->>>>>>> 59415cc6
     }
 }
 
