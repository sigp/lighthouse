--- conflicted
+++ resolved
@@ -52,17 +52,12 @@
         arbitrary(bound = "E: EthSpec, Payload: AbstractExecPayload<E>"),
     ),
     specific_variant_attributes(
-<<<<<<< HEAD
-        Deneb(metastruct(mappings(map_beacon_block_body_deneb_fields()), num_fields(all()))),
-        Electra(metastruct(mappings(map_beacon_block_body_electra_fields()), num_fields(all()))),
-=======
         Base(metastruct(mappings(beacon_block_body_base_fields(groups(fields))))),
         Altair(metastruct(mappings(beacon_block_body_altair_fields(groups(fields))))),
         Bellatrix(metastruct(mappings(beacon_block_body_bellatrix_fields(groups(fields))))),
         Capella(metastruct(mappings(beacon_block_body_capella_fields(groups(fields))))),
         Deneb(metastruct(mappings(beacon_block_body_deneb_fields(groups(fields))))),
         Electra(metastruct(mappings(beacon_block_body_electra_fields(groups(fields))))),
->>>>>>> 256f0122
     ),
     cast_error(ty = "Error", expr = "Error::IncorrectStateVariant"),
     partial_getter_error(ty = "Error", expr = "Error::IncorrectStateVariant")
@@ -147,7 +142,37 @@
         }
     }
 
-<<<<<<< HEAD
+    fn body_merkle_leaves(&self) -> Vec<Hash256> {
+        let mut leaves = vec![];
+        match self {
+            Self::Base(body) => {
+                beacon_block_body_base_fields!(body, |_, field| leaves
+                    .push(field.tree_hash_root()));
+            }
+            Self::Altair(body) => {
+                beacon_block_body_altair_fields!(body, |_, field| leaves
+                    .push(field.tree_hash_root()));
+            }
+            Self::Bellatrix(body) => {
+                beacon_block_body_bellatrix_fields!(body, |_, field| leaves
+                    .push(field.tree_hash_root()));
+            }
+            Self::Capella(body) => {
+                beacon_block_body_capella_fields!(body, |_, field| leaves
+                    .push(field.tree_hash_root()));
+            }
+            Self::Deneb(body) => {
+                beacon_block_body_deneb_fields!(body, |_, field| leaves
+                    .push(field.tree_hash_root()));
+            }
+            Self::Electra(body) => {
+                beacon_block_body_electra_fields!(body, |_, field| leaves
+                    .push(field.tree_hash_root()));
+            }
+        }
+        leaves
+    }
+
     /// Calculate a KZG commitment merkle proof slowly.
     ///
     /// Prefer to use `complete_kzg_commitment_merkle_proof` with a reused proof for the
@@ -157,7 +182,8 @@
         index: usize,
     ) -> Result<FixedVector<Hash256, E::KzgCommitmentInclusionProofDepth>, Error> {
         let kzg_commitments_proof = self.kzg_commitments_merkle_proof()?;
-        self.complete_kzg_commitment_merkle_proof(index, &kzg_commitments_proof)
+        let proof = self.complete_kzg_commitment_merkle_proof(index, &kzg_commitments_proof)?;
+        Ok(proof)
     }
 
     /// Produces the proof of inclusion for a `KzgCommitment` in `self.blob_kzg_commitments`
@@ -167,29 +193,11 @@
         index: usize,
         kzg_commitments_proof: &[Hash256],
     ) -> Result<FixedVector<Hash256, E::KzgCommitmentInclusionProofDepth>, Error> {
-=======
-    fn body_merkle_leaves(&self) -> Vec<Hash256> {
-        let mut leaves = vec![];
->>>>>>> 256f0122
         match self {
-            Self::Base(body) => {
-                beacon_block_body_base_fields!(body, |_, field| leaves
-                    .push(field.tree_hash_root()));
-            }
-            Self::Altair(body) => {
-                beacon_block_body_altair_fields!(body, |_, field| leaves
-                    .push(field.tree_hash_root()));
-            }
-            Self::Bellatrix(body) => {
-                beacon_block_body_bellatrix_fields!(body, |_, field| leaves
-                    .push(field.tree_hash_root()));
-            }
-            Self::Capella(body) => {
-                beacon_block_body_capella_fields!(body, |_, field| leaves
-                    .push(field.tree_hash_root()));
-            }
-            Self::Deneb(body) => {
-<<<<<<< HEAD
+            Self::Base(_) | Self::Altair(_) | Self::Bellatrix(_) | Self::Capella(_) => {
+                Err(Error::IncorrectStateVariant)
+            }
+            Self::Deneb(_) | Self::Electra(_) => {
                 // We compute the branches by generating 2 merkle trees:
                 // 1. Merkle tree for the `blob_kzg_commitments` List object
                 // 2. Merkle tree for the `BeaconBlockBody` container
@@ -198,21 +206,21 @@
                 // Part1 (Branches for the subtree rooted at `blob_kzg_commitments`)
                 //
                 // Branches for `blob_kzg_commitments` without length mix-in
+                let blob_leaves = self
+                    .blob_kzg_commitments()?
+                    .iter()
+                    .map(|commitment| commitment.tree_hash_root())
+                    .collect::<Vec<_>>();
                 let depth = E::max_blob_commitments_per_block()
                     .next_power_of_two()
                     .ilog2();
-                let leaves: Vec<_> = body
-                    .blob_kzg_commitments
-                    .iter()
-                    .map(|commitment| commitment.tree_hash_root())
-                    .collect();
-                let tree = MerkleTree::create(&leaves, depth as usize);
+                let tree = MerkleTree::create(&blob_leaves, depth as usize);
                 let (_, mut proof) = tree
                     .generate_proof(index, depth as usize)
                     .map_err(Error::MerkleTreeError)?;
 
                 // Add the branch corresponding to the length mix-in.
-                let length = body.blob_kzg_commitments.len();
+                let length = blob_leaves.len();
                 let usize_len = std::mem::size_of::<usize>();
                 let mut length_bytes = [0; BYTES_PER_CHUNK];
                 length_bytes
@@ -225,116 +233,11 @@
                 // Part 2
                 // Branches for `BeaconBlockBody` container
                 // Join the proofs for the subtree and the main tree
-                proof.extend_from_slice(&kzg_commitments_proof);
-
-                debug_assert_eq!(proof.len(), E::kzg_proof_inclusion_proof_depth());
-                Ok(proof.into())
-=======
-                beacon_block_body_deneb_fields!(body, |_, field| leaves
-                    .push(field.tree_hash_root()));
->>>>>>> 256f0122
-            }
-            Self::Electra(body) => {
-<<<<<<< HEAD
-                // We compute the branches by generating 2 merkle trees:
-                // 1. Merkle tree for the `blob_kzg_commitments` List object
-                // 2. Merkle tree for the `BeaconBlockBody` container
-                // We then merge the branches for both the trees all the way up to the root.
-
-                // Part1 (Branches for the subtree rooted at `blob_kzg_commitments`)
-                //
-                // Branches for `blob_kzg_commitments` without length mix-in
-                let depth = E::max_blob_commitments_per_block()
-                    .next_power_of_two()
-                    .ilog2();
-                let leaves: Vec<_> = body
-                    .blob_kzg_commitments
-                    .iter()
-                    .map(|commitment| commitment.tree_hash_root())
-                    .collect();
-                let tree = MerkleTree::create(&leaves, depth as usize);
-                let (_, mut proof) = tree
-                    .generate_proof(index, depth as usize)
-                    .map_err(Error::MerkleTreeError)?;
-
-                // Add the branch corresponding to the length mix-in.
-                let length = body.blob_kzg_commitments.len();
-                let usize_len = std::mem::size_of::<usize>();
-                let mut length_bytes = [0; BYTES_PER_CHUNK];
-                length_bytes
-                    .get_mut(0..usize_len)
-                    .ok_or(Error::MerkleTreeError(MerkleTreeError::PleaseNotifyTheDevs))?
-                    .copy_from_slice(&length.to_le_bytes());
-                let length_root = Hash256::from_slice(length_bytes.as_slice());
-                proof.push(length_root);
-
-                // Part 2
-                // Branches for `BeaconBlockBody` container
-                // Join the proofs for the subtree and the main tree
-                proof.extend_from_slice(&kzg_commitments_proof);
-
-                debug_assert_eq!(proof.len(), E::kzg_proof_inclusion_proof_depth());
-                Ok(proof.into())
-=======
-                beacon_block_body_electra_fields!(body, |_, field| leaves
-                    .push(field.tree_hash_root()));
->>>>>>> 256f0122
-            }
-        }
-        leaves
-    }
-
-    /// Produces the proof of inclusion for a `KzgCommitment` in `self.blob_kzg_commitments`
-    /// at `index`.
-    pub fn kzg_commitment_merkle_proof(
-        &self,
-        index: usize,
-    ) -> Result<FixedVector<Hash256, E::KzgCommitmentInclusionProofDepth>, Error> {
-        // We compute the branches by generating 2 merkle trees:
-        // 1. Merkle tree for the `blob_kzg_commitments` List object
-        // 2. Merkle tree for the `BeaconBlockBody` container
-        // We then merge the branches for both the trees all the way up to the root.
-
-        // Part1 (Branches for the subtree rooted at `blob_kzg_commitments`)
-        //
-        // Branches for `blob_kzg_commitments` without length mix-in
-        let blob_leaves = self
-            .blob_kzg_commitments()?
-            .iter()
-            .map(|commitment| commitment.tree_hash_root())
-            .collect::<Vec<_>>();
-        let depth = E::max_blob_commitments_per_block()
-            .next_power_of_two()
-            .ilog2();
-        let tree = MerkleTree::create(&blob_leaves, depth as usize);
-        let (_, mut proof) = tree
-            .generate_proof(index, depth as usize)
-            .map_err(Error::MerkleTreeError)?;
-
-        // Add the branch corresponding to the length mix-in.
-        let length = blob_leaves.len();
-        let usize_len = std::mem::size_of::<usize>();
-        let mut length_bytes = [0; BYTES_PER_CHUNK];
-        length_bytes
-            .get_mut(0..usize_len)
-            .ok_or(Error::MerkleTreeError(MerkleTreeError::PleaseNotifyTheDevs))?
-            .copy_from_slice(&length.to_le_bytes());
-        let length_root = Hash256::from_slice(length_bytes.as_slice());
-        proof.push(length_root);
-
-        // Part 2
-        // Branches for `BeaconBlockBody` container
-        let body_leaves = self.body_merkle_leaves();
-        let beacon_block_body_depth = body_leaves.len().next_power_of_two().ilog2() as usize;
-        let tree = MerkleTree::create(&body_leaves, beacon_block_body_depth);
-        let (_, mut proof_body) = tree
-            .generate_proof(BLOB_KZG_COMMITMENTS_INDEX, beacon_block_body_depth)
-            .map_err(Error::MerkleTreeError)?;
-        // Join the proofs for the subtree and the main tree
-        proof.append(&mut proof_body);
-        debug_assert_eq!(proof.len(), E::kzg_proof_inclusion_proof_depth());
-
-        Ok(proof.into())
+                proof.extend_from_slice(kzg_commitments_proof);
+
+                Ok(FixedVector::new(proof)?)
+            }
+        }
     }
 
     /// Produces the proof of inclusion for `self.blob_kzg_commitments`.
@@ -347,32 +250,7 @@
         let (_, proof) = tree
             .generate_proof(BLOB_KZG_COMMITMENTS_INDEX, beacon_block_body_depth)
             .map_err(Error::MerkleTreeError)?;
-        Ok(proof.into())
-    }
-
-    pub fn kzg_commitments_merkle_proof(&self) -> Result<Vec<Hash256>, Error> {
-        let mut leaves = vec![];
-        match self {
-            Self::Base(_) | Self::Altair(_) | Self::Bellatrix(_) | Self::Capella(_) => {
-                return Err(Error::IncorrectStateVariant);
-            }
-            Self::Deneb(body) => {
-                map_beacon_block_body_deneb_fields!(body, |_, field| {
-                    leaves.push(field.tree_hash_root());
-                });
-            }
-            Self::Electra(body) => {
-                map_beacon_block_body_electra_fields!(body, |_, field| {
-                    leaves.push(field.tree_hash_root());
-                });
-            }
-        }
-        let beacon_block_body_depth = leaves.len().next_power_of_two().ilog2() as usize;
-        let tree = MerkleTree::create(&leaves, beacon_block_body_depth);
-        let (_, kzg_commitments_proof) = tree
-            .generate_proof(BLOB_KZG_COMMITMENTS_INDEX, beacon_block_body_depth)
-            .map_err(Error::MerkleTreeError)?;
-        Ok(kzg_commitments_proof)
+        Ok(FixedVector::new(proof)?)
     }
 
     /// Return `true` if this block body has a non-zero number of blobs.
