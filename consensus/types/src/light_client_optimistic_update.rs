--- conflicted
+++ resolved
@@ -26,13 +26,8 @@
 #[arbitrary(bound = "T: EthSpec")]
 pub struct LightClientOptimisticUpdate<T: EthSpec> {
     /// The last `BeaconBlockHeader` from the last attested block by the sync committee.
-<<<<<<< HEAD
-    pub attested_header: BeaconBlockHeader,
+    pub attested_header: LightClientHeader,
     /// current sync aggregate
-=======
-    pub attested_header: LightClientHeader,
-    /// current sync aggreggate
->>>>>>> dada5750
     pub sync_aggregate: SyncAggregate<T>,
     /// Slot of the sync aggregated signature
     pub signature_slot: Slot,
