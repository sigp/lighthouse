use super::{EthSpec, ForkName, ForkVersionDeserialize, LightClientHeader, Slot, SyncAggregate};
use crate::test_utils::TestRandom;
use crate::{
    light_client_update::*, ChainSpec, LightClientHeaderAltair, LightClientHeaderCapella,
    LightClientHeaderDeneb, LightClientHeaderElectra, SignedBeaconBlock,
};
use derivative::Derivative;
use serde::{Deserialize, Deserializer, Serialize};
use serde_json::Value;
use ssz::{Decode, Encode};
use ssz_derive::Decode;
use ssz_derive::Encode;
use superstruct::superstruct;
use test_random_derive::TestRandom;
use tree_hash::Hash256;
use tree_hash_derive::TreeHash;

/// A LightClientOptimisticUpdate is the update we send on each slot,
/// it is based off the current unfinalized epoch is verified only against BLS signature.
#[superstruct(
    variants(Altair, Capella, Deneb, Electra),
    variant_attributes(
        derive(
            Debug,
            Clone,
            PartialEq,
            Serialize,
            Deserialize,
            Derivative,
            Decode,
            Encode,
            TestRandom,
            arbitrary::Arbitrary,
            TreeHash,
        ),
        serde(bound = "E: EthSpec", deny_unknown_fields),
        arbitrary(bound = "E: EthSpec"),
    )
)]
#[derive(
    Debug, Clone, Serialize, Encode, TreeHash, Deserialize, arbitrary::Arbitrary, PartialEq,
)]
#[serde(untagged)]
#[tree_hash(enum_behaviour = "transparent")]
#[ssz(enum_behaviour = "transparent")]
#[serde(bound = "E: EthSpec", deny_unknown_fields)]
#[arbitrary(bound = "E: EthSpec")]
pub struct LightClientOptimisticUpdate<E: EthSpec> {
    /// The last `BeaconBlockHeader` from the last attested block by the sync committee.
    #[superstruct(only(Altair), partial_getter(rename = "attested_header_altair"))]
    pub attested_header: LightClientHeaderAltair<E>,
    #[superstruct(only(Capella), partial_getter(rename = "attested_header_capella"))]
    pub attested_header: LightClientHeaderCapella<E>,
    #[superstruct(only(Deneb), partial_getter(rename = "attested_header_deneb"))]
    pub attested_header: LightClientHeaderDeneb<E>,
    #[superstruct(only(Electra), partial_getter(rename = "attested_header_electra"))]
    pub attested_header: LightClientHeaderElectra<E>,
    /// current sync aggregate
    pub sync_aggregate: SyncAggregate<E>,
    /// Slot of the sync aggregated signature
    pub signature_slot: Slot,
}

impl<E: EthSpec> LightClientOptimisticUpdate<E> {
    pub fn new(
        attested_block: &SignedBeaconBlock<E>,
        sync_aggregate: SyncAggregate<E>,
        signature_slot: Slot,
        chain_spec: &ChainSpec,
    ) -> Result<Self, Error> {
        let optimistic_update = match attested_block
            .fork_name(chain_spec)
            .map_err(|_| Error::InconsistentFork)?
        {
            ForkName::Altair | ForkName::Bellatrix => {
                Self::Altair(LightClientOptimisticUpdateAltair {
                    attested_header: LightClientHeaderAltair::block_to_light_client_header(
                        attested_block,
                    )?,
                    sync_aggregate,
                    signature_slot,
                })
            }
            ForkName::Capella => Self::Capella(LightClientOptimisticUpdateCapella {
                attested_header: LightClientHeaderCapella::block_to_light_client_header(
                    attested_block,
                )?,
                sync_aggregate,
                signature_slot,
            }),
            ForkName::Deneb => Self::Deneb(LightClientOptimisticUpdateDeneb {
                attested_header: LightClientHeaderDeneb::block_to_light_client_header(
                    attested_block,
                )?,
                sync_aggregate,
                signature_slot,
            }),
            ForkName::Electra => Self::Electra(LightClientOptimisticUpdateElectra {
                attested_header: LightClientHeaderElectra::block_to_light_client_header(
                    attested_block,
                )?,
                sync_aggregate,
                signature_slot,
            }),
            ForkName::Base => return Err(Error::AltairForkNotActive),
        };

        Ok(optimistic_update)
    }

    pub fn map_with_fork_name<F, R>(&self, func: F) -> R
    where
        F: Fn(ForkName) -> R,
    {
        match self {
            Self::Altair(_) => func(ForkName::Altair),
            Self::Capella(_) => func(ForkName::Capella),
            Self::Deneb(_) => func(ForkName::Deneb),
            Self::Electra(_) => func(ForkName::Electra),
        }
    }

    pub fn get_slot<'a>(&'a self) -> Slot {
        map_light_client_optimistic_update_ref!(&'a _, self.to_ref(), |inner, cons| {
            cons(inner);
            inner.attested_header.beacon.slot
        })
    }

    pub fn get_canonical_root<'a>(&'a self) -> Hash256 {
        map_light_client_optimistic_update_ref!(&'a _, self.to_ref(), |inner, cons| {
            cons(inner);
            inner.attested_header.beacon.canonical_root()
        })
    }

    pub fn get_parent_root<'a>(&'a self) -> Hash256 {
        map_light_client_optimistic_update_ref!(&'a _, self.to_ref(), |inner, cons| {
            cons(inner);
            inner.attested_header.beacon.parent_root
        })
    }

    pub fn from_ssz_bytes(bytes: &[u8], fork_name: ForkName) -> Result<Self, ssz::DecodeError> {
        let optimistic_update = match fork_name {
            ForkName::Altair | ForkName::Bellatrix => {
                Self::Altair(LightClientOptimisticUpdateAltair::from_ssz_bytes(bytes)?)
            }
            ForkName::Capella => {
                Self::Capella(LightClientOptimisticUpdateCapella::from_ssz_bytes(bytes)?)
            }
            ForkName::Deneb => {
                Self::Deneb(LightClientOptimisticUpdateDeneb::from_ssz_bytes(bytes)?)
            }
            ForkName::Electra => {
                Self::Electra(LightClientOptimisticUpdateElectra::from_ssz_bytes(bytes)?)
            }
            ForkName::Base => {
                return Err(ssz::DecodeError::BytesInvalid(format!(
                    "LightClientOptimisticUpdate decoding for {fork_name} not implemented"
                )))
            }
        };

        Ok(optimistic_update)
    }

    #[allow(clippy::arithmetic_side_effects)]
    pub fn ssz_max_len_for_fork(fork_name: ForkName) -> usize {
<<<<<<< HEAD
        // TODO(electra): review electra changes
        if fork_name.altair_enabled() {
            <LightClientOptimisticUpdateAltair<E> as Encode>::ssz_fixed_len()
                + LightClientHeader::<E>::ssz_max_var_len_for_fork(fork_name)
        } else {
            0
        }
=======
        let fixed_len = match fork_name {
            ForkName::Base => 0,
            ForkName::Altair | ForkName::Bellatrix => {
                <LightClientOptimisticUpdateAltair<E> as Encode>::ssz_fixed_len()
            }
            ForkName::Capella => <LightClientOptimisticUpdateCapella<E> as Encode>::ssz_fixed_len(),
            ForkName::Deneb => <LightClientOptimisticUpdateDeneb<E> as Encode>::ssz_fixed_len(),
            ForkName::Electra => <LightClientOptimisticUpdateElectra<E> as Encode>::ssz_fixed_len(),
        };
        fixed_len + LightClientHeader::<E>::ssz_max_var_len_for_fork(fork_name)
>>>>>>> c52c598f
    }
}

impl<E: EthSpec> ForkVersionDeserialize for LightClientOptimisticUpdate<E> {
    fn deserialize_by_fork<'de, D: Deserializer<'de>>(
        value: Value,
        fork_name: ForkName,
    ) -> Result<Self, D::Error> {
        if fork_name.altair_enabled() {
            Ok(
                serde_json::from_value::<LightClientOptimisticUpdate<E>>(value)
                    .map_err(serde::de::Error::custom),
            )?
        } else {
            Err(serde::de::Error::custom(format!(
                "LightClientOptimisticUpdate failed to deserialize: unsupported fork '{}'",
                fork_name
            )))
        }
    }
}

#[cfg(test)]
mod tests {
    use super::*;
    use crate::MainnetEthSpec;

    ssz_tests!(LightClientOptimisticUpdateDeneb<MainnetEthSpec>);
}<|MERGE_RESOLUTION|>--- conflicted
+++ resolved
@@ -167,15 +167,6 @@
 
     #[allow(clippy::arithmetic_side_effects)]
     pub fn ssz_max_len_for_fork(fork_name: ForkName) -> usize {
-<<<<<<< HEAD
-        // TODO(electra): review electra changes
-        if fork_name.altair_enabled() {
-            <LightClientOptimisticUpdateAltair<E> as Encode>::ssz_fixed_len()
-                + LightClientHeader::<E>::ssz_max_var_len_for_fork(fork_name)
-        } else {
-            0
-        }
-=======
         let fixed_len = match fork_name {
             ForkName::Base => 0,
             ForkName::Altair | ForkName::Bellatrix => {
@@ -186,7 +177,6 @@
             ForkName::Electra => <LightClientOptimisticUpdateElectra<E> as Encode>::ssz_fixed_len(),
         };
         fixed_len + LightClientHeader::<E>::ssz_max_var_len_for_fork(fork_name)
->>>>>>> c52c598f
     }
 }
 
