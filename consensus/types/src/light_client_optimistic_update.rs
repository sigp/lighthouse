use super::{EthSpec, ForkName, ForkVersionDeserialize, Slot, SyncAggregate};
use crate::test_utils::TestRandom;
use crate::{
    light_client_update::*, ChainSpec, LightClientHeaderAltair, LightClientHeaderCapella,
    LightClientHeaderDeneb, SignedBeaconBlock,
};
use derivative::Derivative;
use serde::{Deserialize, Deserializer, Serialize};
use serde_json::Value;
use ssz::Decode;
use ssz_derive::Decode;
use ssz_derive::Encode;
use superstruct::superstruct;
use test_random_derive::TestRandom;
use tree_hash::Hash256;
use tree_hash_derive::TreeHash;

/// A LightClientOptimisticUpdate is the update we send on each slot,
/// it is based off the current unfinalized epoch is verified only against BLS signature.
#[superstruct(
    variants(Altair, Capella, Deneb),
    variant_attributes(
        derive(
            Debug,
            Clone,
            PartialEq,
            Serialize,
            Deserialize,
            Derivative,
            Decode,
            Encode,
            TestRandom,
            arbitrary::Arbitrary,
            TreeHash,
        ),
        serde(bound = "E: EthSpec", deny_unknown_fields),
        arbitrary(bound = "E: EthSpec"),
    )
)]
#[derive(
    Debug, Clone, Serialize, Encode, TreeHash, Deserialize, arbitrary::Arbitrary, PartialEq,
)]
#[serde(untagged)]
#[tree_hash(enum_behaviour = "transparent")]
#[ssz(enum_behaviour = "transparent")]
#[serde(bound = "E: EthSpec", deny_unknown_fields)]
#[arbitrary(bound = "E: EthSpec")]
pub struct LightClientOptimisticUpdate<E: EthSpec> {
    /// The last `BeaconBlockHeader` from the last attested block by the sync committee.
    #[superstruct(only(Altair), partial_getter(rename = "attested_header_altair"))]
    pub attested_header: LightClientHeaderAltair<E>,
    #[superstruct(only(Capella), partial_getter(rename = "attested_header_capella"))]
    pub attested_header: LightClientHeaderCapella<E>,
    #[superstruct(only(Deneb), partial_getter(rename = "attested_header_deneb"))]
    pub attested_header: LightClientHeaderDeneb<E>,
    /// current sync aggreggate
    pub sync_aggregate: SyncAggregate<E>,
    /// Slot of the sync aggregated singature
    pub signature_slot: Slot,
}

impl<E: EthSpec> LightClientOptimisticUpdate<E> {
    pub fn new(
        attested_block: &SignedBeaconBlock<E>,
        sync_aggregate: SyncAggregate<E>,
        signature_slot: Slot,
        chain_spec: &ChainSpec,
    ) -> Result<Self, Error> {
        let optimistic_update = match attested_block
            .fork_name(chain_spec)
            .map_err(|_| Error::InconsistentFork)?
        {
            ForkName::Altair | ForkName::Merge => Self::Altair(LightClientOptimisticUpdateAltair {
                attested_header: LightClientHeaderAltair::block_to_light_client_header(
                    attested_block,
                )?,
                sync_aggregate,
                signature_slot,
            }),
            ForkName::Capella => Self::Capella(LightClientOptimisticUpdateCapella {
                attested_header: LightClientHeaderCapella::block_to_light_client_header(
                    attested_block,
                )?,
                sync_aggregate,
                signature_slot,
            }),
            ForkName::Deneb | ForkName::Electra => Self::Deneb(LightClientOptimisticUpdateDeneb {
                attested_header: LightClientHeaderDeneb::block_to_light_client_header(
                    attested_block,
                )?,
                sync_aggregate,
                signature_slot,
            }),
            ForkName::Base => return Err(Error::AltairForkNotActive),
        };

        Ok(optimistic_update)
    }

    pub fn get_slot<'a>(&'a self) -> Slot {
        map_light_client_optimistic_update_ref!(&'a _, self.to_ref(), |inner, cons| {
            cons(inner);
            inner.attested_header.beacon.slot
        })
    }

    pub fn get_canonical_root<'a>(&'a self) -> Hash256 {
        map_light_client_optimistic_update_ref!(&'a _, self.to_ref(), |inner, cons| {
            cons(inner);
            inner.attested_header.beacon.canonical_root()
        })
    }

    pub fn get_parent_root<'a>(&'a self) -> Hash256 {
        map_light_client_optimistic_update_ref!(&'a _, self.to_ref(), |inner, cons| {
            cons(inner);
            inner.attested_header.beacon.parent_root
        })
    }

    pub fn from_ssz_bytes(bytes: &[u8], fork_name: ForkName) -> Result<Self, ssz::DecodeError> {
        let optimistic_update = match fork_name {
            ForkName::Altair | ForkName::Merge => {
                Self::Altair(LightClientOptimisticUpdateAltair::from_ssz_bytes(bytes)?)
            }
            ForkName::Capella => {
                Self::Capella(LightClientOptimisticUpdateCapella::from_ssz_bytes(bytes)?)
            }
            ForkName::Deneb | ForkName::Electra => {
                Self::Deneb(LightClientOptimisticUpdateDeneb::from_ssz_bytes(bytes)?)
            }
            ForkName::Base => {
                return Err(ssz::DecodeError::BytesInvalid(format!(
                    "LightClientOptimisticUpdate decoding for {fork_name} not implemented"
                )))
            }
        };

        Ok(optimistic_update)
    }
}

impl<E: EthSpec> ForkVersionDeserialize for LightClientOptimisticUpdate<E> {
    fn deserialize_by_fork<'de, D: Deserializer<'de>>(
        value: Value,
        fork_name: ForkName,
    ) -> Result<Self, D::Error> {
        match fork_name {
<<<<<<< HEAD
            ForkName::Altair | ForkName::Merge | ForkName::Capella | ForkName::Deneb => Ok(
                serde_json::from_value::<LightClientOptimisticUpdate<E>>(value)
                    .map_err(serde::de::Error::custom),
            )?,
=======
>>>>>>> f8fdb71f
            ForkName::Base => Err(serde::de::Error::custom(format!(
                "LightClientOptimisticUpdate failed to deserialize: unsupported fork '{}'",
                fork_name
            ))),
            _ => Ok(
                serde_json::from_value::<LightClientOptimisticUpdate<T>>(value)
                    .map_err(serde::de::Error::custom),
            )?,
        }
    }
}

#[cfg(test)]
mod tests {
    use super::*;
    use crate::MainnetEthSpec;

    ssz_tests!(LightClientOptimisticUpdateDeneb<MainnetEthSpec>);
}<|MERGE_RESOLUTION|>--- conflicted
+++ resolved
@@ -146,19 +146,12 @@
         fork_name: ForkName,
     ) -> Result<Self, D::Error> {
         match fork_name {
-<<<<<<< HEAD
-            ForkName::Altair | ForkName::Merge | ForkName::Capella | ForkName::Deneb => Ok(
-                serde_json::from_value::<LightClientOptimisticUpdate<E>>(value)
-                    .map_err(serde::de::Error::custom),
-            )?,
-=======
->>>>>>> f8fdb71f
             ForkName::Base => Err(serde::de::Error::custom(format!(
                 "LightClientOptimisticUpdate failed to deserialize: unsupported fork '{}'",
                 fork_name
             ))),
             _ => Ok(
-                serde_json::from_value::<LightClientOptimisticUpdate<T>>(value)
+                serde_json::from_value::<LightClientOptimisticUpdate<E>>(value)
                     .map_err(serde::de::Error::custom),
             )?,
         }
