use crate::BeaconBlockHeader;
use crate::ForkName;
use crate::ForkVersionDeserialize;
use crate::{light_client_update::*, BeaconBlockBody};
use crate::{
    test_utils::TestRandom, EthSpec, ExecutionPayloadHeaderCapella, ExecutionPayloadHeaderDeneb,
    FixedVector, Hash256, SignedBeaconBlock,
};
use serde::{Deserialize, Serialize};
use serde_json;
use ssz::{Decode, Encode};
use ssz_derive::{Decode, Encode};
use std::marker::PhantomData;
use superstruct::superstruct;
use test_random_derive::TestRandom;
use tree_hash_derive::TreeHash;

<<<<<<< HEAD
#[derive(
    Debug,
    Clone,
    PartialEq,
    Serialize,
    Deserialize,
    Encode,
    Decode,
    TreeHash,
    TestRandom,
    arbitrary::Arbitrary,
=======
#[superstruct(
    variants(Altair, Capella, Deneb),
    variant_attributes(
        derive(
            Debug,
            Clone,
            PartialEq,
            Serialize,
            Deserialize,
            Decode,
            Encode,
            TestRandom,
            arbitrary::Arbitrary,
        ),
        serde(bound = "E: EthSpec", deny_unknown_fields),
        arbitrary(bound = "E: EthSpec"),
    )
>>>>>>> b964f3fe
)]
#[derive(Debug, Clone, Serialize, Deserialize, arbitrary::Arbitrary, PartialEq)]
#[serde(untagged)]
// #[ssz(enum_behaviour = "transparent")]
#[serde(bound = "E: EthSpec", deny_unknown_fields)]
#[arbitrary(bound = "E: EthSpec")]
pub struct LightClientHeader<E: EthSpec> {
    pub beacon: BeaconBlockHeader,
    #[superstruct(only(Capella, Deneb))]
    pub execution_branch: FixedVector<Hash256, ExecutionPayloadProofLen>,
    #[superstruct(
        only(Capella),
        partial_getter(rename = "execution_payload_header_capella")
    )]
    pub execution: ExecutionPayloadHeaderCapella<E>,
    #[superstruct(only(Deneb), partial_getter(rename = "execution_payload_header_deneb"))]
    pub execution: ExecutionPayloadHeaderDeneb<E>,

    #[serde(skip)]
    #[ssz(skip_serializing, skip_deserializing)]
    pub phantom_data: PhantomData<E>,
}

impl<E: EthSpec> LightClientHeader<E> {
    pub fn block_to_light_client_header(
        block: &SignedBeaconBlock<E>,
        fork_name: ForkName,
    ) -> Result<Self, Error> {
        let header = match fork_name {
            ForkName::Base => return Err(Error::AltairForkNotActive),
            ForkName::Altair | ForkName::Merge => LightClientHeader::Altair(
                LightClientHeaderAltair::block_to_light_client_header(block)?,
            ),
            ForkName::Capella => LightClientHeader::Capella(
                LightClientHeaderCapella::block_to_light_client_header(block)?,
            ),
            ForkName::Deneb => LightClientHeader::Deneb(
                LightClientHeaderDeneb::block_to_light_client_header(block)?,
            ),
        };
        Ok(header)
    }

    pub fn from_ssz_bytes(bytes: &[u8], fork_name: ForkName) -> Result<Self, ssz::DecodeError> {
        let header = match fork_name {
            ForkName::Altair | ForkName::Merge => {
                let header = LightClientHeaderAltair::from_ssz_bytes(bytes)?;
                LightClientHeader::Altair(header)
            }
            ForkName::Capella => {
                let header = LightClientHeaderCapella::from_ssz_bytes(bytes)?;
                LightClientHeader::Capella(header)
            }
            ForkName::Deneb => {
                let header = LightClientHeaderDeneb::from_ssz_bytes(bytes)?;
                LightClientHeader::Deneb(header)
            }
            ForkName::Base => {
                return Err(ssz::DecodeError::BytesInvalid(format!(
                    "LightClientHeader decoding for {fork_name} not implemented"
                )))
            }
        };

        Ok(header)
    }
}

impl<E: EthSpec> Encode for LightClientHeader<E> {
    fn is_ssz_fixed_len() -> bool {
        false
    }

    fn ssz_bytes_len(&self) -> usize {
        match self {
            LightClientHeader::Altair(header) => header.ssz_bytes_len(),
            LightClientHeader::Capella(header) => header.ssz_bytes_len(),
            LightClientHeader::Deneb(header) => header.ssz_bytes_len(),
        }
    }

    fn ssz_fixed_len() -> usize {
        ssz::BYTES_PER_LENGTH_OFFSET
    }

    fn as_ssz_bytes(&self) -> Vec<u8> {
        match self {
            LightClientHeader::Altair(header) => header.as_ssz_bytes(),
            LightClientHeader::Capella(header) => header.as_ssz_bytes(),
            LightClientHeader::Deneb(header) => header.as_ssz_bytes(),
        }
    }

    fn ssz_append(&self, buf: &mut Vec<u8>) {
        match self {
            LightClientHeader::Altair(header) => header.ssz_append(buf),
            LightClientHeader::Capella(header) => header.ssz_append(buf),
            LightClientHeader::Deneb(header) => header.ssz_append(buf),
        }
    }
}

impl<E: EthSpec> LightClientHeaderAltair<E> {
    pub fn block_to_light_client_header(block: &SignedBeaconBlock<E>) -> Result<Self, Error> {
        Ok(LightClientHeaderAltair {
            beacon: block.message().block_header(),
            phantom_data: PhantomData,
        })
    }
}

impl<E: EthSpec> LightClientHeaderCapella<E> {
    pub fn block_to_light_client_header(block: &SignedBeaconBlock<E>) -> Result<Self, Error> {
        let payload = block
            .message()
            .execution_payload()?
            .execution_payload_capella()?
            .to_owned();

        let header = ExecutionPayloadHeaderCapella::from(&payload);
        let mut beacon_block_body = BeaconBlockBody::from(
            block
                .message()
                .body_capella()
                .map_err(|_| Error::BeaconBlockBodyError)?
                .to_owned(),
        );

        let execution_branch =
            beacon_block_body.block_body_merkle_proof(EXECUTION_PAYLOAD_INDEX)?;

        return Ok(LightClientHeaderCapella {
            beacon: block.message().block_header(),
            execution: header,
            execution_branch: FixedVector::new(execution_branch)?,
            phantom_data: PhantomData,
        });
    }
}

impl<E: EthSpec> LightClientHeaderDeneb<E> {
    pub fn block_to_light_client_header(block: &SignedBeaconBlock<E>) -> Result<Self, Error> {
        let payload = block
            .message()
            .execution_payload()?
            .execution_payload_deneb()?
            .to_owned();

        let header = ExecutionPayloadHeaderDeneb::from(&payload);
        let mut beacon_block_body = BeaconBlockBody::from(
            block
                .message()
                .body_deneb()
                .map_err(|_| Error::BeaconBlockBodyError)?
                .to_owned(),
        );

        let execution_branch =
            beacon_block_body.block_body_merkle_proof(EXECUTION_PAYLOAD_INDEX)?;

        Ok(LightClientHeaderDeneb {
            beacon: block.message().block_header(),
            execution: header,
            execution_branch: FixedVector::new(execution_branch)?,
            phantom_data: PhantomData,
        })
    }
}

impl<T: EthSpec> ForkVersionDeserialize for LightClientHeader<T> {
    fn deserialize_by_fork<'de, D: serde::Deserializer<'de>>(
        value: serde_json::value::Value,
        fork_name: ForkName,
    ) -> Result<Self, D::Error> {
        match fork_name {
            ForkName::Altair | ForkName::Merge => serde_json::from_value(value)
                .map(|light_client_header| Self::Altair(light_client_header))
                .map_err(serde::de::Error::custom),
            ForkName::Capella => serde_json::from_value(value)
                .map(|light_client_header| Self::Capella(light_client_header))
                .map_err(serde::de::Error::custom),
            ForkName::Deneb => serde_json::from_value(value)
                .map(|light_client_header| Self::Deneb(light_client_header))
                .map_err(serde::de::Error::custom),
            ForkName::Base => Err(serde::de::Error::custom(format!(
                "LightClientHeader deserialization for {fork_name} not implemented"
            ))),
        }
    }
}<|MERGE_RESOLUTION|>--- conflicted
+++ resolved
@@ -15,19 +15,6 @@
 use test_random_derive::TestRandom;
 use tree_hash_derive::TreeHash;
 
-<<<<<<< HEAD
-#[derive(
-    Debug,
-    Clone,
-    PartialEq,
-    Serialize,
-    Deserialize,
-    Encode,
-    Decode,
-    TreeHash,
-    TestRandom,
-    arbitrary::Arbitrary,
-=======
 #[superstruct(
     variants(Altair, Capella, Deneb),
     variant_attributes(
@@ -45,7 +32,6 @@
         serde(bound = "E: EthSpec", deny_unknown_fields),
         arbitrary(bound = "E: EthSpec"),
     )
->>>>>>> b964f3fe
 )]
 #[derive(Debug, Clone, Serialize, Deserialize, arbitrary::Arbitrary, PartialEq)]
 #[serde(untagged)]
