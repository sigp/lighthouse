--- conflicted
+++ resolved
@@ -53,8 +53,8 @@
             || fork_name.is_none()
             || fork_name == Some(ForkName::Electra)
         {
-            let deneb_preset = DenebPreset::from_chain_spec::<T>(spec);
-            let electra_preset = ElectraPreset::from_chain_spec::<T>(spec);
+            let deneb_preset = DenebPreset::from_chain_spec::<E>(spec);
+            let electra_preset = ElectraPreset::from_chain_spec::<E>(spec);
 
             ConfigAndPreset::Electra(ConfigAndPresetElectra {
                 config,
@@ -70,12 +70,7 @@
             || fork_name.is_none()
             || fork_name == Some(ForkName::Deneb)
         {
-<<<<<<< HEAD
             let deneb_preset = DenebPreset::from_chain_spec::<E>(spec);
-=======
-            let deneb_preset = DenebPreset::from_chain_spec::<T>(spec);
-
->>>>>>> f8fdb71f
             ConfigAndPreset::Deneb(ConfigAndPresetDeneb {
                 config,
                 base_preset,
