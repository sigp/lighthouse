--- conflicted
+++ resolved
@@ -39,13 +39,9 @@
 pub struct BuilderBid<E: EthSpec, Payload: AbstractExecPayload<E>> {
     #[serde(with = "As::<BlindedPayloadAsHeader<E>>")]
     pub header: Payload,
-<<<<<<< HEAD
     #[superstruct(only(Deneb))]
     pub blinded_blobs_bundle: BlindedBlobsBundle<E>,
-    #[serde(with = "eth2_serde_utils::quoted_u256")]
-=======
     #[serde(with = "serde_utils::quoted_u256")]
->>>>>>> e1af24b4
     pub value: Uint256,
     pub pubkey: PublicKeyBytes,
     #[serde(skip)]
@@ -70,27 +66,8 @@
         value: serde_json::value::Value,
         fork_name: ForkName,
     ) -> Result<Self, D::Error> {
-<<<<<<< HEAD
         let convert_err =
             |e| serde::de::Error::custom(format!("BuilderBid failed to deserialize: {:?}", e));
-=======
-        let convert_err = |_| {
-            serde::de::Error::custom(
-                "BuilderBid failed to deserialize: unable to convert payload header to payload",
-            )
-        };
-
-        #[derive(Deserialize)]
-        struct Helper {
-            header: serde_json::Value,
-            #[serde(with = "serde_utils::quoted_u256")]
-            value: Uint256,
-            pubkey: PublicKeyBytes,
-        }
-        let helper: Helper = serde_json::from_value(value).map_err(serde::de::Error::custom)?;
-        let payload_header =
-            ExecutionPayloadHeader::deserialize_by_fork::<'de, D>(helper.header, fork_name)?;
->>>>>>> e1af24b4
 
         Ok(match fork_name {
             ForkName::Merge => Self::Merge(serde_json::from_value(value).map_err(convert_err)?),
