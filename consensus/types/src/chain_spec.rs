--- conflicted
+++ resolved
@@ -426,17 +426,10 @@
         })
     }
 
-<<<<<<< HEAD
-    /// Returns true if PeerDAS epoch is scheduled for some epoch less than `FAR_FUTURE_EPOCH`.
-    pub fn peerdas_scheduled(&self) -> bool {
-        self.eip7594_fork_epoch.map_or(false, |eip7594_fork_epoch| {
-            eip7594_fork_epoch <= Epoch::max_value()
-=======
     /// Returns true if `EIP7594_FORK_EPOCH` is set and is not set to `FAR_FUTURE_EPOCH`.
     pub fn is_peer_das_scheduled(&self) -> bool {
         self.eip7594_fork_epoch.map_or(false, |eip7594_fork_epoch| {
             eip7594_fork_epoch != self.far_future_epoch
->>>>>>> f2fdbe7f
         })
     }
 
