--- conflicted
+++ resolved
@@ -702,10 +702,8 @@
             message_domain_valid_snappy: default_message_domain_valid_snappy(),
             attestation_subnet_extra_bits: default_attestation_subnet_extra_bits(),
             attestation_subnet_prefix_bits: default_attestation_subnet_prefix_bits(),
-<<<<<<< HEAD
             attestation_subnet_shuffling_prefix_bits:
                 default_attestation_subnet_shuffling_prefix_bits(),
-=======
             max_request_blocks: default_max_request_blocks(),
 
             /*
@@ -723,7 +721,6 @@
             max_blocks_by_root_request_deneb: default_max_blocks_by_root_request_deneb(),
             max_blobs_by_root_request: default_max_blobs_by_root_request(),
 
->>>>>>> c7e5dd10
             /*
              * Application specific
              */
@@ -968,10 +965,8 @@
             message_domain_valid_snappy: default_message_domain_valid_snappy(),
             attestation_subnet_extra_bits: default_attestation_subnet_extra_bits(),
             attestation_subnet_prefix_bits: default_attestation_subnet_prefix_bits(),
-<<<<<<< HEAD
             attestation_subnet_shuffling_prefix_bits:
                 default_attestation_subnet_shuffling_prefix_bits(),
-=======
             max_request_blocks: default_max_request_blocks(),
 
             /*
@@ -988,7 +983,6 @@
             max_blocks_by_root_request: default_max_blocks_by_root_request(),
             max_blocks_by_root_request_deneb: default_max_blocks_by_root_request_deneb(),
             max_blobs_by_root_request: default_max_blobs_by_root_request(),
->>>>>>> c7e5dd10
 
             /*
              * Application specific
@@ -1150,11 +1144,9 @@
     #[serde(default = "default_attestation_subnet_prefix_bits")]
     #[serde(with = "serde_utils::quoted_u8")]
     attestation_subnet_prefix_bits: u8,
-<<<<<<< HEAD
     #[serde(default = "default_attestation_subnet_shuffling_prefix_bits")]
     #[serde(with = "serde_utils::quoted_u8")]
     attestation_subnet_shuffling_prefix_bits: u8,
-=======
     #[serde(default = "default_max_request_blocks_deneb")]
     #[serde(with = "serde_utils::quoted_u64")]
     max_request_blocks_deneb: u64,
@@ -1167,7 +1159,6 @@
     #[serde(default = "default_blob_sidecar_subnet_count")]
     #[serde(with = "serde_utils::quoted_u64")]
     blob_sidecar_subnet_count: u64,
->>>>>>> c7e5dd10
 }
 
 fn default_bellatrix_fork_version() -> [u8; 4] {
@@ -1253,10 +1244,10 @@
     6
 }
 
-<<<<<<< HEAD
 const fn default_attestation_subnet_shuffling_prefix_bits() -> u8 {
     3
-=======
+}
+
 const fn default_max_request_blocks() -> u64 {
     1024
 }
@@ -1319,7 +1310,6 @@
 
 fn default_max_blobs_by_root_request() -> usize {
     max_blobs_by_root_request_common(default_max_request_blob_sidecars())
->>>>>>> c7e5dd10
 }
 
 impl Default for Config {
@@ -1436,14 +1426,11 @@
             message_domain_valid_snappy: spec.message_domain_valid_snappy,
             attestation_subnet_extra_bits: spec.attestation_subnet_extra_bits,
             attestation_subnet_prefix_bits: spec.attestation_subnet_prefix_bits,
-<<<<<<< HEAD
             attestation_subnet_shuffling_prefix_bits: spec.attestation_subnet_shuffling_prefix_bits,
-=======
             max_request_blocks_deneb: spec.max_request_blocks_deneb,
             max_request_blob_sidecars: spec.max_request_blob_sidecars,
             min_epochs_for_blob_sidecars_requests: spec.min_epochs_for_blob_sidecars_requests,
             blob_sidecar_subnet_count: spec.blob_sidecar_subnet_count,
->>>>>>> c7e5dd10
         }
     }
 
@@ -1500,9 +1487,7 @@
             message_domain_valid_snappy,
             attestation_subnet_extra_bits,
             attestation_subnet_prefix_bits,
-<<<<<<< HEAD
             attestation_subnet_shuffling_prefix_bits,
-=======
             max_request_blocks,
             epochs_per_subnet_subscription,
             attestation_propagation_slot_range,
@@ -1511,7 +1496,6 @@
             max_request_blob_sidecars,
             min_epochs_for_blob_sidecars_requests,
             blob_sidecar_subnet_count,
->>>>>>> c7e5dd10
         } = self;
 
         if preset_base != T::spec_name().to_string().as_str() {
@@ -1561,9 +1545,7 @@
             message_domain_valid_snappy,
             attestation_subnet_extra_bits,
             attestation_subnet_prefix_bits,
-<<<<<<< HEAD
             attestation_subnet_shuffling_prefix_bits,
-=======
             max_request_blocks,
             epochs_per_subnet_subscription,
             attestation_propagation_slot_range,
@@ -1580,7 +1562,6 @@
             ),
             max_blobs_by_root_request: max_blobs_by_root_request_common(max_request_blob_sidecars),
 
->>>>>>> c7e5dd10
             ..chain_spec.clone()
         })
     }
