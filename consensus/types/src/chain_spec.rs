--- conflicted
+++ resolved
@@ -170,8 +170,7 @@
     pub attestation_subnet_count: u64,
     pub subnets_per_node: u8,
     pub epochs_per_subnet_subscription: u64,
-<<<<<<< HEAD
-    attestation_subnet_extra_bits: u8,
+    pub attestation_subnet_extra_bits: u8,
     // Shift networking configuration into configs
     pub gossip_max_size: usize,
     pub max_request_blocks: u64,
@@ -181,9 +180,6 @@
     pub resp_timeout: u64,
     pub message_domain_invalid_snappy: [u8; 4],
     pub message_domain_valid_snappy: [u8; 4],
-=======
-    pub attestation_subnet_extra_bits: u8,
->>>>>>> cc780aae
 
     /*
      * Application params
@@ -630,7 +626,6 @@
             maximum_gossip_clock_disparity_millis: 500,
             target_aggregators_per_committee: 16,
             epochs_per_subnet_subscription: 256,
-<<<<<<< HEAD
             attestation_subnet_extra_bits: 6,
             gossip_max_size: 10_485_760,
             max_request_blocks: 1024,
@@ -640,9 +635,6 @@
             resp_timeout: 10,
             message_domain_invalid_snappy: [0, 0, 0, 0],
             message_domain_valid_snappy: [1, 0, 0, 0],
-=======
-            attestation_subnet_extra_bits: 0,
->>>>>>> cc780aae
 
             /*
              * Application specific
@@ -867,7 +859,6 @@
             maximum_gossip_clock_disparity_millis: 500,
             target_aggregators_per_committee: 16,
             epochs_per_subnet_subscription: 256,
-<<<<<<< HEAD
             attestation_subnet_extra_bits: 6,
             gossip_max_size: 10_485_760,
             max_request_blocks: 1024,
@@ -877,9 +868,6 @@
             resp_timeout: 10,
             message_domain_invalid_snappy: [0, 0, 0, 0],
             message_domain_valid_snappy: [1, 0, 0, 0],
-=======
-            attestation_subnet_extra_bits: 0,
->>>>>>> cc780aae
 
             /*
              * Application specific
