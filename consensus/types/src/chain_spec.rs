--- conflicted
+++ resolved
@@ -461,23 +461,22 @@
         Hash256::from(domain)
     }
 
-<<<<<<< HEAD
-    pub fn maximum_gossip_clock_disparity(&self) -> Duration {
-        Duration::from_millis(self.maximum_gossip_clock_disparity_millis)
-    }
-
-    pub fn ttfb_timeout(&self) -> Duration {
-        Duration::from_secs(self.ttfb_timeout)
-    }
-
-    pub fn resp_timeout(&self) -> Duration {
-        Duration::from_secs(self.resp_timeout)
-=======
     #[allow(clippy::arithmetic_side_effects)]
     pub const fn attestation_subnet_prefix_bits(&self) -> u32 {
         let attestation_subnet_count_bits = self.attestation_subnet_count.ilog2();
         self.attestation_subnet_extra_bits as u32 + attestation_subnet_count_bits
->>>>>>> 4435a222
+    }
+
+    pub fn maximum_gossip_clock_disparity(&self) -> Duration {
+        Duration::from_millis(self.maximum_gossip_clock_disparity_millis)
+    }
+
+    pub fn ttfb_timeout(&self) -> Duration {
+        Duration::from_secs(self.ttfb_timeout)
+    }
+
+    pub fn resp_timeout(&self) -> Duration {
+        Duration::from_secs(self.resp_timeout)
     }
 
     /// Returns a `ChainSpec` compatible with the Ethereum Foundation specification.
