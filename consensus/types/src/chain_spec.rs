--- conflicted
+++ resolved
@@ -393,24 +393,21 @@
         state: &BeaconState<E>,
     ) -> u64 {
         let fork_name = state.fork_name_unchecked();
-        if fork_name >= ForkName::Electra {
+        if fork_name.electra_enabled() {
             self.whistleblower_reward_quotient_electra
         } else {
             self.whistleblower_reward_quotient
         }
     }
 
-<<<<<<< HEAD
     pub fn max_effective_balance_for_fork(&self, fork_name: ForkName) -> u64 {
-        if fork_name >= ForkName::Electra {
+        if fork_name.electra_enabled() {
             self.max_effective_balance_electra
         } else {
             self.max_effective_balance
         }
     }
 
-=======
->>>>>>> 858b01f4
     /// Returns a full `Fork` struct for a given epoch.
     pub fn fork_at_epoch(&self, epoch: Epoch) -> Fork {
         let current_fork_name = self.fork_name_at_epoch(epoch);
