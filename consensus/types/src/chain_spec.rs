use crate::application_domain::{ApplicationDomain, APPLICATION_DOMAIN_BUILDER};
use crate::blob_sidecar::BlobIdentifier;
use crate::data_column_sidecar::DataColumnIdentifier;
use crate::*;
use int_to_bytes::int_to_bytes4;
use safe_arith::{ArithError, SafeArith};
use serde::{Deserialize, Deserializer, Serialize, Serializer};
use serde_utils::quoted_u64::MaybeQuoted;
use ssz::Encode;
use std::fs::File;
use std::path::Path;
use std::time::Duration;
use tree_hash::TreeHash;

/// Each of the BLS signature domains.
#[derive(Debug, PartialEq, Clone, Copy)]
pub enum Domain {
    BlsToExecutionChange,
    BeaconProposer,
    BeaconAttester,
    Randao,
    Deposit,
    VoluntaryExit,
    SelectionProof,
    AggregateAndProof,
    SyncCommittee,
    ContributionAndProof,
    SyncCommitteeSelectionProof,
    Consolidation,
    ApplicationMask(ApplicationDomain),
}

/// Lighthouse's internal configuration struct.
///
/// Contains a mixture of "preset" and "config" values w.r.t to the EF definitions.
#[derive(arbitrary::Arbitrary, PartialEq, Debug, Clone)]
pub struct ChainSpec {
    /*
     * Config name
     */
    pub config_name: Option<String>,

    /*
     * Constants
     */
    pub genesis_slot: Slot,
    pub far_future_epoch: Epoch,
    pub base_rewards_per_epoch: u64,
    pub deposit_contract_tree_depth: u64,

    /*
     * Misc
     */
    pub max_committees_per_slot: usize,
    pub target_committee_size: usize,
    pub min_per_epoch_churn_limit: u64,
    pub max_per_epoch_activation_churn_limit: u64,
    pub churn_limit_quotient: u64,
    pub shuffle_round_count: u8,
    pub min_genesis_active_validator_count: u64,
    pub min_genesis_time: u64,
    pub hysteresis_quotient: u64,
    pub hysteresis_downward_multiplier: u64,
    pub hysteresis_upward_multiplier: u64,
    pub proportional_slashing_multiplier: u64,

    /*
     *  Gwei values
     */
    pub min_deposit_amount: u64,
    pub max_effective_balance: u64,
    pub ejection_balance: u64,
    pub effective_balance_increment: u64,

    /*
     * Initial Values
     */
    pub genesis_fork_version: [u8; 4],
    pub bls_withdrawal_prefix_byte: u8,
    pub eth1_address_withdrawal_prefix_byte: u8,
    pub compounding_withdrawal_prefix_byte: u8,

    /*
     * Time parameters
     */
    pub genesis_delay: u64,
    pub seconds_per_slot: u64,
    pub min_attestation_inclusion_delay: u64,
    pub min_seed_lookahead: Epoch,
    pub max_seed_lookahead: Epoch,
    pub min_epochs_to_inactivity_penalty: u64,
    pub min_validator_withdrawability_delay: Epoch,
    pub shard_committee_period: u64,

    /*
     * Reward and penalty quotients
     */
    pub base_reward_factor: u64,
    pub whistleblower_reward_quotient: u64,
    pub proposer_reward_quotient: u64,
    pub inactivity_penalty_quotient: u64,
    pub min_slashing_penalty_quotient: u64,

    /*
     * Signature domains
     */
    pub(crate) domain_beacon_proposer: u32,
    pub(crate) domain_beacon_attester: u32,
    pub(crate) domain_randao: u32,
    pub(crate) domain_deposit: u32,
    pub(crate) domain_voluntary_exit: u32,
    pub(crate) domain_selection_proof: u32,
    pub(crate) domain_aggregate_and_proof: u32,
    pub(crate) domain_consolidation: u32,

    /*
     * Fork choice
     */
    pub safe_slots_to_update_justified: u64,
    pub proposer_score_boost: Option<u64>,
    pub reorg_head_weight_threshold: Option<u64>,
    pub reorg_parent_weight_threshold: Option<u64>,

    /*
     * Eth1
     */
    pub eth1_follow_distance: u64,
    pub seconds_per_eth1_block: u64,
    pub deposit_chain_id: u64,
    pub deposit_network_id: u64,
    pub deposit_contract_address: Address,

    /*
     * Altair hard fork params
     */
    pub inactivity_penalty_quotient_altair: u64,
    pub min_slashing_penalty_quotient_altair: u64,
    pub proportional_slashing_multiplier_altair: u64,
    pub epochs_per_sync_committee_period: Epoch,
    pub inactivity_score_bias: u64,
    pub inactivity_score_recovery_rate: u64,
    pub min_sync_committee_participants: u64,
    pub(crate) domain_sync_committee: u32,
    pub(crate) domain_sync_committee_selection_proof: u32,
    pub(crate) domain_contribution_and_proof: u32,
    pub altair_fork_version: [u8; 4],
    /// The Altair fork epoch is optional, with `None` representing "Altair never happens".
    pub altair_fork_epoch: Option<Epoch>,

    /*
     * Bellatrix hard fork params
     */
    pub inactivity_penalty_quotient_bellatrix: u64,
    pub min_slashing_penalty_quotient_bellatrix: u64,
    pub proportional_slashing_multiplier_bellatrix: u64,
    pub bellatrix_fork_version: [u8; 4],
    /// The Bellatrix fork epoch is optional, with `None` representing "Bellatrix never happens".
    pub bellatrix_fork_epoch: Option<Epoch>,
    pub terminal_total_difficulty: Uint256,
    pub terminal_block_hash: ExecutionBlockHash,
    pub terminal_block_hash_activation_epoch: Epoch,
    pub safe_slots_to_import_optimistically: u64,

    /*
     * Capella hard fork params
     */
    pub capella_fork_version: [u8; 4],
    /// The Capella fork epoch is optional, with `None` representing "Capella never happens".
    pub capella_fork_epoch: Option<Epoch>,
    pub max_validators_per_withdrawals_sweep: u64,

    /*
     * Deneb hard fork params
     */
    pub deneb_fork_version: [u8; 4],
    pub deneb_fork_epoch: Option<Epoch>,

    /*
     * Electra hard fork params
     */
    pub electra_fork_version: [u8; 4],
    /// The Electra fork epoch is optional, with `None` representing "Electra never happens".
    pub electra_fork_epoch: Option<Epoch>,
    pub unset_deposit_requests_start_index: u64,
    pub full_exit_request_amount: u64,
    pub min_activation_balance: u64,
    pub max_effective_balance_electra: u64,
    pub min_slashing_penalty_quotient_electra: u64,
    pub whistleblower_reward_quotient_electra: u64,
    pub max_pending_partials_per_withdrawals_sweep: u64,
    pub min_per_epoch_churn_limit_electra: u64,
    pub max_per_epoch_activation_exit_churn_limit: u64,

    /*
     * DAS params
     */
    pub eip7594_fork_epoch: Option<Epoch>,
    pub custody_requirement: u64,
    pub data_column_sidecar_subnet_count: u64,
    pub number_of_columns: usize,

    /*
     * Networking
     */
    pub boot_nodes: Vec<String>,
    pub network_id: u8,
    pub target_aggregators_per_committee: u64,
    pub gossip_max_size: u64,
    pub max_request_blocks: u64,
    pub epochs_per_subnet_subscription: u64,
    pub min_epochs_for_block_requests: u64,
    pub max_chunk_size: u64,
    pub ttfb_timeout: u64,
    pub resp_timeout: u64,
    pub attestation_propagation_slot_range: u64,
    pub maximum_gossip_clock_disparity_millis: u64,
    pub message_domain_invalid_snappy: [u8; 4],
    pub message_domain_valid_snappy: [u8; 4],
    pub subnets_per_node: u8,
    pub attestation_subnet_count: u64,
    pub attestation_subnet_extra_bits: u8,
    pub attestation_subnet_prefix_bits: u8,
    pub attestation_subnet_shuffling_prefix_bits: u8,

    /*
     * Networking Deneb
     */
    pub max_request_blocks_deneb: u64,
    pub max_request_blob_sidecars: u64,
    pub max_request_data_column_sidecars: u64,
    pub min_epochs_for_blob_sidecars_requests: u64,
    pub blob_sidecar_subnet_count: u64,

    /*
     * Networking Derived
     *
     * When adding fields here, make sure any values are derived again during `apply_to_chain_spec`.
     */
    pub max_blocks_by_root_request: usize,
    pub max_blocks_by_root_request_deneb: usize,
    pub max_blobs_by_root_request: usize,
    pub max_data_columns_by_root_request: usize,

    /*
     * Application params
     */
    pub(crate) domain_application_mask: u32,

    /*
     * Capella params
     */
    pub(crate) domain_bls_to_execution_change: u32,
}

impl ChainSpec {
    /// Construct a `ChainSpec` from a standard config.
    pub fn from_config<E: EthSpec>(config: &Config) -> Option<Self> {
        let spec = E::default_spec();
        config.apply_to_chain_spec::<E>(&spec)
    }

    /// Returns an `EnrForkId` for the given `slot`.
    pub fn enr_fork_id<E: EthSpec>(
        &self,
        slot: Slot,
        genesis_validators_root: Hash256,
    ) -> EnrForkId {
        EnrForkId {
            fork_digest: self.fork_digest::<E>(slot, genesis_validators_root),
            next_fork_version: self.next_fork_version::<E>(slot),
            next_fork_epoch: self
                .next_fork_epoch::<E>(slot)
                .map(|(_, e)| e)
                .unwrap_or(self.far_future_epoch),
        }
    }

    /// Returns the `ForkDigest` for the given slot.
    ///
    /// If `self.altair_fork_epoch == None`, then this function returns the genesis fork digest
    /// otherwise, returns the fork digest based on the slot.
    pub fn fork_digest<E: EthSpec>(&self, slot: Slot, genesis_validators_root: Hash256) -> [u8; 4] {
        let fork_name = self.fork_name_at_slot::<E>(slot);
        Self::compute_fork_digest(
            self.fork_version_for_name(fork_name),
            genesis_validators_root,
        )
    }

    /// Returns the `next_fork_version`.
    ///
    /// `next_fork_version = current_fork_version` if no future fork is planned,
    pub fn next_fork_version<E: EthSpec>(&self, slot: Slot) -> [u8; 4] {
        match self.next_fork_epoch::<E>(slot) {
            Some((fork, _)) => self.fork_version_for_name(fork),
            None => self.fork_version_for_name(self.fork_name_at_slot::<E>(slot)),
        }
    }

    /// Returns the epoch of the next scheduled fork along with its corresponding `ForkName`.
    ///
    /// If no future forks are scheduled, this function returns `None`.
    pub fn next_fork_epoch<E: EthSpec>(&self, slot: Slot) -> Option<(ForkName, Epoch)> {
        let current_fork_name = self.fork_name_at_slot::<E>(slot);
        let next_fork_name = current_fork_name.next_fork()?;
        let fork_epoch = self.fork_epoch(next_fork_name)?;
        Some((next_fork_name, fork_epoch))
    }

    /// Returns the name of the fork which is active at `slot`.
    pub fn fork_name_at_slot<E: EthSpec>(&self, slot: Slot) -> ForkName {
        self.fork_name_at_epoch(slot.epoch(E::slots_per_epoch()))
    }

    /// Returns the name of the fork which is active at `epoch`.
    pub fn fork_name_at_epoch(&self, epoch: Epoch) -> ForkName {
        match self.electra_fork_epoch {
            Some(fork_epoch) if epoch >= fork_epoch => ForkName::Electra,
            _ => match self.deneb_fork_epoch {
                Some(fork_epoch) if epoch >= fork_epoch => ForkName::Deneb,
                _ => match self.capella_fork_epoch {
                    Some(fork_epoch) if epoch >= fork_epoch => ForkName::Capella,
                    _ => match self.bellatrix_fork_epoch {
                        Some(fork_epoch) if epoch >= fork_epoch => ForkName::Bellatrix,
                        _ => match self.altair_fork_epoch {
                            Some(fork_epoch) if epoch >= fork_epoch => ForkName::Altair,
                            _ => ForkName::Base,
                        },
                    },
                },
            },
        }
    }

    /// Returns the fork version for a named fork.
    pub fn fork_version_for_name(&self, fork_name: ForkName) -> [u8; 4] {
        match fork_name {
            ForkName::Base => self.genesis_fork_version,
            ForkName::Altair => self.altair_fork_version,
            ForkName::Bellatrix => self.bellatrix_fork_version,
            ForkName::Capella => self.capella_fork_version,
            ForkName::Deneb => self.deneb_fork_version,
            ForkName::Electra => self.electra_fork_version,
        }
    }

    /// For a given fork name, return the epoch at which it activates.
    pub fn fork_epoch(&self, fork_name: ForkName) -> Option<Epoch> {
        match fork_name {
            ForkName::Base => Some(Epoch::new(0)),
            ForkName::Altair => self.altair_fork_epoch,
            ForkName::Bellatrix => self.bellatrix_fork_epoch,
            ForkName::Capella => self.capella_fork_epoch,
            ForkName::Deneb => self.deneb_fork_epoch,
            ForkName::Electra => self.electra_fork_epoch,
        }
    }

    pub fn inactivity_penalty_quotient_for_fork(&self, fork_name: ForkName) -> u64 {
        if fork_name >= ForkName::Bellatrix {
            self.inactivity_penalty_quotient_bellatrix
        } else if fork_name >= ForkName::Altair {
            self.inactivity_penalty_quotient_altair
        } else {
            self.inactivity_penalty_quotient
        }
    }

    /// For a given `BeaconState`, return the proportional slashing multiplier associated with its variant.
    pub fn proportional_slashing_multiplier_for_state<E: EthSpec>(
        &self,
        state: &BeaconState<E>,
    ) -> u64 {
        let fork_name = state.fork_name_unchecked();
        if fork_name >= ForkName::Bellatrix {
            self.proportional_slashing_multiplier_bellatrix
        } else if fork_name >= ForkName::Altair {
            self.proportional_slashing_multiplier_altair
        } else {
            self.proportional_slashing_multiplier
        }
    }

    /// For a given `BeaconState`, return the minimum slashing penalty quotient associated with its variant.
    pub fn min_slashing_penalty_quotient_for_state<E: EthSpec>(
        &self,
        state: &BeaconState<E>,
    ) -> u64 {
        let fork_name = state.fork_name_unchecked();
        if fork_name.electra_enabled() {
            self.min_slashing_penalty_quotient_electra
        } else if fork_name >= ForkName::Bellatrix {
            self.min_slashing_penalty_quotient_bellatrix
        } else if fork_name >= ForkName::Altair {
            self.min_slashing_penalty_quotient_altair
        } else {
            self.min_slashing_penalty_quotient
        }
    }

    /// For a given `BeaconState`, return the whistleblower reward quotient associated with its variant.
    pub fn whistleblower_reward_quotient_for_state<E: EthSpec>(
        &self,
        state: &BeaconState<E>,
    ) -> u64 {
        let fork_name = state.fork_name_unchecked();
        if fork_name.electra_enabled() {
            self.whistleblower_reward_quotient_electra
        } else {
            self.whistleblower_reward_quotient
        }
    }

    pub fn max_effective_balance_for_fork(&self, fork_name: ForkName) -> u64 {
        if fork_name.electra_enabled() {
            self.max_effective_balance_electra
        } else {
            self.max_effective_balance
        }
    }

    /// Returns true if the given epoch is greater than or equal to the `EIP7594_FORK_EPOCH`.
    pub fn is_peer_das_enabled_for_epoch(&self, block_epoch: Epoch) -> bool {
        self.eip7594_fork_epoch.map_or(false, |eip7594_fork_epoch| {
            block_epoch >= eip7594_fork_epoch
        })
    }

    /// Returns a full `Fork` struct for a given epoch.
    pub fn fork_at_epoch(&self, epoch: Epoch) -> Fork {
        let current_fork_name = self.fork_name_at_epoch(epoch);
        let previous_fork_name = current_fork_name.previous_fork().unwrap_or(ForkName::Base);
        let epoch = self
            .fork_epoch(current_fork_name)
            .unwrap_or_else(|| Epoch::new(0));

        Fork {
            previous_version: self.fork_version_for_name(previous_fork_name),
            current_version: self.fork_version_for_name(current_fork_name),
            epoch,
        }
    }

    /// Returns a full `Fork` struct for a given `ForkName` or `None` if the fork does not yet have
    /// an activation epoch.
    pub fn fork_for_name(&self, fork_name: ForkName) -> Option<Fork> {
        let previous_fork_name = fork_name.previous_fork().unwrap_or(ForkName::Base);
        let epoch = self.fork_epoch(fork_name)?;

        Some(Fork {
            previous_version: self.fork_version_for_name(previous_fork_name),
            current_version: self.fork_version_for_name(fork_name),
            epoch,
        })
    }

    /// Get the domain number, unmodified by the fork.
    ///
    /// Spec v0.12.1
    pub fn get_domain_constant(&self, domain: Domain) -> u32 {
        match domain {
            Domain::BeaconProposer => self.domain_beacon_proposer,
            Domain::BeaconAttester => self.domain_beacon_attester,
            Domain::Randao => self.domain_randao,
            Domain::Deposit => self.domain_deposit,
            Domain::VoluntaryExit => self.domain_voluntary_exit,
            Domain::SelectionProof => self.domain_selection_proof,
            Domain::AggregateAndProof => self.domain_aggregate_and_proof,
            Domain::SyncCommittee => self.domain_sync_committee,
            Domain::ContributionAndProof => self.domain_contribution_and_proof,
            Domain::SyncCommitteeSelectionProof => self.domain_sync_committee_selection_proof,
            Domain::ApplicationMask(application_domain) => application_domain.get_domain_constant(),
            Domain::BlsToExecutionChange => self.domain_bls_to_execution_change,
            Domain::Consolidation => self.domain_consolidation,
        }
    }

    /// Get the domain that represents the fork meta and signature domain.
    ///
    /// Spec v0.12.1
    pub fn get_domain(
        &self,
        epoch: Epoch,
        domain: Domain,
        fork: &Fork,
        genesis_validators_root: Hash256,
    ) -> Hash256 {
        let fork_version = fork.get_fork_version(epoch);
        self.compute_domain(domain, fork_version, genesis_validators_root)
    }

    /// Get the domain for a deposit signature.
    ///
    /// Deposits are valid across forks, thus the deposit domain is computed
    /// with the genesis fork version.
    ///
    /// Spec v0.12.1
    pub fn get_deposit_domain(&self) -> Hash256 {
        self.compute_domain(Domain::Deposit, self.genesis_fork_version, Hash256::zero())
    }

    // This should be updated to include the current fork and the genesis validators root, but discussion is ongoing:
    //
    // https://github.com/ethereum/builder-specs/issues/14
    pub fn get_builder_domain(&self) -> Hash256 {
        self.compute_domain(
            Domain::ApplicationMask(ApplicationDomain::Builder),
            self.genesis_fork_version,
            Hash256::zero(),
        )
    }

    /// Return the 32-byte fork data root for the `current_version` and `genesis_validators_root`.
    ///
    /// This is used primarily in signature domains to avoid collisions across forks/chains.
    ///
    /// Spec v0.12.1
    pub fn compute_fork_data_root(
        current_version: [u8; 4],
        genesis_validators_root: Hash256,
    ) -> Hash256 {
        ForkData {
            current_version,
            genesis_validators_root,
        }
        .tree_hash_root()
    }

    /// Return the 4-byte fork digest for the `current_version` and `genesis_validators_root`.
    ///
    /// This is a digest primarily used for domain separation on the p2p layer.
    /// 4-bytes suffices for practical separation of forks/chains.
    pub fn compute_fork_digest(
        current_version: [u8; 4],
        genesis_validators_root: Hash256,
    ) -> [u8; 4] {
        let mut result = [0; 4];
        let root = Self::compute_fork_data_root(current_version, genesis_validators_root);
        result.copy_from_slice(
            root.as_bytes()
                .get(0..4)
                .expect("root hash is at least 4 bytes"),
        );
        result
    }

    /// Compute a domain by applying the given `fork_version`.
    pub fn compute_domain(
        &self,
        domain: Domain,
        fork_version: [u8; 4],
        genesis_validators_root: Hash256,
    ) -> Hash256 {
        let domain_constant = self.get_domain_constant(domain);

        let mut domain = [0; 32];
        domain[0..4].copy_from_slice(&int_to_bytes4(domain_constant));
        domain[4..].copy_from_slice(
            Self::compute_fork_data_root(fork_version, genesis_validators_root)
                .as_bytes()
                .get(..28)
                .expect("fork has is 32 bytes so first 28 bytes should exist"),
        );

        Hash256::from(domain)
    }

    /// Compute the epoch used for activations prior to Deneb, and for exits under all forks.
    ///
    /// Spec: https://github.com/ethereum/consensus-specs/blob/dev/specs/phase0/beacon-chain.md#compute_activation_exit_epoch
    pub fn compute_activation_exit_epoch(&self, epoch: Epoch) -> Result<Epoch, ArithError> {
        epoch.safe_add(1)?.safe_add(self.max_seed_lookahead)
    }

    pub fn maximum_gossip_clock_disparity(&self) -> Duration {
        Duration::from_millis(self.maximum_gossip_clock_disparity_millis)
    }

    pub fn ttfb_timeout(&self) -> Duration {
        Duration::from_secs(self.ttfb_timeout)
    }

    pub fn resp_timeout(&self) -> Duration {
        Duration::from_secs(self.resp_timeout)
    }

    pub fn max_blocks_by_root_request(&self, fork_name: ForkName) -> usize {
        if fork_name >= ForkName::Deneb {
            self.max_blocks_by_root_request_deneb
        } else {
            self.max_blocks_by_root_request
        }
    }

    pub fn max_request_blocks(&self, fork_name: ForkName) -> usize {
        if fork_name >= ForkName::Deneb {
            self.max_request_blocks_deneb as usize
        } else {
            self.max_request_blocks as usize
        }
    }

    pub fn data_columns_per_subnet(&self) -> usize {
        self.number_of_columns
            .safe_div(self.data_column_sidecar_subnet_count as usize)
            .expect("Subnet count must be greater than 0")
    }

    /// Returns a `ChainSpec` compatible with the Ethereum Foundation specification.
    pub fn mainnet() -> Self {
        Self {
            /*
             * Config name
             */
            config_name: Some("mainnet".to_string()),
            /*
             * Constants
             */
            genesis_slot: Slot::new(0),
            far_future_epoch: Epoch::new(u64::MAX),
            base_rewards_per_epoch: 4,
            deposit_contract_tree_depth: 32,

            /*
             * Misc
             */
            max_committees_per_slot: 64,
            target_committee_size: 128,
            min_per_epoch_churn_limit: 4,
            max_per_epoch_activation_churn_limit: 8,
            churn_limit_quotient: 65_536,
            shuffle_round_count: 90,
            min_genesis_active_validator_count: 16_384,
            min_genesis_time: 1606824000, // Dec 1, 2020
            hysteresis_quotient: 4,
            hysteresis_downward_multiplier: 1,
            hysteresis_upward_multiplier: 5,

            /*
             *  Gwei values
             */
            min_deposit_amount: option_wrapper(|| {
                u64::checked_pow(2, 0)?.checked_mul(u64::checked_pow(10, 9)?)
            })
            .expect("calculation does not overflow"),
            max_effective_balance: option_wrapper(|| {
                u64::checked_pow(2, 5)?.checked_mul(u64::checked_pow(10, 9)?)
            })
            .expect("calculation does not overflow"),
            ejection_balance: option_wrapper(|| {
                u64::checked_pow(2, 4)?.checked_mul(u64::checked_pow(10, 9)?)
            })
            .expect("calculation does not overflow"),
            effective_balance_increment: option_wrapper(|| {
                u64::checked_pow(2, 0)?.checked_mul(u64::checked_pow(10, 9)?)
            })
            .expect("calculation does not overflow"),

            /*
             * Initial Values
             */
            genesis_fork_version: [0; 4],
            bls_withdrawal_prefix_byte: 0x00,
            eth1_address_withdrawal_prefix_byte: 0x01,
            compounding_withdrawal_prefix_byte: 0x02,

            /*
             * Time parameters
             */
            genesis_delay: 604800, // 7 days
            seconds_per_slot: 12,
            min_attestation_inclusion_delay: 1,
            min_seed_lookahead: Epoch::new(1),
            max_seed_lookahead: Epoch::new(4),
            min_epochs_to_inactivity_penalty: 4,
            min_validator_withdrawability_delay: Epoch::new(256),
            shard_committee_period: 256,

            /*
             * Reward and penalty quotients
             */
            base_reward_factor: 64,
            whistleblower_reward_quotient: 512,
            proposer_reward_quotient: 8,
            inactivity_penalty_quotient: u64::checked_pow(2, 26).expect("pow does not overflow"),
            min_slashing_penalty_quotient: 128,
            proportional_slashing_multiplier: 1,

            /*
             * Signature domains
             */
            domain_beacon_proposer: 0,
            domain_beacon_attester: 1,
            domain_randao: 2,
            domain_deposit: 3,
            domain_voluntary_exit: 4,
            domain_selection_proof: 5,
            domain_aggregate_and_proof: 6,
            domain_consolidation: 0x0B,

            /*
             * Fork choice
             */
            safe_slots_to_update_justified: 8,
            proposer_score_boost: Some(40),
            reorg_head_weight_threshold: Some(20),
            reorg_parent_weight_threshold: Some(160),

            /*
             * Eth1
             */
            eth1_follow_distance: 2048,
            seconds_per_eth1_block: 14,
            deposit_chain_id: 1,
            deposit_network_id: 1,
            deposit_contract_address: "00000000219ab540356cbb839cbe05303d7705fa"
                .parse()
                .expect("chain spec deposit contract address"),

            /*
             * Altair hard fork params
             */
            inactivity_penalty_quotient_altair: option_wrapper(|| {
                u64::checked_pow(2, 24)?.checked_mul(3)
            })
            .expect("calculation does not overflow"),
            min_slashing_penalty_quotient_altair: u64::checked_pow(2, 6)
                .expect("pow does not overflow"),
            proportional_slashing_multiplier_altair: 2,
            inactivity_score_bias: 4,
            inactivity_score_recovery_rate: 16,
            min_sync_committee_participants: 1,
            epochs_per_sync_committee_period: Epoch::new(256),
            domain_sync_committee: 7,
            domain_sync_committee_selection_proof: 8,
            domain_contribution_and_proof: 9,
            altair_fork_version: [0x01, 0x00, 0x00, 0x00],
            altair_fork_epoch: Some(Epoch::new(74240)),

            /*
             * Bellatrix hard fork params
             */
            inactivity_penalty_quotient_bellatrix: u64::checked_pow(2, 24)
                .expect("pow does not overflow"),
            min_slashing_penalty_quotient_bellatrix: u64::checked_pow(2, 5)
                .expect("pow does not overflow"),
            proportional_slashing_multiplier_bellatrix: 3,
            bellatrix_fork_version: [0x02, 0x00, 0x00, 0x00],
            bellatrix_fork_epoch: Some(Epoch::new(144896)),
            terminal_total_difficulty: Uint256::from_dec_str("58750000000000000000000")
                .expect("terminal_total_difficulty is a valid integer"),
            terminal_block_hash: ExecutionBlockHash::zero(),
            terminal_block_hash_activation_epoch: Epoch::new(u64::MAX),
            safe_slots_to_import_optimistically: 128u64,

            /*
             * Capella hard fork params
             */
            capella_fork_version: [0x03, 00, 00, 00],
            capella_fork_epoch: Some(Epoch::new(194048)),
            max_validators_per_withdrawals_sweep: 16384,

            /*
             * Deneb hard fork params
             */
            deneb_fork_version: [0x04, 0x00, 0x00, 0x00],
            deneb_fork_epoch: Some(Epoch::new(269568)),

            /*
             * Electra hard fork params
             */
            electra_fork_version: [0x05, 00, 00, 00],
            electra_fork_epoch: None,
            unset_deposit_requests_start_index: u64::MAX,
            full_exit_request_amount: 0,
            min_activation_balance: option_wrapper(|| {
                u64::checked_pow(2, 5)?.checked_mul(u64::checked_pow(10, 9)?)
            })
            .expect("calculation does not overflow"),
            max_effective_balance_electra: option_wrapper(|| {
                u64::checked_pow(2, 11)?.checked_mul(u64::checked_pow(10, 9)?)
            })
            .expect("calculation does not overflow"),
            min_slashing_penalty_quotient_electra: u64::checked_pow(2, 12)
                .expect("pow does not overflow"),
            whistleblower_reward_quotient_electra: u64::checked_pow(2, 12)
                .expect("pow does not overflow"),
            max_pending_partials_per_withdrawals_sweep: u64::checked_pow(2, 3)
                .expect("pow does not overflow"),
            min_per_epoch_churn_limit_electra: option_wrapper(|| {
                u64::checked_pow(2, 7)?.checked_mul(u64::checked_pow(10, 9)?)
            })
            .expect("calculation does not overflow"),
            max_per_epoch_activation_exit_churn_limit: option_wrapper(|| {
                u64::checked_pow(2, 8)?.checked_mul(u64::checked_pow(10, 9)?)
            })
            .expect("calculation does not overflow"),

            /*
             * DAS params
             */
            eip7594_fork_epoch: None,
            custody_requirement: 1,
            data_column_sidecar_subnet_count: 32,
            number_of_columns: 128,

            /*
             * Network specific
             */
            boot_nodes: vec![],
            network_id: 1, // mainnet network id
            attestation_propagation_slot_range: default_attestation_propagation_slot_range(),
            attestation_subnet_count: 64,
            subnets_per_node: 2,
            maximum_gossip_clock_disparity_millis: default_maximum_gossip_clock_disparity_millis(),
            target_aggregators_per_committee: 16,
            epochs_per_subnet_subscription: default_epochs_per_subnet_subscription(),
            gossip_max_size: default_gossip_max_size(),
            min_epochs_for_block_requests: default_min_epochs_for_block_requests(),
            max_chunk_size: default_max_chunk_size(),
            ttfb_timeout: default_ttfb_timeout(),
            resp_timeout: default_resp_timeout(),
            message_domain_invalid_snappy: default_message_domain_invalid_snappy(),
            message_domain_valid_snappy: default_message_domain_valid_snappy(),
            attestation_subnet_extra_bits: default_attestation_subnet_extra_bits(),
            attestation_subnet_prefix_bits: default_attestation_subnet_prefix_bits(),
            attestation_subnet_shuffling_prefix_bits:
                default_attestation_subnet_shuffling_prefix_bits(),
            max_request_blocks: default_max_request_blocks(),

            /*
             * Networking Deneb Specific
             */
            max_request_blocks_deneb: default_max_request_blocks_deneb(),
            max_request_blob_sidecars: default_max_request_blob_sidecars(),
            max_request_data_column_sidecars: default_max_request_data_column_sidecars(),
            min_epochs_for_blob_sidecars_requests: default_min_epochs_for_blob_sidecars_requests(),
            blob_sidecar_subnet_count: default_blob_sidecar_subnet_count(),

            /*
             * Derived Deneb Specific
             */
            max_blocks_by_root_request: default_max_blocks_by_root_request(),
            max_blocks_by_root_request_deneb: default_max_blocks_by_root_request_deneb(),
            max_blobs_by_root_request: default_max_blobs_by_root_request(),
            max_data_columns_by_root_request: default_data_columns_by_root_request(),

            /*
             * Application specific
             */
            domain_application_mask: APPLICATION_DOMAIN_BUILDER,

            /*
             * Capella params
             */
            domain_bls_to_execution_change: 10,
        }
    }

    /// Ethereum Foundation minimal spec, as defined in the eth2.0-specs repo.
    pub fn minimal() -> Self {
        // Note: bootnodes to be updated when static nodes exist.
        let boot_nodes = vec![];

        Self {
            config_name: None,
            max_committees_per_slot: 4,
            target_committee_size: 4,
            min_per_epoch_churn_limit: 2,
            max_per_epoch_activation_churn_limit: 4,
            churn_limit_quotient: 32,
            shuffle_round_count: 10,
            min_genesis_active_validator_count: 64,
            min_genesis_time: 1578009600,
            eth1_follow_distance: 16,
            genesis_fork_version: [0x00, 0x00, 0x00, 0x01],
            shard_committee_period: 64,
            genesis_delay: 300,
            seconds_per_slot: 6,
            inactivity_penalty_quotient: u64::checked_pow(2, 25).expect("pow does not overflow"),
            min_slashing_penalty_quotient: 64,
            proportional_slashing_multiplier: 2,
            safe_slots_to_update_justified: 2,
            // Altair
            epochs_per_sync_committee_period: Epoch::new(8),
            altair_fork_version: [0x01, 0x00, 0x00, 0x01],
            altair_fork_epoch: None,
            // Bellatrix
            bellatrix_fork_version: [0x02, 0x00, 0x00, 0x01],
            bellatrix_fork_epoch: None,
            terminal_total_difficulty: Uint256::MAX
                .checked_sub(Uint256::from(2u64.pow(10)))
                .expect("subtraction does not overflow")
                // Add 1 since the spec declares `2**256 - 2**10` and we use
                // `Uint256::MAX` which is `2*256- 1`.
                .checked_add(Uint256::one())
                .expect("addition does not overflow"),
            // Capella
            capella_fork_version: [0x03, 0x00, 0x00, 0x01],
            capella_fork_epoch: None,
            max_validators_per_withdrawals_sweep: 16,
            // Deneb
            deneb_fork_version: [0x04, 0x00, 0x00, 0x01],
            deneb_fork_epoch: None,
            // Electra
            electra_fork_version: [0x05, 0x00, 0x00, 0x01],
            electra_fork_epoch: None,
            max_pending_partials_per_withdrawals_sweep: u64::checked_pow(2, 0)
                .expect("pow does not overflow"),
<<<<<<< HEAD
=======
            min_per_epoch_churn_limit_electra: option_wrapper(|| {
                u64::checked_pow(2, 6)?.checked_mul(u64::checked_pow(10, 9)?)
            })
            .expect("calculation does not overflow"),
            max_per_epoch_activation_exit_churn_limit: option_wrapper(|| {
                u64::checked_pow(2, 7)?.checked_mul(u64::checked_pow(10, 9)?)
            })
            .expect("calculation does not overflow"),
>>>>>>> 4e8e80b7
            // PeerDAS
            eip7594_fork_epoch: None,
            // Other
            network_id: 2, // lighthouse testnet network id
            deposit_chain_id: 5,
            deposit_network_id: 5,
            deposit_contract_address: "1234567890123456789012345678901234567890"
                .parse()
                .expect("minimal chain spec deposit address"),
            boot_nodes,
            ..ChainSpec::mainnet()
        }
    }

    /// Returns a `ChainSpec` compatible with the Gnosis Beacon Chain specification.
    pub fn gnosis() -> Self {
        Self {
            config_name: Some("gnosis".to_string()),
            /*
             * Constants
             */
            genesis_slot: Slot::new(0),
            far_future_epoch: Epoch::new(u64::MAX),
            base_rewards_per_epoch: 4,
            deposit_contract_tree_depth: 32,

            /*
             * Misc
             */
            max_committees_per_slot: 64,
            target_committee_size: 128,
            min_per_epoch_churn_limit: 4,
            max_per_epoch_activation_churn_limit: 2,
            churn_limit_quotient: 4_096,
            shuffle_round_count: 90,
            min_genesis_active_validator_count: 4_096,
            min_genesis_time: 1638968400, // Dec 8, 2020
            hysteresis_quotient: 4,
            hysteresis_downward_multiplier: 1,
            hysteresis_upward_multiplier: 5,

            /*
             *  Gwei values
             */
            min_deposit_amount: option_wrapper(|| {
                u64::checked_pow(2, 0)?.checked_mul(u64::checked_pow(10, 9)?)
            })
            .expect("calculation does not overflow"),
            max_effective_balance: option_wrapper(|| {
                u64::checked_pow(2, 5)?.checked_mul(u64::checked_pow(10, 9)?)
            })
            .expect("calculation does not overflow"),
            ejection_balance: option_wrapper(|| {
                u64::checked_pow(2, 4)?.checked_mul(u64::checked_pow(10, 9)?)
            })
            .expect("calculation does not overflow"),
            effective_balance_increment: option_wrapper(|| {
                u64::checked_pow(2, 0)?.checked_mul(u64::checked_pow(10, 9)?)
            })
            .expect("calculation does not overflow"),

            /*
             * Initial Values
             */
            genesis_fork_version: [0x00, 0x00, 0x00, 0x64],
            bls_withdrawal_prefix_byte: 0x00,
            eth1_address_withdrawal_prefix_byte: 0x01,
            compounding_withdrawal_prefix_byte: 0x02,

            /*
             * Time parameters
             */
            genesis_delay: 6000, // 100 minutes
            seconds_per_slot: 5,
            min_attestation_inclusion_delay: 1,
            min_seed_lookahead: Epoch::new(1),
            max_seed_lookahead: Epoch::new(4),
            min_epochs_to_inactivity_penalty: 4,
            min_validator_withdrawability_delay: Epoch::new(256),
            shard_committee_period: 256,

            /*
             * Reward and penalty quotients
             */
            base_reward_factor: 25,
            whistleblower_reward_quotient: 512,
            proposer_reward_quotient: 8,
            inactivity_penalty_quotient: u64::checked_pow(2, 26).expect("pow does not overflow"),
            min_slashing_penalty_quotient: 128,
            proportional_slashing_multiplier: 1,

            /*
             * Signature domains
             */
            domain_beacon_proposer: 0,
            domain_beacon_attester: 1,
            domain_randao: 2,
            domain_deposit: 3,
            domain_voluntary_exit: 4,
            domain_selection_proof: 5,
            domain_aggregate_and_proof: 6,
            domain_consolidation: 0x0B,

            /*
             * Fork choice
             */
            safe_slots_to_update_justified: 8,
            proposer_score_boost: Some(40),
            reorg_head_weight_threshold: Some(20),
            reorg_parent_weight_threshold: Some(160),

            /*
             * Eth1
             */
            eth1_follow_distance: 1024,
            seconds_per_eth1_block: 6,
            deposit_chain_id: 100,
            deposit_network_id: 100,
            deposit_contract_address: "0B98057eA310F4d31F2a452B414647007d1645d9"
                .parse()
                .expect("chain spec deposit contract address"),

            /*
             * Altair hard fork params
             */
            inactivity_penalty_quotient_altair: option_wrapper(|| {
                u64::checked_pow(2, 24)?.checked_mul(3)
            })
            .expect("calculation does not overflow"),
            min_slashing_penalty_quotient_altair: u64::checked_pow(2, 6)
                .expect("pow does not overflow"),
            proportional_slashing_multiplier_altair: 2,
            inactivity_score_bias: 4,
            inactivity_score_recovery_rate: 16,
            min_sync_committee_participants: 1,
            epochs_per_sync_committee_period: Epoch::new(512),
            domain_sync_committee: 7,
            domain_sync_committee_selection_proof: 8,
            domain_contribution_and_proof: 9,
            altair_fork_version: [0x01, 0x00, 0x00, 0x64],
            altair_fork_epoch: Some(Epoch::new(512)),

            /*
             * Bellatrix hard fork params
             */
            inactivity_penalty_quotient_bellatrix: u64::checked_pow(2, 24)
                .expect("pow does not overflow"),
            min_slashing_penalty_quotient_bellatrix: u64::checked_pow(2, 5)
                .expect("pow does not overflow"),
            proportional_slashing_multiplier_bellatrix: 3,
            bellatrix_fork_version: [0x02, 0x00, 0x00, 0x64],
            bellatrix_fork_epoch: Some(Epoch::new(385536)),
            terminal_total_difficulty: Uint256::from_dec_str(
                "8626000000000000000000058750000000000000000000",
            )
            .expect("terminal_total_difficulty is a valid integer"),
            terminal_block_hash: ExecutionBlockHash::zero(),
            terminal_block_hash_activation_epoch: Epoch::new(u64::MAX),
            safe_slots_to_import_optimistically: 128u64,

            /*
             * Capella hard fork params
             */
            capella_fork_version: [0x03, 0x00, 0x00, 0x64],
            capella_fork_epoch: Some(Epoch::new(648704)),
            max_validators_per_withdrawals_sweep: 8192,

            /*
             * Deneb hard fork params
             */
            deneb_fork_version: [0x04, 0x00, 0x00, 0x64],
            deneb_fork_epoch: Some(Epoch::new(889856)),

            /*
             * Electra hard fork params
             */
            electra_fork_version: [0x05, 0x00, 0x00, 0x64],
            electra_fork_epoch: None,
            unset_deposit_requests_start_index: u64::MAX,
            full_exit_request_amount: 0,
            min_activation_balance: option_wrapper(|| {
                u64::checked_pow(2, 5)?.checked_mul(u64::checked_pow(10, 9)?)
            })
            .expect("calculation does not overflow"),
            max_effective_balance_electra: option_wrapper(|| {
                u64::checked_pow(2, 11)?.checked_mul(u64::checked_pow(10, 9)?)
            })
            .expect("calculation does not overflow"),
            min_slashing_penalty_quotient_electra: u64::checked_pow(2, 12)
                .expect("pow does not overflow"),
            whistleblower_reward_quotient_electra: u64::checked_pow(2, 12)
                .expect("pow does not overflow"),
            max_pending_partials_per_withdrawals_sweep: u64::checked_pow(2, 3)
                .expect("pow does not overflow"),
            min_per_epoch_churn_limit_electra: option_wrapper(|| {
                u64::checked_pow(2, 7)?.checked_mul(u64::checked_pow(10, 9)?)
            })
            .expect("calculation does not overflow"),
            max_per_epoch_activation_exit_churn_limit: option_wrapper(|| {
                u64::checked_pow(2, 8)?.checked_mul(u64::checked_pow(10, 9)?)
            })
            .expect("calculation does not overflow"),

            /*
             * DAS params
             */
            eip7594_fork_epoch: None,
            custody_requirement: 1,
            data_column_sidecar_subnet_count: 32,
            number_of_columns: 128,
            /*
             * Network specific
             */
            boot_nodes: vec![],
            network_id: 100, // Gnosis Chain network id
            attestation_propagation_slot_range: default_attestation_propagation_slot_range(),
            attestation_subnet_count: 64,
            subnets_per_node: 4, // Make this larger than usual to avoid network damage
            maximum_gossip_clock_disparity_millis: default_maximum_gossip_clock_disparity_millis(),
            target_aggregators_per_committee: 16,
            epochs_per_subnet_subscription: default_epochs_per_subnet_subscription(),
            gossip_max_size: default_gossip_max_size(),
            min_epochs_for_block_requests: 33024,
            max_chunk_size: default_max_chunk_size(),
            ttfb_timeout: default_ttfb_timeout(),
            resp_timeout: default_resp_timeout(),
            message_domain_invalid_snappy: default_message_domain_invalid_snappy(),
            message_domain_valid_snappy: default_message_domain_valid_snappy(),
            attestation_subnet_extra_bits: default_attestation_subnet_extra_bits(),
            attestation_subnet_prefix_bits: default_attestation_subnet_prefix_bits(),
            attestation_subnet_shuffling_prefix_bits:
                default_attestation_subnet_shuffling_prefix_bits(),
            max_request_blocks: default_max_request_blocks(),

            /*
             * Networking Deneb Specific
             */
            max_request_blocks_deneb: default_max_request_blocks_deneb(),
            max_request_blob_sidecars: default_max_request_blob_sidecars(),
            max_request_data_column_sidecars: default_max_request_data_column_sidecars(),
            min_epochs_for_blob_sidecars_requests: 16384,
            blob_sidecar_subnet_count: default_blob_sidecar_subnet_count(),

            /*
             * Derived Deneb Specific
             */
            max_blocks_by_root_request: default_max_blocks_by_root_request(),
            max_blocks_by_root_request_deneb: default_max_blocks_by_root_request_deneb(),
            max_blobs_by_root_request: default_max_blobs_by_root_request(),
            max_data_columns_by_root_request: default_data_columns_by_root_request(),

            /*
             * Application specific
             */
            domain_application_mask: APPLICATION_DOMAIN_BUILDER,

            /*
             * Capella params
             */
            domain_bls_to_execution_change: 10,
        }
    }
}

impl Default for ChainSpec {
    fn default() -> Self {
        Self::mainnet()
    }
}

/// Exact implementation of the *config* object from the Ethereum spec (YAML/JSON).
///
/// Fields relevant to hard forks after Altair should be optional so that we can continue
/// to parse Altair configs. This default approach turns out to be much simpler than trying to
/// make `Config` a superstruct because of the hassle of deserializing an untagged enum.
#[derive(Serialize, Deserialize, Debug, PartialEq, Clone)]
#[serde(rename_all = "UPPERCASE")]
pub struct Config {
    #[serde(default)]
    #[serde(skip_serializing_if = "Option::is_none")]
    pub config_name: Option<String>,

    #[serde(default)]
    pub preset_base: String,

    #[serde(default = "default_terminal_total_difficulty")]
    #[serde(with = "serde_utils::quoted_u256")]
    pub terminal_total_difficulty: Uint256,
    #[serde(default = "default_terminal_block_hash")]
    pub terminal_block_hash: ExecutionBlockHash,
    #[serde(default = "default_terminal_block_hash_activation_epoch")]
    pub terminal_block_hash_activation_epoch: Epoch,
    #[serde(default = "default_safe_slots_to_import_optimistically")]
    #[serde(with = "serde_utils::quoted_u64")]
    pub safe_slots_to_import_optimistically: u64,

    #[serde(with = "serde_utils::quoted_u64")]
    min_genesis_active_validator_count: u64,
    #[serde(with = "serde_utils::quoted_u64")]
    min_genesis_time: u64,
    #[serde(with = "serde_utils::bytes_4_hex")]
    genesis_fork_version: [u8; 4],
    #[serde(with = "serde_utils::quoted_u64")]
    genesis_delay: u64,

    #[serde(with = "serde_utils::bytes_4_hex")]
    altair_fork_version: [u8; 4],
    #[serde(serialize_with = "serialize_fork_epoch")]
    #[serde(deserialize_with = "deserialize_fork_epoch")]
    pub altair_fork_epoch: Option<MaybeQuoted<Epoch>>,

    #[serde(default = "default_bellatrix_fork_version")]
    #[serde(with = "serde_utils::bytes_4_hex")]
    bellatrix_fork_version: [u8; 4],
    #[serde(default)]
    #[serde(serialize_with = "serialize_fork_epoch")]
    #[serde(deserialize_with = "deserialize_fork_epoch")]
    pub bellatrix_fork_epoch: Option<MaybeQuoted<Epoch>>,

    #[serde(default = "default_capella_fork_version")]
    #[serde(with = "serde_utils::bytes_4_hex")]
    capella_fork_version: [u8; 4],
    #[serde(default)]
    #[serde(serialize_with = "serialize_fork_epoch")]
    #[serde(deserialize_with = "deserialize_fork_epoch")]
    pub capella_fork_epoch: Option<MaybeQuoted<Epoch>>,

    #[serde(default = "default_deneb_fork_version")]
    #[serde(with = "serde_utils::bytes_4_hex")]
    deneb_fork_version: [u8; 4],
    #[serde(default)]
    #[serde(serialize_with = "serialize_fork_epoch")]
    #[serde(deserialize_with = "deserialize_fork_epoch")]
    pub deneb_fork_epoch: Option<MaybeQuoted<Epoch>>,

    #[serde(default = "default_electra_fork_version")]
    #[serde(with = "serde_utils::bytes_4_hex")]
    electra_fork_version: [u8; 4],
    #[serde(default)]
    #[serde(serialize_with = "serialize_fork_epoch")]
    #[serde(deserialize_with = "deserialize_fork_epoch")]
    pub electra_fork_epoch: Option<MaybeQuoted<Epoch>>,

    #[serde(default)]
    #[serde(serialize_with = "serialize_fork_epoch")]
    #[serde(deserialize_with = "deserialize_fork_epoch")]
    pub eip7594_fork_epoch: Option<MaybeQuoted<Epoch>>,

    #[serde(with = "serde_utils::quoted_u64")]
    seconds_per_slot: u64,
    #[serde(with = "serde_utils::quoted_u64")]
    seconds_per_eth1_block: u64,
    #[serde(with = "serde_utils::quoted_u64")]
    min_validator_withdrawability_delay: Epoch,
    #[serde(with = "serde_utils::quoted_u64")]
    shard_committee_period: u64,
    #[serde(with = "serde_utils::quoted_u64")]
    eth1_follow_distance: u64,
    #[serde(default = "default_subnets_per_node")]
    #[serde(with = "serde_utils::quoted_u8")]
    subnets_per_node: u8,

    #[serde(with = "serde_utils::quoted_u64")]
    inactivity_score_bias: u64,
    #[serde(with = "serde_utils::quoted_u64")]
    inactivity_score_recovery_rate: u64,
    #[serde(with = "serde_utils::quoted_u64")]
    ejection_balance: u64,
    #[serde(with = "serde_utils::quoted_u64")]
    min_per_epoch_churn_limit: u64,
    #[serde(default = "default_max_per_epoch_activation_churn_limit")]
    #[serde(with = "serde_utils::quoted_u64")]
    max_per_epoch_activation_churn_limit: u64,
    #[serde(with = "serde_utils::quoted_u64")]
    churn_limit_quotient: u64,

    #[serde(skip_serializing_if = "Option::is_none")]
    proposer_score_boost: Option<MaybeQuoted<u64>>,

    #[serde(with = "serde_utils::quoted_u64")]
    deposit_chain_id: u64,
    #[serde(with = "serde_utils::quoted_u64")]
    deposit_network_id: u64,
    deposit_contract_address: Address,

    #[serde(default = "default_gossip_max_size")]
    #[serde(with = "serde_utils::quoted_u64")]
    gossip_max_size: u64,
    #[serde(default = "default_max_request_blocks")]
    #[serde(with = "serde_utils::quoted_u64")]
    max_request_blocks: u64,
    #[serde(default = "default_epochs_per_subnet_subscription")]
    #[serde(with = "serde_utils::quoted_u64")]
    epochs_per_subnet_subscription: u64,
    #[serde(default = "default_min_epochs_for_block_requests")]
    #[serde(with = "serde_utils::quoted_u64")]
    min_epochs_for_block_requests: u64,
    #[serde(default = "default_max_chunk_size")]
    #[serde(with = "serde_utils::quoted_u64")]
    max_chunk_size: u64,
    #[serde(default = "default_ttfb_timeout")]
    #[serde(with = "serde_utils::quoted_u64")]
    ttfb_timeout: u64,
    #[serde(default = "default_resp_timeout")]
    #[serde(with = "serde_utils::quoted_u64")]
    resp_timeout: u64,
    #[serde(default = "default_attestation_propagation_slot_range")]
    #[serde(with = "serde_utils::quoted_u64")]
    attestation_propagation_slot_range: u64,
    #[serde(default = "default_maximum_gossip_clock_disparity_millis")]
    #[serde(with = "serde_utils::quoted_u64")]
    maximum_gossip_clock_disparity_millis: u64,
    #[serde(default = "default_message_domain_invalid_snappy")]
    #[serde(with = "serde_utils::bytes_4_hex")]
    message_domain_invalid_snappy: [u8; 4],
    #[serde(default = "default_message_domain_valid_snappy")]
    #[serde(with = "serde_utils::bytes_4_hex")]
    message_domain_valid_snappy: [u8; 4],
    #[serde(default = "default_attestation_subnet_extra_bits")]
    #[serde(with = "serde_utils::quoted_u8")]
    attestation_subnet_extra_bits: u8,
    #[serde(default = "default_attestation_subnet_prefix_bits")]
    #[serde(with = "serde_utils::quoted_u8")]
    attestation_subnet_prefix_bits: u8,
    #[serde(default = "default_attestation_subnet_shuffling_prefix_bits")]
    #[serde(with = "serde_utils::quoted_u8")]
    attestation_subnet_shuffling_prefix_bits: u8,
    #[serde(default = "default_max_request_blocks_deneb")]
    #[serde(with = "serde_utils::quoted_u64")]
    max_request_blocks_deneb: u64,
    #[serde(default = "default_max_request_blob_sidecars")]
    #[serde(with = "serde_utils::quoted_u64")]
    max_request_blob_sidecars: u64,
    #[serde(default = "default_max_request_data_column_sidecars")]
    #[serde(with = "serde_utils::quoted_u64")]
    max_request_data_column_sidecars: u64,
    #[serde(default = "default_min_epochs_for_blob_sidecars_requests")]
    #[serde(with = "serde_utils::quoted_u64")]
    min_epochs_for_blob_sidecars_requests: u64,
    #[serde(default = "default_blob_sidecar_subnet_count")]
    #[serde(with = "serde_utils::quoted_u64")]
    blob_sidecar_subnet_count: u64,

    #[serde(default = "default_min_per_epoch_churn_limit_electra")]
    #[serde(with = "serde_utils::quoted_u64")]
    min_per_epoch_churn_limit_electra: u64,
    #[serde(default = "default_max_per_epoch_activation_exit_churn_limit")]
    #[serde(with = "serde_utils::quoted_u64")]
    max_per_epoch_activation_exit_churn_limit: u64,

    #[serde(with = "serde_utils::quoted_u64")]
    custody_requirement: u64,
    #[serde(with = "serde_utils::quoted_u64")]
    data_column_sidecar_subnet_count: u64,
    #[serde(with = "serde_utils::quoted_u64")]
    number_of_columns: u64,
}

fn default_bellatrix_fork_version() -> [u8; 4] {
    // This value shouldn't be used.
    [0xff, 0xff, 0xff, 0xff]
}

fn default_capella_fork_version() -> [u8; 4] {
    // TODO: determine if the bellatrix example should be copied like this
    [0xff, 0xff, 0xff, 0xff]
}

fn default_deneb_fork_version() -> [u8; 4] {
    // This value shouldn't be used.
    [0xff, 0xff, 0xff, 0xff]
}

fn default_electra_fork_version() -> [u8; 4] {
    // This value shouldn't be used.
    [0xff, 0xff, 0xff, 0xff]
}

/// Placeholder value: 2^256-2^10 (115792089237316195423570985008687907853269984665640564039457584007913129638912).
///
/// Taken from https://github.com/ethereum/consensus-specs/blob/d5e4828aecafaf1c57ef67a5f23c4ae7b08c5137/configs/mainnet.yaml#L15-L16
const fn default_terminal_total_difficulty() -> Uint256 {
    ethereum_types::U256([
        18446744073709550592,
        18446744073709551615,
        18446744073709551615,
        18446744073709551615,
    ])
}

fn default_terminal_block_hash() -> ExecutionBlockHash {
    ExecutionBlockHash::zero()
}

fn default_terminal_block_hash_activation_epoch() -> Epoch {
    Epoch::new(u64::MAX)
}

fn default_safe_slots_to_import_optimistically() -> u64 {
    128u64
}

fn default_subnets_per_node() -> u8 {
    2u8
}

const fn default_max_per_epoch_activation_churn_limit() -> u64 {
    8
}

const fn default_gossip_max_size() -> u64 {
    10485760
}

const fn default_min_epochs_for_block_requests() -> u64 {
    33024
}

const fn default_max_chunk_size() -> u64 {
    10485760
}

const fn default_ttfb_timeout() -> u64 {
    5
}

const fn default_resp_timeout() -> u64 {
    10
}

const fn default_message_domain_invalid_snappy() -> [u8; 4] {
    [0, 0, 0, 0]
}

const fn default_message_domain_valid_snappy() -> [u8; 4] {
    [1, 0, 0, 0]
}

const fn default_attestation_subnet_extra_bits() -> u8 {
    0
}

const fn default_attestation_subnet_prefix_bits() -> u8 {
    6
}

const fn default_attestation_subnet_shuffling_prefix_bits() -> u8 {
    3
}

const fn default_max_request_blocks() -> u64 {
    1024
}

const fn default_max_request_blocks_deneb() -> u64 {
    128
}

const fn default_max_request_blob_sidecars() -> u64 {
    768
}

const fn default_max_request_data_column_sidecars() -> u64 {
<<<<<<< HEAD
    512
=======
    16384
>>>>>>> 4e8e80b7
}

const fn default_min_epochs_for_blob_sidecars_requests() -> u64 {
    4096
}

const fn default_blob_sidecar_subnet_count() -> u64 {
    6
}

const fn default_min_per_epoch_churn_limit_electra() -> u64 {
    128_000_000_000
}

const fn default_max_per_epoch_activation_exit_churn_limit() -> u64 {
    256_000_000_000
}

const fn default_epochs_per_subnet_subscription() -> u64 {
    256
}

const fn default_attestation_propagation_slot_range() -> u64 {
    32
}

const fn default_maximum_gossip_clock_disparity_millis() -> u64 {
    500
}

fn max_blocks_by_root_request_common(max_request_blocks: u64) -> usize {
    let max_request_blocks = max_request_blocks as usize;
    RuntimeVariableList::<Hash256>::from_vec(
        vec![Hash256::zero(); max_request_blocks],
        max_request_blocks,
    )
    .as_ssz_bytes()
    .len()
}

fn max_blobs_by_root_request_common(max_request_blob_sidecars: u64) -> usize {
    let max_request_blob_sidecars = max_request_blob_sidecars as usize;
    let empty_blob_identifier = BlobIdentifier {
        block_root: Hash256::zero(),
        index: 0,
    };

    RuntimeVariableList::<BlobIdentifier>::from_vec(
        vec![empty_blob_identifier; max_request_blob_sidecars],
        max_request_blob_sidecars,
    )
    .as_ssz_bytes()
    .len()
}

fn max_data_columns_by_root_request_common(max_request_data_column_sidecars: u64) -> usize {
    let max_request_data_column_sidecars = max_request_data_column_sidecars as usize;
    let empty_data_column_id = DataColumnIdentifier {
        block_root: Hash256::zero(),
        index: 0,
    };
    RuntimeVariableList::from_vec(
        vec![empty_data_column_id; max_request_data_column_sidecars],
        max_request_data_column_sidecars,
    )
    .as_ssz_bytes()
    .len()
}

fn default_max_blocks_by_root_request() -> usize {
    max_blocks_by_root_request_common(default_max_request_blocks())
}

fn default_max_blocks_by_root_request_deneb() -> usize {
    max_blocks_by_root_request_common(default_max_request_blocks_deneb())
}

fn default_max_blobs_by_root_request() -> usize {
    max_blobs_by_root_request_common(default_max_request_blob_sidecars())
}

fn default_data_columns_by_root_request() -> usize {
    max_data_columns_by_root_request_common(default_max_request_data_column_sidecars())
}

impl Default for Config {
    fn default() -> Self {
        let chain_spec = MainnetEthSpec::default_spec();
        Config::from_chain_spec::<MainnetEthSpec>(&chain_spec)
    }
}

/// Util function to serialize a `None` fork epoch value
/// as `Epoch::max_value()`.
fn serialize_fork_epoch<S>(val: &Option<MaybeQuoted<Epoch>>, s: S) -> Result<S::Ok, S::Error>
where
    S: Serializer,
{
    match val {
        None => MaybeQuoted {
            value: Epoch::max_value(),
        }
        .serialize(s),
        Some(epoch) => epoch.serialize(s),
    }
}

/// Util function to deserialize a u64::max() fork epoch as `None`.
fn deserialize_fork_epoch<'de, D>(deserializer: D) -> Result<Option<MaybeQuoted<Epoch>>, D::Error>
where
    D: Deserializer<'de>,
{
    let decoded: Option<MaybeQuoted<Epoch>> = serde::de::Deserialize::deserialize(deserializer)?;
    if let Some(fork_epoch) = decoded {
        if fork_epoch.value != Epoch::max_value() {
            return Ok(Some(fork_epoch));
        }
    }
    Ok(None)
}

impl Config {
    /// Maps `self` to an identifier for an `EthSpec` instance.
    ///
    /// Returns `None` if there is no match.
    pub fn eth_spec_id(&self) -> Option<EthSpecId> {
        match self.preset_base.as_str() {
            "minimal" => Some(EthSpecId::Minimal),
            "mainnet" => Some(EthSpecId::Mainnet),
            "gnosis" => Some(EthSpecId::Gnosis),
            _ => None,
        }
    }

    pub fn from_chain_spec<E: EthSpec>(spec: &ChainSpec) -> Self {
        Self {
            config_name: spec.config_name.clone(),
            preset_base: E::spec_name().to_string(),

            terminal_total_difficulty: spec.terminal_total_difficulty,
            terminal_block_hash: spec.terminal_block_hash,
            terminal_block_hash_activation_epoch: spec.terminal_block_hash_activation_epoch,
            safe_slots_to_import_optimistically: spec.safe_slots_to_import_optimistically,

            min_genesis_active_validator_count: spec.min_genesis_active_validator_count,
            min_genesis_time: spec.min_genesis_time,
            genesis_fork_version: spec.genesis_fork_version,
            genesis_delay: spec.genesis_delay,

            altair_fork_version: spec.altair_fork_version,
            altair_fork_epoch: spec
                .altair_fork_epoch
                .map(|epoch| MaybeQuoted { value: epoch }),

            bellatrix_fork_version: spec.bellatrix_fork_version,
            bellatrix_fork_epoch: spec
                .bellatrix_fork_epoch
                .map(|epoch| MaybeQuoted { value: epoch }),

            capella_fork_version: spec.capella_fork_version,
            capella_fork_epoch: spec
                .capella_fork_epoch
                .map(|epoch| MaybeQuoted { value: epoch }),

            deneb_fork_version: spec.deneb_fork_version,
            deneb_fork_epoch: spec
                .deneb_fork_epoch
                .map(|epoch| MaybeQuoted { value: epoch }),

            electra_fork_version: spec.electra_fork_version,
            electra_fork_epoch: spec
                .electra_fork_epoch
                .map(|epoch| MaybeQuoted { value: epoch }),

            eip7594_fork_epoch: spec
                .eip7594_fork_epoch
                .map(|epoch| MaybeQuoted { value: epoch }),

            seconds_per_slot: spec.seconds_per_slot,
            seconds_per_eth1_block: spec.seconds_per_eth1_block,
            min_validator_withdrawability_delay: spec.min_validator_withdrawability_delay,
            shard_committee_period: spec.shard_committee_period,
            eth1_follow_distance: spec.eth1_follow_distance,
            subnets_per_node: spec.subnets_per_node,

            inactivity_score_bias: spec.inactivity_score_bias,
            inactivity_score_recovery_rate: spec.inactivity_score_recovery_rate,
            ejection_balance: spec.ejection_balance,
            churn_limit_quotient: spec.churn_limit_quotient,
            min_per_epoch_churn_limit: spec.min_per_epoch_churn_limit,
            max_per_epoch_activation_churn_limit: spec.max_per_epoch_activation_churn_limit,

            proposer_score_boost: spec.proposer_score_boost.map(|value| MaybeQuoted { value }),

            deposit_chain_id: spec.deposit_chain_id,
            deposit_network_id: spec.deposit_network_id,
            deposit_contract_address: spec.deposit_contract_address,

            gossip_max_size: spec.gossip_max_size,
            max_request_blocks: spec.max_request_blocks,
            epochs_per_subnet_subscription: spec.epochs_per_subnet_subscription,
            min_epochs_for_block_requests: spec.min_epochs_for_block_requests,
            max_chunk_size: spec.max_chunk_size,
            ttfb_timeout: spec.ttfb_timeout,
            resp_timeout: spec.resp_timeout,
            attestation_propagation_slot_range: spec.attestation_propagation_slot_range,
            maximum_gossip_clock_disparity_millis: spec.maximum_gossip_clock_disparity_millis,
            message_domain_invalid_snappy: spec.message_domain_invalid_snappy,
            message_domain_valid_snappy: spec.message_domain_valid_snappy,
            attestation_subnet_extra_bits: spec.attestation_subnet_extra_bits,
            attestation_subnet_prefix_bits: spec.attestation_subnet_prefix_bits,
            attestation_subnet_shuffling_prefix_bits: spec.attestation_subnet_shuffling_prefix_bits,
            max_request_blocks_deneb: spec.max_request_blocks_deneb,
            max_request_blob_sidecars: spec.max_request_blob_sidecars,
            max_request_data_column_sidecars: spec.max_request_data_column_sidecars,
            min_epochs_for_blob_sidecars_requests: spec.min_epochs_for_blob_sidecars_requests,
            blob_sidecar_subnet_count: spec.blob_sidecar_subnet_count,

            min_per_epoch_churn_limit_electra: spec.min_per_epoch_churn_limit_electra,
            max_per_epoch_activation_exit_churn_limit: spec
                .max_per_epoch_activation_exit_churn_limit,

            custody_requirement: spec.custody_requirement,
            data_column_sidecar_subnet_count: spec.data_column_sidecar_subnet_count,
            number_of_columns: spec.number_of_columns as u64,
        }
    }

    pub fn from_file(filename: &Path) -> Result<Self, String> {
        let f = File::open(filename)
            .map_err(|e| format!("Error opening spec at {}: {:?}", filename.display(), e))?;
        serde_yaml::from_reader(f)
            .map_err(|e| format!("Error parsing spec at {}: {:?}", filename.display(), e))
    }

    pub fn apply_to_chain_spec<E: EthSpec>(&self, chain_spec: &ChainSpec) -> Option<ChainSpec> {
        // Pattern match here to avoid missing any fields.
        let &Config {
            ref config_name,
            ref preset_base,
            terminal_total_difficulty,
            terminal_block_hash,
            terminal_block_hash_activation_epoch,
            safe_slots_to_import_optimistically,
            min_genesis_active_validator_count,
            min_genesis_time,
            genesis_fork_version,
            genesis_delay,
            altair_fork_version,
            altair_fork_epoch,
            bellatrix_fork_epoch,
            bellatrix_fork_version,
            capella_fork_epoch,
            capella_fork_version,
            deneb_fork_epoch,
            deneb_fork_version,
            electra_fork_epoch,
            electra_fork_version,
            eip7594_fork_epoch,
            seconds_per_slot,
            seconds_per_eth1_block,
            min_validator_withdrawability_delay,
            shard_committee_period,
            eth1_follow_distance,
            subnets_per_node,
            inactivity_score_bias,
            inactivity_score_recovery_rate,
            ejection_balance,
            min_per_epoch_churn_limit,
            max_per_epoch_activation_churn_limit,
            churn_limit_quotient,
            proposer_score_boost,
            deposit_chain_id,
            deposit_network_id,
            deposit_contract_address,
            gossip_max_size,
            min_epochs_for_block_requests,
            max_chunk_size,
            ttfb_timeout,
            resp_timeout,
            message_domain_invalid_snappy,
            message_domain_valid_snappy,
            attestation_subnet_extra_bits,
            attestation_subnet_prefix_bits,
            attestation_subnet_shuffling_prefix_bits,
            max_request_blocks,
            epochs_per_subnet_subscription,
            attestation_propagation_slot_range,
            maximum_gossip_clock_disparity_millis,
            max_request_blocks_deneb,
            max_request_blob_sidecars,
            max_request_data_column_sidecars,
            min_epochs_for_blob_sidecars_requests,
            blob_sidecar_subnet_count,

            min_per_epoch_churn_limit_electra,
            max_per_epoch_activation_exit_churn_limit,
            custody_requirement,
            data_column_sidecar_subnet_count,
            number_of_columns,
        } = self;

        if preset_base != E::spec_name().to_string().as_str() {
            return None;
        }

        Some(ChainSpec {
            config_name: config_name.clone(),
            min_genesis_active_validator_count,
            min_genesis_time,
            genesis_fork_version,
            genesis_delay,
            altair_fork_version,
            altair_fork_epoch: altair_fork_epoch.map(|q| q.value),
            bellatrix_fork_epoch: bellatrix_fork_epoch.map(|q| q.value),
            bellatrix_fork_version,
            capella_fork_epoch: capella_fork_epoch.map(|q| q.value),
            capella_fork_version,
            deneb_fork_epoch: deneb_fork_epoch.map(|q| q.value),
            deneb_fork_version,
            electra_fork_epoch: electra_fork_epoch.map(|q| q.value),
            electra_fork_version,
            eip7594_fork_epoch: eip7594_fork_epoch.map(|q| q.value),
            seconds_per_slot,
            seconds_per_eth1_block,
            min_validator_withdrawability_delay,
            shard_committee_period,
            eth1_follow_distance,
            subnets_per_node,
            inactivity_score_bias,
            inactivity_score_recovery_rate,
            ejection_balance,
            min_per_epoch_churn_limit,
            max_per_epoch_activation_churn_limit,
            churn_limit_quotient,
            proposer_score_boost: proposer_score_boost.map(|q| q.value),
            deposit_chain_id,
            deposit_network_id,
            deposit_contract_address,
            terminal_total_difficulty,
            terminal_block_hash,
            terminal_block_hash_activation_epoch,
            safe_slots_to_import_optimistically,
            gossip_max_size,
            min_epochs_for_block_requests,
            max_chunk_size,
            ttfb_timeout,
            resp_timeout,
            message_domain_invalid_snappy,
            message_domain_valid_snappy,
            attestation_subnet_extra_bits,
            attestation_subnet_prefix_bits,
            attestation_subnet_shuffling_prefix_bits,
            max_request_blocks,
            epochs_per_subnet_subscription,
            attestation_propagation_slot_range,
            maximum_gossip_clock_disparity_millis,
            max_request_blocks_deneb,
            max_request_blob_sidecars,
            max_request_data_column_sidecars,
            min_epochs_for_blob_sidecars_requests,
            blob_sidecar_subnet_count,

            min_per_epoch_churn_limit_electra,
            max_per_epoch_activation_exit_churn_limit,

            // We need to re-derive any values that might have changed in the config.
            max_blocks_by_root_request: max_blocks_by_root_request_common(max_request_blocks),
            max_blocks_by_root_request_deneb: max_blocks_by_root_request_common(
                max_request_blocks_deneb,
            ),
            max_blobs_by_root_request: max_blobs_by_root_request_common(max_request_blob_sidecars),
            max_data_columns_by_root_request: max_data_columns_by_root_request_common(
                max_request_data_column_sidecars,
            ),

            custody_requirement,
            data_column_sidecar_subnet_count,
            number_of_columns: number_of_columns as usize,

            ..chain_spec.clone()
        })
    }
}

/// A simple wrapper to permit the in-line use of `?`.
fn option_wrapper<F, T>(f: F) -> Option<T>
where
    F: Fn() -> Option<T>,
{
    f()
}

#[cfg(test)]
mod tests {
    use super::*;
    use itertools::Itertools;

    #[test]
    fn test_mainnet_spec_can_be_constructed() {
        let _ = ChainSpec::mainnet();
    }

    #[allow(clippy::useless_vec)]
    fn test_domain(domain_type: Domain, raw_domain: u32, spec: &ChainSpec) {
        let previous_version = [0, 0, 0, 1];
        let current_version = [0, 0, 0, 2];
        let genesis_validators_root = Hash256::from_low_u64_le(77);
        let fork_epoch = Epoch::new(1024);
        let fork = Fork {
            previous_version,
            current_version,
            epoch: fork_epoch,
        };

        for (epoch, version) in vec![
            (fork_epoch - 1, previous_version),
            (fork_epoch, current_version),
            (fork_epoch + 1, current_version),
        ] {
            let domain1 = spec.get_domain(epoch, domain_type, &fork, genesis_validators_root);
            let domain2 = spec.compute_domain(domain_type, version, genesis_validators_root);

            assert_eq!(domain1, domain2);
            assert_eq!(&domain1.as_bytes()[0..4], &int_to_bytes4(raw_domain)[..]);
        }
    }

    #[test]
    fn test_get_domain() {
        let spec = ChainSpec::mainnet();

        test_domain(Domain::BeaconProposer, spec.domain_beacon_proposer, &spec);
        test_domain(Domain::BeaconAttester, spec.domain_beacon_attester, &spec);
        test_domain(Domain::Randao, spec.domain_randao, &spec);
        test_domain(Domain::Deposit, spec.domain_deposit, &spec);
        test_domain(Domain::VoluntaryExit, spec.domain_voluntary_exit, &spec);
        test_domain(Domain::SelectionProof, spec.domain_selection_proof, &spec);
        test_domain(
            Domain::AggregateAndProof,
            spec.domain_aggregate_and_proof,
            &spec,
        );
        test_domain(Domain::SyncCommittee, spec.domain_sync_committee, &spec);
        test_domain(Domain::Consolidation, spec.domain_consolidation, &spec);

        // The builder domain index is zero
        let builder_domain_pre_mask = [0; 4];
        test_domain(
            Domain::ApplicationMask(ApplicationDomain::Builder),
            apply_bit_mask(builder_domain_pre_mask, &spec),
            &spec,
        );

        test_domain(
            Domain::BlsToExecutionChange,
            spec.domain_bls_to_execution_change,
            &spec,
        );
    }

    fn apply_bit_mask(domain_bytes: [u8; 4], spec: &ChainSpec) -> u32 {
        let mut domain = [0; 4];
        let mask_bytes = int_to_bytes4(spec.domain_application_mask);

        // Apply application bit mask
        for (i, (domain_byte, mask_byte)) in domain_bytes.iter().zip(mask_bytes.iter()).enumerate()
        {
            domain[i] = domain_byte | mask_byte;
        }

        u32::from_le_bytes(domain)
    }

    // Test that `fork_name_at_epoch` and `fork_epoch` are consistent.
    #[test]
    fn fork_name_at_epoch_consistency() {
        let spec = ChainSpec::mainnet();

        for fork_name in ForkName::list_all() {
            if let Some(fork_epoch) = spec.fork_epoch(fork_name) {
                assert_eq!(spec.fork_name_at_epoch(fork_epoch), fork_name);
            }
        }
    }

    // Test that `next_fork_epoch` is consistent with the other functions.
    #[test]
    fn next_fork_epoch_consistency() {
        type E = MainnetEthSpec;
        let spec = ChainSpec::mainnet();

        let mut last_fork_slot = Slot::new(0);

        for (_, fork) in ForkName::list_all().into_iter().tuple_windows() {
            if let Some(fork_epoch) = spec.fork_epoch(fork) {
                last_fork_slot = fork_epoch.start_slot(E::slots_per_epoch());

                // Fork is activated at non-zero epoch: check that `next_fork_epoch` returns
                // the correct result.
                if let Ok(prior_slot) = last_fork_slot.safe_sub(1) {
                    let (next_fork, next_fork_epoch) =
                        spec.next_fork_epoch::<E>(prior_slot).unwrap();
                    assert_eq!(fork, next_fork);
                    assert_eq!(spec.fork_epoch(fork).unwrap(), next_fork_epoch);
                }
            } else {
                // Fork is not activated, check that `next_fork_epoch` returns `None`.
                assert_eq!(spec.next_fork_epoch::<E>(last_fork_slot), None);
            }
        }
    }
}

#[cfg(test)]
mod yaml_tests {
    use super::*;
    use paste::paste;
    use tempfile::NamedTempFile;

    #[test]
    fn minimal_round_trip() {
        // create temp file
        let tmp_file = NamedTempFile::new().expect("failed to create temp file");
        let writer = File::options()
            .read(false)
            .write(true)
            .open(tmp_file.as_ref())
            .expect("error opening file");
        let minimal_spec = ChainSpec::minimal();

        let yamlconfig = Config::from_chain_spec::<MinimalEthSpec>(&minimal_spec);
        // write fresh minimal config to file
        serde_yaml::to_writer(writer, &yamlconfig).expect("failed to write or serialize");

        let reader = File::options()
            .read(true)
            .write(false)
            .open(tmp_file.as_ref())
            .expect("error while opening the file");
        // deserialize minimal config from file
        let from: Config = serde_yaml::from_reader(reader).expect("error while deserializing");
        assert_eq!(from, yamlconfig);
    }

    #[test]
    fn mainnet_round_trip() {
        let tmp_file = NamedTempFile::new().expect("failed to create temp file");
        let writer = File::options()
            .read(false)
            .write(true)
            .open(tmp_file.as_ref())
            .expect("error opening file");
        let mainnet_spec = ChainSpec::mainnet();
        let yamlconfig = Config::from_chain_spec::<MainnetEthSpec>(&mainnet_spec);
        serde_yaml::to_writer(writer, &yamlconfig).expect("failed to write or serialize");

        let reader = File::options()
            .read(true)
            .write(false)
            .open(tmp_file.as_ref())
            .expect("error while opening the file");
        let from: Config = serde_yaml::from_reader(reader).expect("error while deserializing");
        assert_eq!(from, yamlconfig);
    }

    #[test]
    fn apply_to_spec() {
        let mut spec = ChainSpec::minimal();
        let yamlconfig = Config::from_chain_spec::<MinimalEthSpec>(&spec);

        // modifying the original spec
        spec.min_genesis_active_validator_count += 1;
        spec.deposit_chain_id += 1;
        spec.deposit_network_id += 1;
        // Applying a yaml config with incorrect EthSpec should fail
        let res = yamlconfig.apply_to_chain_spec::<MainnetEthSpec>(&spec);
        assert_eq!(res, None);

        // Applying a yaml config with correct EthSpec should NOT fail
        let new_spec = yamlconfig
            .apply_to_chain_spec::<MinimalEthSpec>(&spec)
            .expect("should have applied spec");
        assert_eq!(new_spec, ChainSpec::minimal());
    }

    #[test]
    fn test_defaults() {
        // Spec yaml string. Fields that serialize/deserialize with a default value are commented out.
        let spec = r#"
        PRESET_BASE: 'mainnet'
        #TERMINAL_TOTAL_DIFFICULTY: 115792089237316195423570985008687907853269984665640564039457584007913129638911
        #TERMINAL_BLOCK_HASH: 0x0000000000000000000000000000000000000000000000000000000000000001
        #TERMINAL_BLOCK_HASH_ACTIVATION_EPOCH: 18446744073709551614
        #SAFE_SLOTS_TO_IMPORT_OPTIMISTICALLY: 2
        MIN_GENESIS_ACTIVE_VALIDATOR_COUNT: 16384
        MIN_GENESIS_TIME: 1606824000
        GENESIS_FORK_VERSION: 0x00000000
        GENESIS_DELAY: 604800
        ALTAIR_FORK_VERSION: 0x01000000
        ALTAIR_FORK_EPOCH: 74240
        #BELLATRIX_FORK_VERSION: 0x02000000
        #BELLATRIX_FORK_EPOCH: 18446744073709551614
        SHARDING_FORK_VERSION: 0x03000000
        SHARDING_FORK_EPOCH: 18446744073709551615
        SECONDS_PER_SLOT: 12
        SECONDS_PER_ETH1_BLOCK: 14
        MIN_VALIDATOR_WITHDRAWABILITY_DELAY: 256
        SHARD_COMMITTEE_PERIOD: 256
        ETH1_FOLLOW_DISTANCE: 2048
        INACTIVITY_SCORE_BIAS: 4
        INACTIVITY_SCORE_RECOVERY_RATE: 16
        EJECTION_BALANCE: 16000000000
        MIN_PER_EPOCH_CHURN_LIMIT: 4
        MAX_PER_EPOCH_ACTIVATION_CHURN_LIMIT: 8
        CHURN_LIMIT_QUOTIENT: 65536
        PROPOSER_SCORE_BOOST: 40
        DEPOSIT_CHAIN_ID: 1
        DEPOSIT_NETWORK_ID: 1
        DEPOSIT_CONTRACT_ADDRESS: 0x00000000219ab540356cBB839Cbe05303d7705Fa
        CUSTODY_REQUIREMENT: 1
        DATA_COLUMN_SIDECAR_SUBNET_COUNT: 32
        NUMBER_OF_COLUMNS: 128
        "#;

        let chain_spec: Config = serde_yaml::from_str(spec).unwrap();

        // Asserts that `chain_spec.$name` and `default_$name()` are equal.
        macro_rules! check_default {
            ($name: ident) => {
                paste! {
                    assert_eq!(
                        chain_spec.$name,
                        [<default_ $name>](),
                        "{} does not match default", stringify!($name));
                }
            };
        }

        check_default!(terminal_total_difficulty);
        check_default!(terminal_block_hash);
        check_default!(terminal_block_hash_activation_epoch);
        check_default!(safe_slots_to_import_optimistically);
        check_default!(bellatrix_fork_version);
        check_default!(gossip_max_size);
        check_default!(min_epochs_for_block_requests);
        check_default!(max_chunk_size);
        check_default!(ttfb_timeout);
        check_default!(resp_timeout);
        check_default!(message_domain_invalid_snappy);
        check_default!(message_domain_valid_snappy);
        check_default!(attestation_subnet_extra_bits);
        check_default!(attestation_subnet_prefix_bits);
        check_default!(attestation_subnet_shuffling_prefix_bits);

        assert_eq!(chain_spec.bellatrix_fork_epoch, None);
    }

    #[test]
    fn test_total_terminal_difficulty() {
        assert_eq!(
            Ok(default_terminal_total_difficulty()),
            Uint256::from_dec_str(
                "115792089237316195423570985008687907853269984665640564039457584007913129638912"
            )
        );
    }

    #[test]
    fn test_domain_builder() {
        assert_eq!(
            int_to_bytes4(ApplicationDomain::Builder.get_domain_constant()),
            [0, 0, 0, 1]
        );
    }
}<|MERGE_RESOLUTION|>--- conflicted
+++ resolved
@@ -907,8 +907,6 @@
             electra_fork_epoch: None,
             max_pending_partials_per_withdrawals_sweep: u64::checked_pow(2, 0)
                 .expect("pow does not overflow"),
-<<<<<<< HEAD
-=======
             min_per_epoch_churn_limit_electra: option_wrapper(|| {
                 u64::checked_pow(2, 6)?.checked_mul(u64::checked_pow(10, 9)?)
             })
@@ -917,7 +915,6 @@
                 u64::checked_pow(2, 7)?.checked_mul(u64::checked_pow(10, 9)?)
             })
             .expect("calculation does not overflow"),
->>>>>>> 4e8e80b7
             // PeerDAS
             eip7594_fork_epoch: None,
             // Other
@@ -1481,11 +1478,7 @@
 }
 
 const fn default_max_request_data_column_sidecars() -> u64 {
-<<<<<<< HEAD
-    512
-=======
     16384
->>>>>>> 4e8e80b7
 }
 
 const fn default_min_epochs_for_blob_sidecars_requests() -> u64 {
