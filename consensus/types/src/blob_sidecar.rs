use crate::test_utils::TestRandom;
use crate::{Blob, ChainSpec, Domain, EthSpec, Fork, Hash256, SignedBlobSidecar, SignedRoot, Slot};
use bls::SecretKey;
use derivative::Derivative;
use kzg::{Kzg, KzgCommitment, KzgPreset, KzgProof};
use rand::Rng;
use serde_derive::{Deserialize, Serialize};
use ssz::Encode;
use ssz_derive::{Decode, Encode};
use ssz_types::{FixedVector, VariableList};
use std::fmt::Debug;
use std::hash::Hash;
use std::marker::PhantomData;
use std::sync::Arc;
use test_random_derive::TestRandom;
use tree_hash::TreeHash;
use tree_hash_derive::TreeHash;

<<<<<<< HEAD
=======
use bls::SecretKey;
use test_random_derive::TestRandom;

use crate::beacon_block_body::KzgCommitments;
use crate::test_utils::TestRandom;
use crate::{
    AbstractExecPayload, BeaconBlock, Blob, ChainSpec, Domain, EthSpec, Fork, Hash256,
    SignedBlobSidecar, SignedRoot, Slot,
};

pub trait Sidecar<E: EthSpec>:
    serde::Serialize
    + Clone
    + DeserializeOwned
    + Encode
    + Decode
    + Hash
    + TreeHash
    + TestRandom
    + Debug
    + SignedRoot
    + Sync
    + Send
    + for<'a> arbitrary::Arbitrary<'a>
{
    type BlobItems: BlobItems<E>;
    fn slot(&self) -> Slot;
    fn build_sidecar<Payload: AbstractExecPayload<E>>(
        blob_items: Self::BlobItems,
        block: &BeaconBlock<E, Payload>,
        expected_kzg_commitments: &KzgCommitments<E>,
        kzg_proofs: Vec<KzgProof>,
    ) -> Result<SidecarList<E, Self>, String>;
}

pub trait BlobItems<T: EthSpec>: Sync + Send + Sized {
    fn try_from_blob_roots(roots: BlobRootsList<T>) -> Result<Self, String>;
    fn try_from_blobs(blobs: BlobsList<T>) -> Result<Self, String>;
    fn len(&self) -> usize;
    fn is_empty(&self) -> bool;
    fn blobs(&self) -> Option<&BlobsList<T>>;
}

impl<T: EthSpec> BlobItems<T> for BlobsList<T> {
    fn try_from_blob_roots(_roots: BlobRootsList<T>) -> Result<Self, String> {
        Err("Unexpected conversion from blob roots to blobs".to_string())
    }

    fn try_from_blobs(blobs: BlobsList<T>) -> Result<Self, String> {
        Ok(blobs)
    }

    fn len(&self) -> usize {
        VariableList::len(self)
    }

    fn is_empty(&self) -> bool {
        VariableList::is_empty(self)
    }

    fn blobs(&self) -> Option<&BlobsList<T>> {
        Some(self)
    }
}

impl<T: EthSpec> BlobItems<T> for BlobRootsList<T> {
    fn try_from_blob_roots(roots: BlobRootsList<T>) -> Result<Self, String> {
        Ok(roots)
    }

    fn try_from_blobs(blobs: BlobsList<T>) -> Result<Self, String> {
        VariableList::new(
            blobs
                .into_iter()
                .map(|blob| blob.tree_hash_root())
                .collect(),
        )
        .map_err(|e| format!("{e:?}"))
    }

    fn len(&self) -> usize {
        VariableList::len(self)
    }

    fn is_empty(&self) -> bool {
        VariableList::is_empty(self)
    }

    fn blobs(&self) -> Option<&BlobsList<T>> {
        None
    }
}

>>>>>>> 48984303
/// Container of the data that identifies an individual blob.
#[derive(
    Serialize, Deserialize, Encode, Decode, TreeHash, Copy, Clone, Debug, PartialEq, Eq, Hash,
)]
pub struct BlobIdentifier {
    pub block_root: Hash256,
    pub index: u64,
}

impl PartialOrd for BlobIdentifier {
    fn partial_cmp(&self, other: &Self) -> Option<std::cmp::Ordering> {
        self.index.partial_cmp(&other.index)
    }
}

impl Ord for BlobIdentifier {
    fn cmp(&self, other: &Self) -> std::cmp::Ordering {
        self.index.cmp(&other.index)
    }
}

#[derive(
    Debug,
    Clone,
    Serialize,
    Deserialize,
    Encode,
    Decode,
    TreeHash,
    Default,
    TestRandom,
    Derivative,
    arbitrary::Arbitrary,
)]
#[serde(bound = "T: EthSpec")]
#[arbitrary(bound = "T: EthSpec")]
#[derivative(PartialEq, Eq, Hash(bound = "T: EthSpec"))]
pub struct BlobSidecar<T: EthSpec> {
    pub block_root: Hash256,
    #[serde(with = "serde_utils::quoted_u64")]
    pub index: u64,
    pub slot: Slot,
    pub block_parent_root: Hash256,
    #[serde(with = "serde_utils::quoted_u64")]
    pub proposer_index: u64,
    #[serde(with = "ssz_types::serde_utils::hex_fixed_vec")]
    pub blob: Blob<T>,
    pub kzg_commitment: KzgCommitment,
    pub kzg_proof: KzgProof,
}

impl<E: EthSpec> From<Arc<BlobSidecar<E>>> for BlindedBlobSidecar {
    fn from(blob_sidecar: Arc<BlobSidecar<E>>) -> Self {
        BlindedBlobSidecar {
            block_root: blob_sidecar.block_root,
            index: blob_sidecar.index,
            slot: blob_sidecar.slot,
            block_parent_root: blob_sidecar.block_parent_root,
            proposer_index: blob_sidecar.proposer_index,
            blob_root: blob_sidecar.blob.tree_hash_root(),
            kzg_commitment: blob_sidecar.kzg_commitment,
            kzg_proof: blob_sidecar.kzg_proof,
        }
    }
}

impl<E: EthSpec> From<BlobSidecar<E>> for BlindedBlobSidecar {
    fn from(blob_sidecar: BlobSidecar<E>) -> Self {
        BlindedBlobSidecar {
            block_root: blob_sidecar.block_root,
            index: blob_sidecar.index,
            slot: blob_sidecar.slot,
            block_parent_root: blob_sidecar.block_parent_root,
            proposer_index: blob_sidecar.proposer_index,
            blob_root: blob_sidecar.blob.tree_hash_root(),
            kzg_commitment: blob_sidecar.kzg_commitment,
            kzg_proof: blob_sidecar.kzg_proof,
        }
    }
}

impl<T: EthSpec> PartialOrd for BlobSidecar<T> {
    fn partial_cmp(&self, other: &Self) -> Option<std::cmp::Ordering> {
        self.index.partial_cmp(&other.index)
    }
}

impl<T: EthSpec> Ord for BlobSidecar<T> {
    fn cmp(&self, other: &Self) -> std::cmp::Ordering {
        self.index.cmp(&other.index)
    }
}

impl<T: EthSpec> SignedRoot for BlobSidecar<T> {}

impl<T: EthSpec> BlobSidecar<T> {
    pub fn id(&self) -> BlobIdentifier {
        BlobIdentifier {
            block_root: self.block_root,
            index: self.index,
        }
    }

    pub fn empty() -> Self {
        Self::default()
    }

    pub fn random_valid<R: Rng>(rng: &mut R, kzg: &Kzg<T::Kzg>) -> Result<Self, String> {
        let mut blob_bytes = vec![0u8; T::Kzg::BYTES_PER_BLOB];
        rng.fill_bytes(&mut blob_bytes);
        // Ensure that the blob is canonical by ensuring that
        // each field element contained in the blob is < BLS_MODULUS
        for i in 0..T::Kzg::FIELD_ELEMENTS_PER_BLOB {
            let Some(byte) = blob_bytes.get_mut(i.checked_mul(T::Kzg::BYTES_PER_FIELD_ELEMENT).ok_or("overflow".to_string())?)  else {
                return Err(format!("blob byte index out of bounds: {:?}", i));
            };
            *byte = 0;
        }

        let blob = Blob::<T>::new(blob_bytes)
            .map_err(|e| format!("error constructing random blob: {:?}", e))?;
        let kzg_blob = T::blob_from_bytes(&blob).unwrap();

        let commitment = kzg
            .blob_to_kzg_commitment(kzg_blob.clone())
            .map_err(|e| format!("error computing kzg commitment: {:?}", e))?;

        let proof = kzg
            .compute_blob_kzg_proof(kzg_blob, commitment)
            .map_err(|e| format!("error computing kzg proof: {:?}", e))?;

        Ok(Self {
            blob,
            kzg_commitment: commitment,
            kzg_proof: proof,
            ..Default::default()
        })
    }

    #[allow(clippy::arithmetic_side_effects)]
    pub fn max_size() -> usize {
        // Fixed part
        Self::empty().as_ssz_bytes().len()
    }

    // this is mostly not used except for in testing
    pub fn sign(
        self: Arc<Self>,
        secret_key: &SecretKey,
        fork: &Fork,
        genesis_validators_root: Hash256,
        spec: &ChainSpec,
    ) -> SignedBlobSidecar<T> {
        let signing_epoch = self.slot.epoch(T::slots_per_epoch());
        let domain = spec.get_domain(
            signing_epoch,
            Domain::BlobSidecar,
            fork,
            genesis_validators_root,
        );
        let message = self.signing_root(domain);
        let signature = secret_key.sign(message);

        SignedBlobSidecar {
            message: self,
            signature,
            _phantom: PhantomData,
        }
    }
}

#[derive(
    Debug,
    Clone,
    Serialize,
    Deserialize,
    Encode,
    Decode,
    TreeHash,
    Default,
    TestRandom,
    Derivative,
    arbitrary::Arbitrary,
)]
#[derivative(PartialEq, Eq, Hash)]
pub struct BlindedBlobSidecar {
    pub block_root: Hash256,
    #[serde(with = "serde_utils::quoted_u64")]
    pub index: u64,
    pub slot: Slot,
    pub block_parent_root: Hash256,
    #[serde(with = "serde_utils::quoted_u64")]
    pub proposer_index: u64,
    pub blob_root: Hash256,
    pub kzg_commitment: KzgCommitment,
    pub kzg_proof: KzgProof,
}

impl SignedRoot for BlindedBlobSidecar {}

pub type SidecarList<T, Sidecar> = VariableList<Arc<Sidecar>, <T as EthSpec>::MaxBlobsPerBlock>;
pub type BlobSidecarList<T> = SidecarList<T, BlobSidecar<T>>;
pub type BlindedBlobSidecarList<T> = SidecarList<T, BlindedBlobSidecar>;

pub type FixedBlobSidecarList<T> =
    FixedVector<Option<Arc<BlobSidecar<T>>>, <T as EthSpec>::MaxBlobsPerBlock>;

pub type BlobsList<T> = VariableList<Blob<T>, <T as EthSpec>::MaxBlobsPerBlock>;
pub type BlobRootsList<T> = VariableList<Hash256, <T as EthSpec>::MaxBlobsPerBlock>;<|MERGE_RESOLUTION|>--- conflicted
+++ resolved
@@ -16,102 +16,6 @@
 use tree_hash::TreeHash;
 use tree_hash_derive::TreeHash;
 
-<<<<<<< HEAD
-=======
-use bls::SecretKey;
-use test_random_derive::TestRandom;
-
-use crate::beacon_block_body::KzgCommitments;
-use crate::test_utils::TestRandom;
-use crate::{
-    AbstractExecPayload, BeaconBlock, Blob, ChainSpec, Domain, EthSpec, Fork, Hash256,
-    SignedBlobSidecar, SignedRoot, Slot,
-};
-
-pub trait Sidecar<E: EthSpec>:
-    serde::Serialize
-    + Clone
-    + DeserializeOwned
-    + Encode
-    + Decode
-    + Hash
-    + TreeHash
-    + TestRandom
-    + Debug
-    + SignedRoot
-    + Sync
-    + Send
-    + for<'a> arbitrary::Arbitrary<'a>
-{
-    type BlobItems: BlobItems<E>;
-    fn slot(&self) -> Slot;
-    fn build_sidecar<Payload: AbstractExecPayload<E>>(
-        blob_items: Self::BlobItems,
-        block: &BeaconBlock<E, Payload>,
-        expected_kzg_commitments: &KzgCommitments<E>,
-        kzg_proofs: Vec<KzgProof>,
-    ) -> Result<SidecarList<E, Self>, String>;
-}
-
-pub trait BlobItems<T: EthSpec>: Sync + Send + Sized {
-    fn try_from_blob_roots(roots: BlobRootsList<T>) -> Result<Self, String>;
-    fn try_from_blobs(blobs: BlobsList<T>) -> Result<Self, String>;
-    fn len(&self) -> usize;
-    fn is_empty(&self) -> bool;
-    fn blobs(&self) -> Option<&BlobsList<T>>;
-}
-
-impl<T: EthSpec> BlobItems<T> for BlobsList<T> {
-    fn try_from_blob_roots(_roots: BlobRootsList<T>) -> Result<Self, String> {
-        Err("Unexpected conversion from blob roots to blobs".to_string())
-    }
-
-    fn try_from_blobs(blobs: BlobsList<T>) -> Result<Self, String> {
-        Ok(blobs)
-    }
-
-    fn len(&self) -> usize {
-        VariableList::len(self)
-    }
-
-    fn is_empty(&self) -> bool {
-        VariableList::is_empty(self)
-    }
-
-    fn blobs(&self) -> Option<&BlobsList<T>> {
-        Some(self)
-    }
-}
-
-impl<T: EthSpec> BlobItems<T> for BlobRootsList<T> {
-    fn try_from_blob_roots(roots: BlobRootsList<T>) -> Result<Self, String> {
-        Ok(roots)
-    }
-
-    fn try_from_blobs(blobs: BlobsList<T>) -> Result<Self, String> {
-        VariableList::new(
-            blobs
-                .into_iter()
-                .map(|blob| blob.tree_hash_root())
-                .collect(),
-        )
-        .map_err(|e| format!("{e:?}"))
-    }
-
-    fn len(&self) -> usize {
-        VariableList::len(self)
-    }
-
-    fn is_empty(&self) -> bool {
-        VariableList::is_empty(self)
-    }
-
-    fn blobs(&self) -> Option<&BlobsList<T>> {
-        None
-    }
-}
-
->>>>>>> 48984303
 /// Container of the data that identifies an individual blob.
 #[derive(
     Serialize, Deserialize, Encode, Decode, TreeHash, Copy, Clone, Debug, PartialEq, Eq, Hash,
