use crate::{
<<<<<<< HEAD
    test_utils::TestRandom, BlobSidecar, ChainSpec, EthSpec, Fork, Hash256, PublicKey, Signature,
    SignedRoot,
};
=======
    test_utils::TestRandom, BlobSidecar, ChainSpec, Domain, EthSpec, Fork, Hash256, Signature,
    SignedRoot, SigningData,
};
use bls::PublicKey;
>>>>>>> 463ce3d1
use derivative::Derivative;
use serde_derive::{Deserialize, Serialize};
use ssz_derive::{Decode, Encode};
use ssz_types::VariableList;
use test_random_derive::TestRandom;
use tree_hash::TreeHash;
use tree_hash_derive::TreeHash;

#[derive(
    Debug,
    Clone,
    PartialEq,
    Serialize,
    Deserialize,
    Encode,
    Decode,
    TestRandom,
    TreeHash,
    Derivative,
    arbitrary::Arbitrary,
)]
#[serde(bound = "T: EthSpec")]
#[arbitrary(bound = "T: EthSpec")]
#[derivative(Hash(bound = "T: EthSpec"))]
pub struct SignedBlobSidecar<T: EthSpec> {
    pub message: BlobSidecar<T>,
    pub signature: Signature,
}

<<<<<<< HEAD
impl<T: EthSpec> SignedRoot for SignedBlobSidecar<T> {}

impl<T: EthSpec> SignedBlobSidecar<T> {
    pub fn verify_signature(
        &self,
        _object_root_opt: Option<Hash256>,
        _pubkey: &PublicKey,
        _fork: &Fork,
        _genesis_validators_root: Hash256,
        _spec: &ChainSpec,
    ) -> bool {
        // TODO (pawan): fill up logic
        unimplemented!()
=======
pub type SignedBlobSidecarList<T> =
    VariableList<SignedBlobSidecar<T>, <T as EthSpec>::MaxBlobsPerBlock>;

impl<T: EthSpec> SignedBlobSidecar<T> {
    /// Verify `self.signature`.
    ///
    /// If the root of `block.message` is already known it can be passed in via `object_root_opt`.
    /// Otherwise, it will be computed locally.
    pub fn verify_signature(
        &self,
        object_root_opt: Option<Hash256>,
        pubkey: &PublicKey,
        fork: &Fork,
        genesis_validators_root: Hash256,
        spec: &ChainSpec,
    ) -> bool {
        let domain = spec.get_domain(
            self.message.slot.epoch(T::slots_per_epoch()),
            Domain::BlobSidecar,
            fork,
            genesis_validators_root,
        );

        let message = if let Some(object_root) = object_root_opt {
            SigningData {
                object_root,
                domain,
            }
            .tree_hash_root()
        } else {
            self.message.signing_root(domain)
        };

        self.signature.verify(pubkey, message)
>>>>>>> 463ce3d1
    }
}<|MERGE_RESOLUTION|>--- conflicted
+++ resolved
@@ -1,14 +1,8 @@
 use crate::{
-<<<<<<< HEAD
-    test_utils::TestRandom, BlobSidecar, ChainSpec, EthSpec, Fork, Hash256, PublicKey, Signature,
-    SignedRoot,
-};
-=======
     test_utils::TestRandom, BlobSidecar, ChainSpec, Domain, EthSpec, Fork, Hash256, Signature,
     SignedRoot, SigningData,
 };
 use bls::PublicKey;
->>>>>>> 463ce3d1
 use derivative::Derivative;
 use serde_derive::{Deserialize, Serialize};
 use ssz_derive::{Decode, Encode};
@@ -38,21 +32,6 @@
     pub signature: Signature,
 }
 
-<<<<<<< HEAD
-impl<T: EthSpec> SignedRoot for SignedBlobSidecar<T> {}
-
-impl<T: EthSpec> SignedBlobSidecar<T> {
-    pub fn verify_signature(
-        &self,
-        _object_root_opt: Option<Hash256>,
-        _pubkey: &PublicKey,
-        _fork: &Fork,
-        _genesis_validators_root: Hash256,
-        _spec: &ChainSpec,
-    ) -> bool {
-        // TODO (pawan): fill up logic
-        unimplemented!()
-=======
 pub type SignedBlobSidecarList<T> =
     VariableList<SignedBlobSidecar<T>, <T as EthSpec>::MaxBlobsPerBlock>;
 
@@ -87,6 +66,5 @@
         };
 
         self.signature.verify(pubkey, message)
->>>>>>> 463ce3d1
     }
 }