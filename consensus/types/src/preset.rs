use crate::{ChainSpec, Epoch, EthSpec, Unsigned};
use serde::{Deserialize, Serialize};

/// Value-level representation of an Ethereum consensus "preset".
///
/// This should only be used to check consistency of the compile-time constants
/// with a preset YAML file, or to make preset values available to the API. Prefer
/// the constants on `EthSpec` or the fields on `ChainSpec` to constructing and using
/// one of these structs.
///
/// https://github.com/ethereum/eth2.0-specs/blob/dev/presets/mainnet/phase0.yaml
#[derive(Debug, PartialEq, Clone, Serialize, Deserialize)]
#[serde(rename_all = "UPPERCASE")]
pub struct BasePreset {
    #[serde(with = "serde_utils::quoted_u64")]
    pub max_committees_per_slot: u64,
    #[serde(with = "serde_utils::quoted_u64")]
    pub target_committee_size: u64,
    #[serde(with = "serde_utils::quoted_u64")]
    pub max_validators_per_committee: u64,
    #[serde(with = "serde_utils::quoted_u8")]
    pub shuffle_round_count: u8,
    #[serde(with = "serde_utils::quoted_u64")]
    pub hysteresis_quotient: u64,
    #[serde(with = "serde_utils::quoted_u64")]
    pub hysteresis_downward_multiplier: u64,
    #[serde(with = "serde_utils::quoted_u64")]
    pub hysteresis_upward_multiplier: u64,
    #[serde(with = "serde_utils::quoted_u64")]
    pub safe_slots_to_update_justified: u64,
    #[serde(with = "serde_utils::quoted_u64")]
    pub min_deposit_amount: u64,
    #[serde(with = "serde_utils::quoted_u64")]
    pub max_effective_balance: u64,
    #[serde(with = "serde_utils::quoted_u64")]
    pub effective_balance_increment: u64,
    #[serde(with = "serde_utils::quoted_u64")]
    pub min_attestation_inclusion_delay: u64,
    #[serde(with = "serde_utils::quoted_u64")]
    pub slots_per_epoch: u64,
    #[serde(with = "serde_utils::quoted_u64")]
    pub min_seed_lookahead: Epoch,
    #[serde(with = "serde_utils::quoted_u64")]
    pub max_seed_lookahead: Epoch,
    #[serde(with = "serde_utils::quoted_u64")]
    pub epochs_per_eth1_voting_period: u64,
    #[serde(with = "serde_utils::quoted_u64")]
    pub slots_per_historical_root: u64,
    #[serde(with = "serde_utils::quoted_u64")]
    pub min_epochs_to_inactivity_penalty: u64,
    #[serde(with = "serde_utils::quoted_u64")]
    pub epochs_per_historical_vector: u64,
    #[serde(with = "serde_utils::quoted_u64")]
    pub epochs_per_slashings_vector: u64,
    #[serde(with = "serde_utils::quoted_u64")]
    pub historical_roots_limit: u64,
    #[serde(with = "serde_utils::quoted_u64")]
    pub validator_registry_limit: u64,
    #[serde(with = "serde_utils::quoted_u64")]
    pub base_reward_factor: u64,
    #[serde(with = "serde_utils::quoted_u64")]
    pub whistleblower_reward_quotient: u64,
    #[serde(with = "serde_utils::quoted_u64")]
    pub proposer_reward_quotient: u64,
    #[serde(with = "serde_utils::quoted_u64")]
    pub inactivity_penalty_quotient: u64,
    #[serde(with = "serde_utils::quoted_u64")]
    pub min_slashing_penalty_quotient: u64,
    #[serde(with = "serde_utils::quoted_u64")]
    pub proportional_slashing_multiplier: u64,
    #[serde(with = "serde_utils::quoted_u64")]
    pub max_proposer_slashings: u64,
    #[serde(with = "serde_utils::quoted_u64")]
    pub max_attester_slashings: u64,
    #[serde(with = "serde_utils::quoted_u64")]
    pub max_attestations: u64,
    #[serde(with = "serde_utils::quoted_u64")]
    pub max_deposits: u64,
    #[serde(with = "serde_utils::quoted_u64")]
    pub max_voluntary_exits: u64,
}

impl BasePreset {
    pub fn from_chain_spec<E: EthSpec>(spec: &ChainSpec) -> Self {
        Self {
            max_committees_per_slot: spec.max_committees_per_slot as u64,
            target_committee_size: spec.target_committee_size as u64,
            max_validators_per_committee: E::MaxValidatorsPerCommittee::to_u64(),
            shuffle_round_count: spec.shuffle_round_count,
            hysteresis_quotient: spec.hysteresis_quotient,
            hysteresis_downward_multiplier: spec.hysteresis_downward_multiplier,
            hysteresis_upward_multiplier: spec.hysteresis_upward_multiplier,
            safe_slots_to_update_justified: spec.safe_slots_to_update_justified,
            min_deposit_amount: spec.min_deposit_amount,
            max_effective_balance: spec.max_effective_balance,
            effective_balance_increment: spec.effective_balance_increment,
            min_attestation_inclusion_delay: spec.min_attestation_inclusion_delay,
            slots_per_epoch: E::SlotsPerEpoch::to_u64(),
            min_seed_lookahead: spec.min_seed_lookahead,
            max_seed_lookahead: spec.max_seed_lookahead,
            epochs_per_eth1_voting_period: E::EpochsPerEth1VotingPeriod::to_u64(),
            slots_per_historical_root: E::SlotsPerHistoricalRoot::to_u64(),
            min_epochs_to_inactivity_penalty: spec.min_epochs_to_inactivity_penalty,
            epochs_per_historical_vector: E::EpochsPerHistoricalVector::to_u64(),
            epochs_per_slashings_vector: E::EpochsPerSlashingsVector::to_u64(),
            historical_roots_limit: E::HistoricalRootsLimit::to_u64(),
            validator_registry_limit: E::ValidatorRegistryLimit::to_u64(),
            base_reward_factor: spec.base_reward_factor,
            whistleblower_reward_quotient: spec.whistleblower_reward_quotient,
            proposer_reward_quotient: spec.proposer_reward_quotient,
            inactivity_penalty_quotient: spec.inactivity_penalty_quotient,
            min_slashing_penalty_quotient: spec.min_slashing_penalty_quotient,
            proportional_slashing_multiplier: spec.proportional_slashing_multiplier,
            max_proposer_slashings: E::MaxProposerSlashings::to_u64(),
            max_attester_slashings: E::MaxAttesterSlashings::to_u64(),
            max_attestations: E::MaxAttestations::to_u64(),
            max_deposits: E::MaxDeposits::to_u64(),
            max_voluntary_exits: E::MaxVoluntaryExits::to_u64(),
        }
    }
}

#[derive(Debug, PartialEq, Clone, Serialize, Deserialize)]
#[serde(rename_all = "UPPERCASE")]
pub struct AltairPreset {
    #[serde(with = "serde_utils::quoted_u64")]
    pub inactivity_penalty_quotient_altair: u64,
    #[serde(with = "serde_utils::quoted_u64")]
    pub min_slashing_penalty_quotient_altair: u64,
    #[serde(with = "serde_utils::quoted_u64")]
    pub proportional_slashing_multiplier_altair: u64,
    #[serde(with = "serde_utils::quoted_u64")]
    pub sync_committee_size: u64,
    #[serde(with = "serde_utils::quoted_u64")]
    pub epochs_per_sync_committee_period: Epoch,
    #[serde(with = "serde_utils::quoted_u64")]
    pub min_sync_committee_participants: u64,
}

impl AltairPreset {
    pub fn from_chain_spec<E: EthSpec>(spec: &ChainSpec) -> Self {
        Self {
            inactivity_penalty_quotient_altair: spec.inactivity_penalty_quotient_altair,
            min_slashing_penalty_quotient_altair: spec.min_slashing_penalty_quotient_altair,
            proportional_slashing_multiplier_altair: spec.proportional_slashing_multiplier_altair,
            sync_committee_size: E::SyncCommitteeSize::to_u64(),
            epochs_per_sync_committee_period: spec.epochs_per_sync_committee_period,
            min_sync_committee_participants: spec.min_sync_committee_participants,
        }
    }
}

#[derive(Debug, PartialEq, Clone, Serialize, Deserialize)]
#[serde(rename_all = "UPPERCASE")]
pub struct BellatrixPreset {
    #[serde(with = "serde_utils::quoted_u64")]
    pub inactivity_penalty_quotient_bellatrix: u64,
    #[serde(with = "serde_utils::quoted_u64")]
    pub min_slashing_penalty_quotient_bellatrix: u64,
    #[serde(with = "serde_utils::quoted_u64")]
    pub proportional_slashing_multiplier_bellatrix: u64,
    #[serde(with = "serde_utils::quoted_u64")]
    pub max_bytes_per_transaction: u64,
    #[serde(with = "serde_utils::quoted_u64")]
    pub max_transactions_per_payload: u64,
    #[serde(with = "serde_utils::quoted_u64")]
    pub bytes_per_logs_bloom: u64,
    #[serde(with = "serde_utils::quoted_u64")]
    pub max_extra_data_bytes: u64,
}

impl BellatrixPreset {
    pub fn from_chain_spec<E: EthSpec>(spec: &ChainSpec) -> Self {
        Self {
            inactivity_penalty_quotient_bellatrix: spec.inactivity_penalty_quotient_bellatrix,
            min_slashing_penalty_quotient_bellatrix: spec.min_slashing_penalty_quotient_bellatrix,
            proportional_slashing_multiplier_bellatrix: spec
                .proportional_slashing_multiplier_bellatrix,
            max_bytes_per_transaction: E::max_bytes_per_transaction() as u64,
            max_transactions_per_payload: E::max_transactions_per_payload() as u64,
            bytes_per_logs_bloom: E::bytes_per_logs_bloom() as u64,
            max_extra_data_bytes: E::max_extra_data_bytes() as u64,
        }
    }
}

#[derive(Debug, PartialEq, Clone, Serialize, Deserialize)]
#[serde(rename_all = "UPPERCASE")]
pub struct CapellaPreset {
    #[serde(with = "serde_utils::quoted_u64")]
    pub max_bls_to_execution_changes: u64,
    #[serde(with = "serde_utils::quoted_u64")]
    pub max_withdrawals_per_payload: u64,
    #[serde(with = "serde_utils::quoted_u64")]
    pub max_validators_per_withdrawals_sweep: u64,
}

impl CapellaPreset {
    pub fn from_chain_spec<E: EthSpec>(spec: &ChainSpec) -> Self {
        Self {
            max_bls_to_execution_changes: E::max_bls_to_execution_changes() as u64,
            max_withdrawals_per_payload: E::max_withdrawals_per_payload() as u64,
            max_validators_per_withdrawals_sweep: spec.max_validators_per_withdrawals_sweep,
        }
    }
}

#[derive(Debug, PartialEq, Clone, Serialize, Deserialize)]
#[serde(rename_all = "UPPERCASE")]
pub struct DenebPreset {
    #[serde(with = "serde_utils::quoted_u64")]
    pub max_blobs_per_block: u64,
    #[serde(with = "serde_utils::quoted_u64")]
    pub max_blob_commitments_per_block: u64,
    #[serde(with = "serde_utils::quoted_u64")]
    pub field_elements_per_blob: u64,
    // EIP-7594 DAS presets - to be moved to the next fork
    #[serde(with = "serde_utils::quoted_u64")]
    pub field_elements_per_cell: u64,
    #[serde(with = "serde_utils::quoted_u64")]
    pub kzg_commitments_inclusion_proof_depth: u64,
    #[serde(with = "serde_utils::quoted_u64")]
    pub number_of_columns: u64,
}

impl DenebPreset {
    pub fn from_chain_spec<E: EthSpec>(_spec: &ChainSpec) -> Self {
        Self {
<<<<<<< HEAD
            max_blobs_per_block: T::max_blobs_per_block() as u64,
            max_blob_commitments_per_block: T::max_blob_commitments_per_block() as u64,
            field_elements_per_blob: T::field_elements_per_blob() as u64,
            field_elements_per_cell: T::field_elements_per_cell() as u64,
            kzg_commitments_inclusion_proof_depth: T::kzg_commitments_inclusion_proof_depth()
                as u64,
            number_of_columns: T::number_of_columns() as u64,
=======
            max_blobs_per_block: E::max_blobs_per_block() as u64,
            max_blob_commitments_per_block: E::max_blob_commitments_per_block() as u64,
            field_elements_per_blob: E::field_elements_per_blob() as u64,
        }
    }
}

#[derive(Debug, PartialEq, Clone, Serialize, Deserialize)]
#[serde(rename_all = "UPPERCASE")]
pub struct ElectraPreset {
    #[serde(with = "serde_utils::quoted_u64")]
    pub electra_placeholder: u64,
}

impl ElectraPreset {
    pub fn from_chain_spec<E: EthSpec>(_spec: &ChainSpec) -> Self {
        Self {
            electra_placeholder: 0,
>>>>>>> 32be063f
        }
    }
}

#[cfg(test)]
mod test {
    use super::*;
    use crate::{GnosisEthSpec, MainnetEthSpec, MinimalEthSpec};
    use serde::de::DeserializeOwned;
    use std::env;
    use std::fs::File;
    use std::path::PathBuf;

    fn presets_base_path() -> PathBuf {
        env::var("CARGO_MANIFEST_DIR")
            .expect("should know manifest dir")
            .parse::<PathBuf>()
            .expect("should parse manifest dir as path")
            .join("presets")
    }

    fn preset_from_file<T: DeserializeOwned>(preset_name: &str, filename: &str) -> T {
        let f = File::open(presets_base_path().join(preset_name).join(filename))
            .expect("preset file exists");
        serde_yaml::from_reader(f).unwrap()
    }

    fn preset_test<E: EthSpec>() {
        let preset_name = E::spec_name().to_string();
        let spec = E::default_spec();

        let phase0: BasePreset = preset_from_file(&preset_name, "phase0.yaml");
        assert_eq!(phase0, BasePreset::from_chain_spec::<E>(&spec));

        let altair: AltairPreset = preset_from_file(&preset_name, "altair.yaml");
        assert_eq!(altair, AltairPreset::from_chain_spec::<E>(&spec));

        let bellatrix: BellatrixPreset = preset_from_file(&preset_name, "bellatrix.yaml");
        assert_eq!(bellatrix, BellatrixPreset::from_chain_spec::<E>(&spec));

        let capella: CapellaPreset = preset_from_file(&preset_name, "capella.yaml");
        assert_eq!(capella, CapellaPreset::from_chain_spec::<E>(&spec));

        let deneb: DenebPreset = preset_from_file(&preset_name, "deneb.yaml");
        assert_eq!(deneb, DenebPreset::from_chain_spec::<E>(&spec));

        let electra: ElectraPreset = preset_from_file(&preset_name, "electra.yaml");
        assert_eq!(electra, ElectraPreset::from_chain_spec::<E>(&spec));
    }

    #[test]
    fn mainnet_presets_consistent() {
        preset_test::<MainnetEthSpec>();
    }

    #[test]
    fn gnosis_presets_consistent() {
        preset_test::<GnosisEthSpec>();
    }

    #[test]
    fn minimal_presets_consistent() {
        preset_test::<MinimalEthSpec>();
    }
}<|MERGE_RESOLUTION|>--- conflicted
+++ resolved
@@ -226,18 +226,13 @@
 impl DenebPreset {
     pub fn from_chain_spec<E: EthSpec>(_spec: &ChainSpec) -> Self {
         Self {
-<<<<<<< HEAD
-            max_blobs_per_block: T::max_blobs_per_block() as u64,
-            max_blob_commitments_per_block: T::max_blob_commitments_per_block() as u64,
-            field_elements_per_blob: T::field_elements_per_blob() as u64,
-            field_elements_per_cell: T::field_elements_per_cell() as u64,
-            kzg_commitments_inclusion_proof_depth: T::kzg_commitments_inclusion_proof_depth()
-                as u64,
-            number_of_columns: T::number_of_columns() as u64,
-=======
             max_blobs_per_block: E::max_blobs_per_block() as u64,
             max_blob_commitments_per_block: E::max_blob_commitments_per_block() as u64,
             field_elements_per_blob: E::field_elements_per_blob() as u64,
+            field_elements_per_cell: E::field_elements_per_cell() as u64,
+            kzg_commitments_inclusion_proof_depth: E::kzg_commitments_inclusion_proof_depth()
+                as u64,
+            number_of_columns: E::number_of_columns() as u64,
         }
     }
 }
@@ -253,7 +248,6 @@
     pub fn from_chain_spec<E: EthSpec>(_spec: &ChainSpec) -> Self {
         Self {
             electra_placeholder: 0,
->>>>>>> 32be063f
         }
     }
 }
