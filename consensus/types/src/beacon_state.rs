use self::committee_cache::get_active_validator_indices;
use crate::historical_summary::HistoricalSummary;
use crate::test_utils::TestRandom;
use crate::*;
use compare_fields::CompareFields;
use compare_fields_derive::CompareFields;
use derivative::Derivative;
use ethereum_hashing::hash;
use int_to_bytes::{int_to_bytes4, int_to_bytes8};
use metastruct::{metastruct, NumFields};
pub use pubkey_cache::PubkeyCache;
use safe_arith::{ArithError, SafeArith};
use serde::{Deserialize, Serialize};
use ssz::{ssz_encode, Decode, DecodeError, Encode};
use ssz_derive::{Decode, Encode};
use std::hash::Hash;
use std::{fmt, mem, sync::Arc};
use superstruct::superstruct;
use swap_or_not_shuffle::compute_shuffled_index;
use test_random_derive::TestRandom;
use tree_hash::TreeHash;
use tree_hash_derive::TreeHash;

pub use self::committee_cache::{
    compute_committee_index_in_epoch, compute_committee_range_in_epoch, epoch_committee_count,
    CommitteeCache,
};
pub use crate::beacon_state::balance::Balance;
pub use crate::beacon_state::exit_cache::ExitCache;
pub use crate::beacon_state::progressive_balances_cache::*;
pub use crate::beacon_state::slashings_cache::SlashingsCache;
pub use eth_spec::*;
pub use iter::BlockRootsIter;
pub use milhouse::{interface::Interface, List, Vector};

#[macro_use]
mod committee_cache;
mod balance;
mod exit_cache;
mod iter;
mod progressive_balances_cache;
mod pubkey_cache;
mod slashings_cache;
mod tests;

pub const CACHED_EPOCHS: usize = 3;
const MAX_RANDOM_BYTE: u64 = (1 << 8) - 1;

pub type Validators<E> = List<Validator, <E as EthSpec>::ValidatorRegistryLimit>;
pub type Balances<E> = List<u64, <E as EthSpec>::ValidatorRegistryLimit>;

#[derive(Debug, PartialEq, Clone)]
pub enum Error {
    /// A state for a different hard-fork was required -- a severe logic error.
    IncorrectStateVariant,
    EpochOutOfBounds,
    SlotOutOfBounds,
    UnknownValidator(usize),
    UnableToDetermineProducer,
    InvalidBitfield,
    ValidatorIsWithdrawable,
    ValidatorIsInactive {
        val_index: usize,
    },
    UnableToShuffle,
    ShuffleIndexOutOfBounds(usize),
    IsAggregatorOutOfBounds,
    BlockRootsOutOfBounds(usize),
    StateRootsOutOfBounds(usize),
    SlashingsOutOfBounds(usize),
    BalancesOutOfBounds(usize),
    RandaoMixesOutOfBounds(usize),
    CommitteeCachesOutOfBounds(usize),
    ParticipationOutOfBounds(usize),
    InactivityScoresOutOfBounds(usize),
    TooManyValidators,
    InsufficientValidators,
    InsufficientRandaoMixes,
    InsufficientBlockRoots,
    InsufficientIndexRoots,
    InsufficientAttestations,
    InsufficientCommittees,
    InsufficientStateRoots,
    NoCommittee {
        slot: Slot,
        index: CommitteeIndex,
    },
    ZeroSlotsPerEpoch,
    PubkeyCacheInconsistent,
    PubkeyCacheIncomplete {
        cache_len: usize,
        registry_len: usize,
    },
    PreviousCommitteeCacheUninitialized,
    CurrentCommitteeCacheUninitialized,
    TotalActiveBalanceCacheUninitialized,
    TotalActiveBalanceCacheInconsistent {
        initialized_epoch: Epoch,
        current_epoch: Epoch,
    },
    RelativeEpochError(RelativeEpochError),
    ExitCacheUninitialized,
    ExitCacheInvalidEpoch {
        max_exit_epoch: Epoch,
        request_epoch: Epoch,
    },
    SlashingsCacheUninitialized {
        initialized_slot: Option<Slot>,
        latest_block_slot: Slot,
    },
    CommitteeCacheUninitialized(Option<RelativeEpoch>),
    SyncCommitteeCacheUninitialized,
    BlsError(bls::Error),
    SszTypesError(ssz_types::Error),
    TreeHashCacheNotInitialized,
    NonLinearTreeHashCacheHistory,
    ProgressiveBalancesCacheNotInitialized,
    ProgressiveBalancesCacheInconsistent,
    TreeHashCacheSkippedSlot {
        cache: Slot,
        state: Slot,
    },
    TreeHashError(tree_hash::Error),
    CachedTreeHashError(cached_tree_hash::Error),
    InvalidValidatorPubkey(ssz::DecodeError),
    ValidatorRegistryShrunk,
    TreeHashCacheInconsistent,
    InvalidDepositState {
        deposit_count: u64,
        deposit_index: u64,
    },
    /// Attestation slipped through block processing with a non-matching source.
    IncorrectAttestationSource,
    /// An arithmetic operation occurred which would have overflowed or divided by 0.
    ///
    /// This represents a serious bug in either the spec or Lighthouse!
    ArithError(ArithError),
    MissingBeaconBlock(SignedBeaconBlockHash),
    MissingBeaconState(BeaconStateHash),
    PayloadConversionLogicFlaw,
    SyncCommitteeNotKnown {
        current_epoch: Epoch,
        epoch: Epoch,
    },
    MilhouseError(milhouse::Error),
    CommitteeCacheDiffInvalidEpoch {
        prev_current_epoch: Epoch,
        current_epoch: Epoch,
    },
    CommitteeCacheDiffUninitialized {
        expected_epoch: Epoch,
    },
    DiffAcrossFork {
        prev_fork: ForkName,
        current_fork: ForkName,
    },
    TotalActiveBalanceDiffUninitialized,
    MissingImmutableValidator(usize),
    IndexNotSupported(usize),
    InvalidFlagIndex(usize),
    MerkleTreeError(merkle_proof::MerkleTreeError),
}

/// Control whether an epoch-indexed field can be indexed at the next epoch or not.
#[derive(Debug, PartialEq, Clone, Copy)]
enum AllowNextEpoch {
    True,
    False,
}

impl AllowNextEpoch {
    fn upper_bound_of(self, current_epoch: Epoch) -> Result<Epoch, Error> {
        match self {
            AllowNextEpoch::True => Ok(current_epoch.safe_add(1)?),
            AllowNextEpoch::False => Ok(current_epoch),
        }
    }
}

#[derive(PartialEq, Eq, Hash, Clone, Copy, arbitrary::Arbitrary)]
pub struct BeaconStateHash(Hash256);

impl fmt::Debug for BeaconStateHash {
    fn fmt(&self, f: &mut fmt::Formatter) -> fmt::Result {
        write!(f, "BeaconStateHash({:?})", self.0)
    }
}

impl fmt::Display for BeaconStateHash {
    fn fmt(&self, f: &mut fmt::Formatter) -> fmt::Result {
        write!(f, "{}", self.0)
    }
}

impl From<Hash256> for BeaconStateHash {
    fn from(hash: Hash256) -> BeaconStateHash {
        BeaconStateHash(hash)
    }
}

impl From<BeaconStateHash> for Hash256 {
    fn from(beacon_state_hash: BeaconStateHash) -> Hash256 {
        beacon_state_hash.0
    }
}

/// The state of the `BeaconChain` at some slot.
#[superstruct(
    variants(Base, Altair, Bellatrix, Capella, Deneb, Electra),
    variant_attributes(
        derive(
            Derivative,
            Debug,
            PartialEq,
            Serialize,
            Deserialize,
            Encode,
            Decode,
            TreeHash,
            TestRandom,
            CompareFields,
            arbitrary::Arbitrary,
        ),
        serde(bound = "E: EthSpec", deny_unknown_fields),
        arbitrary(bound = "E: EthSpec"),
        derivative(Clone),
    ),
    specific_variant_attributes(
        Base(metastruct(
            mappings(
                map_beacon_state_base_fields(),
                map_beacon_state_base_tree_list_fields(mutable, fallible, groups(tree_lists)),
                map_beacon_state_base_tree_list_fields_immutable(groups(tree_lists)),
            ),
            bimappings(bimap_beacon_state_base_tree_list_fields(
                other_type = "BeaconStateBase",
                self_mutable,
                fallible,
                groups(tree_lists)
            )),
            num_fields(all()),
        )),
        Altair(metastruct(
            mappings(
                map_beacon_state_altair_fields(),
                map_beacon_state_altair_tree_list_fields(mutable, fallible, groups(tree_lists)),
                map_beacon_state_altair_tree_list_fields_immutable(groups(tree_lists)),
            ),
            bimappings(bimap_beacon_state_altair_tree_list_fields(
                other_type = "BeaconStateAltair",
                self_mutable,
                fallible,
                groups(tree_lists)
            )),
            num_fields(all()),
        )),
        Bellatrix(metastruct(
            mappings(
                map_beacon_state_bellatrix_fields(),
                map_beacon_state_bellatrix_tree_list_fields(mutable, fallible, groups(tree_lists)),
                map_beacon_state_bellatrix_tree_list_fields_immutable(groups(tree_lists)),
            ),
            bimappings(bimap_beacon_state_bellatrix_tree_list_fields(
                other_type = "BeaconStateBellatrix",
                self_mutable,
                fallible,
                groups(tree_lists)
            )),
            num_fields(all()),
        )),
        Capella(metastruct(
            mappings(
                map_beacon_state_capella_fields(),
                map_beacon_state_capella_tree_list_fields(mutable, fallible, groups(tree_lists)),
                map_beacon_state_capella_tree_list_fields_immutable(groups(tree_lists)),
            ),
            bimappings(bimap_beacon_state_capella_tree_list_fields(
                other_type = "BeaconStateCapella",
                self_mutable,
                fallible,
                groups(tree_lists)
            )),
            num_fields(all()),
        )),
        Deneb(metastruct(
            mappings(
                map_beacon_state_deneb_fields(),
                map_beacon_state_deneb_tree_list_fields(mutable, fallible, groups(tree_lists)),
                map_beacon_state_deneb_tree_list_fields_immutable(groups(tree_lists)),
            ),
            bimappings(bimap_beacon_state_deneb_tree_list_fields(
                other_type = "BeaconStateDeneb",
                self_mutable,
                fallible,
                groups(tree_lists)
            )),
            num_fields(all()),
        )),
        Electra(metastruct(
            mappings(
                map_beacon_state_electra_fields(),
                map_beacon_state_electra_tree_list_fields(mutable, fallible, groups(tree_lists)),
                map_beacon_state_electra_tree_list_fields_immutable(groups(tree_lists)),
            ),
            bimappings(bimap_beacon_state_electra_tree_list_fields(
                other_type = "BeaconStateElectra",
                self_mutable,
                fallible,
                groups(tree_lists)
            )),
            num_fields(all()),
        ))
    ),
    cast_error(ty = "Error", expr = "Error::IncorrectStateVariant"),
    partial_getter_error(ty = "Error", expr = "Error::IncorrectStateVariant"),
    map_ref_mut_into(BeaconStateRef)
)]
#[derive(
    Debug, PartialEq, Clone, Serialize, Deserialize, Encode, TreeHash, arbitrary::Arbitrary,
)]
#[serde(untagged)]
#[serde(bound = "E: EthSpec")]
#[arbitrary(bound = "E: EthSpec")]
#[tree_hash(enum_behaviour = "transparent")]
#[ssz(enum_behaviour = "transparent")]
pub struct BeaconState<E>
where
    E: EthSpec,
{
    // Versioning
    #[superstruct(getter(copy))]
    #[metastruct(exclude_from(tree_lists))]
    #[serde(with = "serde_utils::quoted_u64")]
    pub genesis_time: u64,
    #[superstruct(getter(copy))]
    #[metastruct(exclude_from(tree_lists))]
    pub genesis_validators_root: Hash256,
    #[superstruct(getter(copy))]
    #[metastruct(exclude_from(tree_lists))]
    pub slot: Slot,
    #[superstruct(getter(copy))]
    #[metastruct(exclude_from(tree_lists))]
    pub fork: Fork,

    // History
    #[metastruct(exclude_from(tree_lists))]
    pub latest_block_header: BeaconBlockHeader,
    #[test_random(default)]
    #[compare_fields(as_iter)]
    pub block_roots: Vector<Hash256, E::SlotsPerHistoricalRoot>,
    #[test_random(default)]
    #[compare_fields(as_iter)]
    pub state_roots: Vector<Hash256, E::SlotsPerHistoricalRoot>,
    // Frozen in Capella, replaced by historical_summaries
    #[test_random(default)]
    #[compare_fields(as_iter)]
    pub historical_roots: List<Hash256, E::HistoricalRootsLimit>,

    // Ethereum 1.0 chain data
    #[metastruct(exclude_from(tree_lists))]
    pub eth1_data: Eth1Data,
    #[test_random(default)]
    pub eth1_data_votes: List<Eth1Data, E::SlotsPerEth1VotingPeriod>,
    #[superstruct(getter(copy))]
    #[metastruct(exclude_from(tree_lists))]
    #[serde(with = "serde_utils::quoted_u64")]
    pub eth1_deposit_index: u64,

    // Registry
    #[test_random(default)]
    pub validators: List<Validator, E::ValidatorRegistryLimit>,
    #[serde(with = "ssz_types::serde_utils::quoted_u64_var_list")]
    #[compare_fields(as_iter)]
    #[test_random(default)]
    pub balances: List<u64, E::ValidatorRegistryLimit>,

    // Randomness
    #[test_random(default)]
    pub randao_mixes: Vector<Hash256, E::EpochsPerHistoricalVector>,

    // Slashings
    #[test_random(default)]
    #[serde(with = "ssz_types::serde_utils::quoted_u64_fixed_vec")]
    pub slashings: Vector<u64, E::EpochsPerSlashingsVector>,

    // Attestations (genesis fork only)
    #[superstruct(only(Base))]
    #[test_random(default)]
    pub previous_epoch_attestations: List<PendingAttestation<E>, E::MaxPendingAttestations>,
    #[superstruct(only(Base))]
    #[test_random(default)]
    pub current_epoch_attestations: List<PendingAttestation<E>, E::MaxPendingAttestations>,

    // Participation (Altair and later)
    #[superstruct(only(Altair, Bellatrix, Capella, Deneb, Electra))]
    #[test_random(default)]
    pub previous_epoch_participation: List<ParticipationFlags, E::ValidatorRegistryLimit>,
    #[superstruct(only(Altair, Bellatrix, Capella, Deneb, Electra))]
    #[test_random(default)]
    pub current_epoch_participation: List<ParticipationFlags, E::ValidatorRegistryLimit>,

    // Finality
    #[test_random(default)]
    #[metastruct(exclude_from(tree_lists))]
    pub justification_bits: BitVector<E::JustificationBitsLength>,
    #[superstruct(getter(copy))]
    #[metastruct(exclude_from(tree_lists))]
    pub previous_justified_checkpoint: Checkpoint,
    #[superstruct(getter(copy))]
    #[metastruct(exclude_from(tree_lists))]
    pub current_justified_checkpoint: Checkpoint,
    #[superstruct(getter(copy))]
    #[metastruct(exclude_from(tree_lists))]
    pub finalized_checkpoint: Checkpoint,

    // Inactivity
    #[serde(with = "ssz_types::serde_utils::quoted_u64_var_list")]
    #[superstruct(only(Altair, Bellatrix, Capella, Deneb, Electra))]
    #[test_random(default)]
    pub inactivity_scores: List<u64, E::ValidatorRegistryLimit>,

    // Light-client sync committees
    #[superstruct(only(Altair, Bellatrix, Capella, Deneb, Electra))]
    #[metastruct(exclude_from(tree_lists))]
    pub current_sync_committee: Arc<SyncCommittee<E>>,
    #[superstruct(only(Altair, Bellatrix, Capella, Deneb, Electra))]
    #[metastruct(exclude_from(tree_lists))]
    pub next_sync_committee: Arc<SyncCommittee<E>>,

    // Execution
    #[superstruct(
        only(Bellatrix),
        partial_getter(rename = "latest_execution_payload_header_bellatrix")
    )]
    #[metastruct(exclude_from(tree_lists))]
    pub latest_execution_payload_header: ExecutionPayloadHeaderBellatrix<E>,
    #[superstruct(
        only(Capella),
        partial_getter(rename = "latest_execution_payload_header_capella")
    )]
    #[metastruct(exclude_from(tree_lists))]
    pub latest_execution_payload_header: ExecutionPayloadHeaderCapella<E>,
    #[superstruct(
        only(Deneb),
        partial_getter(rename = "latest_execution_payload_header_deneb")
    )]
    #[metastruct(exclude_from(tree_lists))]
    pub latest_execution_payload_header: ExecutionPayloadHeaderDeneb<E>,
    #[superstruct(
        only(Electra),
        partial_getter(rename = "latest_execution_payload_header_electra")
    )]
    #[metastruct(exclude_from(tree_lists))]
    pub latest_execution_payload_header: ExecutionPayloadHeaderElectra<E>,

    // Capella
    #[superstruct(only(Capella, Deneb, Electra), partial_getter(copy))]
    #[serde(with = "serde_utils::quoted_u64")]
    #[metastruct(exclude_from(tree_lists))]
    pub next_withdrawal_index: u64,
    #[superstruct(only(Capella, Deneb, Electra), partial_getter(copy))]
    #[serde(with = "serde_utils::quoted_u64")]
    #[metastruct(exclude_from(tree_lists))]
    pub next_withdrawal_validator_index: u64,
    // Deep history valid from Capella onwards.
    #[superstruct(only(Capella, Deneb, Electra))]
    #[test_random(default)]
    pub historical_summaries: List<HistoricalSummary, E::HistoricalRootsLimit>,

    // Electra
    #[superstruct(only(Electra), partial_getter(copy))]
    #[metastruct(exclude_from(tree_lists))]
    #[serde(with = "serde_utils::quoted_u64")]
    pub deposit_receipts_start_index: u64,
    #[superstruct(only(Electra), partial_getter(copy))]
    #[metastruct(exclude_from(tree_lists))]
    #[serde(with = "serde_utils::quoted_u64")]
    pub deposit_balance_to_consume: u64,
    #[superstruct(only(Electra), partial_getter(copy))]
    #[metastruct(exclude_from(tree_lists))]
    #[serde(with = "serde_utils::quoted_u64")]
    pub exit_balance_to_consume: u64,
    #[superstruct(only(Electra), partial_getter(copy))]
    #[metastruct(exclude_from(tree_lists))]
    pub earliest_exit_epoch: Epoch,
    #[superstruct(only(Electra), partial_getter(copy))]
    #[metastruct(exclude_from(tree_lists))]
    #[serde(with = "serde_utils::quoted_u64")]
    pub consolidation_balance_to_consume: u64,
    #[superstruct(only(Electra), partial_getter(copy))]
    #[metastruct(exclude_from(tree_lists))]
    pub earliest_consolidation_epoch: Epoch,
    #[test_random(default)]
    #[superstruct(only(Electra))]
    pub pending_balance_deposits: List<PendingBalanceDeposit, E::PendingBalanceDepositsLimit>,
    #[test_random(default)]
    #[superstruct(only(Electra))]
    pub pending_partial_withdrawals:
        List<PendingPartialWithdrawal, E::PendingPartialWithdrawalsLimit>,
    #[test_random(default)]
    #[superstruct(only(Electra))]
    pub pending_consolidations: List<PendingConsolidation, E::PendingConsolidationsLimit>,

    // Caching (not in the spec)
    #[serde(skip_serializing, skip_deserializing)]
    #[ssz(skip_serializing, skip_deserializing)]
    #[tree_hash(skip_hashing)]
    #[test_random(default)]
    #[metastruct(exclude)]
    pub total_active_balance: Option<(Epoch, u64)>,
    #[serde(skip_serializing, skip_deserializing)]
    #[ssz(skip_serializing, skip_deserializing)]
    #[tree_hash(skip_hashing)]
    #[test_random(default)]
    #[metastruct(exclude)]
    pub committee_caches: [Arc<CommitteeCache>; CACHED_EPOCHS],
    #[serde(skip_serializing, skip_deserializing)]
    #[ssz(skip_serializing, skip_deserializing)]
    #[tree_hash(skip_hashing)]
    #[test_random(default)]
    #[metastruct(exclude)]
    pub progressive_balances_cache: ProgressiveBalancesCache,
    #[serde(skip_serializing, skip_deserializing)]
    #[ssz(skip_serializing, skip_deserializing)]
    #[tree_hash(skip_hashing)]
    #[test_random(default)]
    #[metastruct(exclude)]
    pub pubkey_cache: PubkeyCache,
    #[serde(skip_serializing, skip_deserializing)]
    #[ssz(skip_serializing, skip_deserializing)]
    #[tree_hash(skip_hashing)]
    #[test_random(default)]
    #[metastruct(exclude)]
    pub exit_cache: ExitCache,
    #[serde(skip_serializing, skip_deserializing)]
    #[ssz(skip_serializing, skip_deserializing)]
    #[tree_hash(skip_hashing)]
    #[test_random(default)]
    #[metastruct(exclude)]
    pub slashings_cache: SlashingsCache,
    /// Epoch cache of values that are useful for block processing that are static over an epoch.
    #[serde(skip_serializing, skip_deserializing)]
    #[ssz(skip_serializing, skip_deserializing)]
    #[tree_hash(skip_hashing)]
    #[test_random(default)]
    #[metastruct(exclude)]
    pub epoch_cache: EpochCache,
}

impl<E: EthSpec> BeaconState<E> {
    /// Create a new BeaconState suitable for genesis.
    ///
    /// Not a complete genesis state, see `initialize_beacon_state_from_eth1`.
    pub fn new(genesis_time: u64, eth1_data: Eth1Data, spec: &ChainSpec) -> Self {
        let default_committee_cache = Arc::new(CommitteeCache::default());
        BeaconState::Base(BeaconStateBase {
            // Versioning
            genesis_time,
            genesis_validators_root: Hash256::zero(), // Set later.
            slot: spec.genesis_slot,
            fork: Fork {
                previous_version: spec.genesis_fork_version,
                current_version: spec.genesis_fork_version,
                epoch: E::genesis_epoch(),
            },

            // History
            latest_block_header: BeaconBlock::<E>::empty(spec).temporary_block_header(),
            block_roots: Vector::default(),
            state_roots: Vector::default(),
            historical_roots: List::default(),

            // Eth1
            eth1_data,
            eth1_data_votes: List::default(),
            eth1_deposit_index: 0,

            // Validator registry
            validators: List::default(), // Set later.
            balances: List::default(),   // Set later.

            // Randomness
            randao_mixes: Vector::default(),

            // Slashings
            slashings: Vector::default(),

            // Attestations
            previous_epoch_attestations: List::default(),
            current_epoch_attestations: List::default(),

            // Finality
            justification_bits: BitVector::new(),
            previous_justified_checkpoint: Checkpoint::default(),
            current_justified_checkpoint: Checkpoint::default(),
            finalized_checkpoint: Checkpoint::default(),

            // Caching (not in spec)
            total_active_balance: None,
            progressive_balances_cache: <_>::default(),
            committee_caches: [
                default_committee_cache.clone(),
                default_committee_cache.clone(),
                default_committee_cache,
            ],
            pubkey_cache: PubkeyCache::default(),
            exit_cache: ExitCache::default(),
            slashings_cache: SlashingsCache::default(),
            epoch_cache: EpochCache::default(),
        })
    }

    /// Returns the name of the fork pertaining to `self`.
    ///
    /// Will return an `Err` if `self` has been instantiated to a variant conflicting with the fork
    /// dictated by `self.slot()`.
    pub fn fork_name(&self, spec: &ChainSpec) -> Result<ForkName, InconsistentFork> {
        let fork_at_slot = spec.fork_name_at_epoch(self.current_epoch());
        let object_fork = self.fork_name_unchecked();

        if fork_at_slot == object_fork {
            Ok(object_fork)
        } else {
            Err(InconsistentFork {
                fork_at_slot,
                object_fork,
            })
        }
    }

    /// Returns the name of the fork pertaining to `self`.
    ///
    /// Does not check if `self` is consistent with the fork dictated by `self.slot()`.
    pub fn fork_name_unchecked(&self) -> ForkName {
        match self {
            BeaconState::Base { .. } => ForkName::Base,
            BeaconState::Altair { .. } => ForkName::Altair,
            BeaconState::Bellatrix { .. } => ForkName::Bellatrix,
            BeaconState::Capella { .. } => ForkName::Capella,
            BeaconState::Deneb { .. } => ForkName::Deneb,
            BeaconState::Electra { .. } => ForkName::Electra,
        }
    }

    /// Returns the `tree_hash_root` of the state.
    ///
    /// Spec v0.12.1
    pub fn canonical_root(&self) -> Hash256 {
        Hash256::from_slice(&self.tree_hash_root()[..])
    }

    pub fn historical_batch(&mut self) -> Result<HistoricalBatch<E>, Error> {
        // Updating before cloning makes the clone cheap and saves repeated hashing.
        self.block_roots_mut().apply_updates()?;
        self.state_roots_mut().apply_updates()?;

        Ok(HistoricalBatch {
            block_roots: self.block_roots().clone(),
            state_roots: self.state_roots().clone(),
        })
    }

    /// This method ensures the state's pubkey cache is fully up-to-date before checking if the validator
    /// exists in the registry. If a validator pubkey exists in the validator registry, returns `Some(i)`,
    /// otherwise returns `None`.
    pub fn get_validator_index(&mut self, pubkey: &PublicKeyBytes) -> Result<Option<usize>, Error> {
        self.update_pubkey_cache()?;
        Ok(self.pubkey_cache().get(pubkey))
    }

    /// The epoch corresponding to `self.slot()`.
    pub fn current_epoch(&self) -> Epoch {
        self.slot().epoch(E::slots_per_epoch())
    }

    /// The epoch prior to `self.current_epoch()`.
    ///
    /// If the current epoch is the genesis epoch, the genesis_epoch is returned.
    pub fn previous_epoch(&self) -> Epoch {
        let current_epoch = self.current_epoch();
        if let Ok(prev_epoch) = current_epoch.safe_sub(1) {
            prev_epoch
        } else {
            current_epoch
        }
    }

    /// The epoch following `self.current_epoch()`.
    ///
    /// Spec v0.12.1
    pub fn next_epoch(&self) -> Result<Epoch, Error> {
        Ok(self.current_epoch().safe_add(1)?)
    }

    /// Compute the number of committees at `slot`.
    ///
    /// Makes use of the committee cache and will fail if no cache exists for the slot's epoch.
    ///
    /// Spec v0.12.1
    pub fn get_committee_count_at_slot(&self, slot: Slot) -> Result<u64, Error> {
        let cache = self.committee_cache_at_slot(slot)?;
        Ok(cache.committees_per_slot())
    }

    /// Compute the number of committees in an entire epoch.
    ///
    /// Spec v0.12.1
    pub fn get_epoch_committee_count(&self, relative_epoch: RelativeEpoch) -> Result<u64, Error> {
        let cache = self.committee_cache(relative_epoch)?;
        Ok(cache.epoch_committee_count() as u64)
    }

    /// Return the cached active validator indices at some epoch.
    ///
    /// Note: the indices are shuffled (i.e., not in ascending order).
    ///
    /// Returns an error if that epoch is not cached, or the cache is not initialized.
    pub fn get_cached_active_validator_indices(
        &self,
        relative_epoch: RelativeEpoch,
    ) -> Result<&[usize], Error> {
        let cache = self.committee_cache(relative_epoch)?;

        Ok(cache.active_validator_indices())
    }

    /// Returns the active validator indices for the given epoch.
    ///
    /// Does not utilize the cache, performs a full iteration over the validator registry.
    pub fn get_active_validator_indices(
        &self,
        epoch: Epoch,
        spec: &ChainSpec,
    ) -> Result<Vec<usize>, Error> {
        if epoch >= self.compute_activation_exit_epoch(self.current_epoch(), spec)? {
            Err(BeaconStateError::EpochOutOfBounds)
        } else {
            Ok(get_active_validator_indices(self.validators(), epoch))
        }
    }

    /// Return the cached active validator indices at some epoch.
    ///
    /// Note: the indices are shuffled (i.e., not in ascending order).
    ///
    /// Returns an error if that epoch is not cached, or the cache is not initialized.
    pub fn get_shuffling(&self, relative_epoch: RelativeEpoch) -> Result<&[usize], Error> {
        let cache = self.committee_cache(relative_epoch)?;

        Ok(cache.shuffling())
    }

    /// Get the Beacon committee at the given slot and index.
    ///
    /// Utilises the committee cache.
    ///
    /// Spec v0.12.1
    pub fn get_beacon_committee(
        &self,
        slot: Slot,
        index: CommitteeIndex,
    ) -> Result<BeaconCommittee, Error> {
        let epoch = slot.epoch(E::slots_per_epoch());
        let relative_epoch = RelativeEpoch::from_epoch(self.current_epoch(), epoch)?;
        let cache = self.committee_cache(relative_epoch)?;

        cache
            .get_beacon_committee(slot, index)
            .ok_or(Error::NoCommittee { slot, index })
    }

    /// Get all of the Beacon committees at a given slot.
    ///
    /// Utilises the committee cache.
    ///
    /// Spec v0.12.1
    pub fn get_beacon_committees_at_slot(&self, slot: Slot) -> Result<Vec<BeaconCommittee>, Error> {
        let cache = self.committee_cache_at_slot(slot)?;
        cache.get_beacon_committees_at_slot(slot)
    }

    /// Get all of the Beacon committees at a given relative epoch.
    ///
    /// Utilises the committee cache.
    ///
    /// Spec v0.12.1
    pub fn get_beacon_committees_at_epoch(
        &self,
        relative_epoch: RelativeEpoch,
    ) -> Result<Vec<BeaconCommittee>, Error> {
        let cache = self.committee_cache(relative_epoch)?;
        cache.get_all_beacon_committees()
    }

    /// Returns the block root which decided the proposer shuffling for the epoch passed in parameter. This root
    /// can be used to key this proposer shuffling.
    ///
    /// ## Notes
    ///
    /// The `block_root` must be equal to the latest block applied to `self`.
    pub fn proposer_shuffling_decision_root_at_epoch(
        &self,
        epoch: Epoch,
        block_root: Hash256,
    ) -> Result<Hash256, Error> {
        let decision_slot = self.proposer_shuffling_decision_slot(epoch);
        if self.slot() <= decision_slot {
            Ok(block_root)
        } else {
            self.get_block_root(decision_slot).copied()
        }
    }

    /// Returns the block root which decided the proposer shuffling for the current epoch. This root
    /// can be used to key this proposer shuffling.
    ///
    /// ## Notes
    ///
    /// The `block_root` covers the one-off scenario where the genesis block decides its own
    /// shuffling. It should be set to the latest block applied to `self` or the genesis block root.
    pub fn proposer_shuffling_decision_root(&self, block_root: Hash256) -> Result<Hash256, Error> {
        let decision_slot = self.proposer_shuffling_decision_slot(self.current_epoch());
        if self.slot() == decision_slot {
            Ok(block_root)
        } else {
            self.get_block_root(decision_slot).copied()
        }
    }

    /// Returns the slot at which the proposer shuffling was decided. The block root at this slot
    /// can be used to key the proposer shuffling for the given epoch.
    fn proposer_shuffling_decision_slot(&self, epoch: Epoch) -> Slot {
        epoch.start_slot(E::slots_per_epoch()).saturating_sub(1_u64)
    }

    /// Returns the block root which decided the attester shuffling for the given `relative_epoch`.
    /// This root can be used to key that attester shuffling.
    ///
    /// ## Notes
    ///
    /// The `block_root` covers the one-off scenario where the genesis block decides its own
    /// shuffling. It should be set to the latest block applied to `self` or the genesis block root.
    pub fn attester_shuffling_decision_root(
        &self,
        block_root: Hash256,
        relative_epoch: RelativeEpoch,
    ) -> Result<Hash256, Error> {
        let decision_slot = self.attester_shuffling_decision_slot(relative_epoch);
        if self.slot() == decision_slot {
            Ok(block_root)
        } else {
            self.get_block_root(decision_slot).copied()
        }
    }

    /// Returns the slot at which the proposer shuffling was decided. The block root at this slot
    /// can be used to key the proposer shuffling for the current epoch.
    fn attester_shuffling_decision_slot(&self, relative_epoch: RelativeEpoch) -> Slot {
        match relative_epoch {
            RelativeEpoch::Next => self.current_epoch(),
            RelativeEpoch::Current => self.previous_epoch(),
            RelativeEpoch::Previous => self.previous_epoch().saturating_sub(1_u64),
        }
        .start_slot(E::slots_per_epoch())
        .saturating_sub(1_u64)
    }

    /// Compute the proposer (not necessarily for the Beacon chain) from a list of indices.
    pub fn compute_proposer_index(
        &self,
        indices: &[usize],
        seed: &[u8],
        spec: &ChainSpec,
    ) -> Result<usize, Error> {
        if indices.is_empty() {
            return Err(Error::InsufficientValidators);
        }

        let mut i = 0;
        loop {
            let shuffled_index = compute_shuffled_index(
                i.safe_rem(indices.len())?,
                indices.len(),
                seed,
                spec.shuffle_round_count,
            )
            .ok_or(Error::UnableToShuffle)?;
            let candidate_index = *indices
                .get(shuffled_index)
                .ok_or(Error::ShuffleIndexOutOfBounds(shuffled_index))?;
            let random_byte = Self::shuffling_random_byte(i, seed)?;
            let effective_balance = self.get_effective_balance(candidate_index)?;
            if effective_balance.safe_mul(MAX_RANDOM_BYTE)?
                >= spec
                    .max_effective_balance
                    .safe_mul(u64::from(random_byte))?
            {
                return Ok(candidate_index);
            }
            i.safe_add_assign(1)?;
        }
    }

    /// Get a random byte from the given `seed`.
    ///
    /// Used by the proposer & sync committee selection functions.
    fn shuffling_random_byte(i: usize, seed: &[u8]) -> Result<u8, Error> {
        let mut preimage = seed.to_vec();
        preimage.append(&mut int_to_bytes8(i.safe_div(32)? as u64));
        let index = i.safe_rem(32)?;
        hash(&preimage)
            .get(index)
            .copied()
            .ok_or(Error::ShuffleIndexOutOfBounds(index))
    }

    /// Convenience accessor for the `execution_payload_header` as an `ExecutionPayloadHeaderRef`.
    pub fn latest_execution_payload_header(&self) -> Result<ExecutionPayloadHeaderRef<E>, Error> {
        match self {
            BeaconState::Base(_) | BeaconState::Altair(_) => Err(Error::IncorrectStateVariant),
            BeaconState::Bellatrix(state) => Ok(ExecutionPayloadHeaderRef::Bellatrix(
                &state.latest_execution_payload_header,
            )),
            BeaconState::Capella(state) => Ok(ExecutionPayloadHeaderRef::Capella(
                &state.latest_execution_payload_header,
            )),
            BeaconState::Deneb(state) => Ok(ExecutionPayloadHeaderRef::Deneb(
                &state.latest_execution_payload_header,
            )),
            BeaconState::Electra(state) => Ok(ExecutionPayloadHeaderRef::Electra(
                &state.latest_execution_payload_header,
            )),
        }
    }

    pub fn latest_execution_payload_header_mut(
        &mut self,
    ) -> Result<ExecutionPayloadHeaderRefMut<E>, Error> {
        match self {
            BeaconState::Base(_) | BeaconState::Altair(_) => Err(Error::IncorrectStateVariant),
            BeaconState::Bellatrix(state) => Ok(ExecutionPayloadHeaderRefMut::Bellatrix(
                &mut state.latest_execution_payload_header,
            )),
            BeaconState::Capella(state) => Ok(ExecutionPayloadHeaderRefMut::Capella(
                &mut state.latest_execution_payload_header,
            )),
            BeaconState::Deneb(state) => Ok(ExecutionPayloadHeaderRefMut::Deneb(
                &mut state.latest_execution_payload_header,
            )),
            BeaconState::Electra(state) => Ok(ExecutionPayloadHeaderRefMut::Electra(
                &mut state.latest_execution_payload_header,
            )),
        }
    }

    /// Return `true` if the validator who produced `slot_signature` is eligible to aggregate.
    ///
    /// Spec v0.12.1
    pub fn is_aggregator(
        &self,
        slot: Slot,
        index: CommitteeIndex,
        slot_signature: &Signature,
        spec: &ChainSpec,
    ) -> Result<bool, Error> {
        let committee = self.get_beacon_committee(slot, index)?;
        let modulo = std::cmp::max(
            1,
            (committee.committee.len() as u64).safe_div(spec.target_aggregators_per_committee)?,
        );
        let signature_hash = hash(&slot_signature.as_ssz_bytes());
        let signature_hash_int = u64::from_le_bytes(
            signature_hash
                .get(0..8)
                .and_then(|bytes| bytes.try_into().ok())
                .ok_or(Error::IsAggregatorOutOfBounds)?,
        );

        Ok(signature_hash_int.safe_rem(modulo)? == 0)
    }

    /// Returns the beacon proposer index for the `slot` in `self.current_epoch()`.
    ///
    /// Spec v0.12.1
    pub fn get_beacon_proposer_index(&self, slot: Slot, spec: &ChainSpec) -> Result<usize, Error> {
        // Proposer indices are only known for the current epoch, due to the dependence on the
        // effective balances of validators, which change at every epoch transition.
        let epoch = slot.epoch(E::slots_per_epoch());
        if epoch != self.current_epoch() {
            return Err(Error::SlotOutOfBounds);
        }

        let seed = self.get_beacon_proposer_seed(slot, spec)?;
        let indices = self.get_active_validator_indices(epoch, spec)?;

        self.compute_proposer_index(&indices, &seed, spec)
    }

    /// Returns the beacon proposer index for each `slot` in `self.current_epoch()`.
    ///
    /// The returned `Vec` contains one proposer index for each slot. For example, if
    /// `state.current_epoch() == 1`, then `vec[0]` refers to slot `32` and `vec[1]` refers to slot
    /// `33`. It will always be the case that `vec.len() == SLOTS_PER_EPOCH`.
    pub fn get_beacon_proposer_indices(&self, spec: &ChainSpec) -> Result<Vec<usize>, Error> {
        // Not using the cached validator indices since they are shuffled.
        let indices = self.get_active_validator_indices(self.current_epoch(), spec)?;

        self.current_epoch()
            .slot_iter(E::slots_per_epoch())
            .map(|slot| {
                let seed = self.get_beacon_proposer_seed(slot, spec)?;
                self.compute_proposer_index(&indices, &seed, spec)
            })
            .collect()
    }

    /// Compute the seed to use for the beacon proposer selection at the given `slot`.
    ///
    /// Spec v0.12.1
    pub fn get_beacon_proposer_seed(&self, slot: Slot, spec: &ChainSpec) -> Result<Vec<u8>, Error> {
        let epoch = slot.epoch(E::slots_per_epoch());
        let mut preimage = self
            .get_seed(epoch, Domain::BeaconProposer, spec)?
            .as_bytes()
            .to_vec();
        preimage.append(&mut int_to_bytes8(slot.as_u64()));
        Ok(hash(&preimage))
    }

    /// Get the already-built current or next sync committee from the state.
    pub fn get_built_sync_committee(
        &self,
        epoch: Epoch,
        spec: &ChainSpec,
    ) -> Result<&Arc<SyncCommittee<E>>, Error> {
        let sync_committee_period = epoch.sync_committee_period(spec)?;
        let current_sync_committee_period = self.current_epoch().sync_committee_period(spec)?;
        let next_sync_committee_period = current_sync_committee_period.safe_add(1)?;

        if sync_committee_period == current_sync_committee_period {
            self.current_sync_committee()
        } else if sync_committee_period == next_sync_committee_period {
            self.next_sync_committee()
        } else {
            Err(Error::SyncCommitteeNotKnown {
                current_epoch: self.current_epoch(),
                epoch,
            })
        }
    }

    /// Get the validator indices of all validators from `sync_committee`.
    pub fn get_sync_committee_indices(
        &mut self,
        sync_committee: &SyncCommittee<E>,
    ) -> Result<Vec<usize>, Error> {
        self.update_pubkey_cache()?;
        sync_committee
            .pubkeys
            .iter()
            .map(|pubkey| {
                self.pubkey_cache()
                    .get(pubkey)
                    .ok_or(Error::PubkeyCacheInconsistent)
            })
            .collect()
    }

    /// Compute the sync committee indices for the next sync committee.
    fn get_next_sync_committee_indices(&self, spec: &ChainSpec) -> Result<Vec<usize>, Error> {
        let epoch = self.current_epoch().safe_add(1)?;

        let active_validator_indices = self.get_active_validator_indices(epoch, spec)?;
        let active_validator_count = active_validator_indices.len();

        let seed = self.get_seed(epoch, Domain::SyncCommittee, spec)?;

        let mut i = 0;
        let mut sync_committee_indices = Vec::with_capacity(E::SyncCommitteeSize::to_usize());
        while sync_committee_indices.len() < E::SyncCommitteeSize::to_usize() {
            let shuffled_index = compute_shuffled_index(
                i.safe_rem(active_validator_count)?,
                active_validator_count,
                seed.as_bytes(),
                spec.shuffle_round_count,
            )
            .ok_or(Error::UnableToShuffle)?;
            let candidate_index = *active_validator_indices
                .get(shuffled_index)
                .ok_or(Error::ShuffleIndexOutOfBounds(shuffled_index))?;
            let random_byte = Self::shuffling_random_byte(i, seed.as_bytes())?;
            let effective_balance = self.get_validator(candidate_index)?.effective_balance;
            if effective_balance.safe_mul(MAX_RANDOM_BYTE)?
                >= spec
                    .max_effective_balance
                    .safe_mul(u64::from(random_byte))?
            {
                sync_committee_indices.push(candidate_index);
            }
            i.safe_add_assign(1)?;
        }
        Ok(sync_committee_indices)
    }

    /// Compute the next sync committee.
    pub fn get_next_sync_committee(&self, spec: &ChainSpec) -> Result<SyncCommittee<E>, Error> {
        let sync_committee_indices = self.get_next_sync_committee_indices(spec)?;

        let pubkeys = sync_committee_indices
            .iter()
            .map(|&index| {
                self.validators()
                    .get(index)
                    .map(|v| v.pubkey)
                    .ok_or(Error::UnknownValidator(index))
            })
            .collect::<Result<Vec<_>, _>>()?;
        let decompressed_pubkeys = pubkeys
            .iter()
            .map(|pk| pk.decompress())
            .collect::<Result<Vec<_>, _>>()?;
        let aggregate_pubkey = AggregatePublicKey::aggregate(&decompressed_pubkeys)?;

        Ok(SyncCommittee {
            pubkeys: FixedVector::new(pubkeys)?,
            aggregate_pubkey: aggregate_pubkey.to_public_key().compress(),
        })
    }

    /// Get the sync committee duties for a list of validator indices.
    ///
    /// Will return a `SyncCommitteeNotKnown` error if the `epoch` is out of bounds with respect
    /// to the current or next sync committee periods.
    pub fn get_sync_committee_duties(
        &self,
        epoch: Epoch,
        validator_indices: &[u64],
        spec: &ChainSpec,
    ) -> Result<Vec<Result<Option<SyncDuty>, Error>>, Error> {
        let sync_committee = self.get_built_sync_committee(epoch, spec)?;

        Ok(validator_indices
            .iter()
            .map(|&validator_index| {
                let pubkey = self.get_validator(validator_index as usize)?.pubkey;

                Ok(SyncDuty::from_sync_committee(
                    validator_index,
                    pubkey,
                    sync_committee,
                ))
            })
            .collect())
    }

    /// Get the canonical root of the `latest_block_header`, filling in its state root if necessary.
    ///
    /// It needs filling in on all slots where there isn't a skip.
    ///
    /// Spec v0.12.1
    pub fn get_latest_block_root(&self, current_state_root: Hash256) -> Hash256 {
        if self.latest_block_header().state_root.is_zero() {
            let mut latest_block_header = self.latest_block_header().clone();
            latest_block_header.state_root = current_state_root;
            latest_block_header.canonical_root()
        } else {
            self.latest_block_header().canonical_root()
        }
    }

    /// Safely obtains the index for latest block roots, given some `slot`.
    ///
    /// Spec v0.12.1
    fn get_latest_block_roots_index(&self, slot: Slot) -> Result<usize, Error> {
        if slot < self.slot() && self.slot() <= slot.safe_add(self.block_roots().len() as u64)? {
            Ok(slot.as_usize().safe_rem(self.block_roots().len())?)
        } else {
            Err(BeaconStateError::SlotOutOfBounds)
        }
    }

    /// Returns an iterator across the past block roots of `state` in descending slot-order.
    ///
    /// See the docs for `BlockRootsIter` for more detail.
    pub fn rev_iter_block_roots<'a>(&'a self, spec: &ChainSpec) -> BlockRootsIter<'a, E> {
        BlockRootsIter::new(self, spec.genesis_slot)
    }

    /// Return the block root at a recent `slot`.
    pub fn get_block_root(&self, slot: Slot) -> Result<&Hash256, BeaconStateError> {
        let i = self.get_latest_block_roots_index(slot)?;
        self.block_roots()
            .get(i)
            .ok_or(Error::BlockRootsOutOfBounds(i))
    }

    /// Return the block root at a recent `epoch`.
    ///
    /// Note that the spec calls this `get_block_root`.
    pub fn get_block_root_at_epoch(&self, epoch: Epoch) -> Result<&Hash256, BeaconStateError> {
        self.get_block_root(epoch.start_slot(E::slots_per_epoch()))
    }

    /// Sets the block root for some given slot.
    pub fn set_block_root(
        &mut self,
        slot: Slot,
        block_root: Hash256,
    ) -> Result<(), BeaconStateError> {
        let i = self.get_latest_block_roots_index(slot)?;
        *self
            .block_roots_mut()
            .get_mut(i)
            .ok_or(Error::BlockRootsOutOfBounds(i))? = block_root;
        Ok(())
    }

    /// Fill `randao_mixes` with
    pub fn fill_randao_mixes_with(&mut self, index_root: Hash256) -> Result<(), Error> {
        *self.randao_mixes_mut() = Vector::from_elem(index_root)?;
        Ok(())
    }

    /// Safely obtains the index for `randao_mixes`
    ///
    /// Spec v0.12.1
    fn get_randao_mix_index(
        &self,
        epoch: Epoch,
        allow_next_epoch: AllowNextEpoch,
    ) -> Result<usize, Error> {
        let current_epoch = self.current_epoch();
        let len = E::EpochsPerHistoricalVector::to_u64();

        if current_epoch < epoch.safe_add(len)?
            && epoch <= allow_next_epoch.upper_bound_of(current_epoch)?
        {
            Ok(epoch.as_usize().safe_rem(len as usize)?)
        } else {
            Err(Error::EpochOutOfBounds)
        }
    }

    /// Return the minimum epoch for which `get_randao_mix` will return a non-error value.
    pub fn min_randao_epoch(&self) -> Epoch {
        self.current_epoch()
            .saturating_add(1u64)
            .saturating_sub(E::EpochsPerHistoricalVector::to_u64())
    }

    /// XOR-assigns the existing `epoch` randao mix with the hash of the `signature`.
    ///
    /// # Errors:
    ///
    /// See `Self::get_randao_mix`.
    pub fn update_randao_mix(&mut self, epoch: Epoch, signature: &Signature) -> Result<(), Error> {
        let i = epoch
            .as_usize()
            .safe_rem(E::EpochsPerHistoricalVector::to_usize())?;

        let signature_hash = Hash256::from_slice(&hash(&ssz_encode(signature)));

        *self
            .randao_mixes_mut()
            .get_mut(i)
            .ok_or(Error::RandaoMixesOutOfBounds(i))? =
            *self.get_randao_mix(epoch)? ^ signature_hash;

        Ok(())
    }

    /// Return the randao mix at a recent ``epoch``.
    pub fn get_randao_mix(&self, epoch: Epoch) -> Result<&Hash256, Error> {
        let i = self.get_randao_mix_index(epoch, AllowNextEpoch::False)?;
        self.randao_mixes()
            .get(i)
            .ok_or(Error::RandaoMixesOutOfBounds(i))
    }

    /// Set the randao mix at a recent ``epoch``.
    ///
    /// Spec v0.12.1
    pub fn set_randao_mix(&mut self, epoch: Epoch, mix: Hash256) -> Result<(), Error> {
        let i = self.get_randao_mix_index(epoch, AllowNextEpoch::True)?;
        *self
            .randao_mixes_mut()
            .get_mut(i)
            .ok_or(Error::RandaoMixesOutOfBounds(i))? = mix;
        Ok(())
    }

    /// Safely obtains the index for latest state roots, given some `slot`.
    ///
    /// Spec v0.12.1
    fn get_latest_state_roots_index(&self, slot: Slot) -> Result<usize, Error> {
        if slot < self.slot() && self.slot() <= slot.safe_add(self.state_roots().len() as u64)? {
            Ok(slot.as_usize().safe_rem(self.state_roots().len())?)
        } else {
            Err(BeaconStateError::SlotOutOfBounds)
        }
    }

    /// Gets the state root for some slot.
    pub fn get_state_root(&self, slot: Slot) -> Result<&Hash256, Error> {
        let i = self.get_latest_state_roots_index(slot)?;
        self.state_roots()
            .get(i)
            .ok_or(Error::StateRootsOutOfBounds(i))
    }

    /// Gets the oldest (earliest slot) state root.
    pub fn get_oldest_state_root(&self) -> Result<&Hash256, Error> {
        let oldest_slot = self.slot().saturating_sub(self.state_roots().len());
        self.get_state_root(oldest_slot)
    }

    /// Gets the oldest (earliest slot) block root.
    pub fn get_oldest_block_root(&self) -> Result<&Hash256, Error> {
        let oldest_slot = self.slot().saturating_sub(self.block_roots().len());
        self.get_block_root(oldest_slot)
    }

    /// Sets the latest state root for slot.
    pub fn set_state_root(&mut self, slot: Slot, state_root: Hash256) -> Result<(), Error> {
        let i = self.get_latest_state_roots_index(slot)?;
        *self
            .state_roots_mut()
            .get_mut(i)
            .ok_or(Error::StateRootsOutOfBounds(i))? = state_root;
        Ok(())
    }

    /// Safely obtain the index for `slashings`, given some `epoch`.
    fn get_slashings_index(
        &self,
        epoch: Epoch,
        allow_next_epoch: AllowNextEpoch,
    ) -> Result<usize, Error> {
        // We allow the slashings vector to be accessed at any cached epoch at or before
        // the current epoch, or the next epoch if `AllowNextEpoch::True` is passed.
        let current_epoch = self.current_epoch();
        if current_epoch < epoch.safe_add(E::EpochsPerSlashingsVector::to_u64())?
            && epoch <= allow_next_epoch.upper_bound_of(current_epoch)?
        {
            Ok(epoch
                .as_usize()
                .safe_rem(E::EpochsPerSlashingsVector::to_usize())?)
        } else {
            Err(Error::EpochOutOfBounds)
        }
    }

    /// Get a reference to the entire `slashings` vector.
    pub fn get_all_slashings(&self) -> &Vector<u64, E::EpochsPerSlashingsVector> {
        self.slashings()
    }

    /// Get the total slashed balances for some epoch.
    pub fn get_slashings(&self, epoch: Epoch) -> Result<u64, Error> {
        let i = self.get_slashings_index(epoch, AllowNextEpoch::False)?;
        self.slashings()
            .get(i)
            .copied()
            .ok_or(Error::SlashingsOutOfBounds(i))
    }

    /// Set the total slashed balances for some epoch.
    pub fn set_slashings(&mut self, epoch: Epoch, value: u64) -> Result<(), Error> {
        let i = self.get_slashings_index(epoch, AllowNextEpoch::True)?;
        *self
            .slashings_mut()
            .get_mut(i)
            .ok_or(Error::SlashingsOutOfBounds(i))? = value;
        Ok(())
    }

    /// Convenience accessor for validators and balances simultaneously.
    pub fn validators_and_balances_and_progressive_balances_mut<'a>(
        &'a mut self,
    ) -> (
        &'a mut Validators<E>,
        &'a mut Balances<E>,
        &'a mut ProgressiveBalancesCache,
    ) {
        map_beacon_state_ref_mut_into_beacon_state_ref!(&'a _, self.to_mut(), |inner, cons| {
            if false {
                cons(&*inner);
                unreachable!()
            } else {
                (
                    &mut inner.validators,
                    &mut inner.balances,
                    &mut inner.progressive_balances_cache,
                )
            }
        })
    }

    #[allow(clippy::type_complexity)]
    pub fn mutable_validator_fields(
        &mut self,
    ) -> Result<
        (
            &mut Validators<E>,
            &mut Balances<E>,
            &List<ParticipationFlags, E::ValidatorRegistryLimit>,
            &List<ParticipationFlags, E::ValidatorRegistryLimit>,
            &mut List<u64, E::ValidatorRegistryLimit>,
            &mut ProgressiveBalancesCache,
            &mut ExitCache,
            &mut EpochCache,
        ),
        Error,
    > {
        match self {
            BeaconState::Base(_) => Err(Error::IncorrectStateVariant),
            BeaconState::Altair(state) => Ok((
                &mut state.validators,
                &mut state.balances,
                &state.previous_epoch_participation,
                &state.current_epoch_participation,
                &mut state.inactivity_scores,
                &mut state.progressive_balances_cache,
                &mut state.exit_cache,
                &mut state.epoch_cache,
            )),
            BeaconState::Bellatrix(state) => Ok((
                &mut state.validators,
                &mut state.balances,
                &state.previous_epoch_participation,
                &state.current_epoch_participation,
                &mut state.inactivity_scores,
                &mut state.progressive_balances_cache,
                &mut state.exit_cache,
                &mut state.epoch_cache,
            )),
            BeaconState::Capella(state) => Ok((
                &mut state.validators,
                &mut state.balances,
                &state.previous_epoch_participation,
                &state.current_epoch_participation,
                &mut state.inactivity_scores,
                &mut state.progressive_balances_cache,
                &mut state.exit_cache,
                &mut state.epoch_cache,
            )),
            BeaconState::Deneb(state) => Ok((
                &mut state.validators,
                &mut state.balances,
                &state.previous_epoch_participation,
                &state.current_epoch_participation,
                &mut state.inactivity_scores,
                &mut state.progressive_balances_cache,
                &mut state.exit_cache,
                &mut state.epoch_cache,
            )),
            BeaconState::Electra(state) => Ok((
                &mut state.validators,
                &mut state.balances,
                &state.previous_epoch_participation,
                &state.current_epoch_participation,
                &mut state.inactivity_scores,
                &mut state.progressive_balances_cache,
                &mut state.exit_cache,
                &mut state.epoch_cache,
            )),
        }
    }

    /// Get a mutable reference to the balance of a single validator.
    pub fn get_balance_mut(&mut self, validator_index: usize) -> Result<&mut u64, Error> {
        self.balances_mut()
            .get_mut(validator_index)
            .ok_or(Error::BalancesOutOfBounds(validator_index))
    }

    /// Generate a seed for the given `epoch`.
    pub fn get_seed(
        &self,
        epoch: Epoch,
        domain_type: Domain,
        spec: &ChainSpec,
    ) -> Result<Hash256, Error> {
        // Bypass the safe getter for RANDAO so we can gracefully handle the scenario where `epoch
        // == 0`.
        let mix = {
            let i = epoch
                .safe_add(E::EpochsPerHistoricalVector::to_u64())?
                .safe_sub(spec.min_seed_lookahead)?
                .safe_sub(1)?;
            let i_mod = i.as_usize().safe_rem(self.randao_mixes().len())?;
            self.randao_mixes()
                .get(i_mod)
                .ok_or(Error::RandaoMixesOutOfBounds(i_mod))?
        };
        let domain_bytes = int_to_bytes4(spec.get_domain_constant(domain_type));
        let epoch_bytes = int_to_bytes8(epoch.as_u64());

        const NUM_DOMAIN_BYTES: usize = 4;
        const NUM_EPOCH_BYTES: usize = 8;
        const MIX_OFFSET: usize = NUM_DOMAIN_BYTES + NUM_EPOCH_BYTES;
        const NUM_MIX_BYTES: usize = 32;

        let mut preimage = [0; NUM_DOMAIN_BYTES + NUM_EPOCH_BYTES + NUM_MIX_BYTES];
        preimage[0..NUM_DOMAIN_BYTES].copy_from_slice(&domain_bytes);
        preimage[NUM_DOMAIN_BYTES..MIX_OFFSET].copy_from_slice(&epoch_bytes);
        preimage[MIX_OFFSET..].copy_from_slice(mix.as_bytes());

        Ok(Hash256::from_slice(&hash(&preimage)))
    }

    /// Safe indexer for the `validators` list.
    pub fn get_validator(&self, validator_index: usize) -> Result<&Validator, Error> {
        self.validators()
            .get(validator_index)
            .ok_or(Error::UnknownValidator(validator_index))
    }

    /// Safe mutator for the `validators` list.
    pub fn get_validator_mut(&mut self, validator_index: usize) -> Result<&mut Validator, Error> {
        self.validators_mut()
            .get_mut(validator_index)
            .ok_or(Error::UnknownValidator(validator_index))
    }

    /// Safe copy-on-write accessor for the `validators` list.
    pub fn get_validator_cow(
        &mut self,
        validator_index: usize,
    ) -> Result<milhouse::Cow<Validator>, Error> {
        self.validators_mut()
            .get_cow(validator_index)
            .ok_or(Error::UnknownValidator(validator_index))
    }

    /// Return the effective balance for a validator with the given `validator_index`.
    pub fn get_effective_balance(&self, validator_index: usize) -> Result<u64, Error> {
        self.get_validator(validator_index)
            .map(|v| v.effective_balance)
    }

    /// Get the inactivity score for a single validator.
    ///
    /// Will error if the state lacks an `inactivity_scores` field.
    pub fn get_inactivity_score(&self, validator_index: usize) -> Result<u64, Error> {
        self.inactivity_scores()?
            .get(validator_index)
            .copied()
            .ok_or(Error::InactivityScoresOutOfBounds(validator_index))
    }

    /// Get a mutable reference to the inactivity score for a single validator.
    ///
    /// Will error if the state lacks an `inactivity_scores` field.
    pub fn get_inactivity_score_mut(&mut self, validator_index: usize) -> Result<&mut u64, Error> {
        self.inactivity_scores_mut()?
            .get_mut(validator_index)
            .ok_or(Error::InactivityScoresOutOfBounds(validator_index))
    }

    ///  Return the epoch at which an activation or exit triggered in ``epoch`` takes effect.
    ///
    ///  Spec v0.12.1
    pub fn compute_activation_exit_epoch(
        &self,
        epoch: Epoch,
        spec: &ChainSpec,
    ) -> Result<Epoch, Error> {
        Ok(spec.compute_activation_exit_epoch(epoch)?)
    }

    /// Return the churn limit for the current epoch (number of validators who can leave per epoch).
    ///
    /// Uses the current epoch committee cache, and will error if it isn't initialized.
    pub fn get_validator_churn_limit(&self, spec: &ChainSpec) -> Result<u64, Error> {
        Ok(std::cmp::max(
            spec.min_per_epoch_churn_limit,
            (self
                .committee_cache(RelativeEpoch::Current)?
                .active_validator_count() as u64)
                .safe_div(spec.churn_limit_quotient)?,
        ))
    }

    /// Return the activation churn limit for the current epoch (number of validators who can enter per epoch).
    ///
    /// Uses the current epoch committee cache, and will error if it isn't initialized.
    pub fn get_activation_churn_limit(&self, spec: &ChainSpec) -> Result<u64, Error> {
        Ok(match self {
            BeaconState::Base(_)
            | BeaconState::Altair(_)
            | BeaconState::Bellatrix(_)
            | BeaconState::Capella(_) => self.get_validator_churn_limit(spec)?,
            BeaconState::Deneb(_) | BeaconState::Electra(_) => std::cmp::min(
                spec.max_per_epoch_activation_churn_limit,
                self.get_validator_churn_limit(spec)?,
            ),
        })
    }

    /// Returns the `slot`, `index`, `committee_position` and `committee_len` for which a validator must produce an
    /// attestation.
    ///
    /// Note: Utilizes the cache and will fail if the appropriate cache is not initialized.
    ///
    /// Spec v0.12.1
    pub fn get_attestation_duties(
        &self,
        validator_index: usize,
        relative_epoch: RelativeEpoch,
    ) -> Result<Option<AttestationDuty>, Error> {
        let cache = self.committee_cache(relative_epoch)?;

        Ok(cache.get_attestation_duties(validator_index))
    }

    /// Compute the total active balance cache from scratch.
    ///
    /// This method should rarely be invoked because single-pass epoch processing keeps the total
    /// active balance cache up to date.
    pub fn compute_total_active_balance_slow(&self, spec: &ChainSpec) -> Result<u64, Error> {
        let current_epoch = self.current_epoch();

        let mut total_active_balance = 0;

        for validator in self.validators() {
            if validator.is_active_at(current_epoch) {
                total_active_balance.safe_add_assign(validator.effective_balance)?;
            }
        }
        Ok(std::cmp::max(
            total_active_balance,
            spec.effective_balance_increment,
        ))
    }

    /// Implementation of `get_total_active_balance`, matching the spec.
    ///
    /// Requires the total active balance cache to be initialised, which is initialised whenever
    /// the current committee cache is.
    ///
    /// Returns minimum `EFFECTIVE_BALANCE_INCREMENT`, to avoid div by 0.
    pub fn get_total_active_balance(&self) -> Result<u64, Error> {
        self.get_total_active_balance_at_epoch(self.current_epoch())
    }

    /// Get the cached total active balance while checking that it is for the correct `epoch`.
    pub fn get_total_active_balance_at_epoch(&self, epoch: Epoch) -> Result<u64, Error> {
        let (initialized_epoch, balance) = self
            .total_active_balance()
            .ok_or(Error::TotalActiveBalanceCacheUninitialized)?;

        if initialized_epoch == epoch {
            Ok(balance)
        } else {
            Err(Error::TotalActiveBalanceCacheInconsistent {
                initialized_epoch,
                current_epoch: epoch,
            })
        }
    }

    /// Manually set the total active balance.
    ///
    /// This should only be called when the total active balance has been computed as part of
    /// single-pass epoch processing (or `process_rewards_and_penalties` for phase0).
    ///
    /// This function will ensure the balance is never set to 0, thus conforming to the spec.
    pub fn set_total_active_balance(&mut self, epoch: Epoch, balance: u64, spec: &ChainSpec) {
        let safe_balance = std::cmp::max(balance, spec.effective_balance_increment);
        *self.total_active_balance_mut() = Some((epoch, safe_balance));
    }

    /// Build the total active balance cache for the current epoch if it is not already built.
    pub fn build_total_active_balance_cache(&mut self, spec: &ChainSpec) -> Result<(), Error> {
        if self
            .get_total_active_balance_at_epoch(self.current_epoch())
            .is_err()
        {
            self.force_build_total_active_balance_cache(spec)?;
        }
        Ok(())
    }

    /// Build the total active balance cache, even if it is already built.
    pub fn force_build_total_active_balance_cache(
        &mut self,
        spec: &ChainSpec,
    ) -> Result<(), Error> {
        let total_active_balance = self.compute_total_active_balance_slow(spec)?;
        *self.total_active_balance_mut() = Some((self.current_epoch(), total_active_balance));
        Ok(())
    }

    /// Set the cached total active balance to `None`, representing no known value.
    pub fn drop_total_active_balance_cache(&mut self) {
        *self.total_active_balance_mut() = None;
    }

    /// Get a mutable reference to the epoch participation flags for `epoch`.
    pub fn get_epoch_participation_mut(
        &mut self,
        epoch: Epoch,
        previous_epoch: Epoch,
        current_epoch: Epoch,
    ) -> Result<&mut List<ParticipationFlags, E::ValidatorRegistryLimit>, Error> {
        if epoch == current_epoch {
            match self {
                BeaconState::Base(_) => Err(BeaconStateError::IncorrectStateVariant),
                BeaconState::Altair(state) => Ok(&mut state.current_epoch_participation),
                BeaconState::Bellatrix(state) => Ok(&mut state.current_epoch_participation),
                BeaconState::Capella(state) => Ok(&mut state.current_epoch_participation),
                BeaconState::Deneb(state) => Ok(&mut state.current_epoch_participation),
                BeaconState::Electra(state) => Ok(&mut state.current_epoch_participation),
            }
        } else if epoch == previous_epoch {
            match self {
                BeaconState::Base(_) => Err(BeaconStateError::IncorrectStateVariant),
                BeaconState::Altair(state) => Ok(&mut state.previous_epoch_participation),
                BeaconState::Bellatrix(state) => Ok(&mut state.previous_epoch_participation),
                BeaconState::Capella(state) => Ok(&mut state.previous_epoch_participation),
                BeaconState::Deneb(state) => Ok(&mut state.previous_epoch_participation),
                BeaconState::Electra(state) => Ok(&mut state.previous_epoch_participation),
            }
        } else {
            Err(BeaconStateError::EpochOutOfBounds)
        }
    }

    /// Get the number of outstanding deposits.
    ///
    /// Returns `Err` if the state is invalid.
    pub fn get_outstanding_deposit_len(&self) -> Result<u64, Error> {
        self.eth1_data()
            .deposit_count
            .checked_sub(self.eth1_deposit_index())
            .ok_or(Error::InvalidDepositState {
                deposit_count: self.eth1_data().deposit_count,
                deposit_index: self.eth1_deposit_index(),
            })
    }

    /// Build all caches (except the tree hash cache), if they need to be built.
    pub fn build_caches(&mut self, spec: &ChainSpec) -> Result<(), Error> {
        self.build_all_committee_caches(spec)?;
        self.update_pubkey_cache()?;
        self.build_exit_cache(spec)?;
        self.build_slashings_cache()?;

        Ok(())
    }

    /// Build all committee caches, if they need to be built.
    pub fn build_all_committee_caches(&mut self, spec: &ChainSpec) -> Result<(), Error> {
        self.build_committee_cache(RelativeEpoch::Previous, spec)?;
        self.build_committee_cache(RelativeEpoch::Current, spec)?;
        self.build_committee_cache(RelativeEpoch::Next, spec)?;
        Ok(())
    }

    /// Build the exit cache, if it needs to be built.
    pub fn build_exit_cache(&mut self, spec: &ChainSpec) -> Result<(), Error> {
        if self.exit_cache().check_initialized().is_err() {
            *self.exit_cache_mut() = ExitCache::new(self.validators(), spec)?;
        }
        Ok(())
    }

    /// Build the slashings cache if it needs to be built.
    pub fn build_slashings_cache(&mut self) -> Result<(), Error> {
        let latest_block_slot = self.latest_block_header().slot;
        if !self.slashings_cache().is_initialized(latest_block_slot) {
            *self.slashings_cache_mut() = SlashingsCache::new(latest_block_slot, self.validators());
        }
        Ok(())
    }

    pub fn slashings_cache_is_initialized(&self) -> bool {
        let latest_block_slot = self.latest_block_header().slot;
        self.slashings_cache().is_initialized(latest_block_slot)
    }

    /// Drop all caches on the state.
    pub fn drop_all_caches(&mut self) -> Result<(), Error> {
        self.drop_total_active_balance_cache();
        self.drop_committee_cache(RelativeEpoch::Previous)?;
        self.drop_committee_cache(RelativeEpoch::Current)?;
        self.drop_committee_cache(RelativeEpoch::Next)?;
        self.drop_pubkey_cache();
        self.drop_progressive_balances_cache();
        *self.exit_cache_mut() = ExitCache::default();
        *self.slashings_cache_mut() = SlashingsCache::default();
        *self.epoch_cache_mut() = EpochCache::default();
        Ok(())
    }

    /// Returns `true` if the committee cache for `relative_epoch` is built and ready to use.
    pub fn committee_cache_is_initialized(&self, relative_epoch: RelativeEpoch) -> bool {
        let i = Self::committee_cache_index(relative_epoch);

        self.committee_cache_at_index(i).map_or(false, |cache| {
            cache.is_initialized_at(relative_epoch.into_epoch(self.current_epoch()))
        })
    }

    /// Build a committee cache, unless it is has already been built.
    pub fn build_committee_cache(
        &mut self,
        relative_epoch: RelativeEpoch,
        spec: &ChainSpec,
    ) -> Result<(), Error> {
        let i = Self::committee_cache_index(relative_epoch);
        let is_initialized = self
            .committee_cache_at_index(i)?
            .is_initialized_at(relative_epoch.into_epoch(self.current_epoch()));

        if !is_initialized {
            self.force_build_committee_cache(relative_epoch, spec)?;
        }

        if self.total_active_balance().is_none() && relative_epoch == RelativeEpoch::Current {
            self.build_total_active_balance_cache(spec)?;
        }
        Ok(())
    }

    /// Always builds the requested committee cache, even if it is already initialized.
    pub fn force_build_committee_cache(
        &mut self,
        relative_epoch: RelativeEpoch,
        spec: &ChainSpec,
    ) -> Result<(), Error> {
        let epoch = relative_epoch.into_epoch(self.current_epoch());
        let i = Self::committee_cache_index(relative_epoch);

        *self.committee_cache_at_index_mut(i)? = self.initialize_committee_cache(epoch, spec)?;
        Ok(())
    }

    /// Initializes a new committee cache for the given `epoch`, regardless of whether one already
    /// exists. Returns the committee cache without attaching it to `self`.
    ///
    /// To build a cache and store it on `self`, use `Self::build_committee_cache`.
    pub fn initialize_committee_cache(
        &self,
        epoch: Epoch,
        spec: &ChainSpec,
    ) -> Result<Arc<CommitteeCache>, Error> {
        CommitteeCache::initialized(self, epoch, spec)
    }

    /// Advances the cache for this state into the next epoch.
    ///
    /// This should be used if the `slot` of this state is advanced beyond an epoch boundary.
    ///
    /// Note: this function will not build any new committee caches, nor will it update the total
    /// active balance cache. The total active balance cache must be updated separately.
    pub fn advance_caches(&mut self) -> Result<(), Error> {
        self.committee_caches_mut().rotate_left(1);

        let next = Self::committee_cache_index(RelativeEpoch::Next);
        *self.committee_cache_at_index_mut(next)? = Arc::new(CommitteeCache::default());
        Ok(())
    }

    pub(crate) fn committee_cache_index(relative_epoch: RelativeEpoch) -> usize {
        match relative_epoch {
            RelativeEpoch::Previous => 0,
            RelativeEpoch::Current => 1,
            RelativeEpoch::Next => 2,
        }
    }

    /// Get the committee cache for some `slot`.
    ///
    /// Return an error if the cache for the slot's epoch is not initialized.
    fn committee_cache_at_slot(&self, slot: Slot) -> Result<&Arc<CommitteeCache>, Error> {
        let epoch = slot.epoch(E::slots_per_epoch());
        let relative_epoch = RelativeEpoch::from_epoch(self.current_epoch(), epoch)?;
        self.committee_cache(relative_epoch)
    }

    /// Get the committee cache at a given index.
    fn committee_cache_at_index(&self, index: usize) -> Result<&Arc<CommitteeCache>, Error> {
        self.committee_caches()
            .get(index)
            .ok_or(Error::CommitteeCachesOutOfBounds(index))
    }

    /// Get a mutable reference to the committee cache at a given index.
    fn committee_cache_at_index_mut(
        &mut self,
        index: usize,
    ) -> Result<&mut Arc<CommitteeCache>, Error> {
        self.committee_caches_mut()
            .get_mut(index)
            .ok_or(Error::CommitteeCachesOutOfBounds(index))
    }

    /// Returns the cache for some `RelativeEpoch`. Returns an error if the cache has not been
    /// initialized.
    pub fn committee_cache(
        &self,
        relative_epoch: RelativeEpoch,
    ) -> Result<&Arc<CommitteeCache>, Error> {
        let i = Self::committee_cache_index(relative_epoch);
        let cache = self.committee_cache_at_index(i)?;

        if cache.is_initialized_at(relative_epoch.into_epoch(self.current_epoch())) {
            Ok(cache)
        } else {
            Err(Error::CommitteeCacheUninitialized(Some(relative_epoch)))
        }
    }

    /// Drops the cache, leaving it in an uninitialized state.
    pub fn drop_committee_cache(&mut self, relative_epoch: RelativeEpoch) -> Result<(), Error> {
        *self.committee_cache_at_index_mut(Self::committee_cache_index(relative_epoch))? =
            Arc::new(CommitteeCache::default());
        Ok(())
    }

    /// Updates the pubkey cache, if required.
    ///
    /// Adds all `pubkeys` from the `validators` which are not already in the cache. Will
    /// never re-add a pubkey.
    pub fn update_pubkey_cache(&mut self) -> Result<(), Error> {
        let mut pubkey_cache = mem::take(self.pubkey_cache_mut());
        let start_index = pubkey_cache.len();

        for (i, validator) in self.validators().iter_from(start_index)?.enumerate() {
            let index = start_index.safe_add(i)?;
            let success = pubkey_cache.insert(validator.pubkey, index);
            if !success {
                return Err(Error::PubkeyCacheInconsistent);
            }
        }
        *self.pubkey_cache_mut() = pubkey_cache;

        Ok(())
    }

    /// Completely drops the `pubkey_cache`, replacing it with a new, empty cache.
    pub fn drop_pubkey_cache(&mut self) {
        *self.pubkey_cache_mut() = PubkeyCache::default()
    }

    pub fn has_pending_mutations(&self) -> bool {
        let mut any_pending_mutations = false;
        match &self {
            Self::Base(self_inner) => {
                map_beacon_state_base_tree_list_fields_immutable!(self_inner, |_, self_field| {
                    any_pending_mutations |= self_field.has_pending_updates();
                });
            }
            Self::Altair(self_inner) => {
                map_beacon_state_altair_tree_list_fields_immutable!(self_inner, |_, self_field| {
                    any_pending_mutations |= self_field.has_pending_updates();
                });
            }
            Self::Bellatrix(self_inner) => {
                map_beacon_state_bellatrix_tree_list_fields_immutable!(
                    self_inner,
                    |_, self_field| {
                        any_pending_mutations |= self_field.has_pending_updates();
                    }
                );
            }
            Self::Capella(self_inner) => {
                map_beacon_state_capella_tree_list_fields_immutable!(
                    self_inner,
                    |_, self_field| {
                        any_pending_mutations |= self_field.has_pending_updates();
                    }
                );
            }
            Self::Deneb(self_inner) => {
                map_beacon_state_deneb_tree_list_fields_immutable!(self_inner, |_, self_field| {
                    any_pending_mutations |= self_field.has_pending_updates();
                });
            }
            Self::Electra(self_inner) => {
                map_beacon_state_electra_tree_list_fields_immutable!(
                    self_inner,
                    |_, self_field| {
                        any_pending_mutations |= self_field.has_pending_updates();
                    }
                );
            }
        };
        any_pending_mutations
    }

    /// Completely drops the `progressive_balances_cache` cache, replacing it with a new, empty cache.
    fn drop_progressive_balances_cache(&mut self) {
        *self.progressive_balances_cache_mut() = ProgressiveBalancesCache::default();
    }

    /// Compute the tree hash root of the state using the tree hash cache.
    ///
    /// Initialize the tree hash cache if it isn't already initialized.
    pub fn update_tree_hash_cache(&mut self) -> Result<Hash256, Error> {
        self.apply_pending_mutations()?;
        Ok(self.tree_hash_root())
    }

    /// Compute the tree hash root of the validators using the tree hash cache.
    ///
    /// Initialize the tree hash cache if it isn't already initialized.
    pub fn update_validators_tree_hash_cache(&mut self) -> Result<Hash256, Error> {
        self.validators_mut().apply_updates()?;
        Ok(self.validators().tree_hash_root())
    }

    /// Passing `previous_epoch` to this function rather than computing it internally provides
    /// a tangible speed improvement in state processing.
    pub fn is_eligible_validator(
        &self,
        previous_epoch: Epoch,
        val: &Validator,
    ) -> Result<bool, Error> {
        Ok(val.is_active_at(previous_epoch)
            || (val.slashed && previous_epoch.safe_add(Epoch::new(1))? < val.withdrawable_epoch))
    }

    /// Passing `previous_epoch` to this function rather than computing it internally provides
    /// a tangible speed improvement in state processing.
    pub fn is_in_inactivity_leak(
        &self,
        previous_epoch: Epoch,
        spec: &ChainSpec,
    ) -> Result<bool, safe_arith::ArithError> {
        Ok(
            (previous_epoch.safe_sub(self.finalized_checkpoint().epoch)?)
                > spec.min_epochs_to_inactivity_penalty,
        )
    }

    /// Get the `SyncCommittee` associated with the next slot. Useful because sync committees
    /// assigned to `slot` sign for `slot - 1`. This creates the exceptional logic below when
    /// transitioning between sync committee periods.
    pub fn get_sync_committee_for_next_slot(
        &self,
        spec: &ChainSpec,
    ) -> Result<Arc<SyncCommittee<E>>, Error> {
        let next_slot_epoch = self
            .slot()
            .saturating_add(Slot::new(1))
            .epoch(E::slots_per_epoch());

        let sync_committee = if self.current_epoch().sync_committee_period(spec)
            == next_slot_epoch.sync_committee_period(spec)
        {
            self.current_sync_committee()?.clone()
        } else {
            self.next_sync_committee()?.clone()
        };
        Ok(sync_committee)
    }

    /// Get the base reward for `validator_index` from the epoch cache.
    ///
    /// This function will error if the epoch cache is not initialized.
    pub fn get_base_reward(&self, validator_index: usize) -> Result<u64, EpochCacheError> {
        self.epoch_cache().get_base_reward(validator_index)
    }

    // ******* Electra accessors *******

    /// Return the churn limit for the current epoch.
    pub fn get_balance_churn_limit(&self, spec: &ChainSpec) -> Result<u64, Error> {
        let total_active_balance = self.get_total_active_balance()?;
        let churn = std::cmp::max(
            spec.min_per_epoch_churn_limit_electra,
            total_active_balance.safe_div(spec.churn_limit_quotient)?,
        );

        Ok(churn.safe_sub(churn.safe_rem(spec.effective_balance_increment)?)?)
    }

    /// Return the churn limit for the current epoch dedicated to activations and exits.
    pub fn get_activation_exit_churn_limit(&self, spec: &ChainSpec) -> Result<u64, Error> {
        Ok(std::cmp::min(
            spec.max_per_epoch_activation_exit_churn_limit,
            self.get_balance_churn_limit(spec)?,
        ))
    }

    pub fn get_consolidation_churn_limit(&self, spec: &ChainSpec) -> Result<u64, Error> {
        self.get_balance_churn_limit(spec)?
            .safe_sub(self.get_activation_exit_churn_limit(spec)?)
            .map_err(Into::into)
    }

    // ******* Electra mutators *******

    pub fn queue_excess_active_balance(
        &mut self,
        validator_index: usize,
        spec: &ChainSpec,
    ) -> Result<(), Error> {
        let balance = self
            .balances_mut()
            .get_mut(validator_index)
            .ok_or(Error::UnknownValidator(validator_index))?;
        if *balance > spec.min_activation_balance {
            let excess_balance = balance.safe_sub(spec.min_activation_balance)?;
            *balance = spec.min_activation_balance;
            self.pending_balance_deposits_mut()?
                .push(PendingBalanceDeposit {
                    index: validator_index as u64,
                    amount: excess_balance,
                })?;
        }
        Ok(())
    }

    pub fn queue_entire_balance_and_reset_validator(
        &mut self,
        validator_index: usize,
        spec: &ChainSpec,
    ) -> Result<(), Error> {
        let balance = self
            .balances_mut()
            .get_mut(validator_index)
            .ok_or(Error::UnknownValidator(validator_index))?;
        let balance_copy = *balance;
        *balance = 0_u64;

        let validator = self
            .validators_mut()
            .get_mut(validator_index)
            .ok_or(Error::UnknownValidator(validator_index))?;
        validator.effective_balance = 0;
        validator.activation_eligibility_epoch = spec.far_future_epoch;

        self.pending_balance_deposits_mut()?
            .push(PendingBalanceDeposit {
                index: validator_index as u64,
                amount: balance_copy,
            })
            .map_err(Into::into)
    }

    #[allow(clippy::arithmetic_side_effects)]
    pub fn rebase_on(&mut self, base: &Self, spec: &ChainSpec) -> Result<(), Error> {
        // Required for macros (which use type-hints internally).

        match (&mut *self, base) {
            (Self::Base(self_inner), Self::Base(base_inner)) => {
                bimap_beacon_state_base_tree_list_fields!(
                    self_inner,
                    base_inner,
                    |_, self_field, base_field| { self_field.rebase_on(base_field) }
                );
            }
            (Self::Base(_), _) => (),
            (Self::Altair(self_inner), Self::Altair(base_inner)) => {
                bimap_beacon_state_altair_tree_list_fields!(
                    self_inner,
                    base_inner,
                    |_, self_field, base_field| { self_field.rebase_on(base_field) }
                );
            }
            (Self::Altair(_), _) => (),
            (Self::Bellatrix(self_inner), Self::Bellatrix(base_inner)) => {
                bimap_beacon_state_bellatrix_tree_list_fields!(
                    self_inner,
                    base_inner,
                    |_, self_field, base_field| { self_field.rebase_on(base_field) }
                );
            }
            (Self::Bellatrix(_), _) => (),
            (Self::Capella(self_inner), Self::Capella(base_inner)) => {
                bimap_beacon_state_capella_tree_list_fields!(
                    self_inner,
                    base_inner,
                    |_, self_field, base_field| { self_field.rebase_on(base_field) }
                );
            }
            (Self::Capella(_), _) => (),
            (Self::Deneb(self_inner), Self::Deneb(base_inner)) => {
                bimap_beacon_state_deneb_tree_list_fields!(
                    self_inner,
                    base_inner,
                    |_, self_field, base_field| { self_field.rebase_on(base_field) }
                );
            }
            (Self::Deneb(_), _) => (),
            (Self::Electra(self_inner), Self::Electra(base_inner)) => {
                bimap_beacon_state_electra_tree_list_fields!(
                    self_inner,
                    base_inner,
                    |_, self_field, base_field| { self_field.rebase_on(base_field) }
                );
            }
            (Self::Electra(_), _) => (),
        }

        // Use sync committees from `base` if they are equal.
        if let Ok(current_sync_committee) = self.current_sync_committee_mut() {
            if let Ok(base_sync_committee) = base.current_sync_committee() {
                if current_sync_committee == base_sync_committee {
                    *current_sync_committee = base_sync_committee.clone();
                }
            }
        }
        if let Ok(next_sync_committee) = self.next_sync_committee_mut() {
            if let Ok(base_sync_committee) = base.next_sync_committee() {
                if next_sync_committee == base_sync_committee {
                    *next_sync_committee = base_sync_committee.clone();
                }
            }
        }

        // Rebase caches like the committee caches and the pubkey cache, which are expensive to
        // rebuild and likely to be re-usable from the base state.
        self.rebase_caches_on(base, spec)?;

        Ok(())
    }

    pub fn rebase_caches_on(&mut self, base: &Self, spec: &ChainSpec) -> Result<(), Error> {
        // Use pubkey cache from `base` if it contains superior information (likely if our cache is
        // uninitialized).
        let num_validators = self.validators().len();
        let pubkey_cache = self.pubkey_cache_mut();
        let base_pubkey_cache = base.pubkey_cache();
        if pubkey_cache.len() < base_pubkey_cache.len() && pubkey_cache.len() < num_validators {
            *pubkey_cache = base_pubkey_cache.clone();
        }

        // Use committee caches from `base` if they are relevant.
        let epochs = [
            self.previous_epoch(),
            self.current_epoch(),
            self.next_epoch()?,
        ];
        for (index, epoch) in epochs.into_iter().enumerate() {
            if let Ok(base_relative_epoch) = RelativeEpoch::from_epoch(base.current_epoch(), epoch)
            {
                *self.committee_cache_at_index_mut(index)? =
                    base.committee_cache(base_relative_epoch)?.clone();

                // Ensure total active balance cache remains built whenever current committee
                // cache is built.
                if epoch == self.current_epoch() {
                    self.build_total_active_balance_cache(spec)?;
                }
            }
        }

        Ok(())
    }
}

impl<E: EthSpec> BeaconState<E> {
    /// The number of fields of the `BeaconState` rounded up to the nearest power of two.
    ///
    /// This is relevant to tree-hashing of the `BeaconState`.
<<<<<<< HEAD
    pub fn num_fields_pow2(&self) -> usize {
        let fork_name = self.fork_name_unchecked();
        match fork_name {
            ForkName::Base => BeaconStateBase::<E>::NUM_FIELDS.next_power_of_two(),
            ForkName::Altair => BeaconStateAltair::<E>::NUM_FIELDS.next_power_of_two(),
            ForkName::Merge => BeaconStateMerge::<E>::NUM_FIELDS.next_power_of_two(),
            ForkName::Capella => BeaconStateCapella::<E>::NUM_FIELDS.next_power_of_two(),
            ForkName::Deneb => BeaconStateDeneb::<E>::NUM_FIELDS.next_power_of_two(),
            ForkName::Electra => BeaconStateElectra::<E>::NUM_FIELDS.next_power_of_two(),
        }
    }
=======
    ///
    /// We assume this value is stable across forks. This assumption is checked in the
    /// `check_num_fields_pow2` test.
    pub const NUM_FIELDS_POW2: usize = BeaconStateBellatrix::<E>::NUM_FIELDS.next_power_of_two();
>>>>>>> a1141ea1

    /// Specialised deserialisation method that uses the `ChainSpec` as context.
    #[allow(clippy::arithmetic_side_effects)]
    pub fn from_ssz_bytes(bytes: &[u8], spec: &ChainSpec) -> Result<Self, ssz::DecodeError> {
        // Slot is after genesis_time (u64) and genesis_validators_root (Hash256).
        let slot_start = <u64 as Decode>::ssz_fixed_len() + <Hash256 as Decode>::ssz_fixed_len();
        let slot_end = slot_start + <Slot as Decode>::ssz_fixed_len();

        let slot_bytes = bytes
            .get(slot_start..slot_end)
            .ok_or(DecodeError::InvalidByteLength {
                len: bytes.len(),
                expected: slot_end,
            })?;

        let slot = Slot::from_ssz_bytes(slot_bytes)?;
        let fork_at_slot = spec.fork_name_at_slot::<E>(slot);

        Ok(map_fork_name!(
            fork_at_slot,
            Self,
            <_>::from_ssz_bytes(bytes)?
        ))
    }

    #[allow(clippy::arithmetic_side_effects)]
    pub fn apply_pending_mutations(&mut self) -> Result<(), Error> {
        match self {
            Self::Base(inner) => {
                map_beacon_state_base_tree_list_fields!(inner, |_, x| { x.apply_updates() })
            }
            Self::Altair(inner) => {
                map_beacon_state_altair_tree_list_fields!(inner, |_, x| { x.apply_updates() })
            }
            Self::Bellatrix(inner) => {
                map_beacon_state_bellatrix_tree_list_fields!(inner, |_, x| { x.apply_updates() })
            }
            Self::Capella(inner) => {
                map_beacon_state_capella_tree_list_fields!(inner, |_, x| { x.apply_updates() })
            }
            Self::Deneb(inner) => {
                map_beacon_state_deneb_tree_list_fields!(inner, |_, x| { x.apply_updates() })
            }
            Self::Electra(inner) => {
                map_beacon_state_electra_tree_list_fields!(inner, |_, x| { x.apply_updates() })
            }
        }
        Ok(())
    }

    pub fn compute_merkle_proof(&self, generalized_index: usize) -> Result<Vec<Hash256>, Error> {
        // 1. Convert generalized index to field index.
        let field_index = match generalized_index {
            light_client_update::CURRENT_SYNC_COMMITTEE_INDEX
            | light_client_update::NEXT_SYNC_COMMITTEE_INDEX => {
                // Sync committees are top-level fields, subtract off the generalized indices
                // for the internal nodes. Result should be 22 or 23, the field offset of the committee
                // in the `BeaconState`:
                // https://github.com/ethereum/consensus-specs/blob/dev/specs/altair/beacon-chain.md#beaconstate
                generalized_index
                    .checked_sub(self.num_fields_pow2())
                    .ok_or(Error::IndexNotSupported(generalized_index))?
            }
            light_client_update::FINALIZED_ROOT_INDEX => {
                // Finalized root is the right child of `finalized_checkpoint`, divide by two to get
                // the generalized index of `state.finalized_checkpoint`.
                let finalized_checkpoint_generalized_index = generalized_index / 2;
                // Subtract off the internal nodes. Result should be 105/2 - 32 = 20 which matches
                // position of `finalized_checkpoint` in `BeaconState`.
                finalized_checkpoint_generalized_index
                    .checked_sub(self.num_fields_pow2())
                    .ok_or(Error::IndexNotSupported(generalized_index))?
            }
            _ => return Err(Error::IndexNotSupported(generalized_index)),
        };

        // 2. Get all `BeaconState` leaves.
        let mut leaves = vec![];
        #[allow(clippy::arithmetic_side_effects)]
        match self {
            BeaconState::Base(state) => {
                map_beacon_state_base_fields!(state, |_, field| {
                    leaves.push(field.tree_hash_root());
                });
            }
            BeaconState::Altair(state) => {
                map_beacon_state_altair_fields!(state, |_, field| {
                    leaves.push(field.tree_hash_root());
                });
            }
            BeaconState::Bellatrix(state) => {
                map_beacon_state_bellatrix_fields!(state, |_, field| {
                    leaves.push(field.tree_hash_root());
                });
            }
            BeaconState::Capella(state) => {
                map_beacon_state_capella_fields!(state, |_, field| {
                    leaves.push(field.tree_hash_root());
                });
            }
            BeaconState::Deneb(state) => {
                map_beacon_state_deneb_fields!(state, |_, field| {
                    leaves.push(field.tree_hash_root());
                });
            }
            BeaconState::Electra(state) => {
                map_beacon_state_electra_fields!(state, |_, field| {
                    leaves.push(field.tree_hash_root());
                });
            }
        };

        // 3. Make deposit tree.
        // Use the depth of the `BeaconState` fields (i.e. `log2(32) = 5`).
        let depth = light_client_update::CURRENT_SYNC_COMMITTEE_PROOF_LEN;
        let tree = merkle_proof::MerkleTree::create(&leaves, depth);
        let (_, mut proof) = tree.generate_proof(field_index, depth)?;

        // 4. If we're proving the finalized root, patch in the finalized epoch to complete the proof.
        if generalized_index == light_client_update::FINALIZED_ROOT_INDEX {
            proof.insert(0, self.finalized_checkpoint().epoch.tree_hash_root());
        }

        Ok(proof)
    }
}

impl From<RelativeEpochError> for Error {
    fn from(e: RelativeEpochError) -> Error {
        Error::RelativeEpochError(e)
    }
}

impl From<ssz_types::Error> for Error {
    fn from(e: ssz_types::Error) -> Error {
        Error::SszTypesError(e)
    }
}

impl From<bls::Error> for Error {
    fn from(e: bls::Error) -> Error {
        Error::BlsError(e)
    }
}

impl From<cached_tree_hash::Error> for Error {
    fn from(e: cached_tree_hash::Error) -> Error {
        Error::CachedTreeHashError(e)
    }
}

impl From<tree_hash::Error> for Error {
    fn from(e: tree_hash::Error) -> Error {
        Error::TreeHashError(e)
    }
}

impl From<merkle_proof::MerkleTreeError> for Error {
    fn from(e: merkle_proof::MerkleTreeError) -> Error {
        Error::MerkleTreeError(e)
    }
}

impl From<ArithError> for Error {
    fn from(e: ArithError) -> Error {
        Error::ArithError(e)
    }
}

impl From<milhouse::Error> for Error {
    fn from(e: milhouse::Error) -> Self {
        Self::MilhouseError(e)
    }
}

impl<E: EthSpec> CompareFields for BeaconState<E> {
    fn compare_fields(&self, other: &Self) -> Vec<compare_fields::Comparison> {
        match (self, other) {
            (BeaconState::Base(x), BeaconState::Base(y)) => x.compare_fields(y),
            (BeaconState::Altair(x), BeaconState::Altair(y)) => x.compare_fields(y),
            (BeaconState::Bellatrix(x), BeaconState::Bellatrix(y)) => x.compare_fields(y),
            (BeaconState::Capella(x), BeaconState::Capella(y)) => x.compare_fields(y),
            (BeaconState::Deneb(x), BeaconState::Deneb(y)) => x.compare_fields(y),
            (BeaconState::Electra(x), BeaconState::Electra(y)) => x.compare_fields(y),
            _ => panic!("compare_fields: mismatched state variants",),
        }
    }
}

impl<E: EthSpec> ForkVersionDeserialize for BeaconState<E> {
    fn deserialize_by_fork<'de, D: serde::Deserializer<'de>>(
        value: serde_json::value::Value,
        fork_name: ForkName,
    ) -> Result<Self, D::Error> {
        Ok(map_fork_name!(
            fork_name,
            Self,
            serde_json::from_value(value).map_err(|e| serde::de::Error::custom(format!(
                "BeaconState failed to deserialize: {:?}",
                e
            )))?
        ))
    }
}<|MERGE_RESOLUTION|>--- conflicted
+++ resolved
@@ -2258,24 +2258,17 @@
     /// The number of fields of the `BeaconState` rounded up to the nearest power of two.
     ///
     /// This is relevant to tree-hashing of the `BeaconState`.
-<<<<<<< HEAD
     pub fn num_fields_pow2(&self) -> usize {
         let fork_name = self.fork_name_unchecked();
         match fork_name {
             ForkName::Base => BeaconStateBase::<E>::NUM_FIELDS.next_power_of_two(),
             ForkName::Altair => BeaconStateAltair::<E>::NUM_FIELDS.next_power_of_two(),
-            ForkName::Merge => BeaconStateMerge::<E>::NUM_FIELDS.next_power_of_two(),
+            ForkName::Bellatrix => BeaconStateBellatrix::<E>::NUM_FIELDS.next_power_of_two(),
             ForkName::Capella => BeaconStateCapella::<E>::NUM_FIELDS.next_power_of_two(),
             ForkName::Deneb => BeaconStateDeneb::<E>::NUM_FIELDS.next_power_of_two(),
             ForkName::Electra => BeaconStateElectra::<E>::NUM_FIELDS.next_power_of_two(),
         }
     }
-=======
-    ///
-    /// We assume this value is stable across forks. This assumption is checked in the
-    /// `check_num_fields_pow2` test.
-    pub const NUM_FIELDS_POW2: usize = BeaconStateBellatrix::<E>::NUM_FIELDS.next_power_of_two();
->>>>>>> a1141ea1
 
     /// Specialised deserialisation method that uses the `ChainSpec` as context.
     #[allow(clippy::arithmetic_side_effects)]
