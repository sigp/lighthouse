--- conflicted
+++ resolved
@@ -13,6 +13,10 @@
 use serde::{Deserialize, Serialize};
 use ssz::{ssz_encode, Decode, DecodeError, Encode};
 use ssz_derive::{Decode, Encode};
+use ssz_types::{
+    typenum::{self, Unsigned},
+    BitVector,
+};
 use std::hash::Hash;
 use std::{fmt, mem, sync::Arc};
 use superstruct::superstruct;
@@ -221,6 +225,8 @@
 /// we add internal mutability to `milhouse::{List, Vector}`. See:
 ///
 /// https://github.com/sigp/milhouse/issues/43
+///
+/// This is overwritten with the Stable Container PoC.
 #[superstruct(
     variants(Base, Altair, Bellatrix, Capella, Deneb, Electra),
     variant_attributes(
@@ -338,14 +344,13 @@
     partial_getter_error(ty = "Error", expr = "Error::IncorrectStateVariant"),
     map_ref_mut_into(BeaconStateRef)
 )]
-#[derive(Debug, PartialEq, Clone, Serialize, Deserialize, Encode, arbitrary::Arbitrary)]
+#[derive(
+    Debug, PartialEq, Clone, Serialize, Deserialize, Encode, TreeHash, arbitrary::Arbitrary,
+)]
 #[serde(untagged)]
 #[serde(bound = "E: EthSpec")]
 #[arbitrary(bound = "E: EthSpec")]
-<<<<<<< HEAD
 #[tree_hash(enum_behaviour = "transparent_stable")]
-=======
->>>>>>> 653126f4
 #[ssz(enum_behaviour = "transparent")]
 pub struct BeaconState<E>
 where
@@ -674,7 +679,8 @@
 
     /// Returns the `tree_hash_root` of the state.
     pub fn canonical_root(&mut self) -> Result<Hash256, Error> {
-        self.update_tree_hash_cache()
+        Ok(Hash256::from_slice(&self.tree_hash_root()[..]))
+        //self.update_tree_hash_cache()
     }
 
     pub fn historical_batch(&mut self) -> Result<HistoricalBatch<E>, Error> {
