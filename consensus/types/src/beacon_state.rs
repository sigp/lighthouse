use self::committee_cache::get_active_validator_indices;
use crate::historical_summary::HistoricalSummary;
use crate::test_utils::TestRandom;
use crate::*;
use compare_fields::CompareFields;
use compare_fields_derive::CompareFields;
use derivative::Derivative;
use ethereum_hashing::hash;
use int_to_bytes::{int_to_bytes4, int_to_bytes8};
pub use pubkey_cache::PubkeyCache;
use safe_arith::{ArithError, SafeArith};
use serde::{Deserialize, Serialize};
use ssz::{ssz_encode, Decode, DecodeError, Encode};
use ssz_derive::{Decode, Encode};
use std::hash::Hash;
use std::{fmt, mem, sync::Arc};
use superstruct::superstruct;
use swap_or_not_shuffle::compute_shuffled_index;
use test_random_derive::TestRandom;
use tree_hash::TreeHash;
use tree_hash_derive::TreeHash;

pub use self::committee_cache::{
    compute_committee_index_in_epoch, compute_committee_range_in_epoch, epoch_committee_count,
    CommitteeCache,
};
pub use crate::beacon_state::balance::Balance;
pub use crate::beacon_state::exit_cache::ExitCache;
pub use crate::beacon_state::progressive_balances_cache::*;
pub use crate::beacon_state::slashings_cache::SlashingsCache;
pub use clone_config::CloneConfig;
pub use eth_spec::*;
pub use iter::BlockRootsIter;
pub use tree_hash_cache::BeaconTreeHashCache;

#[macro_use]
mod committee_cache;
mod balance;
mod clone_config;
mod exit_cache;
mod iter;
mod progressive_balances_cache;
mod pubkey_cache;
mod slashings_cache;
mod tests;
mod tree_hash_cache;

pub const CACHED_EPOCHS: usize = 3;
const MAX_RANDOM_BYTE: u64 = (1 << 8) - 1;

pub type Validators<T> = VariableList<Validator, <T as EthSpec>::ValidatorRegistryLimit>;
pub type Balances<T> = VariableList<u64, <T as EthSpec>::ValidatorRegistryLimit>;

#[derive(Debug, PartialEq, Clone)]
pub enum Error {
    /// A state for a different hard-fork was required -- a severe logic error.
    IncorrectStateVariant,
    EpochOutOfBounds,
    SlotOutOfBounds,
    UnknownValidator(usize),
    UnableToDetermineProducer,
    InvalidBitfield,
    ValidatorIsWithdrawable,
    ValidatorIsInactive {
        val_index: usize,
    },
    UnableToShuffle,
    ShuffleIndexOutOfBounds(usize),
    IsAggregatorOutOfBounds,
    BlockRootsOutOfBounds(usize),
    StateRootsOutOfBounds(usize),
    SlashingsOutOfBounds(usize),
    BalancesOutOfBounds(usize),
    RandaoMixesOutOfBounds(usize),
    CommitteeCachesOutOfBounds(usize),
    ParticipationOutOfBounds(usize),
    InactivityScoresOutOfBounds(usize),
    TooManyValidators,
    InsufficientValidators,
    InsufficientRandaoMixes,
    InsufficientBlockRoots,
    InsufficientIndexRoots,
    InsufficientAttestations,
    InsufficientCommittees,
    InsufficientStateRoots,
    NoCommittee {
        slot: Slot,
        index: CommitteeIndex,
    },
    ZeroSlotsPerEpoch,
    PubkeyCacheInconsistent,
    PubkeyCacheIncomplete {
        cache_len: usize,
        registry_len: usize,
    },
    PreviousCommitteeCacheUninitialized,
    CurrentCommitteeCacheUninitialized,
    TotalActiveBalanceCacheUninitialized,
    TotalActiveBalanceCacheInconsistent {
        initialized_epoch: Epoch,
        current_epoch: Epoch,
    },
    RelativeEpochError(RelativeEpochError),
    ExitCacheUninitialized,
    ExitCacheInvalidEpoch {
        max_exit_epoch: Epoch,
        request_epoch: Epoch,
    },
    SlashingsCacheUninitialized {
        initialized_slot: Option<Slot>,
        latest_block_slot: Slot,
    },
    CommitteeCacheUninitialized(Option<RelativeEpoch>),
    SyncCommitteeCacheUninitialized,
    BlsError(bls::Error),
    SszTypesError(ssz_types::Error),
    TreeHashCacheNotInitialized,
    NonLinearTreeHashCacheHistory,
    ProgressiveBalancesCacheNotInitialized,
    ProgressiveBalancesCacheInconsistent,
    TreeHashCacheSkippedSlot {
        cache: Slot,
        state: Slot,
    },
    TreeHashError(tree_hash::Error),
    CachedTreeHashError(cached_tree_hash::Error),
    InvalidValidatorPubkey(ssz::DecodeError),
    ValidatorRegistryShrunk,
    TreeHashCacheInconsistent,
    InvalidDepositState {
        deposit_count: u64,
        deposit_index: u64,
    },
    /// Attestation slipped through block processing with a non-matching source.
    IncorrectAttestationSource,
    /// An arithmetic operation occurred which would have overflowed or divided by 0.
    ///
    /// This represents a serious bug in either the spec or Lighthouse!
    ArithError(ArithError),
    MissingBeaconBlock(SignedBeaconBlockHash),
    MissingBeaconState(BeaconStateHash),
    PayloadConversionLogicFlaw,
    SyncCommitteeNotKnown {
        current_epoch: Epoch,
        epoch: Epoch,
    },
    IndexNotSupported(usize),
    InvalidFlagIndex(usize),
    MerkleTreeError(merkle_proof::MerkleTreeError),
}

/// Control whether an epoch-indexed field can be indexed at the next epoch or not.
#[derive(Debug, PartialEq, Clone, Copy)]
enum AllowNextEpoch {
    True,
    False,
}

impl AllowNextEpoch {
    fn upper_bound_of(self, current_epoch: Epoch) -> Result<Epoch, Error> {
        match self {
            AllowNextEpoch::True => Ok(current_epoch.safe_add(1)?),
            AllowNextEpoch::False => Ok(current_epoch),
        }
    }
}

#[derive(PartialEq, Eq, Hash, Clone, Copy, arbitrary::Arbitrary)]
pub struct BeaconStateHash(Hash256);

impl fmt::Debug for BeaconStateHash {
    fn fmt(&self, f: &mut fmt::Formatter) -> fmt::Result {
        write!(f, "BeaconStateHash({:?})", self.0)
    }
}

impl fmt::Display for BeaconStateHash {
    fn fmt(&self, f: &mut fmt::Formatter) -> fmt::Result {
        write!(f, "{}", self.0)
    }
}

impl From<Hash256> for BeaconStateHash {
    fn from(hash: Hash256) -> BeaconStateHash {
        BeaconStateHash(hash)
    }
}

impl From<BeaconStateHash> for Hash256 {
    fn from(beacon_state_hash: BeaconStateHash) -> Hash256 {
        beacon_state_hash.0
    }
}

/// The state of the `BeaconChain` at some slot.
#[superstruct(
<<<<<<< HEAD
    variants(Base, Altair, Merge, Capella, Deneb, Eip6110),
=======
    variants(Base, Altair, Merge, Capella, Deneb, Electra),
>>>>>>> b65daac9
    variant_attributes(
        derive(
            Derivative,
            Debug,
            PartialEq,
            Serialize,
            Deserialize,
            Encode,
            Decode,
            TreeHash,
            TestRandom,
            CompareFields,
            arbitrary::Arbitrary
        ),
        serde(bound = "E: EthSpec", deny_unknown_fields),
        arbitrary(bound = "E: EthSpec"),
        derivative(Clone),
    ),
    cast_error(ty = "Error", expr = "Error::IncorrectStateVariant"),
    partial_getter_error(ty = "Error", expr = "Error::IncorrectStateVariant")
)]
#[derive(Debug, PartialEq, Serialize, Deserialize, Encode, TreeHash, arbitrary::Arbitrary)]
#[serde(untagged)]
#[serde(bound = "E: EthSpec")]
#[arbitrary(bound = "E: EthSpec")]
#[tree_hash(enum_behaviour = "transparent")]
#[ssz(enum_behaviour = "transparent")]
pub struct BeaconState<E>
where
    E: EthSpec,
{
    // Versioning
    #[superstruct(getter(copy))]
    #[serde(with = "serde_utils::quoted_u64")]
    pub genesis_time: u64,
    #[superstruct(getter(copy))]
    pub genesis_validators_root: Hash256,
    #[superstruct(getter(copy))]
    pub slot: Slot,
    #[superstruct(getter(copy))]
    pub fork: Fork,

    // History
    pub latest_block_header: BeaconBlockHeader,
    #[compare_fields(as_slice)]
    pub block_roots: FixedVector<Hash256, E::SlotsPerHistoricalRoot>,
    #[compare_fields(as_slice)]
    pub state_roots: FixedVector<Hash256, E::SlotsPerHistoricalRoot>,
    // Frozen in Capella, replaced by historical_summaries
    pub historical_roots: VariableList<Hash256, E::HistoricalRootsLimit>,

    // Ethereum 1.0 chain data
    pub eth1_data: Eth1Data,
    pub eth1_data_votes: VariableList<Eth1Data, E::SlotsPerEth1VotingPeriod>,
    #[superstruct(getter(copy))]
    #[serde(with = "serde_utils::quoted_u64")]
    pub eth1_deposit_index: u64,

    // Registry
    #[compare_fields(as_slice)]
    pub validators: VariableList<Validator, E::ValidatorRegistryLimit>,
    #[compare_fields(as_slice)]
    #[serde(with = "ssz_types::serde_utils::quoted_u64_var_list")]
    pub balances: VariableList<u64, E::ValidatorRegistryLimit>,

    // Randomness
    pub randao_mixes: FixedVector<Hash256, E::EpochsPerHistoricalVector>,

    // Slashings
    #[serde(with = "ssz_types::serde_utils::quoted_u64_fixed_vec")]
    pub slashings: FixedVector<u64, E::EpochsPerSlashingsVector>,

    // Attestations (genesis fork only)
    #[superstruct(only(Base))]
    pub previous_epoch_attestations: VariableList<PendingAttestation<E>, E::MaxPendingAttestations>,
    #[superstruct(only(Base))]
    pub current_epoch_attestations: VariableList<PendingAttestation<E>, E::MaxPendingAttestations>,

    // Participation (Altair and later)
<<<<<<< HEAD
    #[superstruct(only(Altair, Merge, Capella, Deneb, Eip6110))]
    pub previous_epoch_participation: VariableList<ParticipationFlags, T::ValidatorRegistryLimit>,
    #[superstruct(only(Altair, Merge, Capella, Deneb, Eip6110))]
    pub current_epoch_participation: VariableList<ParticipationFlags, T::ValidatorRegistryLimit>,
=======
    #[superstruct(only(Altair, Merge, Capella, Deneb, Electra))]
    pub previous_epoch_participation: VariableList<ParticipationFlags, E::ValidatorRegistryLimit>,
    #[superstruct(only(Altair, Merge, Capella, Deneb, Electra))]
    pub current_epoch_participation: VariableList<ParticipationFlags, E::ValidatorRegistryLimit>,
>>>>>>> b65daac9

    // Finality
    #[test_random(default)]
    pub justification_bits: BitVector<E::JustificationBitsLength>,
    #[superstruct(getter(copy))]
    pub previous_justified_checkpoint: Checkpoint,
    #[superstruct(getter(copy))]
    pub current_justified_checkpoint: Checkpoint,
    #[superstruct(getter(copy))]
    pub finalized_checkpoint: Checkpoint,

    // Inactivity
    #[serde(with = "ssz_types::serde_utils::quoted_u64_var_list")]
<<<<<<< HEAD
    #[superstruct(only(Altair, Merge, Capella, Deneb, Eip6110))]
    pub inactivity_scores: VariableList<u64, T::ValidatorRegistryLimit>,

    // Light-client sync committees
    #[superstruct(only(Altair, Merge, Capella, Deneb, Eip6110))]
    pub current_sync_committee: Arc<SyncCommittee<T>>,
    #[superstruct(only(Altair, Merge, Capella, Deneb, Eip6110))]
    pub next_sync_committee: Arc<SyncCommittee<T>>,
=======
    #[superstruct(only(Altair, Merge, Capella, Deneb, Electra))]
    pub inactivity_scores: VariableList<u64, E::ValidatorRegistryLimit>,

    // Light-client sync committees
    #[superstruct(only(Altair, Merge, Capella, Deneb, Electra))]
    pub current_sync_committee: Arc<SyncCommittee<E>>,
    #[superstruct(only(Altair, Merge, Capella, Deneb, Electra))]
    pub next_sync_committee: Arc<SyncCommittee<E>>,
>>>>>>> b65daac9

    // Execution
    #[superstruct(
        only(Merge),
        partial_getter(rename = "latest_execution_payload_header_merge")
    )]
    pub latest_execution_payload_header: ExecutionPayloadHeaderMerge<E>,
    #[superstruct(
        only(Capella),
        partial_getter(rename = "latest_execution_payload_header_capella")
    )]
    pub latest_execution_payload_header: ExecutionPayloadHeaderCapella<E>,
    #[superstruct(
        only(Deneb),
        partial_getter(rename = "latest_execution_payload_header_deneb")
    )]
<<<<<<< HEAD
    pub latest_execution_payload_header: ExecutionPayloadHeaderDeneb<T>,
    #[superstruct(
        only(Eip6110),
        partial_getter(rename = "latest_execution_payload_header_eip6110")
    )]
    pub latest_execution_payload_header: ExecutionPayloadHeaderEip6110<T>,

    // Capella
    #[superstruct(only(Capella, Deneb, Eip6110), partial_getter(copy))]
    #[serde(with = "serde_utils::quoted_u64")]
    pub next_withdrawal_index: u64,
    #[superstruct(only(Capella, Deneb, Eip6110), partial_getter(copy))]
    #[serde(with = "serde_utils::quoted_u64")]
    pub next_withdrawal_validator_index: u64,
    // Deep history valid from Capella onwards.
    #[superstruct(only(Capella, Deneb, Eip6110))]
    pub historical_summaries: VariableList<HistoricalSummary, T::HistoricalRootsLimit>,
    #[superstruct(only(Eip6110), partial_getter(copy))]
    #[serde(with = "serde_utils::quoted_u64")]
    pub deposit_receipts_start_index: u64,
=======
    pub latest_execution_payload_header: ExecutionPayloadHeaderDeneb<E>,
    #[superstruct(
        only(Electra),
        partial_getter(rename = "latest_execution_payload_header_electra")
    )]
    pub latest_execution_payload_header: ExecutionPayloadHeaderElectra<E>,

    // Capella
    #[superstruct(only(Capella, Deneb, Electra), partial_getter(copy))]
    #[serde(with = "serde_utils::quoted_u64")]
    pub next_withdrawal_index: u64,
    #[superstruct(only(Capella, Deneb, Electra), partial_getter(copy))]
    #[serde(with = "serde_utils::quoted_u64")]
    pub next_withdrawal_validator_index: u64,
    // Deep history valid from Capella onwards.
    #[superstruct(only(Capella, Deneb, Electra))]
    pub historical_summaries: VariableList<HistoricalSummary, E::HistoricalRootsLimit>,
>>>>>>> b65daac9

    // Caching (not in the spec)
    #[serde(skip_serializing, skip_deserializing)]
    #[ssz(skip_serializing, skip_deserializing)]
    #[tree_hash(skip_hashing)]
    #[test_random(default)]
    #[derivative(Clone(clone_with = "clone_default"))]
    pub total_active_balance: Option<(Epoch, u64)>,
    #[serde(skip_serializing, skip_deserializing)]
    #[ssz(skip_serializing, skip_deserializing)]
    #[tree_hash(skip_hashing)]
    #[test_random(default)]
    #[derivative(Clone(clone_with = "clone_default"))]
    pub progressive_balances_cache: ProgressiveBalancesCache,
    #[serde(skip_serializing, skip_deserializing)]
    #[ssz(skip_serializing, skip_deserializing)]
    #[tree_hash(skip_hashing)]
    #[test_random(default)]
    #[derivative(Clone(clone_with = "clone_default"))]
    pub committee_caches: [CommitteeCache; CACHED_EPOCHS],
    #[serde(skip_serializing, skip_deserializing)]
    #[ssz(skip_serializing, skip_deserializing)]
    #[tree_hash(skip_hashing)]
    #[test_random(default)]
    #[derivative(Clone(clone_with = "clone_default"))]
    pub pubkey_cache: PubkeyCache,
    #[serde(skip_serializing, skip_deserializing)]
    #[ssz(skip_serializing, skip_deserializing)]
    #[tree_hash(skip_hashing)]
    #[test_random(default)]
    #[derivative(Clone(clone_with = "clone_default"))]
    pub exit_cache: ExitCache,
    #[serde(skip_serializing, skip_deserializing)]
    #[ssz(skip_serializing, skip_deserializing)]
    #[tree_hash(skip_hashing)]
    #[test_random(default)]
    #[derivative(Clone(clone_with = "clone_default"))]
    pub slashings_cache: SlashingsCache,
    /// Epoch cache of values that are useful for block processing that are static over an epoch.
    #[serde(skip_serializing, skip_deserializing)]
    #[ssz(skip_serializing, skip_deserializing)]
    #[tree_hash(skip_hashing)]
    #[test_random(default)]
    pub epoch_cache: EpochCache,
    #[serde(skip_serializing, skip_deserializing)]
    #[ssz(skip_serializing, skip_deserializing)]
    #[tree_hash(skip_hashing)]
    #[test_random(default)]
    #[derivative(Clone(clone_with = "clone_default"))]
    pub tree_hash_cache: BeaconTreeHashCache<E>,
}

impl<E: EthSpec> Clone for BeaconState<E> {
    fn clone(&self) -> Self {
        self.clone_with(CloneConfig::all())
    }
}

impl<E: EthSpec> BeaconState<E> {
    /// Create a new BeaconState suitable for genesis.
    ///
    /// Not a complete genesis state, see `initialize_beacon_state_from_eth1`.
    pub fn new(genesis_time: u64, eth1_data: Eth1Data, spec: &ChainSpec) -> Self {
        BeaconState::Base(BeaconStateBase {
            // Versioning
            genesis_time,
            genesis_validators_root: Hash256::zero(), // Set later.
            slot: spec.genesis_slot,
            fork: Fork {
                previous_version: spec.genesis_fork_version,
                current_version: spec.genesis_fork_version,
                epoch: E::genesis_epoch(),
            },

            // History
            latest_block_header: BeaconBlock::<E>::empty(spec).temporary_block_header(),
            block_roots: FixedVector::from_elem(Hash256::zero()),
            state_roots: FixedVector::from_elem(Hash256::zero()),
            historical_roots: VariableList::empty(),

            // Eth1
            eth1_data,
            eth1_data_votes: VariableList::empty(),
            eth1_deposit_index: 0,

            // Validator registry
            validators: VariableList::empty(), // Set later.
            balances: VariableList::empty(),   // Set later.

            // Randomness
            randao_mixes: FixedVector::from_elem(Hash256::zero()),

            // Slashings
            slashings: FixedVector::from_elem(0),

            // Attestations
            previous_epoch_attestations: VariableList::empty(),
            current_epoch_attestations: VariableList::empty(),

            // Finality
            justification_bits: BitVector::new(),
            previous_justified_checkpoint: Checkpoint::default(),
            current_justified_checkpoint: Checkpoint::default(),
            finalized_checkpoint: Checkpoint::default(),

            // Caching (not in spec)
            total_active_balance: None,
            progressive_balances_cache: <_>::default(),
            committee_caches: [
                CommitteeCache::default(),
                CommitteeCache::default(),
                CommitteeCache::default(),
            ],
            pubkey_cache: PubkeyCache::default(),
            exit_cache: ExitCache::default(),
            slashings_cache: SlashingsCache::default(),
            epoch_cache: EpochCache::default(),
            tree_hash_cache: <_>::default(),
        })
    }

    /// Returns the name of the fork pertaining to `self`.
    ///
    /// Will return an `Err` if `self` has been instantiated to a variant conflicting with the fork
    /// dictated by `self.slot()`.
    pub fn fork_name(&self, spec: &ChainSpec) -> Result<ForkName, InconsistentFork> {
        let fork_at_slot = spec.fork_name_at_epoch(self.current_epoch());
        let object_fork = self.fork_name_unchecked();

        if fork_at_slot == object_fork {
            Ok(object_fork)
        } else {
            Err(InconsistentFork {
                fork_at_slot,
                object_fork,
            })
        }
    }

    /// Returns the name of the fork pertaining to `self`.
    ///
    /// Does not check if `self` is consistent with the fork dictated by `self.slot()`.
    pub fn fork_name_unchecked(&self) -> ForkName {
        match self {
            BeaconState::Base { .. } => ForkName::Base,
            BeaconState::Altair { .. } => ForkName::Altair,
            BeaconState::Merge { .. } => ForkName::Merge,
            BeaconState::Capella { .. } => ForkName::Capella,
            BeaconState::Deneb { .. } => ForkName::Deneb,
<<<<<<< HEAD
            BeaconState::Eip6110 { .. } => ForkName::Eip6110,
=======
            BeaconState::Electra { .. } => ForkName::Electra,
>>>>>>> b65daac9
        }
    }

    /// Specialised deserialisation method that uses the `ChainSpec` as context.
    #[allow(clippy::arithmetic_side_effects)]
    pub fn from_ssz_bytes(bytes: &[u8], spec: &ChainSpec) -> Result<Self, ssz::DecodeError> {
        // Slot is after genesis_time (u64) and genesis_validators_root (Hash256).
        let slot_start = <u64 as Decode>::ssz_fixed_len() + <Hash256 as Decode>::ssz_fixed_len();
        let slot_end = slot_start + <Slot as Decode>::ssz_fixed_len();

        let slot_bytes = bytes
            .get(slot_start..slot_end)
            .ok_or(DecodeError::InvalidByteLength {
                len: bytes.len(),
                expected: slot_end,
            })?;

        let slot = Slot::from_ssz_bytes(slot_bytes)?;
        let fork_at_slot = spec.fork_name_at_slot::<E>(slot);

        Ok(map_fork_name!(
            fork_at_slot,
            Self,
            <_>::from_ssz_bytes(bytes)?
        ))
    }

    /// Returns the `tree_hash_root` of the state.
    ///
    /// Spec v0.12.1
    pub fn canonical_root(&self) -> Hash256 {
        Hash256::from_slice(&self.tree_hash_root()[..])
    }

    pub fn historical_batch(&self) -> HistoricalBatch<E> {
        HistoricalBatch {
            block_roots: self.block_roots().clone(),
            state_roots: self.state_roots().clone(),
        }
    }

    /// This method ensures the state's pubkey cache is fully up-to-date before checking if the validator
    /// exists in the registry. If a validator pubkey exists in the validator registry, returns `Some(i)`,
    /// otherwise returns `None`.
    pub fn get_validator_index(&mut self, pubkey: &PublicKeyBytes) -> Result<Option<usize>, Error> {
        self.update_pubkey_cache()?;
        Ok(self.pubkey_cache().get(pubkey))
    }

    /// The epoch corresponding to `self.slot()`.
    pub fn current_epoch(&self) -> Epoch {
        self.slot().epoch(E::slots_per_epoch())
    }

    /// The epoch prior to `self.current_epoch()`.
    ///
    /// If the current epoch is the genesis epoch, the genesis_epoch is returned.
    pub fn previous_epoch(&self) -> Epoch {
        let current_epoch = self.current_epoch();
        if let Ok(prev_epoch) = current_epoch.safe_sub(1) {
            prev_epoch
        } else {
            current_epoch
        }
    }

    /// The epoch following `self.current_epoch()`.
    ///
    /// Spec v0.12.1
    pub fn next_epoch(&self) -> Result<Epoch, Error> {
        Ok(self.current_epoch().safe_add(1)?)
    }

    /// Compute the number of committees at `slot`.
    ///
    /// Makes use of the committee cache and will fail if no cache exists for the slot's epoch.
    ///
    /// Spec v0.12.1
    pub fn get_committee_count_at_slot(&self, slot: Slot) -> Result<u64, Error> {
        let cache = self.committee_cache_at_slot(slot)?;
        Ok(cache.committees_per_slot())
    }

    /// Compute the number of committees in an entire epoch.
    ///
    /// Spec v0.12.1
    pub fn get_epoch_committee_count(&self, relative_epoch: RelativeEpoch) -> Result<u64, Error> {
        let cache = self.committee_cache(relative_epoch)?;
        Ok(cache.epoch_committee_count() as u64)
    }

    /// Return the cached active validator indices at some epoch.
    ///
    /// Note: the indices are shuffled (i.e., not in ascending order).
    ///
    /// Returns an error if that epoch is not cached, or the cache is not initialized.
    pub fn get_cached_active_validator_indices(
        &self,
        relative_epoch: RelativeEpoch,
    ) -> Result<&[usize], Error> {
        let cache = self.committee_cache(relative_epoch)?;

        Ok(cache.active_validator_indices())
    }

    /// Returns the active validator indices for the given epoch.
    ///
    /// Does not utilize the cache, performs a full iteration over the validator registry.
    pub fn get_active_validator_indices(
        &self,
        epoch: Epoch,
        spec: &ChainSpec,
    ) -> Result<Vec<usize>, Error> {
        if epoch >= self.compute_activation_exit_epoch(self.current_epoch(), spec)? {
            Err(BeaconStateError::EpochOutOfBounds)
        } else {
            Ok(get_active_validator_indices(self.validators(), epoch))
        }
    }

    /// Return the cached active validator indices at some epoch.
    ///
    /// Note: the indices are shuffled (i.e., not in ascending order).
    ///
    /// Returns an error if that epoch is not cached, or the cache is not initialized.
    pub fn get_shuffling(&self, relative_epoch: RelativeEpoch) -> Result<&[usize], Error> {
        let cache = self.committee_cache(relative_epoch)?;

        Ok(cache.shuffling())
    }

    /// Get the Beacon committee at the given slot and index.
    ///
    /// Utilises the committee cache.
    ///
    /// Spec v0.12.1
    pub fn get_beacon_committee(
        &self,
        slot: Slot,
        index: CommitteeIndex,
    ) -> Result<BeaconCommittee, Error> {
        let epoch = slot.epoch(E::slots_per_epoch());
        let relative_epoch = RelativeEpoch::from_epoch(self.current_epoch(), epoch)?;
        let cache = self.committee_cache(relative_epoch)?;

        cache
            .get_beacon_committee(slot, index)
            .ok_or(Error::NoCommittee { slot, index })
    }

    /// Get all of the Beacon committees at a given slot.
    ///
    /// Utilises the committee cache.
    ///
    /// Spec v0.12.1
    pub fn get_beacon_committees_at_slot(&self, slot: Slot) -> Result<Vec<BeaconCommittee>, Error> {
        let cache = self.committee_cache_at_slot(slot)?;
        cache.get_beacon_committees_at_slot(slot)
    }

    /// Get all of the Beacon committees at a given relative epoch.
    ///
    /// Utilises the committee cache.
    ///
    /// Spec v0.12.1
    pub fn get_beacon_committees_at_epoch(
        &self,
        relative_epoch: RelativeEpoch,
    ) -> Result<Vec<BeaconCommittee>, Error> {
        let cache = self.committee_cache(relative_epoch)?;
        cache.get_all_beacon_committees()
    }

    /// Returns the block root which decided the proposer shuffling for the epoch passed in parameter. This root
    /// can be used to key this proposer shuffling.
    ///
    /// ## Notes
    ///
    /// The `block_root` must be equal to the latest block applied to `self`.
    pub fn proposer_shuffling_decision_root_at_epoch(
        &self,
        epoch: Epoch,
        block_root: Hash256,
    ) -> Result<Hash256, Error> {
        let decision_slot = self.proposer_shuffling_decision_slot(epoch);
        if self.slot() <= decision_slot {
            Ok(block_root)
        } else {
            self.get_block_root(decision_slot).copied()
        }
    }

    /// Returns the block root which decided the proposer shuffling for the current epoch. This root
    /// can be used to key this proposer shuffling.
    ///
    /// ## Notes
    ///
    /// The `block_root` covers the one-off scenario where the genesis block decides its own
    /// shuffling. It should be set to the latest block applied to `self` or the genesis block root.
    pub fn proposer_shuffling_decision_root(&self, block_root: Hash256) -> Result<Hash256, Error> {
        let decision_slot = self.proposer_shuffling_decision_slot(self.current_epoch());
        if self.slot() == decision_slot {
            Ok(block_root)
        } else {
            self.get_block_root(decision_slot).copied()
        }
    }

    /// Returns the slot at which the proposer shuffling was decided. The block root at this slot
    /// can be used to key the proposer shuffling for the given epoch.
    fn proposer_shuffling_decision_slot(&self, epoch: Epoch) -> Slot {
        epoch.start_slot(E::slots_per_epoch()).saturating_sub(1_u64)
    }

    /// Returns the block root which decided the attester shuffling for the given `relative_epoch`.
    /// This root can be used to key that attester shuffling.
    ///
    /// ## Notes
    ///
    /// The `block_root` covers the one-off scenario where the genesis block decides its own
    /// shuffling. It should be set to the latest block applied to `self` or the genesis block root.
    pub fn attester_shuffling_decision_root(
        &self,
        block_root: Hash256,
        relative_epoch: RelativeEpoch,
    ) -> Result<Hash256, Error> {
        let decision_slot = self.attester_shuffling_decision_slot(relative_epoch);
        if self.slot() == decision_slot {
            Ok(block_root)
        } else {
            self.get_block_root(decision_slot).copied()
        }
    }

    /// Returns the slot at which the proposer shuffling was decided. The block root at this slot
    /// can be used to key the proposer shuffling for the current epoch.
    fn attester_shuffling_decision_slot(&self, relative_epoch: RelativeEpoch) -> Slot {
        match relative_epoch {
            RelativeEpoch::Next => self.current_epoch(),
            RelativeEpoch::Current => self.previous_epoch(),
            RelativeEpoch::Previous => self.previous_epoch().saturating_sub(1_u64),
        }
        .start_slot(E::slots_per_epoch())
        .saturating_sub(1_u64)
    }

    /// Compute the proposer (not necessarily for the Beacon chain) from a list of indices.
    pub fn compute_proposer_index(
        &self,
        indices: &[usize],
        seed: &[u8],
        spec: &ChainSpec,
    ) -> Result<usize, Error> {
        if indices.is_empty() {
            return Err(Error::InsufficientValidators);
        }

        let mut i = 0;
        loop {
            let shuffled_index = compute_shuffled_index(
                i.safe_rem(indices.len())?,
                indices.len(),
                seed,
                spec.shuffle_round_count,
            )
            .ok_or(Error::UnableToShuffle)?;
            let candidate_index = *indices
                .get(shuffled_index)
                .ok_or(Error::ShuffleIndexOutOfBounds(shuffled_index))?;
            let random_byte = Self::shuffling_random_byte(i, seed)?;
            let effective_balance = self.get_effective_balance(candidate_index)?;
            if effective_balance.safe_mul(MAX_RANDOM_BYTE)?
                >= spec
                    .max_effective_balance
                    .safe_mul(u64::from(random_byte))?
            {
                return Ok(candidate_index);
            }
            i.safe_add_assign(1)?;
        }
    }

    /// Get a random byte from the given `seed`.
    ///
    /// Used by the proposer & sync committee selection functions.
    fn shuffling_random_byte(i: usize, seed: &[u8]) -> Result<u8, Error> {
        let mut preimage = seed.to_vec();
        preimage.append(&mut int_to_bytes8(i.safe_div(32)? as u64));
        let index = i.safe_rem(32)?;
        hash(&preimage)
            .get(index)
            .copied()
            .ok_or(Error::ShuffleIndexOutOfBounds(index))
    }

    /// Convenience accessor for the `execution_payload_header` as an `ExecutionPayloadHeaderRef`.
    pub fn latest_execution_payload_header(&self) -> Result<ExecutionPayloadHeaderRef<E>, Error> {
        match self {
            BeaconState::Base(_) | BeaconState::Altair(_) => Err(Error::IncorrectStateVariant),
            BeaconState::Merge(state) => Ok(ExecutionPayloadHeaderRef::Merge(
                &state.latest_execution_payload_header,
            )),
            BeaconState::Capella(state) => Ok(ExecutionPayloadHeaderRef::Capella(
                &state.latest_execution_payload_header,
            )),
            BeaconState::Deneb(state) => Ok(ExecutionPayloadHeaderRef::Deneb(
                &state.latest_execution_payload_header,
            )),
<<<<<<< HEAD
            BeaconState::Eip6110(state) => Ok(ExecutionPayloadHeaderRef::Eip6110(
=======
            BeaconState::Electra(state) => Ok(ExecutionPayloadHeaderRef::Electra(
>>>>>>> b65daac9
                &state.latest_execution_payload_header,
            )),
        }
    }

    pub fn latest_execution_payload_header_mut(
        &mut self,
    ) -> Result<ExecutionPayloadHeaderRefMut<E>, Error> {
        match self {
            BeaconState::Base(_) | BeaconState::Altair(_) => Err(Error::IncorrectStateVariant),
            BeaconState::Merge(state) => Ok(ExecutionPayloadHeaderRefMut::Merge(
                &mut state.latest_execution_payload_header,
            )),
            BeaconState::Capella(state) => Ok(ExecutionPayloadHeaderRefMut::Capella(
                &mut state.latest_execution_payload_header,
            )),
            BeaconState::Deneb(state) => Ok(ExecutionPayloadHeaderRefMut::Deneb(
                &mut state.latest_execution_payload_header,
            )),
<<<<<<< HEAD
            BeaconState::Eip6110(state) => Ok(ExecutionPayloadHeaderRefMut::Eip6110(
=======
            BeaconState::Electra(state) => Ok(ExecutionPayloadHeaderRefMut::Electra(
>>>>>>> b65daac9
                &mut state.latest_execution_payload_header,
            )),
        }
    }

    /// Return `true` if the validator who produced `slot_signature` is eligible to aggregate.
    ///
    /// Spec v0.12.1
    pub fn is_aggregator(
        &self,
        slot: Slot,
        index: CommitteeIndex,
        slot_signature: &Signature,
        spec: &ChainSpec,
    ) -> Result<bool, Error> {
        let committee = self.get_beacon_committee(slot, index)?;
        let modulo = std::cmp::max(
            1,
            (committee.committee.len() as u64).safe_div(spec.target_aggregators_per_committee)?,
        );
        let signature_hash = hash(&slot_signature.as_ssz_bytes());
        let signature_hash_int = u64::from_le_bytes(
            signature_hash
                .get(0..8)
                .and_then(|bytes| bytes.try_into().ok())
                .ok_or(Error::IsAggregatorOutOfBounds)?,
        );

        Ok(signature_hash_int.safe_rem(modulo)? == 0)
    }

    /// Returns the beacon proposer index for the `slot` in `self.current_epoch()`.
    ///
    /// Spec v0.12.1
    pub fn get_beacon_proposer_index(&self, slot: Slot, spec: &ChainSpec) -> Result<usize, Error> {
        // Proposer indices are only known for the current epoch, due to the dependence on the
        // effective balances of validators, which change at every epoch transition.
        let epoch = slot.epoch(E::slots_per_epoch());
        if epoch != self.current_epoch() {
            return Err(Error::SlotOutOfBounds);
        }

        let seed = self.get_beacon_proposer_seed(slot, spec)?;
        let indices = self.get_active_validator_indices(epoch, spec)?;

        self.compute_proposer_index(&indices, &seed, spec)
    }

    /// Returns the beacon proposer index for each `slot` in `self.current_epoch()`.
    ///
    /// The returned `Vec` contains one proposer index for each slot. For example, if
    /// `state.current_epoch() == 1`, then `vec[0]` refers to slot `32` and `vec[1]` refers to slot
    /// `33`. It will always be the case that `vec.len() == SLOTS_PER_EPOCH`.
    pub fn get_beacon_proposer_indices(&self, spec: &ChainSpec) -> Result<Vec<usize>, Error> {
        // Not using the cached validator indices since they are shuffled.
        let indices = self.get_active_validator_indices(self.current_epoch(), spec)?;

        self.current_epoch()
            .slot_iter(E::slots_per_epoch())
            .map(|slot| {
                let seed = self.get_beacon_proposer_seed(slot, spec)?;
                self.compute_proposer_index(&indices, &seed, spec)
            })
            .collect()
    }

    /// Compute the seed to use for the beacon proposer selection at the given `slot`.
    ///
    /// Spec v0.12.1
    pub fn get_beacon_proposer_seed(&self, slot: Slot, spec: &ChainSpec) -> Result<Vec<u8>, Error> {
        let epoch = slot.epoch(E::slots_per_epoch());
        let mut preimage = self
            .get_seed(epoch, Domain::BeaconProposer, spec)?
            .as_bytes()
            .to_vec();
        preimage.append(&mut int_to_bytes8(slot.as_u64()));
        Ok(hash(&preimage))
    }

    /// Get the already-built current or next sync committee from the state.
    pub fn get_built_sync_committee(
        &self,
        epoch: Epoch,
        spec: &ChainSpec,
    ) -> Result<&Arc<SyncCommittee<E>>, Error> {
        let sync_committee_period = epoch.sync_committee_period(spec)?;
        let current_sync_committee_period = self.current_epoch().sync_committee_period(spec)?;
        let next_sync_committee_period = current_sync_committee_period.safe_add(1)?;

        if sync_committee_period == current_sync_committee_period {
            self.current_sync_committee()
        } else if sync_committee_period == next_sync_committee_period {
            self.next_sync_committee()
        } else {
            Err(Error::SyncCommitteeNotKnown {
                current_epoch: self.current_epoch(),
                epoch,
            })
        }
    }

    /// Get the validator indices of all validators from `sync_committee`.
    pub fn get_sync_committee_indices(
        &mut self,
        sync_committee: &SyncCommittee<E>,
    ) -> Result<Vec<usize>, Error> {
        self.update_pubkey_cache()?;
        sync_committee
            .pubkeys
            .iter()
            .map(|pubkey| {
                self.pubkey_cache()
                    .get(pubkey)
                    .ok_or(Error::PubkeyCacheInconsistent)
            })
            .collect()
    }

    /// Compute the sync committee indices for the next sync committee.
    fn get_next_sync_committee_indices(&self, spec: &ChainSpec) -> Result<Vec<usize>, Error> {
        let epoch = self.current_epoch().safe_add(1)?;

        let active_validator_indices = self.get_active_validator_indices(epoch, spec)?;
        let active_validator_count = active_validator_indices.len();

        let seed = self.get_seed(epoch, Domain::SyncCommittee, spec)?;

        let mut i = 0;
        let mut sync_committee_indices = Vec::with_capacity(E::SyncCommitteeSize::to_usize());
        while sync_committee_indices.len() < E::SyncCommitteeSize::to_usize() {
            let shuffled_index = compute_shuffled_index(
                i.safe_rem(active_validator_count)?,
                active_validator_count,
                seed.as_bytes(),
                spec.shuffle_round_count,
            )
            .ok_or(Error::UnableToShuffle)?;
            let candidate_index = *active_validator_indices
                .get(shuffled_index)
                .ok_or(Error::ShuffleIndexOutOfBounds(shuffled_index))?;
            let random_byte = Self::shuffling_random_byte(i, seed.as_bytes())?;
            let effective_balance = self.get_validator(candidate_index)?.effective_balance;
            if effective_balance.safe_mul(MAX_RANDOM_BYTE)?
                >= spec
                    .max_effective_balance
                    .safe_mul(u64::from(random_byte))?
            {
                sync_committee_indices.push(candidate_index);
            }
            i.safe_add_assign(1)?;
        }
        Ok(sync_committee_indices)
    }

    /// Compute the next sync committee.
    pub fn get_next_sync_committee(&self, spec: &ChainSpec) -> Result<SyncCommittee<E>, Error> {
        let sync_committee_indices = self.get_next_sync_committee_indices(spec)?;

        let pubkeys = sync_committee_indices
            .iter()
            .map(|&index| {
                self.validators()
                    .get(index)
                    .map(|v| v.pubkey)
                    .ok_or(Error::UnknownValidator(index))
            })
            .collect::<Result<Vec<_>, _>>()?;
        let decompressed_pubkeys = pubkeys
            .iter()
            .map(|pk| pk.decompress())
            .collect::<Result<Vec<_>, _>>()?;
        let aggregate_pubkey = AggregatePublicKey::aggregate(&decompressed_pubkeys)?;

        Ok(SyncCommittee {
            pubkeys: FixedVector::new(pubkeys)?,
            aggregate_pubkey: aggregate_pubkey.to_public_key().compress(),
        })
    }

    /// Get the sync committee duties for a list of validator indices.
    ///
    /// Will return a `SyncCommitteeNotKnown` error if the `epoch` is out of bounds with respect
    /// to the current or next sync committee periods.
    pub fn get_sync_committee_duties(
        &self,
        epoch: Epoch,
        validator_indices: &[u64],
        spec: &ChainSpec,
    ) -> Result<Vec<Result<Option<SyncDuty>, Error>>, Error> {
        let sync_committee = self.get_built_sync_committee(epoch, spec)?;

        Ok(validator_indices
            .iter()
            .map(|&validator_index| {
                let pubkey = self.get_validator(validator_index as usize)?.pubkey;

                Ok(SyncDuty::from_sync_committee(
                    validator_index,
                    pubkey,
                    sync_committee,
                ))
            })
            .collect())
    }

    /// Get the canonical root of the `latest_block_header`, filling in its state root if necessary.
    ///
    /// It needs filling in on all slots where there isn't a skip.
    ///
    /// Spec v0.12.1
    pub fn get_latest_block_root(&self, current_state_root: Hash256) -> Hash256 {
        if self.latest_block_header().state_root.is_zero() {
            let mut latest_block_header = self.latest_block_header().clone();
            latest_block_header.state_root = current_state_root;
            latest_block_header.canonical_root()
        } else {
            self.latest_block_header().canonical_root()
        }
    }

    /// Safely obtains the index for latest block roots, given some `slot`.
    ///
    /// Spec v0.12.1
    fn get_latest_block_roots_index(&self, slot: Slot) -> Result<usize, Error> {
        if slot < self.slot() && self.slot() <= slot.safe_add(self.block_roots().len() as u64)? {
            Ok(slot.as_usize().safe_rem(self.block_roots().len())?)
        } else {
            Err(BeaconStateError::SlotOutOfBounds)
        }
    }

    /// Returns an iterator across the past block roots of `state` in descending slot-order.
    ///
    /// See the docs for `BlockRootsIter` for more detail.
    pub fn rev_iter_block_roots<'a>(&'a self, spec: &ChainSpec) -> BlockRootsIter<'a, E> {
        BlockRootsIter::new(self, spec.genesis_slot)
    }

    /// Return the block root at a recent `slot`.
    pub fn get_block_root(&self, slot: Slot) -> Result<&Hash256, BeaconStateError> {
        let i = self.get_latest_block_roots_index(slot)?;
        self.block_roots()
            .get(i)
            .ok_or(Error::BlockRootsOutOfBounds(i))
    }

    /// Return the block root at a recent `epoch`.
    ///
    /// Note that the spec calls this `get_block_root`.
    pub fn get_block_root_at_epoch(&self, epoch: Epoch) -> Result<&Hash256, BeaconStateError> {
        self.get_block_root(epoch.start_slot(E::slots_per_epoch()))
    }

    /// Sets the block root for some given slot.
    pub fn set_block_root(
        &mut self,
        slot: Slot,
        block_root: Hash256,
    ) -> Result<(), BeaconStateError> {
        let i = self.get_latest_block_roots_index(slot)?;
        *self
            .block_roots_mut()
            .get_mut(i)
            .ok_or(Error::BlockRootsOutOfBounds(i))? = block_root;
        Ok(())
    }

    /// Fill `randao_mixes` with
    pub fn fill_randao_mixes_with(&mut self, index_root: Hash256) {
        *self.randao_mixes_mut() = FixedVector::from_elem(index_root);
    }

    /// Safely obtains the index for `randao_mixes`
    ///
    /// Spec v0.12.1
    fn get_randao_mix_index(
        &self,
        epoch: Epoch,
        allow_next_epoch: AllowNextEpoch,
    ) -> Result<usize, Error> {
        let current_epoch = self.current_epoch();
        let len = E::EpochsPerHistoricalVector::to_u64();

        if current_epoch < epoch.safe_add(len)?
            && epoch <= allow_next_epoch.upper_bound_of(current_epoch)?
        {
            Ok(epoch.as_usize().safe_rem(len as usize)?)
        } else {
            Err(Error::EpochOutOfBounds)
        }
    }

    /// Return the minimum epoch for which `get_randao_mix` will return a non-error value.
    pub fn min_randao_epoch(&self) -> Epoch {
        self.current_epoch()
            .saturating_add(1u64)
            .saturating_sub(E::EpochsPerHistoricalVector::to_u64())
    }

    /// XOR-assigns the existing `epoch` randao mix with the hash of the `signature`.
    ///
    /// # Errors:
    ///
    /// See `Self::get_randao_mix`.
    pub fn update_randao_mix(&mut self, epoch: Epoch, signature: &Signature) -> Result<(), Error> {
        let i = epoch
            .as_usize()
            .safe_rem(E::EpochsPerHistoricalVector::to_usize())?;

        let signature_hash = Hash256::from_slice(&hash(&ssz_encode(signature)));

        *self
            .randao_mixes_mut()
            .get_mut(i)
            .ok_or(Error::RandaoMixesOutOfBounds(i))? =
            *self.get_randao_mix(epoch)? ^ signature_hash;

        Ok(())
    }

    /// Return the randao mix at a recent ``epoch``.
    pub fn get_randao_mix(&self, epoch: Epoch) -> Result<&Hash256, Error> {
        let i = self.get_randao_mix_index(epoch, AllowNextEpoch::False)?;
        self.randao_mixes()
            .get(i)
            .ok_or(Error::RandaoMixesOutOfBounds(i))
    }

    /// Set the randao mix at a recent ``epoch``.
    ///
    /// Spec v0.12.1
    pub fn set_randao_mix(&mut self, epoch: Epoch, mix: Hash256) -> Result<(), Error> {
        let i = self.get_randao_mix_index(epoch, AllowNextEpoch::True)?;
        *self
            .randao_mixes_mut()
            .get_mut(i)
            .ok_or(Error::RandaoMixesOutOfBounds(i))? = mix;
        Ok(())
    }

    /// Safely obtains the index for latest state roots, given some `slot`.
    ///
    /// Spec v0.12.1
    fn get_latest_state_roots_index(&self, slot: Slot) -> Result<usize, Error> {
        if slot < self.slot() && self.slot() <= slot.safe_add(self.state_roots().len() as u64)? {
            Ok(slot.as_usize().safe_rem(self.state_roots().len())?)
        } else {
            Err(BeaconStateError::SlotOutOfBounds)
        }
    }

    /// Gets the state root for some slot.
    pub fn get_state_root(&self, slot: Slot) -> Result<&Hash256, Error> {
        let i = self.get_latest_state_roots_index(slot)?;
        self.state_roots()
            .get(i)
            .ok_or(Error::StateRootsOutOfBounds(i))
    }

    /// Gets the oldest (earliest slot) state root.
    pub fn get_oldest_state_root(&self) -> Result<&Hash256, Error> {
        let oldest_slot = self.slot().saturating_sub(self.state_roots().len());
        self.get_state_root(oldest_slot)
    }

    /// Gets the oldest (earliest slot) block root.
    pub fn get_oldest_block_root(&self) -> Result<&Hash256, Error> {
        let oldest_slot = self.slot().saturating_sub(self.block_roots().len());
        self.get_block_root(oldest_slot)
    }

    /// Sets the latest state root for slot.
    pub fn set_state_root(&mut self, slot: Slot, state_root: Hash256) -> Result<(), Error> {
        let i = self.get_latest_state_roots_index(slot)?;
        *self
            .state_roots_mut()
            .get_mut(i)
            .ok_or(Error::StateRootsOutOfBounds(i))? = state_root;
        Ok(())
    }

    /// Safely obtain the index for `slashings`, given some `epoch`.
    fn get_slashings_index(
        &self,
        epoch: Epoch,
        allow_next_epoch: AllowNextEpoch,
    ) -> Result<usize, Error> {
        // We allow the slashings vector to be accessed at any cached epoch at or before
        // the current epoch, or the next epoch if `AllowNextEpoch::True` is passed.
        let current_epoch = self.current_epoch();
        if current_epoch < epoch.safe_add(E::EpochsPerSlashingsVector::to_u64())?
            && epoch <= allow_next_epoch.upper_bound_of(current_epoch)?
        {
            Ok(epoch
                .as_usize()
                .safe_rem(E::EpochsPerSlashingsVector::to_usize())?)
        } else {
            Err(Error::EpochOutOfBounds)
        }
    }

    /// Get a reference to the entire `slashings` vector.
    pub fn get_all_slashings(&self) -> &[u64] {
        self.slashings()
    }

    /// Get the total slashed balances for some epoch.
    pub fn get_slashings(&self, epoch: Epoch) -> Result<u64, Error> {
        let i = self.get_slashings_index(epoch, AllowNextEpoch::False)?;
        self.slashings()
            .get(i)
            .copied()
            .ok_or(Error::SlashingsOutOfBounds(i))
    }

    /// Set the total slashed balances for some epoch.
    pub fn set_slashings(&mut self, epoch: Epoch, value: u64) -> Result<(), Error> {
        let i = self.get_slashings_index(epoch, AllowNextEpoch::True)?;
        *self
            .slashings_mut()
            .get_mut(i)
            .ok_or(Error::SlashingsOutOfBounds(i))? = value;
        Ok(())
    }

    /// Convenience accessor for validators and balances simultaneously.
    pub fn validators_and_balances_and_progressive_balances_mut(
        &mut self,
    ) -> (
        &mut Validators<E>,
        &mut Balances<E>,
        &mut ProgressiveBalancesCache,
    ) {
        match self {
<<<<<<< HEAD
            BeaconState::Base(state) => (&mut state.validators, &mut state.balances),
            BeaconState::Altair(state) => (&mut state.validators, &mut state.balances),
            BeaconState::Merge(state) => (&mut state.validators, &mut state.balances),
            BeaconState::Capella(state) => (&mut state.validators, &mut state.balances),
            BeaconState::Deneb(state) => (&mut state.validators, &mut state.balances),
            BeaconState::Eip6110(state) => (&mut state.validators, &mut state.balances),
=======
            BeaconState::Base(state) => (
                &mut state.validators,
                &mut state.balances,
                &mut state.progressive_balances_cache,
            ),
            BeaconState::Altair(state) => (
                &mut state.validators,
                &mut state.balances,
                &mut state.progressive_balances_cache,
            ),
            BeaconState::Merge(state) => (
                &mut state.validators,
                &mut state.balances,
                &mut state.progressive_balances_cache,
            ),
            BeaconState::Capella(state) => (
                &mut state.validators,
                &mut state.balances,
                &mut state.progressive_balances_cache,
            ),
            BeaconState::Deneb(state) => (
                &mut state.validators,
                &mut state.balances,
                &mut state.progressive_balances_cache,
            ),
            BeaconState::Electra(state) => (
                &mut state.validators,
                &mut state.balances,
                &mut state.progressive_balances_cache,
            ),
        }
    }

    #[allow(clippy::type_complexity)]
    pub fn mutable_validator_fields(
        &mut self,
    ) -> Result<
        (
            &mut Validators<E>,
            &mut Balances<E>,
            &VariableList<ParticipationFlags, E::ValidatorRegistryLimit>,
            &VariableList<ParticipationFlags, E::ValidatorRegistryLimit>,
            &mut VariableList<u64, E::ValidatorRegistryLimit>,
            &mut ProgressiveBalancesCache,
            &mut ExitCache,
            &mut EpochCache,
        ),
        Error,
    > {
        match self {
            BeaconState::Base(_) => Err(Error::IncorrectStateVariant),
            BeaconState::Altair(state) => Ok((
                &mut state.validators,
                &mut state.balances,
                &state.previous_epoch_participation,
                &state.current_epoch_participation,
                &mut state.inactivity_scores,
                &mut state.progressive_balances_cache,
                &mut state.exit_cache,
                &mut state.epoch_cache,
            )),
            BeaconState::Merge(state) => Ok((
                &mut state.validators,
                &mut state.balances,
                &state.previous_epoch_participation,
                &state.current_epoch_participation,
                &mut state.inactivity_scores,
                &mut state.progressive_balances_cache,
                &mut state.exit_cache,
                &mut state.epoch_cache,
            )),
            BeaconState::Capella(state) => Ok((
                &mut state.validators,
                &mut state.balances,
                &state.previous_epoch_participation,
                &state.current_epoch_participation,
                &mut state.inactivity_scores,
                &mut state.progressive_balances_cache,
                &mut state.exit_cache,
                &mut state.epoch_cache,
            )),
            BeaconState::Deneb(state) => Ok((
                &mut state.validators,
                &mut state.balances,
                &state.previous_epoch_participation,
                &state.current_epoch_participation,
                &mut state.inactivity_scores,
                &mut state.progressive_balances_cache,
                &mut state.exit_cache,
                &mut state.epoch_cache,
            )),
            BeaconState::Electra(state) => Ok((
                &mut state.validators,
                &mut state.balances,
                &state.previous_epoch_participation,
                &state.current_epoch_participation,
                &mut state.inactivity_scores,
                &mut state.progressive_balances_cache,
                &mut state.exit_cache,
                &mut state.epoch_cache,
            )),
>>>>>>> b65daac9
        }
    }

    /// Generate a seed for the given `epoch`.
    pub fn get_seed(
        &self,
        epoch: Epoch,
        domain_type: Domain,
        spec: &ChainSpec,
    ) -> Result<Hash256, Error> {
        // Bypass the safe getter for RANDAO so we can gracefully handle the scenario where `epoch
        // == 0`.
        let mix = {
            let i = epoch
                .safe_add(E::EpochsPerHistoricalVector::to_u64())?
                .safe_sub(spec.min_seed_lookahead)?
                .safe_sub(1)?;
            let i_mod = i.as_usize().safe_rem(self.randao_mixes().len())?;
            self.randao_mixes()
                .get(i_mod)
                .ok_or(Error::RandaoMixesOutOfBounds(i_mod))?
        };
        let domain_bytes = int_to_bytes4(spec.get_domain_constant(domain_type));
        let epoch_bytes = int_to_bytes8(epoch.as_u64());

        const NUM_DOMAIN_BYTES: usize = 4;
        const NUM_EPOCH_BYTES: usize = 8;
        const MIX_OFFSET: usize = NUM_DOMAIN_BYTES + NUM_EPOCH_BYTES;
        const NUM_MIX_BYTES: usize = 32;

        let mut preimage = [0; NUM_DOMAIN_BYTES + NUM_EPOCH_BYTES + NUM_MIX_BYTES];
        preimage[0..NUM_DOMAIN_BYTES].copy_from_slice(&domain_bytes);
        preimage[NUM_DOMAIN_BYTES..MIX_OFFSET].copy_from_slice(&epoch_bytes);
        preimage[MIX_OFFSET..].copy_from_slice(mix.as_bytes());

        Ok(Hash256::from_slice(&hash(&preimage)))
    }

    /// Safe indexer for the `validators` list.
    pub fn get_validator(&self, validator_index: usize) -> Result<&Validator, Error> {
        self.validators()
            .get(validator_index)
            .ok_or(Error::UnknownValidator(validator_index))
    }

    /// Safe mutator for the `validators` list.
    pub fn get_validator_mut(&mut self, validator_index: usize) -> Result<&mut Validator, Error> {
        self.validators_mut()
            .get_mut(validator_index)
            .ok_or(Error::UnknownValidator(validator_index))
    }

    /// Return the effective balance for a validator with the given `validator_index`.
    pub fn get_effective_balance(&self, validator_index: usize) -> Result<u64, Error> {
        self.get_validator(validator_index)
            .map(|v| v.effective_balance)
    }

    /// Get the inactivity score for a single validator.
    ///
    /// Will error if the state lacks an `inactivity_scores` field.
    pub fn get_inactivity_score(&self, validator_index: usize) -> Result<u64, Error> {
        self.inactivity_scores()?
            .get(validator_index)
            .copied()
            .ok_or(Error::InactivityScoresOutOfBounds(validator_index))
    }

    /// Get a mutable reference to the inactivity score for a single validator.
    ///
    /// Will error if the state lacks an `inactivity_scores` field.
    pub fn get_inactivity_score_mut(&mut self, validator_index: usize) -> Result<&mut u64, Error> {
        self.inactivity_scores_mut()?
            .get_mut(validator_index)
            .ok_or(Error::InactivityScoresOutOfBounds(validator_index))
    }

    /// Get a mutable reference to the balance of a single validator.
    pub fn get_balance_mut(&mut self, validator_index: usize) -> Result<&mut u64, Error> {
        self.balances_mut()
            .get_mut(validator_index)
            .ok_or(Error::BalancesOutOfBounds(validator_index))
    }

    ///  Return the epoch at which an activation or exit triggered in ``epoch`` takes effect.
    ///
    ///  Spec v0.12.1
    pub fn compute_activation_exit_epoch(
        &self,
        epoch: Epoch,
        spec: &ChainSpec,
    ) -> Result<Epoch, Error> {
        Ok(spec.compute_activation_exit_epoch(epoch)?)
    }

    /// Return the churn limit for the current epoch (number of validators who can leave per epoch).
    ///
    /// Uses the current epoch committee cache, and will error if it isn't initialized.
    pub fn get_churn_limit(&self, spec: &ChainSpec) -> Result<u64, Error> {
        Ok(std::cmp::max(
            spec.min_per_epoch_churn_limit,
            (self
                .committee_cache(RelativeEpoch::Current)?
                .active_validator_count() as u64)
                .safe_div(spec.churn_limit_quotient)?,
        ))
    }

    /// Return the activation churn limit for the current epoch (number of validators who can enter per epoch).
    ///
    /// Uses the current epoch committee cache, and will error if it isn't initialized.
    pub fn get_activation_churn_limit(&self, spec: &ChainSpec) -> Result<u64, Error> {
        Ok(match self {
            BeaconState::Base(_)
            | BeaconState::Altair(_)
            | BeaconState::Merge(_)
            | BeaconState::Capella(_) => self.get_churn_limit(spec)?,
            BeaconState::Deneb(_) | BeaconState::Electra(_) => std::cmp::min(
                spec.max_per_epoch_activation_churn_limit,
                self.get_churn_limit(spec)?,
            ),
        })
    }

    /// Returns the `slot`, `index`, `committee_position` and `committee_len` for which a validator must produce an
    /// attestation.
    ///
    /// Note: Utilizes the cache and will fail if the appropriate cache is not initialized.
    ///
    /// Spec v0.12.1
    pub fn get_attestation_duties(
        &self,
        validator_index: usize,
        relative_epoch: RelativeEpoch,
    ) -> Result<Option<AttestationDuty>, Error> {
        let cache = self.committee_cache(relative_epoch)?;

        Ok(cache.get_attestation_duties(validator_index))
    }

    /// Compute the total active balance cache from scratch.
    ///
    /// This method should rarely be invoked because single-pass epoch processing keeps the total
    /// active balance cache up to date.
    pub fn compute_total_active_balance_slow(&self, spec: &ChainSpec) -> Result<u64, Error> {
        let current_epoch = self.current_epoch();

        let mut total_active_balance = 0;

        for validator in self.validators() {
            if validator.is_active_at(current_epoch) {
                total_active_balance.safe_add_assign(validator.effective_balance)?;
            }
        }
        Ok(std::cmp::max(
            total_active_balance,
            spec.effective_balance_increment,
        ))
    }

    /// Implementation of `get_total_active_balance`, matching the spec.
    ///
    /// Requires the total active balance cache to be initialised, which is initialised whenever
    /// the current committee cache is.
    ///
    /// Returns minimum `EFFECTIVE_BALANCE_INCREMENT`, to avoid div by 0.
    pub fn get_total_active_balance(&self) -> Result<u64, Error> {
        self.get_total_active_balance_at_epoch(self.current_epoch())
    }

    /// Get the cached total active balance while checking that it is for the correct `epoch`.
    pub fn get_total_active_balance_at_epoch(&self, epoch: Epoch) -> Result<u64, Error> {
        let (initialized_epoch, balance) = self
            .total_active_balance()
            .ok_or(Error::TotalActiveBalanceCacheUninitialized)?;

        if initialized_epoch == epoch {
            Ok(balance)
        } else {
            Err(Error::TotalActiveBalanceCacheInconsistent {
                initialized_epoch,
                current_epoch: epoch,
            })
        }
    }

    /// Manually set the total active balance.
    ///
    /// This should only be called when the total active balance has been computed as part of
    /// single-pass epoch processing (or `process_rewards_and_penalties` for phase0).
    ///
    /// This function will ensure the balance is never set to 0, thus conforming to the spec.
    pub fn set_total_active_balance(&mut self, epoch: Epoch, balance: u64, spec: &ChainSpec) {
        let safe_balance = std::cmp::max(balance, spec.effective_balance_increment);
        *self.total_active_balance_mut() = Some((epoch, safe_balance));
    }

    /// Build the total active balance cache for the current epoch if it is not already built.
    pub fn build_total_active_balance_cache(&mut self, spec: &ChainSpec) -> Result<(), Error> {
        if self
            .get_total_active_balance_at_epoch(self.current_epoch())
            .is_err()
        {
            self.force_build_total_active_balance_cache(spec)?;
        }
        Ok(())
    }

    /// Build the total active balance cache, even if it is already built.
    pub fn force_build_total_active_balance_cache(
        &mut self,
        spec: &ChainSpec,
    ) -> Result<(), Error> {
        let total_active_balance = self.compute_total_active_balance_slow(spec)?;
        *self.total_active_balance_mut() = Some((self.current_epoch(), total_active_balance));
        Ok(())
    }

    /// Set the cached total active balance to `None`, representing no known value.
    pub fn drop_total_active_balance_cache(&mut self) {
        *self.total_active_balance_mut() = None;
    }

    /// Get a mutable reference to the epoch participation flags for `epoch`.
    pub fn get_epoch_participation_mut(
        &mut self,
        epoch: Epoch,
        previous_epoch: Epoch,
        current_epoch: Epoch,
    ) -> Result<&mut VariableList<ParticipationFlags, E::ValidatorRegistryLimit>, Error> {
        if epoch == current_epoch {
            match self {
                BeaconState::Base(_) => Err(BeaconStateError::IncorrectStateVariant),
                BeaconState::Altair(state) => Ok(&mut state.current_epoch_participation),
                BeaconState::Merge(state) => Ok(&mut state.current_epoch_participation),
                BeaconState::Capella(state) => Ok(&mut state.current_epoch_participation),
                BeaconState::Deneb(state) => Ok(&mut state.current_epoch_participation),
<<<<<<< HEAD
                BeaconState::Eip6110(state) => Ok(&mut state.current_epoch_participation),
=======
                BeaconState::Electra(state) => Ok(&mut state.current_epoch_participation),
>>>>>>> b65daac9
            }
        } else if epoch == previous_epoch {
            match self {
                BeaconState::Base(_) => Err(BeaconStateError::IncorrectStateVariant),
                BeaconState::Altair(state) => Ok(&mut state.previous_epoch_participation),
                BeaconState::Merge(state) => Ok(&mut state.previous_epoch_participation),
                BeaconState::Capella(state) => Ok(&mut state.previous_epoch_participation),
                BeaconState::Deneb(state) => Ok(&mut state.previous_epoch_participation),
<<<<<<< HEAD
                BeaconState::Eip6110(state) => Ok(&mut state.previous_epoch_participation),
=======
                BeaconState::Electra(state) => Ok(&mut state.previous_epoch_participation),
>>>>>>> b65daac9
            }
        } else {
            Err(BeaconStateError::EpochOutOfBounds)
        }
    }

    /// Get the number of outstanding deposits.
    ///
    /// Returns `Err` if the state is invalid.
    pub fn get_outstanding_deposit_len(&self) -> Result<u64, Error> {
        self.eth1_data()
            .deposit_count
            .checked_sub(self.eth1_deposit_index())
            .ok_or(Error::InvalidDepositState {
                deposit_count: self.eth1_data().deposit_count,
                deposit_index: self.eth1_deposit_index(),
            })
    }

    /// Build all caches (except the tree hash cache), if they need to be built.
    pub fn build_caches(&mut self, spec: &ChainSpec) -> Result<(), Error> {
        self.build_all_committee_caches(spec)?;
        self.update_pubkey_cache()?;
        self.build_exit_cache(spec)?;
        self.build_slashings_cache()?;

        Ok(())
    }

    /// Build all committee caches, if they need to be built.
    pub fn build_all_committee_caches(&mut self, spec: &ChainSpec) -> Result<(), Error> {
        self.build_committee_cache(RelativeEpoch::Previous, spec)?;
        self.build_committee_cache(RelativeEpoch::Current, spec)?;
        self.build_committee_cache(RelativeEpoch::Next, spec)?;
        Ok(())
    }

    /// Build the exit cache, if it needs to be built.
    pub fn build_exit_cache(&mut self, spec: &ChainSpec) -> Result<(), Error> {
        if self.exit_cache().check_initialized().is_err() {
            *self.exit_cache_mut() = ExitCache::new(self.validators(), spec)?;
        }
        Ok(())
    }

    /// Build the slashings cache if it needs to be built.
    pub fn build_slashings_cache(&mut self) -> Result<(), Error> {
        let latest_block_slot = self.latest_block_header().slot;
        if !self.slashings_cache().is_initialized(latest_block_slot) {
            *self.slashings_cache_mut() = SlashingsCache::new(latest_block_slot, self.validators());
        }
        Ok(())
    }

    pub fn slashings_cache_is_initialized(&self) -> bool {
        let latest_block_slot = self.latest_block_header().slot;
        self.slashings_cache().is_initialized(latest_block_slot)
    }

    /// Drop all caches on the state.
    pub fn drop_all_caches(&mut self) -> Result<(), Error> {
        self.drop_total_active_balance_cache();
        self.drop_committee_cache(RelativeEpoch::Previous)?;
        self.drop_committee_cache(RelativeEpoch::Current)?;
        self.drop_committee_cache(RelativeEpoch::Next)?;
        self.drop_pubkey_cache();
        self.drop_tree_hash_cache();
        self.drop_progressive_balances_cache();
        *self.exit_cache_mut() = ExitCache::default();
        *self.slashings_cache_mut() = SlashingsCache::default();
        *self.epoch_cache_mut() = EpochCache::default();
        Ok(())
    }

    /// Returns `true` if the committee cache for `relative_epoch` is built and ready to use.
    pub fn committee_cache_is_initialized(&self, relative_epoch: RelativeEpoch) -> bool {
        let i = Self::committee_cache_index(relative_epoch);

        self.committee_cache_at_index(i).map_or(false, |cache| {
            cache.is_initialized_at(relative_epoch.into_epoch(self.current_epoch()))
        })
    }

    /// Build a committee cache, unless it is has already been built.
    pub fn build_committee_cache(
        &mut self,
        relative_epoch: RelativeEpoch,
        spec: &ChainSpec,
    ) -> Result<(), Error> {
        let i = Self::committee_cache_index(relative_epoch);
        let is_initialized = self
            .committee_cache_at_index(i)?
            .is_initialized_at(relative_epoch.into_epoch(self.current_epoch()));

        if !is_initialized {
            self.force_build_committee_cache(relative_epoch, spec)?;
        }

        if self.total_active_balance().is_none() && relative_epoch == RelativeEpoch::Current {
            self.build_total_active_balance_cache(spec)?;
        }
        Ok(())
    }

    /// Always builds the requested committee cache, even if it is already initialized.
    pub fn force_build_committee_cache(
        &mut self,
        relative_epoch: RelativeEpoch,
        spec: &ChainSpec,
    ) -> Result<(), Error> {
        let epoch = relative_epoch.into_epoch(self.current_epoch());
        let i = Self::committee_cache_index(relative_epoch);

        *self.committee_cache_at_index_mut(i)? = self.initialize_committee_cache(epoch, spec)?;
        Ok(())
    }

    /// Initializes a new committee cache for the given `epoch`, regardless of whether one already
    /// exists. Returns the committee cache without attaching it to `self`.
    ///
    /// To build a cache and store it on `self`, use `Self::build_committee_cache`.
    pub fn initialize_committee_cache(
        &self,
        epoch: Epoch,
        spec: &ChainSpec,
    ) -> Result<CommitteeCache, Error> {
        CommitteeCache::initialized(self, epoch, spec)
    }

    /// Advances the cache for this state into the next epoch.
    ///
    /// This should be used if the `slot` of this state is advanced beyond an epoch boundary.
    ///
    /// Note: this function will not build any new committee caches, nor will it update the total
    /// active balance cache. The total active balance cache must be updated separately.
    pub fn advance_caches(&mut self) -> Result<(), Error> {
        self.committee_caches_mut().rotate_left(1);

        let next = Self::committee_cache_index(RelativeEpoch::Next);
        *self.committee_cache_at_index_mut(next)? = CommitteeCache::default();
        Ok(())
    }

    pub(crate) fn committee_cache_index(relative_epoch: RelativeEpoch) -> usize {
        match relative_epoch {
            RelativeEpoch::Previous => 0,
            RelativeEpoch::Current => 1,
            RelativeEpoch::Next => 2,
        }
    }

    /// Get the committee cache for some `slot`.
    ///
    /// Return an error if the cache for the slot's epoch is not initialized.
    fn committee_cache_at_slot(&self, slot: Slot) -> Result<&CommitteeCache, Error> {
        let epoch = slot.epoch(E::slots_per_epoch());
        let relative_epoch = RelativeEpoch::from_epoch(self.current_epoch(), epoch)?;
        self.committee_cache(relative_epoch)
    }

    /// Get the committee cache at a given index.
    fn committee_cache_at_index(&self, index: usize) -> Result<&CommitteeCache, Error> {
        self.committee_caches()
            .get(index)
            .ok_or(Error::CommitteeCachesOutOfBounds(index))
    }

    /// Get a mutable reference to the committee cache at a given index.
    fn committee_cache_at_index_mut(&mut self, index: usize) -> Result<&mut CommitteeCache, Error> {
        self.committee_caches_mut()
            .get_mut(index)
            .ok_or(Error::CommitteeCachesOutOfBounds(index))
    }

    /// Returns the cache for some `RelativeEpoch`. Returns an error if the cache has not been
    /// initialized.
    pub fn committee_cache(&self, relative_epoch: RelativeEpoch) -> Result<&CommitteeCache, Error> {
        let i = Self::committee_cache_index(relative_epoch);
        let cache = self.committee_cache_at_index(i)?;

        if cache.is_initialized_at(relative_epoch.into_epoch(self.current_epoch())) {
            Ok(cache)
        } else {
            Err(Error::CommitteeCacheUninitialized(Some(relative_epoch)))
        }
    }

    /// Returns the cache for some `RelativeEpoch`, replacing the existing cache with an
    /// un-initialized cache. Returns an error if the existing cache has not been initialized.
    pub fn take_committee_cache(
        &mut self,
        relative_epoch: RelativeEpoch,
    ) -> Result<CommitteeCache, Error> {
        let i = Self::committee_cache_index(relative_epoch);
        let current_epoch = self.current_epoch();
        let cache = self
            .committee_caches_mut()
            .get_mut(i)
            .ok_or(Error::CommitteeCachesOutOfBounds(i))?;

        if cache.is_initialized_at(relative_epoch.into_epoch(current_epoch)) {
            Ok(mem::take(cache))
        } else {
            Err(Error::CommitteeCacheUninitialized(Some(relative_epoch)))
        }
    }

    /// Drops the cache, leaving it in an uninitialized state.
    pub fn drop_committee_cache(&mut self, relative_epoch: RelativeEpoch) -> Result<(), Error> {
        *self.committee_cache_at_index_mut(Self::committee_cache_index(relative_epoch))? =
            CommitteeCache::default();
        Ok(())
    }

    /// Updates the pubkey cache, if required.
    ///
    /// Adds all `pubkeys` from the `validators` which are not already in the cache. Will
    /// never re-add a pubkey.
    pub fn update_pubkey_cache(&mut self) -> Result<(), Error> {
        let mut pubkey_cache = mem::take(self.pubkey_cache_mut());
        for (i, validator) in self
            .validators()
            .iter()
            .enumerate()
            .skip(pubkey_cache.len())
        {
            let success = pubkey_cache.insert(validator.pubkey, i);
            if !success {
                return Err(Error::PubkeyCacheInconsistent);
            }
        }
        *self.pubkey_cache_mut() = pubkey_cache;

        Ok(())
    }

    /// Completely drops the `pubkey_cache`, replacing it with a new, empty cache.
    pub fn drop_pubkey_cache(&mut self) {
        *self.pubkey_cache_mut() = PubkeyCache::default()
    }

    /// Completely drops the `progressive_balances_cache` cache, replacing it with a new, empty cache.
    fn drop_progressive_balances_cache(&mut self) {
        *self.progressive_balances_cache_mut() = ProgressiveBalancesCache::default();
    }

    /// Initialize but don't fill the tree hash cache, if it isn't already initialized.
    pub fn initialize_tree_hash_cache(&mut self) {
        if !self.tree_hash_cache().is_initialized() {
            *self.tree_hash_cache_mut() = BeaconTreeHashCache::new(self)
        }
    }

    /// Compute the tree hash root of the state using the tree hash cache.
    ///
    /// Initialize the tree hash cache if it isn't already initialized.
    pub fn update_tree_hash_cache(&mut self) -> Result<Hash256, Error> {
        self.initialize_tree_hash_cache();

        let cache = self.tree_hash_cache_mut().take();

        if let Some(mut cache) = cache {
            // Note: we return early if the tree hash fails, leaving `self.tree_hash_cache` as
            // None. There's no need to keep a cache that fails.
            let root = cache.recalculate_tree_hash_root(self)?;
            self.tree_hash_cache_mut().restore(cache);
            Ok(root)
        } else {
            Err(Error::TreeHashCacheNotInitialized)
        }
    }

    /// Compute the tree hash root of the validators using the tree hash cache.
    ///
    /// Initialize the tree hash cache if it isn't already initialized.
    pub fn update_validators_tree_hash_cache(&mut self) -> Result<Hash256, Error> {
        self.initialize_tree_hash_cache();

        let cache = self.tree_hash_cache_mut().take();

        if let Some(mut cache) = cache {
            // Note: we return early if the tree hash fails, leaving `self.tree_hash_cache` as
            // None. There's no need to keep a cache that fails.
            let root = cache.recalculate_validators_tree_hash_root(self.validators())?;
            self.tree_hash_cache_mut().restore(cache);
            Ok(root)
        } else {
            Err(Error::TreeHashCacheNotInitialized)
        }
    }

    /// Completely drops the tree hash cache, replacing it with a new, empty cache.
    pub fn drop_tree_hash_cache(&mut self) {
        self.tree_hash_cache_mut().uninitialize();
    }

    /// Clone the state whilst preserving only the selected caches.
    pub fn clone_with(&self, config: CloneConfig) -> Self {
        let mut res = match self {
            BeaconState::Base(inner) => BeaconState::Base(inner.clone()),
            BeaconState::Altair(inner) => BeaconState::Altair(inner.clone()),
            BeaconState::Merge(inner) => BeaconState::Merge(inner.clone()),
            BeaconState::Capella(inner) => BeaconState::Capella(inner.clone()),
            BeaconState::Deneb(inner) => BeaconState::Deneb(inner.clone()),
<<<<<<< HEAD
            BeaconState::Eip6110(inner) => BeaconState::Eip6110(inner.clone()),
=======
            BeaconState::Electra(inner) => BeaconState::Electra(inner.clone()),
>>>>>>> b65daac9
        };
        if config.committee_caches {
            res.committee_caches_mut()
                .clone_from(self.committee_caches());
            *res.total_active_balance_mut() = *self.total_active_balance();
        }
        if config.pubkey_cache {
            *res.pubkey_cache_mut() = self.pubkey_cache().clone();
        }
        if config.exit_cache {
            *res.exit_cache_mut() = self.exit_cache().clone();
        }
        if config.slashings_cache {
            *res.slashings_cache_mut() = self.slashings_cache().clone();
        }
        if config.tree_hash_cache {
            *res.tree_hash_cache_mut() = self.tree_hash_cache().clone();
        }
        if config.progressive_balances_cache {
            *res.progressive_balances_cache_mut() = self.progressive_balances_cache().clone();
        }
        res
    }

    pub fn clone_with_only_committee_caches(&self) -> Self {
        self.clone_with(CloneConfig::committee_caches_only())
    }

    /// Passing `previous_epoch` to this function rather than computing it internally provides
    /// a tangible speed improvement in state processing.
    pub fn is_eligible_validator(
        &self,
        previous_epoch: Epoch,
        val: &Validator,
    ) -> Result<bool, Error> {
        Ok(val.is_active_at(previous_epoch)
            || (val.slashed && previous_epoch.safe_add(Epoch::new(1))? < val.withdrawable_epoch))
    }

    /// Passing `previous_epoch` to this function rather than computing it internally provides
    /// a tangible speed improvement in state processing.
    pub fn is_in_inactivity_leak(
        &self,
        previous_epoch: Epoch,
        spec: &ChainSpec,
    ) -> Result<bool, safe_arith::ArithError> {
        Ok(
            (previous_epoch.safe_sub(self.finalized_checkpoint().epoch)?)
                > spec.min_epochs_to_inactivity_penalty,
        )
    }

    /// Get the `SyncCommittee` associated with the next slot. Useful because sync committees
    /// assigned to `slot` sign for `slot - 1`. This creates the exceptional logic below when
    /// transitioning between sync committee periods.
    pub fn get_sync_committee_for_next_slot(
        &self,
        spec: &ChainSpec,
    ) -> Result<Arc<SyncCommittee<E>>, Error> {
        let next_slot_epoch = self
            .slot()
            .saturating_add(Slot::new(1))
            .epoch(E::slots_per_epoch());

        let sync_committee = if self.current_epoch().sync_committee_period(spec)
            == next_slot_epoch.sync_committee_period(spec)
        {
            self.current_sync_committee()?.clone()
        } else {
            self.next_sync_committee()?.clone()
        };
        Ok(sync_committee)
    }

    /// Get the base reward for `validator_index` from the epoch cache.
    ///
    /// This function will error if the epoch cache is not initialized.
    pub fn get_base_reward(&self, validator_index: usize) -> Result<u64, EpochCacheError> {
        self.epoch_cache().get_base_reward(validator_index)
    }

    pub fn compute_merkle_proof(
        &mut self,
        generalized_index: usize,
    ) -> Result<Vec<Hash256>, Error> {
        // 1. Convert generalized index to field index.
        let field_index = match generalized_index {
            light_client_update::CURRENT_SYNC_COMMITTEE_INDEX
            | light_client_update::NEXT_SYNC_COMMITTEE_INDEX => {
                // Sync committees are top-level fields, subtract off the generalized indices
                // for the internal nodes. Result should be 22 or 23, the field offset of the committee
                // in the `BeaconState`:
                // https://github.com/ethereum/consensus-specs/blob/dev/specs/altair/beacon-chain.md#beaconstate
                generalized_index
                    .checked_sub(tree_hash_cache::NUM_BEACON_STATE_HASH_TREE_ROOT_LEAVES)
                    .ok_or(Error::IndexNotSupported(generalized_index))?
            }
            light_client_update::FINALIZED_ROOT_INDEX => {
                // Finalized root is the right child of `finalized_checkpoint`, divide by two to get
                // the generalized index of `state.finalized_checkpoint`.
                let finalized_checkpoint_generalized_index = generalized_index / 2;
                // Subtract off the internal nodes. Result should be 105/2 - 32 = 20 which matches
                // position of `finalized_checkpoint` in `BeaconState`.
                finalized_checkpoint_generalized_index
                    .checked_sub(tree_hash_cache::NUM_BEACON_STATE_HASH_TREE_ROOT_LEAVES)
                    .ok_or(Error::IndexNotSupported(generalized_index))?
            }
            _ => return Err(Error::IndexNotSupported(generalized_index)),
        };

        // 2. Get all `BeaconState` leaves.
        self.initialize_tree_hash_cache();
        let mut cache = self
            .tree_hash_cache_mut()
            .take()
            .ok_or(Error::TreeHashCacheNotInitialized)?;
        let leaves = cache.recalculate_tree_hash_leaves(self)?;
        self.tree_hash_cache_mut().restore(cache);

        // 3. Make deposit tree.
        // Use the depth of the `BeaconState` fields (i.e. `log2(32) = 5`).
        let depth = light_client_update::CURRENT_SYNC_COMMITTEE_PROOF_LEN;
        let tree = merkle_proof::MerkleTree::create(&leaves, depth);
        let (_, mut proof) = tree.generate_proof(field_index, depth)?;

        // 4. If we're proving the finalized root, patch in the finalized epoch to complete the proof.
        if generalized_index == light_client_update::FINALIZED_ROOT_INDEX {
            proof.insert(0, self.finalized_checkpoint().epoch.tree_hash_root());
        }

        Ok(proof)
    }
}

impl From<RelativeEpochError> for Error {
    fn from(e: RelativeEpochError) -> Error {
        Error::RelativeEpochError(e)
    }
}

impl From<ssz_types::Error> for Error {
    fn from(e: ssz_types::Error) -> Error {
        Error::SszTypesError(e)
    }
}

impl From<bls::Error> for Error {
    fn from(e: bls::Error) -> Error {
        Error::BlsError(e)
    }
}

impl From<cached_tree_hash::Error> for Error {
    fn from(e: cached_tree_hash::Error) -> Error {
        Error::CachedTreeHashError(e)
    }
}

impl From<tree_hash::Error> for Error {
    fn from(e: tree_hash::Error) -> Error {
        Error::TreeHashError(e)
    }
}

impl From<merkle_proof::MerkleTreeError> for Error {
    fn from(e: merkle_proof::MerkleTreeError) -> Error {
        Error::MerkleTreeError(e)
    }
}

impl From<ArithError> for Error {
    fn from(e: ArithError) -> Error {
        Error::ArithError(e)
    }
}

/// Helper function for "cloning" a field by using its default value.
fn clone_default<T: Default>(_value: &T) -> T {
    T::default()
}

impl<E: EthSpec> CompareFields for BeaconState<E> {
    fn compare_fields(&self, other: &Self) -> Vec<compare_fields::Comparison> {
        match (self, other) {
            (BeaconState::Base(x), BeaconState::Base(y)) => x.compare_fields(y),
            (BeaconState::Altair(x), BeaconState::Altair(y)) => x.compare_fields(y),
            (BeaconState::Merge(x), BeaconState::Merge(y)) => x.compare_fields(y),
            (BeaconState::Capella(x), BeaconState::Capella(y)) => x.compare_fields(y),
            (BeaconState::Deneb(x), BeaconState::Deneb(y)) => x.compare_fields(y),
<<<<<<< HEAD
            (BeaconState::Eip6110(x), BeaconState::Eip6110(y)) => x.compare_fields(y),
=======
            (BeaconState::Electra(x), BeaconState::Electra(y)) => x.compare_fields(y),
>>>>>>> b65daac9
            _ => panic!("compare_fields: mismatched state variants",),
        }
    }
}

impl<E: EthSpec> ForkVersionDeserialize for BeaconState<E> {
    fn deserialize_by_fork<'de, D: serde::Deserializer<'de>>(
        value: serde_json::value::Value,
        fork_name: ForkName,
    ) -> Result<Self, D::Error> {
        Ok(map_fork_name!(
            fork_name,
            Self,
            serde_json::from_value(value).map_err(|e| serde::de::Error::custom(format!(
                "BeaconState failed to deserialize: {:?}",
                e
            )))?
        ))
    }
<<<<<<< HEAD
}

/// This module can be used to encode and decode a `BeaconState` the same way it
/// would be done if we had tagged the superstruct enum with
/// `#[ssz(enum_behaviour = "union")]`
/// This should _only_ be used for *some* cases to store these objects in the
/// database and _NEVER_ for encoding / decoding states sent over the network!
pub mod ssz_tagged_beacon_state {
    use super::*;
    pub mod encode {
        use super::*;
        #[allow(unused_imports)]
        use ssz::*;

        pub fn is_ssz_fixed_len() -> bool {
            false
        }

        pub fn ssz_fixed_len() -> usize {
            BYTES_PER_LENGTH_OFFSET
        }

        pub fn ssz_bytes_len<E: EthSpec>(state: &BeaconState<E>) -> usize {
            state
                .ssz_bytes_len()
                .checked_add(1)
                .expect("encoded length must be less than usize::max")
        }

        pub fn ssz_append<E: EthSpec>(state: &BeaconState<E>, buf: &mut Vec<u8>) {
            let fork_name = state.fork_name_unchecked();
            fork_name.ssz_append(buf);
            state.ssz_append(buf);
        }

        pub fn as_ssz_bytes<E: EthSpec>(state: &BeaconState<E>) -> Vec<u8> {
            let mut buf = vec![];
            ssz_append(state, &mut buf);

            buf
        }
    }

    pub mod decode {
        use super::*;
        #[allow(unused_imports)]
        use ssz::*;

        pub fn is_ssz_fixed_len() -> bool {
            false
        }

        pub fn ssz_fixed_len() -> usize {
            BYTES_PER_LENGTH_OFFSET
        }

        pub fn from_ssz_bytes<E: EthSpec>(bytes: &[u8]) -> Result<BeaconState<E>, DecodeError> {
            let fork_byte = bytes
                .first()
                .copied()
                .ok_or(DecodeError::OutOfBoundsByte { i: 0 })?;
            let body = bytes
                .get(1..)
                .ok_or(DecodeError::OutOfBoundsByte { i: 1 })?;
            match ForkName::from_ssz_bytes(&[fork_byte])? {
                ForkName::Base => Ok(BeaconState::Base(BeaconStateBase::from_ssz_bytes(body)?)),
                ForkName::Altair => Ok(BeaconState::Altair(BeaconStateAltair::from_ssz_bytes(
                    body,
                )?)),
                ForkName::Merge => Ok(BeaconState::Merge(BeaconStateMerge::from_ssz_bytes(body)?)),
                ForkName::Capella => Ok(BeaconState::Capella(BeaconStateCapella::from_ssz_bytes(
                    body,
                )?)),
                ForkName::Deneb => Ok(BeaconState::Deneb(BeaconStateDeneb::from_ssz_bytes(body)?)),
                ForkName::Eip6110 => Ok(BeaconState::Eip6110(BeaconStateEip6110::from_ssz_bytes(
                    body,
                )?)),
            }
        }
    }
=======
>>>>>>> b65daac9
}<|MERGE_RESOLUTION|>--- conflicted
+++ resolved
@@ -194,11 +194,7 @@
 
 /// The state of the `BeaconChain` at some slot.
 #[superstruct(
-<<<<<<< HEAD
-    variants(Base, Altair, Merge, Capella, Deneb, Eip6110),
-=======
     variants(Base, Altair, Merge, Capella, Deneb, Electra),
->>>>>>> b65daac9
     variant_attributes(
         derive(
             Derivative,
@@ -278,17 +274,10 @@
     pub current_epoch_attestations: VariableList<PendingAttestation<E>, E::MaxPendingAttestations>,
 
     // Participation (Altair and later)
-<<<<<<< HEAD
-    #[superstruct(only(Altair, Merge, Capella, Deneb, Eip6110))]
-    pub previous_epoch_participation: VariableList<ParticipationFlags, T::ValidatorRegistryLimit>,
-    #[superstruct(only(Altair, Merge, Capella, Deneb, Eip6110))]
-    pub current_epoch_participation: VariableList<ParticipationFlags, T::ValidatorRegistryLimit>,
-=======
     #[superstruct(only(Altair, Merge, Capella, Deneb, Electra))]
     pub previous_epoch_participation: VariableList<ParticipationFlags, E::ValidatorRegistryLimit>,
     #[superstruct(only(Altair, Merge, Capella, Deneb, Electra))]
     pub current_epoch_participation: VariableList<ParticipationFlags, E::ValidatorRegistryLimit>,
->>>>>>> b65daac9
 
     // Finality
     #[test_random(default)]
@@ -302,16 +291,6 @@
 
     // Inactivity
     #[serde(with = "ssz_types::serde_utils::quoted_u64_var_list")]
-<<<<<<< HEAD
-    #[superstruct(only(Altair, Merge, Capella, Deneb, Eip6110))]
-    pub inactivity_scores: VariableList<u64, T::ValidatorRegistryLimit>,
-
-    // Light-client sync committees
-    #[superstruct(only(Altair, Merge, Capella, Deneb, Eip6110))]
-    pub current_sync_committee: Arc<SyncCommittee<T>>,
-    #[superstruct(only(Altair, Merge, Capella, Deneb, Eip6110))]
-    pub next_sync_committee: Arc<SyncCommittee<T>>,
-=======
     #[superstruct(only(Altair, Merge, Capella, Deneb, Electra))]
     pub inactivity_scores: VariableList<u64, E::ValidatorRegistryLimit>,
 
@@ -320,7 +299,6 @@
     pub current_sync_committee: Arc<SyncCommittee<E>>,
     #[superstruct(only(Altair, Merge, Capella, Deneb, Electra))]
     pub next_sync_committee: Arc<SyncCommittee<E>>,
->>>>>>> b65daac9
 
     // Execution
     #[superstruct(
@@ -337,28 +315,6 @@
         only(Deneb),
         partial_getter(rename = "latest_execution_payload_header_deneb")
     )]
-<<<<<<< HEAD
-    pub latest_execution_payload_header: ExecutionPayloadHeaderDeneb<T>,
-    #[superstruct(
-        only(Eip6110),
-        partial_getter(rename = "latest_execution_payload_header_eip6110")
-    )]
-    pub latest_execution_payload_header: ExecutionPayloadHeaderEip6110<T>,
-
-    // Capella
-    #[superstruct(only(Capella, Deneb, Eip6110), partial_getter(copy))]
-    #[serde(with = "serde_utils::quoted_u64")]
-    pub next_withdrawal_index: u64,
-    #[superstruct(only(Capella, Deneb, Eip6110), partial_getter(copy))]
-    #[serde(with = "serde_utils::quoted_u64")]
-    pub next_withdrawal_validator_index: u64,
-    // Deep history valid from Capella onwards.
-    #[superstruct(only(Capella, Deneb, Eip6110))]
-    pub historical_summaries: VariableList<HistoricalSummary, T::HistoricalRootsLimit>,
-    #[superstruct(only(Eip6110), partial_getter(copy))]
-    #[serde(with = "serde_utils::quoted_u64")]
-    pub deposit_receipts_start_index: u64,
-=======
     pub latest_execution_payload_header: ExecutionPayloadHeaderDeneb<E>,
     #[superstruct(
         only(Electra),
@@ -376,7 +332,11 @@
     // Deep history valid from Capella onwards.
     #[superstruct(only(Capella, Deneb, Electra))]
     pub historical_summaries: VariableList<HistoricalSummary, E::HistoricalRootsLimit>,
->>>>>>> b65daac9
+
+    // Electra
+    #[superstruct(only(Electra), partial_getter(copy))]
+    #[serde(with = "serde_utils::quoted_u64")]
+    pub deposit_receipts_start_index: u64,
 
     // Caching (not in the spec)
     #[serde(skip_serializing, skip_deserializing)]
@@ -526,11 +486,7 @@
             BeaconState::Merge { .. } => ForkName::Merge,
             BeaconState::Capella { .. } => ForkName::Capella,
             BeaconState::Deneb { .. } => ForkName::Deneb,
-<<<<<<< HEAD
-            BeaconState::Eip6110 { .. } => ForkName::Eip6110,
-=======
             BeaconState::Electra { .. } => ForkName::Electra,
->>>>>>> b65daac9
         }
     }
 
@@ -839,11 +795,7 @@
             BeaconState::Deneb(state) => Ok(ExecutionPayloadHeaderRef::Deneb(
                 &state.latest_execution_payload_header,
             )),
-<<<<<<< HEAD
-            BeaconState::Eip6110(state) => Ok(ExecutionPayloadHeaderRef::Eip6110(
-=======
             BeaconState::Electra(state) => Ok(ExecutionPayloadHeaderRef::Electra(
->>>>>>> b65daac9
                 &state.latest_execution_payload_header,
             )),
         }
@@ -863,11 +815,7 @@
             BeaconState::Deneb(state) => Ok(ExecutionPayloadHeaderRefMut::Deneb(
                 &mut state.latest_execution_payload_header,
             )),
-<<<<<<< HEAD
-            BeaconState::Eip6110(state) => Ok(ExecutionPayloadHeaderRefMut::Eip6110(
-=======
             BeaconState::Electra(state) => Ok(ExecutionPayloadHeaderRefMut::Electra(
->>>>>>> b65daac9
                 &mut state.latest_execution_payload_header,
             )),
         }
@@ -1302,14 +1250,6 @@
         &mut ProgressiveBalancesCache,
     ) {
         match self {
-<<<<<<< HEAD
-            BeaconState::Base(state) => (&mut state.validators, &mut state.balances),
-            BeaconState::Altair(state) => (&mut state.validators, &mut state.balances),
-            BeaconState::Merge(state) => (&mut state.validators, &mut state.balances),
-            BeaconState::Capella(state) => (&mut state.validators, &mut state.balances),
-            BeaconState::Deneb(state) => (&mut state.validators, &mut state.balances),
-            BeaconState::Eip6110(state) => (&mut state.validators, &mut state.balances),
-=======
             BeaconState::Base(state) => (
                 &mut state.validators,
                 &mut state.balances,
@@ -1411,7 +1351,6 @@
                 &mut state.exit_cache,
                 &mut state.epoch_cache,
             )),
->>>>>>> b65daac9
         }
     }
 
@@ -1649,11 +1588,7 @@
                 BeaconState::Merge(state) => Ok(&mut state.current_epoch_participation),
                 BeaconState::Capella(state) => Ok(&mut state.current_epoch_participation),
                 BeaconState::Deneb(state) => Ok(&mut state.current_epoch_participation),
-<<<<<<< HEAD
-                BeaconState::Eip6110(state) => Ok(&mut state.current_epoch_participation),
-=======
                 BeaconState::Electra(state) => Ok(&mut state.current_epoch_participation),
->>>>>>> b65daac9
             }
         } else if epoch == previous_epoch {
             match self {
@@ -1662,11 +1597,7 @@
                 BeaconState::Merge(state) => Ok(&mut state.previous_epoch_participation),
                 BeaconState::Capella(state) => Ok(&mut state.previous_epoch_participation),
                 BeaconState::Deneb(state) => Ok(&mut state.previous_epoch_participation),
-<<<<<<< HEAD
-                BeaconState::Eip6110(state) => Ok(&mut state.previous_epoch_participation),
-=======
                 BeaconState::Electra(state) => Ok(&mut state.previous_epoch_participation),
->>>>>>> b65daac9
             }
         } else {
             Err(BeaconStateError::EpochOutOfBounds)
@@ -1971,11 +1902,7 @@
             BeaconState::Merge(inner) => BeaconState::Merge(inner.clone()),
             BeaconState::Capella(inner) => BeaconState::Capella(inner.clone()),
             BeaconState::Deneb(inner) => BeaconState::Deneb(inner.clone()),
-<<<<<<< HEAD
-            BeaconState::Eip6110(inner) => BeaconState::Eip6110(inner.clone()),
-=======
             BeaconState::Electra(inner) => BeaconState::Electra(inner.clone()),
->>>>>>> b65daac9
         };
         if config.committee_caches {
             res.committee_caches_mut()
@@ -2165,11 +2092,7 @@
             (BeaconState::Merge(x), BeaconState::Merge(y)) => x.compare_fields(y),
             (BeaconState::Capella(x), BeaconState::Capella(y)) => x.compare_fields(y),
             (BeaconState::Deneb(x), BeaconState::Deneb(y)) => x.compare_fields(y),
-<<<<<<< HEAD
-            (BeaconState::Eip6110(x), BeaconState::Eip6110(y)) => x.compare_fields(y),
-=======
             (BeaconState::Electra(x), BeaconState::Electra(y)) => x.compare_fields(y),
->>>>>>> b65daac9
             _ => panic!("compare_fields: mismatched state variants",),
         }
     }
@@ -2189,87 +2112,4 @@
             )))?
         ))
     }
-<<<<<<< HEAD
-}
-
-/// This module can be used to encode and decode a `BeaconState` the same way it
-/// would be done if we had tagged the superstruct enum with
-/// `#[ssz(enum_behaviour = "union")]`
-/// This should _only_ be used for *some* cases to store these objects in the
-/// database and _NEVER_ for encoding / decoding states sent over the network!
-pub mod ssz_tagged_beacon_state {
-    use super::*;
-    pub mod encode {
-        use super::*;
-        #[allow(unused_imports)]
-        use ssz::*;
-
-        pub fn is_ssz_fixed_len() -> bool {
-            false
-        }
-
-        pub fn ssz_fixed_len() -> usize {
-            BYTES_PER_LENGTH_OFFSET
-        }
-
-        pub fn ssz_bytes_len<E: EthSpec>(state: &BeaconState<E>) -> usize {
-            state
-                .ssz_bytes_len()
-                .checked_add(1)
-                .expect("encoded length must be less than usize::max")
-        }
-
-        pub fn ssz_append<E: EthSpec>(state: &BeaconState<E>, buf: &mut Vec<u8>) {
-            let fork_name = state.fork_name_unchecked();
-            fork_name.ssz_append(buf);
-            state.ssz_append(buf);
-        }
-
-        pub fn as_ssz_bytes<E: EthSpec>(state: &BeaconState<E>) -> Vec<u8> {
-            let mut buf = vec![];
-            ssz_append(state, &mut buf);
-
-            buf
-        }
-    }
-
-    pub mod decode {
-        use super::*;
-        #[allow(unused_imports)]
-        use ssz::*;
-
-        pub fn is_ssz_fixed_len() -> bool {
-            false
-        }
-
-        pub fn ssz_fixed_len() -> usize {
-            BYTES_PER_LENGTH_OFFSET
-        }
-
-        pub fn from_ssz_bytes<E: EthSpec>(bytes: &[u8]) -> Result<BeaconState<E>, DecodeError> {
-            let fork_byte = bytes
-                .first()
-                .copied()
-                .ok_or(DecodeError::OutOfBoundsByte { i: 0 })?;
-            let body = bytes
-                .get(1..)
-                .ok_or(DecodeError::OutOfBoundsByte { i: 1 })?;
-            match ForkName::from_ssz_bytes(&[fork_byte])? {
-                ForkName::Base => Ok(BeaconState::Base(BeaconStateBase::from_ssz_bytes(body)?)),
-                ForkName::Altair => Ok(BeaconState::Altair(BeaconStateAltair::from_ssz_bytes(
-                    body,
-                )?)),
-                ForkName::Merge => Ok(BeaconState::Merge(BeaconStateMerge::from_ssz_bytes(body)?)),
-                ForkName::Capella => Ok(BeaconState::Capella(BeaconStateCapella::from_ssz_bytes(
-                    body,
-                )?)),
-                ForkName::Deneb => Ok(BeaconState::Deneb(BeaconStateDeneb::from_ssz_bytes(body)?)),
-                ForkName::Eip6110 => Ok(BeaconState::Eip6110(BeaconStateEip6110::from_ssz_bytes(
-                    body,
-                )?)),
-            }
-        }
-    }
-=======
->>>>>>> b65daac9
 }