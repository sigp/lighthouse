[package]
name = "types"
version = "0.2.0"
authors = ["Paul Hauner <paul@paulhauner.com>", "Age Manning <Age@AgeManning.com>"]
edition = "2018"

[[bench]]
name = "benches"
harness = false

[dependencies]
bls = { path = "../../crypto/bls" }
compare_fields = { path = "../../common/compare_fields" }
compare_fields_derive = { path = "../../common/compare_fields_derive" }
eth2_interop_keypairs = { path = "../../common/eth2_interop_keypairs" }
<<<<<<< HEAD
ethereum-types = "0.9.2"
eth2_hashing = "0.2.0"
=======
ethereum-types = "0.11.0"
eth2_hashing = "0.1.0"
>>>>>>> 5b8436e3
hex = "0.4.2"
int_to_bytes = { path = "../int_to_bytes" }
log = "0.4.11"
merkle_proof = { path = "../merkle_proof" }
rayon = "1.4.1"
rand = "0.7.3"
safe_arith = { path = "../safe_arith" }
serde = {version = "1.0.116" , features = ["rc"] }
serde_derive = "1.0.116"
slog = "2.5.2"
eth2_ssz = "0.2.0"
eth2_ssz_derive = "0.2.0"
eth2_ssz_types = "0.1.0"
swap_or_not_shuffle = { path = "../swap_or_not_shuffle" }
test_random_derive = { path = "../../common/test_random_derive" }
tree_hash = "0.2.0"
tree_hash_derive = "0.3.0"
rand_xorshift = "0.2.0"
cached_tree_hash = { path = "../cached_tree_hash" }
serde_yaml = "0.8.13"
tempfile = "3.1.0"
derivative = "2.1.1"
rusqlite = { version = "0.25.3", features = ["bundled"], optional = true }
arbitrary = { version = "0.4.6", features = ["derive"], optional = true }
eth2_serde_utils = "0.1.0"
regex = "1.3.9"
lazy_static = "1.4.0"
parking_lot = "0.11.1"
itertools = "0.10.0"
superstruct = "0.2.0"

[dev-dependencies]
serde_json = "1.0.58"
criterion = "0.3.3"
beacon_chain = { path = "../../beacon_node/beacon_chain" }
eth2_interop_keypairs = { path = "../../common/eth2_interop_keypairs" }

[features]
default = ["sqlite", "legacy-arith"]
# Allow saturating arithmetic on slots and epochs. Enabled by default, but deprecated.
legacy-arith = []
sqlite = ["rusqlite"]
arbitrary-fuzz = [
  "arbitrary",
  "ethereum-types/arbitrary",
  "bls/arbitrary",
  "eth2_ssz/arbitrary",
  "eth2_ssz_types/arbitrary",
  "merkle_proof/arbitrary",
  "swap_or_not_shuffle/arbitrary",
  "tree_hash/arbitrary",
]<|MERGE_RESOLUTION|>--- conflicted
+++ resolved
@@ -13,13 +13,8 @@
 compare_fields = { path = "../../common/compare_fields" }
 compare_fields_derive = { path = "../../common/compare_fields_derive" }
 eth2_interop_keypairs = { path = "../../common/eth2_interop_keypairs" }
-<<<<<<< HEAD
-ethereum-types = "0.9.2"
+ethereum-types = "0.11.0"
 eth2_hashing = "0.2.0"
-=======
-ethereum-types = "0.11.0"
-eth2_hashing = "0.1.0"
->>>>>>> 5b8436e3
 hex = "0.4.2"
 int_to_bytes = { path = "../int_to_bytes" }
 log = "0.4.11"
