use crate::{ForkChoiceStore, InvalidationOperation};
use per_epoch_processing::altair::participation_cache::Error as ParticipationCacheError;
use proto_array::{
    Block as ProtoBlock, DisallowedReOrgOffsets, ExecutionStatus, ProposerHeadError,
    ProposerHeadInfo, ProtoArrayForkChoice, ReOrgThreshold,
};
use slog::{crit, debug, warn, Logger};
use ssz_derive::{Decode, Encode};
use state_processing::per_epoch_processing::altair::ParticipationCache;
use state_processing::per_epoch_processing::{
    weigh_justification_and_finalization, JustificationAndFinalizationState,
};
use state_processing::{
    per_block_processing::errors::AttesterSlashingValidationError, per_epoch_processing,
};
use std::cmp::Ordering;
use std::collections::BTreeSet;
use std::marker::PhantomData;
use std::time::Duration;
use types::{
    consts::merge::INTERVALS_PER_SLOT, AbstractExecPayload, AttestationShufflingId,
    AttesterSlashing, BeaconBlockRef, BeaconState, BeaconStateError, ChainSpec, Checkpoint, Epoch,
    EthSpec, ExecPayload, ExecutionBlockHash, Hash256, IndexedAttestation, RelativeEpoch,
    SignedBeaconBlock, Slot,
};
use types::{ProgressiveBalancesCache, ProgressiveBalancesMode};

#[derive(Debug)]
pub enum Error<T> {
    InvalidAttestation(InvalidAttestation),
    InvalidAttesterSlashing(AttesterSlashingValidationError),
    InvalidBlock(InvalidBlock),
    ProtoArrayStringError(String),
    ProtoArrayError(proto_array::Error),
    InvalidProtoArrayBytes(String),
    InvalidLegacyProtoArrayBytes(String),
    FailedToProcessInvalidExecutionPayload(String),
    FailedToProcessValidExecutionPayload(String),
    MissingProtoArrayBlock(Hash256),
    UnknownAncestor {
        ancestor_slot: Slot,
        descendant_root: Hash256,
    },
    InconsistentOnTick {
        previous_slot: Slot,
        time: Slot,
    },
    BeaconStateError(BeaconStateError),
    AttemptToRevertJustification {
        store: Slot,
        state: Slot,
    },
    ForkChoiceStoreError(T),
    UnableToSetJustifiedCheckpoint(T),
    AfterBlockFailed(T),
    ProposerHeadError(T),
    InvalidAnchor {
        block_slot: Slot,
        state_slot: Slot,
    },
    InvalidPayloadStatus {
        block_slot: Slot,
        block_root: Hash256,
        payload_verification_status: PayloadVerificationStatus,
    },
    MissingJustifiedBlock {
        justified_checkpoint: Checkpoint,
    },
    MissingFinalizedBlock {
        finalized_checkpoint: Checkpoint,
    },
    WrongSlotForGetProposerHead {
        current_slot: Slot,
        fc_store_slot: Slot,
    },
    ProposerBoostNotExpiredForGetProposerHead {
        proposer_boost_root: Hash256,
    },
    UnrealizedVoteProcessing(state_processing::EpochProcessingError),
    ParticipationCacheBuild(BeaconStateError),
    ParticipationCacheError(ParticipationCacheError),
    ValidatorStatuses(BeaconStateError),
    ProgressiveBalancesCacheCheckFailed(String),
}

impl<T> From<InvalidAttestation> for Error<T> {
    fn from(e: InvalidAttestation) -> Self {
        Error::InvalidAttestation(e)
    }
}

impl<T> From<AttesterSlashingValidationError> for Error<T> {
    fn from(e: AttesterSlashingValidationError) -> Self {
        Error::InvalidAttesterSlashing(e)
    }
}

impl<T> From<state_processing::EpochProcessingError> for Error<T> {
    fn from(e: state_processing::EpochProcessingError) -> Self {
        Error::UnrealizedVoteProcessing(e)
    }
}

impl<T> From<BeaconStateError> for Error<T> {
    fn from(e: BeaconStateError) -> Self {
        Error::BeaconStateError(e)
    }
}

impl<T> From<ParticipationCacheError> for Error<T> {
    fn from(e: ParticipationCacheError) -> Self {
        Error::ParticipationCacheError(e)
    }
}

#[derive(Debug, Clone, Copy)]
/// Controls how fork choice should behave when restoring from a persisted fork choice.
pub enum ResetPayloadStatuses {
    /// Reset all payload statuses back to "optimistic".
    Always,
    /// Only reset all payload statuses back to "optimistic" when an "invalid" block is present.
    OnlyWithInvalidPayload,
}

impl ResetPayloadStatuses {
    /// When `should_always_reset == True`, return `ResetPayloadStatuses::Always`.
    pub fn always_reset_conditionally(should_always_reset: bool) -> Self {
        if should_always_reset {
            ResetPayloadStatuses::Always
        } else {
            ResetPayloadStatuses::OnlyWithInvalidPayload
        }
    }
}

#[derive(Debug)]
pub enum InvalidBlock {
    UnknownParent(Hash256),
    FutureSlot {
        current_slot: Slot,
        block_slot: Slot,
    },
    FinalizedSlot {
        finalized_slot: Slot,
        block_slot: Slot,
    },
    NotFinalizedDescendant {
        finalized_root: Hash256,
        block_ancestor: Option<Hash256>,
    },
}

#[derive(Debug)]
pub enum InvalidAttestation {
    /// The attestations aggregation bits were empty when they shouldn't be.
    EmptyAggregationBitfield,
    /// The `attestation.data.beacon_block_root` block is unknown.
    UnknownHeadBlock { beacon_block_root: Hash256 },
    /// The `attestation.data.slot` is not from the same epoch as `data.target.epoch` and therefore
    /// the attestation is invalid.
    BadTargetEpoch { target: Epoch, slot: Slot },
    /// The target root of the attestation points to a block that we have not verified.
    UnknownTargetRoot(Hash256),
    /// The attestation is for an epoch in the future (with respect to the gossip clock disparity).
    FutureEpoch {
        attestation_epoch: Epoch,
        current_epoch: Epoch,
    },
    /// The attestation is for an epoch in the past (with respect to the gossip clock disparity).
    PastEpoch {
        attestation_epoch: Epoch,
        current_epoch: Epoch,
    },
    /// The attestation references a target root that does not match what is stored in our
    /// database.
    InvalidTarget {
        attestation: Hash256,
        local: Hash256,
    },
    /// The attestation is attesting to a state that is later than itself. (Viz., attesting to the
    /// future).
    AttestsToFutureBlock { block: Slot, attestation: Slot },
}

impl<T> From<String> for Error<T> {
    fn from(e: String) -> Self {
        Error::ProtoArrayStringError(e)
    }
}

impl<T> From<proto_array::Error> for Error<T> {
    fn from(e: proto_array::Error) -> Self {
        Error::ProtoArrayError(e)
    }
}

/// Indicates if a block has been verified by an execution payload.
///
/// There is no variant for "invalid", since such a block should never be added to fork choice.
#[derive(Clone, Copy, Debug, PartialEq)]
pub enum PayloadVerificationStatus {
    /// An EL has declared the execution payload to be valid.
    Verified,
    /// An EL has not yet made a determination about the execution payload.
    Optimistic,
    /// The block is either pre-merge-fork, or prior to the terminal PoW block.
    Irrelevant,
}

impl PayloadVerificationStatus {
    /// Returns `true` if the payload was optimistically imported.
    pub fn is_optimistic(&self) -> bool {
        match self {
            PayloadVerificationStatus::Verified => false,
            PayloadVerificationStatus::Optimistic => true,
            PayloadVerificationStatus::Irrelevant => false,
        }
    }
}

/// Calculate how far `slot` lies from the start of its epoch.
///
/// ## Specification
///
/// Equivalent to:
///
/// https://github.com/ethereum/eth2.0-specs/blob/v0.12.1/specs/phase0/fork-choice.md#compute_slots_since_epoch_start
pub fn compute_slots_since_epoch_start<E: EthSpec>(slot: Slot) -> Slot {
    slot - slot
        .epoch(E::slots_per_epoch())
        .start_slot(E::slots_per_epoch())
}

/// Calculate the first slot in `epoch`.
///
/// ## Specification
///
/// Equivalent to:
///
/// https://github.com/ethereum/eth2.0-specs/blob/v0.12.1/specs/phase0/beacon-chain.md#compute_start_slot_at_epoch
fn compute_start_slot_at_epoch<E: EthSpec>(epoch: Epoch) -> Slot {
    epoch.start_slot(E::slots_per_epoch())
}

/// Used for queuing attestations from the current slot. Only contains the minimum necessary
/// information about the attestation.
#[derive(Clone, PartialEq, Encode, Decode)]
pub struct QueuedAttestation {
    slot: Slot,
    attesting_indices: Vec<u64>,
    block_root: Hash256,
    target_epoch: Epoch,
}

impl<E: EthSpec> From<&IndexedAttestation<E>> for QueuedAttestation {
    fn from(a: &IndexedAttestation<E>) -> Self {
        Self {
            slot: a.data.slot,
            attesting_indices: a.attesting_indices[..].to_vec(),
            block_root: a.data.beacon_block_root,
            target_epoch: a.data.target.epoch,
        }
    }
}

/// Returns all values in `self.queued_attestations` that have a slot that is earlier than the
/// current slot. Also removes those values from `self.queued_attestations`.
fn dequeue_attestations(
    current_slot: Slot,
    queued_attestations: &mut Vec<QueuedAttestation>,
) -> Vec<QueuedAttestation> {
    let remaining = queued_attestations.split_off(
        queued_attestations
            .iter()
            .position(|a| a.slot >= current_slot)
            .unwrap_or(queued_attestations.len()),
    );

    std::mem::replace(queued_attestations, remaining)
}

/// Denotes whether an attestation we are processing was received from a block or from gossip.
/// Equivalent to the `is_from_block` `bool` in:
///
/// https://github.com/ethereum/consensus-specs/blob/dev/specs/phase0/fork-choice.md#validate_on_attestation
#[derive(Clone, Copy)]
pub enum AttestationFromBlock {
    True,
    False,
}

/// Parameters which are cached between calls to `Self::get_head`.
#[derive(Clone, Copy)]
pub struct ForkchoiceUpdateParameters {
    pub head_root: Hash256,
    pub head_hash: Option<ExecutionBlockHash>,
    pub justified_hash: Option<ExecutionBlockHash>,
    pub finalized_hash: Option<ExecutionBlockHash>,
}

#[derive(Clone, Copy, Debug, PartialEq)]
pub struct ForkChoiceView {
    pub head_block_root: Hash256,
    pub justified_checkpoint: Checkpoint,
    pub finalized_checkpoint: Checkpoint,
}

/// Provides an implementation of "Ethereum 2.0 Phase 0 -- Beacon Chain Fork Choice":
///
/// https://github.com/ethereum/eth2.0-specs/blob/v0.12.1/specs/phase0/fork-choice.md#ethereum-20-phase-0----beacon-chain-fork-choice
///
/// ## Detail
///
/// This struct wraps `ProtoArrayForkChoice` and provides:
///
/// - Management of the justified state and caching of balances.
/// - Queuing of attestations from the current slot.
pub struct ForkChoice<T, E> {
    /// Storage for `ForkChoice`, modelled off the spec `Store` object.
    fc_store: T,
    /// The underlying representation of the block DAG.
    proto_array: ProtoArrayForkChoice,
    /// Attestations that arrived at the current slot and must be queued for later processing.
    queued_attestations: Vec<QueuedAttestation>,
    /// Stores a cache of the values required to be sent to the execution layer.
    forkchoice_update_parameters: ForkchoiceUpdateParameters,
    /// The most recent result of running `Self::get_head`.
    head_block_root: Hash256,
    _phantom: PhantomData<E>,
}

impl<T, E> PartialEq for ForkChoice<T, E>
where
    T: ForkChoiceStore<E> + PartialEq,
    E: EthSpec,
{
    fn eq(&self, other: &Self) -> bool {
        self.fc_store == other.fc_store
            && self.proto_array == other.proto_array
            && self.queued_attestations == other.queued_attestations
    }
}

impl<T, E> ForkChoice<T, E>
where
    T: ForkChoiceStore<E>,
    E: EthSpec,
{
    /// Instantiates `Self` from an anchor (genesis or another finalized checkpoint).
    pub fn from_anchor(
        fc_store: T,
        anchor_block_root: Hash256,
        anchor_block: &SignedBeaconBlock<E>,
        anchor_state: &BeaconState<E>,
        current_slot: Option<Slot>,
        spec: &ChainSpec,
    ) -> Result<Self, Error<T::Error>> {
        // Sanity check: the anchor must lie on an epoch boundary.
        if anchor_block.slot() % E::slots_per_epoch() != 0 {
            return Err(Error::InvalidAnchor {
                block_slot: anchor_block.slot(),
                state_slot: anchor_state.slot(),
            });
        }

        let finalized_block_slot = anchor_block.slot();
        let finalized_block_state_root = anchor_block.state_root();
        let current_epoch_shuffling_id =
            AttestationShufflingId::new(anchor_block_root, anchor_state, RelativeEpoch::Current)
                .map_err(Error::BeaconStateError)?;
        let next_epoch_shuffling_id =
            AttestationShufflingId::new(anchor_block_root, anchor_state, RelativeEpoch::Next)
                .map_err(Error::BeaconStateError)?;

        let execution_status = anchor_block.message().execution_payload().map_or_else(
            // If the block doesn't have an execution payload then it can't have
            // execution enabled.
            |_| ExecutionStatus::irrelevant(),
            |execution_payload| {
                if execution_payload.is_default_with_empty_roots() {
                    // A default payload does not have execution enabled.
                    ExecutionStatus::irrelevant()
                } else {
                    // Assume that this payload is valid, since the anchor should be a trusted block and
                    // state.
                    ExecutionStatus::Valid(execution_payload.block_hash())
                }
            },
        );

        // If the current slot is not provided, use the value that was last provided to the store.
        let current_slot = current_slot.unwrap_or_else(|| fc_store.get_current_slot());

        let proto_array = ProtoArrayForkChoice::new::<E>(
            finalized_block_slot,
            finalized_block_state_root,
            *fc_store.justified_checkpoint(),
            *fc_store.finalized_checkpoint(),
            current_epoch_shuffling_id,
            next_epoch_shuffling_id,
            execution_status,
        )?;

        let mut fork_choice = Self {
            fc_store,
            proto_array,
            queued_attestations: vec![],
            // This will be updated during the next call to `Self::get_head`.
            forkchoice_update_parameters: ForkchoiceUpdateParameters {
                head_hash: None,
                justified_hash: None,
                finalized_hash: None,
                head_root: Hash256::zero(),
            },
            // This will be updated during the next call to `Self::get_head`.
            head_block_root: Hash256::zero(),
            _phantom: PhantomData,
        };

        // Ensure that `fork_choice.head_block_root` is updated.
        fork_choice.get_head(current_slot, spec)?;

        Ok(fork_choice)
    }

    /// Returns cached information that can be used to issue a `forkchoiceUpdated` message to an
    /// execution engine.
    ///
    /// These values are updated each time `Self::get_head` is called.
    pub fn get_forkchoice_update_parameters(&self) -> ForkchoiceUpdateParameters {
        self.forkchoice_update_parameters
    }

    /// Returns the block root of an ancestor of `block_root` at the given `slot`. (Note: `slot` refers
    /// to the block that is *returned*, not the one that is supplied.)
    ///
    /// The result may be `Ok(None)` if the block does not descend from the finalized block. This
    /// is an artifact of proto-array, sometimes it contains descendants of blocks that have been
    /// pruned.
    ///
    /// ## Specification
    ///
    /// Equivalent to:
    ///
    /// https://github.com/ethereum/eth2.0-specs/blob/v0.12.1/specs/phase0/fork-choice.md#get_ancestor
    fn get_ancestor(
        &self,
        block_root: Hash256,
        ancestor_slot: Slot,
    ) -> Result<Option<Hash256>, Error<T::Error>>
    where
        T: ForkChoiceStore<E>,
        E: EthSpec,
    {
        let block = self
            .proto_array
            .get_block(&block_root)
            .ok_or(Error::MissingProtoArrayBlock(block_root))?;

        match block.slot.cmp(&ancestor_slot) {
            Ordering::Greater => Ok(self
                .proto_array
                .core_proto_array()
                .iter_block_roots(&block_root)
                // Search for a slot that is **less than or equal to** the target slot. We check
                // for lower slots to account for skip slots.
                .find(|(_, slot)| *slot <= ancestor_slot)
                .map(|(root, _)| root)),
            Ordering::Less => Ok(Some(block_root)),
            Ordering::Equal =>
            // Root is older than queried slot, thus a skip slot. Return most recent root prior
            // to slot.
            {
                Ok(Some(block_root))
            }
        }
    }

    /// Run the fork choice rule to determine the head.
    ///
    /// ## Specification
    ///
    /// Is equivalent to:
    ///
    /// https://github.com/ethereum/eth2.0-specs/blob/v0.12.1/specs/phase0/fork-choice.md#get_head
    pub fn get_head(
        &mut self,
        system_time_current_slot: Slot,
        spec: &ChainSpec,
    ) -> Result<Hash256, Error<T::Error>> {
        // Provide the slot (as per the system clock) to the `fc_store` and then return its view of
        // the current slot. The `fc_store` will ensure that the `current_slot` is never
        // decreasing, a property which we must maintain.
        let current_slot = self.update_time(system_time_current_slot)?;

        let store = &mut self.fc_store;

        let head_root = self.proto_array.find_head::<E>(
            *store.justified_checkpoint(),
            *store.finalized_checkpoint(),
            store.justified_balances(),
            store.proposer_boost_root(),
            store.equivocating_indices(),
            current_slot,
            spec,
        )?;

        self.head_block_root = head_root;

        // Cache some values for the next forkchoiceUpdate call to the execution layer.
        let head_hash = self
            .get_block(&head_root)
            .and_then(|b| b.execution_status.block_hash());
        let justified_root = self.justified_checkpoint().root;
        let finalized_root = self.finalized_checkpoint().root;
        let justified_hash = self
            .get_block(&justified_root)
            .and_then(|b| b.execution_status.block_hash());
        let finalized_hash = self
            .get_block(&finalized_root)
            .and_then(|b| b.execution_status.block_hash());
        self.forkchoice_update_parameters = ForkchoiceUpdateParameters {
            head_root,
            head_hash,
            justified_hash,
            finalized_hash,
        };

        Ok(head_root)
    }

    /// Get the block to build on as proposer, taking into account proposer re-orgs.
    ///
    /// You *must* call `get_head` for the proposal slot prior to calling this function and pass
    /// in the result of `get_head` as `canonical_head`.
    pub fn get_proposer_head(
        &self,
        current_slot: Slot,
        canonical_head: Hash256,
        re_org_threshold: ReOrgThreshold,
        disallowed_offsets: &DisallowedReOrgOffsets,
        max_epochs_since_finalization: Epoch,
    ) -> Result<ProposerHeadInfo, ProposerHeadError<Error<proto_array::Error>>> {
        // Ensure that fork choice has already been updated for the current slot. This prevents
        // us from having to take a write lock or do any dequeueing of attestations in this
        // function.
        let fc_store_slot = self.fc_store.get_current_slot();
        if current_slot != fc_store_slot {
            return Err(ProposerHeadError::Error(
                Error::WrongSlotForGetProposerHead {
                    current_slot,
                    fc_store_slot,
                },
            ));
        }

        // Similarly, the proposer boost for the previous head should already have expired.
        let proposer_boost_root = self.fc_store.proposer_boost_root();
        if !proposer_boost_root.is_zero() {
            return Err(ProposerHeadError::Error(
                Error::ProposerBoostNotExpiredForGetProposerHead {
                    proposer_boost_root,
                },
            ));
        }

        self.proto_array
            .get_proposer_head::<E>(
                current_slot,
                canonical_head,
                self.fc_store.justified_balances(),
                re_org_threshold,
                disallowed_offsets,
                max_epochs_since_finalization,
            )
            .map_err(ProposerHeadError::convert_inner_error)
    }

    pub fn get_preliminary_proposer_head(
        &self,
        canonical_head: Hash256,
        re_org_threshold: ReOrgThreshold,
        disallowed_offsets: &DisallowedReOrgOffsets,
        max_epochs_since_finalization: Epoch,
    ) -> Result<ProposerHeadInfo, ProposerHeadError<Error<proto_array::Error>>> {
        let current_slot = self.fc_store.get_current_slot();
        self.proto_array
            .get_proposer_head_info::<E>(
                current_slot,
                canonical_head,
                self.fc_store.justified_balances(),
                re_org_threshold,
                disallowed_offsets,
                max_epochs_since_finalization,
            )
            .map_err(ProposerHeadError::convert_inner_error)
    }

    /// Return information about:
    ///
    /// - The LMD head of the chain.
    /// - The FFG checkpoints.
    ///
    /// The information is "cached" since the last call to `Self::get_head`.
    ///
    /// ## Notes
    ///
    /// The finalized/justified checkpoints are determined from the fork choice store. Therefore,
    /// it's possible that the state corresponding to `get_state(get_block(head_block_root))` will
    /// have *differing* finalized and justified information.
    pub fn cached_fork_choice_view(&self) -> ForkChoiceView {
        ForkChoiceView {
            head_block_root: self.head_block_root,
            justified_checkpoint: self.justified_checkpoint(),
            finalized_checkpoint: self.finalized_checkpoint(),
        }
    }

    /// See `ProtoArrayForkChoice::process_execution_payload_validation` for documentation.
    pub fn on_valid_execution_payload(
        &mut self,
        block_root: Hash256,
    ) -> Result<(), Error<T::Error>> {
        self.proto_array
            .process_execution_payload_validation(block_root)
            .map_err(Error::FailedToProcessValidExecutionPayload)
    }

    /// See `ProtoArrayForkChoice::process_execution_payload_invalidation` for documentation.
    pub fn on_invalid_execution_payload(
        &mut self,
        op: &InvalidationOperation,
    ) -> Result<(), Error<T::Error>> {
        self.proto_array
            .process_execution_payload_invalidation::<E>(op)
            .map_err(Error::FailedToProcessInvalidExecutionPayload)
    }

    /// Add `block` to the fork choice DAG.
    ///
    /// - `block_root` is the root of `block.
    /// - The root of `state` matches `block.state_root`.
    ///
    /// ## Specification
    ///
    /// Approximates:
    ///
    /// https://github.com/ethereum/eth2.0-specs/blob/v0.12.1/specs/phase0/fork-choice.md#on_block
    ///
    /// It only approximates the specification since it does not run the `state_transition` check.
    /// That should have already been called upstream and it's too expensive to call again.
    ///
    /// ## Notes:
    ///
    /// The supplied block **must** pass the `state_transition` function as it will not be run
    /// here.
    #[allow(clippy::too_many_arguments)]
    pub fn on_block<Payload: AbstractExecPayload<E>>(
        &mut self,
        system_time_current_slot: Slot,
        block: BeaconBlockRef<E, Payload>,
        block_root: Hash256,
        block_delay: Duration,
        state: &BeaconState<E>,
        payload_verification_status: PayloadVerificationStatus,
        spec: &ChainSpec,
<<<<<<< HEAD
        count_unrealized: CountUnrealized,
        progressive_balances_mode: ProgressiveBalancesMode,
=======
>>>>>>> 2bb62b7f
    ) -> Result<(), Error<T::Error>> {
        // If this block has already been processed we do not need to reprocess it.
        // We check this immediately in case re-processing the block mutates some property of the
        // global fork choice store, e.g. the justified checkpoints or the proposer boost root.
        if self.proto_array.contains_block(&block_root) {
            return Ok(());
        }

        // Provide the slot (as per the system clock) to the `fc_store` and then return its view of
        // the current slot. The `fc_store` will ensure that the `current_slot` is never
        // decreasing, a property which we must maintain.
        let current_slot = self.update_time(system_time_current_slot)?;

        // Parent block must be known.
        let parent_block = self
            .proto_array
            .get_block(&block.parent_root())
            .ok_or_else(|| Error::InvalidBlock(InvalidBlock::UnknownParent(block.parent_root())))?;

        // Blocks cannot be in the future. If they are, their consideration must be delayed until
        // the are in the past.
        //
        // Note: presently, we do not delay consideration. We just drop the block.
        if block.slot() > current_slot {
            return Err(Error::InvalidBlock(InvalidBlock::FutureSlot {
                current_slot,
                block_slot: block.slot(),
            }));
        }

        // Check that block is later than the finalized epoch slot (optimization to reduce calls to
        // get_ancestor).
        let finalized_slot =
            compute_start_slot_at_epoch::<E>(self.fc_store.finalized_checkpoint().epoch);
        if block.slot() <= finalized_slot {
            return Err(Error::InvalidBlock(InvalidBlock::FinalizedSlot {
                finalized_slot,
                block_slot: block.slot(),
            }));
        }

        // Check block is a descendant of the finalized block at the checkpoint finalized slot.
        //
        // Note: the specification uses `hash_tree_root(block)` instead of `block.parent_root` for
        // the start of this search. I claim that since `block.slot > finalized_slot` it is
        // equivalent to use the parent root for this search. Doing so reduces a single lookup
        // (trivial), but more importantly, it means we don't need to have added `block` to
        // `self.proto_array` to do this search. See:
        //
        // https://github.com/ethereum/eth2.0-specs/pull/1884
        let block_ancestor = self.get_ancestor(block.parent_root(), finalized_slot)?;
        let finalized_root = self.fc_store.finalized_checkpoint().root;
        if block_ancestor != Some(finalized_root) {
            return Err(Error::InvalidBlock(InvalidBlock::NotFinalizedDescendant {
                finalized_root,
                block_ancestor,
            }));
        }

        // Add proposer score boost if the block is timely.
        let is_before_attesting_interval =
            block_delay < Duration::from_secs(spec.seconds_per_slot / INTERVALS_PER_SLOT);
        if current_slot == block.slot() && is_before_attesting_interval {
            self.fc_store.set_proposer_boost_root(block_root);
        }

        // Update store with checkpoints if necessary
        self.update_checkpoints(
            state.current_justified_checkpoint(),
            state.finalized_checkpoint(),
        )?;

        // Update unrealized justified/finalized checkpoints.
        let block_epoch = block.slot().epoch(E::slots_per_epoch());

<<<<<<< HEAD
            // If the parent checkpoints are already at the same epoch as the block being imported,
            // it's impossible for the unrealized checkpoints to differ from the parent's. This
            // holds true because:
            //
            // 1. A child block cannot have lower FFG checkpoints than its parent.
            // 2. A block in epoch `N` cannot contain attestations which would justify an epoch higher than `N`.
            // 3. A block in epoch `N` cannot contain attestations which would finalize an epoch higher than `N - 1`.
            //
            // This is an optimization. It should reduce the amount of times we run
            // `process_justification_and_finalization` by approximately 1/3rd when the chain is
            // performing optimally.
            let parent_checkpoints = parent_block
                .unrealized_justified_checkpoint
                .zip(parent_block.unrealized_finalized_checkpoint)
                .filter(|(parent_justified, parent_finalized)| {
                    parent_justified.epoch == block_epoch
                        && parent_finalized.epoch + 1 >= block_epoch
                });

            let (unrealized_justified_checkpoint, unrealized_finalized_checkpoint) = if let Some(
                (parent_justified, parent_finalized),
            ) =
                parent_checkpoints
            {
=======
        // If the parent checkpoints are already at the same epoch as the block being imported,
        // it's impossible for the unrealized checkpoints to differ from the parent's. This
        // holds true because:
        //
        // 1. A child block cannot have lower FFG checkpoints than its parent.
        // 2. A block in epoch `N` cannot contain attestations which would justify an epoch higher than `N`.
        // 3. A block in epoch `N` cannot contain attestations which would finalize an epoch higher than `N - 1`.
        //
        // This is an optimization. It should reduce the amount of times we run
        // `process_justification_and_finalization` by approximately 1/3rd when the chain is
        // performing optimally.
        let parent_checkpoints = parent_block
            .unrealized_justified_checkpoint
            .zip(parent_block.unrealized_finalized_checkpoint)
            .filter(|(parent_justified, parent_finalized)| {
                parent_justified.epoch == block_epoch && parent_finalized.epoch + 1 >= block_epoch
            });

        let (unrealized_justified_checkpoint, unrealized_finalized_checkpoint) =
            if let Some((parent_justified, parent_finalized)) = parent_checkpoints {
>>>>>>> 2bb62b7f
                (parent_justified, parent_finalized)
            } else {
                let justification_and_finalization_state = match block {
                    BeaconBlockRef::Capella(_)
                    | BeaconBlockRef::Merge(_)
<<<<<<< HEAD
                    | BeaconBlockRef::Altair(_) => match progressive_balances_mode {
                        ProgressiveBalancesMode::Disabled => {
                            let participation_cache = ParticipationCache::new(state, spec)
                                .map_err(Error::ParticipationCacheBuild)?;
                            per_epoch_processing::altair::process_justification_and_finalization(
                                state,
                                &participation_cache,
                            )?
                        }
                        ProgressiveBalancesMode::Fast
                        | ProgressiveBalancesMode::Checked
                        | ProgressiveBalancesMode::Strict => {
                            process_justification_and_finalization_from_progressive_cache::<E, T>(
                                state,
                                spec,
                                progressive_balances_mode,
                            )?
                        }
                    },
=======
                    | BeaconBlockRef::Altair(_) => {
                        let participation_cache =
                            per_epoch_processing::altair::ParticipationCache::new(state, spec)
                                .map_err(Error::ParticipationCacheBuild)?;
                        per_epoch_processing::altair::process_justification_and_finalization(
                            state,
                            &participation_cache,
                        )?
                    }
>>>>>>> 2bb62b7f
                    BeaconBlockRef::Base(_) => {
                        let mut validator_statuses =
                            per_epoch_processing::base::ValidatorStatuses::new(state, spec)
                                .map_err(Error::ValidatorStatuses)?;
                        validator_statuses
                            .process_attestations(state)
                            .map_err(Error::ValidatorStatuses)?;
                        per_epoch_processing::base::process_justification_and_finalization(
                            state,
                            &validator_statuses.total_balances,
                            spec,
                        )?
                    }
                };

                (
                    justification_and_finalization_state.current_justified_checkpoint(),
                    justification_and_finalization_state.finalized_checkpoint(),
                )
            };
<<<<<<< HEAD

            // Update best known unrealized justified & finalized checkpoints
            if unrealized_justified_checkpoint.epoch
                > self.fc_store.unrealized_justified_checkpoint().epoch
            {
                self.fc_store
                    .set_unrealized_justified_checkpoint(unrealized_justified_checkpoint);
            }
            if unrealized_finalized_checkpoint.epoch
                > self.fc_store.unrealized_finalized_checkpoint().epoch
            {
                self.fc_store
                    .set_unrealized_finalized_checkpoint(unrealized_finalized_checkpoint);
            }
=======
>>>>>>> 2bb62b7f

        // Update best known unrealized justified & finalized checkpoints
        if unrealized_justified_checkpoint.epoch
            > self.fc_store.unrealized_justified_checkpoint().epoch
        {
            self.fc_store
                .set_unrealized_justified_checkpoint(unrealized_justified_checkpoint);
        }
        if unrealized_finalized_checkpoint.epoch
            > self.fc_store.unrealized_finalized_checkpoint().epoch
        {
            self.fc_store
                .set_unrealized_finalized_checkpoint(unrealized_finalized_checkpoint);
        }

        // If block is from past epochs, try to update store's justified & finalized checkpoints right away
        if block.slot().epoch(E::slots_per_epoch()) < current_slot.epoch(E::slots_per_epoch()) {
            self.pull_up_store_checkpoints(
                unrealized_justified_checkpoint,
                unrealized_finalized_checkpoint,
            )?;
        }

        let target_slot = block
            .slot()
            .epoch(E::slots_per_epoch())
            .start_slot(E::slots_per_epoch());
        let target_root = if block.slot() == target_slot {
            block_root
        } else {
            *state
                .get_block_root(target_slot)
                .map_err(Error::BeaconStateError)?
        };

        self.fc_store
            .on_verified_block(block, block_root, state)
            .map_err(Error::AfterBlockFailed)?;

        let execution_status = if let Ok(execution_payload) = block.body().execution_payload() {
            let block_hash = execution_payload.block_hash();

            if block_hash == ExecutionBlockHash::zero() {
                // The block is post-merge-fork, but pre-terminal-PoW block. We don't need to verify
                // the payload.
                ExecutionStatus::irrelevant()
            } else {
                match payload_verification_status {
                    PayloadVerificationStatus::Verified => ExecutionStatus::Valid(block_hash),
                    PayloadVerificationStatus::Optimistic => {
                        ExecutionStatus::Optimistic(block_hash)
                    }
                    // It would be a logic error to declare a block irrelevant if it has an
                    // execution payload with a non-zero block hash.
                    PayloadVerificationStatus::Irrelevant => {
                        return Err(Error::InvalidPayloadStatus {
                            block_slot: block.slot(),
                            block_root,
                            payload_verification_status,
                        })
                    }
                }
            }
        } else {
            // There is no payload to verify.
            ExecutionStatus::irrelevant()
        };

        // This does not apply a vote to the block, it just makes fork choice aware of the block so
        // it can still be identified as the head even if it doesn't have any votes.
        self.proto_array.process_block::<E>(
            ProtoBlock {
                slot: block.slot(),
                root: block_root,
                parent_root: Some(block.parent_root()),
                target_root,
                current_epoch_shuffling_id: AttestationShufflingId::new(
                    block_root,
                    state,
                    RelativeEpoch::Current,
                )
                .map_err(Error::BeaconStateError)?,
                next_epoch_shuffling_id: AttestationShufflingId::new(
                    block_root,
                    state,
                    RelativeEpoch::Next,
                )
                .map_err(Error::BeaconStateError)?,
                state_root: block.state_root(),
                justified_checkpoint: state.current_justified_checkpoint(),
                finalized_checkpoint: state.finalized_checkpoint(),
                execution_status,
                unrealized_justified_checkpoint: Some(unrealized_justified_checkpoint),
                unrealized_finalized_checkpoint: Some(unrealized_finalized_checkpoint),
            },
            current_slot,
        )?;

        Ok(())
    }

    /// Update checkpoints in store if necessary
    fn update_checkpoints(
        &mut self,
        justified_checkpoint: Checkpoint,
        finalized_checkpoint: Checkpoint,
    ) -> Result<(), Error<T::Error>> {
        // Update justified checkpoint.
        if justified_checkpoint.epoch > self.fc_store.justified_checkpoint().epoch {
            self.fc_store
                .set_justified_checkpoint(justified_checkpoint)
                .map_err(Error::UnableToSetJustifiedCheckpoint)?;
        }

        // Update finalized checkpoint.
        if finalized_checkpoint.epoch > self.fc_store.finalized_checkpoint().epoch {
            self.fc_store.set_finalized_checkpoint(finalized_checkpoint);
        }

        Ok(())
    }

    /// Validates the `epoch` against the current time according to the fork choice store.
    ///
    /// ## Specification
    ///
    /// Equivalent to:
    ///
    /// https://github.com/ethereum/consensus-specs/blob/dev/specs/phase0/fork-choice.md#validate_target_epoch_against_current_time
    fn validate_target_epoch_against_current_time(
        &self,
        target_epoch: Epoch,
    ) -> Result<(), InvalidAttestation> {
        let slot_now = self.fc_store.get_current_slot();
        let epoch_now = slot_now.epoch(E::slots_per_epoch());

        // Attestation must be from the current or previous epoch.
        if target_epoch > epoch_now {
            return Err(InvalidAttestation::FutureEpoch {
                attestation_epoch: target_epoch,
                current_epoch: epoch_now,
            });
        } else if target_epoch + 1 < epoch_now {
            return Err(InvalidAttestation::PastEpoch {
                attestation_epoch: target_epoch,
                current_epoch: epoch_now,
            });
        }
        Ok(())
    }

    /// Validates the `indexed_attestation` for application to fork choice.
    ///
    /// ## Specification
    ///
    /// Equivalent to:
    ///
    /// https://github.com/ethereum/eth2.0-specs/blob/v0.12.1/specs/phase0/fork-choice.md#validate_on_attestation
    fn validate_on_attestation(
        &self,
        indexed_attestation: &IndexedAttestation<E>,
        is_from_block: AttestationFromBlock,
    ) -> Result<(), InvalidAttestation> {
        // There is no point in processing an attestation with an empty bitfield. Reject
        // it immediately.
        //
        // This is not in the specification, however it should be transparent to other nodes. We
        // return early here to avoid wasting precious resources verifying the rest of it.
        if indexed_attestation.attesting_indices.is_empty() {
            return Err(InvalidAttestation::EmptyAggregationBitfield);
        }

        let target = indexed_attestation.data.target;

        if matches!(is_from_block, AttestationFromBlock::False) {
            self.validate_target_epoch_against_current_time(target.epoch)?;
        }

        if target.epoch != indexed_attestation.data.slot.epoch(E::slots_per_epoch()) {
            return Err(InvalidAttestation::BadTargetEpoch {
                target: target.epoch,
                slot: indexed_attestation.data.slot,
            });
        }

        // Attestation target must be for a known block.
        //
        // We do not delay the block for later processing to reduce complexity and DoS attack
        // surface.
        if !self.proto_array.contains_block(&target.root) {
            return Err(InvalidAttestation::UnknownTargetRoot(target.root));
        }

        // Load the block for `attestation.data.beacon_block_root`.
        //
        // This indirectly checks to see if the `attestation.data.beacon_block_root` is in our fork
        // choice. Any known, non-finalized block should be in fork choice, so this check
        // immediately filters out attestations that attest to a block that has not been processed.
        //
        // Attestations must be for a known block. If the block is unknown, we simply drop the
        // attestation and do not delay consideration for later.
        let block = self
            .proto_array
            .get_block(&indexed_attestation.data.beacon_block_root)
            .ok_or(InvalidAttestation::UnknownHeadBlock {
                beacon_block_root: indexed_attestation.data.beacon_block_root,
            })?;

        // If an attestation points to a block that is from an earlier slot than the attestation,
        // then all slots between the block and attestation must be skipped. Therefore if the block
        // is from a prior epoch to the attestation, then the target root must be equal to the root
        // of the block that is being attested to.
        let expected_target = if target.epoch > block.slot.epoch(E::slots_per_epoch()) {
            indexed_attestation.data.beacon_block_root
        } else {
            block.target_root
        };

        if expected_target != target.root {
            return Err(InvalidAttestation::InvalidTarget {
                attestation: target.root,
                local: expected_target,
            });
        }

        // Attestations must not be for blocks in the future. If this is the case, the attestation
        // should not be considered.
        if block.slot > indexed_attestation.data.slot {
            return Err(InvalidAttestation::AttestsToFutureBlock {
                block: block.slot,
                attestation: indexed_attestation.data.slot,
            });
        }

        Ok(())
    }

    /// Register `attestation` with the fork choice DAG so that it may influence future calls to
    /// `Self::get_head`.
    ///
    /// ## Specification
    ///
    /// Approximates:
    ///
    /// https://github.com/ethereum/eth2.0-specs/blob/v0.12.1/specs/phase0/fork-choice.md#on_attestation
    ///
    /// It only approximates the specification since it does not perform
    /// `is_valid_indexed_attestation` since that should already have been called upstream and it's
    /// too expensive to call again.
    ///
    /// ## Notes:
    ///
    /// The supplied `attestation` **must** pass the `in_valid_indexed_attestation` function as it
    /// will not be run here.
    pub fn on_attestation(
        &mut self,
        system_time_current_slot: Slot,
        attestation: &IndexedAttestation<E>,
        is_from_block: AttestationFromBlock,
    ) -> Result<(), Error<T::Error>> {
        self.update_time(system_time_current_slot)?;

        // Ignore any attestations to the zero hash.
        //
        // This is an edge case that results from the spec aliasing the zero hash to the genesis
        // block. Attesters may attest to the zero hash if they have never seen a block.
        //
        // We have two options here:
        //
        //  1. Apply all zero-hash attestations to the genesis block.
        //  2. Ignore all attestations to the zero hash.
        //
        // (1) becomes weird once we hit finality and fork choice drops the genesis block. (2) is
        // fine because votes to the genesis block are not useful; all validators implicitly attest
        // to genesis just by being present in the chain.
        if attestation.data.beacon_block_root == Hash256::zero() {
            return Ok(());
        }

        self.validate_on_attestation(attestation, is_from_block)?;

        if attestation.data.slot < self.fc_store.get_current_slot() {
            for validator_index in attestation.attesting_indices.iter() {
                self.proto_array.process_attestation(
                    *validator_index as usize,
                    attestation.data.beacon_block_root,
                    attestation.data.target.epoch,
                )?;
            }
        } else {
            // The spec declares:
            //
            // ```
            // Attestations can only affect the fork choice of subsequent slots.
            // Delay consideration in the fork choice until their slot is in the past.
            // ```
            self.queued_attestations
                .push(QueuedAttestation::from(attestation));
        }

        Ok(())
    }

    /// Apply an attester slashing to fork choice.
    ///
    /// We assume that the attester slashing provided to this function has already been verified.
    pub fn on_attester_slashing(&mut self, slashing: &AttesterSlashing<E>) {
        let attesting_indices_set = |att: &IndexedAttestation<E>| {
            att.attesting_indices
                .iter()
                .copied()
                .collect::<BTreeSet<_>>()
        };
        let att1_indices = attesting_indices_set(&slashing.attestation_1);
        let att2_indices = attesting_indices_set(&slashing.attestation_2);
        self.fc_store
            .extend_equivocating_indices(att1_indices.intersection(&att2_indices).copied());
    }

    /// Call `on_tick` for all slots between `fc_store.get_current_slot()` and the provided
    /// `current_slot`. Returns the value of `self.fc_store.get_current_slot`.
    pub fn update_time(&mut self, current_slot: Slot) -> Result<Slot, Error<T::Error>> {
        while self.fc_store.get_current_slot() < current_slot {
            let previous_slot = self.fc_store.get_current_slot();
            // Note: we are relying upon `on_tick` to update `fc_store.time` to ensure we don't
            // get stuck in a loop.
            self.on_tick(previous_slot + 1)?
        }

        // Process any attestations that might now be eligible.
        self.process_attestation_queue()?;

        Ok(self.fc_store.get_current_slot())
    }

    /// Called whenever the current time increases.
    ///
    /// ## Specification
    ///
    /// Equivalent to:
    ///
    /// https://github.com/ethereum/eth2.0-specs/blob/v0.12.1/specs/phase0/fork-choice.md#on_tick
    fn on_tick(&mut self, time: Slot) -> Result<(), Error<T::Error>> {
        let store = &mut self.fc_store;
        let previous_slot = store.get_current_slot();

        if time > previous_slot + 1 {
            return Err(Error::InconsistentOnTick {
                previous_slot,
                time,
            });
        }

        // Update store time.
        store.set_current_slot(time);

        let current_slot = store.get_current_slot();

        // Reset proposer boost if this is a new slot.
        if current_slot > previous_slot {
            store.set_proposer_boost_root(Hash256::zero());
        }

        // Not a new epoch, return.
        if !(current_slot > previous_slot
            && compute_slots_since_epoch_start::<E>(current_slot) == 0)
        {
            return Ok(());
        }

        // Update the justified/finalized checkpoints based upon the
        // best-observed unrealized justification/finality.
        let unrealized_justified_checkpoint = *self.fc_store.unrealized_justified_checkpoint();
        let unrealized_finalized_checkpoint = *self.fc_store.unrealized_finalized_checkpoint();
        self.pull_up_store_checkpoints(
            unrealized_justified_checkpoint,
            unrealized_finalized_checkpoint,
        )?;

        Ok(())
    }

    fn pull_up_store_checkpoints(
        &mut self,
        unrealized_justified_checkpoint: Checkpoint,
        unrealized_finalized_checkpoint: Checkpoint,
    ) -> Result<(), Error<T::Error>> {
        self.update_checkpoints(
            unrealized_justified_checkpoint,
            unrealized_finalized_checkpoint,
        )
    }

    /// Processes and removes from the queue any queued attestations which may now be eligible for
    /// processing due to the slot clock incrementing.
    fn process_attestation_queue(&mut self) -> Result<(), Error<T::Error>> {
        for attestation in dequeue_attestations(
            self.fc_store.get_current_slot(),
            &mut self.queued_attestations,
        ) {
            for validator_index in attestation.attesting_indices.iter() {
                self.proto_array.process_attestation(
                    *validator_index as usize,
                    attestation.block_root,
                    attestation.target_epoch,
                )?;
            }
        }

        Ok(())
    }

    /// Returns `true` if the block is known **and** a descendant of the finalized root.
    pub fn contains_block(&self, block_root: &Hash256) -> bool {
        self.proto_array.contains_block(block_root)
            && self.is_finalized_checkpoint_or_descendant(*block_root)
    }

    /// Returns a `ProtoBlock` if the block is known **and** a descendant of the finalized root.
    pub fn get_block(&self, block_root: &Hash256) -> Option<ProtoBlock> {
        if self.is_finalized_checkpoint_or_descendant(*block_root) {
            self.proto_array.get_block(block_root)
        } else {
            None
        }
    }

    /// Returns an `ExecutionStatus` if the block is known **and** a descendant of the finalized root.
    pub fn get_block_execution_status(&self, block_root: &Hash256) -> Option<ExecutionStatus> {
        if self.is_finalized_checkpoint_or_descendant(*block_root) {
            self.proto_array.get_block_execution_status(block_root)
        } else {
            None
        }
    }

    /// Returns the weight for the given block root.
    pub fn get_block_weight(&self, block_root: &Hash256) -> Option<u64> {
        self.proto_array.get_weight(block_root)
    }

    /// Returns the `ProtoBlock` for the justified checkpoint.
    ///
    /// ## Notes
    ///
    /// This does *not* return the "best justified checkpoint". It returns the justified checkpoint
    /// that is used for computing balances.
    pub fn get_justified_block(&self) -> Result<ProtoBlock, Error<T::Error>> {
        let justified_checkpoint = self.justified_checkpoint();
        self.get_block(&justified_checkpoint.root)
            .ok_or(Error::MissingJustifiedBlock {
                justified_checkpoint,
            })
    }

    /// Returns the `ProtoBlock` for the finalized checkpoint.
    pub fn get_finalized_block(&self) -> Result<ProtoBlock, Error<T::Error>> {
        let finalized_checkpoint = self.finalized_checkpoint();
        self.get_block(&finalized_checkpoint.root)
            .ok_or(Error::MissingFinalizedBlock {
                finalized_checkpoint,
            })
    }

    /// Return `true` if `block_root` is equal to the finalized checkpoint, or a known descendant of it.
    pub fn is_finalized_checkpoint_or_descendant(&self, block_root: Hash256) -> bool {
        self.proto_array
            .is_finalized_checkpoint_or_descendant::<E>(block_root)
    }

    /// Returns `Ok(true)` if `block_root` has been imported optimistically or deemed invalid.
    ///
    /// Returns `Ok(false)` if `block_root`'s execution payload has been elected as fully VALID, if
    /// it is a pre-Bellatrix block or if it is before the PoW terminal block.
    ///
    /// In the case where the block could not be found in fork-choice, it returns the
    /// `execution_status` of the current finalized block.
    ///
    /// This function assumes the `block_root` exists.
    pub fn is_optimistic_or_invalid_block(
        &self,
        block_root: &Hash256,
    ) -> Result<bool, Error<T::Error>> {
        if let Some(status) = self.get_block_execution_status(block_root) {
            Ok(status.is_optimistic_or_invalid())
        } else {
            Ok(self
                .get_finalized_block()?
                .execution_status
                .is_optimistic_or_invalid())
        }
    }

    /// The same as `is_optimistic_block` but does not fallback to `self.get_finalized_block`
    /// when the block cannot be found.
    ///
    /// Intended to be used when checking if the head has been imported optimistically or is
    /// invalid.
    pub fn is_optimistic_or_invalid_block_no_fallback(
        &self,
        block_root: &Hash256,
    ) -> Result<bool, Error<T::Error>> {
        if let Some(status) = self.get_block_execution_status(block_root) {
            Ok(status.is_optimistic_or_invalid())
        } else {
            Err(Error::MissingProtoArrayBlock(*block_root))
        }
    }

    /// Returns `Ok(false)` if a block is not viable to be imported optimistically.
    ///
    /// ## Notes
    ///
    /// Equivalent to the function with the same name in the optimistic sync specs:
    ///
    /// https://github.com/ethereum/consensus-specs/blob/dev/sync/optimistic.md#helpers
    pub fn is_optimistic_candidate_block(
        &self,
        current_slot: Slot,
        block_slot: Slot,
        block_parent_root: &Hash256,
        spec: &ChainSpec,
    ) -> Result<bool, Error<T::Error>> {
        // If the block is sufficiently old, import it.
        if block_slot + spec.safe_slots_to_import_optimistically <= current_slot {
            return Ok(true);
        }

        // If the parent block has execution enabled, always import the block.
        //
        // See:
        //
        // https://github.com/ethereum/consensus-specs/pull/2844
        if self
            .proto_array
            .get_block(block_parent_root)
            .map_or(false, |parent| {
                parent.execution_status.is_execution_enabled()
            })
        {
            return Ok(true);
        }

        Ok(false)
    }

    /// Return the current finalized checkpoint.
    pub fn finalized_checkpoint(&self) -> Checkpoint {
        *self.fc_store.finalized_checkpoint()
    }

    /// Return the justified checkpoint.
    pub fn justified_checkpoint(&self) -> Checkpoint {
        *self.fc_store.justified_checkpoint()
    }

    pub fn unrealized_justified_checkpoint(&self) -> Checkpoint {
        *self.fc_store.unrealized_justified_checkpoint()
    }

    pub fn unrealized_finalized_checkpoint(&self) -> Checkpoint {
        *self.fc_store.unrealized_finalized_checkpoint()
    }

    /// Returns the latest message for a given validator, if any.
    ///
    /// Returns `(block_root, block_slot)`.
    ///
    /// ## Notes
    ///
    /// It may be prudent to call `Self::update_time` before calling this function,
    /// since some attestations might be queued and awaiting processing.
    pub fn latest_message(&self, validator_index: usize) -> Option<(Hash256, Epoch)> {
        self.proto_array.latest_message(validator_index)
    }

    /// Returns a reference to the underlying fork choice DAG.
    pub fn proto_array(&self) -> &ProtoArrayForkChoice {
        &self.proto_array
    }

    /// Returns a mutable reference to `proto_array`.
    /// Should only be used in testing.
    pub fn proto_array_mut(&mut self) -> &mut ProtoArrayForkChoice {
        &mut self.proto_array
    }

    /// Returns a reference to the underlying `fc_store`.
    pub fn fc_store(&self) -> &T {
        &self.fc_store
    }

    /// Returns a reference to the currently queued attestations.
    pub fn queued_attestations(&self) -> &[QueuedAttestation] {
        &self.queued_attestations
    }

    /// Returns the store's `proposer_boost_root`.
    pub fn proposer_boost_root(&self) -> Hash256 {
        self.fc_store.proposer_boost_root()
    }

    /// Prunes the underlying fork choice DAG.
    pub fn prune(&mut self) -> Result<(), Error<T::Error>> {
        let finalized_root = self.fc_store.finalized_checkpoint().root;

        self.proto_array
            .maybe_prune(finalized_root)
            .map_err(Into::into)
    }

    /// Instantiate `Self` from some `PersistedForkChoice` generated by a earlier call to
    /// `Self::to_persisted`.
    pub fn proto_array_from_persisted(
        persisted: &PersistedForkChoice,
        reset_payload_statuses: ResetPayloadStatuses,
        spec: &ChainSpec,
        log: &Logger,
    ) -> Result<ProtoArrayForkChoice, Error<T::Error>> {
        let mut proto_array = ProtoArrayForkChoice::from_bytes(&persisted.proto_array_bytes)
            .map_err(Error::InvalidProtoArrayBytes)?;
        let contains_invalid_payloads = proto_array.contains_invalid_payloads();

        debug!(
            log,
            "Restoring fork choice from persisted";
            "reset_payload_statuses" => ?reset_payload_statuses,
            "contains_invalid_payloads" => contains_invalid_payloads,
        );

        // Exit early if there are no "invalid" payloads, if requested.
        if matches!(
            reset_payload_statuses,
            ResetPayloadStatuses::OnlyWithInvalidPayload
        ) && !contains_invalid_payloads
        {
            return Ok(proto_array);
        }

        // Reset all blocks back to being "optimistic". This helps recover from an EL consensus
        // fault where an invalid payload becomes valid.
        if let Err(e) = proto_array.set_all_blocks_to_optimistic::<E>(spec) {
            // If there is an error resetting the optimistic status then log loudly and revert
            // back to a proto-array which does not have the reset applied. This indicates a
            // significant error in Lighthouse and warrants detailed investigation.
            crit!(
                log,
                "Failed to reset payload statuses";
                "error" => e,
                "info" => "please report this error",
            );
            ProtoArrayForkChoice::from_bytes(&persisted.proto_array_bytes)
                .map_err(Error::InvalidProtoArrayBytes)
        } else {
            debug!(
                log,
                "Successfully reset all payload statuses";
            );
            Ok(proto_array)
        }
    }

    /// Instantiate `Self` from some `PersistedForkChoice` generated by a earlier call to
    /// `Self::to_persisted`.
    pub fn from_persisted(
        persisted: PersistedForkChoice,
        reset_payload_statuses: ResetPayloadStatuses,
        fc_store: T,
        spec: &ChainSpec,
        log: &Logger,
    ) -> Result<Self, Error<T::Error>> {
        let proto_array =
            Self::proto_array_from_persisted(&persisted, reset_payload_statuses, spec, log)?;

        let current_slot = fc_store.get_current_slot();

        let mut fork_choice = Self {
            fc_store,
            proto_array,
            queued_attestations: persisted.queued_attestations,
            // Will be updated in the following call to `Self::get_head`.
            forkchoice_update_parameters: ForkchoiceUpdateParameters {
                head_hash: None,
                justified_hash: None,
                finalized_hash: None,
                head_root: Hash256::zero(),
            },
            // Will be updated in the following call to `Self::get_head`.
            head_block_root: Hash256::zero(),
            _phantom: PhantomData,
        };

        // If a call to `get_head` fails, the only known cause is because the only head with viable
        // FFG properties is has an invalid payload. In this scenario, set all the payloads back to
        // an optimistic status so that we can have a head to start from.
        if let Err(e) = fork_choice.get_head(current_slot, spec) {
            warn!(
                log,
                "Could not find head on persisted FC";
                "info" => "resetting all payload statuses and retrying",
                "error" => ?e
            );
            // Although we may have already made this call whilst loading `proto_array`, try it
            // again since we may have mutated the `proto_array` during `get_head` and therefore may
            // get a different result.
            fork_choice
                .proto_array
                .set_all_blocks_to_optimistic::<E>(spec)?;
            // If the second attempt at finding a head fails, return an error since we do not
            // expect this scenario.
            fork_choice.get_head(current_slot, spec)?;
        }

        Ok(fork_choice)
    }

    /// Takes a snapshot of `Self` and stores it in `PersistedForkChoice`, allowing this struct to
    /// be instantiated again later.
    pub fn to_persisted(&self) -> PersistedForkChoice {
        PersistedForkChoice {
            proto_array_bytes: self.proto_array().as_bytes(),
            queued_attestations: self.queued_attestations().to_vec(),
        }
    }
}

fn process_justification_and_finalization_from_progressive_cache<E, T>(
    state: &BeaconState<E>,
    spec: &ChainSpec,
    progressive_balances_mode: ProgressiveBalancesMode,
) -> Result<JustificationAndFinalizationState<E>, Error<T::Error>>
where
    E: EthSpec,
    T: ForkChoiceStore<E>,
{
    let justification_and_finalization_state = JustificationAndFinalizationState::new(state);
    if state.current_epoch() <= E::genesis_epoch() + 1 {
        return Ok(justification_and_finalization_state);
    }

    // Load cached balances
    let progressive_balances_cache: &ProgressiveBalancesCache = state.progressive_balances_cache();
    let previous_target_balance =
        progressive_balances_cache.previous_epoch_target_attesting_balance()?;
    let current_target_balance =
        progressive_balances_cache.current_epoch_target_attesting_balance()?;
    let total_active_balance = state.get_total_active_balance()?;

    if progressive_balances_mode.perform_comparative_checks() {
        let participation_cache =
            ParticipationCache::new(state, spec).map_err(Error::ParticipationCacheBuild)?;

        if let Err(e) = check_progressive_balances::<E, T>(
            state,
            &participation_cache,
            previous_target_balance,
            current_target_balance,
            total_active_balance,
        ) {
            return if progressive_balances_mode == ProgressiveBalancesMode::Strict {
                // if comparative check fails in `Strict` mode, return error
                Err(e)
            } else {
                // if comparative check fails in `Checked` mode, fall back to the epoch processing
                // method.
                per_epoch_processing::altair::process_justification_and_finalization(
                    state,
                    &participation_cache,
                )
                .map_err(Error::from)
            };
        }
    }

    weigh_justification_and_finalization(
        justification_and_finalization_state,
        total_active_balance,
        previous_target_balance,
        current_target_balance,
    )
    .map_err(Error::from)
}

/// Perform comparative checks against `ParticipationCache`, will return error if there's a mismatch.
fn check_progressive_balances<E, T>(
    state: &BeaconState<E>,
    participation_cache: &ParticipationCache,
    cached_previous_target_balance: u64,
    cached_current_target_balance: u64,
    cached_total_active_balance: u64,
) -> Result<(), Error<T::Error>>
where
    E: EthSpec,
    T: ForkChoiceStore<E>,
{
    let slot = state.slot();
    let epoch = state.current_epoch();

    // Check previous epoch target balances
    let previous_target_balance = participation_cache.previous_epoch_target_attesting_balance()?;
    if previous_target_balance != cached_previous_target_balance {
        return Err(Error::ProgressiveBalancesCacheCheckFailed(
            format!("Previous epoch target attesting balance mismatch, slot: {}, epoch: {}, actual: {}, cached: {}", slot, epoch, previous_target_balance, cached_previous_target_balance)
        ));
    }

    // Check current epoch target balances
    let current_target_balance = participation_cache.current_epoch_target_attesting_balance()?;
    if current_target_balance != cached_current_target_balance {
        return Err(Error::ProgressiveBalancesCacheCheckFailed(
            format!("Current epoch target attesting balance mismatch, slot: {}, epoch: {}, actual: {}, cached: {}", slot, epoch, current_target_balance, cached_current_target_balance)
        ));
    }

    // Check current epoch total balances
    let total_active_balance = participation_cache.current_epoch_total_active_balance();
    if total_active_balance != cached_total_active_balance {
        return Err(Error::ProgressiveBalancesCacheCheckFailed(
            format!("Current epoch total active balance mismatch, slot: {}, epoch: {}, actual: {}, cached: {}", slot, epoch, total_active_balance, cached_total_active_balance)
        ));
    }

    Ok(())
}

/// Helper struct that is used to encode/decode the state of the `ForkChoice` as SSZ bytes.
///
/// This is used when persisting the state of the fork choice to disk.
#[derive(Encode, Decode, Clone)]
pub struct PersistedForkChoice {
    pub proto_array_bytes: Vec<u8>,
    queued_attestations: Vec<QueuedAttestation>,
}

#[cfg(test)]
mod tests {
    use types::{EthSpec, MainnetEthSpec};

    use super::*;

    type E = MainnetEthSpec;

    #[test]
    fn slots_since_epoch_start() {
        for epoch in 0..3 {
            for slot in 0..E::slots_per_epoch() {
                let input = epoch * E::slots_per_epoch() + slot;
                assert_eq!(compute_slots_since_epoch_start::<E>(Slot::new(input)), slot)
            }
        }
    }

    #[test]
    fn start_slot_at_epoch() {
        for epoch in 0..3 {
            assert_eq!(
                compute_start_slot_at_epoch::<E>(Epoch::new(epoch)),
                epoch * E::slots_per_epoch()
            )
        }
    }

    fn get_queued_attestations() -> Vec<QueuedAttestation> {
        (1..4)
            .map(|i| QueuedAttestation {
                slot: Slot::new(i),
                attesting_indices: vec![],
                block_root: Hash256::zero(),
                target_epoch: Epoch::new(0),
            })
            .collect()
    }

    fn get_slots(queued_attestations: &[QueuedAttestation]) -> Vec<u64> {
        queued_attestations.iter().map(|a| a.slot.into()).collect()
    }

    fn test_queued_attestations(current_time: Slot) -> (Vec<u64>, Vec<u64>) {
        let mut queued = get_queued_attestations();
        let dequeued = dequeue_attestations(current_time, &mut queued);

        (get_slots(&queued), get_slots(&dequeued))
    }

    #[test]
    fn dequeing_attestations() {
        let (queued, dequeued) = test_queued_attestations(Slot::new(0));
        assert_eq!(queued, vec![1, 2, 3]);
        assert!(dequeued.is_empty());

        let (queued, dequeued) = test_queued_attestations(Slot::new(1));
        assert_eq!(queued, vec![1, 2, 3]);
        assert!(dequeued.is_empty());

        let (queued, dequeued) = test_queued_attestations(Slot::new(2));
        assert_eq!(queued, vec![2, 3]);
        assert_eq!(dequeued, vec![1]);

        let (queued, dequeued) = test_queued_attestations(Slot::new(3));
        assert_eq!(queued, vec![3]);
        assert_eq!(dequeued, vec![1, 2]);

        let (queued, dequeued) = test_queued_attestations(Slot::new(4));
        assert!(queued.is_empty());
        assert_eq!(dequeued, vec![1, 2, 3]);
    }
}<|MERGE_RESOLUTION|>--- conflicted
+++ resolved
@@ -664,11 +664,7 @@
         state: &BeaconState<E>,
         payload_verification_status: PayloadVerificationStatus,
         spec: &ChainSpec,
-<<<<<<< HEAD
-        count_unrealized: CountUnrealized,
         progressive_balances_mode: ProgressiveBalancesMode,
-=======
->>>>>>> 2bb62b7f
     ) -> Result<(), Error<T::Error>> {
         // If this block has already been processed we do not need to reprocess it.
         // We check this immediately in case re-processing the block mutates some property of the
@@ -744,32 +740,6 @@
         // Update unrealized justified/finalized checkpoints.
         let block_epoch = block.slot().epoch(E::slots_per_epoch());
 
-<<<<<<< HEAD
-            // If the parent checkpoints are already at the same epoch as the block being imported,
-            // it's impossible for the unrealized checkpoints to differ from the parent's. This
-            // holds true because:
-            //
-            // 1. A child block cannot have lower FFG checkpoints than its parent.
-            // 2. A block in epoch `N` cannot contain attestations which would justify an epoch higher than `N`.
-            // 3. A block in epoch `N` cannot contain attestations which would finalize an epoch higher than `N - 1`.
-            //
-            // This is an optimization. It should reduce the amount of times we run
-            // `process_justification_and_finalization` by approximately 1/3rd when the chain is
-            // performing optimally.
-            let parent_checkpoints = parent_block
-                .unrealized_justified_checkpoint
-                .zip(parent_block.unrealized_finalized_checkpoint)
-                .filter(|(parent_justified, parent_finalized)| {
-                    parent_justified.epoch == block_epoch
-                        && parent_finalized.epoch + 1 >= block_epoch
-                });
-
-            let (unrealized_justified_checkpoint, unrealized_finalized_checkpoint) = if let Some(
-                (parent_justified, parent_finalized),
-            ) =
-                parent_checkpoints
-            {
-=======
         // If the parent checkpoints are already at the same epoch as the block being imported,
         // it's impossible for the unrealized checkpoints to differ from the parent's. This
         // holds true because:
@@ -790,13 +760,11 @@
 
         let (unrealized_justified_checkpoint, unrealized_finalized_checkpoint) =
             if let Some((parent_justified, parent_finalized)) = parent_checkpoints {
->>>>>>> 2bb62b7f
                 (parent_justified, parent_finalized)
             } else {
                 let justification_and_finalization_state = match block {
                     BeaconBlockRef::Capella(_)
                     | BeaconBlockRef::Merge(_)
-<<<<<<< HEAD
                     | BeaconBlockRef::Altair(_) => match progressive_balances_mode {
                         ProgressiveBalancesMode::Disabled => {
                             let participation_cache = ParticipationCache::new(state, spec)
@@ -816,17 +784,6 @@
                             )?
                         }
                     },
-=======
-                    | BeaconBlockRef::Altair(_) => {
-                        let participation_cache =
-                            per_epoch_processing::altair::ParticipationCache::new(state, spec)
-                                .map_err(Error::ParticipationCacheBuild)?;
-                        per_epoch_processing::altair::process_justification_and_finalization(
-                            state,
-                            &participation_cache,
-                        )?
-                    }
->>>>>>> 2bb62b7f
                     BeaconBlockRef::Base(_) => {
                         let mut validator_statuses =
                             per_epoch_processing::base::ValidatorStatuses::new(state, spec)
@@ -847,23 +804,6 @@
                     justification_and_finalization_state.finalized_checkpoint(),
                 )
             };
-<<<<<<< HEAD
-
-            // Update best known unrealized justified & finalized checkpoints
-            if unrealized_justified_checkpoint.epoch
-                > self.fc_store.unrealized_justified_checkpoint().epoch
-            {
-                self.fc_store
-                    .set_unrealized_justified_checkpoint(unrealized_justified_checkpoint);
-            }
-            if unrealized_finalized_checkpoint.epoch
-                > self.fc_store.unrealized_finalized_checkpoint().epoch
-            {
-                self.fc_store
-                    .set_unrealized_finalized_checkpoint(unrealized_finalized_checkpoint);
-            }
-=======
->>>>>>> 2bb62b7f
 
         // Update best known unrealized justified & finalized checkpoints
         if unrealized_justified_checkpoint.epoch
