--- conflicted
+++ resolved
@@ -14,11 +14,4 @@
 
 [dev-dependencies]
 beacon_chain = { path = "../../beacon_node/beacon_chain" }
-<<<<<<< HEAD
-store = { path = "../../beacon_node/store" }
-=======
-store = { path = "../../beacon_node/store" }
-tree_hash = "0.4.0"
-slot_clock = { path = "../../common/slot_clock" }
-hex = "0.4.2"
->>>>>>> 113ef74e
+store = { path = "../../beacon_node/store" }