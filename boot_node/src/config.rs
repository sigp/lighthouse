use beacon_node::{get_data_dir, get_eth2_network_config, set_network_config};
use clap::ArgMatches;
use eth2_libp2p::discv5::{enr::CombinedKey, Enr};
use eth2_libp2p::{
    discovery::{create_enr_builder_from_config, use_or_load_enr},
    load_private_key, CombinedKeyExt, NetworkConfig,
};
use ssz::Encode;
use std::convert::TryFrom;
use std::marker::PhantomData;
use std::net::SocketAddr;
use types::EthSpec;

/// A set of configuration parameters for the bootnode, established from CLI arguments.
pub struct BootNodeConfig<T: EthSpec> {
    pub listen_socket: SocketAddr,
    // TODO: Generalise to multiaddr
    pub boot_nodes: Vec<Enr>,
    pub local_enr: Enr,
    pub local_key: CombinedKey,
    pub auto_update: bool,
    phantom: PhantomData<T>,
}

impl<T: EthSpec> TryFrom<&ArgMatches<'_>> for BootNodeConfig<T> {
    type Error = String;

    fn try_from(matches: &ArgMatches<'_>) -> Result<Self, Self::Error> {
        let data_dir = get_data_dir(matches);

        // Try and grab network config from input CLI params
        let eth2_network_config = get_eth2_network_config(&matches)?;

        // Try and obtain bootnodes

        let boot_nodes = {
            let mut boot_nodes = Vec::new();

            if let Some(enr) = &eth2_network_config.boot_enr {
                boot_nodes.extend_from_slice(enr);
            }

            if let Some(nodes) = matches.value_of("boot-nodes") {
                boot_nodes.extend_from_slice(
                    &nodes
                        .split(',')
                        .map(|enr| enr.parse().map_err(|_| format!("Invalid ENR: {}", enr)))
                        .collect::<Result<Vec<Enr>, _>>()?,
                );
            }

            boot_nodes
        };

        let mut network_config = NetworkConfig::default();

        let logger = slog_scope::logger();

        set_network_config(&mut network_config, matches, &data_dir, &logger, true)?;
        // default to the standard port
        if !matches.is_present("enr-udp-port") {
            network_config.enr_udp_port = Some(
                matches
                    .value_of("port")
                    .expect("Value required")
                    .parse()
                    .map_err(|_| "Invalid port number")?,
            );
        }

        let private_key = load_private_key(&network_config, &logger);
        let local_key = CombinedKey::from_libp2p(&private_key)?;

        // build the enr_fork_id and add it to the local_enr if it exists
        let enr_fork = {
            let spec = eth2_network_config
                .yaml_config
                .as_ref()
<<<<<<< HEAD
                .ok_or_else(|| "The network directory must contain a spec config".to_string())?
=======
                .ok_or("The testnet directory must contain a spec config")?
>>>>>>> d0f07f75
                .apply_to_chain_spec::<T>(&T::default_spec())
                .ok_or("The loaded config is not compatible with the current spec")?;

            if eth2_network_config.beacon_state_is_known() {
                let genesis_state = eth2_network_config.beacon_state::<T>()?;

                slog::info!(logger, "Genesis state found"; "root" => genesis_state.canonical_root().to_string());
                let enr_fork = spec.enr_fork_id(
                    types::Slot::from(0u64),
                    genesis_state.genesis_validators_root,
                );

                Some(enr_fork.as_ssz_bytes())
            } else {
                slog::warn!(
                    logger,
                    "No genesis state provided. No Eth2 field added to the ENR"
                );
                None
            }
        };

        // Build the local ENR

        let mut local_enr = {
            let mut builder = create_enr_builder_from_config(&network_config, false);

            // If we know of the ENR field, add it to the initial construction
            if let Some(enr_fork_bytes) = enr_fork {
                builder.add_value("eth2", &enr_fork_bytes);
            }
            builder
                .build(&local_key)
                .map_err(|e| format!("Failed to build ENR: {:?}", e))?
        };

        use_or_load_enr(&local_key, &mut local_enr, &network_config, &logger)?;

        let auto_update = matches.is_present("enable-enr_auto_update");

        // the address to listen on
        let listen_socket =
            SocketAddr::new(network_config.listen_address, network_config.discovery_port);

        Ok(BootNodeConfig {
            listen_socket,
            boot_nodes,
            local_enr,
            local_key,
            auto_update,
            phantom: PhantomData,
        })
    }
}<|MERGE_RESOLUTION|>--- conflicted
+++ resolved
@@ -76,11 +76,7 @@
             let spec = eth2_network_config
                 .yaml_config
                 .as_ref()
-<<<<<<< HEAD
-                .ok_or_else(|| "The network directory must contain a spec config".to_string())?
-=======
                 .ok_or("The testnet directory must contain a spec config")?
->>>>>>> d0f07f75
                 .apply_to_chain_spec::<T>(&T::default_spec())
                 .ok_or("The loaded config is not compatible with the current spec")?;
 
