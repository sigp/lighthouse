use beacon_node::{get_data_dir, get_eth2_testnet_config, set_network_config};
use clap::ArgMatches;
use eth2_libp2p::discv5::{enr::CombinedKey, Enr};
use eth2_libp2p::{
    discovery::{create_enr_builder_from_config, use_or_load_enr},
    load_private_key, CombinedKeyExt, NetworkConfig,
};
use ssz::Encode;
use std::convert::TryFrom;
use std::marker::PhantomData;
use std::net::SocketAddr;
use types::EthSpec;

/// A set of configuration parameters for the bootnode, established from CLI arguments.
pub struct BootNodeConfig<T: EthSpec> {
    pub listen_socket: SocketAddr,
    // TODO: Generalise to multiaddr
    pub boot_nodes: Vec<Enr>,
    pub local_enr: Enr,
    pub local_key: CombinedKey,
    pub auto_update: bool,
    phantom: PhantomData<T>,
}

impl<T: EthSpec> TryFrom<&ArgMatches<'_>> for BootNodeConfig<T> {
    type Error = String;

    fn try_from(matches: &ArgMatches<'_>) -> Result<Self, Self::Error> {
        let data_dir = get_data_dir(matches);

        // Try and grab testnet config from input CLI params
<<<<<<< HEAD
        let eth2_testnet_config: Option<Eth2TestnetConfig<T>> = {
            if matches.is_present("network") {
=======
        let eth2_testnet_config = {
            if matches.is_present("testnet") {
>>>>>>> 3b405f10
                Some(get_eth2_testnet_config(&matches)?)
            } else {
                None
            }
        };

        // Try and obtain bootnodes

        let boot_nodes = {
            let mut boot_nodes = Vec::new();

            if let Some(testnet_config) = eth2_testnet_config.as_ref() {
                if let Some(enr) = &testnet_config.boot_enr {
                    boot_nodes.extend_from_slice(enr);
                }
            }

            if let Some(nodes) = matches.value_of("boot-nodes") {
                boot_nodes.extend_from_slice(
                    &nodes
                        .split(',')
                        .map(|enr| enr.parse().map_err(|_| format!("Invalid ENR: {}", enr)))
                        .collect::<Result<Vec<Enr>, _>>()?,
                );
            }

            boot_nodes
        };

        let mut network_config = NetworkConfig::default();

        let logger = slog_scope::logger();

        set_network_config(&mut network_config, matches, &data_dir, &logger, true)?;
        // default to the standard port
        if !matches.is_present("enr-udp-port") {
            network_config.enr_udp_port = Some(
                matches
                    .value_of("port")
                    .expect("Value required")
                    .parse()
                    .map_err(|_| "Invalid port number")?,
            );
        }

        let private_key = load_private_key(&network_config, &logger);
        let local_key = CombinedKey::from_libp2p(&private_key)?;

        let mut local_enr = create_enr_builder_from_config(&network_config)
            .build(&local_key)
            .map_err(|e| format!("Failed to build ENR: {:?}", e))?;

        use_or_load_enr(&local_key, &mut local_enr, &network_config, &logger)?;

        // build the enr_fork_id and add it to the local_enr if it exists
        if let Some(config) = eth2_testnet_config.as_ref() {
            let spec = config
                .yaml_config
                .as_ref()
                .ok_or_else(|| "The testnet directory must contain a spec config".to_string())?
                .apply_to_chain_spec::<T>(&T::default_spec())
                .ok_or_else(|| "The loaded config is not compatible with the current spec")?;

            if config.beacon_state_is_known() {
                let genesis_state = config.beacon_state::<T>()?;

                slog::info!(logger, "Genesis state found"; "root" => genesis_state.canonical_root().to_string());
                let enr_fork = spec.enr_fork_id(
                    types::Slot::from(0u64),
                    genesis_state.genesis_validators_root,
                );

                // add to the local_enr
                if let Err(e) = local_enr.insert("eth2", &enr_fork.as_ssz_bytes(), &local_key) {
                    slog::warn!(logger, "Could not update eth2 field"; "error" => ?e);
                }
            } else {
                slog::warn!(
                    logger,
                    "No genesis state provided. No Eth2 field added to the ENR"
                );
            }
        } else {
            slog::warn!(
                logger,
                "No testnet config provided. Not setting an eth2 field"
            );
        }

        let auto_update = matches.is_present("enable-enr_auto_update");

        // the address to listen on
        let listen_socket =
            SocketAddr::new(network_config.listen_address, network_config.discovery_port);

        Ok(BootNodeConfig {
            listen_socket,
            boot_nodes,
            local_enr,
            local_key,
            auto_update,
            phantom: PhantomData,
        })
    }
}<|MERGE_RESOLUTION|>--- conflicted
+++ resolved
@@ -29,13 +29,8 @@
         let data_dir = get_data_dir(matches);
 
         // Try and grab testnet config from input CLI params
-<<<<<<< HEAD
-        let eth2_testnet_config: Option<Eth2TestnetConfig<T>> = {
+        let eth2_testnet_config = {
             if matches.is_present("network") {
-=======
-        let eth2_testnet_config = {
-            if matches.is_present("testnet") {
->>>>>>> 3b405f10
                 Some(get_eth2_testnet_config(&matches)?)
             } else {
                 None
