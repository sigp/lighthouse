--- conflicted
+++ resolved
@@ -9,12 +9,7 @@
 clap = "2.33.3"
 eth2_libp2p = { path = "../beacon_node/eth2_libp2p" }
 types = { path = "../consensus/types" }
-<<<<<<< HEAD
-eth2_ssz = "0.3.0"
-=======
-eth2_network_config = { path = "../common/eth2_network_config" }
 eth2_ssz = "0.4.0"
->>>>>>> 113ef74e
 slog = "2.5.2"
 tokio = "1.10.0"
 log = "0.4.11"
