--- conflicted
+++ resolved
@@ -6,12 +6,8 @@
 
 [dependencies]
 beacon_node = { path = "../beacon_node" }
-<<<<<<< HEAD
 clap = "3.0.0-beta.5"
-=======
-clap = "2.33.3"
 clap_utils = { path = "../common/clap_utils" }
->>>>>>> 39190467
 lighthouse_network = { path = "../beacon_node/lighthouse_network" }
 types = { path = "../consensus/types" }
 eth2_ssz = "0.4.0"
