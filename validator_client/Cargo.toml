--- conflicted
+++ resolved
@@ -9,12 +9,8 @@
 path = "src/lib.rs"
 
 [dev-dependencies]
-<<<<<<< HEAD
-tokio = { version = "1.10.0", features = ["time", "rt-multi-thread", "macros"] }
+tokio = { version = "1.14.0", features = ["time", "rt-multi-thread", "macros"] }
 logging = { path = "../common/logging" }
-=======
-tokio = { version = "1.14.0", features = ["time", "rt-multi-thread", "macros"] }
->>>>>>> 65b1374b
 
 [dependencies]
 tree_hash = "0.4.1"
