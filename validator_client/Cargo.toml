[package]
name = "validator_client"
version = "0.3.5"
authors = ["Paul Hauner <paul@paulhauner.com>", "Age Manning <Age@AgeManning.com>", "Luke Anderson <luke@lukeanderson.com.au>"]
edition = "2018"

[lib]
name = "validator_client"
path = "src/lib.rs"

[dev-dependencies]
tokio = { version = "1.10.0", features = ["time", "rt-multi-thread", "macros"] }
deposit_contract = { path = "../common/deposit_contract" }

[dependencies]
eth2_ssz = "0.2.0"
eth2_config = { path = "../common/eth2_config" }
tree_hash = "0.2.0"
clap = "2.33.3"
eth2_interop_keypairs = { path = "../common/eth2_interop_keypairs" }
slashing_protection = { path = "./slashing_protection" }
slot_clock = { path = "../common/slot_clock" }
types = { path = "../consensus/types" }
safe_arith = { path = "../consensus/safe_arith" }
serde = "1.0.116"
serde_derive = "1.0.116"
bincode = "1.3.1"
serde_json = "1.0.58"
serde_yaml = "0.8.13"
slog = { version = "2.5.2", features = ["max_level_trace", "release_max_level_trace"] }
slog-async = "2.5.0"
slog-term = "2.6.0"
tokio = { version = "1.10.0", features = ["time"] }
futures = "0.3.7"
dirs = "3.0.1"
directory = { path = "../common/directory" }
lockfile = { path = "../common/lockfile" }
logging = { path = "../common/logging" }
environment = { path = "../lighthouse/environment" }
parking_lot = "0.11.0"
exit-future = "0.2.0"
filesystem = { path = "../common/filesystem" }
libc = "0.2.79"
eth2_ssz_derive = "0.2.0"
hex = "0.4.2"
deposit_contract = { path = "../common/deposit_contract" }
bls = { path = "../crypto/bls" }
eth2 = { path = "../common/eth2" }
tempfile = "3.1.0"
rayon = "1.4.1"
validator_dir = { path = "../common/validator_dir" }
clap_utils = { path = "../common/clap_utils" }
eth2_keystore = { path = "../crypto/eth2_keystore" }
account_utils = { path = "../common/account_utils" }
lighthouse_version = { path = "../common/lighthouse_version" }
warp_utils = { path = "../common/warp_utils" }
warp = { git = "https://github.com/paulhauner/warp ", branch = "cors-wildcard" }
hyper = "0.14.4"
<<<<<<< HEAD
eth2_serde_utils = "0.1.0"
libsecp256k1 = "0.5.0"
=======
serde_utils = { path = "../consensus/serde_utils" }
libsecp256k1 = "0.6.0"
>>>>>>> 5b8436e3
ring = "0.16.19"
rand = "0.7.3"
scrypt = { version = "0.7.0", default-features = false }
lighthouse_metrics = { path = "../common/lighthouse_metrics" }
lazy_static = "1.4.0"
fallback = { path = "../common/fallback" }
itertools = "0.10.0"
monitoring_api = { path = "../common/monitoring_api" }
sensitive_url = { path = "../common/sensitive_url" }
task_executor = { path = "../common/task_executor" }<|MERGE_RESOLUTION|>--- conflicted
+++ resolved
@@ -56,13 +56,8 @@
 warp_utils = { path = "../common/warp_utils" }
 warp = { git = "https://github.com/paulhauner/warp ", branch = "cors-wildcard" }
 hyper = "0.14.4"
-<<<<<<< HEAD
 eth2_serde_utils = "0.1.0"
-libsecp256k1 = "0.5.0"
-=======
-serde_utils = { path = "../consensus/serde_utils" }
 libsecp256k1 = "0.6.0"
->>>>>>> 5b8436e3
 ring = "0.16.19"
 rand = "0.7.3"
 scrypt = { version = "0.7.0", default-features = false }
