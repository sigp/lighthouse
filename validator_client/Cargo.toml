[package]
name = "validator_client"
version = "0.3.5"
authors = ["Paul Hauner <paul@paulhauner.com>", "Age Manning <Age@AgeManning.com>", "Luke Anderson <luke@lukeanderson.com.au>"]
edition = "2018"

[lib]
name = "validator_client"
path = "src/lib.rs"

[dev-dependencies]
tokio = { version = "1.1.0", features = ["time", "rt-multi-thread", "macros"] }
deposit_contract = { path = "../common/deposit_contract" }

[dependencies]
eth2_ssz = "0.1.2"
eth2_config = { path = "../common/eth2_config" }
tree_hash = "0.1.1"
clap = "2.33.3"
eth2_interop_keypairs = { path = "../common/eth2_interop_keypairs" }
slashing_protection = { path = "./slashing_protection" }
slot_clock = { path = "../common/slot_clock" }
types = { path = "../consensus/types" }
safe_arith = { path = "../consensus/safe_arith" }
serde = "1.0.116"
serde_derive = "1.0.116"
bincode = "1.3.1"
serde_json = "1.0.58"
serde_yaml = "0.8.13"
slog = { version = "2.5.2", features = ["max_level_trace", "release_max_level_trace"] }
slog-async = "2.5.0"
slog-term = "2.6.0"
tokio = { version = "1.1.0", features = ["time"] }
futures = "0.3.7"
dirs = "3.0.1"
directory = { path = "../common/directory" }
lockfile = { path = "../common/lockfile" }
logging = { path = "../common/logging" }
environment = { path = "../lighthouse/environment" }
parking_lot = "0.11.0"
exit-future = "0.2.0"
libc = "0.2.79"
eth2_ssz_derive = "0.1.0"
hex = "0.4.2"
deposit_contract = { path = "../common/deposit_contract" }
bls = { path = "../crypto/bls" }
eth2 = { path = "../common/eth2" }
tempfile = "3.1.0"
rayon = "1.4.1"
validator_dir = { path = "../common/validator_dir" }
clap_utils = { path = "../common/clap_utils" }
eth2_keystore = { path = "../crypto/eth2_keystore" }
account_utils = { path = "../common/account_utils" }
lighthouse_version = { path = "../common/lighthouse_version" }
warp_utils = { path = "../common/warp_utils" }
warp = { git = "https://github.com/paulhauner/warp ", branch = "cors-wildcard" }
hyper = "0.14.4"
serde_utils = { path = "../consensus/serde_utils" }
libsecp256k1 = "0.3.5"
ring = "0.16.19"
rand = "0.7.3"
scrypt = { version = "0.5.0", default-features = false }
lighthouse_metrics = { path = "../common/lighthouse_metrics" }
lazy_static = "1.4.0"
fallback = { path = "../common/fallback" }
<<<<<<< HEAD
monitoring_api = { path = "../common/monitoring_api" }
=======
sensitive_url = { path = "../common/sensitive_url" }
>>>>>>> 4cc613d6
<|MERGE_RESOLUTION|>--- conflicted
+++ resolved
@@ -63,8 +63,5 @@
 lighthouse_metrics = { path = "../common/lighthouse_metrics" }
 lazy_static = "1.4.0"
 fallback = { path = "../common/fallback" }
-<<<<<<< HEAD
 monitoring_api = { path = "../common/monitoring_api" }
-=======
-sensitive_url = { path = "../common/sensitive_url" }
->>>>>>> 4cc613d6
+sensitive_url = { path = "../common/sensitive_url" }