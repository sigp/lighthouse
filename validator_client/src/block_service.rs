use crate::beacon_node_fallback::{Error as FallbackError, Errors};
use crate::{
<<<<<<< HEAD
    beacon_node_fallback::BeaconNodeFallback, determine_graffiti, graffiti_file::GraffitiFile,
=======
    beacon_node_fallback::{ApiTopic, BeaconNodeFallback, RequireSynced},
    determine_graffiti,
    graffiti_file::GraffitiFile,
    OfflineOnFailure,
>>>>>>> 43d98153
};
use crate::{
    http_metrics::metrics,
    validator_store::{Error as ValidatorStoreError, ValidatorStore},
};
use bls::SignatureBytes;
use environment::RuntimeContext;
use eth2::types::{BlockContents, SignedBlockContents};
use eth2::{BeaconNodeHttpClient, StatusCode};
use slog::{crit, debug, error, info, trace, warn, Logger};
use slot_clock::SlotClock;
use std::fmt::Debug;
use std::future::Future;
use std::ops::Deref;
use std::sync::Arc;
use std::time::Duration;
use tokio::sync::mpsc;
use types::{
    AbstractExecPayload, BlindedPayload, BlockType, EthSpec, FullPayload, Graffiti, PublicKeyBytes,
    Slot,
};

#[derive(Debug)]
pub enum BlockError {
    Recoverable(String),
    Irrecoverable(String),
}

impl From<Errors<BlockError>> for BlockError {
    fn from(e: Errors<BlockError>) -> Self {
        if e.0.iter().any(|(_, error)| {
            matches!(
                error,
                FallbackError::RequestFailed(BlockError::Irrecoverable(_))
            )
        }) {
            BlockError::Irrecoverable(e.to_string())
        } else {
            BlockError::Recoverable(e.to_string())
        }
    }
}

/// Builds a `BlockService`.
pub struct BlockServiceBuilder<T, E: EthSpec> {
    validator_store: Option<Arc<ValidatorStore<T, E>>>,
    slot_clock: Option<Arc<T>>,
    pub beacon_nodes: Option<Arc<BeaconNodeFallback<T, E>>>,
    pub proposer_nodes: Option<Arc<BeaconNodeFallback<T, E>>>,
    context: Option<RuntimeContext<E>>,
    graffiti: Option<Graffiti>,
    graffiti_file: Option<GraffitiFile>,
}

impl<T: SlotClock + 'static, E: EthSpec> BlockServiceBuilder<T, E> {
    pub fn new() -> Self {
        Self {
            validator_store: None,
            slot_clock: None,
            beacon_nodes: None,
            proposer_nodes: None,
            context: None,
            graffiti: None,
            graffiti_file: None,
        }
    }

    pub fn validator_store(mut self, store: Arc<ValidatorStore<T, E>>) -> Self {
        self.validator_store = Some(store);
        self
    }

    pub fn slot_clock(mut self, slot_clock: T) -> Self {
        self.slot_clock = Some(Arc::new(slot_clock));
        self
    }

    pub fn beacon_nodes(mut self, beacon_nodes: Arc<BeaconNodeFallback<T, E>>) -> Self {
        self.beacon_nodes = Some(beacon_nodes);
        self
    }

    pub fn proposer_nodes(mut self, proposer_nodes: Arc<BeaconNodeFallback<T, E>>) -> Self {
        self.proposer_nodes = Some(proposer_nodes);
        self
    }

    pub fn runtime_context(mut self, context: RuntimeContext<E>) -> Self {
        self.context = Some(context);
        self
    }

    pub fn graffiti(mut self, graffiti: Option<Graffiti>) -> Self {
        self.graffiti = graffiti;
        self
    }

    pub fn graffiti_file(mut self, graffiti_file: Option<GraffitiFile>) -> Self {
        self.graffiti_file = graffiti_file;
        self
    }

    pub fn build(self) -> Result<BlockService<T, E>, String> {
        Ok(BlockService {
            inner: Arc::new(Inner {
                validator_store: self
                    .validator_store
                    .ok_or("Cannot build BlockService without validator_store")?,
                slot_clock: self
                    .slot_clock
                    .ok_or("Cannot build BlockService without slot_clock")?,
                beacon_nodes: self
                    .beacon_nodes
                    .ok_or("Cannot build BlockService without beacon_node")?,
                context: self
                    .context
                    .ok_or("Cannot build BlockService without runtime_context")?,
                proposer_nodes: self.proposer_nodes,
                graffiti: self.graffiti,
                graffiti_file: self.graffiti_file,
            }),
        })
    }
}

// Combines a set of non-block-proposing `beacon_nodes` and only-block-proposing
// `proposer_nodes`.
pub struct ProposerFallback<T, E: EthSpec> {
    beacon_nodes: Arc<BeaconNodeFallback<T, E>>,
    proposer_nodes: Option<Arc<BeaconNodeFallback<T, E>>>,
}

impl<T: SlotClock, E: EthSpec> ProposerFallback<T, E> {
    // Try `func` on `self.proposer_nodes` first. If that doesn't work, try `self.beacon_nodes`.
<<<<<<< HEAD
    pub async fn first_success_try_proposers_first<F, O, Err, R>(
        &self,
=======
    pub async fn request_proposers_first<'a, F, Err, R>(
        &'a self,
        require_synced: RequireSynced,
        offline_on_failure: OfflineOnFailure,
>>>>>>> 43d98153
        func: F,
    ) -> Result<(), Errors<Err>>
    where
<<<<<<< HEAD
        F: Fn(BeaconNodeHttpClient) -> R + Clone,
        R: Future<Output = Result<O, Err>>,
=======
        F: Fn(&'a BeaconNodeHttpClient) -> R + Clone,
        R: Future<Output = Result<(), Err>>,
>>>>>>> 43d98153
        Err: Debug,
    {
        // If there are proposer nodes, try calling `func` on them and return early if they are successful.
        if let Some(proposer_nodes) = &self.proposer_nodes {
<<<<<<< HEAD
            if let Ok(result) = proposer_nodes.first_success(func.clone()).await {
                return Ok(result);
=======
            if proposer_nodes
                .request(
                    require_synced,
                    offline_on_failure,
                    ApiTopic::Blocks,
                    func.clone(),
                )
                .await
                .is_ok()
            {
                return Ok(());
>>>>>>> 43d98153
            }
        }

        // If the proposer nodes failed, try on the non-proposer nodes.
<<<<<<< HEAD
        self.beacon_nodes.first_success(func).await
    }

    // Try `func` on `self.beacon_nodes` first. If that doesn't work, try `self.proposer_nodes`.
    pub async fn first_success_try_proposers_last<F, O, Err, R>(
        &self,
=======
        self.beacon_nodes
            .request(require_synced, offline_on_failure, ApiTopic::Blocks, func)
            .await
    }

    // Try `func` on `self.beacon_nodes` first. If that doesn't work, try `self.proposer_nodes`.
    pub async fn request_proposers_last<'a, F, O, Err, R>(
        &'a self,
        require_synced: RequireSynced,
        offline_on_failure: OfflineOnFailure,
>>>>>>> 43d98153
        func: F,
    ) -> Result<O, Errors<Err>>
    where
        F: Fn(BeaconNodeHttpClient) -> R + Clone,
        R: Future<Output = Result<O, Err>>,
        Err: Debug,
    {
        // Try running `func` on the non-proposer beacon nodes.
        let beacon_nodes_result = self.beacon_nodes.first_success(func.clone()).await;

        match (beacon_nodes_result, &self.proposer_nodes) {
            // The non-proposer node call succeed, return the result.
            (Ok(success), _) => Ok(success),
            // The non-proposer node call failed, but we don't have any proposer nodes. Return an error.
            (Err(e), None) => Err(e),
            // The non-proposer node call failed, try the same call on the proposer nodes.
            (Err(_), Some(proposer_nodes)) => proposer_nodes.first_success(func).await,
        }
    }
}

/// Helper to minimise `Arc` usage.
pub struct Inner<T, E: EthSpec> {
    validator_store: Arc<ValidatorStore<T, E>>,
    slot_clock: Arc<T>,
    pub beacon_nodes: Arc<BeaconNodeFallback<T, E>>,
    pub proposer_nodes: Option<Arc<BeaconNodeFallback<T, E>>>,
    context: RuntimeContext<E>,
    graffiti: Option<Graffiti>,
    graffiti_file: Option<GraffitiFile>,
}

/// Attempts to produce attestations for any block producer(s) at the start of the epoch.
pub struct BlockService<T, E: EthSpec> {
    inner: Arc<Inner<T, E>>,
}

impl<T, E: EthSpec> Clone for BlockService<T, E> {
    fn clone(&self) -> Self {
        Self {
            inner: self.inner.clone(),
        }
    }
}

impl<T, E: EthSpec> Deref for BlockService<T, E> {
    type Target = Inner<T, E>;

    fn deref(&self) -> &Self::Target {
        self.inner.deref()
    }
}

/// Notification from the duties service that we should try to produce a block.
pub struct BlockServiceNotification {
    pub slot: Slot,
    pub block_proposers: Vec<PublicKeyBytes>,
}

impl<T: SlotClock + 'static, E: EthSpec> BlockService<T, E> {
    pub fn start_update_service(
        self,
        mut notification_rx: mpsc::Receiver<BlockServiceNotification>,
    ) -> Result<(), String> {
        let log = self.context.log().clone();

        info!(log, "Block production service started");

        let executor = self.inner.context.executor.clone();

        executor.spawn(
            async move {
                while let Some(notif) = notification_rx.recv().await {
                    self.do_update(notif).await.ok();
                }
                debug!(log, "Block service shutting down");
            },
            "block_service",
        );

        Ok(())
    }

    /// Attempt to produce a block for any block producers in the `ValidatorStore`.
    async fn do_update(&self, notification: BlockServiceNotification) -> Result<(), ()> {
        let log = self.context.log();
        let _timer =
            metrics::start_timer_vec(&metrics::BLOCK_SERVICE_TIMES, &[metrics::FULL_UPDATE]);

        let slot = self.slot_clock.now().ok_or_else(move || {
            crit!(log, "Duties manager failed to read slot clock");
        })?;

        if notification.slot != slot {
            warn!(
                log,
                "Skipping block production for expired slot";
                "current_slot" => slot.as_u64(),
                "notification_slot" => notification.slot.as_u64(),
                "info" => "Your machine could be overloaded"
            );
            return Ok(());
        }

        if slot == self.context.eth2_config.spec.genesis_slot {
            debug!(
                log,
                "Not producing block at genesis slot";
                "proposers" => format!("{:?}", notification.block_proposers),
            );
            return Ok(());
        }

        trace!(
            log,
            "Block service update started";
            "slot" => slot.as_u64()
        );

        let proposers = notification.block_proposers;

        if proposers.is_empty() {
            trace!(
                log,
                "No local block proposers for this slot";
                "slot" => slot.as_u64()
            )
        } else if proposers.len() > 1 {
            error!(
                log,
                "Multiple block proposers for this slot";
                "action" => "producing blocks for all proposers",
                "num_proposers" => proposers.len(),
                "slot" => slot.as_u64(),
            )
        }

        for validator_pubkey in proposers {
            let builder_proposals = self
                .validator_store
                .get_builder_proposals(&validator_pubkey);
            let service = self.clone();
            let log = log.clone();
            self.inner.context.executor.spawn(
                async move {
                    if builder_proposals {
                        let result = service
                            .clone()
                            .publish_block::<BlindedPayload<E>>(slot, validator_pubkey)
                            .await;
                        match result {
                            Err(BlockError::Recoverable(e)) => {
                                error!(
                                    log,
                                    "Error whilst producing block";
                                    "error" => ?e,
                                    "block_slot" => ?slot,
                                    "info" => "blinded proposal failed, attempting full block"
                                );
                                if let Err(e) = service
                                    .publish_block::<FullPayload<E>>(slot, validator_pubkey)
                                    .await
                                {
                                    // Log a `crit` since a full block
                                    // (non-builder) proposal failed.
                                    crit!(
                                        log,
                                        "Error whilst producing block";
                                        "error" => ?e,
                                        "block_slot" => ?slot,
                                        "info" => "full block attempted after a blinded failure",
                                    );
                                }
                            }
                            Err(BlockError::Irrecoverable(e)) => {
                                // Only log an `error` since it's common for
                                // builders to timeout on their response, only
                                // to publish the block successfully themselves.
                                error!(
                                    log,
                                    "Error whilst producing block";
                                    "error" => ?e,
                                    "block_slot" => ?slot,
                                    "info" => "this error may or may not result in a missed block",
                                )
                            }
                            Ok(_) => {}
                        };
                    } else if let Err(e) = service
                        .publish_block::<FullPayload<E>>(slot, validator_pubkey)
                        .await
                    {
                        // Log a `crit` since a full block (non-builder)
                        // proposal failed.
                        crit!(
                            log,
                            "Error whilst producing block";
                            "message" => ?e,
                            "block_slot" => ?slot,
                            "info" => "proposal did not use a builder",
                        );
                    }
                },
                "block service",
            );
        }

        Ok(())
    }

    /// Produce a block at the given slot for validator_pubkey
    async fn publish_block<Payload: AbstractExecPayload<E>>(
        self,
        slot: Slot,
        validator_pubkey: PublicKeyBytes,
    ) -> Result<(), BlockError> {
        let log = self.context.log();
        let _timer =
            metrics::start_timer_vec(&metrics::BLOCK_SERVICE_TIMES, &[metrics::BEACON_BLOCK]);

        let current_slot = self.slot_clock.now().ok_or_else(|| {
            BlockError::Recoverable("Unable to determine current slot from clock".to_string())
        })?;

        let randao_reveal = match self
            .validator_store
            .randao_reveal(validator_pubkey, slot.epoch(E::slots_per_epoch()))
            .await
        {
            Ok(signature) => signature.into(),
            Err(ValidatorStoreError::UnknownPubkey(pubkey)) => {
                // A pubkey can be missing when a validator was recently removed
                // via the API.
                warn!(
                    log,
                    "Missing pubkey for block randao";
                    "info" => "a validator may have recently been removed from this VC",
                    "pubkey" => ?pubkey,
                    "slot" => ?slot
                );
                return Ok(());
            }
            Err(e) => {
                return Err(BlockError::Recoverable(format!(
                    "Unable to produce randao reveal signature: {:?}",
                    e
                )))
            }
        };

        let graffiti = determine_graffiti(
            &validator_pubkey,
            log,
            self.graffiti_file.clone(),
            self.validator_store.graffiti(&validator_pubkey),
            self.graffiti,
        );

        let randao_reveal_ref = &randao_reveal;
        let self_ref = &self;
        let proposer_index = self.validator_store.validator_index(&validator_pubkey);
        let validator_pubkey_ref = &validator_pubkey;
        let proposer_fallback = ProposerFallback {
            beacon_nodes: self.beacon_nodes.clone(),
            proposer_nodes: self.proposer_nodes.clone(),
        };

        info!(
            log,
            "Requesting unsigned block";
            "slot" => slot.as_u64(),
        );

        // Request block from first responsive beacon node.
        //
        // Try the proposer nodes last, since it's likely that they don't have a
        // great view of attestations on the network.
        let block_contents = proposer_fallback
<<<<<<< HEAD
            .first_success_try_proposers_last(|beacon_node| {
                let beacon_node = beacon_node;
                Self::get_validator_block(
                    beacon_node,
                    slot,
                    randao_reveal_ref,
                    graffiti,
                    proposer_index,
                    log,
                )
            })
=======
            .request_proposers_last(
                RequireSynced::No,
                OfflineOnFailure::Yes,
                move |beacon_node| {
                    Self::get_validator_block(
                        beacon_node,
                        slot,
                        randao_reveal_ref,
                        graffiti,
                        proposer_index,
                        log,
                    )
                },
            )
>>>>>>> 43d98153
            .await?;

        let (block, maybe_blob_sidecars) = block_contents.deconstruct();
        let signing_timer = metrics::start_timer(&metrics::BLOCK_SIGNING_TIMES);

        let signed_block = match self_ref
            .validator_store
            .sign_block::<Payload>(*validator_pubkey_ref, block, current_slot)
            .await
        {
            Ok(block) => block,
            Err(ValidatorStoreError::UnknownPubkey(pubkey)) => {
                // A pubkey can be missing when a validator was recently removed
                // via the API.
                warn!(
                    log,
                    "Missing pubkey for block";
                    "info" => "a validator may have recently been removed from this VC",
                    "pubkey" => ?pubkey,
                    "slot" => ?slot
                );
                return Ok(());
            }
            Err(e) => {
                return Err(BlockError::Recoverable(format!(
                    "Unable to sign block: {:?}",
                    e
                )))
            }
        };

        let maybe_signed_blobs = match maybe_blob_sidecars {
            Some(blob_sidecars) => {
                match self_ref
                    .validator_store
                    .sign_blobs::<Payload>(*validator_pubkey_ref, blob_sidecars)
                    .await
                {
                    Ok(signed_blobs) => Some(signed_blobs),
                    Err(ValidatorStoreError::UnknownPubkey(pubkey)) => {
                        // A pubkey can be missing when a validator was recently removed
                        // via the API.
                        warn!(
                            log,
                            "Missing pubkey for blobs";
                            "info" => "a validator may have recently been removed from this VC",
                            "pubkey" => ?pubkey,
                            "slot" => ?slot
                        );
                        return Ok(());
                    }
                    Err(e) => {
                        return Err(BlockError::Recoverable(format!(
                            "Unable to sign blobs: {:?}",
                            e
                        )))
                    }
                }
            }
            None => None,
        };
        let signing_time_ms =
            Duration::from_secs_f64(signing_timer.map_or(0.0, |t| t.stop_and_record())).as_millis();

        info!(
            log,
            "Publishing signed block";
            "slot" => slot.as_u64(),
            "signing_time_ms" => signing_time_ms,
        );

        let signed_block_contents = SignedBlockContents::from((signed_block, maybe_signed_blobs));

        // Publish block with first available beacon node.
        //
        // Try the proposer nodes first, since we've likely gone to efforts to
        // protect them from DoS attacks and they're most likely to successfully
        // publish a block.
        proposer_fallback
<<<<<<< HEAD
            .first_success_try_proposers_first(|beacon_node| async {
                let beacon_node = beacon_node;
                self.publish_signed_block_contents::<Payload>(&signed_block_contents, beacon_node)
=======
            .request_proposers_first(
                RequireSynced::No,
                OfflineOnFailure::Yes,
                |beacon_node| async {
                    self.publish_signed_block_contents::<Payload>(
                        &signed_block_contents,
                        beacon_node,
                    )
>>>>>>> 43d98153
                    .await
            })
            .await?;

        info!(
            log,
            "Successfully published block";
            "block_type" => ?Payload::block_type(),
            "deposits" => signed_block_contents.signed_block().message().body().deposits().len(),
            "attestations" => signed_block_contents.signed_block().message().body().attestations().len(),
            "graffiti" => ?graffiti.map(|g| g.as_utf8_lossy()),
            "slot" => signed_block_contents.signed_block().slot().as_u64(),
        );

        Ok(())
    }

    async fn publish_signed_block_contents<Payload: AbstractExecPayload<E>>(
        &self,
        signed_block_contents: &SignedBlockContents<E, Payload>,
        beacon_node: BeaconNodeHttpClient,
    ) -> Result<(), BlockError> {
        let log = self.context.log();
        let slot = signed_block_contents.signed_block().slot();
        match Payload::block_type() {
            BlockType::Full => {
                let _post_timer = metrics::start_timer_vec(
                    &metrics::BLOCK_SERVICE_TIMES,
                    &[metrics::BEACON_BLOCK_HTTP_POST],
                );
                beacon_node
                    .clone()
                    .post_beacon_blocks(signed_block_contents)
                    .await
                    .or_else(|e| handle_block_post_error(e, slot, log))?
            }
            BlockType::Blinded => {
                let _post_timer = metrics::start_timer_vec(
                    &metrics::BLOCK_SERVICE_TIMES,
                    &[metrics::BLINDED_BEACON_BLOCK_HTTP_POST],
                );
                beacon_node
                    .post_beacon_blinded_blocks(signed_block_contents)
                    .await
                    .or_else(|e| handle_block_post_error(e, slot, log))?
            }
        }
        Ok::<_, BlockError>(())
    }

    async fn get_validator_block<Payload: AbstractExecPayload<E>>(
        beacon_node: BeaconNodeHttpClient,
        slot: Slot,
        randao_reveal_ref: &SignatureBytes,
        graffiti: Option<Graffiti>,
        proposer_index: Option<u64>,
        log: &Logger,
    ) -> Result<BlockContents<E, Payload>, BlockError> {
        let block_contents: BlockContents<E, Payload> = match Payload::block_type() {
            BlockType::Full => {
                let _get_timer = metrics::start_timer_vec(
                    &metrics::BLOCK_SERVICE_TIMES,
                    &[metrics::BEACON_BLOCK_HTTP_GET],
                );
                beacon_node
                    .get_validator_blocks::<E, Payload>(slot, randao_reveal_ref, graffiti.as_ref())
                    .await
                    .map_err(|e| {
                        BlockError::Recoverable(format!(
                            "Error from beacon node when producing block: {:?}",
                            e
                        ))
                    })?
                    .data
            }
            BlockType::Blinded => {
                let _get_timer = metrics::start_timer_vec(
                    &metrics::BLOCK_SERVICE_TIMES,
                    &[metrics::BLINDED_BEACON_BLOCK_HTTP_GET],
                );
                beacon_node
                    .get_validator_blinded_blocks::<E, Payload>(
                        slot,
                        randao_reveal_ref,
                        graffiti.as_ref(),
                    )
                    .await
                    .map_err(|e| {
                        BlockError::Recoverable(format!(
                            "Error from beacon node when producing block: {:?}",
                            e
                        ))
                    })?
                    .data
            }
        };

        info!(
            log,
            "Received unsigned block";
            "slot" => slot.as_u64(),
        );
        if proposer_index != Some(block_contents.block().proposer_index()) {
            return Err(BlockError::Recoverable(
                "Proposer index does not match block proposer. Beacon chain re-orged".to_string(),
            ));
        }

        Ok::<_, BlockError>(block_contents)
    }
}

fn handle_block_post_error(err: eth2::Error, slot: Slot, log: &Logger) -> Result<(), BlockError> {
    // Handle non-200 success codes.
    if let Some(status) = err.status() {
        if status == StatusCode::ACCEPTED {
            info!(
                log,
                "Block is already known to BN or might be invalid";
                "slot" => slot,
                "status_code" => status.as_u16(),
            );
            return Ok(());
        } else if status.is_success() {
            debug!(
                log,
                "Block published with non-standard success code";
                "slot" => slot,
                "status_code" => status.as_u16(),
            );
            return Ok(());
        }
    }
    Err(BlockError::Irrecoverable(format!(
        "Error from beacon node when publishing block: {err:?}",
    )))
}<|MERGE_RESOLUTION|>--- conflicted
+++ resolved
@@ -1,13 +1,8 @@
 use crate::beacon_node_fallback::{Error as FallbackError, Errors};
 use crate::{
-<<<<<<< HEAD
-    beacon_node_fallback::BeaconNodeFallback, determine_graffiti, graffiti_file::GraffitiFile,
-=======
-    beacon_node_fallback::{ApiTopic, BeaconNodeFallback, RequireSynced},
+    beacon_node_fallback::{ApiTopic, BeaconNodeFallback},
     determine_graffiti,
     graffiti_file::GraffitiFile,
-    OfflineOnFailure,
->>>>>>> 43d98153
 };
 use crate::{
     http_metrics::metrics,
@@ -142,70 +137,29 @@
 
 impl<T: SlotClock, E: EthSpec> ProposerFallback<T, E> {
     // Try `func` on `self.proposer_nodes` first. If that doesn't work, try `self.beacon_nodes`.
-<<<<<<< HEAD
-    pub async fn first_success_try_proposers_first<F, O, Err, R>(
-        &self,
-=======
-    pub async fn request_proposers_first<'a, F, Err, R>(
-        &'a self,
-        require_synced: RequireSynced,
-        offline_on_failure: OfflineOnFailure,
->>>>>>> 43d98153
-        func: F,
-    ) -> Result<(), Errors<Err>>
+    pub async fn request_proposers_first<F, Err, R>(&self, func: F) -> Result<(), Errors<Err>>
     where
-<<<<<<< HEAD
         F: Fn(BeaconNodeHttpClient) -> R + Clone,
-        R: Future<Output = Result<O, Err>>,
-=======
-        F: Fn(&'a BeaconNodeHttpClient) -> R + Clone,
         R: Future<Output = Result<(), Err>>,
->>>>>>> 43d98153
         Err: Debug,
     {
         // If there are proposer nodes, try calling `func` on them and return early if they are successful.
         if let Some(proposer_nodes) = &self.proposer_nodes {
-<<<<<<< HEAD
-            if let Ok(result) = proposer_nodes.first_success(func.clone()).await {
-                return Ok(result);
-=======
             if proposer_nodes
-                .request(
-                    require_synced,
-                    offline_on_failure,
-                    ApiTopic::Blocks,
-                    func.clone(),
-                )
+                .request(ApiTopic::Blocks, func.clone())
                 .await
                 .is_ok()
             {
                 return Ok(());
->>>>>>> 43d98153
             }
         }
 
         // If the proposer nodes failed, try on the non-proposer nodes.
-<<<<<<< HEAD
-        self.beacon_nodes.first_success(func).await
+        self.beacon_nodes.request(ApiTopic::Blocks, func).await
     }
 
     // Try `func` on `self.beacon_nodes` first. If that doesn't work, try `self.proposer_nodes`.
-    pub async fn first_success_try_proposers_last<F, O, Err, R>(
-        &self,
-=======
-        self.beacon_nodes
-            .request(require_synced, offline_on_failure, ApiTopic::Blocks, func)
-            .await
-    }
-
-    // Try `func` on `self.beacon_nodes` first. If that doesn't work, try `self.proposer_nodes`.
-    pub async fn request_proposers_last<'a, F, O, Err, R>(
-        &'a self,
-        require_synced: RequireSynced,
-        offline_on_failure: OfflineOnFailure,
->>>>>>> 43d98153
-        func: F,
-    ) -> Result<O, Errors<Err>>
+    pub async fn request_proposers_last<F, O, Err, R>(&self, func: F) -> Result<O, Errors<Err>>
     where
         F: Fn(BeaconNodeHttpClient) -> R + Clone,
         R: Future<Output = Result<O, Err>>,
@@ -482,9 +436,7 @@
         // Try the proposer nodes last, since it's likely that they don't have a
         // great view of attestations on the network.
         let block_contents = proposer_fallback
-<<<<<<< HEAD
-            .first_success_try_proposers_last(|beacon_node| {
-                let beacon_node = beacon_node;
+            .request_proposers_last(move |beacon_node| {
                 Self::get_validator_block(
                     beacon_node,
                     slot,
@@ -494,22 +446,6 @@
                     log,
                 )
             })
-=======
-            .request_proposers_last(
-                RequireSynced::No,
-                OfflineOnFailure::Yes,
-                move |beacon_node| {
-                    Self::get_validator_block(
-                        beacon_node,
-                        slot,
-                        randao_reveal_ref,
-                        graffiti,
-                        proposer_index,
-                        log,
-                    )
-                },
-            )
->>>>>>> 43d98153
             .await?;
 
         let (block, maybe_blob_sidecars) = block_contents.deconstruct();
@@ -589,20 +525,8 @@
         // protect them from DoS attacks and they're most likely to successfully
         // publish a block.
         proposer_fallback
-<<<<<<< HEAD
-            .first_success_try_proposers_first(|beacon_node| async {
-                let beacon_node = beacon_node;
+            .request_proposers_first(|beacon_node| async {
                 self.publish_signed_block_contents::<Payload>(&signed_block_contents, beacon_node)
-=======
-            .request_proposers_first(
-                RequireSynced::No,
-                OfflineOnFailure::Yes,
-                |beacon_node| async {
-                    self.publish_signed_block_contents::<Payload>(
-                        &signed_block_contents,
-                        beacon_node,
-                    )
->>>>>>> 43d98153
                     .await
             })
             .await?;
