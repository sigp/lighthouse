--- conflicted
+++ resolved
@@ -408,32 +408,19 @@
                             ))
                         })?,
                 }
-
-                info!(
+                Ok::<_, BlockError>(())
+            })
+            .await?;
+
+        info!(
                     log,
                     "Successfully published block";
+                    "block_type" => ?Payload::block_type(),
                     "deposits" => signed_block.message().body().deposits().len(),
                     "attestations" => signed_block.message().body().attestations().len(),
                     "graffiti" => ?graffiti.map(|g| g.as_utf8_lossy()),
                     "slot" => signed_block.slot().as_u64(),
                 );
-                Ok::<_, BlockError>(())
-            })
-            .await?;
-<<<<<<< HEAD
-
-        info!(
-            log,
-            "Successfully published block";
-            "block_type" => ?Payload::block_type(),
-            "deposits" => signed_block.message().body().deposits().len(),
-            "attestations" => signed_block.message().body().attestations().len(),
-            "graffiti" => ?graffiti.map(|g| g.as_utf8_lossy()),
-            "slot" => signed_block.slot().as_u64(),
-        );
-
-=======
->>>>>>> 053625f1
         Ok(())
     }
 }