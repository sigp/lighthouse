--- conflicted
+++ resolved
@@ -208,8 +208,6 @@
                 // Determine the Web3Signer message type.
                 let message_type = object.message_type();
 
-<<<<<<< HEAD
-=======
                 if matches!(
                     object,
                     Web3SignerObject::Deposit { .. } | Web3SignerObject::ValidatorRegistration(_)
@@ -218,7 +216,6 @@
                     return Err(Error::GenesisForkVersionRequired);
                 }
 
->>>>>>> be1e2e20
                 let request = SigningRequest {
                     message_type,
                     fork_info,
