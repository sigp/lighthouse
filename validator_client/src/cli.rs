use clap::{builder::ArgPredicate, Arg, ArgAction, Command};
use clap_utils::{get_color_style, FLAG_HEADER};

pub fn cli_app() -> Command {
    Command::new("validator_client")
        .visible_aliases(["v", "vc", "validator"])
        .styles(get_color_style())
        .display_order(0)
        .about(
            "When connected to a beacon node, performs the duties of a staked \
                validator (e.g., proposing blocks and attestations).",
        )
        .arg(
            Arg::new("help")
            .long("help")
            .short('h')
            .help("Prints help information")
            .action(ArgAction::HelpLong)
            .display_order(0)
            .help_heading(FLAG_HEADER)
        )
        .arg(
            Arg::new("beacon-nodes")
                .long("beacon-nodes")
                .value_name("NETWORK_ADDRESSES")
                .help("Comma-separated addresses to one or more beacon node HTTP APIs. \
                       Default is http://localhost:5052."
                )
                .action(ArgAction::Set)
                .display_order(0)
        )
        .arg(
            Arg::new("proposer-nodes")
                .long("proposer-nodes")
                .value_name("NETWORK_ADDRESSES")
                .help("Comma-separated addresses to one or more beacon node HTTP APIs. \
                These specify nodes that are used to send beacon block proposals. A failure will revert back to the standard beacon nodes specified in --beacon-nodes."
                )
                .action(ArgAction::Set)
                .display_order(0)
        )
        // TODO remove this flag in a future release
        .arg(
            Arg::new("disable-run-on-all")
                .long("disable-run-on-all")
                .value_name("DISABLE_RUN_ON_ALL")
                .help("DEPRECATED. Use --broadcast. \
                       By default, Lighthouse publishes attestation, sync committee subscriptions \
                       and proposer preparation messages to all beacon nodes provided in the \
                       `--beacon-nodes flag`. This option changes that behaviour such that these \
                       api calls only go out to the first available and synced beacon node")
                .action(ArgAction::SetTrue)
                .help_heading(FLAG_HEADER)
                .display_order(0)
        )
        .arg(
            Arg::new("broadcast")
                .long("broadcast")
                .value_name("API_TOPICS")
                .help("Comma-separated list of beacon API topics to broadcast to all beacon nodes. \
                       Possible values are: none, attestations, blocks, subscriptions, \
                       sync-committee. Default (when flag is omitted) is to broadcast \
                       subscriptions only."
                )
                .action(ArgAction::Set)
                .display_order(0)
        )
        .arg(
            Arg::new("validators-dir")
                .long("validators-dir")
                .alias("validator-dir")
                .value_name("VALIDATORS_DIR")
                .help(
                    "The directory which contains the validator keystores, deposit data for \
                    each validator along with the common slashing protection database \
                    and the validator_definitions.yml"
                )
                .action(ArgAction::Set)
                .conflicts_with("datadir")
                .display_order(0)
        )
        .arg(
            Arg::new("secrets-dir")
                .long("secrets-dir")
                .value_name("SECRETS_DIRECTORY")
                .help(
                    "The directory which contains the password to unlock the validator \
                    voting keypairs. Each password should be contained in a file where the \
                    name is the 0x-prefixed hex representation of the validators voting public \
                    key. Defaults to ~/.lighthouse/{network}/secrets.",
                )
                .action(ArgAction::Set)
                .conflicts_with("datadir")
                .display_order(0)
        )
        .arg(
            Arg::new("init-slashing-protection")
                .long("init-slashing-protection")
                .action(ArgAction::SetTrue)
                .help_heading(FLAG_HEADER)
                .help(
                    "If present, do not require the slashing protection database to exist before \
                     running. You SHOULD NOT use this flag unless you're certain that a new \
                     slashing protection database is required. Usually, your database \
                     will have been initialized when you imported your validator keys. If you \
                     misplace your database and then run with this flag you risk being slashed."
                )
                .display_order(0)
        )
        .arg(
            Arg::new("disable-auto-discover")
            .long("disable-auto-discover")
            .action(ArgAction::SetTrue)
            .help_heading(FLAG_HEADER)
            .help(
                "If present, do not attempt to discover new validators in the validators-dir. Validators \
                will need to be manually added to the validator_definitions.yml file."
            )
            .display_order(0)
        )
        .arg(
            Arg::new("use-long-timeouts")
                .long("use-long-timeouts")
                .action(ArgAction::SetTrue)
                .help_heading(FLAG_HEADER)
                .help("If present, the validator client will use longer timeouts for requests \
                        made to the beacon node. This flag is generally not recommended, \
                        longer timeouts can cause missed duties when fallbacks are used.")
                .display_order(0)
        )
        .arg(
            Arg::new("beacon-nodes-tls-certs")
                .long("beacon-nodes-tls-certs")
                .value_name("CERTIFICATE-FILES")
                .action(ArgAction::Set)
                .help("Comma-separated paths to custom TLS certificates to use when connecting \
                        to a beacon node (and/or proposer node). These certificates must be in PEM format and are used \
                        in addition to the OS trust store. Commas must only be used as a \
                        delimiter, and must not be part of the certificate path.")
                .display_order(0)
        )
        // This overwrites the graffiti configured in the beacon node.
        .arg(
            Arg::new("graffiti")
                .long("graffiti")
                .help("Specify your custom graffiti to be included in blocks.")
                .value_name("GRAFFITI")
                .action(ArgAction::Set)
                .display_order(0)
        )
        .arg(
            Arg::new("graffiti-file")
                .long("graffiti-file")
                .help("Specify a graffiti file to load validator graffitis from.")
                .value_name("GRAFFITI-FILE")
                .action(ArgAction::Set)
                .conflicts_with("graffiti")
                .display_order(0)
        )
        .arg(
            Arg::new("suggested-fee-recipient")
                .long("suggested-fee-recipient")
                .help("Once the merge has happened, this address will receive transaction fees \
                       from blocks proposed by this validator client. If a fee recipient is \
                       configured in the validator definitions it takes priority over this value.")
                .value_name("FEE-RECIPIENT")
                .action(ArgAction::Set)
                .display_order(0)
        )
        .arg(
            Arg::new("produce-block-v3")
                .long("produce-block-v3")
                .help("Enable block production via the block v3 endpoint for this validator client. \
                       This should only be enabled when paired with a beacon node \
                       that has this endpoint implemented. This flag will be enabled by default in \
                       future.")
                .action(ArgAction::SetTrue)
                .help_heading(FLAG_HEADER)
                .display_order(0)
        )
        .arg(
            Arg::new("distributed")
                .long("distributed")
                .help("Enables functionality required for running the validator in a distributed validator cluster.")
                .action(ArgAction::SetTrue)
                .help_heading(FLAG_HEADER)
                .display_order(0)
        )
        /* REST API related arguments */
        .arg(
            Arg::new("http")
                .long("http")
                .help("Enable the RESTful HTTP API server. Disabled by default.")
                .action(ArgAction::SetTrue)
                .help_heading(FLAG_HEADER)
                .display_order(0)
        )
        /*
         * Note: The HTTP server is **not** encrypted (i.e., not HTTPS) and therefore it is
         * unsafe to publish on a public network.
         *
         * If the `--http-address` flag is used, the `--unencrypted-http-transport` flag
         * must also be used in order to make it clear to the user that this is unsafe.
         */
         .arg(
             Arg::new("http-address")
                 .long("http-address")
                 .requires("http")
                 .value_name("ADDRESS")
                 .help("Set the address for the HTTP address. The HTTP server is not encrypted \
                        and therefore it is unsafe to publish on a public network. When this \
                        flag is used, it additionally requires the explicit use of the \
                        `--unencrypted-http-transport` flag to ensure the user is aware of the \
                        risks involved. For access via the Internet, users should apply \
                        transport-layer security like a HTTPS reverse-proxy or SSH tunnelling.")
                .requires("unencrypted-http-transport")
                .display_order(0)
         )
         .arg(
             Arg::new("unencrypted-http-transport")
                .long("unencrypted-http-transport")
                .help("This is a safety flag to ensure that the user is aware that the http \
                    transport is unencrypted and using a custom HTTP address is unsafe.")
                .action(ArgAction::SetTrue)
                .help_heading(FLAG_HEADER)
                .requires("http-address")
                .display_order(0)
         )
        .arg(
            Arg::new("http-port")
                .long("http-port")
                .requires("http")
                .value_name("PORT")
                .help("Set the listen TCP port for the RESTful HTTP API server.")
                .default_value_if("http", ArgPredicate::IsPresent, "5062")
                .action(ArgAction::Set)
                .display_order(0)
        )
        .arg(
            Arg::new("http-allow-origin")
                .long("http-allow-origin")
                .requires("http")
                .value_name("ORIGIN")
                .help("Set the value of the Access-Control-Allow-Origin response HTTP header. \
                    Use * to allow any origin (not recommended in production). \
                    If no value is supplied, the CORS allowed origin is set to the listen \
                    address of this server (e.g., http://localhost:5062).")
                .action(ArgAction::Set)
                .display_order(0)
        )
        .arg(
            Arg::new("http-allow-keystore-export")
                .long("http-allow-keystore-export")
                .requires("http")
                .help("If present, allow access to the DELETE /lighthouse/keystores HTTP \
                    API method, which allows exporting keystores and passwords to HTTP API \
                    consumers who have access to the API token. This method is useful for \
                    exporting validators, however it should be used with caution since it \
                    exposes private key data to authorized users.")
                .action(ArgAction::SetTrue)
                .help_heading(FLAG_HEADER)
                .display_order(0)
        )
        .arg(
            Arg::new("http-store-passwords-in-secrets-dir")
                .long("http-store-passwords-in-secrets-dir")
                .requires("http")
                .help("If present, any validators created via the HTTP will have keystore \
                    passwords stored in the secrets-dir rather than the validator \
                    definitions file.")
                .action(ArgAction::SetTrue)
                .help_heading(FLAG_HEADER)
                .display_order(0)
        )
        /* Prometheus metrics HTTP server related arguments */
        .arg(
            Arg::new("metrics")
                .long("metrics")
                .help("Enable the Prometheus metrics HTTP server. Disabled by default.")
                .action(ArgAction::SetTrue)
                .help_heading(FLAG_HEADER)
                .display_order(0)
        )
        .arg(
            Arg::new("metrics-address")
                .long("metrics-address")
                .requires("metrics")
                .value_name("ADDRESS")
                .help("Set the listen address for the Prometheus metrics HTTP server.")
                .default_value_if("metrics", ArgPredicate::IsPresent, "127.0.0.1")
                .action(ArgAction::Set)
                .display_order(0)
        )
        .arg(
            Arg::new("metrics-port")
                .long("metrics-port")
                .requires("metrics")
                .value_name("PORT")
                .help("Set the listen TCP port for the Prometheus metrics HTTP server.")
                .default_value_if("metrics", ArgPredicate::IsPresent, "5064")
                .action(ArgAction::Set)
                .display_order(0)
        )
        .arg(
            Arg::new("metrics-allow-origin")
                .long("metrics-allow-origin")
                .requires("metrics")
                .value_name("ORIGIN")
                .help("Set the value of the Access-Control-Allow-Origin response HTTP header. \
                    Use * to allow any origin (not recommended in production). \
                    If no value is supplied, the CORS allowed origin is set to the listen \
                    address of this server (e.g., http://localhost:5064).")
                .action(ArgAction::Set)
                .display_order(0)
        )
        .arg(
            Arg::new("enable-high-validator-count-metrics")
                .long("enable-high-validator-count-metrics")
                .help("Enable per validator metrics for > 64 validators. \
                    Note: This flag is automatically enabled for <= 64 validators. \
                    Enabling this metric for higher validator counts will lead to higher volume \
                    of prometheus metrics being collected.")
                .action(ArgAction::SetTrue)
                .help_heading(FLAG_HEADER)
                .display_order(0)
        )
        /*
         * Explorer metrics
         */
         .arg(
            Arg::new("monitoring-endpoint")
                .long("monitoring-endpoint")
                .value_name("ADDRESS")
                .help("Enables the monitoring service for sending system metrics to a remote endpoint. \
                This can be used to monitor your setup on certain services (e.g. beaconcha.in). \
                This flag sets the endpoint where the beacon node metrics will be sent. \
                Note: This will send information to a remote sever which may identify and associate your \
                validators, IP address and other personal information. Always use a HTTPS connection \
                and never provide an untrusted URL.")
                .action(ArgAction::Set)
                .display_order(0)
        )
        .arg(
            Arg::new("monitoring-endpoint-period")
                .long("monitoring-endpoint-period")
                .value_name("SECONDS")
                .help("Defines how many seconds to wait between each message sent to \
                       the monitoring-endpoint. Default: 60s")
                .requires("monitoring-endpoint")
                .action(ArgAction::Set)
                .display_order(0)
        )
        .arg(
            Arg::new("enable-doppelganger-protection")
                .long("enable-doppelganger-protection")
                .value_name("ENABLE_DOPPELGANGER_PROTECTION")
                .help("If this flag is set, Lighthouse will delay startup for three epochs and \
                    monitor for messages on the network by any of the validators managed by this \
                    client. This will result in three (possibly four) epochs worth of missed \
                    attestations. If an attestation is detected during this period, it means it is \
                    very likely that you are running a second validator client with the same keys. \
                    This validator client will immediately shutdown if this is detected in order \
                    to avoid potentially committing a slashable offense. Use this flag in order to \
                    ENABLE this functionality, without this flag Lighthouse will begin attesting \
                    immediately.")
                .action(ArgAction::SetTrue)
                .help_heading(FLAG_HEADER)
                .display_order(0)
        )
        .arg(
            Arg::new("builder-proposals")
                .long("builder-proposals")
                .alias("private-tx-proposals")
                .help("If this flag is set, Lighthouse will query the Beacon Node for only block \
                    headers during proposals and will sign over headers. Useful for outsourcing \
                    execution payload construction during proposals.")
                .action(ArgAction::SetTrue)
                .help_heading(FLAG_HEADER)
                .display_order(0)
        )
        .arg(
            Arg::new("builder-registration-timestamp-override")
                .long("builder-registration-timestamp-override")
                .alias("builder-registration-timestamp-override")
                .help("This flag takes a unix timestamp value that will be used to override the \
                    timestamp used in the builder api registration")
                .action(ArgAction::Set)
                .display_order(0)
        )
        .arg(
            Arg::new("gas-limit")
                .long("gas-limit")
                .value_name("INTEGER")
                .action(ArgAction::Set)
                .help("The gas limit to be used in all builder proposals for all validators managed \
                    by this validator client. Note this will not necessarily be used if the gas limit \
                    set here moves too far from the previous block's gas limit. [default: 30,000,000]")
                .requires("builder-proposals")
                .display_order(0)
        )
        .arg(
            Arg::new("disable-latency-measurement-service")
                .long("disable-latency-measurement-service")
                .help("Disables the service that periodically attempts to measure latency to BNs.")
                .action(ArgAction::SetTrue)
                .help_heading(FLAG_HEADER)
                .display_order(0)
        )
        .arg(
            Arg::new("validator-registration-batch-size")
                .long("validator-registration-batch-size")
                .value_name("INTEGER")
                .help("Defines the number of validators per \
                    validator/register_validator request sent to the BN. This value \
                    can be reduced to avoid timeouts from builders.")
                .default_value("500")
                .action(ArgAction::Set)
                .display_order(0)
        )
        .arg(
            Arg::new("builder-boost-factor")
                .long("builder-boost-factor")
                .value_name("UINT64")
                .help("Defines the boost factor, \
                    a percentage multiplier to apply to the builder's payload value \
                    when choosing between a builder payload header and payload from \
                    the local execution node.")
                .conflicts_with("prefer-builder-proposals")
                .action(ArgAction::Set)
                .display_order(0)
        )
        .arg(
            Arg::new("prefer-builder-proposals")
                .long("prefer-builder-proposals")
                .help("If this flag is set, Lighthouse will always prefer blocks \
                    constructed by builders, regardless of payload value.")
                .action(ArgAction::SetTrue)
                .help_heading(FLAG_HEADER)
                .display_order(0)
        )
        .arg(
<<<<<<< HEAD
            Arg::with_name("beacon-nodes-sync-tolerances")
                .long("beacon-nodes-sync-tolerances")
                .value_name("SYNC_TOLERANCES")
                .help("A comma-separated list of 3 values which sets the size of each sync distance range when \
                    determining the health of each connected beacon node. \
                    The first value determines the `Synced` range. \
                    If a connected beacon node is synced to within this number of slots it is considered 'Synced'. \
                    The second value determines the `Small` sync distance range. \
                    This range starts immediately after the `Synced` range. \
                    The third value determines the `Medium` sync distance range. \
                    This range starts immediately after the `Small` range. \
                    Any sync distance value beyond that is considered `Large`. \
                    For example, a value of `8,8,48` would have ranges like the following: \
                    `Synced`: 0..=8 \
                    `Small`: 9..=16 \
                    `Medium`: 17..=64 \
                    `Large`: 65.. \
                    These values are used to determine what ordering beacon node fallbacks are used in. \
                    Generally, `Synced` nodes are preferred over `Small` and so on. \
                    Nodes in the `Synced` range will tie-break based on their ordering in `--beacon-nodes`. \
                    This ensures the primary beacon node is prioritised. \
                    [default: 8,8,48]")
                .takes_value(true)
        )
        .arg(
            Arg::with_name("disable-slashing-protection-web3signer")
=======
            Arg::new("disable-slashing-protection-web3signer")
>>>>>>> 7a7fc82c
                .long("disable-slashing-protection-web3signer")
                .help("Disable Lighthouse's slashing protection for all web3signer keys. This can \
                       reduce the I/O burden on the VC but is only safe if slashing protection \
                       is enabled on the remote signer and is implemented correctly. DO NOT ENABLE \
                       THIS FLAG UNLESS YOU ARE CERTAIN THAT SLASHING PROTECTION IS ENABLED ON \
                       THE REMOTE SIGNER. YOU WILL GET SLASHED IF YOU USE THIS FLAG WITHOUT \
                       ENABLING WEB3SIGNER'S SLASHING PROTECTION.")
                .action(ArgAction::SetTrue)
                .help_heading(FLAG_HEADER)
                .display_order(0)
        )
        /*
         * Experimental/development options.
         */
        .arg(
            Arg::new("web3-signer-keep-alive-timeout")
                .long("web3-signer-keep-alive-timeout")
                .value_name("MILLIS")
                .default_value("20000")
                .help("Keep-alive timeout for each web3signer connection. Set to 'null' to never \
                       timeout")
                .action(ArgAction::Set)
                .display_order(0)
        )
        .arg(
            Arg::new("web3-signer-max-idle-connections")
                .long("web3-signer-max-idle-connections")
                .value_name("COUNT")
                .help("Maximum number of idle connections to maintain per web3signer host. Default \
                       is unlimited.")
                .action(ArgAction::Set)
                .display_order(0)
        )
}<|MERGE_RESOLUTION|>--- conflicted
+++ resolved
@@ -439,8 +439,7 @@
                 .display_order(0)
         )
         .arg(
-<<<<<<< HEAD
-            Arg::with_name("beacon-nodes-sync-tolerances")
+            Arg::new("beacon-nodes-sync-tolerances")
                 .long("beacon-nodes-sync-tolerances")
                 .value_name("SYNC_TOLERANCES")
                 .help("A comma-separated list of 3 values which sets the size of each sync distance range when \
@@ -462,13 +461,12 @@
                     Nodes in the `Synced` range will tie-break based on their ordering in `--beacon-nodes`. \
                     This ensures the primary beacon node is prioritised. \
                     [default: 8,8,48]")
-                .takes_value(true)
-        )
-        .arg(
-            Arg::with_name("disable-slashing-protection-web3signer")
-=======
+                .action(ArgAction::Set)
+                .help_heading(FLAG_HEADER)
+                .display_order(0)
+        )
+        .arg(
             Arg::new("disable-slashing-protection-web3signer")
->>>>>>> 7a7fc82c
                 .long("disable-slashing-protection-web3signer")
                 .help("Disable Lighthouse's slashing protection for all web3signer keys. This can \
                        reduce the I/O burden on the VC but is only safe if slashing protection \
