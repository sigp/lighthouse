--- conflicted
+++ resolved
@@ -89,13 +89,9 @@
                     name is the 0x-prefixed hex representation of the validators voting public \
                     key. Defaults to ~/.lighthouse/{network}/secrets.",
                 )
-<<<<<<< HEAD
                 .action(ArgAction::Set)
                 .conflicts_with("datadir")
                 .display_order(0)
-=======
-                .takes_value(true)
->>>>>>> 32034569
         )
         .arg(
             Arg::new("init-slashing-protection")
