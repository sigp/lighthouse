pub use clap::{Arg, ArgAction, Args, Command, FromArgMatches, Parser};
use clap_utils::get_color_style;
use clap_utils::FLAG_HEADER;
use serde::{Deserialize, Serialize};
use std::net::IpAddr;
use std::net::Ipv4Addr;
use std::path::PathBuf;
use types::Address;

#[derive(Parser, Clone, Deserialize, Serialize, Debug)]
#[clap(
    name = "validator_client",
    visible_aliases = &["v", "vc", "validator"],
    about = "When connected to a beacon node, performs the duties of a staked \
                validator (e.g., proposing blocks and attestations).",
    styles = get_color_style(),
    next_line_help = true,
    term_width = 80,
    disable_help_flag = true,
    disable_help_subcommand = true,
    display_order = 0,
)]
pub struct ValidatorClient {
    #[clap(
        long,
        short = 'h',
        global = true,
        help = "Prints help information",
        action = clap::ArgAction::HelpLong,
        display_order = 0,
        help_heading = FLAG_HEADER
    )]
    help: Option<bool>,

    #[clap(
        long,
        value_name = "NETWORK_ADDRESSES",
        value_delimiter = ',',
        help = "Comma-separated addresses to one or more beacon node HTTP APIs. \
                Default is http://localhost:5052.",
        display_order = 0
    )]
    pub beacon_nodes: Option<Vec<String>>,

    #[clap(
        long,
        value_name = "NETWORK_ADDRESSES",
        value_delimiter = ',',
        help = "Comma-separated addresses to one or more beacon node HTTP APIs. \
                These specify nodes that are used to send beacon block proposals. \
                A failure will revert back to the standard beacon nodes specified in --beacon-nodes.",
        display_order = 0
    )]
    pub proposer_nodes: Option<Vec<String>>,

    // TODO remove this flag in a future release
    #[clap(
        long,
        value_name = "DISABLE_RUN_ON_ALL",
        help = "DEPRECATED. Use --broadcast. \
                By default, Lighthouse publishes attestation, sync committee subscriptions \
                and proposer preparation messages to all beacon nodes provided in the \
                `--beacon-nodes flag`. This option changes that behaviour such that these \
                api calls only go out to the first available and synced beacon node.",
        display_order = 0,
        help_heading = FLAG_HEADER
    )]
    pub disable_run_on_all: bool,

    #[clap(
        long,
        value_name = "API_TOPICS",
        value_delimiter = ',',
        help = "Comma-separated list of beacon API topics to broadcast to all beacon nodes. \
                Possible values are: none, attestations, blocks, subscriptions, \
                sync-committee. Default (when flag is omitted) is to broadcast \
                subscriptions only.",
        display_order = 0
    )]
    pub broadcast: Option<Vec<String>>,

    #[clap(
        long,
        alias = "validator-dir",
        value_name = "VALIDATORS_DIR",
        conflicts_with = "datadir",
        help = "The directory which contains the validator keystores, deposit data for \
                each validator along with the common slashing protection database \
                and the validator_definitions.yml",
        display_order = 0
    )]
    pub validators_dir: Option<PathBuf>,

    #[clap(
        long,
        value_name = "SECRETS_DIRECTORY",
        conflicts_with = "datadir",
        help = "The directory which contains the password to unlock the validator \
                voting keypairs. Each password should be contained in a file where the \
                name is the 0x-prefixed hex representation of the validators voting public \
                key. Defaults to ~/.lighthouse/{network}/secrets.",
        display_order = 0
    )]
    pub secrets_dir: Option<PathBuf>,

    #[clap(
        long,
        help = "If present, do not require the slashing protection database to exist before \
                running. You SHOULD NOT use this flag unless you're certain that a new \
                slashing protection database is required. Usually, your database \
                will have been initialized when you imported your validator keys. If you \
                misplace your database and then run with this flag you risk being slashed.",
        display_order = 0,
        help_heading = FLAG_HEADER
    )]
    pub init_slashing_protection: bool,

    #[clap(
        long,
        help = "If present, do not attempt to discover new validators in the validators-dir. Validators \
                will need to be manually added to the validator_definitions.yml file.",
        display_order = 0,
        help_heading = FLAG_HEADER
    )]
    pub disable_auto_discover: bool,

    #[clap(
        long,
        help = "If present, the validator client will use longer timeouts for requests \
                made to the beacon node. This flag is generally not recommended, \
                longer timeouts can cause missed duties when fallbacks are used.",
        display_order = 0,
        help_heading = FLAG_HEADER
    )]
    pub use_long_timeouts: bool,

    #[clap(
        long,
        value_name = "CERTIFICATE-FILES",
        value_delimiter = ',',
        help = "Comma-separated paths to custom TLS certificates to use when connecting \
                to a beacon node (and/or proposer node). These certificates must be in PEM format and are used \
                in addition to the OS trust store. Commas must only be used as a \
                delimiter, and must not be part of the certificate path.",
        display_order = 0
    )]
    pub beacon_nodes_tls_certs: Option<Vec<String>>,

    // This overwrites the graffiti configured in the beacon node.
    #[clap(
        long,
        value_name = "GRAFFITI",
        help = "Specify your custom graffiti to be included in blocks.",
        display_order = 0
    )]
    pub graffiti: Option<String>,

    #[clap(
        long,
        value_name = "GRAFFITI-FILE",
        conflicts_with = "graffiti",
        help = "Specify a graffiti file to load validator graffitis from.",
        display_order = 0
    )]
    pub graffiti_file: Option<PathBuf>,

    #[clap(
        long,
        value_name = "FEE-RECIPIENT",
        help = "Once the merge has happened, this address will receive transaction fees \
                from blocks proposed by this validator client. If a fee recipient is \
                configured in the validator definitions it takes priority over this value.",
        display_order = 0
    )]
    pub suggested_fee_recipient: Option<Address>,

    #[clap(
        long,
        help = "This flag is deprecated and is no longer in use.",
        display_order = 0,
        help_heading = FLAG_HEADER
    )]
    pub produce_block_v3: bool,

    #[clap(
        long,
        help = "Enables functionality required for running the validator in a distributed validator cluster.",
        display_order = 0,
        help_heading = FLAG_HEADER
    )]
    pub distributed: bool,

    /* REST API related arguments */
    #[clap(
        long,
        help = "Enable the RESTful HTTP API server. Disabled by default.",
        display_order = 0,
        help_heading = FLAG_HEADER
    )]
    pub http: bool,

    /*
     * Note: The HTTP server is **not** encrypted (i.e., not HTTPS) and therefore it is
     * unsafe to publish on a public network.
     *
     * If the `--http-address` flag is used, the `--unencrypted-http-transport` flag
     * must also be used in order to make it clear to the user that this is unsafe.
     */
    #[clap(
        long,
        value_name = "ADDRESS",
        requires = "unencrypted_http_transport",
        help = "Set the address for the HTTP address. The HTTP server is not encrypted \
                and therefore it is unsafe to publish on a public network. When this \
                flag is used, it additionally requires the explicit use of the \
                `--unencrypted-http-transport` flag to ensure the user is aware of the \
                risks involved. For access via the Internet, users should apply \
                transport-layer security like a HTTPS reverse-proxy or SSH tunnelling.",
        display_order = 0
    )]
    pub http_address: Option<IpAddr>,

    #[clap(
        long,
        requires = "http_address",
        help = "This is a safety flag to ensure that the user is aware that the http \
                transport is unencrypted and using a custom HTTP address is unsafe.",
        display_order = 0,
        help_heading = FLAG_HEADER
    )]
    pub unencrypted_http_transport: bool,

    #[clap(
        long,
        value_name = "PORT",
        default_value_t = 5062,
        help = "Set the listen TCP port for the RESTful HTTP API server.",
        display_order = 0
    )]
    pub http_port: u16,

    #[clap(
        long,
        value_name = "ORIGIN",
        help = "Set the value of the Access-Control-Allow-Origin response HTTP header. \
                    Use * to allow any origin (not recommended in production). \
                    If no value is supplied, the CORS allowed origin is set to the listen \
                    address of this server (e.g., http://localhost:5062).",
        display_order = 0
    )]
    pub http_allow_origin: Option<String>,

    #[clap(
        long,
        requires = "http",
        help = "If present, allow access to the DELETE /lighthouse/keystores HTTP \
                API method, which allows exporting keystores and passwords to HTTP API \
                consumers who have access to the API token. This method is useful for \
                exporting validators, however it should be used with caution since it \
                exposes private key data to authorized users.",
        display_order = 0,
        help_heading = FLAG_HEADER
    )]
    pub http_allow_keystore_export: bool,

    #[clap(
        long,
        requires = "http",
        help = "If present, any validators created via the HTTP will have keystore \
                passwords stored in the secrets-dir rather than the validator \
                definitions file.",
        display_order = 0,
        help_heading = FLAG_HEADER
    )]
    pub http_store_passwords_in_secrets_dir: bool,

    /* Prometheus metrics HTTP server related arguments */
    #[clap(
        long,
        help = "Enable the Prometheus metrics HTTP server. Disabled by default.",
        display_order = 0,
        help_heading = FLAG_HEADER
    )]
    pub metrics: bool,

    #[clap(
        long,
        value_name = "ADDRESS",
        default_value_t = IpAddr::V4(Ipv4Addr::LOCALHOST),
        help = "Set the listen address for the Prometheus metrics HTTP server.",
        display_order = 0

    )]
    pub metrics_address: IpAddr,

    #[clap(
        long,
        value_name = "PORT",
        default_value_t = 5064,
        help = "Set the listen TCP port for the Prometheus metrics HTTP server.",
        display_order = 0
    )]
    pub metrics_port: u16,

    #[clap(
        long,
        value_name = "ORIGIN",
        help = "Set the value of the Access-Control-Allow-Origin response HTTP header. \
                Use * to allow any origin (not recommended in production). \
                If no value is supplied, the CORS allowed origin is set to the listen \
                address of this server (e.g., http://localhost:5064).",
        display_order = 0
    )]
    pub metrics_allow_origin: Option<String>,

    #[clap(
        long,
        help = "Enable per validator metrics for > 64 validators. \
                Note: This flag is automatically enabled for <= 64 validators. \
                Enabling this metric for higher validator counts will lead to higher volume \
                of prometheus metrics being collected.",
        display_order = 0,
        help_heading = FLAG_HEADER
    )]
    pub enable_high_validator_count_metrics: bool,

    /* Explorer metrics */
    #[clap(
        long,
        value_name = "ADDRESS",
        help = "Enables the monitoring service for sending system metrics to a remote endpoint. \
                This can be used to monitor your setup on certain services (e.g. beaconcha.in). \
                This flag sets the endpoint where the beacon node metrics will be sent. \
                Note: This will send information to a remote sever which may identify and associate your \
                validators, IP address and other personal information. Always use a HTTPS connection \
<<<<<<< HEAD
                and never provide an untrusted URL.",
        display_order = 0
    )]
    pub monitoring_endpoint: Option<String>,

    #[clap(
        long,
        value_name = "SECONDS",
        requires = "monitoring_endpoint",
        default_value_t = 60,
        help = "Defines how many seconds to wait between each message sent to \
                the monitoring-endpoint.",
        display_order = 0
    )]
    pub monitoring_endpoint_period: u64,

    #[clap(
        long,
        value_name = "ENABLE_DOPPELGANGER_PROTECTION",
        help = "If this flag is set, Lighthouse will delay startup for three epochs and \
                monitor for messages on the network by any of the validators managed by this \
                client. This will result in three (possibly four) epochs worth of missed \
                attestations. If an attestation is detected during this period, it means it is \
                very likely that you are running a second validator client with the same keys. \
                This validator client will immediately shutdown if this is detected in order \
                to avoid potentially committing a slashable offense. Use this flag in order to \
                ENABLE this functionality, without this flag Lighthouse will begin attesting \
                immediately.",
        display_order = 0,
        help_heading = FLAG_HEADER
    )]
    pub enable_doppelganger_protection: bool,

    #[clap(
        long,
        alias = "private-tx-proposals",
        help = "If this flag is set, Lighthouse will query the Beacon Node for only block \
                headers during proposals and will sign over headers. Useful for outsourcing \
                execution payload construction during proposals.",
        display_order = 0,
        help_heading = FLAG_HEADER
    )]
    pub builder_proposals: bool,

    #[clap(
        long,
        value_name = "UNIX-TIMESTAMP",
        help = "This flag takes a unix timestamp value that will be used to override the \
                timestamp used in the builder api registration.",
        display_order = 0
    )]
    pub builder_registration_timestamp_override: Option<u64>,

    #[clap(
        long,
        value_name = "INTEGER",
        default_value_t = 30_000_000,
        help = "The gas limit to be used in all builder proposals for all validators managed \
                by this validator client. Note this will not necessarily be used if the gas limit \
                set here moves too far from the previous block's gas limit.",
        display_order = 0
    )]
    pub gas_limit: u64,

    #[clap(
        long,
        value_name = "BOOLEAN",
        help = "Disables the service that periodically attempts to measure latency to BNs.",
        display_order = 0,
        help_heading = FLAG_HEADER
    )]
    pub disable_latency_measurement_service: bool,

    #[clap(
        long,
        value_name = "BOOLEAN",
        help = "Disables the service that periodically attempts to measure latency to BNs.",
        display_order = 0,
        help_heading = FLAG_HEADER
    )]
    pub latency_measurement_service: bool,

    #[clap(
        long,
        value_name = "INTEGER",
        default_value_t = 500,
        help = "Defines the number of validators per \
                validator/register_validator request sent to the BN. This value \
                can be reduced to avoid timeouts from builders.",
        display_order = 0
    )]
    pub validator_registration_batch_size: usize,

    #[clap(
        long,
        value_name = "UINT64",
        help = "Defines the boost factor, \
                a percentage multiplier to apply to the builder's payload value \
                when choosing between a builder payload header and payload from \
                the local execution node.",
        display_order = 0
    )]
    pub builder_boost_factor: Option<u64>,

    #[clap(
        long,
        help = "If this flag is set, Lighthouse will always prefer blocks \
                constructed by builders, regardless of payload value.",
        display_order = 0,
        help_heading = FLAG_HEADER
    )]
    pub prefer_builder_proposals: bool,

    #[clap(
        long,
        help = "Disable Lighthouse's slashing protection for all web3signer keys. This can \
                reduce the I/O burden on the VC but is only safe if slashing protection \
                is enabled on the remote signer and is implemented correctly. DO NOT ENABLE \
                THIS FLAG UNLESS YOU ARE CERTAIN THAT SLASHING PROTECTION IS ENABLED ON \
                THE REMOTE SIGNER. YOU WILL GET SLASHED IF YOU USE THIS FLAG WITHOUT \
                ENABLING WEB3SIGNER'S SLASHING PROTECTION.",
        display_order = 0,
        help_heading = FLAG_HEADER
    )]
    pub disable_slashing_protection_web3signer: bool,

    /*  Experimental/development options */
    #[clap(
        long,
        value_name = "MILLIS",
        default_value_t = 20000,
        help = "Keep-alive timeout for each web3signer connection. Set to '0' to never \
                timeout.",
        display_order = 0
    )]
    pub web3_signer_keep_alive_timeout: u64,

    #[clap(
        long,
        value_name = "COUNT",
        help = "Maximum number of idle connections to maintain per web3signer host. Default \
                is unlimited.",
        display_order = 0
    )]
    pub web3_signer_max_idle_connections: Option<usize>,
=======
                and never provide an untrusted URL.")
                .action(ArgAction::Set)
                .display_order(0)
        )
        .arg(
            Arg::new("monitoring-endpoint-period")
                .long("monitoring-endpoint-period")
                .value_name("SECONDS")
                .help("Defines how many seconds to wait between each message sent to \
                       the monitoring-endpoint. Default: 60s")
                .requires("monitoring-endpoint")
                .action(ArgAction::Set)
                .display_order(0)
        )
        .arg(
            Arg::new("enable-doppelganger-protection")
                .long("enable-doppelganger-protection")
                .value_name("ENABLE_DOPPELGANGER_PROTECTION")
                .help("If this flag is set, Lighthouse will delay startup for three epochs and \
                    monitor for messages on the network by any of the validators managed by this \
                    client. This will result in three (possibly four) epochs worth of missed \
                    attestations. If an attestation is detected during this period, it means it is \
                    very likely that you are running a second validator client with the same keys. \
                    This validator client will immediately shutdown if this is detected in order \
                    to avoid potentially committing a slashable offense. Use this flag in order to \
                    ENABLE this functionality, without this flag Lighthouse will begin attesting \
                    immediately.")
                .action(ArgAction::SetTrue)
                .help_heading(FLAG_HEADER)
                .display_order(0)
        )
        .arg(
            Arg::new("builder-proposals")
                .long("builder-proposals")
                .alias("private-tx-proposals")
                .help("If this flag is set, Lighthouse will query the Beacon Node for only block \
                    headers during proposals and will sign over headers. Useful for outsourcing \
                    execution payload construction during proposals.")
                .action(ArgAction::SetTrue)
                .help_heading(FLAG_HEADER)
                .display_order(0)
        )
        .arg(
            Arg::new("builder-registration-timestamp-override")
                .long("builder-registration-timestamp-override")
                .alias("builder-registration-timestamp-override")
                .help("This flag takes a unix timestamp value that will be used to override the \
                    timestamp used in the builder api registration")
                .action(ArgAction::Set)
                .display_order(0)
        )
        .arg(
            Arg::new("gas-limit")
                .long("gas-limit")
                .value_name("INTEGER")
                .action(ArgAction::Set)
                .help("The gas limit to be used in all builder proposals for all validators managed \
                    by this validator client. Note this will not necessarily be used if the gas limit \
                    set here moves too far from the previous block's gas limit. [default: 30,000,000]")
                .requires("builder-proposals")
                .display_order(0)
        )
        .arg(
            Arg::new("disable-latency-measurement-service")
                .long("disable-latency-measurement-service")
                .help("Disables the service that periodically attempts to measure latency to BNs.")
                .action(ArgAction::SetTrue)
                .help_heading(FLAG_HEADER)
                .display_order(0)
        )
        .arg(
            Arg::new("latency-measurement-service")
                .long("latency-measurement-service")
                .help("DEPRECATED")
                .action(ArgAction::Set)
                .help_heading(FLAG_HEADER)
                .display_order(0)
                .hide(true)
        )
        .arg(
            Arg::new("validator-registration-batch-size")
                .long("validator-registration-batch-size")
                .value_name("INTEGER")
                .help("Defines the number of validators per \
                    validator/register_validator request sent to the BN. This value \
                    can be reduced to avoid timeouts from builders.")
                .default_value("500")
                .action(ArgAction::Set)
                .display_order(0)
        )
        .arg(
            Arg::new("builder-boost-factor")
                .long("builder-boost-factor")
                .value_name("UINT64")
                .help("Defines the boost factor, \
                    a percentage multiplier to apply to the builder's payload value \
                    when choosing between a builder payload header and payload from \
                    the local execution node.")
                .conflicts_with("prefer-builder-proposals")
                .action(ArgAction::Set)
                .display_order(0)
        )
        .arg(
            Arg::new("prefer-builder-proposals")
                .long("prefer-builder-proposals")
                .help("If this flag is set, Lighthouse will always prefer blocks \
                    constructed by builders, regardless of payload value.")
                .action(ArgAction::SetTrue)
                .help_heading(FLAG_HEADER)
                .display_order(0)
        )
        .arg(
            Arg::new("beacon-nodes-sync-tolerances")
                .long("beacon-nodes-sync-tolerances")
                .value_name("SYNC_TOLERANCES")
                .help("A comma-separated list of 3 values which sets the size of each sync distance range when \
                    determining the health of each connected beacon node. \
                    The first value determines the `Synced` range. \
                    If a connected beacon node is synced to within this number of slots it is considered 'Synced'. \
                    The second value determines the `Small` sync distance range. \
                    This range starts immediately after the `Synced` range. \
                    The third value determines the `Medium` sync distance range. \
                    This range starts immediately after the `Small` range. \
                    Any sync distance value beyond that is considered `Large`. \
                    For example, a value of `8,8,48` would have ranges like the following: \
                    `Synced`: 0..=8 \
                    `Small`: 9..=16 \
                    `Medium`: 17..=64 \
                    `Large`: 65.. \
                    These values are used to determine what ordering beacon node fallbacks are used in. \
                    Generally, `Synced` nodes are preferred over `Small` and so on. \
                    Nodes in the `Synced` range will tie-break based on their ordering in `--beacon-nodes`. \
                    This ensures the primary beacon node is prioritised. \
                    [default: 8,8,48]")
                .action(ArgAction::Set)
                .help_heading(FLAG_HEADER)
                .display_order(0)
        )
        .arg(
            Arg::new("disable-slashing-protection-web3signer")
                .long("disable-slashing-protection-web3signer")
                .help("Disable Lighthouse's slashing protection for all web3signer keys. This can \
                       reduce the I/O burden on the VC but is only safe if slashing protection \
                       is enabled on the remote signer and is implemented correctly. DO NOT ENABLE \
                       THIS FLAG UNLESS YOU ARE CERTAIN THAT SLASHING PROTECTION IS ENABLED ON \
                       THE REMOTE SIGNER. YOU WILL GET SLASHED IF YOU USE THIS FLAG WITHOUT \
                       ENABLING WEB3SIGNER'S SLASHING PROTECTION.")
                .action(ArgAction::SetTrue)
                .help_heading(FLAG_HEADER)
                .display_order(0)
        )
        /*
         * Experimental/development options.
         */
        .arg(
            Arg::new("web3-signer-keep-alive-timeout")
                .long("web3-signer-keep-alive-timeout")
                .value_name("MILLIS")
                .default_value("20000")
                .help("Keep-alive timeout for each web3signer connection. Set to 'null' to never \
                       timeout")
                .action(ArgAction::Set)
                .display_order(0)
        )
        .arg(
            Arg::new("web3-signer-max-idle-connections")
                .long("web3-signer-max-idle-connections")
                .value_name("COUNT")
                .help("Maximum number of idle connections to maintain per web3signer host. Default \
                       is unlimited.")
                .action(ArgAction::Set)
                .display_order(0)
        )
>>>>>>> 83d5c521
}<|MERGE_RESOLUTION|>--- conflicted
+++ resolved
@@ -23,17 +23,6 @@
 pub struct ValidatorClient {
     #[clap(
         long,
-        short = 'h',
-        global = true,
-        help = "Prints help information",
-        action = clap::ArgAction::HelpLong,
-        display_order = 0,
-        help_heading = FLAG_HEADER
-    )]
-    help: Option<bool>,
-
-    #[clap(
-        long,
         value_name = "NETWORK_ADDRESSES",
         value_delimiter = ',',
         help = "Comma-separated addresses to one or more beacon node HTTP APIs. \
@@ -333,7 +322,6 @@
                 This flag sets the endpoint where the beacon node metrics will be sent. \
                 Note: This will send information to a remote sever which may identify and associate your \
                 validators, IP address and other personal information. Always use a HTTPS connection \
-<<<<<<< HEAD
                 and never provide an untrusted URL.",
         display_order = 0
     )]
@@ -449,6 +437,33 @@
 
     #[clap(
         long,
+        help = "A comma-separated list of 3 values which sets the size of each sync distance range when \
+                determining the health of each connected beacon node. \
+                The first value determines the `Synced` range. \
+                If a connected beacon node is synced to within this number of slots it is considered 'Synced'. \
+                The second value determines the `Small` sync distance range. \
+                This range starts immediately after the `Synced` range. \
+                The third value determines the `Medium` sync distance range. \
+                This range starts immediately after the `Small` range. \
+                Any sync distance value beyond that is considered `Large`. \
+                For example, a value of `8,8,48` would have ranges like the following: \
+                `Synced`: 0..=8 \
+                `Small`: 9..=16 \
+                `Medium`: 17..=64 \
+                `Large`: 65.. \
+                These values are used to determine what ordering beacon node fallbacks are used in. \
+                Generally, `Synced` nodes are preferred over `Small` and so on. \
+                Nodes in the `Synced` range will tie-break based on their ordering in `--beacon-nodes`. \
+                This ensures the primary beacon node is prioritised. \
+                [default: 8,8,48]",
+        display_order = 0,
+        help_heading = FLAG_HEADER,
+        value_name = "SYNC_TOLERANCES"
+    )]
+    pub beacon_nodes_sync_tolerances: Option<Vec<u64>>,
+
+    #[clap(
+        long,
         help = "Disable Lighthouse's slashing protection for all web3signer keys. This can \
                 reduce the I/O burden on the VC but is only safe if slashing protection \
                 is enabled on the remote signer and is implemented correctly. DO NOT ENABLE \
@@ -479,179 +494,4 @@
         display_order = 0
     )]
     pub web3_signer_max_idle_connections: Option<usize>,
-=======
-                and never provide an untrusted URL.")
-                .action(ArgAction::Set)
-                .display_order(0)
-        )
-        .arg(
-            Arg::new("monitoring-endpoint-period")
-                .long("monitoring-endpoint-period")
-                .value_name("SECONDS")
-                .help("Defines how many seconds to wait between each message sent to \
-                       the monitoring-endpoint. Default: 60s")
-                .requires("monitoring-endpoint")
-                .action(ArgAction::Set)
-                .display_order(0)
-        )
-        .arg(
-            Arg::new("enable-doppelganger-protection")
-                .long("enable-doppelganger-protection")
-                .value_name("ENABLE_DOPPELGANGER_PROTECTION")
-                .help("If this flag is set, Lighthouse will delay startup for three epochs and \
-                    monitor for messages on the network by any of the validators managed by this \
-                    client. This will result in three (possibly four) epochs worth of missed \
-                    attestations. If an attestation is detected during this period, it means it is \
-                    very likely that you are running a second validator client with the same keys. \
-                    This validator client will immediately shutdown if this is detected in order \
-                    to avoid potentially committing a slashable offense. Use this flag in order to \
-                    ENABLE this functionality, without this flag Lighthouse will begin attesting \
-                    immediately.")
-                .action(ArgAction::SetTrue)
-                .help_heading(FLAG_HEADER)
-                .display_order(0)
-        )
-        .arg(
-            Arg::new("builder-proposals")
-                .long("builder-proposals")
-                .alias("private-tx-proposals")
-                .help("If this flag is set, Lighthouse will query the Beacon Node for only block \
-                    headers during proposals and will sign over headers. Useful for outsourcing \
-                    execution payload construction during proposals.")
-                .action(ArgAction::SetTrue)
-                .help_heading(FLAG_HEADER)
-                .display_order(0)
-        )
-        .arg(
-            Arg::new("builder-registration-timestamp-override")
-                .long("builder-registration-timestamp-override")
-                .alias("builder-registration-timestamp-override")
-                .help("This flag takes a unix timestamp value that will be used to override the \
-                    timestamp used in the builder api registration")
-                .action(ArgAction::Set)
-                .display_order(0)
-        )
-        .arg(
-            Arg::new("gas-limit")
-                .long("gas-limit")
-                .value_name("INTEGER")
-                .action(ArgAction::Set)
-                .help("The gas limit to be used in all builder proposals for all validators managed \
-                    by this validator client. Note this will not necessarily be used if the gas limit \
-                    set here moves too far from the previous block's gas limit. [default: 30,000,000]")
-                .requires("builder-proposals")
-                .display_order(0)
-        )
-        .arg(
-            Arg::new("disable-latency-measurement-service")
-                .long("disable-latency-measurement-service")
-                .help("Disables the service that periodically attempts to measure latency to BNs.")
-                .action(ArgAction::SetTrue)
-                .help_heading(FLAG_HEADER)
-                .display_order(0)
-        )
-        .arg(
-            Arg::new("latency-measurement-service")
-                .long("latency-measurement-service")
-                .help("DEPRECATED")
-                .action(ArgAction::Set)
-                .help_heading(FLAG_HEADER)
-                .display_order(0)
-                .hide(true)
-        )
-        .arg(
-            Arg::new("validator-registration-batch-size")
-                .long("validator-registration-batch-size")
-                .value_name("INTEGER")
-                .help("Defines the number of validators per \
-                    validator/register_validator request sent to the BN. This value \
-                    can be reduced to avoid timeouts from builders.")
-                .default_value("500")
-                .action(ArgAction::Set)
-                .display_order(0)
-        )
-        .arg(
-            Arg::new("builder-boost-factor")
-                .long("builder-boost-factor")
-                .value_name("UINT64")
-                .help("Defines the boost factor, \
-                    a percentage multiplier to apply to the builder's payload value \
-                    when choosing between a builder payload header and payload from \
-                    the local execution node.")
-                .conflicts_with("prefer-builder-proposals")
-                .action(ArgAction::Set)
-                .display_order(0)
-        )
-        .arg(
-            Arg::new("prefer-builder-proposals")
-                .long("prefer-builder-proposals")
-                .help("If this flag is set, Lighthouse will always prefer blocks \
-                    constructed by builders, regardless of payload value.")
-                .action(ArgAction::SetTrue)
-                .help_heading(FLAG_HEADER)
-                .display_order(0)
-        )
-        .arg(
-            Arg::new("beacon-nodes-sync-tolerances")
-                .long("beacon-nodes-sync-tolerances")
-                .value_name("SYNC_TOLERANCES")
-                .help("A comma-separated list of 3 values which sets the size of each sync distance range when \
-                    determining the health of each connected beacon node. \
-                    The first value determines the `Synced` range. \
-                    If a connected beacon node is synced to within this number of slots it is considered 'Synced'. \
-                    The second value determines the `Small` sync distance range. \
-                    This range starts immediately after the `Synced` range. \
-                    The third value determines the `Medium` sync distance range. \
-                    This range starts immediately after the `Small` range. \
-                    Any sync distance value beyond that is considered `Large`. \
-                    For example, a value of `8,8,48` would have ranges like the following: \
-                    `Synced`: 0..=8 \
-                    `Small`: 9..=16 \
-                    `Medium`: 17..=64 \
-                    `Large`: 65.. \
-                    These values are used to determine what ordering beacon node fallbacks are used in. \
-                    Generally, `Synced` nodes are preferred over `Small` and so on. \
-                    Nodes in the `Synced` range will tie-break based on their ordering in `--beacon-nodes`. \
-                    This ensures the primary beacon node is prioritised. \
-                    [default: 8,8,48]")
-                .action(ArgAction::Set)
-                .help_heading(FLAG_HEADER)
-                .display_order(0)
-        )
-        .arg(
-            Arg::new("disable-slashing-protection-web3signer")
-                .long("disable-slashing-protection-web3signer")
-                .help("Disable Lighthouse's slashing protection for all web3signer keys. This can \
-                       reduce the I/O burden on the VC but is only safe if slashing protection \
-                       is enabled on the remote signer and is implemented correctly. DO NOT ENABLE \
-                       THIS FLAG UNLESS YOU ARE CERTAIN THAT SLASHING PROTECTION IS ENABLED ON \
-                       THE REMOTE SIGNER. YOU WILL GET SLASHED IF YOU USE THIS FLAG WITHOUT \
-                       ENABLING WEB3SIGNER'S SLASHING PROTECTION.")
-                .action(ArgAction::SetTrue)
-                .help_heading(FLAG_HEADER)
-                .display_order(0)
-        )
-        /*
-         * Experimental/development options.
-         */
-        .arg(
-            Arg::new("web3-signer-keep-alive-timeout")
-                .long("web3-signer-keep-alive-timeout")
-                .value_name("MILLIS")
-                .default_value("20000")
-                .help("Keep-alive timeout for each web3signer connection. Set to 'null' to never \
-                       timeout")
-                .action(ArgAction::Set)
-                .display_order(0)
-        )
-        .arg(
-            Arg::new("web3-signer-max-idle-connections")
-                .long("web3-signer-max-idle-connections")
-                .value_name("COUNT")
-                .help("Maximum number of idle connections to maintain per web3signer host. Default \
-                       is unlimited.")
-                .action(ArgAction::Set)
-                .display_order(0)
-        )
->>>>>>> 83d5c521
 }