use clap::{App, Arg};

pub fn cli_app<'a, 'b>() -> App<'a, 'b> {
    App::new("validator_client")
        .visible_aliases(&["v", "vc", "validator"])
        .setting(clap::AppSettings::ColoredHelp)
        .about(
            "When connected to a beacon node, performs the duties of a staked \
                validator (e.g., proposing blocks and attestations).",
        )
        .arg(
            Arg::with_name("beacon-nodes")
                .long("beacon-nodes")
                .value_name("NETWORK_ADDRESSES")
                .help("Comma-separated addresses to one or more beacon node HTTP APIs. \
                       Default is http://localhost:5052."
                )
                .takes_value(true),
        )
        .arg(
            Arg::with_name("proposer-nodes")
                .long("proposer-nodes")
                .value_name("NETWORK_ADDRESSES")
                .help("Comma-separated addresses to one or more beacon node HTTP APIs. \
                These specify nodes that are used to send beacon block proposals. A failure will revert back to the standard beacon nodes specified in --beacon-nodes."
                )
                .takes_value(true),
        )
        // TODO remove this flag in a future release
        .arg(
            Arg::with_name("disable-run-on-all")
                .long("disable-run-on-all")
                .value_name("DISABLE_RUN_ON_ALL")
                .help("DEPRECATED. Use --broadcast. \
                       By default, Lighthouse publishes attestation, sync committee subscriptions \
                       and proposer preparation messages to all beacon nodes provided in the \
                       `--beacon-nodes flag`. This option changes that behaviour such that these \
                       api calls only go out to the first available and synced beacon node")
                .takes_value(false),
        )
        .arg(
            Arg::with_name("broadcast")
                .long("broadcast")
                .value_name("API_TOPICS")
                .help("Comma-separated list of beacon API topics to broadcast to all beacon nodes. \
                       Possible values are: none, attestations, blocks, subscriptions, \
                       sync-committee. Default (when flag is omitted) is to broadcast \
                       subscriptions only."
                )
                .takes_value(true),
        )
        .arg(
            Arg::with_name("validators-dir")
                .long("validators-dir")
                .alias("validator-dir")
                .value_name("VALIDATORS_DIR")
                .help(
                    "The directory which contains the validator keystores, deposit data for \
                    each validator along with the common slashing protection database \
                    and the validator_definitions.yml"
                )
                .takes_value(true)
                .conflicts_with("datadir")
        )
        .arg(
            Arg::with_name("secrets-dir")
                .long("secrets-dir")
                .value_name("SECRETS_DIRECTORY")
                .help(
                    "The directory which contains the password to unlock the validator \
                    voting keypairs. Each password should be contained in a file where the \
                    name is the 0x-prefixed hex representation of the validators voting public \
                    key. Defaults to ~/.lighthouse/{network}/secrets.",
                )
                .takes_value(true)
                .conflicts_with("datadir")
        )
        .arg(
            Arg::with_name("init-slashing-protection")
                .long("init-slashing-protection")
                .help(
                    "If present, do not require the slashing protection database to exist before \
                     running. You SHOULD NOT use this flag unless you're certain that a new \
                     slashing protection database is required. Usually, your database \
                     will have been initialized when you imported your validator keys. If you \
                     misplace your database and then run with this flag you risk being slashed."
                )
        )
        .arg(
            Arg::with_name("disable-auto-discover")
            .long("disable-auto-discover")
            .help(
                "If present, do not attempt to discover new validators in the validators-dir. Validators \
                will need to be manually added to the validator_definitions.yml file."
            )
        )
        .arg(
            Arg::with_name("use-long-timeouts")
                .long("use-long-timeouts")
                .help("If present, the validator client will use longer timeouts for requests \
                        made to the beacon node. This flag is generally not recommended, \
                        longer timeouts can cause missed duties when fallbacks are used.")
        )
        .arg(
            Arg::with_name("beacon-nodes-tls-certs")
                .long("beacon-nodes-tls-certs")
                .value_name("CERTIFICATE-FILES")
                .takes_value(true)
                .help("Comma-separated paths to custom TLS certificates to use when connecting \
                        to a beacon node (and/or proposer node). These certificates must be in PEM format and are used \
                        in addition to the OS trust store. Commas must only be used as a \
                        delimiter, and must not be part of the certificate path.")
        )
        // This overwrites the graffiti configured in the beacon node.
        .arg(
            Arg::with_name("graffiti")
                .long("graffiti")
                .help("Specify your custom graffiti to be included in blocks.")
                .value_name("GRAFFITI")
                .takes_value(true)
        )
        .arg(
            Arg::with_name("graffiti-file")
                .long("graffiti-file")
                .help("Specify a graffiti file to load validator graffitis from.")
                .value_name("GRAFFITI-FILE")
                .takes_value(true)
                .conflicts_with("graffiti")
        )
        .arg(
            Arg::with_name("suggested-fee-recipient")
                .long("suggested-fee-recipient")
                .help("Once the merge has happened, this address will receive transaction fees \
                       from blocks proposed by this validator client. If a fee recipient is \
                       configured in the validator definitions it takes priority over this value.")
                .value_name("FEE-RECIPIENT")
                .takes_value(true)
        )
        .arg(
            Arg::with_name("produce-block-v3")
                .long("produce-block-v3")
                .help("Enable block production via the block v3 endpoint for this validator client. \
                       This should only be enabled when paired with a beacon node \
                       that has this endpoint implemented. This flag will be enabled by default in \
                       future.")
                .takes_value(false)
        )
        .arg(
            Arg::with_name("distributed")
                .long("distributed")
                .help("Enables functionality required for running the validator in a distributed validator cluster.")
                .takes_value(false)
        )
        /* REST API related arguments */
        .arg(
            Arg::with_name("http")
                .long("http")
                .help("Enable the RESTful HTTP API server. Disabled by default.")
                .takes_value(false),
        )
        /*
         * Note: The HTTP server is **not** encrypted (i.e., not HTTPS) and therefore it is
         * unsafe to publish on a public network.
         *
         * If the `--http-address` flag is used, the `--unencrypted-http-transport` flag
         * must also be used in order to make it clear to the user that this is unsafe.
         */
         .arg(
             Arg::with_name("http-address")
                 .long("http-address")
                 .requires("http")
                 .value_name("ADDRESS")
                 .help("Set the address for the HTTP address. The HTTP server is not encrypted \
                        and therefore it is unsafe to publish on a public network. When this \
                        flag is used, it additionally requires the explicit use of the \
                        `--unencrypted-http-transport` flag to ensure the user is aware of the \
                        risks involved. For access via the Internet, users should apply \
                        transport-layer security like a HTTPS reverse-proxy or SSH tunnelling.")
                .requires("unencrypted-http-transport"),
         )
         .arg(
             Arg::with_name("unencrypted-http-transport")
                 .long("unencrypted-http-transport")
                 .help("This is a safety flag to ensure that the user is aware that the http \
                        transport is unencrypted and using a custom HTTP address is unsafe.")
                 .requires("http-address"),
         )
        .arg(
            Arg::with_name("http-port")
                .long("http-port")
                .requires("http")
                .value_name("PORT")
                .help("Set the listen TCP port for the RESTful HTTP API server.")
                .default_value_if("http", None, "5062")
                .takes_value(true),
        )
        .arg(
            Arg::with_name("http-allow-origin")
                .long("http-allow-origin")
                .requires("http")
                .value_name("ORIGIN")
                .help("Set the value of the Access-Control-Allow-Origin response HTTP header. \
                    Use * to allow any origin (not recommended in production). \
                    If no value is supplied, the CORS allowed origin is set to the listen \
                    address of this server (e.g., http://localhost:5062).")
                .takes_value(true),
        )
        .arg(
            Arg::with_name("http-allow-keystore-export")
                .long("http-allow-keystore-export")
                .requires("http")
                .help("If present, allow access to the DELETE /lighthouse/keystores HTTP \
                    API method, which allows exporting keystores and passwords to HTTP API \
                    consumers who have access to the API token. This method is useful for \
                    exporting validators, however it should be used with caution since it \
                    exposes private key data to authorized users.")
                .takes_value(false),
        )
        .arg(
            Arg::with_name("http-store-passwords-in-secrets-dir")
                .long("http-store-passwords-in-secrets-dir")
                .requires("http")
                .help("If present, any validators created via the HTTP will have keystore \
                    passwords stored in the secrets-dir rather than the validator \
                    definitions file.")
                .takes_value(false),
        )
        /* Prometheus metrics HTTP server related arguments */
        .arg(
            Arg::with_name("metrics")
                .long("metrics")
                .help("Enable the Prometheus metrics HTTP server. Disabled by default.")
                .takes_value(false),
        )
        .arg(
            Arg::with_name("metrics-address")
                .long("metrics-address")
                .requires("metrics")
                .value_name("ADDRESS")
                .help("Set the listen address for the Prometheus metrics HTTP server.")
                .default_value_if("metrics", None, "127.0.0.1")
                .takes_value(true),
        )
        .arg(
            Arg::with_name("metrics-port")
                .long("metrics-port")
                .requires("metrics")
                .value_name("PORT")
                .help("Set the listen TCP port for the Prometheus metrics HTTP server.")
                .default_value_if("metrics", None, "5064")
                .takes_value(true),
        )
        .arg(
            Arg::with_name("metrics-allow-origin")
                .long("metrics-allow-origin")
                .requires("metrics")
                .value_name("ORIGIN")
                .help("Set the value of the Access-Control-Allow-Origin response HTTP header. \
                    Use * to allow any origin (not recommended in production). \
                    If no value is supplied, the CORS allowed origin is set to the listen \
                    address of this server (e.g., http://localhost:5064).")
                .takes_value(true),
        )
        .arg(
            Arg::with_name("enable-high-validator-count-metrics")
                .long("enable-high-validator-count-metrics")
                .help("Enable per validator metrics for > 64 validators. \
                    Note: This flag is automatically enabled for <= 64 validators. \
                    Enabling this metric for higher validator counts will lead to higher volume \
                    of prometheus metrics being collected.")
                .takes_value(false),
        )
        /*
         * Explorer metrics
         */
         .arg(
            Arg::with_name("monitoring-endpoint")
                .long("monitoring-endpoint")
                .value_name("ADDRESS")
                .help("Enables the monitoring service for sending system metrics to a remote endpoint. \
                This can be used to monitor your setup on certain services (e.g. beaconcha.in). \
                This flag sets the endpoint where the beacon node metrics will be sent. \
                Note: This will send information to a remote sever which may identify and associate your \
                validators, IP address and other personal information. Always use a HTTPS connection \
                and never provide an untrusted URL.")
                .takes_value(true),
        )
        .arg(
            Arg::with_name("monitoring-endpoint-period")
                .long("monitoring-endpoint-period")
                .value_name("SECONDS")
                .help("Defines how many seconds to wait between each message sent to \
                       the monitoring-endpoint. Default: 60s")
                .requires("monitoring-endpoint")
                .takes_value(true),
        )
        .arg(
            Arg::with_name("enable-doppelganger-protection")
                .long("enable-doppelganger-protection")
                .value_name("ENABLE_DOPPELGANGER_PROTECTION")
                .help("If this flag is set, Lighthouse will delay startup for three epochs and \
                    monitor for messages on the network by any of the validators managed by this \
                    client. This will result in three (possibly four) epochs worth of missed \
                    attestations. If an attestation is detected during this period, it means it is \
                    very likely that you are running a second validator client with the same keys. \
                    This validator client will immediately shutdown if this is detected in order \
                    to avoid potentially committing a slashable offense. Use this flag in order to \
                    ENABLE this functionality, without this flag Lighthouse will begin attesting \
                    immediately.")
                .takes_value(false),
        )
        .arg(
            Arg::with_name("builder-proposals")
                .long("builder-proposals")
                .alias("private-tx-proposals")
                .help("If this flag is set, Lighthouse will query the Beacon Node for only block \
                    headers during proposals and will sign over headers. Useful for outsourcing \
                    execution payload construction during proposals.")
                .takes_value(false),
        )
        .arg(
            Arg::with_name("builder-registration-timestamp-override")
                .long("builder-registration-timestamp-override")
                .alias("builder-registration-timestamp-override")
                .help("This flag takes a unix timestamp value that will be used to override the \
                    timestamp used in the builder api registration")
                .takes_value(true),
        )
        .arg(
            Arg::with_name("gas-limit")
                .long("gas-limit")
                .value_name("INTEGER")
                .takes_value(true)
                .help("The gas limit to be used in all builder proposals for all validators managed \
                    by this validator client. Note this will not necessarily be used if the gas limit \
                    set here moves too far from the previous block's gas limit. [default: 30,000,000]")
                .requires("builder-proposals"),
        )
        .arg(
            Arg::with_name("latency-measurement-service")
                .long("latency-measurement-service")
                .value_name("BOOLEAN")
                .help("Set to 'true' to enable a service that periodically attempts to measure latency to BNs. \
                    Set to 'false' to disable.")
                .default_value("true")
                .takes_value(true),
        )
        .arg(
            Arg::with_name("validator-registration-batch-size")
                .long("validator-registration-batch-size")
                .value_name("INTEGER")
                .help("Defines the number of validators per \
                    validator/register_validator request sent to the BN. This value \
                    can be reduced to avoid timeouts from builders.")
                .default_value("500")
                .takes_value(true),
        )
        .arg(
            Arg::with_name("builder-boost-factor")
                .long("builder-boost-factor")
                .value_name("UINT64")
                .help("Defines the boost factor, \
                    a percentage multiplier to apply to the builder's payload value \
                    when choosing between a builder payload header and payload from \
                    the local execution node.")
                .conflicts_with("prefer-builder-proposals")
                .takes_value(true),
        )
        .arg(
            Arg::with_name("prefer-builder-proposals")
                .long("prefer-builder-proposals")
                .help("If this flag is set, Lighthouse will always prefer blocks \
                    constructed by builders, regardless of payload value.")
                .takes_value(false),
        )
        .arg(
<<<<<<< HEAD
            Arg::with_name("beacon-nodes-sync-tolerances")
                .long("beacon-nodes-sync-tolerances")
                .value_name("SYNC_TOLERANCES")
                .help("A comma-separated list of 3 values which sets the size of each sync distance range when \
                    determining the health of each connected beacon node. \
                    The first value determines the `Synced` range. \
                    If a connected beacon node is synced to within this number of slots it is considered 'Synced'. \
                    The second value determines the `Small` sync distance range. \
                    This range starts immediately after the `Synced` range. \
                    The third value determines the `Medium` sync distance range. \
                    This range starts immediately after the `Small` range. \
                    Any sync distance value beyond that is considered `Large`. \
                    For example, a value of `8,8,48` would have ranges like the following: \
                    `Synced`: 0..=8 \
                    `Small`: 9..=16 \
                    `Medium`: 17..=64 \
                    `Large`: 65.. \
                    These values are used to determine what ordering beacon node fallbacks are used in. \
                    Generally, `Synced` nodes are preferred over `Small` and so on. \
                    Nodes in the `Synced` range will tie-break based on their ordering in `--beacon-nodes`. \
                    This ensures the primary beacon node is prioritised. \
                    [default: 8,8,48]")
                .takes_value(true)
=======
            Arg::with_name("disable-slashing-protection-web3signer")
                .long("disable-slashing-protection-web3signer")
                .help("Disable Lighthouse's slashing protection for all web3signer keys. This can \
                       reduce the I/O burden on the VC but is only safe if slashing protection \
                       is enabled on the remote signer and is implemented correctly. DO NOT ENABLE \
                       THIS FLAG UNLESS YOU ARE CERTAIN THAT SLASHING PROTECTION IS ENABLED ON \
                       THE REMOTE SIGNER. YOU WILL GET SLASHED IF YOU USE THIS FLAG WITHOUT \
                       ENABLING WEB3SIGNER'S SLASHING PROTECTION.")
                .takes_value(false)
        )
        /*
         * Experimental/development options.
         */
        .arg(
            Arg::with_name("web3-signer-keep-alive-timeout")
                .long("web3-signer-keep-alive-timeout")
                .value_name("MILLIS")
                .default_value("90000")
                .help("Keep-alive timeout for each web3signer connection. Set to 'null' to never \
                       timeout")
                .takes_value(true),
        )
        .arg(
            Arg::with_name("web3-signer-max-idle-connections")
                .long("web3-signer-max-idle-connections")
                .value_name("COUNT")
                .help("Maximum number of idle connections to maintain per web3signer host. Default \
                       is unlimited.")
                .takes_value(true),
>>>>>>> b6a1c863
        )
}<|MERGE_RESOLUTION|>--- conflicted
+++ resolved
@@ -374,7 +374,6 @@
                 .takes_value(false),
         )
         .arg(
-<<<<<<< HEAD
             Arg::with_name("beacon-nodes-sync-tolerances")
                 .long("beacon-nodes-sync-tolerances")
                 .value_name("SYNC_TOLERANCES")
@@ -398,7 +397,8 @@
                     This ensures the primary beacon node is prioritised. \
                     [default: 8,8,48]")
                 .takes_value(true)
-=======
+        )
+        .arg(
             Arg::with_name("disable-slashing-protection-web3signer")
                 .long("disable-slashing-protection-web3signer")
                 .help("Disable Lighthouse's slashing protection for all web3signer keys. This can \
@@ -428,6 +428,5 @@
                 .help("Maximum number of idle connections to maintain per web3signer host. Default \
                        is unlimited.")
                 .takes_value(true),
->>>>>>> b6a1c863
         )
 }