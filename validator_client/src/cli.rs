use crate::ApiTopic;
use clap::builder::ArgPredicate;
pub use clap::{Arg, ArgAction, Args, Command, FromArgMatches, Parser};
use clap_utils::get_color_style;
use clap_utils::FLAG_HEADER;
use serde::{Deserialize, Serialize};
use std::net::IpAddr;
use std::path::PathBuf;
use types::Address;

#[derive(Parser, Clone, Deserialize, Serialize, Debug)]
#[clap(
    name = "validator_client",
    visible_aliases = &["v", "vc", "validator"],
    about = "When connected to a beacon node, performs the duties of a staked \
                validator (e.g., proposing blocks and attestations).",
<<<<<<< HEAD
    styles = get_color_style(),
    next_line_help = true,
    term_width = 80,
    disable_help_flag = true,
    disable_help_subcommand = true,
    display_order = 0,
)]
pub struct ValidatorClient {
    #[clap(
        long,
        value_name = "NETWORK_ADDRESSES",
        value_delimiter = ',',
        help = "Comma-separated addresses to one or more beacon node HTTP APIs. \
                Default is http://localhost:5052.",
        display_order = 0
    )]
    pub beacon_nodes: Option<Vec<String>>,

    #[clap(
        long,
        value_name = "NETWORK_ADDRESSES",
        value_delimiter = ',',
        help = "Comma-separated addresses to one or more beacon node HTTP APIs. \
                These specify nodes that are used to send beacon block proposals. \
                A failure will revert back to the standard beacon nodes specified in --beacon-nodes.",
        display_order = 0
    )]
    pub proposer_nodes: Option<Vec<String>>,

    // TODO remove this flag in a future release
    #[clap(
        long,
        value_name = "DISABLE_RUN_ON_ALL",
        help = "DEPRECATED. Use --broadcast. \
                By default, Lighthouse publishes attestation, sync committee subscriptions \
                and proposer preparation messages to all beacon nodes provided in the \
                `--beacon-nodes flag`. This option changes that behaviour such that these \
                api calls only go out to the first available and synced beacon node.",
        display_order = 0,
        help_heading = FLAG_HEADER
    )]
    pub disable_run_on_all: bool,

    #[clap(
        long,
        value_name = "API_TOPICS",
        value_delimiter = ',',
        help = "Comma-separated list of beacon API topics to broadcast to all beacon nodes. \
                Possible values are: none, attestations, blocks, subscriptions, \
                sync-committee. Default (when flag is omitted) is to broadcast \
                subscriptions only.",
        display_order = 0
    )]
    pub broadcast: Option<Vec<ApiTopic>>,

    #[clap(
        long,
        alias = "validator-dir",
        value_name = "VALIDATORS_DIR",
        conflicts_with = "datadir",
        help = "The directory which contains the validator keystores, deposit data for \
                each validator along with the common slashing protection database \
                and the validator_definitions.yml",
        display_order = 0
    )]
    pub validators_dir: Option<PathBuf>,

    #[clap(
        long,
        value_name = "SECRETS_DIRECTORY",
        conflicts_with = "datadir",
        help = "The directory which contains the password to unlock the validator \
                voting keypairs. Each password should be contained in a file where the \
                name is the 0x-prefixed hex representation of the validators voting public \
                key. Defaults to ~/.lighthouse/{network}/secrets.",
        display_order = 0
    )]
    pub secrets_dir: Option<PathBuf>,

    #[clap(
        long,
        help = "If present, do not require the slashing protection database to exist before \
                running. You SHOULD NOT use this flag unless you're certain that a new \
                slashing protection database is required. Usually, your database \
                will have been initialized when you imported your validator keys. If you \
                misplace your database and then run with this flag you risk being slashed.",
        display_order = 0,
        help_heading = FLAG_HEADER
    )]
    pub init_slashing_protection: bool,

    #[clap(
        long,
        help = "If present, do not attempt to discover new validators in the validators-dir. Validators \
                will need to be manually added to the validator_definitions.yml file.",
        display_order = 0,
        help_heading = FLAG_HEADER
    )]
    pub disable_auto_discover: bool,

    #[clap(
        long,
        help = "If present, the validator client will use longer timeouts for requests \
                made to the beacon node. This flag is generally not recommended, \
                longer timeouts can cause missed duties when fallbacks are used.",
        display_order = 0,
        help_heading = FLAG_HEADER
    )]
    pub use_long_timeouts: bool,

    #[clap(
        long,
        value_name = "CERTIFICATE-FILES",
        value_delimiter = ',',
        help = "Comma-separated paths to custom TLS certificates to use when connecting \
                to a beacon node (and/or proposer node). These certificates must be in PEM format and are used \
                in addition to the OS trust store. Commas must only be used as a \
                delimiter, and must not be part of the certificate path.",
        display_order = 0
    )]
    pub beacon_nodes_tls_certs: Option<Vec<String>>,

    // This overwrites the graffiti configured in the beacon node.
    #[clap(
        long,
        value_name = "GRAFFITI",
        help = "Specify your custom graffiti to be included in blocks.",
        display_order = 0
    )]
    pub graffiti: Option<String>,

    #[clap(
        long,
        value_name = "GRAFFITI-FILE",
        conflicts_with = "graffiti",
        help = "Specify a graffiti file to load validator graffitis from.",
        display_order = 0
    )]
    pub graffiti_file: Option<PathBuf>,

    #[clap(
        long,
        value_name = "FEE-RECIPIENT",
        help = "Once the merge has happened, this address will receive transaction fees \
                from blocks proposed by this validator client. If a fee recipient is \
                configured in the validator definitions it takes priority over this value.",
        display_order = 0
    )]
    pub suggested_fee_recipient: Option<Address>,

    #[clap(
        long,
        help = "This flag is deprecated and is no longer in use.",
        display_order = 0,
        help_heading = FLAG_HEADER
    )]
    pub produce_block_v3: bool,

    #[clap(
        long,
        help = "Enables functionality required for running the validator in a distributed validator cluster.",
        display_order = 0,
        help_heading = FLAG_HEADER
    )]
    pub distributed: bool,

    /* REST API related arguments */
    #[clap(
        long,
        help = "Enable the RESTful HTTP API server. Disabled by default.",
        display_order = 0,
        help_heading = FLAG_HEADER
    )]
    pub http: bool,

    /*
     * Note: The HTTP server is **not** encrypted (i.e., not HTTPS) and therefore it is
     * unsafe to publish on a public network.
     *
     * If the `--http-address` flag is used, the `--unencrypted-http-transport` flag
     * must also be used in order to make it clear to the user that this is unsafe.
     */
    #[clap(
        long,
        value_name = "ADDRESS",
        requires = "unencrypted_http_transport",
        help = "Set the address for the HTTP address. The HTTP server is not encrypted \
                and therefore it is unsafe to publish on a public network. When this \
                flag is used, it additionally requires the explicit use of the \
                `--unencrypted-http-transport` flag to ensure the user is aware of the \
                risks involved. For access via the Internet, users should apply \
                transport-layer security like a HTTPS reverse-proxy or SSH tunnelling.",
        display_order = 0
    )]
    pub http_address: Option<IpAddr>,

    #[clap(
        long,
        requires = "http_address",
        help = "This is a safety flag to ensure that the user is aware that the http \
                transport is unencrypted and using a custom HTTP address is unsafe.",
        display_order = 0,
        help_heading = FLAG_HEADER
    )]
    pub unencrypted_http_transport: bool,

    #[clap(
        long,
        value_name = "PORT",
        default_value_t = 5062,
        help = "Set the listen TCP port for the RESTful HTTP API server.",
        display_order = 0
    )]
    pub http_port: u16,

    #[clap(
        long,
        value_name = "ORIGIN",
        help = "Set the value of the Access-Control-Allow-Origin response HTTP header. \
=======
        )
        .arg(
            Arg::new("help")
            .long("help")
            .short('h')
            .help("Prints help information")
            .action(ArgAction::HelpLong)
            .display_order(0)
            .help_heading(FLAG_HEADER)
        )
        .arg(
            Arg::new("beacon-nodes")
                .long("beacon-nodes")
                .value_name("NETWORK_ADDRESSES")
                .help("Comma-separated addresses to one or more beacon node HTTP APIs. \
                       Default is http://localhost:5052."
                )
                .action(ArgAction::Set)
                .display_order(0)
        )
        .arg(
            Arg::new("proposer-nodes")
                .long("proposer-nodes")
                .value_name("NETWORK_ADDRESSES")
                .help("Comma-separated addresses to one or more beacon node HTTP APIs. \
                These specify nodes that are used to send beacon block proposals. A failure will revert back to the standard beacon nodes specified in --beacon-nodes."
                )
                .action(ArgAction::Set)
                .display_order(0)
        )
        .arg(
            Arg::new("broadcast")
                .long("broadcast")
                .value_name("API_TOPICS")
                .help("Comma-separated list of beacon API topics to broadcast to all beacon nodes. \
                       Possible values are: none, attestations, blocks, subscriptions, \
                       sync-committee. Default (when flag is omitted) is to broadcast \
                       subscriptions only."
                )
                .action(ArgAction::Set)
                .display_order(0)
        )
        .arg(
            Arg::new("validators-dir")
                .long("validators-dir")
                .alias("validator-dir")
                .value_name("VALIDATORS_DIR")
                .help(
                    "The directory which contains the validator keystores, deposit data for \
                    each validator along with the common slashing protection database \
                    and the validator_definitions.yml"
                )
                .action(ArgAction::Set)
                .conflicts_with("datadir")
                .display_order(0)
        )
        .arg(
            Arg::new("secrets-dir")
                .long("secrets-dir")
                .value_name("SECRETS_DIRECTORY")
                .help(
                    "The directory which contains the password to unlock the validator \
                    voting keypairs. Each password should be contained in a file where the \
                    name is the 0x-prefixed hex representation of the validators voting public \
                    key. Defaults to ~/.lighthouse/{network}/secrets.",
                )
                .action(ArgAction::Set)
                .conflicts_with("datadir")
                .display_order(0)
        )
        .arg(
            Arg::new("init-slashing-protection")
                .long("init-slashing-protection")
                .action(ArgAction::SetTrue)
                .help_heading(FLAG_HEADER)
                .help(
                    "If present, do not require the slashing protection database to exist before \
                     running. You SHOULD NOT use this flag unless you're certain that a new \
                     slashing protection database is required. Usually, your database \
                     will have been initialized when you imported your validator keys. If you \
                     misplace your database and then run with this flag you risk being slashed."
                )
                .display_order(0)
        )
        .arg(
            Arg::new("disable-auto-discover")
            .long("disable-auto-discover")
            .action(ArgAction::SetTrue)
            .help_heading(FLAG_HEADER)
            .help(
                "If present, do not attempt to discover new validators in the validators-dir. Validators \
                will need to be manually added to the validator_definitions.yml file."
            )
            .display_order(0)
        )
        .arg(
            Arg::new("use-long-timeouts")
                .long("use-long-timeouts")
                .action(ArgAction::SetTrue)
                .help_heading(FLAG_HEADER)
                .help("If present, the validator client will use longer timeouts for requests \
                        made to the beacon node. This flag is generally not recommended, \
                        longer timeouts can cause missed duties when fallbacks are used.")
                .display_order(0)
        )
        .arg(
            Arg::new("beacon-nodes-tls-certs")
                .long("beacon-nodes-tls-certs")
                .value_name("CERTIFICATE-FILES")
                .action(ArgAction::Set)
                .help("Comma-separated paths to custom TLS certificates to use when connecting \
                        to a beacon node (and/or proposer node). These certificates must be in PEM format and are used \
                        in addition to the OS trust store. Commas must only be used as a \
                        delimiter, and must not be part of the certificate path.")
                .display_order(0)
        )
        // This overwrites the graffiti configured in the beacon node.
        .arg(
            Arg::new("graffiti")
                .long("graffiti")
                .help("Specify your custom graffiti to be included in blocks.")
                .value_name("GRAFFITI")
                .action(ArgAction::Set)
                .display_order(0)
        )
        .arg(
            Arg::new("graffiti-file")
                .long("graffiti-file")
                .help("Specify a graffiti file to load validator graffitis from.")
                .value_name("GRAFFITI-FILE")
                .action(ArgAction::Set)
                .conflicts_with("graffiti")
                .display_order(0)
        )
        .arg(
            Arg::new("suggested-fee-recipient")
                .long("suggested-fee-recipient")
                .help("Once the merge has happened, this address will receive transaction fees \
                       from blocks proposed by this validator client. If a fee recipient is \
                       configured in the validator definitions it takes priority over this value.")
                .value_name("FEE-RECIPIENT")
                .action(ArgAction::Set)
                .display_order(0)
        )
        .arg(
            Arg::new("distributed")
                .long("distributed")
                .help("Enables functionality required for running the validator in a distributed validator cluster.")
                .action(ArgAction::SetTrue)
                .help_heading(FLAG_HEADER)
                .display_order(0)
        )
        /* REST API related arguments */
        .arg(
            Arg::new("http")
                .long("http")
                .help("Enable the RESTful HTTP API server. Disabled by default.")
                .action(ArgAction::SetTrue)
                .help_heading(FLAG_HEADER)
                .display_order(0)
        )
        /*
         * Note: The HTTP server is **not** encrypted (i.e., not HTTPS) and therefore it is
         * unsafe to publish on a public network.
         *
         * If the `--http-address` flag is used, the `--unencrypted-http-transport` flag
         * must also be used in order to make it clear to the user that this is unsafe.
         */
         .arg(
             Arg::new("http-address")
                 .long("http-address")
                 .requires("http")
                 .value_name("ADDRESS")
                 .help("Set the address for the HTTP address. The HTTP server is not encrypted \
                        and therefore it is unsafe to publish on a public network. When this \
                        flag is used, it additionally requires the explicit use of the \
                        `--unencrypted-http-transport` flag to ensure the user is aware of the \
                        risks involved. For access via the Internet, users should apply \
                        transport-layer security like a HTTPS reverse-proxy or SSH tunnelling.")
                .requires("unencrypted-http-transport")
                .display_order(0)
         )
         .arg(
             Arg::new("unencrypted-http-transport")
                .long("unencrypted-http-transport")
                .help("This is a safety flag to ensure that the user is aware that the http \
                    transport is unencrypted and using a custom HTTP address is unsafe.")
                .action(ArgAction::SetTrue)
                .help_heading(FLAG_HEADER)
                .requires("http-address")
                .display_order(0)
         )
        .arg(
            Arg::new("http-port")
                .long("http-port")
                .requires("http")
                .value_name("PORT")
                .help("Set the listen TCP port for the RESTful HTTP API server.")
                .default_value_if("http", ArgPredicate::IsPresent, "5062")
                .action(ArgAction::Set)
                .display_order(0)
        )
        .arg(
            Arg::new("http-allow-origin")
                .long("http-allow-origin")
                .requires("http")
                .value_name("ORIGIN")
                .help("Set the value of the Access-Control-Allow-Origin response HTTP header. \
                    Use * to allow any origin (not recommended in production). \
                    If no value is supplied, the CORS allowed origin is set to the listen \
                    address of this server (e.g., http://localhost:5062).")
                .action(ArgAction::Set)
                .display_order(0)
        )
        .arg(
            Arg::new("http-allow-keystore-export")
                .long("http-allow-keystore-export")
                .requires("http")
                .help("If present, allow access to the DELETE /lighthouse/keystores HTTP \
                    API method, which allows exporting keystores and passwords to HTTP API \
                    consumers who have access to the API token. This method is useful for \
                    exporting validators, however it should be used with caution since it \
                    exposes private key data to authorized users.")
                .action(ArgAction::SetTrue)
                .help_heading(FLAG_HEADER)
                .display_order(0)
        )
        .arg(
            Arg::new("http-store-passwords-in-secrets-dir")
                .long("http-store-passwords-in-secrets-dir")
                .requires("http")
                .help("If present, any validators created via the HTTP will have keystore \
                    passwords stored in the secrets-dir rather than the validator \
                    definitions file.")
                .action(ArgAction::SetTrue)
                .help_heading(FLAG_HEADER)
                .display_order(0)
        )
        /* Prometheus metrics HTTP server related arguments */
        .arg(
            Arg::new("metrics")
                .long("metrics")
                .help("Enable the Prometheus metrics HTTP server. Disabled by default.")
                .action(ArgAction::SetTrue)
                .help_heading(FLAG_HEADER)
                .display_order(0)
        )
        .arg(
            Arg::new("metrics-address")
                .long("metrics-address")
                .requires("metrics")
                .value_name("ADDRESS")
                .help("Set the listen address for the Prometheus metrics HTTP server.")
                .default_value_if("metrics", ArgPredicate::IsPresent, "127.0.0.1")
                .action(ArgAction::Set)
                .display_order(0)
        )
        .arg(
            Arg::new("metrics-port")
                .long("metrics-port")
                .requires("metrics")
                .value_name("PORT")
                .help("Set the listen TCP port for the Prometheus metrics HTTP server.")
                .default_value_if("metrics", ArgPredicate::IsPresent, "5064")
                .action(ArgAction::Set)
                .display_order(0)
        )
        .arg(
            Arg::new("metrics-allow-origin")
                .long("metrics-allow-origin")
                .requires("metrics")
                .value_name("ORIGIN")
                .help("Set the value of the Access-Control-Allow-Origin response HTTP header. \
>>>>>>> b88cb8ce
                    Use * to allow any origin (not recommended in production). \
                    If no value is supplied, the CORS allowed origin is set to the listen \
                    address of this server (e.g., http://localhost:5062).",
        display_order = 0
    )]
    pub http_allow_origin: Option<String>,

    #[clap(
        long,
        requires = "http",
        help = "If present, allow access to the DELETE /lighthouse/keystores HTTP \
                API method, which allows exporting keystores and passwords to HTTP API \
                consumers who have access to the API token. This method is useful for \
                exporting validators, however it should be used with caution since it \
                exposes private key data to authorized users.",
        display_order = 0,
        help_heading = FLAG_HEADER
    )]
    pub http_allow_keystore_export: bool,

    #[clap(
        long,
        requires = "http",
        help = "If present, any validators created via the HTTP will have keystore \
                passwords stored in the secrets-dir rather than the validator \
                definitions file.",
        display_order = 0,
        help_heading = FLAG_HEADER
    )]
    pub http_store_passwords_in_secrets_dir: bool,

    /* Prometheus metrics HTTP server related arguments */
    #[clap(
        long,
        help = "Enable the Prometheus metrics HTTP server. Disabled by default.",
        display_order = 0,
        help_heading = FLAG_HEADER
    )]
    pub metrics: bool,

    #[clap(
        long,
        value_name = "ADDRESS",
        default_value_if("metrics", ArgPredicate::IsPresent, "127.0.0.1"),
        help = "Set the listen address for the Prometheus metrics HTTP server.",
        display_order = 0

    )]
    pub metrics_address: IpAddr,

    #[clap(
        long,
        value_name = "PORT",
        default_value_t = 5064,
        help = "Set the listen TCP port for the Prometheus metrics HTTP server.",
        display_order = 0
    )]
    pub metrics_port: u16,

    #[clap(
        long,
        value_name = "ORIGIN",
        help = "Set the value of the Access-Control-Allow-Origin response HTTP header. \
                Use * to allow any origin (not recommended in production). \
                If no value is supplied, the CORS allowed origin is set to the listen \
                address of this server (e.g., http://localhost:5064).",
        display_order = 0
    )]
    pub metrics_allow_origin: Option<String>,

    #[clap(
        long,
        help = "Enable per validator metrics for > 64 validators. \
                Note: This flag is automatically enabled for <= 64 validators. \
                Enabling this metric for higher validator counts will lead to higher volume \
                of prometheus metrics being collected.",
        display_order = 0,
        help_heading = FLAG_HEADER
    )]
    pub enable_high_validator_count_metrics: bool,

    /* Explorer metrics */
    #[clap(
        long,
        value_name = "ADDRESS",
        help = "Enables the monitoring service for sending system metrics to a remote endpoint. \
                This can be used to monitor your setup on certain services (e.g. beaconcha.in). \
                This flag sets the endpoint where the beacon node metrics will be sent. \
                Note: This will send information to a remote sever which may identify and associate your \
                validators, IP address and other personal information. Always use a HTTPS connection \
<<<<<<< HEAD
                and never provide an untrusted URL.",
        display_order = 0
    )]
    pub monitoring_endpoint: Option<String>,

    #[clap(
        long,
        value_name = "SECONDS",
        requires = "monitoring_endpoint",
        default_value_t = 60,
        help = "Defines how many seconds to wait between each message sent to \
                the monitoring-endpoint.",
        display_order = 0
    )]
    pub monitoring_endpoint_period: u64,

    #[clap(
        long,
        value_name = "ENABLE_DOPPELGANGER_PROTECTION",
        help = "If this flag is set, Lighthouse will delay startup for three epochs and \
                monitor for messages on the network by any of the validators managed by this \
                client. This will result in three (possibly four) epochs worth of missed \
                attestations. If an attestation is detected during this period, it means it is \
                very likely that you are running a second validator client with the same keys. \
                This validator client will immediately shutdown if this is detected in order \
                to avoid potentially committing a slashable offense. Use this flag in order to \
                ENABLE this functionality, without this flag Lighthouse will begin attesting \
                immediately.",
        display_order = 0,
        help_heading = FLAG_HEADER
    )]
    pub enable_doppelganger_protection: bool,

    #[clap(
        long,
        alias = "private-tx-proposals",
        help = "If this flag is set, Lighthouse will query the Beacon Node for only block \
                headers during proposals and will sign over headers. Useful for outsourcing \
                execution payload construction during proposals.",
        display_order = 0,
        help_heading = FLAG_HEADER
    )]
    pub builder_proposals: bool,

    #[clap(
        long,
        value_name = "UNIX-TIMESTAMP",
        help = "This flag takes a unix timestamp value that will be used to override the \
                timestamp used in the builder api registration.",
        display_order = 0
    )]
    pub builder_registration_timestamp_override: Option<u64>,

    #[clap(
        long,
        value_name = "INTEGER",
        default_value_t = 30_000_000,
        help = "The gas limit to be used in all builder proposals for all validators managed \
                by this validator client. Note this will not necessarily be used if the gas limit \
                set here moves too far from the previous block's gas limit.",
        display_order = 0
    )]
    pub gas_limit: u64,

    #[clap(
        long,
        value_name = "BOOLEAN",
        help = "Disables the service that periodically attempts to measure latency to BNs.",
        display_order = 0,
        help_heading = FLAG_HEADER
    )]
    pub disable_latency_measurement_service: bool,

    #[clap(
        long,
        value_name = "BOOLEAN",
        help = "Disables the service that periodically attempts to measure latency to BNs.",
        display_order = 0,
        help_heading = FLAG_HEADER
    )]
    pub latency_measurement_service: bool,

    #[clap(
        long,
        value_name = "INTEGER",
        default_value_t = 500,
        help = "Defines the number of validators per \
                validator/register_validator request sent to the BN. This value \
                can be reduced to avoid timeouts from builders.",
        display_order = 0
    )]
    pub validator_registration_batch_size: usize,

    #[clap(
        long,
        value_name = "UINT64",
        help = "Defines the boost factor, \
                a percentage multiplier to apply to the builder's payload value \
                when choosing between a builder payload header and payload from \
                the local execution node.",
        display_order = 0
    )]
    pub builder_boost_factor: Option<u64>,

    #[clap(
        long,
        help = "If this flag is set, Lighthouse will always prefer blocks \
                constructed by builders, regardless of payload value.",
        display_order = 0,
        help_heading = FLAG_HEADER
    )]
    pub prefer_builder_proposals: bool,

    #[clap(
        long,
        help = "A comma-separated list of 3 values which sets the size of each sync distance range when \
                determining the health of each connected beacon node. \
                The first value determines the `Synced` range. \
                If a connected beacon node is synced to within this number of slots it is considered 'Synced'. \
                The second value determines the `Small` sync distance range. \
                This range starts immediately after the `Synced` range. \
                The third value determines the `Medium` sync distance range. \
                This range starts immediately after the `Small` range. \
                Any sync distance value beyond that is considered `Large`. \
                For example, a value of `8,8,48` would have ranges like the following: \
                `Synced`: 0..=8 \
                `Small`: 9..=16 \
                `Medium`: 17..=64 \
                `Large`: 65.. \
                These values are used to determine what ordering beacon node fallbacks are used in. \
                Generally, `Synced` nodes are preferred over `Small` and so on. \
                Nodes in the `Synced` range will tie-break based on their ordering in `--beacon-nodes`. \
                This ensures the primary beacon node is prioritised. \
                [default: 8,8,48]",
        display_order = 0,
        help_heading = FLAG_HEADER,
        value_name = "SYNC_TOLERANCES"
    )]
    pub beacon_nodes_sync_tolerances: Option<Vec<u64>>,

    #[clap(
        long,
        help = "Disable Lighthouse's slashing protection for all web3signer keys. This can \
                reduce the I/O burden on the VC but is only safe if slashing protection \
                is enabled on the remote signer and is implemented correctly. DO NOT ENABLE \
                THIS FLAG UNLESS YOU ARE CERTAIN THAT SLASHING PROTECTION IS ENABLED ON \
                THE REMOTE SIGNER. YOU WILL GET SLASHED IF YOU USE THIS FLAG WITHOUT \
                ENABLING WEB3SIGNER'S SLASHING PROTECTION.",
        display_order = 0,
        help_heading = FLAG_HEADER
    )]
    pub disable_slashing_protection_web3signer: bool,

    /*  Experimental/development options */
    #[clap(
        long,
        value_name = "MILLIS",
        default_value_t = 20000,
        help = "Keep-alive timeout for each web3signer connection. Set to '0' to never \
                timeout.",
        display_order = 0
    )]
    pub web3_signer_keep_alive_timeout: u64,

    #[clap(
        long,
        value_name = "COUNT",
        help = "Maximum number of idle connections to maintain per web3signer host. Default \
                is unlimited.",
        display_order = 0
    )]
    pub web3_signer_max_idle_connections: Option<usize>,
=======
                and never provide an untrusted URL.")
                .action(ArgAction::Set)
                .display_order(0)
        )
        .arg(
            Arg::new("monitoring-endpoint-period")
                .long("monitoring-endpoint-period")
                .value_name("SECONDS")
                .help("Defines how many seconds to wait between each message sent to \
                       the monitoring-endpoint. Default: 60s")
                .requires("monitoring-endpoint")
                .action(ArgAction::Set)
                .display_order(0)
        )
        .arg(
            Arg::new("enable-doppelganger-protection")
                .long("enable-doppelganger-protection")
                .value_name("ENABLE_DOPPELGANGER_PROTECTION")
                .help("If this flag is set, Lighthouse will delay startup for three epochs and \
                    monitor for messages on the network by any of the validators managed by this \
                    client. This will result in three (possibly four) epochs worth of missed \
                    attestations. If an attestation is detected during this period, it means it is \
                    very likely that you are running a second validator client with the same keys. \
                    This validator client will immediately shutdown if this is detected in order \
                    to avoid potentially committing a slashable offense. Use this flag in order to \
                    ENABLE this functionality, without this flag Lighthouse will begin attesting \
                    immediately.")
                .action(ArgAction::SetTrue)
                .help_heading(FLAG_HEADER)
                .display_order(0)
        )
        .arg(
            Arg::new("builder-proposals")
                .long("builder-proposals")
                .alias("private-tx-proposals")
                .help("If this flag is set, Lighthouse will query the Beacon Node for only block \
                    headers during proposals and will sign over headers. Useful for outsourcing \
                    execution payload construction during proposals.")
                .action(ArgAction::SetTrue)
                .help_heading(FLAG_HEADER)
                .display_order(0)
        )
        .arg(
            Arg::new("builder-registration-timestamp-override")
                .long("builder-registration-timestamp-override")
                .alias("builder-registration-timestamp-override")
                .help("This flag takes a unix timestamp value that will be used to override the \
                    timestamp used in the builder api registration")
                .action(ArgAction::Set)
                .display_order(0)
        )
        .arg(
            Arg::new("gas-limit")
                .long("gas-limit")
                .value_name("INTEGER")
                .action(ArgAction::Set)
                .help("The gas limit to be used in all builder proposals for all validators managed \
                    by this validator client. Note this will not necessarily be used if the gas limit \
                    set here moves too far from the previous block's gas limit. [default: 30,000,000]")
                .requires("builder-proposals")
                .display_order(0)
        )
        .arg(
            Arg::new("disable-latency-measurement-service")
                .long("disable-latency-measurement-service")
                .help("Disables the service that periodically attempts to measure latency to BNs.")
                .action(ArgAction::SetTrue)
                .help_heading(FLAG_HEADER)
                .display_order(0)
        )
        .arg(
            Arg::new("validator-registration-batch-size")
                .long("validator-registration-batch-size")
                .value_name("INTEGER")
                .help("Defines the number of validators per \
                    validator/register_validator request sent to the BN. This value \
                    can be reduced to avoid timeouts from builders.")
                .default_value("500")
                .action(ArgAction::Set)
                .display_order(0)
        )
        .arg(
            Arg::new("builder-boost-factor")
                .long("builder-boost-factor")
                .value_name("UINT64")
                .help("Defines the boost factor, \
                    a percentage multiplier to apply to the builder's payload value \
                    when choosing between a builder payload header and payload from \
                    the local execution node.")
                .conflicts_with("prefer-builder-proposals")
                .action(ArgAction::Set)
                .display_order(0)
        )
        .arg(
            Arg::new("prefer-builder-proposals")
                .long("prefer-builder-proposals")
                .help("If this flag is set, Lighthouse will always prefer blocks \
                    constructed by builders, regardless of payload value.")
                .action(ArgAction::SetTrue)
                .help_heading(FLAG_HEADER)
                .display_order(0)
        )
        .arg(
            Arg::new("beacon-nodes-sync-tolerances")
                .long("beacon-nodes-sync-tolerances")
                .value_name("SYNC_TOLERANCES")
                .help("A comma-separated list of 3 values which sets the size of each sync distance range when \
                    determining the health of each connected beacon node. \
                    The first value determines the `Synced` range. \
                    If a connected beacon node is synced to within this number of slots it is considered 'Synced'. \
                    The second value determines the `Small` sync distance range. \
                    This range starts immediately after the `Synced` range. \
                    The third value determines the `Medium` sync distance range. \
                    This range starts immediately after the `Small` range. \
                    Any sync distance value beyond that is considered `Large`. \
                    For example, a value of `8,8,48` would have ranges like the following: \
                    `Synced`: 0..=8 \
                    `Small`: 9..=16 \
                    `Medium`: 17..=64 \
                    `Large`: 65.. \
                    These values are used to determine what ordering beacon node fallbacks are used in. \
                    Generally, `Synced` nodes are preferred over `Small` and so on. \
                    Nodes in the `Synced` range will tie-break based on their ordering in `--beacon-nodes`. \
                    This ensures the primary beacon node is prioritised. \
                    [default: 8,8,48]")
                .action(ArgAction::Set)
                .help_heading(FLAG_HEADER)
                .display_order(0)
        )
        .arg(
            Arg::new("disable-slashing-protection-web3signer")
                .long("disable-slashing-protection-web3signer")
                .help("Disable Lighthouse's slashing protection for all web3signer keys. This can \
                       reduce the I/O burden on the VC but is only safe if slashing protection \
                       is enabled on the remote signer and is implemented correctly. DO NOT ENABLE \
                       THIS FLAG UNLESS YOU ARE CERTAIN THAT SLASHING PROTECTION IS ENABLED ON \
                       THE REMOTE SIGNER. YOU WILL GET SLASHED IF YOU USE THIS FLAG WITHOUT \
                       ENABLING WEB3SIGNER'S SLASHING PROTECTION.")
                .action(ArgAction::SetTrue)
                .help_heading(FLAG_HEADER)
                .display_order(0)
        )
        /*
         * Experimental/development options.
         */
        .arg(
            Arg::new("web3-signer-keep-alive-timeout")
                .long("web3-signer-keep-alive-timeout")
                .value_name("MILLIS")
                .default_value("20000")
                .help("Keep-alive timeout for each web3signer connection. Set to 'null' to never \
                       timeout")
                .action(ArgAction::Set)
                .display_order(0)
        )
        .arg(
            Arg::new("web3-signer-max-idle-connections")
                .long("web3-signer-max-idle-connections")
                .value_name("COUNT")
                .help("Maximum number of idle connections to maintain per web3signer host. Default \
                       is unlimited.")
                .action(ArgAction::Set)
                .display_order(0)
        )
>>>>>>> b88cb8ce
}<|MERGE_RESOLUTION|>--- conflicted
+++ resolved
@@ -4,7 +4,6 @@
 use clap_utils::get_color_style;
 use clap_utils::FLAG_HEADER;
 use serde::{Deserialize, Serialize};
-use std::net::IpAddr;
 use std::path::PathBuf;
 use types::Address;
 
@@ -14,7 +13,6 @@
     visible_aliases = &["v", "vc", "validator"],
     about = "When connected to a beacon node, performs the duties of a staked \
                 validator (e.g., proposing blocks and attestations).",
-<<<<<<< HEAD
     styles = get_color_style(),
     next_line_help = true,
     term_width = 80,
@@ -44,20 +42,6 @@
     )]
     pub proposer_nodes: Option<Vec<String>>,
 
-    // TODO remove this flag in a future release
-    #[clap(
-        long,
-        value_name = "DISABLE_RUN_ON_ALL",
-        help = "DEPRECATED. Use --broadcast. \
-                By default, Lighthouse publishes attestation, sync committee subscriptions \
-                and proposer preparation messages to all beacon nodes provided in the \
-                `--beacon-nodes flag`. This option changes that behaviour such that these \
-                api calls only go out to the first available and synced beacon node.",
-        display_order = 0,
-        help_heading = FLAG_HEADER
-    )]
-    pub disable_run_on_all: bool,
-
     #[clap(
         long,
         value_name = "API_TOPICS",
@@ -209,7 +193,7 @@
                 transport-layer security like a HTTPS reverse-proxy or SSH tunnelling.",
         display_order = 0
     )]
-    pub http_address: Option<IpAddr>,
+    pub http_address: Option<String>,
 
     #[clap(
         long,
@@ -234,281 +218,6 @@
         long,
         value_name = "ORIGIN",
         help = "Set the value of the Access-Control-Allow-Origin response HTTP header. \
-=======
-        )
-        .arg(
-            Arg::new("help")
-            .long("help")
-            .short('h')
-            .help("Prints help information")
-            .action(ArgAction::HelpLong)
-            .display_order(0)
-            .help_heading(FLAG_HEADER)
-        )
-        .arg(
-            Arg::new("beacon-nodes")
-                .long("beacon-nodes")
-                .value_name("NETWORK_ADDRESSES")
-                .help("Comma-separated addresses to one or more beacon node HTTP APIs. \
-                       Default is http://localhost:5052."
-                )
-                .action(ArgAction::Set)
-                .display_order(0)
-        )
-        .arg(
-            Arg::new("proposer-nodes")
-                .long("proposer-nodes")
-                .value_name("NETWORK_ADDRESSES")
-                .help("Comma-separated addresses to one or more beacon node HTTP APIs. \
-                These specify nodes that are used to send beacon block proposals. A failure will revert back to the standard beacon nodes specified in --beacon-nodes."
-                )
-                .action(ArgAction::Set)
-                .display_order(0)
-        )
-        .arg(
-            Arg::new("broadcast")
-                .long("broadcast")
-                .value_name("API_TOPICS")
-                .help("Comma-separated list of beacon API topics to broadcast to all beacon nodes. \
-                       Possible values are: none, attestations, blocks, subscriptions, \
-                       sync-committee. Default (when flag is omitted) is to broadcast \
-                       subscriptions only."
-                )
-                .action(ArgAction::Set)
-                .display_order(0)
-        )
-        .arg(
-            Arg::new("validators-dir")
-                .long("validators-dir")
-                .alias("validator-dir")
-                .value_name("VALIDATORS_DIR")
-                .help(
-                    "The directory which contains the validator keystores, deposit data for \
-                    each validator along with the common slashing protection database \
-                    and the validator_definitions.yml"
-                )
-                .action(ArgAction::Set)
-                .conflicts_with("datadir")
-                .display_order(0)
-        )
-        .arg(
-            Arg::new("secrets-dir")
-                .long("secrets-dir")
-                .value_name("SECRETS_DIRECTORY")
-                .help(
-                    "The directory which contains the password to unlock the validator \
-                    voting keypairs. Each password should be contained in a file where the \
-                    name is the 0x-prefixed hex representation of the validators voting public \
-                    key. Defaults to ~/.lighthouse/{network}/secrets.",
-                )
-                .action(ArgAction::Set)
-                .conflicts_with("datadir")
-                .display_order(0)
-        )
-        .arg(
-            Arg::new("init-slashing-protection")
-                .long("init-slashing-protection")
-                .action(ArgAction::SetTrue)
-                .help_heading(FLAG_HEADER)
-                .help(
-                    "If present, do not require the slashing protection database to exist before \
-                     running. You SHOULD NOT use this flag unless you're certain that a new \
-                     slashing protection database is required. Usually, your database \
-                     will have been initialized when you imported your validator keys. If you \
-                     misplace your database and then run with this flag you risk being slashed."
-                )
-                .display_order(0)
-        )
-        .arg(
-            Arg::new("disable-auto-discover")
-            .long("disable-auto-discover")
-            .action(ArgAction::SetTrue)
-            .help_heading(FLAG_HEADER)
-            .help(
-                "If present, do not attempt to discover new validators in the validators-dir. Validators \
-                will need to be manually added to the validator_definitions.yml file."
-            )
-            .display_order(0)
-        )
-        .arg(
-            Arg::new("use-long-timeouts")
-                .long("use-long-timeouts")
-                .action(ArgAction::SetTrue)
-                .help_heading(FLAG_HEADER)
-                .help("If present, the validator client will use longer timeouts for requests \
-                        made to the beacon node. This flag is generally not recommended, \
-                        longer timeouts can cause missed duties when fallbacks are used.")
-                .display_order(0)
-        )
-        .arg(
-            Arg::new("beacon-nodes-tls-certs")
-                .long("beacon-nodes-tls-certs")
-                .value_name("CERTIFICATE-FILES")
-                .action(ArgAction::Set)
-                .help("Comma-separated paths to custom TLS certificates to use when connecting \
-                        to a beacon node (and/or proposer node). These certificates must be in PEM format and are used \
-                        in addition to the OS trust store. Commas must only be used as a \
-                        delimiter, and must not be part of the certificate path.")
-                .display_order(0)
-        )
-        // This overwrites the graffiti configured in the beacon node.
-        .arg(
-            Arg::new("graffiti")
-                .long("graffiti")
-                .help("Specify your custom graffiti to be included in blocks.")
-                .value_name("GRAFFITI")
-                .action(ArgAction::Set)
-                .display_order(0)
-        )
-        .arg(
-            Arg::new("graffiti-file")
-                .long("graffiti-file")
-                .help("Specify a graffiti file to load validator graffitis from.")
-                .value_name("GRAFFITI-FILE")
-                .action(ArgAction::Set)
-                .conflicts_with("graffiti")
-                .display_order(0)
-        )
-        .arg(
-            Arg::new("suggested-fee-recipient")
-                .long("suggested-fee-recipient")
-                .help("Once the merge has happened, this address will receive transaction fees \
-                       from blocks proposed by this validator client. If a fee recipient is \
-                       configured in the validator definitions it takes priority over this value.")
-                .value_name("FEE-RECIPIENT")
-                .action(ArgAction::Set)
-                .display_order(0)
-        )
-        .arg(
-            Arg::new("distributed")
-                .long("distributed")
-                .help("Enables functionality required for running the validator in a distributed validator cluster.")
-                .action(ArgAction::SetTrue)
-                .help_heading(FLAG_HEADER)
-                .display_order(0)
-        )
-        /* REST API related arguments */
-        .arg(
-            Arg::new("http")
-                .long("http")
-                .help("Enable the RESTful HTTP API server. Disabled by default.")
-                .action(ArgAction::SetTrue)
-                .help_heading(FLAG_HEADER)
-                .display_order(0)
-        )
-        /*
-         * Note: The HTTP server is **not** encrypted (i.e., not HTTPS) and therefore it is
-         * unsafe to publish on a public network.
-         *
-         * If the `--http-address` flag is used, the `--unencrypted-http-transport` flag
-         * must also be used in order to make it clear to the user that this is unsafe.
-         */
-         .arg(
-             Arg::new("http-address")
-                 .long("http-address")
-                 .requires("http")
-                 .value_name("ADDRESS")
-                 .help("Set the address for the HTTP address. The HTTP server is not encrypted \
-                        and therefore it is unsafe to publish on a public network. When this \
-                        flag is used, it additionally requires the explicit use of the \
-                        `--unencrypted-http-transport` flag to ensure the user is aware of the \
-                        risks involved. For access via the Internet, users should apply \
-                        transport-layer security like a HTTPS reverse-proxy or SSH tunnelling.")
-                .requires("unencrypted-http-transport")
-                .display_order(0)
-         )
-         .arg(
-             Arg::new("unencrypted-http-transport")
-                .long("unencrypted-http-transport")
-                .help("This is a safety flag to ensure that the user is aware that the http \
-                    transport is unencrypted and using a custom HTTP address is unsafe.")
-                .action(ArgAction::SetTrue)
-                .help_heading(FLAG_HEADER)
-                .requires("http-address")
-                .display_order(0)
-         )
-        .arg(
-            Arg::new("http-port")
-                .long("http-port")
-                .requires("http")
-                .value_name("PORT")
-                .help("Set the listen TCP port for the RESTful HTTP API server.")
-                .default_value_if("http", ArgPredicate::IsPresent, "5062")
-                .action(ArgAction::Set)
-                .display_order(0)
-        )
-        .arg(
-            Arg::new("http-allow-origin")
-                .long("http-allow-origin")
-                .requires("http")
-                .value_name("ORIGIN")
-                .help("Set the value of the Access-Control-Allow-Origin response HTTP header. \
-                    Use * to allow any origin (not recommended in production). \
-                    If no value is supplied, the CORS allowed origin is set to the listen \
-                    address of this server (e.g., http://localhost:5062).")
-                .action(ArgAction::Set)
-                .display_order(0)
-        )
-        .arg(
-            Arg::new("http-allow-keystore-export")
-                .long("http-allow-keystore-export")
-                .requires("http")
-                .help("If present, allow access to the DELETE /lighthouse/keystores HTTP \
-                    API method, which allows exporting keystores and passwords to HTTP API \
-                    consumers who have access to the API token. This method is useful for \
-                    exporting validators, however it should be used with caution since it \
-                    exposes private key data to authorized users.")
-                .action(ArgAction::SetTrue)
-                .help_heading(FLAG_HEADER)
-                .display_order(0)
-        )
-        .arg(
-            Arg::new("http-store-passwords-in-secrets-dir")
-                .long("http-store-passwords-in-secrets-dir")
-                .requires("http")
-                .help("If present, any validators created via the HTTP will have keystore \
-                    passwords stored in the secrets-dir rather than the validator \
-                    definitions file.")
-                .action(ArgAction::SetTrue)
-                .help_heading(FLAG_HEADER)
-                .display_order(0)
-        )
-        /* Prometheus metrics HTTP server related arguments */
-        .arg(
-            Arg::new("metrics")
-                .long("metrics")
-                .help("Enable the Prometheus metrics HTTP server. Disabled by default.")
-                .action(ArgAction::SetTrue)
-                .help_heading(FLAG_HEADER)
-                .display_order(0)
-        )
-        .arg(
-            Arg::new("metrics-address")
-                .long("metrics-address")
-                .requires("metrics")
-                .value_name("ADDRESS")
-                .help("Set the listen address for the Prometheus metrics HTTP server.")
-                .default_value_if("metrics", ArgPredicate::IsPresent, "127.0.0.1")
-                .action(ArgAction::Set)
-                .display_order(0)
-        )
-        .arg(
-            Arg::new("metrics-port")
-                .long("metrics-port")
-                .requires("metrics")
-                .value_name("PORT")
-                .help("Set the listen TCP port for the Prometheus metrics HTTP server.")
-                .default_value_if("metrics", ArgPredicate::IsPresent, "5064")
-                .action(ArgAction::Set)
-                .display_order(0)
-        )
-        .arg(
-            Arg::new("metrics-allow-origin")
-                .long("metrics-allow-origin")
-                .requires("metrics")
-                .value_name("ORIGIN")
-                .help("Set the value of the Access-Control-Allow-Origin response HTTP header. \
->>>>>>> b88cb8ce
                     Use * to allow any origin (not recommended in production). \
                     If no value is supplied, the CORS allowed origin is set to the listen \
                     address of this server (e.g., http://localhost:5062).",
@@ -555,9 +264,8 @@
         default_value_if("metrics", ArgPredicate::IsPresent, "127.0.0.1"),
         help = "Set the listen address for the Prometheus metrics HTTP server.",
         display_order = 0
-
-    )]
-    pub metrics_address: IpAddr,
+    )]
+    pub metrics_address: String,
 
     #[clap(
         long,
@@ -599,7 +307,6 @@
                 This flag sets the endpoint where the beacon node metrics will be sent. \
                 Note: This will send information to a remote sever which may identify and associate your \
                 validators, IP address and other personal information. Always use a HTTPS connection \
-<<<<<<< HEAD
                 and never provide an untrusted URL.",
         display_order = 0
     )]
@@ -672,15 +379,6 @@
         help_heading = FLAG_HEADER
     )]
     pub disable_latency_measurement_service: bool,
-
-    #[clap(
-        long,
-        value_name = "BOOLEAN",
-        help = "Disables the service that periodically attempts to measure latency to BNs.",
-        display_order = 0,
-        help_heading = FLAG_HEADER
-    )]
-    pub latency_measurement_service: bool,
 
     #[clap(
         long,
@@ -772,170 +470,4 @@
         display_order = 0
     )]
     pub web3_signer_max_idle_connections: Option<usize>,
-=======
-                and never provide an untrusted URL.")
-                .action(ArgAction::Set)
-                .display_order(0)
-        )
-        .arg(
-            Arg::new("monitoring-endpoint-period")
-                .long("monitoring-endpoint-period")
-                .value_name("SECONDS")
-                .help("Defines how many seconds to wait between each message sent to \
-                       the monitoring-endpoint. Default: 60s")
-                .requires("monitoring-endpoint")
-                .action(ArgAction::Set)
-                .display_order(0)
-        )
-        .arg(
-            Arg::new("enable-doppelganger-protection")
-                .long("enable-doppelganger-protection")
-                .value_name("ENABLE_DOPPELGANGER_PROTECTION")
-                .help("If this flag is set, Lighthouse will delay startup for three epochs and \
-                    monitor for messages on the network by any of the validators managed by this \
-                    client. This will result in three (possibly four) epochs worth of missed \
-                    attestations. If an attestation is detected during this period, it means it is \
-                    very likely that you are running a second validator client with the same keys. \
-                    This validator client will immediately shutdown if this is detected in order \
-                    to avoid potentially committing a slashable offense. Use this flag in order to \
-                    ENABLE this functionality, without this flag Lighthouse will begin attesting \
-                    immediately.")
-                .action(ArgAction::SetTrue)
-                .help_heading(FLAG_HEADER)
-                .display_order(0)
-        )
-        .arg(
-            Arg::new("builder-proposals")
-                .long("builder-proposals")
-                .alias("private-tx-proposals")
-                .help("If this flag is set, Lighthouse will query the Beacon Node for only block \
-                    headers during proposals and will sign over headers. Useful for outsourcing \
-                    execution payload construction during proposals.")
-                .action(ArgAction::SetTrue)
-                .help_heading(FLAG_HEADER)
-                .display_order(0)
-        )
-        .arg(
-            Arg::new("builder-registration-timestamp-override")
-                .long("builder-registration-timestamp-override")
-                .alias("builder-registration-timestamp-override")
-                .help("This flag takes a unix timestamp value that will be used to override the \
-                    timestamp used in the builder api registration")
-                .action(ArgAction::Set)
-                .display_order(0)
-        )
-        .arg(
-            Arg::new("gas-limit")
-                .long("gas-limit")
-                .value_name("INTEGER")
-                .action(ArgAction::Set)
-                .help("The gas limit to be used in all builder proposals for all validators managed \
-                    by this validator client. Note this will not necessarily be used if the gas limit \
-                    set here moves too far from the previous block's gas limit. [default: 30,000,000]")
-                .requires("builder-proposals")
-                .display_order(0)
-        )
-        .arg(
-            Arg::new("disable-latency-measurement-service")
-                .long("disable-latency-measurement-service")
-                .help("Disables the service that periodically attempts to measure latency to BNs.")
-                .action(ArgAction::SetTrue)
-                .help_heading(FLAG_HEADER)
-                .display_order(0)
-        )
-        .arg(
-            Arg::new("validator-registration-batch-size")
-                .long("validator-registration-batch-size")
-                .value_name("INTEGER")
-                .help("Defines the number of validators per \
-                    validator/register_validator request sent to the BN. This value \
-                    can be reduced to avoid timeouts from builders.")
-                .default_value("500")
-                .action(ArgAction::Set)
-                .display_order(0)
-        )
-        .arg(
-            Arg::new("builder-boost-factor")
-                .long("builder-boost-factor")
-                .value_name("UINT64")
-                .help("Defines the boost factor, \
-                    a percentage multiplier to apply to the builder's payload value \
-                    when choosing between a builder payload header and payload from \
-                    the local execution node.")
-                .conflicts_with("prefer-builder-proposals")
-                .action(ArgAction::Set)
-                .display_order(0)
-        )
-        .arg(
-            Arg::new("prefer-builder-proposals")
-                .long("prefer-builder-proposals")
-                .help("If this flag is set, Lighthouse will always prefer blocks \
-                    constructed by builders, regardless of payload value.")
-                .action(ArgAction::SetTrue)
-                .help_heading(FLAG_HEADER)
-                .display_order(0)
-        )
-        .arg(
-            Arg::new("beacon-nodes-sync-tolerances")
-                .long("beacon-nodes-sync-tolerances")
-                .value_name("SYNC_TOLERANCES")
-                .help("A comma-separated list of 3 values which sets the size of each sync distance range when \
-                    determining the health of each connected beacon node. \
-                    The first value determines the `Synced` range. \
-                    If a connected beacon node is synced to within this number of slots it is considered 'Synced'. \
-                    The second value determines the `Small` sync distance range. \
-                    This range starts immediately after the `Synced` range. \
-                    The third value determines the `Medium` sync distance range. \
-                    This range starts immediately after the `Small` range. \
-                    Any sync distance value beyond that is considered `Large`. \
-                    For example, a value of `8,8,48` would have ranges like the following: \
-                    `Synced`: 0..=8 \
-                    `Small`: 9..=16 \
-                    `Medium`: 17..=64 \
-                    `Large`: 65.. \
-                    These values are used to determine what ordering beacon node fallbacks are used in. \
-                    Generally, `Synced` nodes are preferred over `Small` and so on. \
-                    Nodes in the `Synced` range will tie-break based on their ordering in `--beacon-nodes`. \
-                    This ensures the primary beacon node is prioritised. \
-                    [default: 8,8,48]")
-                .action(ArgAction::Set)
-                .help_heading(FLAG_HEADER)
-                .display_order(0)
-        )
-        .arg(
-            Arg::new("disable-slashing-protection-web3signer")
-                .long("disable-slashing-protection-web3signer")
-                .help("Disable Lighthouse's slashing protection for all web3signer keys. This can \
-                       reduce the I/O burden on the VC but is only safe if slashing protection \
-                       is enabled on the remote signer and is implemented correctly. DO NOT ENABLE \
-                       THIS FLAG UNLESS YOU ARE CERTAIN THAT SLASHING PROTECTION IS ENABLED ON \
-                       THE REMOTE SIGNER. YOU WILL GET SLASHED IF YOU USE THIS FLAG WITHOUT \
-                       ENABLING WEB3SIGNER'S SLASHING PROTECTION.")
-                .action(ArgAction::SetTrue)
-                .help_heading(FLAG_HEADER)
-                .display_order(0)
-        )
-        /*
-         * Experimental/development options.
-         */
-        .arg(
-            Arg::new("web3-signer-keep-alive-timeout")
-                .long("web3-signer-keep-alive-timeout")
-                .value_name("MILLIS")
-                .default_value("20000")
-                .help("Keep-alive timeout for each web3signer connection. Set to 'null' to never \
-                       timeout")
-                .action(ArgAction::Set)
-                .display_order(0)
-        )
-        .arg(
-            Arg::new("web3-signer-max-idle-connections")
-                .long("web3-signer-max-idle-connections")
-                .value_name("COUNT")
-                .help("Maximum number of idle connections to maintain per web3signer host. Default \
-                       is unlimited.")
-                .action(ArgAction::Set)
-                .display_order(0)
-        )
->>>>>>> b88cb8ce
 }