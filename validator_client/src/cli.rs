use clap::{App, Arg};

pub fn cli_app<'a, 'b>() -> App<'a, 'b> {
    App::new("validator_client")
        .visible_aliases(&["v", "vc", "validator"])
        .setting(clap::AppSettings::ColoredHelp)
        .about(
            "When connected to a beacon node, performs the duties of a staked \
                validator (e.g., proposing blocks and attestations).",
        )
        // This argument is deprecated, use `--beacon-nodes` instead.
        .arg(
            Arg::with_name("beacon-node")
                .long("beacon-node")
                .value_name("NETWORK_ADDRESS")
                .help("Deprecated. Use --beacon-nodes.")
                .takes_value(true)
                .conflicts_with("beacon-nodes"),
        )
        .arg(
            Arg::with_name("beacon-nodes")
                .long("beacon-nodes")
                .value_name("NETWORK_ADDRESSES")
                .help("Comma-separated addresses to one or more beacon node HTTP APIs. \
                       Default is http://localhost:5052."
                )
                .takes_value(true),
        )
        // This argument is deprecated, use `--beacon-nodes` instead.
        .arg(
            Arg::with_name("server")
                .long("server")
                .value_name("NETWORK_ADDRESS")
                .help("Deprecated. Use --beacon-nodes.")
                .takes_value(true)
                .conflicts_with_all(&["beacon-node", "beacon-nodes"]),
        )
        .arg(
            Arg::with_name("validators-dir")
                .long("validators-dir")
                .alias("validator-dir")
                .value_name("VALIDATORS_DIR")
                .help(
                    "The directory which contains the validator keystores, deposit data for \
                    each validator along with the common slashing protection database \
                    and the validator_definitions.yml"
                )
                .takes_value(true)
                .conflicts_with("datadir")
        )
        .arg(
            Arg::with_name("secrets-dir")
                .long("secrets-dir")
                .value_name("SECRETS_DIRECTORY")
                .help(
                    "The directory which contains the password to unlock the validator \
                    voting keypairs. Each password should be contained in a file where the \
                    name is the 0x-prefixed hex representation of the validators voting public \
                    key. Defaults to ~/.lighthouse/{network}/secrets.",
                )
                .takes_value(true)
                .conflicts_with("datadir")
        )
        .arg(
            Arg::with_name("delete-lockfiles")
            .long("delete-lockfiles")
            .help(
                "DEPRECATED. This flag does nothing and will be removed in a future release."
            )
        )
        .arg(
            Arg::with_name("init-slashing-protection")
                .long("init-slashing-protection")
                .help(
                    "If present, do not require the slashing protection database to exist before \
                     running. You SHOULD NOT use this flag unless you're certain that a new \
                     slashing protection database is required. Usually, your database \
                     will have been initialized when you imported your validator keys. If you \
                     misplace your database and then run with this flag you risk being slashed."
                )
        )
        .arg(
            Arg::with_name("disable-auto-discover")
            .long("disable-auto-discover")
            .help(
                "If present, do not attempt to discover new validators in the validators-dir. Validators \
                will need to be manually added to the validator_definitions.yml file."
            )
        )
        .arg(
            Arg::with_name("allow-unsynced")
                .long("allow-unsynced")
                .help(
                    "If present, the validator client will still poll for duties if the beacon
                      node is not synced.",
                ),
        )
        .arg(
            Arg::with_name("use-long-timeouts")
                .long("use-long-timeouts")
                .help("If present, the validator client will use longer timeouts for requests \
                        made to the beacon node. This flag is generally not recommended, \
                        longer timeouts can cause missed duties when fallbacks are used.")
        )
        .arg(
            Arg::with_name("beacon-nodes-tls-certs")
                .long("beacon-nodes-tls-certs")
                .value_name("CERTIFICATE-FILES")
                .takes_value(true)
                .help("Comma-separated paths to custom TLS certificates to use when connecting \
                        to a beacon node. These certificates must be in PEM format and are used \
                        in addition to the OS trust store. Commas must only be used as a \
                        delimiter, and must not be part of the certificate path.")
        )
        // This overwrites the graffiti configured in the beacon node.
        .arg(
            Arg::with_name("graffiti")
                .long("graffiti")
                .help("Specify your custom graffiti to be included in blocks.")
                .value_name("GRAFFITI")
                .takes_value(true)
        )
        .arg(
            Arg::with_name("graffiti-file")
                .long("graffiti-file")
                .help("Specify a graffiti file to load validator graffitis from.")
                .value_name("GRAFFITI-FILE")
                .takes_value(true)
                .conflicts_with("graffiti")
        )
        .arg(
            Arg::with_name("suggested-fee-recipient")
                .long("suggested-fee-recipient")
                .help("The fallback address provided to the BN if nothing suitable is found \
                           in the validator definitions or fee recipient file.")
                .value_name("FEE-RECIPIENT")
                .takes_value(true)
        )
        /* REST API related arguments */
        .arg(
            Arg::with_name("http")
                .long("http")
                .help("Enable the RESTful HTTP API server. Disabled by default.")
                .takes_value(false),
        )
        /*
         * Note: The HTTP server is **not** encrypted (i.e., not HTTPS) and therefore it is
         * unsafe to publish on a public network.
         *
         * If the `--http-address` flag is used, the `--unencrypted-http-transport` flag
         * must also be used in order to make it clear to the user that this is unsafe.
         */
         .arg(
             Arg::with_name("http-address")
                 .long("http-address")
                 .value_name("ADDRESS")
                 .help("Set the address for the HTTP address. The HTTP server is not encrypted \
                        and therefore it is unsafe to publish on a public network. When this \
                        flag is used, it additionally requires the explicit use of the \
                        `--unencrypted-http-transport` flag to ensure the user is aware of the \
                        risks involved. For access via the Internet, users should apply \
                        transport-layer security like a HTTPS reverse-proxy or SSH tunnelling.")
                .requires("unencrypted-http-transport"),
         )
         .arg(
             Arg::with_name("unencrypted-http-transport")
                 .long("unencrypted-http-transport")
                 .help("This is a safety flag to ensure that the user is aware that the http \
                        transport is unencrypted and using a custom HTTP address is unsafe.")
                 .requires("http-address"),
         )
        .arg(
            Arg::with_name("http-port")
                .long("http-port")
                .value_name("PORT")
                .help("Set the listen TCP port for the RESTful HTTP API server.")
                .default_value("5062")
                .takes_value(true),
        )
        .arg(
            Arg::with_name("http-allow-origin")
                .long("http-allow-origin")
                .value_name("ORIGIN")
                .help("Set the value of the Access-Control-Allow-Origin response HTTP header. \
                    Use * to allow any origin (not recommended in production). \
                    If no value is supplied, the CORS allowed origin is set to the listen \
                    address of this server (e.g., http://localhost:5062).")
                .takes_value(true),
        )
        /* Prometheus metrics HTTP server related arguments */
        .arg(
            Arg::with_name("metrics")
                .long("metrics")
                .help("Enable the Prometheus metrics HTTP server. Disabled by default.")
                .takes_value(false),
        )
        .arg(
            Arg::with_name("metrics-address")
                .long("metrics-address")
                .value_name("ADDRESS")
                .help("Set the listen address for the Prometheus metrics HTTP server.")
                .default_value("127.0.0.1")
                .takes_value(true),
        )
        .arg(
            Arg::with_name("metrics-port")
                .long("metrics-port")
                .value_name("PORT")
                .help("Set the listen TCP port for the Prometheus metrics HTTP server.")
                .default_value("5064")
                .takes_value(true),
        )
        .arg(
            Arg::with_name("metrics-allow-origin")
                .long("metrics-allow-origin")
                .value_name("ORIGIN")
                .help("Set the value of the Access-Control-Allow-Origin response HTTP header. \
                    Use * to allow any origin (not recommended in production). \
                    If no value is supplied, the CORS allowed origin is set to the listen \
                    address of this server (e.g., http://localhost:5064).")
                .takes_value(true),
        )
        /*
         * Explorer metrics
         */
         .arg(
            Arg::with_name("monitoring-endpoint")
                .long("monitoring-endpoint")
                .value_name("ADDRESS")
                .help("Enables the monitoring service for sending system metrics to a remote endpoint. \
                This can be used to monitor your setup on certain services (e.g. beaconcha.in). \
                This flag sets the endpoint where the beacon node metrics will be sent. \
                Note: This will send information to a remote sever which may identify and associate your \
                validators, IP address and other personal information. Always use a HTTPS connection \
                and never provide an untrusted URL.")
                .takes_value(true),
        )
        .arg(
            Arg::with_name("enable-doppelganger-protection")
                .long("enable-doppelganger-protection")
                .value_name("ENABLE_DOPPELGANGER_PROTECTION")
                .help("If this flag is set, Lighthouse will delay startup for three epochs and \
                    monitor for messages on the network by any of the validators managed by this \
                    client. This will result in three (possibly four) epochs worth of missed \
                    attestations. If an attestation is detected during this period, it means it is \
                    very likely that you are running a second validator client with the same keys. \
                    This validator client will immediately shutdown if this is detected in order \
                    to avoid potentially committing a slashable offense. Use this flag in order to \
                    ENABLE this functionality, without this flag Lighthouse will begin attesting \
                    immediately.")
                .takes_value(false),
        )
        .arg(
            Arg::with_name("builder-proposals")
                .long("builder-proposals")
                .alias("private-tx-proposals")
                .help("If this flag is set, Lighthouse will query the Beacon Node for only block \
                    headers during proposals and will sign over headers. Useful for outsourcing \
                    execution payload construction during proposals.")
                .takes_value(false),
        )
        .arg(
<<<<<<< HEAD
            Arg::with_name("gas-limit")
                .long("gas-limit")
                .value_name("INTEGER")
                .takes_value(true)
                .help("The gas limit to be used in all builder proposals for all validators managed \
                    by this validator client. Note this will not necessarily be used if the gas limit \
                    set here moves too far from the previous block's gas limit. [default: 30,000,000]")
                .requires("builder-proposals"),
    )
=======
            Arg::with_name("builder-registration-timestamp-override")
                .long("builder-registration-timestamp-override")
                .alias("builder-registration-timestamp-override")
                .help("This flag takes a unix timestamp value that will be used to override the \
                    timestamp used in the builder api registration")
                .takes_value(true),
        )
>>>>>>> 58b784c6
}<|MERGE_RESOLUTION|>--- conflicted
+++ resolved
@@ -260,7 +260,14 @@
                 .takes_value(false),
         )
         .arg(
-<<<<<<< HEAD
+            Arg::with_name("builder-registration-timestamp-override")
+                .long("builder-registration-timestamp-override")
+                .alias("builder-registration-timestamp-override")
+                .help("This flag takes a unix timestamp value that will be used to override the \
+                    timestamp used in the builder api registration")
+                .takes_value(true),
+        )
+        .arg(
             Arg::with_name("gas-limit")
                 .long("gas-limit")
                 .value_name("INTEGER")
@@ -270,13 +277,4 @@
                     set here moves too far from the previous block's gas limit. [default: 30,000,000]")
                 .requires("builder-proposals"),
     )
-=======
-            Arg::with_name("builder-registration-timestamp-override")
-                .long("builder-registration-timestamp-override")
-                .alias("builder-registration-timestamp-override")
-                .help("This flag takes a unix timestamp value that will be used to override the \
-                    timestamp used in the builder api registration")
-                .takes_value(true),
-        )
->>>>>>> 58b784c6
 }