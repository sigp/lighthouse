--- conflicted
+++ resolved
@@ -377,19 +377,7 @@
             config.validator_store.prefer_builder_proposals = true;
         }
 
-<<<<<<< HEAD
-        if cli_args.get_flag("produce-block-v3") {
-            warn!(
-                log,
-                "produce-block-v3 flag";
-                "note" => "deprecated flag has no effect and should be removed"
-            );
-        }
-
         config.validator_store.gas_limit = cli_args
-=======
-        config.gas_limit = cli_args
->>>>>>> b88cb8ce
             .get_one::<String>("gas-limit")
             .map(|gas_limit| {
                 gas_limit
