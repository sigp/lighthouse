--- conflicted
+++ resolved
@@ -377,15 +377,7 @@
             config.builder_proposals = true;
         }
 
-<<<<<<< HEAD
-        if cli_args.is_present("prefer-builder-proposals") {
-=======
-        if cli_args.get_flag("produce-block-v3") {
-            config.produce_block_v3 = true;
-        }
-
         if cli_args.get_flag("prefer-builder-proposals") {
->>>>>>> 8a32df75
             config.prefer_builder_proposals = true;
         }
 
