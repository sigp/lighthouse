--- conflicted
+++ resolved
@@ -4,27 +4,10 @@
 use std::path::PathBuf;
 
 pub const DEFAULT_HTTP_SERVER: &str = "http://localhost:5052/";
-<<<<<<< HEAD
-=======
 pub const DEFAULT_DATA_DIR: &str = ".lighthouse/validators";
+pub const DEFAULT_SECRETS_DIR: &str = ".lighthouse/secrets";
 /// Path to the slashing protection database within the datadir.
 pub const SLASHING_PROTECTION_FILENAME: &str = "slashing_protection.sqlite";
-
-/// Specifies a method for obtaining validator keypairs.
-#[derive(Clone)]
-pub enum KeySource {
-    /// Load the keypairs from disk.
-    Disk,
-    /// Generate the keypairs (insecure, generates predictable keys).
-    InsecureKeypairs(Vec<usize>),
-}
-
-impl Default for KeySource {
-    fn default() -> Self {
-        KeySource::Disk
-    }
-}
->>>>>>> 2d8e2dd7
 
 /// Stores the core configuration for this validator instance.
 #[derive(Clone, Serialize, Deserialize)]
@@ -47,18 +30,12 @@
 impl Default for Config {
     /// Build a new configuration from defaults.
     fn default() -> Self {
-<<<<<<< HEAD
-        let base_dir = dirs::home_dir()
-            .unwrap_or_else(|| PathBuf::from("."))
-            .join(".lighthouse");
-        let data_dir = base_dir.join("validators");
-        let secrets_dir = base_dir.join("secrets");
-
-=======
         let data_dir = dirs::home_dir()
             .map(|home| home.join(DEFAULT_DATA_DIR))
             .unwrap_or_else(|| PathBuf::from("."));
->>>>>>> 2d8e2dd7
+        let secrets_dir = dirs::home_dir()
+            .map(|home| home.join(DEFAULT_SECRETS_DIR))
+            .unwrap_or_else(|| PathBuf::from("."));
         Self {
             data_dir,
             secrets_dir,
