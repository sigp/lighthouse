--- conflicted
+++ resolved
@@ -97,11 +97,8 @@
             monitoring_api: None,
             enable_doppelganger_protection: false,
             beacon_nodes_tls_certs: None,
-<<<<<<< HEAD
             block_delay: None,
-=======
             private_tx_proposals: false,
->>>>>>> 10795f1c
         }
     }
 }
@@ -317,16 +314,15 @@
             config.enable_doppelganger_protection = true;
         }
 
-<<<<<<< HEAD
+        if cli_args.is_present("private-tx-proposals") {
+            config.private_tx_proposals = true;
+        }
+
         /*
          * Experimental
          */
         if let Some(delay_ms) = parse_optional::<u64>(cli_args, "block-delay-ms")? {
             config.block_delay = Some(Duration::from_millis(delay_ms));
-=======
-        if cli_args.is_present("private-tx-proposals") {
-            config.private_tx_proposals = true;
->>>>>>> 10795f1c
         }
 
         Ok(config)
