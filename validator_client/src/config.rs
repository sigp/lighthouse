--- conflicted
+++ resolved
@@ -181,26 +181,6 @@
                 .map_err(|e| format!("Unable to parse proposer node URL: {:?}", e))?;
         }
 
-<<<<<<< HEAD
-        if cli_args.is_present("delete-lockfiles") {
-            warn!(
-                log,
-                "The --delete-lockfiles flag is deprecated";
-                "msg" => "it is no longer necessary, and no longer has any effect",
-            );
-        }
-
-        if cli_args.is_present("allow-unsynced") {
-            warn!(
-                log,
-                "The --allow-unsynced flag is deprecated";
-                "msg" => "it no longer has any effect",
-            );
-        }
-
-=======
-        config.disable_run_on_all = cli_args.is_present("disable-run-on-all");
->>>>>>> 051c3e84
         config.disable_auto_discover = cli_args.is_present("disable-auto-discover");
         config.init_slashing_protection = cli_args.is_present("init-slashing-protection");
         config.use_long_timeouts = cli_args.is_present("use-long-timeouts");
