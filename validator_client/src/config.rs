--- conflicted
+++ resolved
@@ -247,16 +247,6 @@
             config.distributed = true;
         }
 
-<<<<<<< HEAD
-        if cli_args.get_flag("disable-run-on-all") {
-            warn!(
-                msg = "please use --broadcast instead",
-                "The --disable-run-on-all flag is deprecated"
-            );
-            config.broadcast_topics = vec![];
-        }
-=======
->>>>>>> 6eaa3701
         if let Some(broadcast_topics) = cli_args.get_one::<String>("broadcast") {
             config.broadcast_topics = broadcast_topics
                 .split(',')
@@ -402,16 +392,6 @@
             config.prefer_builder_proposals = true;
         }
 
-<<<<<<< HEAD
-        if cli_args.get_flag("produce-block-v3") {
-            warn!(
-                note = "deprecated flag has no effect and should be removed",
-                "produce-block-v3 flag"
-            );
-        }
-
-=======
->>>>>>> 6eaa3701
         config.gas_limit = cli_args
             .get_one::<String>("gas-limit")
             .map(|gas_limit| {
@@ -436,19 +416,6 @@
         config.enable_latency_measurement_service =
             !cli_args.get_flag("disable-latency-measurement-service");
 
-<<<<<<< HEAD
-        if cli_args
-            .get_one::<String>("latency-measurement-service")
-            .is_some()
-        {
-            warn!(
-                note = "deprecated flag has no effect and should be removed",
-                "latency-measurement-service flag"
-            );
-        }
-
-=======
->>>>>>> 6eaa3701
         config.validator_registration_batch_size =
             parse_required(cli_args, "validator-registration-batch-size")?;
         if config.validator_registration_batch_size == 0 {
