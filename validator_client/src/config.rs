use crate::beacon_node_fallback::ApiTopic;
use crate::graffiti_file::GraffitiFile;
use crate::{http_api, http_metrics};
use clap::ArgMatches;
use clap_utils::{flags::DISABLE_MALLOC_TUNING_FLAG, parse_optional, parse_required};
use directory::{
    get_network_dir, DEFAULT_HARDCODED_NETWORK, DEFAULT_ROOT_DIR, DEFAULT_SECRET_DIR,
    DEFAULT_VALIDATOR_DIR,
};
use eth2::types::Graffiti;
use sensitive_url::SensitiveUrl;
use serde::{Deserialize, Serialize};
use slog::{info, warn, Logger};
use std::fs;
use std::net::IpAddr;
use std::path::PathBuf;
use std::time::Duration;
use types::{Address, GRAFFITI_BYTES_LEN};

pub const DEFAULT_BEACON_NODE: &str = "http://localhost:5052/";

/// Stores the core configuration for this validator instance.
#[derive(Clone, Serialize, Deserialize)]
pub struct Config {
    /// The data directory, which stores all validator databases
    pub validator_dir: PathBuf,
    /// The directory containing the passwords to unlock validator keystores.
    pub secrets_dir: PathBuf,
    /// The http endpoints of the beacon node APIs.
    ///
    /// Should be similar to `["http://localhost:8080"]`
    pub beacon_nodes: Vec<SensitiveUrl>,
    /// An optional beacon node used for block proposals only.
    pub proposer_nodes: Vec<SensitiveUrl>,
    /// If true, the validator client will still poll for duties and produce blocks even if the
    /// beacon node is not synced at startup.
    pub allow_unsynced_beacon_node: bool,
    /// If true, don't scan the validators dir for new keystores.
    pub disable_auto_discover: bool,
    /// If true, re-register existing validators in definitions.yml for slashing protection.
    pub init_slashing_protection: bool,
    /// If true, use longer timeouts for requests made to the beacon node.
    pub use_long_timeouts: bool,
    /// Graffiti to be inserted everytime we create a block.
    pub graffiti: Option<Graffiti>,
    /// Graffiti file to load per validator graffitis.
    pub graffiti_file: Option<GraffitiFile>,
    /// Fallback fallback address.
    pub fee_recipient: Option<Address>,
    /// Configuration for the HTTP REST API.
    pub http_api: http_api::Config,
    /// Configuration for the HTTP REST API.
    pub http_metrics: http_metrics::Config,
    /// Configuration for sending metrics to a remote explorer endpoint.
    pub monitoring_api: Option<monitoring_api::Config>,
    /// If true, enable functionality that monitors the network for attestations or proposals from
    /// any of the validators managed by this client before starting up.
    pub enable_doppelganger_protection: bool,
    /// If true, then we publish validator specific metrics (e.g next attestation duty slot)
    /// for all our managed validators.
    /// Note: We publish validator specific metrics for low validator counts without this flag
    /// (<= 64 validators)
    pub enable_high_validator_count_metrics: bool,
    /// Enable use of the blinded block endpoints during proposals.
    pub builder_proposals: bool,
    /// Overrides the timestamp field in builder api ValidatorRegistrationV1
    pub builder_registration_timestamp_override: Option<u64>,
    /// Fallback gas limit.
    pub gas_limit: Option<u64>,
    /// A list of custom certificates that the validator client will additionally use when
    /// connecting to a beacon node over SSL/TLS.
    pub beacon_nodes_tls_certs: Option<Vec<PathBuf>>,
    /// Enables broadcasting of various requests (by topic) to all beacon nodes.
    pub broadcast_topics: Vec<ApiTopic>,
    /// Enables a service which attempts to measure latency between the VC and BNs.
    pub enable_latency_measurement_service: bool,
    /// Defines the number of validators per `validator/register_validator` request sent to the BN.
    pub validator_registration_batch_size: usize,
    /// Enables block production via the block v3 endpoint. This configuration option can be removed post deneb.
    pub produce_block_v3: bool,
<<<<<<< HEAD
    pub web3_signer_keep_alive_timeout: Option<Duration>,
    pub web3_signer_max_idle_connections: Option<usize>,
=======
    /// Specifies the boost factor, a percentage multiplier to apply to the builder's payload value.
    pub builder_boost_factor: Option<u64>,
    /// If true, Lighthouse will prefer builder proposals, if available.
    pub prefer_builder_proposals: bool,
>>>>>>> 1be52536
}

impl Default for Config {
    /// Build a new configuration from defaults.
    fn default() -> Self {
        // WARNING: these directory defaults should be always overwritten with parameters from cli
        // for specific networks.
        let base_dir = dirs::home_dir()
            .unwrap_or_else(|| PathBuf::from("."))
            .join(DEFAULT_ROOT_DIR)
            .join(DEFAULT_HARDCODED_NETWORK);
        let validator_dir = base_dir.join(DEFAULT_VALIDATOR_DIR);
        let secrets_dir = base_dir.join(DEFAULT_SECRET_DIR);

        let beacon_nodes = vec![SensitiveUrl::parse(DEFAULT_BEACON_NODE)
            .expect("beacon_nodes must always be a valid url.")];
        Self {
            validator_dir,
            secrets_dir,
            beacon_nodes,
            proposer_nodes: Vec::new(),
            allow_unsynced_beacon_node: false,
            disable_auto_discover: false,
            init_slashing_protection: false,
            use_long_timeouts: false,
            graffiti: None,
            graffiti_file: None,
            fee_recipient: None,
            http_api: <_>::default(),
            http_metrics: <_>::default(),
            monitoring_api: None,
            enable_doppelganger_protection: false,
            enable_high_validator_count_metrics: false,
            beacon_nodes_tls_certs: None,
            builder_proposals: false,
            builder_registration_timestamp_override: None,
            gas_limit: None,
            broadcast_topics: vec![ApiTopic::Subscriptions],
            enable_latency_measurement_service: true,
            validator_registration_batch_size: 500,
            produce_block_v3: false,
<<<<<<< HEAD
            web3_signer_keep_alive_timeout: Some(Duration::from_secs(90)),
            web3_signer_max_idle_connections: None,
=======
            builder_boost_factor: None,
            prefer_builder_proposals: false,
>>>>>>> 1be52536
        }
    }
}

impl Config {
    /// Returns a `Default` implementation of `Self` with some parameters modified by the supplied
    /// `cli_args`.
    pub fn from_cli(cli_args: &ArgMatches, log: &Logger) -> Result<Config, String> {
        let mut config = Config::default();

        let default_root_dir = dirs::home_dir()
            .map(|home| home.join(DEFAULT_ROOT_DIR))
            .unwrap_or_else(|| PathBuf::from("."));

        let (mut validator_dir, mut secrets_dir) = (None, None);
        if cli_args.value_of("datadir").is_some() {
            let base_dir: PathBuf = parse_required(cli_args, "datadir")?;
            validator_dir = Some(base_dir.join(DEFAULT_VALIDATOR_DIR));
            secrets_dir = Some(base_dir.join(DEFAULT_SECRET_DIR));
        }
        if cli_args.value_of("validators-dir").is_some() {
            validator_dir = Some(parse_required(cli_args, "validators-dir")?);
        }
        if cli_args.value_of("secrets-dir").is_some() {
            secrets_dir = Some(parse_required(cli_args, "secrets-dir")?);
        }

        config.validator_dir = validator_dir.unwrap_or_else(|| {
            default_root_dir
                .join(get_network_dir(cli_args))
                .join(DEFAULT_VALIDATOR_DIR)
        });

        config.secrets_dir = secrets_dir.unwrap_or_else(|| {
            default_root_dir
                .join(get_network_dir(cli_args))
                .join(DEFAULT_SECRET_DIR)
        });

        if !config.validator_dir.exists() {
            fs::create_dir_all(&config.validator_dir)
                .map_err(|e| format!("Failed to create {:?}: {:?}", config.validator_dir, e))?;
        }

        if let Some(beacon_nodes) = parse_optional::<String>(cli_args, "beacon-nodes")? {
            config.beacon_nodes = beacon_nodes
                .split(',')
                .map(SensitiveUrl::parse)
                .collect::<Result<_, _>>()
                .map_err(|e| format!("Unable to parse beacon node URL: {:?}", e))?;
        }
        if let Some(proposer_nodes) = parse_optional::<String>(cli_args, "proposer_nodes")? {
            config.proposer_nodes = proposer_nodes
                .split(',')
                .map(SensitiveUrl::parse)
                .collect::<Result<_, _>>()
                .map_err(|e| format!("Unable to parse proposer node URL: {:?}", e))?;
        }

        config.disable_auto_discover = cli_args.is_present("disable-auto-discover");
        config.init_slashing_protection = cli_args.is_present("init-slashing-protection");
        config.use_long_timeouts = cli_args.is_present("use-long-timeouts");

        if let Some(graffiti_file_path) = cli_args.value_of("graffiti-file") {
            let mut graffiti_file = GraffitiFile::new(graffiti_file_path.into());
            graffiti_file
                .read_graffiti_file()
                .map_err(|e| format!("Error reading graffiti file: {:?}", e))?;
            config.graffiti_file = Some(graffiti_file);
            info!(log, "Successfully loaded graffiti file"; "path" => graffiti_file_path);
        }

        if let Some(input_graffiti) = cli_args.value_of("graffiti") {
            let graffiti_bytes = input_graffiti.as_bytes();
            if graffiti_bytes.len() > GRAFFITI_BYTES_LEN {
                return Err(format!(
                    "Your graffiti is too long! {} bytes maximum!",
                    GRAFFITI_BYTES_LEN
                ));
            } else {
                let mut graffiti = [0; 32];

                // Copy the provided bytes over.
                //
                // Panic-free because `graffiti_bytes.len()` <= `GRAFFITI_BYTES_LEN`.
                graffiti[..graffiti_bytes.len()].copy_from_slice(graffiti_bytes);

                config.graffiti = Some(graffiti.into());
            }
        }

        if let Some(input_fee_recipient) =
            parse_optional::<Address>(cli_args, "suggested-fee-recipient")?
        {
            config.fee_recipient = Some(input_fee_recipient);
        }

        if let Some(tls_certs) = parse_optional::<String>(cli_args, "beacon-nodes-tls-certs")? {
            config.beacon_nodes_tls_certs = Some(tls_certs.split(',').map(PathBuf::from).collect());
        }

        if cli_args.is_present("disable-run-on-all") {
            warn!(
                log,
                "The --disable-run-on-all flag is deprecated";
                "msg" => "please use --broadcast instead"
            );
            config.broadcast_topics = vec![];
        }
        if let Some(broadcast_topics) = cli_args.value_of("broadcast") {
            config.broadcast_topics = broadcast_topics
                .split(',')
                .filter(|t| *t != "none")
                .map(|t| {
                    t.trim()
                        .parse::<ApiTopic>()
                        .map_err(|_| format!("Unknown API topic to broadcast: {t}"))
                })
                .collect::<Result<_, _>>()?;
        }

        /*
         * Web3 signer
         */
        if let Some(s) = parse_optional::<String>(cli_args, "web3-signer-keep-alive-timeout")? {
            config.web3_signer_keep_alive_timeout = if s == "null" {
                None
            } else {
                Some(Duration::from_millis(
                    s.parse().map_err(|_| "invalid timeout value".to_string())?,
                ))
            }
        }
        if let Some(n) = parse_optional::<usize>(cli_args, "web3-signer-max-idle-connections")? {
            config.web3_signer_max_idle_connections = Some(n);
        }

        /*
         * Http API server
         */

        if cli_args.is_present("http") {
            config.http_api.enabled = true;
        }

        if let Some(address) = cli_args.value_of("http-address") {
            if cli_args.is_present("unencrypted-http-transport") {
                config.http_api.listen_addr = address
                    .parse::<IpAddr>()
                    .map_err(|_| "http-address is not a valid IP address.")?;
            } else {
                return Err(
                    "While using `--http-address`, you must also use `--unencrypted-http-transport`."
                        .to_string(),
                );
            }
        }

        if let Some(port) = cli_args.value_of("http-port") {
            config.http_api.listen_port = port
                .parse::<u16>()
                .map_err(|_| "http-port is not a valid u16.")?;
        }

        if let Some(allow_origin) = cli_args.value_of("http-allow-origin") {
            // Pre-validate the config value to give feedback to the user on node startup, instead of
            // as late as when the first API response is produced.
            hyper::header::HeaderValue::from_str(allow_origin)
                .map_err(|_| "Invalid allow-origin value")?;

            config.http_api.allow_origin = Some(allow_origin.to_string());
        }

        if cli_args.is_present("http-allow-keystore-export") {
            config.http_api.allow_keystore_export = true;
        }

        if cli_args.is_present("http-store-passwords-in-secrets-dir") {
            config.http_api.store_passwords_in_secrets_dir = true;
        }

        /*
         * Prometheus metrics HTTP server
         */

        if cli_args.is_present("metrics") {
            config.http_metrics.enabled = true;
        }

        if cli_args.is_present("enable-high-validator-count-metrics") {
            config.enable_high_validator_count_metrics = true;
        }

        if let Some(address) = cli_args.value_of("metrics-address") {
            config.http_metrics.listen_addr = address
                .parse::<IpAddr>()
                .map_err(|_| "metrics-address is not a valid IP address.")?;
        }

        if let Some(port) = cli_args.value_of("metrics-port") {
            config.http_metrics.listen_port = port
                .parse::<u16>()
                .map_err(|_| "metrics-port is not a valid u16.")?;
        }

        if let Some(allow_origin) = cli_args.value_of("metrics-allow-origin") {
            // Pre-validate the config value to give feedback to the user on node startup, instead of
            // as late as when the first API response is produced.
            hyper::header::HeaderValue::from_str(allow_origin)
                .map_err(|_| "Invalid allow-origin value")?;

            config.http_metrics.allow_origin = Some(allow_origin.to_string());
        }

        if cli_args.is_present(DISABLE_MALLOC_TUNING_FLAG) {
            config.http_metrics.allocator_metrics_enabled = false;
        }

        /*
         * Explorer metrics
         */
        if let Some(monitoring_endpoint) = cli_args.value_of("monitoring-endpoint") {
            let update_period_secs =
                clap_utils::parse_optional(cli_args, "monitoring-endpoint-period")?;
            config.monitoring_api = Some(monitoring_api::Config {
                db_path: None,
                freezer_db_path: None,
                update_period_secs,
                monitoring_endpoint: monitoring_endpoint.to_string(),
            });
        }

        if cli_args.is_present("enable-doppelganger-protection") {
            config.enable_doppelganger_protection = true;
        }

        if cli_args.is_present("builder-proposals") {
            config.builder_proposals = true;
        }

        if cli_args.is_present("produce-block-v3") {
            config.produce_block_v3 = true;
        }

        if cli_args.is_present("prefer-builder-proposals") {
            config.prefer_builder_proposals = true;
        }

        config.gas_limit = cli_args
            .value_of("gas-limit")
            .map(|gas_limit| {
                gas_limit
                    .parse::<u64>()
                    .map_err(|_| "gas-limit is not a valid u64.")
            })
            .transpose()?;

        if let Some(registration_timestamp_override) =
            cli_args.value_of("builder-registration-timestamp-override")
        {
            config.builder_registration_timestamp_override = Some(
                registration_timestamp_override
                    .parse::<u64>()
                    .map_err(|_| "builder-registration-timestamp-override is not a valid u64.")?,
            );
        }

        config.builder_boost_factor = parse_optional(cli_args, "builder-boost-factor")?;

        config.enable_latency_measurement_service =
            parse_optional(cli_args, "latency-measurement-service")?.unwrap_or(true);

        config.validator_registration_batch_size =
            parse_required(cli_args, "validator-registration-batch-size")?;
        if config.validator_registration_batch_size == 0 {
            return Err("validator-registration-batch-size cannot be 0".to_string());
        }

        Ok(config)
    }
}

#[cfg(test)]
mod tests {
    use super::*;

    #[test]
    // Ensures the default config does not panic.
    fn default_config() {
        Config::default();
    }
}<|MERGE_RESOLUTION|>--- conflicted
+++ resolved
@@ -78,15 +78,12 @@
     pub validator_registration_batch_size: usize,
     /// Enables block production via the block v3 endpoint. This configuration option can be removed post deneb.
     pub produce_block_v3: bool,
-<<<<<<< HEAD
-    pub web3_signer_keep_alive_timeout: Option<Duration>,
-    pub web3_signer_max_idle_connections: Option<usize>,
-=======
     /// Specifies the boost factor, a percentage multiplier to apply to the builder's payload value.
     pub builder_boost_factor: Option<u64>,
     /// If true, Lighthouse will prefer builder proposals, if available.
     pub prefer_builder_proposals: bool,
->>>>>>> 1be52536
+    pub web3_signer_keep_alive_timeout: Option<Duration>,
+    pub web3_signer_max_idle_connections: Option<usize>,
 }
 
 impl Default for Config {
@@ -128,13 +125,10 @@
             enable_latency_measurement_service: true,
             validator_registration_batch_size: 500,
             produce_block_v3: false,
-<<<<<<< HEAD
+            builder_boost_factor: None,
+            prefer_builder_proposals: false,
             web3_signer_keep_alive_timeout: Some(Duration::from_secs(90)),
             web3_signer_max_idle_connections: None,
-=======
-            builder_boost_factor: None,
-            prefer_builder_proposals: false,
->>>>>>> 1be52536
         }
     }
 }
