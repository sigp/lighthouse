//! Provides management of "initialized" validators.
//!
//! A validator is "initialized" if it is ready for signing blocks, attestations, etc in this
//! validator client.
//!
//! The `InitializedValidators` struct in this file serves as the source-of-truth of which
//! validators are managed by this validator client.

use account_utils::{
    read_password, read_password_from_user,
    validator_definitions::{
        self, SigningDefinition, ValidatorDefinition, ValidatorDefinitions, CONFIG_FILENAME,
    },
    ZeroizeString,
};
use eth2_keystore::Keystore;
use lockfile::{Lockfile, LockfileError};
use slog::{debug, error, info, warn, Logger};
use std::collections::{HashMap, HashSet};
use std::fs::File;
use std::io;
use std::path::PathBuf;
<<<<<<< HEAD
use types::{Keypair, PublicKey, PublicKeyBytes};
=======
use types::{Graffiti, Keypair, PublicKey};
>>>>>>> e4eb0eb1

use crate::key_cache;
use crate::key_cache::KeyCache;

// Use TTY instead of stdin to capture passwords from users.
const USE_STDIN: bool = false;

#[derive(Debug)]
pub enum Error {
    /// Refused to open a validator with an existing lockfile since that validator may be in-use by
    /// another process.
    LockfileError(LockfileError),
    /// The voting public key in the definition did not match the one in the keystore.
    VotingPublicKeyMismatch {
        definition: Box<PublicKey>,
        keystore: Box<PublicKey>,
    },
    /// There was a filesystem error when opening the keystore.
    UnableToOpenVotingKeystore(io::Error),
    UnableToOpenKeyCache(key_cache::Error),
    /// The keystore path is not as expected. It should be a file, not `..` or something obscure
    /// like that.
    BadVotingKeystorePath(PathBuf),
    BadKeyCachePath(PathBuf),
    /// The keystore could not be parsed, it is likely bad JSON.
    UnableToParseVotingKeystore(eth2_keystore::Error),
    /// The keystore could not be decrypted. The password might be wrong.
    UnableToDecryptKeystore(eth2_keystore::Error),
    /// There was a filesystem error when reading the keystore password from disk.
    UnableToReadVotingKeystorePassword(io::Error),
    /// There was an error updating the on-disk validator definitions file.
    UnableToSaveDefinitions(validator_definitions::Error),
    /// It is not legal to try and initialize a disabled validator definition.
    UnableToInitializeDisabledValidator,
    /// There was an error reading from stdin.
    UnableToReadPasswordFromUser(String),
    /// There was an error running a tokio async task.
    TokioJoin(tokio::task::JoinError),
    /// Cannot initialize the same validator twice.
    DuplicatePublicKey,
}

impl From<LockfileError> for Error {
    fn from(error: LockfileError) -> Self {
        Self::LockfileError(error)
    }
}

/// A method used by a validator to sign messages.
///
/// Presently there is only a single variant, however we expect more variants to arise (e.g.,
/// remote signing).
pub enum SigningMethod {
    /// A validator that is defined by an EIP-2335 keystore on the local filesystem.
    LocalKeystore {
        voting_keystore_path: PathBuf,
        voting_keystore_lockfile: Lockfile,
        voting_keystore: Keystore,
        voting_keypair: Keypair,
    },
}

/// A validator that is ready to sign messages.
pub struct InitializedValidator {
    signing_method: SigningMethod,
    graffiti: Option<Graffiti>,
}

impl InitializedValidator {
    /// Return a reference to this validator's lockfile if it has one.
    pub fn keystore_lockfile(&self) -> Option<&Lockfile> {
        match self.signing_method {
            SigningMethod::LocalKeystore {
                ref voting_keystore_lockfile,
                ..
            } => Some(voting_keystore_lockfile),
        }
    }
}

fn open_keystore(path: &PathBuf) -> Result<Keystore, Error> {
    let keystore_file = File::open(path).map_err(Error::UnableToOpenVotingKeystore)?;
    Keystore::from_json_reader(keystore_file).map_err(Error::UnableToParseVotingKeystore)
}

fn get_lockfile_path(file_path: &PathBuf) -> Option<PathBuf> {
    file_path
        .file_name()
        .and_then(|os_str| os_str.to_str())
        .map(|filename| {
            file_path
                .clone()
                .with_file_name(format!("{}.lock", filename))
        })
}

impl InitializedValidator {
    /// Instantiate `self` from a `ValidatorDefinition`.
    ///
    /// If `stdin.is_some()` any missing passwords will result in a prompt requesting input on
    /// stdin (prompts published to stderr).
    ///
    /// ## Errors
    ///
    /// If the validator is unable to be initialized for whatever reason.
    async fn from_definition(
        def: ValidatorDefinition,
        key_cache: &mut KeyCache,
        key_stores: &mut HashMap<PathBuf, Keystore>,
    ) -> Result<Self, Error> {
        if !def.enabled {
            return Err(Error::UnableToInitializeDisabledValidator);
        }

        match def.signing_definition {
            // Load the keystore, password, decrypt the keypair and create a lockfile for a
            // EIP-2335 keystore on the local filesystem.
            SigningDefinition::LocalKeystore {
                voting_keystore_path,
                voting_keystore_password_path,
                voting_keystore_password,
            } => {
                use std::collections::hash_map::Entry::*;
                let voting_keystore = match key_stores.entry(voting_keystore_path.clone()) {
                    Vacant(entry) => entry.insert(open_keystore(&voting_keystore_path)?),
                    Occupied(entry) => entry.into_mut(),
                };

                let voting_keypair = if let Some(keypair) = key_cache.get(voting_keystore.uuid()) {
                    keypair
                } else {
                    let keystore = voting_keystore.clone();
                    let keystore_path = voting_keystore_path.clone();
                    // Decoding a local keystore can take several seconds, therefore it's best
                    // to keep if off the core executor. This also has the fortunate effect of
                    // interrupting the potentially long-running task during shut down.
                    let (password, keypair) = tokio::task::spawn_blocking(move || {
                        Result::<_, Error>::Ok(
                            match (voting_keystore_password_path, voting_keystore_password) {
                                // If the password is supplied, use it and ignore the path
                                // (if supplied).
                                (_, Some(password)) => (
                                    password.as_ref().to_vec().into(),
                                    keystore
                                        .decrypt_keypair(password.as_ref())
                                        .map_err(Error::UnableToDecryptKeystore)?,
                                ),
                                // If only the path is supplied, use the path.
                                (Some(path), None) => {
                                    let password = read_password(path)
                                        .map_err(Error::UnableToReadVotingKeystorePassword)?;
                                    let keypair = keystore
                                        .decrypt_keypair(password.as_bytes())
                                        .map_err(Error::UnableToDecryptKeystore)?;
                                    (password, keypair)
                                }
                                // If there is no password available, maybe prompt for a password.
                                (None, None) => {
                                    let (password, keypair) = unlock_keystore_via_stdin_password(
                                        &keystore,
                                        &keystore_path,
                                    )?;
                                    (password.as_ref().to_vec().into(), keypair)
                                }
                            },
                        )
                    })
                    .await
                    .map_err(Error::TokioJoin)??;
                    key_cache.add(keypair.clone(), voting_keystore.uuid(), password);
                    keypair
                };

                if voting_keypair.pk != def.voting_public_key {
                    return Err(Error::VotingPublicKeyMismatch {
                        definition: Box::new(def.voting_public_key),
                        keystore: Box::new(voting_keypair.pk),
                    });
                }

                // Append a `.lock` suffix to the voting keystore.
                let lockfile_path = get_lockfile_path(&voting_keystore_path)
                    .ok_or_else(|| Error::BadVotingKeystorePath(voting_keystore_path.clone()))?;

                let voting_keystore_lockfile = Lockfile::new(lockfile_path)?;

                Ok(Self {
                    signing_method: SigningMethod::LocalKeystore {
                        voting_keystore_path,
                        voting_keystore_lockfile,
                        voting_keystore: voting_keystore.clone(),
                        voting_keypair,
                    },
                    graffiti: def.graffiti.map(Into::into),
                })
            }
        }
    }

    /// Returns the voting public key for this validator.
    pub fn voting_public_key(&self) -> &PublicKey {
        match &self.signing_method {
            SigningMethod::LocalKeystore { voting_keypair, .. } => &voting_keypair.pk,
        }
    }

    /// Returns the voting keypair for this validator.
    pub fn voting_keypair(&self) -> &Keypair {
        match &self.signing_method {
            SigningMethod::LocalKeystore { voting_keypair, .. } => voting_keypair,
        }
    }
}

/// Try to unlock `keystore` at `keystore_path` by prompting the user via `stdin`.
fn unlock_keystore_via_stdin_password(
    keystore: &Keystore,
    keystore_path: &PathBuf,
) -> Result<(ZeroizeString, Keypair), Error> {
    eprintln!();
    eprintln!(
        "The {} file does not contain either of the following fields for {:?}:",
        CONFIG_FILENAME, keystore_path
    );
    eprintln!();
    eprintln!(" - voting_keystore_password");
    eprintln!(" - voting_keystore_password_path");
    eprintln!();
    eprintln!(
        "You may exit and update {} or enter a password. \
                            If you choose to enter a password now then this prompt \
                            will be raised next time the validator is started.",
        CONFIG_FILENAME
    );
    eprintln!();
    eprintln!("Enter password (or press Ctrl+c to exit):");

    loop {
        let password =
            read_password_from_user(USE_STDIN).map_err(Error::UnableToReadPasswordFromUser)?;

        eprintln!();

        match keystore.decrypt_keypair(password.as_ref()) {
            Ok(keystore) => break Ok((password, keystore)),
            Err(eth2_keystore::Error::InvalidPassword) => {
                eprintln!("Invalid password, try again (or press Ctrl+c to exit):");
            }
            Err(e) => return Err(Error::UnableToDecryptKeystore(e)),
        }
    }
}

/// A set of `InitializedValidator` objects which is initialized from a list of
/// `ValidatorDefinition`. The `ValidatorDefinition` file is maintained as `self` is modified.
///
/// Forms the fundamental list of validators that are managed by this validator client instance.
pub struct InitializedValidators {
    /// A list of validator definitions which can be stored on-disk.
    definitions: ValidatorDefinitions,
    /// The directory that the `self.definitions` will be saved into.
    validators_dir: PathBuf,
    /// The canonical set of validators.
    validators: HashMap<PublicKeyBytes, InitializedValidator>,
    /// For logging via `slog`.
    log: Logger,
}

impl InitializedValidators {
    /// Instantiates `Self`, initializing all validators in `definitions`.
    pub async fn from_definitions(
        definitions: ValidatorDefinitions,
        validators_dir: PathBuf,
        log: Logger,
    ) -> Result<Self, Error> {
        let mut this = Self {
            validators_dir,
            definitions,
            validators: HashMap::default(),
            log,
        };
        this.update_validators().await?;
        Ok(this)
    }

    /// The count of enabled validators contained in `self`.
    pub fn num_enabled(&self) -> usize {
        self.validators.len()
    }

    /// The total count of enabled and disabled validators contained in `self`.
    pub fn num_total(&self) -> usize {
        self.definitions.as_slice().len()
    }

    /// Iterate through all **enabled** voting public keys in `self`.
    pub fn iter_voting_pubkeys(&self) -> impl Iterator<Item = &PublicKeyBytes> {
        self.validators.iter().map(|(pubkey, _)| pubkey)
    }

    /// Returns the voting `Keypair` for a given voting `PublicKey`, if that validator is known to
    /// `self` **and** the validator is enabled.
    pub fn voting_keypair(&self, voting_public_key: &PublicKeyBytes) -> Option<&Keypair> {
        self.validators
            .get(voting_public_key)
            .map(|v| v.voting_keypair())
    }

    /// Add a validator definition to `self`, overwriting the on-disk representation of `self`.
    pub async fn add_definition(&mut self, def: ValidatorDefinition) -> Result<(), Error> {
        if self
            .definitions
            .as_slice()
            .iter()
            .any(|existing| existing.voting_public_key == def.voting_public_key)
        {
            return Err(Error::DuplicatePublicKey);
        }

        self.definitions.push(def);

        self.update_validators().await?;

        self.definitions
            .save(&self.validators_dir)
            .map_err(Error::UnableToSaveDefinitions)?;

        Ok(())
    }

    /// Returns a slice of all defined validators (regardless of their enabled state).
    pub fn validator_definitions(&self) -> &[ValidatorDefinition] {
        self.definitions.as_slice()
    }

    /// Indicates if the `voting_public_key` exists in self and if it is enabled.
    pub fn is_enabled(&self, voting_public_key: &PublicKey) -> Option<bool> {
        self.definitions
            .as_slice()
            .iter()
            .find(|def| def.voting_public_key == *voting_public_key)
            .map(|def| def.enabled)
    }

    /// Returns the `graffiti` for a given public key specified in the `ValidatorDefinitions`.
    pub fn graffiti(&self, public_key: &PublicKey) -> Option<Graffiti> {
        self.validators.get(public_key).and_then(|v| v.graffiti)
    }

    /// Sets the `InitializedValidator` and `ValidatorDefinition` `enabled` values.
    ///
    /// ## Notes
    ///
    /// Enabling or disabling a validator will cause `self.definitions` to be updated and saved to
    /// disk. A newly enabled validator will be added to `self.validators`, whilst a newly disabled
    /// validator will be removed from `self.validators`.
    ///
    /// Saves the `ValidatorDefinitions` to file, even if no definitions were changed.
    pub async fn set_validator_status(
        &mut self,
        voting_public_key: &PublicKey,
        enabled: bool,
    ) -> Result<(), Error> {
        if let Some(def) = self
            .definitions
            .as_mut_slice()
            .iter_mut()
            .find(|def| def.voting_public_key == *voting_public_key)
        {
            def.enabled = enabled;
        }

        self.update_validators().await?;

        self.definitions
            .save(&self.validators_dir)
            .map_err(Error::UnableToSaveDefinitions)?;

        Ok(())
    }

    /// Tries to decrypt the key cache.
    ///
    /// Returns `Ok(true)` if decryption was successful, `Ok(false)` if it couldn't get decrypted
    /// and an error if a needed password couldn't get extracted.
    ///
    async fn decrypt_key_cache(
        &self,
        mut cache: KeyCache,
        key_stores: &mut HashMap<PathBuf, Keystore>,
    ) -> Result<KeyCache, Error> {
        //read relevant key_stores
        let mut definitions_map = HashMap::new();
        for def in self.definitions.as_slice() {
            match &def.signing_definition {
                SigningDefinition::LocalKeystore {
                    voting_keystore_path,
                    ..
                } => {
                    use std::collections::hash_map::Entry::*;
                    let key_store = match key_stores.entry(voting_keystore_path.clone()) {
                        Vacant(entry) => entry.insert(open_keystore(voting_keystore_path)?),
                        Occupied(entry) => entry.into_mut(),
                    };
                    definitions_map.insert(*key_store.uuid(), def);
                }
            }
        }

        //check if all paths are in the definitions_map
        for uuid in cache.uuids() {
            if !definitions_map.contains_key(uuid) {
                warn!(
                    self.log,
                    "Unknown uuid in cache";
                    "uuid" => format!("{}", uuid)
                );
                return Ok(KeyCache::new());
            }
        }

        //collect passwords
        let mut passwords = Vec::new();
        let mut public_keys = Vec::new();
        for uuid in cache.uuids() {
            let def = definitions_map.get(uuid).expect("Existence checked before");
            let pw = match &def.signing_definition {
                SigningDefinition::LocalKeystore {
                    voting_keystore_password_path,
                    voting_keystore_password,
                    voting_keystore_path,
                } => {
                    if let Some(p) = voting_keystore_password {
                        p.as_ref().to_vec().into()
                    } else if let Some(path) = voting_keystore_password_path {
                        read_password(path).map_err(Error::UnableToReadVotingKeystorePassword)?
                    } else {
                        let keystore = open_keystore(voting_keystore_path)?;
                        unlock_keystore_via_stdin_password(&keystore, &voting_keystore_path)?
                            .0
                            .as_ref()
                            .to_vec()
                            .into()
                    }
                }
            };
            passwords.push(pw);
            public_keys.push(def.voting_public_key.clone());
        }

        //decrypt
        tokio::task::spawn_blocking(move || match cache.decrypt(passwords, public_keys) {
            Ok(_) | Err(key_cache::Error::AlreadyDecrypted) => cache,
            _ => KeyCache::new(),
        })
        .await
        .map_err(Error::TokioJoin)
    }

    /// Scans `self.definitions` and attempts to initialize and validators which are not already
    /// initialized.
    ///
    /// The function exits early with an error if any enabled validator is unable to be
    /// initialized.
    ///
    /// ## Notes
    ///
    /// A validator is considered "already known" and skipped if the public key is already known.
    /// I.e., if there are two different definitions with the same public key then the second will
    /// be ignored.
    async fn update_validators(&mut self) -> Result<(), Error> {
        //use key cache if available
        let mut key_stores = HashMap::new();

        // Create a lock file for the cache
        let key_cache_path = KeyCache::cache_file_path(&self.validators_dir);
        let cache_lockfile_path =
            get_lockfile_path(&key_cache_path).ok_or(Error::BadKeyCachePath(key_cache_path))?;
        let _cache_lockfile = Lockfile::new(cache_lockfile_path)?;

        let cache =
            KeyCache::open_or_create(&self.validators_dir).map_err(Error::UnableToOpenKeyCache)?;
        let mut key_cache = self.decrypt_key_cache(cache, &mut key_stores).await?;

        let mut disabled_uuids = HashSet::new();
        for def in self.definitions.as_slice() {
            if def.enabled {
                match &def.signing_definition {
                    SigningDefinition::LocalKeystore {
                        voting_keystore_path,
                        ..
                    } => {
                        let pubkey_bytes = (&def.voting_public_key).into();

                        if self.validators.contains_key(&pubkey_bytes) {
                            continue;
                        }

                        if let Some(key_store) = key_stores.get(voting_keystore_path) {
                            disabled_uuids.remove(key_store.uuid());
                        }

                        match InitializedValidator::from_definition(
                            def.clone(),
                            &mut key_cache,
                            &mut key_stores,
                        )
                        .await
                        {
                            Ok(init) => {
                                let existing_lockfile_path = init
                                    .keystore_lockfile()
                                    .as_ref()
                                    .filter(|l| l.file_existed())
                                    .map(|l| l.path().to_owned());

                                self.validators
                                    .insert(init.voting_public_key().into(), init);
                                info!(
                                    self.log,
                                    "Enabled validator";
                                    "voting_pubkey" => format!("{:?}", def.voting_public_key),
                                );

                                if let Some(lockfile_path) = existing_lockfile_path {
                                    warn!(
                                        self.log,
                                        "Ignored stale lockfile";
                                        "path" => lockfile_path.display(),
                                        "cause" => "Ungraceful shutdown (harmless) OR \
                                                    non-Lighthouse client using this keystore \
                                                    (risky)"
                                    );
                                }
                            }
                            Err(e) => {
                                error!(
                                    self.log,
                                    "Failed to initialize validator";
                                    "error" => format!("{:?}", e),
                                    "validator" => format!("{:?}", def.voting_public_key)
                                );

                                // Exit on an invalid validator.
                                return Err(e);
                            }
                        }
                    }
                }
            } else {
                self.validators.remove(&(&def.voting_public_key).into());
                match &def.signing_definition {
                    SigningDefinition::LocalKeystore {
                        voting_keystore_path,
                        ..
                    } => {
                        if let Some(key_store) = key_stores.get(voting_keystore_path) {
                            disabled_uuids.insert(*key_store.uuid());
                        }
                    }
                }

                info!(
                    self.log,
                    "Disabled validator";
                    "voting_pubkey" => format!("{:?}", def.voting_public_key)
                );
            }
        }
        for uuid in disabled_uuids {
            key_cache.remove(&uuid);
        }

        let validators_dir = self.validators_dir.clone();
        let log = self.log.clone();
        if key_cache.is_modified() {
            tokio::task::spawn_blocking(move || {
                match key_cache.save(validators_dir) {
                    Err(e) => warn!(
                        log,
                        "Error during saving of key_cache";
                        "err" => format!("{:?}", e)
                    ),
                    Ok(true) => info!(log, "Modified key_cache saved successfully"),
                    _ => {}
                };
            })
            .await
            .map_err(Error::TokioJoin)?;
        } else {
            debug!(log, "Key cache not modified");
        }
        Ok(())
    }
}<|MERGE_RESOLUTION|>--- conflicted
+++ resolved
@@ -20,11 +20,7 @@
 use std::fs::File;
 use std::io;
 use std::path::PathBuf;
-<<<<<<< HEAD
-use types::{Keypair, PublicKey, PublicKeyBytes};
-=======
-use types::{Graffiti, Keypair, PublicKey};
->>>>>>> e4eb0eb1
+use types::{Graffiti, Keypair, PublicKey, PublicKeyBytes};
 
 use crate::key_cache;
 use crate::key_cache::KeyCache;
@@ -370,7 +366,7 @@
     }
 
     /// Returns the `graffiti` for a given public key specified in the `ValidatorDefinitions`.
-    pub fn graffiti(&self, public_key: &PublicKey) -> Option<Graffiti> {
+    pub fn graffiti(&self, public_key: &PublicKeyBytes) -> Option<Graffiti> {
         self.validators.get(public_key).and_then(|v| v.graffiti)
     }
 
