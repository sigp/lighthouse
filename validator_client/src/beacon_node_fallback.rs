//! Allows for a list of `BeaconNodeHttpClient` to appear as a single entity which will exhibits
//! "fallback" behaviour; it will try a request on all of the nodes until one or none of them
//! succeed.

use crate::beacon_node_health::{
    BeaconNodeHealth, BeaconNodeSyncDistanceTiers, ExecutionEngineHealth, IsOptimistic,
    SyncDistanceTier,
};
use crate::check_synced::check_node_health;
use crate::http_metrics::metrics::{inc_counter_vec, ENDPOINT_ERRORS, ENDPOINT_REQUESTS};
use environment::RuntimeContext;
use eth2::BeaconNodeHttpClient;
use futures::future;
<<<<<<< HEAD
use serde::{Deserialize, Serialize};
use slog::Logger;
=======
use serde::{ser::SerializeStruct, Deserialize, Serialize, Serializer};
use slog::{debug, error, warn, Logger};
>>>>>>> 8cf686f5
use slot_clock::SlotClock;
use std::cmp::Ordering;
use std::fmt;
use std::fmt::Debug;
use std::future::Future;
use std::marker::PhantomData;
use std::sync::Arc;
use std::time::{Duration, Instant};
use strum::{EnumString, EnumVariantNames};
use tokio::{sync::RwLock, time::sleep};
<<<<<<< HEAD
use tracing::{debug, error, info, warn};
use types::{ChainSpec, Config, EthSpec};
=======
use types::{ChainSpec, Config as ConfigSpec, EthSpec, Slot};
>>>>>>> 8cf686f5

/// Message emitted when the VC detects the BN is using a different spec.
const UPDATE_REQUIRED_LOG_HINT: &str = "this VC or the remote BN may need updating";

/// The number of seconds *prior* to slot start that we will try and update the state of fallback
/// nodes.
///
/// Ideally this should be somewhere between 2/3rds through the slot and the end of it. If we set it
/// too early, we risk switching nodes between the time of publishing an attestation and publishing
/// an aggregate; this may result in a missed aggregation. If we set this time too late, we risk not
/// having the correct nodes up and running prior to the start of the slot.
const SLOT_LOOKAHEAD: Duration = Duration::from_secs(2);

/// If the beacon node slot_clock is within 1 slot, this is deemed acceptable. Otherwise the node
/// will be marked as CandidateError::TimeDiscrepancy.
const FUTURE_SLOT_TOLERANCE: Slot = Slot::new(1);

// Configuration for the Beacon Node fallback.
#[derive(Copy, Clone, Debug, Default, Serialize, Deserialize)]
pub struct Config {
    pub sync_tolerances: BeaconNodeSyncDistanceTiers,
}

/// Indicates a measurement of latency between the VC and a BN.
pub struct LatencyMeasurement {
    /// An identifier for the beacon node (e.g. the URL).
    pub beacon_node_id: String,
    /// The round-trip latency, if the BN responded successfully.
    pub latency: Option<Duration>,
}

/// Starts a service that will routinely try and update the status of the provided `beacon_nodes`.
///
/// See `SLOT_LOOKAHEAD` for information about when this should run.
pub fn start_fallback_updater_service<T: SlotClock + 'static, E: EthSpec>(
    context: RuntimeContext<E>,
    beacon_nodes: Arc<BeaconNodeFallback<T, E>>,
) -> Result<(), &'static str> {
    let executor = context.executor;
    if beacon_nodes.slot_clock.is_none() {
        return Err("Cannot start fallback updater without slot clock");
    }

    let future = async move {
        loop {
            beacon_nodes.update_all_candidates().await;

            let sleep_time = beacon_nodes
                .slot_clock
                .as_ref()
                .and_then(|slot_clock| {
                    let slot = slot_clock.now()?;
                    let till_next_slot = slot_clock.duration_to_slot(slot + 1)?;

                    till_next_slot.checked_sub(SLOT_LOOKAHEAD)
                })
                .unwrap_or_else(|| Duration::from_secs(1));

            sleep(sleep_time).await
        }
    };

    executor.spawn(future, "fallback");

    Ok(())
}

#[derive(Debug)]
pub enum Error<T> {
    /// We attempted to contact the node but it failed.
    RequestFailed(T),
}

impl<T> Error<T> {
    pub fn request_failure(&self) -> Option<&T> {
        match self {
            Error::RequestFailed(e) => Some(e),
        }
    }
}

/// The list of errors encountered whilst attempting to perform a query.
pub struct Errors<T>(pub Vec<(String, Error<T>)>);

impl<T: Debug> fmt::Display for Errors<T> {
    fn fmt(&self, f: &mut fmt::Formatter<'_>) -> fmt::Result {
        if !self.0.is_empty() {
            write!(f, "Some endpoints failed, num_failed: {}", self.0.len())?;
        }
        for (i, (id, error)) in self.0.iter().enumerate() {
            let comma = if i + 1 < self.0.len() { "," } else { "" };

            write!(f, " {} => {:?}{}", id, error, comma)?;
        }
        Ok(())
    }
}

impl<T> Errors<T> {
    pub fn num_errors(&self) -> usize {
        self.0.len()
    }
}

/// Reasons why a candidate might not be ready.
#[derive(Debug, Clone, Copy, PartialEq, Deserialize, Serialize)]
pub enum CandidateError {
    PreGenesis,
    Uninitialized,
    Offline,
    Incompatible,
    TimeDiscrepancy,
}

impl std::fmt::Display for CandidateError {
    fn fmt(&self, f: &mut std::fmt::Formatter<'_>) -> std::fmt::Result {
        match self {
            CandidateError::PreGenesis => write!(f, "PreGenesis"),
            CandidateError::Uninitialized => write!(f, "Uninitialized"),
            CandidateError::Offline => write!(f, "Offline"),
            CandidateError::Incompatible => write!(f, "Incompatible"),
            CandidateError::TimeDiscrepancy => write!(f, "TimeDiscrepancy"),
        }
    }
}

#[derive(Debug, Clone, Deserialize)]
pub struct CandidateInfo {
    pub index: usize,
    pub endpoint: String,
    pub health: Result<BeaconNodeHealth, CandidateError>,
}

impl Serialize for CandidateInfo {
    fn serialize<S>(&self, serializer: S) -> Result<S::Ok, S::Error>
    where
        S: Serializer,
    {
        let mut state = serializer.serialize_struct("CandidateInfo", 2)?;

        state.serialize_field("index", &self.index)?;
        state.serialize_field("endpoint", &self.endpoint)?;

        // Serialize either the health or the error field based on the Result
        match &self.health {
            Ok(health) => {
                state.serialize_field("health", health)?;
            }
            Err(e) => {
                state.serialize_field("error", &e.to_string())?;
            }
        }

        state.end()
    }
}

/// Represents a `BeaconNodeHttpClient` inside a `BeaconNodeFallback` that may or may not be used
/// for a query.
#[derive(Clone, Debug)]
pub struct CandidateBeaconNode<E> {
    pub index: usize,
    pub beacon_node: BeaconNodeHttpClient,
    pub health: Arc<RwLock<Result<BeaconNodeHealth, CandidateError>>>,
    _phantom: PhantomData<E>,
}

impl<E: EthSpec> PartialEq for CandidateBeaconNode<E> {
    fn eq(&self, other: &Self) -> bool {
        self.index == other.index && self.beacon_node == other.beacon_node
    }
}

impl<E: EthSpec> Eq for CandidateBeaconNode<E> {}

impl<E: EthSpec> CandidateBeaconNode<E> {
    /// Instantiate a new node.
    pub fn new(beacon_node: BeaconNodeHttpClient, index: usize) -> Self {
        Self {
            index,
            beacon_node,
            health: Arc::new(RwLock::new(Err(CandidateError::Uninitialized))),
            _phantom: PhantomData,
        }
    }

    /// Returns the health of `self`.
    pub async fn health(&self) -> Result<BeaconNodeHealth, CandidateError> {
        *self.health.read().await
    }

    pub async fn refresh_health<T: SlotClock>(
        &self,
        distance_tiers: &BeaconNodeSyncDistanceTiers,
        slot_clock: Option<&T>,
        spec: &ChainSpec,
        log: &Logger,
    ) -> Result<(), CandidateError> {
        if let Err(e) = self.is_compatible(spec, log).await {
            *self.health.write().await = Err(e);
            return Err(e);
        }

<<<<<<< HEAD
    /// Checks if the node is reachable.
    async fn is_online(&self, was_offline: bool, log: &Logger) -> Result<(), CandidateError> {
        let result = self
            .beacon_node
            .get_node_version()
            .await
            .map(|body| body.data.version);

        match result {
            Ok(version) => {
                if was_offline {
                    info!(
                        version,
                        endpoint = %self.beacon_node,
                        "Connected to beacon node"
=======
        if let Some(slot_clock) = slot_clock {
            match check_node_health(&self.beacon_node, log).await {
                Ok((head, is_optimistic, el_offline)) => {
                    let Some(slot_clock_head) = slot_clock.now() else {
                        let e = match slot_clock.is_prior_to_genesis() {
                            Some(true) => CandidateError::PreGenesis,
                            _ => CandidateError::Uninitialized,
                        };
                        *self.health.write().await = Err(e);
                        return Err(e);
                    };

                    if head > slot_clock_head + FUTURE_SLOT_TOLERANCE {
                        let e = CandidateError::TimeDiscrepancy;
                        *self.health.write().await = Err(e);
                        return Err(e);
                    }
                    let sync_distance = slot_clock_head.saturating_sub(head);

                    // Currently ExecutionEngineHealth is solely determined by online status.
                    let execution_status = if el_offline {
                        ExecutionEngineHealth::Unhealthy
                    } else {
                        ExecutionEngineHealth::Healthy
                    };

                    let optimistic_status = if is_optimistic {
                        IsOptimistic::Yes
                    } else {
                        IsOptimistic::No
                    };

                    let new_health = BeaconNodeHealth::from_status(
                        self.index,
                        sync_distance,
                        head,
                        optimistic_status,
                        execution_status,
                        distance_tiers,
>>>>>>> 8cf686f5
                    );

                    *self.health.write().await = Ok(new_health);
                    Ok(())
                }
                Err(e) => {
                    // Set the health as `Err` which is sorted last in the list.
                    *self.health.write().await = Err(e);
                    Err(e)
                }
<<<<<<< HEAD
                Ok(())
            }
            Err(e) => {
                warn!(
                    error = %e,
                    endpoint = %self.beacon_node,
                    "Offline beacon node"
                );
                Err(CandidateError::Offline)
=======
>>>>>>> 8cf686f5
            }
        } else {
            // Slot clock will only be `None` at startup.
            let e = CandidateError::Uninitialized;
            *self.health.write().await = Err(e);
            Err(e)
        }
    }

    /// Checks if the node has the correct specification.
    async fn is_compatible(&self, spec: &ChainSpec, log: &Logger) -> Result<(), CandidateError> {
        let config = self
            .beacon_node
            .get_config_spec::<ConfigSpec>()
            .await
            .map_err(|e| {
                error!(
                    error = %e,
                    endpoint = %self.beacon_node,
                    "Unable to read spec from beacon node"
                );
                CandidateError::Offline
            })?
            .data;

        let beacon_node_spec = ChainSpec::from_config::<E>(&config).ok_or_else(|| {
            error!(
                endpoint = %self.beacon_node,
                "The minimal/mainnet spec type of the beacon node does not match the validator \
                client. See the --network command."

            );
            CandidateError::Incompatible
        })?;

        if beacon_node_spec.genesis_fork_version != spec.genesis_fork_version {
            error!(
                endpoint = %self.beacon_node,
                bn_genesis_fork = ?beacon_node_spec.genesis_fork_version,
                our_genesis_fork = ?spec.genesis_fork_version,
                "Beacon node is configured for a different network"
            );
            return Err(CandidateError::Incompatible);
        } else if beacon_node_spec.altair_fork_epoch != spec.altair_fork_epoch {
            warn!(
                endpoint = %self.beacon_node,
                endpoint_altair_fork_epoch = ?beacon_node_spec.altair_fork_epoch,
                hint = UPDATE_REQUIRED_LOG_HINT,
                "Beacon node has mismatched Altair fork epoch"
            );
        } else if beacon_node_spec.bellatrix_fork_epoch != spec.bellatrix_fork_epoch {
            warn!(
                endpoint = %self.beacon_node,
                endpoint_bellatrix_fork_epoch = ?beacon_node_spec.bellatrix_fork_epoch,
                hint = UPDATE_REQUIRED_LOG_HINT,
                "Beacon node has mismatched Bellatrix fork epoch"
            );
        } else if beacon_node_spec.capella_fork_epoch != spec.capella_fork_epoch {
            warn!(
                endpoint = %self.beacon_node,
                endpoint_capella_fork_epoch = ?beacon_node_spec.capella_fork_epoch,
                hint = UPDATE_REQUIRED_LOG_HINT,
                "Beacon node has mismatched Capella fork epoch"
            );
        } else if beacon_node_spec.deneb_fork_epoch != spec.deneb_fork_epoch {
            warn!(
                endpoint = %self.beacon_node,
                endpoint_deneb_fork_epoch = ?beacon_node_spec.deneb_fork_epoch,
                hint = UPDATE_REQUIRED_LOG_HINT,
                "Beacon node has mismatched Deneb fork epoch"
            );
        } else if beacon_node_spec.electra_fork_epoch != spec.electra_fork_epoch {
            warn!(
                endpoint = %self.beacon_node,
                endpoint_electra_fork_epoch = ?beacon_node_spec.electra_fork_epoch,
                hint = UPDATE_REQUIRED_LOG_HINT,
                "Beacon node has mismatched Electra fork epoch"
            );
        }

        Ok(())
    }
}

/// A collection of `CandidateBeaconNode` that can be used to perform requests with "fallback"
/// behaviour, where the failure of one candidate results in the next candidate receiving an
/// identical query.
#[derive(Clone, Debug)]
pub struct BeaconNodeFallback<T, E> {
    pub candidates: Arc<RwLock<Vec<CandidateBeaconNode<E>>>>,
    distance_tiers: BeaconNodeSyncDistanceTiers,
    slot_clock: Option<T>,
    broadcast_topics: Vec<ApiTopic>,
    spec: Arc<ChainSpec>,
    log: Logger,
}

impl<T: SlotClock, E: EthSpec> BeaconNodeFallback<T, E> {
    pub fn new(
        candidates: Vec<CandidateBeaconNode<E>>,
        config: Config,
        broadcast_topics: Vec<ApiTopic>,
        spec: Arc<ChainSpec>,
        log: Logger,
    ) -> Self {
        let distance_tiers = config.sync_tolerances;
        Self {
            candidates: Arc::new(RwLock::new(candidates)),
            distance_tiers,
            slot_clock: None,
            broadcast_topics,
            spec,
            log,
        }
    }

    /// Used to update the slot clock post-instantiation.
    ///
    /// This is the result of a chicken-and-egg issue where `Self` needs a slot clock for some
    /// operations, but `Self` is required to obtain the slot clock since we need the genesis time
    /// from a beacon node.
    pub fn set_slot_clock(&mut self, slot_clock: T) {
        self.slot_clock = Some(slot_clock);
    }

    /// The count of candidates, regardless of their state.
    pub async fn num_total(&self) -> usize {
        self.candidates.read().await.len()
    }

    /// The count of candidates that are online and compatible, but not necessarily synced.
    pub async fn num_available(&self) -> usize {
        let mut n = 0;
        for candidate in self.candidates.read().await.iter() {
            match candidate.health().await {
                Ok(_) | Err(CandidateError::Uninitialized) => n += 1,
                Err(_) => continue,
            }
        }
        n
    }

    // Returns all data required by the VC notifier.
    pub async fn get_notifier_info(&self) -> (Vec<CandidateInfo>, usize, usize) {
        let candidates = self.candidates.read().await;

        let mut candidate_info = Vec::with_capacity(candidates.len());
        let mut num_available = 0;
        let mut num_synced = 0;

        for candidate in candidates.iter() {
            let health = candidate.health().await;

            match health {
                Ok(health) => {
                    if self
                        .distance_tiers
                        .compute_distance_tier(health.health_tier.sync_distance)
                        == SyncDistanceTier::Synced
                    {
                        num_synced += 1;
                    }
                    num_available += 1;
                }
                Err(CandidateError::Uninitialized) => num_available += 1,
                Err(_) => (),
            }

            candidate_info.push(CandidateInfo {
                index: candidate.index,
                endpoint: candidate.beacon_node.to_string(),
                health,
            });
        }

        (candidate_info, num_available, num_synced)
    }

    /// Loop through ALL candidates in `self.candidates` and update their sync status.
    ///
    /// It is possible for a node to return an unsynced status while continuing to serve
    /// low quality responses. To route around this it's best to poll all connected beacon nodes.
    /// A previous implementation of this function polled only the unavailable BNs.
    pub async fn update_all_candidates(&self) {
        // Clone the vec, so we release the read lock immediately.
        // `candidate.health` is behind an Arc<RwLock>, so this would still allow us to mutate the values.
        let candidates = self.candidates.read().await.clone();
        let mut futures = Vec::with_capacity(candidates.len());
        let mut nodes = Vec::with_capacity(candidates.len());

        for candidate in candidates.iter() {
            futures.push(candidate.refresh_health(
                &self.distance_tiers,
                self.slot_clock.as_ref(),
                &self.spec,
                &self.log,
            ));
            nodes.push(candidate.beacon_node.to_string());
        }

        // Run all updates concurrently.
        let future_results = future::join_all(futures).await;
        let results = future_results.iter().zip(nodes);

        for (result, node) in results {
            if let Err(e) = result {
                if *e != CandidateError::PreGenesis {
                    warn!(
                        self.log,
                        "A connected beacon node errored during routine health check";
                        "error" => ?e,
                        "endpoint" => node,
                    );
                }
            }
        }

        drop(candidates);

        let mut candidates = self.candidates.write().await;
        sort_nodes_by_health(&mut candidates).await;
    }

    /// Concurrently send a request to all candidates (regardless of
    /// offline/online) status and attempt to collect a rough reading on the
    /// latency between the VC and candidate.
    pub async fn measure_latency(&self) -> Vec<LatencyMeasurement> {
        let candidates = self.candidates.read().await;
        let futures: Vec<_> = candidates
            .clone()
            .into_iter()
            .map(|candidate| async move {
                let beacon_node_id = candidate.beacon_node.to_string();
                // The `node/version` endpoint is used since I imagine it would
                // require the least processing in the BN and therefore measure
                // the connection moreso than the BNs processing speed.
                //
                // I imagine all clients have the version string availble as a
                // pre-computed string.
                let response_instant = candidate
                    .beacon_node
                    .get_node_version()
                    .await
                    .ok()
                    .map(|_| Instant::now());
                (beacon_node_id, response_instant)
            })
            .collect();
        drop(candidates);

        let request_instant = Instant::now();

        // Send the request to all BNs at the same time. This might involve some
        // queueing on the sending host, however I hope it will avoid bias
        // caused by sending requests at different times.
        future::join_all(futures)
            .await
            .into_iter()
            .map(|(beacon_node_id, response_instant)| LatencyMeasurement {
                beacon_node_id,
                latency: response_instant
                    .and_then(|response| response.checked_duration_since(request_instant)),
            })
            .collect()
    }

    /// Run `func` against each candidate in `self`, returning immediately if a result is found.
    /// Otherwise, return all the errors encountered along the way.
    pub async fn first_success<F, O, Err, R>(&self, func: F) -> Result<O, Errors<Err>>
    where
        F: Fn(BeaconNodeHttpClient) -> R,
        R: Future<Output = Result<O, Err>>,
        Err: Debug,
    {
        let mut errors = vec![];

        // First pass: try `func` on all candidates. Candidate order has already been set in
        // `update_all_candidates`. This ensures the most suitable node is always tried first.
        let candidates = self.candidates.read().await;
        let mut futures = vec![];

        // Run `func` using a `candidate`, returning the value or capturing errors.
<<<<<<< HEAD
        //
        // We use a macro instead of a closure here since it is not trivial to move `func` into a
        // closure.
        macro_rules! try_func {
            ($candidate: ident) => {{
                inc_counter_vec(&ENDPOINT_REQUESTS, &[$candidate.beacon_node.as_ref()]);

                // There exists a race condition where `func` may be called when the candidate is
                // actually not ready. We deem this an acceptable inefficiency.
                match func(&$candidate.beacon_node).await {
                    Ok(val) => return Ok(val),
                    Err(e) => {
                        debug!(
                            node = $candidate.beacon_node.to_string(),
                            error = ?e,
                            "Request to beacon node failed"
                        );
                        // If we have an error on this function, make the client as not-ready.
                        //
                        // There exists a race condition where the candidate may have been marked
                        // as ready between the `func` call and now. We deem this an acceptable
                        // inefficiency.
                        if matches!(offline_on_failure, OfflineOnFailure::Yes) {
                            $candidate.set_offline().await;
                        }
                        errors.push(($candidate.beacon_node.to_string(), Error::RequestFailed(e)));
                        inc_counter_vec(&ENDPOINT_ERRORS, &[$candidate.beacon_node.as_ref()]);
                    }
                }
            }};
=======
        for candidate in candidates.iter() {
            futures.push(Self::run_on_candidate(
                candidate.beacon_node.clone(),
                &func,
                &self.log,
            ));
>>>>>>> 8cf686f5
        }
        drop(candidates);

        for future in futures {
            match future.await {
                Ok(val) => return Ok(val),
                Err(e) => errors.push(e),
            }
        }

        // Second pass. No candidates returned successfully. Try again with the same order.
        // This will duplicate errors.
        let candidates = self.candidates.read().await;
        let mut futures = vec![];

        // Run `func` using a `candidate`, returning the value or capturing errors.
        for candidate in candidates.iter() {
            futures.push(Self::run_on_candidate(
                candidate.beacon_node.clone(),
                &func,
                &self.log,
            ));
        }
        drop(candidates);

        for future in futures {
            match future.await {
                Ok(val) => return Ok(val),
                Err(e) => errors.push(e),
            }
        }

        // No candidates returned successfully.
        Err(Errors(errors))
    }

    /// Run the future `func` on `candidate` while reporting metrics.
    async fn run_on_candidate<F, R, Err, O>(
        candidate: BeaconNodeHttpClient,
        func: F,
        log: &Logger,
    ) -> Result<O, (String, Error<Err>)>
    where
        F: Fn(BeaconNodeHttpClient) -> R,
        R: Future<Output = Result<O, Err>>,
        Err: Debug,
    {
        inc_counter_vec(&ENDPOINT_REQUESTS, &[candidate.as_ref()]);

        // There exists a race condition where `func` may be called when the candidate is
        // actually not ready. We deem this an acceptable inefficiency.
        match func(candidate.clone()).await {
            Ok(val) => Ok(val),
            Err(e) => {
                debug!(
                    log,
                    "Request to beacon node failed";
                    "node" => %candidate,
                    "error" => ?e,
                );
                inc_counter_vec(&ENDPOINT_ERRORS, &[candidate.as_ref()]);
                Err((candidate.to_string(), Error::RequestFailed(e)))
            }
        }
    }

    /// Run `func` against all candidates in `self`, collecting the result of `func` against each
    /// candidate.
    ///
    /// Note: This function returns `Ok(())` if `func` returned successfully on all beacon nodes.
    /// It returns a list of errors along with the beacon node id that failed for `func`.
    /// Since this ignores the actual result of `func`, this function should only be used for beacon
    /// node calls whose results we do not care about, only that they completed successfully.
    pub async fn broadcast<F, O, Err, R>(&self, func: F) -> Result<(), Errors<Err>>
    where
        F: Fn(BeaconNodeHttpClient) -> R,
        R: Future<Output = Result<O, Err>>,
        Err: Debug,
    {
        // Run `func` on all candidates.
        let candidates = self.candidates.read().await;
        let mut futures = vec![];

        // Run `func` using a `candidate`, returning the value or capturing errors.
        for candidate in candidates.iter() {
            futures.push(Self::run_on_candidate(
                candidate.beacon_node.clone(),
                &func,
                &self.log,
            ));
        }
        drop(candidates);

        let results = future::join_all(futures).await;

        let errors: Vec<_> = results.into_iter().filter_map(|res| res.err()).collect();

        if !errors.is_empty() {
            Err(Errors(errors))
        } else {
            Ok(())
        }
    }

    /// Call `func` on first beacon node that returns success or on all beacon nodes
    /// depending on the `topic` and configuration.
    pub async fn request<F, Err, R>(&self, topic: ApiTopic, func: F) -> Result<(), Errors<Err>>
    where
        F: Fn(BeaconNodeHttpClient) -> R,
        R: Future<Output = Result<(), Err>>,
        Err: Debug,
    {
        if self.broadcast_topics.contains(&topic) {
            self.broadcast(func).await
        } else {
            self.first_success(func).await?;
            Ok(())
        }
    }
}

/// Helper functions to allow sorting candidate nodes by health.
async fn sort_nodes_by_health<E: EthSpec>(nodes: &mut Vec<CandidateBeaconNode<E>>) {
    // Fetch all health values.
    let health_results: Vec<Result<BeaconNodeHealth, CandidateError>> =
        future::join_all(nodes.iter().map(|node| node.health())).await;

    // Pair health results with their indices.
    let mut indices_with_health: Vec<(usize, Result<BeaconNodeHealth, CandidateError>)> =
        health_results.into_iter().enumerate().collect();

    // Sort indices based on their health.
    indices_with_health.sort_by(|a, b| match (&a.1, &b.1) {
        (Ok(health_a), Ok(health_b)) => health_a.cmp(health_b),
        (Err(_), Ok(_)) => Ordering::Greater,
        (Ok(_), Err(_)) => Ordering::Less,
        (Err(_), Err(_)) => Ordering::Equal,
    });

    // Reorder candidates based on the sorted indices.
    let sorted_nodes: Vec<CandidateBeaconNode<E>> = indices_with_health
        .into_iter()
        .map(|(index, _)| nodes[index].clone())
        .collect();
    *nodes = sorted_nodes;
}

/// Serves as a cue for `BeaconNodeFallback` to tell which requests need to be broadcasted.
#[derive(Clone, Copy, Debug, PartialEq, Deserialize, Serialize, EnumString, EnumVariantNames)]
#[strum(serialize_all = "kebab-case")]
pub enum ApiTopic {
    Attestations,
    Blocks,
    Subscriptions,
    SyncCommittee,
}

impl ApiTopic {
    pub fn all() -> Vec<ApiTopic> {
        use ApiTopic::*;
        vec![Attestations, Blocks, Subscriptions, SyncCommittee]
    }
}

#[cfg(test)]
mod tests {
    use super::*;
    use crate::beacon_node_health::BeaconNodeHealthTier;
    use crate::SensitiveUrl;
    use eth2::Timeouts;
    use std::str::FromStr;
    use strum::VariantNames;
    use types::{MainnetEthSpec, Slot};

    type E = MainnetEthSpec;

    #[test]
    fn api_topic_all() {
        let all = ApiTopic::all();
        assert_eq!(all.len(), ApiTopic::VARIANTS.len());
        assert!(ApiTopic::VARIANTS
            .iter()
            .map(|topic| ApiTopic::from_str(topic).unwrap())
            .eq(all.into_iter()));
    }

    #[tokio::test]
    async fn check_candidate_order() {
        // These fields is irrelvant for sorting. They are set to arbitrary values.
        let head = Slot::new(99);
        let optimistic_status = IsOptimistic::No;
        let execution_status = ExecutionEngineHealth::Healthy;

        fn new_candidate(index: usize) -> CandidateBeaconNode<E> {
            let beacon_node = BeaconNodeHttpClient::new(
                SensitiveUrl::parse(&format!("http://example_{index}.com")).unwrap(),
                Timeouts::set_all(Duration::from_secs(index as u64)),
            );
            CandidateBeaconNode::new(beacon_node, index)
        }

        let candidate_1 = new_candidate(1);
        let expected_candidate_1 = new_candidate(1);
        let candidate_2 = new_candidate(2);
        let expected_candidate_2 = new_candidate(2);
        let candidate_3 = new_candidate(3);
        let expected_candidate_3 = new_candidate(3);
        let candidate_4 = new_candidate(4);
        let expected_candidate_4 = new_candidate(4);
        let candidate_5 = new_candidate(5);
        let expected_candidate_5 = new_candidate(5);
        let candidate_6 = new_candidate(6);
        let expected_candidate_6 = new_candidate(6);

        let synced = SyncDistanceTier::Synced;
        let small = SyncDistanceTier::Small;

        // Despite `health_1` having a larger sync distance, it is inside the `synced` range which
        // does not tie-break on sync distance and so will tie-break on `user_index` instead.
        let health_1 = BeaconNodeHealth {
            user_index: 1,
            head,
            optimistic_status,
            execution_status,
            health_tier: BeaconNodeHealthTier::new(1, Slot::new(2), synced),
        };
        let health_2 = BeaconNodeHealth {
            user_index: 2,
            head,
            optimistic_status,
            execution_status,
            health_tier: BeaconNodeHealthTier::new(2, Slot::new(1), synced),
        };

        // `health_3` and `health_4` have the same health tier and sync distance so should
        // tie-break on `user_index`.
        let health_3 = BeaconNodeHealth {
            user_index: 3,
            head,
            optimistic_status,
            execution_status,
            health_tier: BeaconNodeHealthTier::new(3, Slot::new(9), small),
        };
        let health_4 = BeaconNodeHealth {
            user_index: 4,
            head,
            optimistic_status,
            execution_status,
            health_tier: BeaconNodeHealthTier::new(3, Slot::new(9), small),
        };

        // `health_5` has a smaller sync distance and is outside the `synced` range so should be
        // sorted first. Note the values of `user_index`.
        let health_5 = BeaconNodeHealth {
            user_index: 6,
            head,
            optimistic_status,
            execution_status,
            health_tier: BeaconNodeHealthTier::new(4, Slot::new(9), small),
        };
        let health_6 = BeaconNodeHealth {
            user_index: 5,
            head,
            optimistic_status,
            execution_status,
            health_tier: BeaconNodeHealthTier::new(4, Slot::new(10), small),
        };

        *candidate_1.health.write().await = Ok(health_1);
        *candidate_2.health.write().await = Ok(health_2);
        *candidate_3.health.write().await = Ok(health_3);
        *candidate_4.health.write().await = Ok(health_4);
        *candidate_5.health.write().await = Ok(health_5);
        *candidate_6.health.write().await = Ok(health_6);

        let mut candidates = vec![
            candidate_3,
            candidate_6,
            candidate_5,
            candidate_1,
            candidate_4,
            candidate_2,
        ];
        let expected_candidates = vec![
            expected_candidate_1,
            expected_candidate_2,
            expected_candidate_3,
            expected_candidate_4,
            expected_candidate_5,
            expected_candidate_6,
        ];

        sort_nodes_by_health(&mut candidates).await;

        assert_eq!(candidates, expected_candidates);
    }
}<|MERGE_RESOLUTION|>--- conflicted
+++ resolved
@@ -11,13 +11,8 @@
 use environment::RuntimeContext;
 use eth2::BeaconNodeHttpClient;
 use futures::future;
-<<<<<<< HEAD
-use serde::{Deserialize, Serialize};
+use serde::{ser::SerializeStruct, Deserialize, Serialize, Serializer};
 use slog::Logger;
-=======
-use serde::{ser::SerializeStruct, Deserialize, Serialize, Serializer};
-use slog::{debug, error, warn, Logger};
->>>>>>> 8cf686f5
 use slot_clock::SlotClock;
 use std::cmp::Ordering;
 use std::fmt;
@@ -28,12 +23,8 @@
 use std::time::{Duration, Instant};
 use strum::{EnumString, EnumVariantNames};
 use tokio::{sync::RwLock, time::sleep};
-<<<<<<< HEAD
 use tracing::{debug, error, info, warn};
-use types::{ChainSpec, Config, EthSpec};
-=======
 use types::{ChainSpec, Config as ConfigSpec, EthSpec, Slot};
->>>>>>> 8cf686f5
 
 /// Message emitted when the VC detects the BN is using a different spec.
 const UPDATE_REQUIRED_LOG_HINT: &str = "this VC or the remote BN may need updating";
@@ -237,23 +228,6 @@
             return Err(e);
         }
 
-<<<<<<< HEAD
-    /// Checks if the node is reachable.
-    async fn is_online(&self, was_offline: bool, log: &Logger) -> Result<(), CandidateError> {
-        let result = self
-            .beacon_node
-            .get_node_version()
-            .await
-            .map(|body| body.data.version);
-
-        match result {
-            Ok(version) => {
-                if was_offline {
-                    info!(
-                        version,
-                        endpoint = %self.beacon_node,
-                        "Connected to beacon node"
-=======
         if let Some(slot_clock) = slot_clock {
             match check_node_health(&self.beacon_node, log).await {
                 Ok((head, is_optimistic, el_offline)) => {
@@ -293,7 +267,6 @@
                         optimistic_status,
                         execution_status,
                         distance_tiers,
->>>>>>> 8cf686f5
                     );
 
                     *self.health.write().await = Ok(new_health);
@@ -304,18 +277,6 @@
                     *self.health.write().await = Err(e);
                     Err(e)
                 }
-<<<<<<< HEAD
-                Ok(())
-            }
-            Err(e) => {
-                warn!(
-                    error = %e,
-                    endpoint = %self.beacon_node,
-                    "Offline beacon node"
-                );
-                Err(CandidateError::Offline)
-=======
->>>>>>> 8cf686f5
             }
         } else {
             // Slot clock will only be `None` at startup.
@@ -598,45 +559,12 @@
         let mut futures = vec![];
 
         // Run `func` using a `candidate`, returning the value or capturing errors.
-<<<<<<< HEAD
-        //
-        // We use a macro instead of a closure here since it is not trivial to move `func` into a
-        // closure.
-        macro_rules! try_func {
-            ($candidate: ident) => {{
-                inc_counter_vec(&ENDPOINT_REQUESTS, &[$candidate.beacon_node.as_ref()]);
-
-                // There exists a race condition where `func` may be called when the candidate is
-                // actually not ready. We deem this an acceptable inefficiency.
-                match func(&$candidate.beacon_node).await {
-                    Ok(val) => return Ok(val),
-                    Err(e) => {
-                        debug!(
-                            node = $candidate.beacon_node.to_string(),
-                            error = ?e,
-                            "Request to beacon node failed"
-                        );
-                        // If we have an error on this function, make the client as not-ready.
-                        //
-                        // There exists a race condition where the candidate may have been marked
-                        // as ready between the `func` call and now. We deem this an acceptable
-                        // inefficiency.
-                        if matches!(offline_on_failure, OfflineOnFailure::Yes) {
-                            $candidate.set_offline().await;
-                        }
-                        errors.push(($candidate.beacon_node.to_string(), Error::RequestFailed(e)));
-                        inc_counter_vec(&ENDPOINT_ERRORS, &[$candidate.beacon_node.as_ref()]);
-                    }
-                }
-            }};
-=======
         for candidate in candidates.iter() {
             futures.push(Self::run_on_candidate(
                 candidate.beacon_node.clone(),
                 &func,
                 &self.log,
             ));
->>>>>>> 8cf686f5
         }
         drop(candidates);
 
