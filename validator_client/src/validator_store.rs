--- conflicted
+++ resolved
@@ -228,7 +228,6 @@
         validator_pubkey: &PublicKey,
         slot: Slot,
     ) -> Option<SelectionProof> {
-<<<<<<< HEAD
         let validators = self.validators.read();
         let voting_keypair = validators.get(validator_pubkey)?.voting_keypair.as_ref()?;
 
@@ -239,22 +238,4 @@
             &self.spec,
         ))
     }
-
-    /// Signs a slot for a given validator.
-    ///
-    /// This is used to subscribe a validator to a beacon node and is used to determine if the
-    /// validator is to aggregate attestations for this slot.
-    pub fn sign_slot(&self, validator_pubkey: &PublicKey, slot: Slot) -> Option<Signature> {
-=======
->>>>>>> cca5d8b8
-        let validators = self.validators.read();
-        let voting_keypair = validators.get(validator_pubkey)?.voting_keypair.as_ref()?;
-
-        Some(SelectionProof::new::<E>(
-            slot,
-            &voting_keypair.sk,
-            &self.fork()?,
-            &self.spec,
-        ))
-    }
 }