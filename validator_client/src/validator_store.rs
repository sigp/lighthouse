use crate::{
    doppelganger_service::DoppelgangerService,
    http_metrics::metrics,
    initialized_validators::InitializedValidators,
    signing_method::{Error as SigningError, SignableMessage, SigningContext, SigningMethod},
    Config,
};
use account_utils::validator_definitions::{PasswordStorage, ValidatorDefinition};
use logging::crit;
use parking_lot::{Mutex, RwLock};
use slashing_protection::{
    interchange::Interchange, InterchangeError, NotSafe, Safe, SlashingDatabase,
};
use slot_clock::SlotClock;
use std::marker::PhantomData;
use std::path::Path;
use std::sync::Arc;
use task_executor::TaskExecutor;
use tracing::{error, info, warn};
use types::{
    attestation::Error as AttestationError, graffiti::GraffitiString, AbstractExecPayload, Address,
    AggregateAndProof, Attestation, BeaconBlock, BlindedPayload, ChainSpec, ContributionAndProof,
    Domain, Epoch, EthSpec, Fork, Graffiti, Hash256, PublicKeyBytes, SelectionProof, Signature,
    SignedAggregateAndProof, SignedBeaconBlock, SignedContributionAndProof, SignedRoot,
    SignedValidatorRegistrationData, SignedVoluntaryExit, Slot, SyncAggregatorSelectionData,
    SyncCommitteeContribution, SyncCommitteeMessage, SyncSelectionProof, SyncSubnetId,
    ValidatorRegistrationData, VoluntaryExit,
};

pub use crate::doppelganger_service::DoppelgangerStatus;
use crate::preparation_service::ProposalData;

#[derive(Debug, PartialEq)]
pub enum Error {
    DoppelgangerProtected(PublicKeyBytes),
    UnknownToDoppelgangerService(PublicKeyBytes),
    UnknownPubkey(PublicKeyBytes),
    Slashable(NotSafe),
    SameData,
    GreaterThanCurrentSlot { slot: Slot, current_slot: Slot },
    GreaterThanCurrentEpoch { epoch: Epoch, current_epoch: Epoch },
    UnableToSignAttestation(AttestationError),
    UnableToSign(SigningError),
}

impl From<SigningError> for Error {
    fn from(e: SigningError) -> Self {
        Error::UnableToSign(e)
    }
}

/// Number of epochs of slashing protection history to keep.
///
/// This acts as a maximum safe-guard against clock drift.
const SLASHING_PROTECTION_HISTORY_EPOCHS: u64 = 512;

/// Currently used as the default gas limit in execution clients.
///
/// https://github.com/ethereum/builder-specs/issues/17
pub const DEFAULT_GAS_LIMIT: u64 = 30_000_000;

pub struct ValidatorStore<T, E: EthSpec> {
    validators: Arc<RwLock<InitializedValidators>>,
    slashing_protection: SlashingDatabase,
    slashing_protection_last_prune: Arc<Mutex<Epoch>>,
    genesis_validators_root: Hash256,
    spec: Arc<ChainSpec>,
    doppelganger_service: Option<Arc<DoppelgangerService>>,
    slot_clock: T,
    fee_recipient_process: Option<Address>,
    gas_limit: Option<u64>,
    builder_proposals: bool,
    enable_web3signer_slashing_protection: bool,
    prefer_builder_proposals: bool,
    builder_boost_factor: Option<u64>,
    task_executor: TaskExecutor,
    _phantom: PhantomData<E>,
}

impl<T: SlotClock + 'static, E: EthSpec> ValidatorStore<T, E> {
    // All arguments are different types. Making the fields `pub` is undesired. A builder seems
    // unnecessary.
    #[allow(clippy::too_many_arguments)]
    pub fn new(
        validators: InitializedValidators,
        slashing_protection: SlashingDatabase,
        genesis_validators_root: Hash256,
        spec: Arc<ChainSpec>,
        doppelganger_service: Option<Arc<DoppelgangerService>>,
        slot_clock: T,
        config: &Config,
        task_executor: TaskExecutor,
    ) -> Self {
        Self {
            validators: Arc::new(RwLock::new(validators)),
            slashing_protection,
            slashing_protection_last_prune: Arc::new(Mutex::new(Epoch::new(0))),
            genesis_validators_root,
<<<<<<< HEAD
            spec: Arc::new(spec),
=======
            spec,
            log,
>>>>>>> 8cf686f5
            doppelganger_service,
            slot_clock,
            fee_recipient_process: config.fee_recipient,
            gas_limit: config.gas_limit,
            builder_proposals: config.builder_proposals,
            enable_web3signer_slashing_protection: config.enable_web3signer_slashing_protection,
            prefer_builder_proposals: config.prefer_builder_proposals,
            builder_boost_factor: config.builder_boost_factor,
            task_executor,
            _phantom: PhantomData,
        }
    }

    /// Register all local validators in doppelganger protection to try and prevent instances of
    /// duplicate validators operating on the network at the same time.
    ///
    /// This function has no effect if doppelganger protection is disabled.
    pub fn register_all_in_doppelganger_protection_if_enabled(&self) -> Result<(), String> {
        if let Some(doppelganger_service) = &self.doppelganger_service {
            for pubkey in self.validators.read().iter_voting_pubkeys() {
                doppelganger_service.register_new_validator::<E, _>(*pubkey, &self.slot_clock)?
            }
        }

        Ok(())
    }

    /// Returns `true` if doppelganger protection is enabled, or else `false`.
    pub fn doppelganger_protection_enabled(&self) -> bool {
        self.doppelganger_service.is_some()
    }

    pub fn initialized_validators(&self) -> Arc<RwLock<InitializedValidators>> {
        self.validators.clone()
    }

    /// Indicates if the `voting_public_key` exists in self and is enabled.
    pub fn has_validator(&self, voting_public_key: &PublicKeyBytes) -> bool {
        self.validators
            .read()
            .validator(voting_public_key)
            .is_some()
    }

    /// Insert a new validator to `self`, where the validator is represented by an EIP-2335
    /// keystore on the filesystem.
    #[allow(clippy::too_many_arguments)]
    pub async fn add_validator_keystore<P: AsRef<Path>>(
        &self,
        voting_keystore_path: P,
        password_storage: PasswordStorage,
        enable: bool,
        graffiti: Option<GraffitiString>,
        suggested_fee_recipient: Option<Address>,
        gas_limit: Option<u64>,
        builder_proposals: Option<bool>,
        builder_boost_factor: Option<u64>,
        prefer_builder_proposals: Option<bool>,
    ) -> Result<ValidatorDefinition, String> {
        let mut validator_def = ValidatorDefinition::new_keystore_with_password(
            voting_keystore_path,
            password_storage,
            graffiti.map(Into::into),
            suggested_fee_recipient,
            gas_limit,
            builder_proposals,
            builder_boost_factor,
            prefer_builder_proposals,
        )
        .map_err(|e| format!("failed to create validator definitions: {:?}", e))?;

        validator_def.enabled = enable;

        self.add_validator(validator_def).await
    }

    /// Insert a new validator to `self`.
    ///
    /// This function includes:
    ///
    /// - Adding the validator definition to the YAML file, saving it to the filesystem.
    /// - Enabling the validator with the slashing protection database.
    /// - If `enable == true`, starting to perform duties for the validator.
    // FIXME: ignore this clippy lint until the validator store is refactored to use async locks
    #[allow(clippy::await_holding_lock)]
    pub async fn add_validator(
        &self,
        validator_def: ValidatorDefinition,
    ) -> Result<ValidatorDefinition, String> {
        let validator_pubkey = validator_def.voting_public_key.compress();

        self.slashing_protection
            .register_validator(validator_pubkey)
            .map_err(|e| format!("failed to register validator: {:?}", e))?;

        if let Some(doppelganger_service) = &self.doppelganger_service {
            doppelganger_service
                .register_new_validator::<E, _>(validator_pubkey, &self.slot_clock)?;
        }

        self.validators
            .write()
            .add_definition_replace_disabled(validator_def.clone())
            .await
            .map_err(|e| format!("Unable to add definition: {:?}", e))?;

        Ok(validator_def)
    }

    /// Returns `ProposalData` for the provided `pubkey` if it exists in `InitializedValidators`.
    /// `ProposalData` fields include defaulting logic described in `get_fee_recipient_defaulting`,
    /// `get_gas_limit_defaulting`, and `get_builder_proposals_defaulting`.
    pub fn proposal_data(&self, pubkey: &PublicKeyBytes) -> Option<ProposalData> {
        self.validators
            .read()
            .validator(pubkey)
            .map(|validator| ProposalData {
                validator_index: validator.get_index(),
                fee_recipient: self
                    .get_fee_recipient_defaulting(validator.get_suggested_fee_recipient()),
                gas_limit: self.get_gas_limit_defaulting(validator.get_gas_limit()),
                builder_proposals: self
                    .get_builder_proposals_defaulting(validator.get_builder_proposals()),
            })
    }

    /// Attempts to resolve the pubkey to a validator index.
    ///
    /// It may return `None` if the `pubkey` is:
    ///
    /// - Unknown.
    /// - Known, but with an unknown index.
    pub fn validator_index(&self, pubkey: &PublicKeyBytes) -> Option<u64> {
        self.validators.read().get_index(pubkey)
    }

    /// Returns all voting pubkeys for all enabled validators.
    ///
    /// The `filter_func` allows for filtering pubkeys based upon their `DoppelgangerStatus`. There
    /// are two primary functions used here:
    ///
    /// - `DoppelgangerStatus::only_safe`: only returns pubkeys which have passed doppelganger
    ///     protection and are safe-enough to sign messages.
    /// - `DoppelgangerStatus::ignored`: returns all the pubkeys from `only_safe` *plus* those still
    ///     undergoing protection. This is useful for collecting duties or other non-signing tasks.
    #[allow(clippy::needless_collect)] // Collect is required to avoid holding a lock.
    pub fn voting_pubkeys<I, F>(&self, filter_func: F) -> I
    where
        I: FromIterator<PublicKeyBytes>,
        F: Fn(DoppelgangerStatus) -> Option<PublicKeyBytes>,
    {
        // Collect all the pubkeys first to avoid interleaving locks on `self.validators` and
        // `self.doppelganger_service()`.
        let pubkeys = self
            .validators
            .read()
            .iter_voting_pubkeys()
            .cloned()
            .collect::<Vec<_>>();

        pubkeys
            .into_iter()
            .map(|pubkey| {
                self.doppelganger_service
                    .as_ref()
                    .map(|doppelganger_service| doppelganger_service.validator_status(pubkey))
                    // Allow signing on all pubkeys if doppelganger protection is disabled.
                    .unwrap_or_else(|| DoppelgangerStatus::SigningEnabled(pubkey))
            })
            .filter_map(filter_func)
            .collect()
    }

    /// Returns doppelganger statuses for all enabled validators.
    #[allow(clippy::needless_collect)] // Collect is required to avoid holding a lock.
    pub fn doppelganger_statuses(&self) -> Vec<DoppelgangerStatus> {
        // Collect all the pubkeys first to avoid interleaving locks on `self.validators` and
        // `self.doppelganger_service`.
        let pubkeys = self
            .validators
            .read()
            .iter_voting_pubkeys()
            .cloned()
            .collect::<Vec<_>>();

        pubkeys
            .into_iter()
            .map(|pubkey| {
                self.doppelganger_service
                    .as_ref()
                    .map(|doppelganger_service| doppelganger_service.validator_status(pubkey))
                    // Allow signing on all pubkeys if doppelganger protection is disabled.
                    .unwrap_or_else(|| DoppelgangerStatus::SigningEnabled(pubkey))
            })
            .collect()
    }

    /// Check if the `validator_pubkey` is permitted by the doppleganger protection to sign
    /// messages.
    pub fn doppelganger_protection_allows_signing(&self, validator_pubkey: PublicKeyBytes) -> bool {
        self.doppelganger_service
            .as_ref()
            // If there's no doppelganger service then we assume it is purposefully disabled and
            // declare that all keys are safe with regard to it.
            .map_or(true, |doppelganger_service| {
                doppelganger_service
                    .validator_status(validator_pubkey)
                    .only_safe()
                    .is_some()
            })
    }

    pub fn num_voting_validators(&self) -> usize {
        self.validators.read().num_enabled()
    }

    fn fork(&self, epoch: Epoch) -> Fork {
        self.spec.fork_at_epoch(epoch)
    }

    /// Returns a `SigningMethod` for `validator_pubkey` *only if* that validator is considered safe
    /// by doppelganger protection.
    fn doppelganger_checked_signing_method(
        &self,
        validator_pubkey: PublicKeyBytes,
    ) -> Result<Arc<SigningMethod>, Error> {
        if self.doppelganger_protection_allows_signing(validator_pubkey) {
            self.validators
                .read()
                .signing_method(&validator_pubkey)
                .ok_or(Error::UnknownPubkey(validator_pubkey))
        } else {
            Err(Error::DoppelgangerProtected(validator_pubkey))
        }
    }

    /// Returns a `SigningMethod` for `validator_pubkey` regardless of that validators doppelganger
    /// protection status.
    ///
    /// ## Warning
    ///
    /// This method should only be used for signing non-slashable messages.
    fn doppelganger_bypassed_signing_method(
        &self,
        validator_pubkey: PublicKeyBytes,
    ) -> Result<Arc<SigningMethod>, Error> {
        self.validators
            .read()
            .signing_method(&validator_pubkey)
            .ok_or(Error::UnknownPubkey(validator_pubkey))
    }

    fn signing_context(&self, domain: Domain, signing_epoch: Epoch) -> SigningContext {
        if domain == Domain::VoluntaryExit {
            if self.spec.fork_name_at_epoch(signing_epoch).deneb_enabled() {
                // EIP-7044
                SigningContext {
                    domain,
                    epoch: signing_epoch,
                    fork: Fork {
                        previous_version: self.spec.capella_fork_version,
                        current_version: self.spec.capella_fork_version,
                        epoch: signing_epoch,
                    },
                    genesis_validators_root: self.genesis_validators_root,
                }
            } else {
                SigningContext {
                    domain,
                    epoch: signing_epoch,
                    fork: self.fork(signing_epoch),
                    genesis_validators_root: self.genesis_validators_root,
                }
            }
        } else {
            SigningContext {
                domain,
                epoch: signing_epoch,
                fork: self.fork(signing_epoch),
                genesis_validators_root: self.genesis_validators_root,
            }
        }
    }

    pub async fn randao_reveal(
        &self,
        validator_pubkey: PublicKeyBytes,
        signing_epoch: Epoch,
    ) -> Result<Signature, Error> {
        let signing_method = self.doppelganger_checked_signing_method(validator_pubkey)?;
        let signing_context = self.signing_context(Domain::Randao, signing_epoch);

        let signature = signing_method
            .get_signature::<E, BlindedPayload<E>>(
                SignableMessage::RandaoReveal(signing_epoch),
                signing_context,
                &self.spec,
                &self.task_executor,
            )
            .await?;

        Ok(signature)
    }

    pub fn graffiti(&self, validator_pubkey: &PublicKeyBytes) -> Option<Graffiti> {
        self.validators.read().graffiti(validator_pubkey)
    }

    /// Returns the fee recipient for the given public key. The priority order for fetching
    /// the fee recipient is:
    /// 1. validator_definitions.yml
    /// 2. process level fee recipient
    pub fn get_fee_recipient(&self, validator_pubkey: &PublicKeyBytes) -> Option<Address> {
        // If there is a `suggested_fee_recipient` in the validator definitions yaml
        // file, use that value.
        self.get_fee_recipient_defaulting(self.suggested_fee_recipient(validator_pubkey))
    }

    pub fn get_fee_recipient_defaulting(&self, fee_recipient: Option<Address>) -> Option<Address> {
        // If there's nothing in the file, try the process-level default value.
        fee_recipient.or(self.fee_recipient_process)
    }

    /// Returns the suggested_fee_recipient from `validator_definitions.yml` if any.
    /// This has been pulled into a private function so the read lock is dropped easily
    fn suggested_fee_recipient(&self, validator_pubkey: &PublicKeyBytes) -> Option<Address> {
        self.validators
            .read()
            .suggested_fee_recipient(validator_pubkey)
    }

    /// Returns the gas limit for the given public key. The priority order for fetching
    /// the gas limit is:
    ///
    /// 1. validator_definitions.yml
    /// 2. process level gas limit
    /// 3. `DEFAULT_GAS_LIMIT`
    pub fn get_gas_limit(&self, validator_pubkey: &PublicKeyBytes) -> u64 {
        self.get_gas_limit_defaulting(self.validators.read().gas_limit(validator_pubkey))
    }

    fn get_gas_limit_defaulting(&self, gas_limit: Option<u64>) -> u64 {
        // If there is a `gas_limit` in the validator definitions yaml
        // file, use that value.
        gas_limit
            // If there's nothing in the file, try the process-level default value.
            .or(self.gas_limit)
            // If there's no process-level default, use the `DEFAULT_GAS_LIMIT`.
            .unwrap_or(DEFAULT_GAS_LIMIT)
    }

    /// Returns a `bool` for the given public key that denotes whether this validator should use the
    /// builder API. The priority order for fetching this value is:
    ///
    /// 1. validator_definitions.yml
    /// 2. process level flag
    pub fn get_builder_proposals(&self, validator_pubkey: &PublicKeyBytes) -> bool {
        // If there is a `suggested_fee_recipient` in the validator definitions yaml
        // file, use that value.
        self.get_builder_proposals_defaulting(
            self.validators.read().builder_proposals(validator_pubkey),
        )
    }

    /// Returns a `u64` for the given public key that denotes the builder boost factor. The priority order for fetching this value is:
    ///
    /// 1. validator_definitions.yml
    /// 2. process level flag
    pub fn get_builder_boost_factor(&self, validator_pubkey: &PublicKeyBytes) -> Option<u64> {
        self.validators
            .read()
            .builder_boost_factor(validator_pubkey)
            .or(self.builder_boost_factor)
    }

    /// Returns a `bool` for the given public key that denotes whether this validator should prefer a
    /// builder payload. The priority order for fetching this value is:
    ///
    /// 1. validator_definitions.yml
    /// 2. process level flag
    pub fn get_prefer_builder_proposals(&self, validator_pubkey: &PublicKeyBytes) -> bool {
        self.validators
            .read()
            .prefer_builder_proposals(validator_pubkey)
            .unwrap_or(self.prefer_builder_proposals)
    }

    fn get_builder_proposals_defaulting(&self, builder_proposals: Option<bool>) -> bool {
        builder_proposals
            // If there's nothing in the file, try the process-level default value.
            .unwrap_or(self.builder_proposals)
    }

    /// Translate the per validator `builder_proposals`, `builder_boost_factor` and
    /// `prefer_builder_proposals` to a boost factor, if available.
    /// - If `prefer_builder_proposals` is true, set boost factor to `u64::MAX` to indicate a
    ///   preference for builder payloads.
    /// - If `builder_boost_factor` is a value other than None, return its value as the boost factor.
    /// - If `builder_proposals` is set to false, set boost factor to 0 to indicate a preference for
    ///   local payloads.
    /// - Else return `None` to indicate no preference between builder and local payloads.
    pub fn determine_validator_builder_boost_factor(
        &self,
        validator_pubkey: &PublicKeyBytes,
    ) -> Option<u64> {
        let validator_prefer_builder_proposals = self
            .validators
            .read()
            .prefer_builder_proposals(validator_pubkey);

        if matches!(validator_prefer_builder_proposals, Some(true)) {
            return Some(u64::MAX);
        }

        self.validators
            .read()
            .builder_boost_factor(validator_pubkey)
            .or_else(|| {
                if matches!(
                    self.validators.read().builder_proposals(validator_pubkey),
                    Some(false)
                ) {
                    return Some(0);
                }
                None
            })
    }

    /// Translate the process-wide `builder_proposals`, `builder_boost_factor` and
    /// `prefer_builder_proposals` configurations to a boost factor.
    /// - If `prefer_builder_proposals` is true, set boost factor to `u64::MAX` to indicate a
    ///   preference for builder payloads.
    /// - If `builder_boost_factor` is a value other than None, return its value as the boost factor.
    /// - If `builder_proposals` is set to false, set boost factor to 0 to indicate a preference for
    ///   local payloads.
    /// - Else return `None` to indicate no preference between builder and local payloads.
    pub fn determine_default_builder_boost_factor(&self) -> Option<u64> {
        if self.prefer_builder_proposals {
            return Some(u64::MAX);
        }
        self.builder_boost_factor.or({
            if !self.builder_proposals {
                Some(0)
            } else {
                None
            }
        })
    }

    pub async fn sign_block<Payload: AbstractExecPayload<E>>(
        &self,
        validator_pubkey: PublicKeyBytes,
        block: BeaconBlock<E, Payload>,
        current_slot: Slot,
    ) -> Result<SignedBeaconBlock<E, Payload>, Error> {
        // Make sure the block slot is not higher than the current slot to avoid potential attacks.
        if block.slot() > current_slot {
            warn!(
                block_slot = %block.slot().as_u64(),
                current_slot = %current_slot.as_u64(),
                "Not signing block with slot greater than current slot"
            );
            return Err(Error::GreaterThanCurrentSlot {
                slot: block.slot(),
                current_slot,
            });
        }

        let signing_epoch = block.epoch();
        let signing_context = self.signing_context(Domain::BeaconProposer, signing_epoch);
        let domain_hash = signing_context.domain_hash(&self.spec);

        let signing_method = self.doppelganger_checked_signing_method(validator_pubkey)?;

        // Check for slashing conditions.
        let slashing_status = if signing_method
            .requires_local_slashing_protection(self.enable_web3signer_slashing_protection)
        {
            self.slashing_protection.check_and_insert_block_proposal(
                &validator_pubkey,
                &block.block_header(),
                domain_hash,
            )
        } else {
            Ok(Safe::Valid)
        };

        match slashing_status {
            // We can safely sign this block without slashing.
            Ok(Safe::Valid) => {
                metrics::inc_counter_vec(&metrics::SIGNED_BLOCKS_TOTAL, &[metrics::SUCCESS]);

                let signature = signing_method
                    .get_signature::<E, Payload>(
                        SignableMessage::BeaconBlock(&block),
                        signing_context,
                        &self.spec,
                        &self.task_executor,
                    )
                    .await?;
                Ok(SignedBeaconBlock::from_block(block, signature))
            }
            Ok(Safe::SameData) => {
                warn!("Skipping signing of previously signed block");
                metrics::inc_counter_vec(&metrics::SIGNED_BLOCKS_TOTAL, &[metrics::SAME_DATA]);
                Err(Error::SameData)
            }
            Err(NotSafe::UnregisteredValidator(pk)) => {
                warn!(
                    msg = "Carefully consider running with --init-slashing-protection (see --help)",
                    public_key = ?pk,
                    "Not signing block for unregistered validator"
                );
                metrics::inc_counter_vec(&metrics::SIGNED_BLOCKS_TOTAL, &[metrics::UNREGISTERED]);
                Err(Error::Slashable(NotSafe::UnregisteredValidator(pk)))
            }
            Err(e) => {
                crit!(error = ?e, "Not signing slashable block");
                metrics::inc_counter_vec(&metrics::SIGNED_BLOCKS_TOTAL, &[metrics::SLASHABLE]);
                Err(Error::Slashable(e))
            }
        }
    }

    pub async fn sign_attestation(
        &self,
        validator_pubkey: PublicKeyBytes,
        validator_committee_position: usize,
        attestation: &mut Attestation<E>,
        current_epoch: Epoch,
    ) -> Result<(), Error> {
        // Make sure the target epoch is not higher than the current epoch to avoid potential attacks.
        if attestation.data().target.epoch > current_epoch {
            return Err(Error::GreaterThanCurrentEpoch {
                epoch: attestation.data().target.epoch,
                current_epoch,
            });
        }

        // Get the signing method and check doppelganger protection.
        let signing_method = self.doppelganger_checked_signing_method(validator_pubkey)?;

        // Checking for slashing conditions.
        let signing_epoch = attestation.data().target.epoch;
        let signing_context = self.signing_context(Domain::BeaconAttester, signing_epoch);
        let domain_hash = signing_context.domain_hash(&self.spec);
        let slashing_status = if signing_method
            .requires_local_slashing_protection(self.enable_web3signer_slashing_protection)
        {
            self.slashing_protection.check_and_insert_attestation(
                &validator_pubkey,
                attestation.data(),
                domain_hash,
            )
        } else {
            Ok(Safe::Valid)
        };

        match slashing_status {
            // We can safely sign this attestation.
            Ok(Safe::Valid) => {
                let signature = signing_method
                    .get_signature::<E, BlindedPayload<E>>(
                        SignableMessage::AttestationData(attestation.data()),
                        signing_context,
                        &self.spec,
                        &self.task_executor,
                    )
                    .await?;
                attestation
                    .add_signature(&signature, validator_committee_position)
                    .map_err(Error::UnableToSignAttestation)?;

                metrics::inc_counter_vec(&metrics::SIGNED_ATTESTATIONS_TOTAL, &[metrics::SUCCESS]);

                Ok(())
            }
            Ok(Safe::SameData) => {
                warn!("Skipping signing of previously signed attestation");
                metrics::inc_counter_vec(
                    &metrics::SIGNED_ATTESTATIONS_TOTAL,
                    &[metrics::SAME_DATA],
                );
                Err(Error::SameData)
            }
            Err(NotSafe::UnregisteredValidator(pk)) => {
                warn!(
                    msg = "Carefully consider running with --init-slashing-protection (see --help)",
                    public_key = ?pk,
                    "Not signing attestation for unregistered validator"
                );
                metrics::inc_counter_vec(
                    &metrics::SIGNED_ATTESTATIONS_TOTAL,
                    &[metrics::UNREGISTERED],
                );
                Err(Error::Slashable(NotSafe::UnregisteredValidator(pk)))
            }
            Err(e) => {
                crit!(
                    attestation = ?attestation.data(),
                    error = ?e,
                    "Not signing slashable attestation"
                );
                metrics::inc_counter_vec(
                    &metrics::SIGNED_ATTESTATIONS_TOTAL,
                    &[metrics::SLASHABLE],
                );
                Err(Error::Slashable(e))
            }
        }
    }

    pub async fn sign_voluntary_exit(
        &self,
        validator_pubkey: PublicKeyBytes,
        voluntary_exit: VoluntaryExit,
    ) -> Result<SignedVoluntaryExit, Error> {
        let signing_epoch = voluntary_exit.epoch;
        let signing_context = self.signing_context(Domain::VoluntaryExit, signing_epoch);
        let signing_method = self.doppelganger_bypassed_signing_method(validator_pubkey)?;

        let signature = signing_method
            .get_signature::<E, BlindedPayload<E>>(
                SignableMessage::VoluntaryExit(&voluntary_exit),
                signing_context,
                &self.spec,
                &self.task_executor,
            )
            .await?;

        metrics::inc_counter_vec(&metrics::SIGNED_VOLUNTARY_EXITS_TOTAL, &[metrics::SUCCESS]);

        Ok(SignedVoluntaryExit {
            message: voluntary_exit,
            signature,
        })
    }

    pub async fn sign_validator_registration_data(
        &self,
        validator_registration_data: ValidatorRegistrationData,
    ) -> Result<SignedValidatorRegistrationData, Error> {
        let domain_hash = self.spec.get_builder_domain();
        let signing_root = validator_registration_data.signing_root(domain_hash);

        let signing_method =
            self.doppelganger_bypassed_signing_method(validator_registration_data.pubkey)?;
        let signature = signing_method
            .get_signature_from_root::<E, BlindedPayload<E>>(
                SignableMessage::ValidatorRegistration(&validator_registration_data),
                signing_root,
                &self.task_executor,
                None,
            )
            .await?;

        metrics::inc_counter_vec(
            &metrics::SIGNED_VALIDATOR_REGISTRATIONS_TOTAL,
            &[metrics::SUCCESS],
        );

        Ok(SignedValidatorRegistrationData {
            message: validator_registration_data,
            signature,
        })
    }

    /// Signs an `AggregateAndProof` for a given validator.
    ///
    /// The resulting `SignedAggregateAndProof` is sent on the aggregation channel and cannot be
    /// modified by actors other than the signing validator.
    pub async fn produce_signed_aggregate_and_proof(
        &self,
        validator_pubkey: PublicKeyBytes,
        aggregator_index: u64,
        aggregate: Attestation<E>,
        selection_proof: SelectionProof,
    ) -> Result<SignedAggregateAndProof<E>, Error> {
        let signing_epoch = aggregate.data().target.epoch;
        let signing_context = self.signing_context(Domain::AggregateAndProof, signing_epoch);

        let message =
            AggregateAndProof::from_attestation(aggregator_index, aggregate, selection_proof);

        let signing_method = self.doppelganger_checked_signing_method(validator_pubkey)?;
        let signature = signing_method
            .get_signature::<E, BlindedPayload<E>>(
                SignableMessage::SignedAggregateAndProof(message.to_ref()),
                signing_context,
                &self.spec,
                &self.task_executor,
            )
            .await?;

        metrics::inc_counter_vec(&metrics::SIGNED_AGGREGATES_TOTAL, &[metrics::SUCCESS]);

        Ok(SignedAggregateAndProof::from_aggregate_and_proof(
            message, signature,
        ))
    }

    /// Produces a `SelectionProof` for the `slot`, signed by with corresponding secret key to
    /// `validator_pubkey`.
    pub async fn produce_selection_proof(
        &self,
        validator_pubkey: PublicKeyBytes,
        slot: Slot,
    ) -> Result<SelectionProof, Error> {
        let signing_epoch = slot.epoch(E::slots_per_epoch());
        let signing_context = self.signing_context(Domain::SelectionProof, signing_epoch);

        // Bypass the `with_validator_signing_method` function.
        //
        // This is because we don't care about doppelganger protection when it comes to selection
        // proofs. They are not slashable and we need them to subscribe to subnets on the BN.
        //
        // As long as we disallow `SignedAggregateAndProof` then these selection proofs will never
        // be published on the network.
        let signing_method = self.doppelganger_bypassed_signing_method(validator_pubkey)?;

        let signature = signing_method
            .get_signature::<E, BlindedPayload<E>>(
                SignableMessage::SelectionProof(slot),
                signing_context,
                &self.spec,
                &self.task_executor,
            )
            .await
            .map_err(Error::UnableToSign)?;

        metrics::inc_counter_vec(&metrics::SIGNED_SELECTION_PROOFS_TOTAL, &[metrics::SUCCESS]);

        Ok(signature.into())
    }

    /// Produce a `SyncSelectionProof` for `slot` signed by the secret key of `validator_pubkey`.
    pub async fn produce_sync_selection_proof(
        &self,
        validator_pubkey: &PublicKeyBytes,
        slot: Slot,
        subnet_id: SyncSubnetId,
    ) -> Result<SyncSelectionProof, Error> {
        let signing_epoch = slot.epoch(E::slots_per_epoch());
        let signing_context =
            self.signing_context(Domain::SyncCommitteeSelectionProof, signing_epoch);

        // Bypass `with_validator_signing_method`: sync committee messages are not slashable.
        let signing_method = self.doppelganger_bypassed_signing_method(*validator_pubkey)?;

        metrics::inc_counter_vec(
            &metrics::SIGNED_SYNC_SELECTION_PROOFS_TOTAL,
            &[metrics::SUCCESS],
        );

        let message = SyncAggregatorSelectionData {
            slot,
            subcommittee_index: subnet_id.into(),
        };

        let signature = signing_method
            .get_signature::<E, BlindedPayload<E>>(
                SignableMessage::SyncSelectionProof(&message),
                signing_context,
                &self.spec,
                &self.task_executor,
            )
            .await
            .map_err(Error::UnableToSign)?;

        Ok(signature.into())
    }

    pub async fn produce_sync_committee_signature(
        &self,
        slot: Slot,
        beacon_block_root: Hash256,
        validator_index: u64,
        validator_pubkey: &PublicKeyBytes,
    ) -> Result<SyncCommitteeMessage, Error> {
        let signing_epoch = slot.epoch(E::slots_per_epoch());
        let signing_context = self.signing_context(Domain::SyncCommittee, signing_epoch);

        // Bypass `with_validator_signing_method`: sync committee messages are not slashable.
        let signing_method = self.doppelganger_bypassed_signing_method(*validator_pubkey)?;

        let signature = signing_method
            .get_signature::<E, BlindedPayload<E>>(
                SignableMessage::SyncCommitteeSignature {
                    beacon_block_root,
                    slot,
                },
                signing_context,
                &self.spec,
                &self.task_executor,
            )
            .await
            .map_err(Error::UnableToSign)?;

        metrics::inc_counter_vec(
            &metrics::SIGNED_SYNC_COMMITTEE_MESSAGES_TOTAL,
            &[metrics::SUCCESS],
        );

        Ok(SyncCommitteeMessage {
            slot,
            beacon_block_root,
            validator_index,
            signature,
        })
    }

    pub async fn produce_signed_contribution_and_proof(
        &self,
        aggregator_index: u64,
        aggregator_pubkey: PublicKeyBytes,
        contribution: SyncCommitteeContribution<E>,
        selection_proof: SyncSelectionProof,
    ) -> Result<SignedContributionAndProof<E>, Error> {
        let signing_epoch = contribution.slot.epoch(E::slots_per_epoch());
        let signing_context = self.signing_context(Domain::ContributionAndProof, signing_epoch);

        // Bypass `with_validator_signing_method`: sync committee messages are not slashable.
        let signing_method = self.doppelganger_bypassed_signing_method(aggregator_pubkey)?;

        let message = ContributionAndProof {
            aggregator_index,
            contribution,
            selection_proof: selection_proof.into(),
        };

        let signature = signing_method
            .get_signature::<E, BlindedPayload<E>>(
                SignableMessage::SignedContributionAndProof(&message),
                signing_context,
                &self.spec,
                &self.task_executor,
            )
            .await
            .map_err(Error::UnableToSign)?;

        metrics::inc_counter_vec(
            &metrics::SIGNED_SYNC_COMMITTEE_CONTRIBUTIONS_TOTAL,
            &[metrics::SUCCESS],
        );

        Ok(SignedContributionAndProof { message, signature })
    }

    pub fn import_slashing_protection(
        &self,
        interchange: Interchange,
    ) -> Result<(), InterchangeError> {
        self.slashing_protection
            .import_interchange_info(interchange, self.genesis_validators_root)?;
        Ok(())
    }

    /// Export slashing protection data while also disabling the given keys in the database.
    ///
    /// If any key is unknown to the slashing protection database it will be silently omitted
    /// from the result. It is the caller's responsibility to check whether all keys provided
    /// had data returned for them.
    pub fn export_slashing_protection_for_keys(
        &self,
        pubkeys: &[PublicKeyBytes],
    ) -> Result<Interchange, InterchangeError> {
        self.slashing_protection.with_transaction(|txn| {
            let known_pubkeys = pubkeys
                .iter()
                .filter_map(|pubkey| {
                    let validator_id = self
                        .slashing_protection
                        .get_validator_id_ignoring_status(txn, pubkey)
                        .ok()?;

                    Some(
                        self.slashing_protection
                            .update_validator_status(txn, validator_id, false)
                            .map(|()| *pubkey),
                    )
                })
                .collect::<Result<Vec<PublicKeyBytes>, _>>()?;
            self.slashing_protection.export_interchange_info_in_txn(
                self.genesis_validators_root,
                Some(&known_pubkeys),
                txn,
            )
        })
    }

    /// Prune the slashing protection database so that it remains performant.
    ///
    /// This function will only do actual pruning periodically, so it should usually be
    /// cheap to call. The `first_run` flag can be used to print a more verbose message when pruning
    /// runs.
    pub fn prune_slashing_protection_db(&self, current_epoch: Epoch, first_run: bool) {
        // Attempt to prune every SLASHING_PROTECTION_HISTORY_EPOCHs, with a tolerance for
        // missing the epoch that aligns exactly.
        let mut last_prune = self.slashing_protection_last_prune.lock();
        if current_epoch / SLASHING_PROTECTION_HISTORY_EPOCHS
            <= *last_prune / SLASHING_PROTECTION_HISTORY_EPOCHS
        {
            return;
        }

        if first_run {
            info!(
                epoch = %current_epoch,
                msg = "pruning may take several minutes the first time it runs",
                "Pruning slashing protection DB"
            );
        } else {
            info!(epoch = %current_epoch, "Pruning slashing protection DB");
        }

        let _timer = metrics::start_timer(&metrics::SLASHING_PROTECTION_PRUNE_TIMES);

        let new_min_target_epoch = current_epoch.saturating_sub(SLASHING_PROTECTION_HISTORY_EPOCHS);
        let new_min_slot = new_min_target_epoch.start_slot(E::slots_per_epoch());

        let all_pubkeys: Vec<_> = self.voting_pubkeys(DoppelgangerStatus::ignored);

        if let Err(e) = self
            .slashing_protection
            .prune_all_signed_attestations(all_pubkeys.iter(), new_min_target_epoch)
        {
            error!(
                error = ?e,
                "Error during pruning of signed attestations"
            );
            return;
        }

        if let Err(e) = self
            .slashing_protection
            .prune_all_signed_blocks(all_pubkeys.iter(), new_min_slot)
        {
            error!(
                error = ?e,
                "Error during pruning of signed blocks"
            );
            return;
        }

        *last_prune = current_epoch;

        info!("Completed pruning of slashing protection DB");
    }
}<|MERGE_RESOLUTION|>--- conflicted
+++ resolved
@@ -96,12 +96,7 @@
             slashing_protection,
             slashing_protection_last_prune: Arc::new(Mutex::new(Epoch::new(0))),
             genesis_validators_root,
-<<<<<<< HEAD
-            spec: Arc::new(spec),
-=======
             spec,
-            log,
->>>>>>> 8cf686f5
             doppelganger_service,
             slot_clock,
             fee_recipient_process: config.fee_recipient,
