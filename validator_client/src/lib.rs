mod attestation_service;
mod beacon_node_fallback;
mod block_service;
mod check_synced;
mod cli;
mod config;
mod duties_service;
mod graffiti_file;
mod http_metrics;
mod key_cache;
mod latency;
mod notifier;
mod preparation_service;
mod signing_method;
mod sync_committee_service;

mod doppelganger_service;
pub mod http_api;
pub mod initialized_validators;
pub mod validator_store;

pub use beacon_node_fallback::ApiTopic;
pub use cli::cli_app;
pub use config::Config;
use initialized_validators::InitializedValidators;
use lighthouse_metrics::set_gauge;
use monitoring_api::{MonitoringHttpClient, ProcessType};
use sensitive_url::SensitiveUrl;
pub use slashing_protection::{SlashingDatabase, SLASHING_PROTECTION_FILENAME};

use crate::beacon_node_fallback::{
    start_fallback_updater_service, BeaconNodeFallback, CandidateBeaconNode, OfflineOnFailure,
    RequireSynced,
};
use crate::doppelganger_service::DoppelgangerService;
use crate::graffiti_file::GraffitiFile;
use crate::initialized_validators::Error::UnableToOpenVotingKeystore;
use account_utils::validator_definitions::ValidatorDefinitions;
use attestation_service::{AttestationService, AttestationServiceBuilder};
use block_service::{BlockService, BlockServiceBuilder};
use clap::ArgMatches;
use duties_service::{sync::SyncDutiesMap, DutiesService};
use environment::RuntimeContext;
use eth2::{reqwest::ClientBuilder, types::Graffiti, BeaconNodeHttpClient, StatusCode, Timeouts};
use http_api::ApiSecret;
use notifier::spawn_notifier;
use parking_lot::RwLock;
use preparation_service::{PreparationService, PreparationServiceBuilder};
use reqwest::Certificate;
use slog::{error, info, warn, Logger};
use slot_clock::SlotClock;
use slot_clock::SystemTimeSlotClock;
use std::fs::File;
use std::io::Read;
use std::marker::PhantomData;
use std::net::SocketAddr;
use std::path::Path;
use std::sync::Arc;
use std::time::{SystemTime, UNIX_EPOCH};
use sync_committee_service::SyncCommitteeService;
use tokio::{
    sync::mpsc,
    time::{sleep, Duration},
};
use types::{EthSpec, Hash256, PublicKeyBytes};
use validator_store::ValidatorStore;

/// The interval between attempts to contact the beacon node during startup.
const RETRY_DELAY: Duration = Duration::from_secs(2);

/// The time between polls when waiting for genesis.
const WAITING_FOR_GENESIS_POLL_TIME: Duration = Duration::from_secs(12);

/// Specific timeout constants for HTTP requests involved in different validator duties.
/// This can help ensure that proper endpoint fallback occurs.
const HTTP_ATTESTATION_TIMEOUT_QUOTIENT: u32 = 4;
const HTTP_ATTESTER_DUTIES_TIMEOUT_QUOTIENT: u32 = 4;
const HTTP_LIVENESS_TIMEOUT_QUOTIENT: u32 = 4;
const HTTP_PROPOSAL_TIMEOUT_QUOTIENT: u32 = 2;
const HTTP_PROPOSER_DUTIES_TIMEOUT_QUOTIENT: u32 = 4;
const HTTP_SYNC_COMMITTEE_CONTRIBUTION_TIMEOUT_QUOTIENT: u32 = 4;
const HTTP_SYNC_DUTIES_TIMEOUT_QUOTIENT: u32 = 4;
const HTTP_GET_BEACON_BLOCK_SSZ_TIMEOUT_QUOTIENT: u32 = 4;
const HTTP_GET_DEBUG_BEACON_STATE_QUOTIENT: u32 = 4;
const HTTP_GET_DEPOSIT_SNAPSHOT_QUOTIENT: u32 = 4;
const HTTP_GET_VALIDATOR_BLOCK_TIMEOUT_QUOTIENT: u32 = 4;

const DOPPELGANGER_SERVICE_NAME: &str = "doppelganger";

#[derive(Clone)]
pub struct ProductionValidatorClient<E: EthSpec> {
    context: RuntimeContext<E>,
    duties_service: Arc<DutiesService<SystemTimeSlotClock, E>>,
    block_service: BlockService<SystemTimeSlotClock, E>,
    attestation_service: AttestationService<SystemTimeSlotClock, E>,
    sync_committee_service: SyncCommitteeService<SystemTimeSlotClock, E>,
    doppelganger_service: Option<Arc<DoppelgangerService>>,
    preparation_service: PreparationService<SystemTimeSlotClock, E>,
    validator_store: Arc<ValidatorStore<SystemTimeSlotClock, E>>,
    slot_clock: SystemTimeSlotClock,
    http_api_listen_addr: Option<SocketAddr>,
    config: Config,
    beacon_nodes: Arc<BeaconNodeFallback<SystemTimeSlotClock, E>>,
    genesis_time: u64,
}

impl<E: EthSpec> ProductionValidatorClient<E> {
    /// Instantiates the validator client, _without_ starting the timers to trigger block
    /// and attestation production.
    pub async fn new_from_cli(
<<<<<<< HEAD
        context: RuntimeContext<T>,
        cli_args: &ArgMatches,
=======
        context: RuntimeContext<E>,
        cli_args: &ArgMatches<'_>,
>>>>>>> 969d12dc
    ) -> Result<Self, String> {
        let config = Config::from_cli(cli_args, context.log())
            .map_err(|e| format!("Unable to initialize config: {}", e))?;
        Self::new(context, config).await
    }

    /// Instantiates the validator client, _without_ starting the timers to trigger block
    /// and attestation production.
    pub async fn new(context: RuntimeContext<E>, config: Config) -> Result<Self, String> {
        let log = context.log().clone();

        info!(
            log,
            "Starting validator client";
            "beacon_nodes" => format!("{:?}", &config.beacon_nodes),
            "validator_dir" => format!("{:?}", config.validator_dir),
        );

        // Optionally start the metrics server.
        let http_metrics_ctx = if config.http_metrics.enabled {
            let shared = http_metrics::Shared {
                validator_store: None,
                genesis_time: None,
                duties_service: None,
            };

            let ctx: Arc<http_metrics::Context<E>> = Arc::new(http_metrics::Context {
                config: config.http_metrics.clone(),
                shared: RwLock::new(shared),
                log: log.clone(),
            });

            let exit = context.executor.exit();

            let (_listen_addr, server) = http_metrics::serve(ctx.clone(), exit)
                .map_err(|e| format!("Unable to start metrics API server: {:?}", e))?;

            context
                .clone()
                .executor
                .spawn_without_exit(server, "metrics-api");

            Some(ctx)
        } else {
            info!(log, "HTTP metrics server is disabled");
            None
        };

        // Start the explorer client which periodically sends validator process
        // and system metrics to the configured endpoint.
        if let Some(monitoring_config) = &config.monitoring_api {
            let monitoring_client =
                MonitoringHttpClient::new(monitoring_config, context.log().clone())?;
            monitoring_client.auto_update(
                context.executor.clone(),
                vec![ProcessType::Validator, ProcessType::System],
            );
        };

        let mut validator_defs = ValidatorDefinitions::open_or_create(&config.validator_dir)
            .map_err(|e| format!("Unable to open or create validator definitions: {:?}", e))?;

        if !config.disable_auto_discover {
            let new_validators = validator_defs
                .discover_local_keystores(&config.validator_dir, &config.secrets_dir, &log)
                .map_err(|e| format!("Unable to discover local validator keystores: {:?}", e))?;
            validator_defs.save(&config.validator_dir).map_err(|e| {
                format!(
                    "Provide --suggested-fee-recipient or update validator definitions: {:?}",
                    e
                )
            })?;
            info!(
                log,
                "Completed validator discovery";
                "new_validators" => new_validators,
            );
        }

        let validators = InitializedValidators::from_definitions(
            validator_defs,
            config.validator_dir.clone(),
            config.clone(),
            log.clone(),
        )
        .await
        .map_err(|e| {
            match e {
                UnableToOpenVotingKeystore(err) => {
                    format!("Unable to initialize validators: {:?}. If you have recently moved the location of your data directory \
                    make sure to update the location of voting_keystore_path in your validator_definitions.yml", err)
                },
                err => {
                    format!("Unable to initialize validators: {:?}", err)}
                }
            })?;

        let voting_pubkeys: Vec<_> = validators.iter_voting_pubkeys().collect();

        info!(
            log,
            "Initialized validators";
            "disabled" => validators.num_total().saturating_sub(validators.num_enabled()),
            "enabled" => validators.num_enabled(),
        );

        if voting_pubkeys.is_empty() {
            warn!(
                log,
                "No enabled validators";
                "hint" => "create validators via the API, or the `lighthouse account` CLI command"
            );
        }

        // Initialize slashing protection.
        //
        // Create the slashing database if there are no validators, even if
        // `init_slashing_protection` is not supplied. There is no risk in creating a slashing
        // database without any validators in it.
        let slashing_db_path = config.validator_dir.join(SLASHING_PROTECTION_FILENAME);
        let slashing_protection = if config.init_slashing_protection || voting_pubkeys.is_empty() {
            SlashingDatabase::open_or_create(&slashing_db_path).map_err(|e| {
                format!(
                    "Failed to open or create slashing protection database: {:?}",
                    e
                )
            })
        } else {
            SlashingDatabase::open(&slashing_db_path).map_err(|e| {
                format!(
                    "Failed to open slashing protection database: {:?}.\n\
                     Ensure that `slashing_protection.sqlite` is in {:?} folder",
                    e, config.validator_dir
                )
            })
        }?;

        // Check validator registration with slashing protection, or auto-register all validators.
        if config.init_slashing_protection {
            slashing_protection
                .register_validators(voting_pubkeys.iter().copied())
                .map_err(|e| format!("Error while registering slashing protection: {:?}", e))?;
        } else {
            slashing_protection
                .check_validator_registrations(voting_pubkeys.iter().copied())
                .map_err(|e| {
                    format!(
                        "One or more validators not found in slashing protection database.\n\
                         Ensure you haven't misplaced your slashing protection database, or \
                         carefully consider running with --init-slashing-protection (see --help). \
                         Error: {:?}",
                        e
                    )
                })?;
        }

        let last_beacon_node_index = config
            .beacon_nodes
            .len()
            .checked_sub(1)
            .ok_or_else(|| "No beacon nodes defined.".to_string())?;

        let beacon_node_setup = |x: (usize, &SensitiveUrl)| {
            let i = x.0;
            let url = x.1;
            let slot_duration = Duration::from_secs(context.eth2_config.spec.seconds_per_slot);

            let mut beacon_node_http_client_builder = ClientBuilder::new();

            // Add new custom root certificates if specified.
            if let Some(certificates) = &config.beacon_nodes_tls_certs {
                for cert in certificates {
                    beacon_node_http_client_builder = beacon_node_http_client_builder
                        .add_root_certificate(load_pem_certificate(cert)?);
                }
            }

            let beacon_node_http_client = beacon_node_http_client_builder
                // Set default timeout to be the full slot duration.
                .timeout(slot_duration)
                .build()
                .map_err(|e| format!("Unable to build HTTP client: {:?}", e))?;

            // Use quicker timeouts if a fallback beacon node exists.
            let timeouts = if i < last_beacon_node_index && !config.use_long_timeouts {
                info!(
                    log,
                    "Fallback endpoints are available, using optimized timeouts.";
                );
                Timeouts {
                    attestation: slot_duration / HTTP_ATTESTATION_TIMEOUT_QUOTIENT,
                    attester_duties: slot_duration / HTTP_ATTESTER_DUTIES_TIMEOUT_QUOTIENT,
                    liveness: slot_duration / HTTP_LIVENESS_TIMEOUT_QUOTIENT,
                    proposal: slot_duration / HTTP_PROPOSAL_TIMEOUT_QUOTIENT,
                    proposer_duties: slot_duration / HTTP_PROPOSER_DUTIES_TIMEOUT_QUOTIENT,
                    sync_committee_contribution: slot_duration
                        / HTTP_SYNC_COMMITTEE_CONTRIBUTION_TIMEOUT_QUOTIENT,
                    sync_duties: slot_duration / HTTP_SYNC_DUTIES_TIMEOUT_QUOTIENT,
                    get_beacon_blocks_ssz: slot_duration
                        / HTTP_GET_BEACON_BLOCK_SSZ_TIMEOUT_QUOTIENT,
                    get_debug_beacon_states: slot_duration / HTTP_GET_DEBUG_BEACON_STATE_QUOTIENT,
                    get_deposit_snapshot: slot_duration / HTTP_GET_DEPOSIT_SNAPSHOT_QUOTIENT,
                    get_validator_block: slot_duration / HTTP_GET_VALIDATOR_BLOCK_TIMEOUT_QUOTIENT,
                }
            } else {
                Timeouts::set_all(slot_duration)
            };

            Ok(BeaconNodeHttpClient::from_components(
                url.clone(),
                beacon_node_http_client,
                timeouts,
            ))
        };

        let beacon_nodes: Vec<BeaconNodeHttpClient> = config
            .beacon_nodes
            .iter()
            .enumerate()
            .map(beacon_node_setup)
            .collect::<Result<Vec<BeaconNodeHttpClient>, String>>()?;

        let proposer_nodes: Vec<BeaconNodeHttpClient> = config
            .proposer_nodes
            .iter()
            .enumerate()
            .map(beacon_node_setup)
            .collect::<Result<Vec<BeaconNodeHttpClient>, String>>()?;

        let num_nodes = beacon_nodes.len();
        let candidates = beacon_nodes
            .into_iter()
            .map(CandidateBeaconNode::new)
            .collect();

        let proposer_nodes_num = proposer_nodes.len();
        let proposer_candidates = proposer_nodes
            .into_iter()
            .map(CandidateBeaconNode::new)
            .collect();

        // Set the count for beacon node fallbacks excluding the primary beacon node.
        set_gauge(
            &http_metrics::metrics::ETH2_FALLBACK_CONFIGURED,
            num_nodes.saturating_sub(1) as i64,
        );
        // Set the total beacon node count.
        set_gauge(
            &http_metrics::metrics::TOTAL_BEACON_NODES_COUNT,
            num_nodes as i64,
        );

        // Initialize the number of connected, synced beacon nodes to 0.
        set_gauge(&http_metrics::metrics::ETH2_FALLBACK_CONNECTED, 0);
        set_gauge(&http_metrics::metrics::SYNCED_BEACON_NODES_COUNT, 0);
        // Initialize the number of connected, avaliable beacon nodes to 0.
        set_gauge(&http_metrics::metrics::AVAILABLE_BEACON_NODES_COUNT, 0);

        let mut beacon_nodes: BeaconNodeFallback<_, E> = BeaconNodeFallback::new(
            candidates,
            config.broadcast_topics.clone(),
            context.eth2_config.spec.clone(),
            log.clone(),
        );

        let mut proposer_nodes: BeaconNodeFallback<_, E> = BeaconNodeFallback::new(
            proposer_candidates,
            config.broadcast_topics.clone(),
            context.eth2_config.spec.clone(),
            log.clone(),
        );

        // Perform some potentially long-running initialization tasks.
        let (genesis_time, genesis_validators_root) = tokio::select! {
            tuple = init_from_beacon_node(&beacon_nodes, &proposer_nodes, &context) => tuple?,
            () = context.executor.exit() => return Err("Shutting down".to_string())
        };

        // Update the metrics server.
        if let Some(ctx) = &http_metrics_ctx {
            ctx.shared.write().genesis_time = Some(genesis_time);
        }

        let slot_clock = SystemTimeSlotClock::new(
            context.eth2_config.spec.genesis_slot,
            Duration::from_secs(genesis_time),
            Duration::from_secs(context.eth2_config.spec.seconds_per_slot),
        );

        beacon_nodes.set_slot_clock(slot_clock.clone());
        proposer_nodes.set_slot_clock(slot_clock.clone());

        let beacon_nodes = Arc::new(beacon_nodes);
        start_fallback_updater_service(context.clone(), beacon_nodes.clone())?;

        let proposer_nodes = Arc::new(proposer_nodes);
        start_fallback_updater_service(context.clone(), proposer_nodes.clone())?;

        let doppelganger_service = if config.enable_doppelganger_protection {
            Some(Arc::new(DoppelgangerService::new(
                context
                    .service_context(DOPPELGANGER_SERVICE_NAME.into())
                    .log()
                    .clone(),
            )))
        } else {
            None
        };

        let validator_store = Arc::new(ValidatorStore::new(
            validators,
            slashing_protection,
            genesis_validators_root,
            context.eth2_config.spec.clone(),
            doppelganger_service.clone(),
            slot_clock.clone(),
            &config,
            context.executor.clone(),
            log.clone(),
        ));

        // Ensure all validators are registered in doppelganger protection.
        validator_store.register_all_in_doppelganger_protection_if_enabled()?;

        info!(
            log,
            "Loaded validator keypair store";
            "voting_validators" => validator_store.num_voting_validators()
        );

        // Perform pruning of the slashing protection database on start-up. In case the database is
        // oversized from having not been pruned (by a prior version) we don't want to prune
        // concurrently, as it will hog the lock and cause the attestation service to spew CRITs.
        if let Some(slot) = slot_clock.now() {
            validator_store.prune_slashing_protection_db(slot.epoch(E::slots_per_epoch()), true);
        }

        let duties_context = context.service_context("duties".into());
        let duties_service = Arc::new(DutiesService {
            attesters: <_>::default(),
            proposers: <_>::default(),
            sync_duties: SyncDutiesMap::new(config.distributed),
            slot_clock: slot_clock.clone(),
            beacon_nodes: beacon_nodes.clone(),
            validator_store: validator_store.clone(),
            spec: context.eth2_config.spec.clone(),
            context: duties_context,
            enable_high_validator_count_metrics: config.enable_high_validator_count_metrics,
            distributed: config.distributed,
        });

        // Update the metrics server.
        if let Some(ctx) = &http_metrics_ctx {
            ctx.shared.write().validator_store = Some(validator_store.clone());
            ctx.shared.write().duties_service = Some(duties_service.clone());
        }

        let mut block_service_builder = BlockServiceBuilder::new()
            .slot_clock(slot_clock.clone())
            .validator_store(validator_store.clone())
            .beacon_nodes(beacon_nodes.clone())
            .runtime_context(context.service_context("block".into()))
            .graffiti(config.graffiti)
            .graffiti_file(config.graffiti_file.clone());

        // If we have proposer nodes, add them to the block service builder.
        if proposer_nodes_num > 0 {
            block_service_builder = block_service_builder.proposer_nodes(proposer_nodes.clone());
        }

        let block_service = block_service_builder.build()?;

        let attestation_service = AttestationServiceBuilder::new()
            .duties_service(duties_service.clone())
            .slot_clock(slot_clock.clone())
            .validator_store(validator_store.clone())
            .beacon_nodes(beacon_nodes.clone())
            .runtime_context(context.service_context("attestation".into()))
            .build()?;

        let preparation_service = PreparationServiceBuilder::new()
            .slot_clock(slot_clock.clone())
            .validator_store(validator_store.clone())
            .beacon_nodes(beacon_nodes.clone())
            .runtime_context(context.service_context("preparation".into()))
            .builder_registration_timestamp_override(config.builder_registration_timestamp_override)
            .validator_registration_batch_size(config.validator_registration_batch_size)
            .build()?;

        let sync_committee_service = SyncCommitteeService::new(
            duties_service.clone(),
            validator_store.clone(),
            slot_clock.clone(),
            beacon_nodes.clone(),
            context.service_context("sync_committee".into()),
        );

        Ok(Self {
            context,
            duties_service,
            block_service,
            attestation_service,
            sync_committee_service,
            doppelganger_service,
            preparation_service,
            validator_store,
            config,
            slot_clock,
            http_api_listen_addr: None,
            genesis_time,
            beacon_nodes,
        })
    }

    pub async fn start_service(&mut self) -> Result<(), String> {
        // We use `SLOTS_PER_EPOCH` as the capacity of the block notification channel, because
        // we don't expect notifications to be delayed by more than a single slot, let alone a
        // whole epoch!
        let channel_capacity = E::slots_per_epoch() as usize;
        let (block_service_tx, block_service_rx) = mpsc::channel(channel_capacity);
        let log = self.context.log();

        let api_secret = ApiSecret::create_or_open(&self.config.validator_dir)?;

        self.http_api_listen_addr = if self.config.http_api.enabled {
            let ctx = Arc::new(http_api::Context {
                task_executor: self.context.executor.clone(),
                api_secret,
                validator_store: Some(self.validator_store.clone()),
                validator_dir: Some(self.config.validator_dir.clone()),
                secrets_dir: Some(self.config.secrets_dir.clone()),
                graffiti_file: self.config.graffiti_file.clone(),
                graffiti_flag: self.config.graffiti,
                spec: self.context.eth2_config.spec.clone(),
                config: self.config.http_api.clone(),
                sse_logging_components: self.context.sse_logging_components.clone(),
                slot_clock: self.slot_clock.clone(),
                log: log.clone(),
                _phantom: PhantomData,
            });

            let exit = self.context.executor.exit();

            let (listen_addr, server) = http_api::serve(ctx, exit)
                .map_err(|e| format!("Unable to start HTTP API server: {:?}", e))?;

            self.context
                .clone()
                .executor
                .spawn_without_exit(server, "http-api");

            Some(listen_addr)
        } else {
            info!(log, "HTTP API server is disabled");
            None
        };

        // Wait until genesis has occurred.
        wait_for_genesis(&self.beacon_nodes, self.genesis_time, &self.context).await?;

        duties_service::start_update_service(self.duties_service.clone(), block_service_tx);

        self.block_service
            .clone()
            .start_update_service(block_service_rx)
            .map_err(|e| format!("Unable to start block service: {}", e))?;

        self.attestation_service
            .clone()
            .start_update_service(&self.context.eth2_config.spec)
            .map_err(|e| format!("Unable to start attestation service: {}", e))?;

        self.sync_committee_service
            .clone()
            .start_update_service(&self.context.eth2_config.spec)
            .map_err(|e| format!("Unable to start sync committee service: {}", e))?;

        self.preparation_service
            .clone()
            .start_update_service(&self.context.eth2_config.spec)
            .map_err(|e| format!("Unable to start preparation service: {}", e))?;

        if let Some(doppelganger_service) = self.doppelganger_service.clone() {
            DoppelgangerService::start_update_service(
                doppelganger_service,
                self.context
                    .service_context(DOPPELGANGER_SERVICE_NAME.into()),
                self.validator_store.clone(),
                self.duties_service.beacon_nodes.clone(),
                self.duties_service.slot_clock.clone(),
            )
            .map_err(|e| format!("Unable to start doppelganger service: {}", e))?
        } else {
            info!(log, "Doppelganger protection disabled.")
        }

        spawn_notifier(self).map_err(|e| format!("Failed to start notifier: {}", e))?;

        if self.config.enable_latency_measurement_service {
            latency::start_latency_service(
                self.context.clone(),
                self.duties_service.slot_clock.clone(),
                self.duties_service.beacon_nodes.clone(),
            );
        }

        Ok(())
    }
}

async fn init_from_beacon_node<E: EthSpec>(
    beacon_nodes: &BeaconNodeFallback<SystemTimeSlotClock, E>,
    proposer_nodes: &BeaconNodeFallback<SystemTimeSlotClock, E>,
    context: &RuntimeContext<E>,
) -> Result<(u64, Hash256), String> {
    loop {
        beacon_nodes.update_all_candidates().await;
        proposer_nodes.update_all_candidates().await;

        let num_available = beacon_nodes.num_available().await;
        let num_total = beacon_nodes.num_total();

        let proposer_available = proposer_nodes.num_available().await;
        let proposer_total = proposer_nodes.num_total();

        if proposer_total > 0 && proposer_available == 0 {
            warn!(
                context.log(),
                "Unable to connect to a proposer node";
                "retry in" => format!("{} seconds", RETRY_DELAY.as_secs()),
                "total_proposers" => proposer_total,
                "available_proposers" => proposer_available,
                "total_beacon_nodes" => num_total,
                "available_beacon_nodes" => num_available,
            );
        }

        if num_available > 0 && proposer_available == 0 {
            info!(
                context.log(),
                "Initialized beacon node connections";
                "total" => num_total,
                "available" => num_available,
            );
            break;
        } else if num_available > 0 {
            info!(
                context.log(),
                "Initialized beacon node connections";
                "total" => num_total,
                "available" => num_available,
                "proposers_available" => proposer_available,
                "proposers_total" => proposer_total,
            );
            break;
        } else {
            warn!(
                context.log(),
                "Unable to connect to a beacon node";
                "retry in" => format!("{} seconds", RETRY_DELAY.as_secs()),
                "total" => num_total,
                "available" => num_available,
            );
            sleep(RETRY_DELAY).await;
        }
    }

    let genesis = loop {
        match beacon_nodes
            .first_success(
                RequireSynced::No,
                OfflineOnFailure::Yes,
                |node| async move { node.get_beacon_genesis().await },
            )
            .await
        {
            Ok(genesis) => break genesis.data,
            Err(errors) => {
                // Search for a 404 error which indicates that genesis has not yet
                // occurred.
                if errors
                    .0
                    .iter()
                    .filter_map(|(_, e)| e.request_failure())
                    .any(|e| e.status() == Some(StatusCode::NOT_FOUND))
                {
                    info!(
                        context.log(),
                        "Waiting for genesis";
                    );
                } else {
                    error!(
                        context.log(),
                        "Errors polling beacon node";
                        "error" => %errors
                    );
                }
            }
        }

        sleep(RETRY_DELAY).await;
    };

    Ok((genesis.genesis_time, genesis.genesis_validators_root))
}

async fn wait_for_genesis<E: EthSpec>(
    beacon_nodes: &BeaconNodeFallback<SystemTimeSlotClock, E>,
    genesis_time: u64,
    context: &RuntimeContext<E>,
) -> Result<(), String> {
    let now = SystemTime::now()
        .duration_since(UNIX_EPOCH)
        .map_err(|e| format!("Unable to read system time: {:?}", e))?;
    let genesis_time = Duration::from_secs(genesis_time);

    // If the time now is less than (prior to) genesis, then delay until the
    // genesis instant.
    //
    // If the validator client starts before genesis, it will get errors from
    // the slot clock.
    if now < genesis_time {
        info!(
            context.log(),
            "Starting node prior to genesis";
            "seconds_to_wait" => (genesis_time - now).as_secs()
        );

        // Start polling the node for pre-genesis information, cancelling the polling as soon as the
        // timer runs out.
        tokio::select! {
            result = poll_whilst_waiting_for_genesis(beacon_nodes, genesis_time, context.log()) => result?,
            () = sleep(genesis_time - now) => ()
        };

        info!(
            context.log(),
            "Genesis has occurred";
            "ms_since_genesis" => (genesis_time - now).as_millis()
        );
    } else {
        info!(
            context.log(),
            "Genesis has already occurred";
            "seconds_ago" => (now - genesis_time).as_secs()
        );
    }

    Ok(())
}

/// Request the version from the node, looping back and trying again on failure. Exit once the node
/// has been contacted.
async fn poll_whilst_waiting_for_genesis<E: EthSpec>(
    beacon_nodes: &BeaconNodeFallback<SystemTimeSlotClock, E>,
    genesis_time: Duration,
    log: &Logger,
) -> Result<(), String> {
    loop {
        match beacon_nodes
            .first_success(
                RequireSynced::No,
                OfflineOnFailure::Yes,
                |beacon_node| async move { beacon_node.get_lighthouse_staking().await },
            )
            .await
        {
            Ok(is_staking) => {
                let now = SystemTime::now()
                    .duration_since(UNIX_EPOCH)
                    .map_err(|e| format!("Unable to read system time: {:?}", e))?;

                if !is_staking {
                    error!(
                        log,
                        "Staking is disabled for beacon node";
                        "msg" => "this will caused missed duties",
                        "info" => "see the --staking CLI flag on the beacon node"
                    );
                }

                if now < genesis_time {
                    info!(
                        log,
                        "Waiting for genesis";
                        "bn_staking_enabled" => is_staking,
                        "seconds_to_wait" => (genesis_time - now).as_secs()
                    );
                } else {
                    break Ok(());
                }
            }
            Err(e) => {
                error!(
                    log,
                    "Error polling beacon node";
                    "error" => %e
                );
            }
        }

        sleep(WAITING_FOR_GENESIS_POLL_TIME).await;
    }
}

pub fn load_pem_certificate<P: AsRef<Path>>(pem_path: P) -> Result<Certificate, String> {
    let mut buf = Vec::new();
    File::open(&pem_path)
        .map_err(|e| format!("Unable to open certificate path: {}", e))?
        .read_to_end(&mut buf)
        .map_err(|e| format!("Unable to read certificate file: {}", e))?;
    Certificate::from_pem(&buf).map_err(|e| format!("Unable to parse certificate: {}", e))
}

// Given the various graffiti control methods, determine the graffiti that will be used for
// the next block produced by the validator with the given public key.
pub fn determine_graffiti(
    validator_pubkey: &PublicKeyBytes,
    log: &Logger,
    graffiti_file: Option<GraffitiFile>,
    validator_definition_graffiti: Option<Graffiti>,
    graffiti_flag: Option<Graffiti>,
) -> Option<Graffiti> {
    graffiti_file
        .and_then(|mut g| match g.load_graffiti(validator_pubkey) {
            Ok(g) => g,
            Err(e) => {
                warn!(log, "Failed to read graffiti file"; "error" => ?e);
                None
            }
        })
        .or(validator_definition_graffiti)
        .or(graffiti_flag)
}<|MERGE_RESOLUTION|>--- conflicted
+++ resolved
@@ -108,13 +108,8 @@
     /// Instantiates the validator client, _without_ starting the timers to trigger block
     /// and attestation production.
     pub async fn new_from_cli(
-<<<<<<< HEAD
-        context: RuntimeContext<T>,
+        context: RuntimeContext<E>,
         cli_args: &ArgMatches,
-=======
-        context: RuntimeContext<E>,
-        cli_args: &ArgMatches<'_>,
->>>>>>> 969d12dc
     ) -> Result<Self, String> {
         let config = Config::from_cli(cli_args, context.log())
             .map_err(|e| format!("Unable to initialize config: {}", e))?;
