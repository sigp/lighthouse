--- conflicted
+++ resolved
@@ -467,8 +467,8 @@
             .beacon_nodes(beacon_nodes.clone())
             .runtime_context(context.service_context("block".into()))
             .graffiti(config.graffiti)
-<<<<<<< HEAD
-            .graffiti_file(config.graffiti_file.clone());
+            .graffiti_file(config.graffiti_file.clone())
+            .block_delay(config.block_delay);
 
         // If we have proposer nodes, add them to the block service builder.
         if proposer_nodes_num > 0 {
@@ -476,11 +476,6 @@
         }
 
         let block_service = block_service_builder.build()?;
-=======
-            .graffiti_file(config.graffiti_file.clone())
-            .block_delay(config.block_delay)
-            .build()?;
->>>>>>> 36e163c0
 
         let attestation_service = AttestationServiceBuilder::new()
             .duties_service(duties_service.clone())
