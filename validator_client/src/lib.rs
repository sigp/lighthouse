mod attestation_service;
mod beacon_node_fallback;
mod block_service;
mod check_synced;
mod cli;
mod config;
mod duties_service;
mod fork_service;
mod graffiti_file;
mod http_metrics;
mod initialized_validators;
mod key_cache;
mod notifier;
mod validator_store;

pub mod http_api;
mod doppelganger_service;

pub use cli::cli_app;
pub use config::Config;

use crate::beacon_node_fallback::{
    start_fallback_updater_service, BeaconNodeFallback, CandidateBeaconNode, RequireSynced,
};
use account_utils::validator_definitions::ValidatorDefinitions;
use attestation_service::{AttestationService, AttestationServiceBuilder};
use block_service::{BlockService, BlockServiceBuilder};
use clap::ArgMatches;
use duties_service::DutiesService;
use environment::RuntimeContext;
use eth2::types::StateId;
use eth2::{reqwest::ClientBuilder, BeaconNodeHttpClient, StatusCode, Url};
use fork_service::{ForkService, ForkServiceBuilder};
use http_api::ApiSecret;
use initialized_validators::InitializedValidators;
use notifier::spawn_notifier;
use parking_lot::RwLock;
use slashing_protection::{SlashingDatabase, SLASHING_PROTECTION_FILENAME};
use slog::{error, info, warn, Logger};
use slot_clock::SlotClock;
use slot_clock::SystemTimeSlotClock;
use std::marker::PhantomData;
use std::net::SocketAddr;
use std::sync::Arc;
use std::time::{SystemTime, UNIX_EPOCH};
<<<<<<< HEAD
use tokio::time::{sleep, Duration};
use types::{Epoch, EthSpec, Fork, Hash256};
=======
use tokio::{
    sync::mpsc,
    time::{sleep, Duration},
};
use types::{EthSpec, Fork, Hash256};
>>>>>>> d456fc0a
use validator_store::ValidatorStore;
use crate::initialized_validators::InitializedValidator;

/// The interval between attempts to contact the beacon node during startup.
const RETRY_DELAY: Duration = Duration::from_secs(2);

/// The time between polls when waiting for genesis.
const WAITING_FOR_GENESIS_POLL_TIME: Duration = Duration::from_secs(12);

/// The time between polls when waiting for beacon node to sync.
const WAITING_FOR_SYNC_POLL_TIME: Duration = Duration::from_secs(12);

/// The global timeout for HTTP requests to the beacon node.
const HTTP_TIMEOUT: Duration = Duration::from_secs(12);

#[derive(Clone)]
pub struct ProductionValidatorClient<T: EthSpec> {
    context: RuntimeContext<T>,
    duties_service: Arc<DutiesService<SystemTimeSlotClock, T>>,
    fork_service: ForkService<SystemTimeSlotClock, T>,
    block_service: BlockService<SystemTimeSlotClock, T>,
    attestation_service: AttestationService<SystemTimeSlotClock, T>,
    validator_store: ValidatorStore<SystemTimeSlotClock, T>,
    http_api_listen_addr: Option<SocketAddr>,
    http_metrics_ctx: Option<Arc<http_metrics::Context<T>>>,
    config: Config,
}

impl<T: EthSpec> ProductionValidatorClient<T> {
    /// Instantiates the validator client, _without_ starting the timers to trigger block
    /// and attestation production.
    pub async fn new_from_cli(
        context: RuntimeContext<T>,
        cli_args: &ArgMatches<'_>,
    ) -> Result<Self, String> {
        let config = Config::from_cli(&cli_args, context.log())
            .map_err(|e| format!("Unable to initialize config: {}", e))?;
        Self::new(context, config).await
    }

    /// Instantiates the validator client, _without_ starting the timers to trigger block
    /// and attestation production.
    pub async fn new(context: RuntimeContext<T>, config: Config) -> Result<Self, String> {
        let log = context.log().clone();

        info!(
            log,
            "Starting validator client";
            "beacon_nodes" => format!("{:?}", &config.beacon_nodes),
            "validator_dir" => format!("{:?}", config.validator_dir),
        );

        // Optionally start the metrics server.
        let http_metrics_ctx = if config.http_metrics.enabled {
            let shared = http_metrics::Shared {
                validator_store: None,
                genesis_time: None,
                duties_service: None,
            };

            let ctx: Arc<http_metrics::Context<T>> = Arc::new(http_metrics::Context {
                config: config.http_metrics.clone(),
                shared: RwLock::new(shared),
                log: log.clone(),
            });

            let exit = context.executor.exit();

            let (_listen_addr, server) = http_metrics::serve(ctx.clone(), exit)
                .map_err(|e| format!("Unable to start metrics API server: {:?}", e))?;

            context
                .clone()
                .executor
                .spawn_without_exit(async move { server.await }, "metrics-api");

            Some(ctx)
        } else {
            info!(log, "HTTP metrics server is disabled");
            None
        };

        let mut validator_defs = ValidatorDefinitions::open_or_create(&config.validator_dir)
            .map_err(|e| format!("Unable to open or create validator definitions: {:?}", e))?;

        if !config.disable_auto_discover {
            let new_validators = validator_defs
                .discover_local_keystores(&config.validator_dir, &config.secrets_dir, &log)
                .map_err(|e| format!("Unable to discover local validator keystores: {:?}", e))?;
            validator_defs
                .save(&config.validator_dir)
                .map_err(|e| format!("Unable to update validator definitions: {:?}", e))?;
            info!(
                log,
                "Completed validator discovery";
                "new_validators" => new_validators,
            );
        }

        let slot_clock = SystemTimeSlotClock::new(
            context.eth2_config.spec.genesis_slot,
            Duration::from_secs(genesis_time),
            Duration::from_secs(context.eth2_config.spec.seconds_per_slot),
        );

        let validators = InitializedValidators::from_definitions(
            validator_defs,
            config.validator_dir.clone(),
            slot_clock.clone(),
            config.disable_doppelganger_detection,
            log.clone(),
        )
        .await
        .map_err(|e| format!("Unable to initialize validators: {:?}", e))?;

        let voting_pubkeys: Vec<_> = validators.iter_voting_pubkeys().collect();

        info!(
            log,
            "Initialized validators";
            "disabled" => validators.num_total().saturating_sub(validators.num_enabled()),
            "enabled" => validators.num_enabled(),
        );

        if voting_pubkeys.is_empty() {
            warn!(
                log,
                "No enabled validators";
                "hint" => "create validators via the API, or the `lighthouse account` CLI command"
            );
        }

        // Initialize slashing protection.
        //
        // Create the slashing database if there are no validators, even if
        // `init_slashing_protection` is not supplied. There is no risk in creating a slashing
        // database without any validators in it.
        let slashing_db_path = config.validator_dir.join(SLASHING_PROTECTION_FILENAME);
        let slashing_protection = if config.init_slashing_protection || voting_pubkeys.is_empty() {
            SlashingDatabase::open_or_create(&slashing_db_path).map_err(|e| {
                format!(
                    "Failed to open or create slashing protection database: {:?}",
                    e
                )
            })
        } else {
            SlashingDatabase::open(&slashing_db_path).map_err(|e| {
                format!(
                    "Failed to open slashing protection database: {:?}.\n\
                     Ensure that `slashing_protection.sqlite` is in {:?} folder",
                    e, config.validator_dir
                )
            })
        }?;

        // Check validator registration with slashing protection, or auto-register all validators.
        if config.init_slashing_protection {
            slashing_protection
                .register_validators(voting_pubkeys.iter().copied())
                .map_err(|e| format!("Error while registering slashing protection: {:?}", e))?;
        } else {
            slashing_protection
                .check_validator_registrations(voting_pubkeys.iter().copied())
                .map_err(|e| {
                    format!(
                        "One or more validators not found in slashing protection database.\n\
                         Ensure you haven't misplaced your slashing protection database, or \
                         carefully consider running with --init-slashing-protection (see --help). \
                         Error: {:?}",
                        e
                    )
                })?;
        }

        let beacon_node_urls: Vec<Url> = config
            .beacon_nodes
            .iter()
            .map(|s| s.parse())
            .collect::<Result<_, _>>()
            .map_err(|e| format!("Unable to parse beacon node URL: {:?}", e))?;
        let beacon_nodes: Vec<BeaconNodeHttpClient> = beacon_node_urls
            .into_iter()
            .map(|url| {
                let beacon_node_http_client = ClientBuilder::new()
                    .timeout(HTTP_TIMEOUT)
                    .build()
                    .map_err(|e| format!("Unable to build HTTP client: {:?}", e))?;
                Ok(BeaconNodeHttpClient::from_components(
                    url,
                    beacon_node_http_client,
                ))
            })
            .collect::<Result<Vec<BeaconNodeHttpClient>, String>>()?;

        let candidates = beacon_nodes
            .into_iter()
            .map(CandidateBeaconNode::new)
            .collect();
        let mut beacon_nodes: BeaconNodeFallback<_, T> =
            BeaconNodeFallback::new(candidates, context.eth2_config.spec.clone(), log.clone());

        // Perform some potentially long-running initialization tasks.
        let (genesis_time, genesis_validators_root, fork) = tokio::select! {
            tuple = init_from_beacon_node(&beacon_nodes, &context) => tuple?,
            () = context.executor.exit() => return Err("Shutting down".to_string())
        };

        // Update the metrics server.
        if let Some(ctx) = &http_metrics_ctx {
            ctx.shared.write().genesis_time = Some(genesis_time);
        }

        beacon_nodes.set_slot_clock(slot_clock.clone());
        let beacon_nodes = Arc::new(beacon_nodes);
        start_fallback_updater_service(context.clone(), beacon_nodes.clone())?;

        let fork_service = ForkServiceBuilder::new()
            .fork(fork)
            .slot_clock(slot_clock.clone())
            .beacon_nodes(beacon_nodes.clone())
            .log(log.clone())
            .build()?;

        let validator_store: ValidatorStore<SystemTimeSlotClock, T> = ValidatorStore::new(
            validators,
            slashing_protection,
            genesis_validators_root,
            context.eth2_config.spec.clone(),
            fork_service.clone(),
            log.clone(),
        );

        info!(
            log,
            "Loaded validator keypair store";
            "voting_validators" => validator_store.num_voting_validators()
        );

<<<<<<< HEAD
        let doppelganger_detection_filter = if config.disable_doppelganger_detection {
            |val: &InitializedValidator| -> bool { true }
        }else{
            |val: &InitializedValidator| -> bool {
                // compare doppelganger detection epoch to current epoch
            }
        };

        let duties_service = DutiesServiceBuilder::new()
            .slot_clock(slot_clock.clone())
            .validator_store(validator_store.clone())
            .beacon_nodes(beacon_nodes.clone())
            .allow_unsynced_beacon_node(config.allow_unsynced_beacon_node)
            .runtime_context(context.service_context("duties".into()))
            .build()?;
=======
        // Perform pruning of the slashing protection database on start-up. In case the database is
        // oversized from having not been pruned (by a prior version) we don't want to prune
        // concurrently, as it will hog the lock and cause the attestation service to spew CRITs.
        if let Some(slot) = slot_clock.now() {
            validator_store.prune_slashing_protection_db(slot.epoch(T::slots_per_epoch()), true);
        }

        let duties_context = context.service_context("duties".into());
        let duties_service = Arc::new(DutiesService {
            attesters: <_>::default(),
            proposers: <_>::default(),
            indices: <_>::default(),
            slot_clock: slot_clock.clone(),
            beacon_nodes: beacon_nodes.clone(),
            validator_store: validator_store.clone(),
            require_synced: if config.allow_unsynced_beacon_node {
                RequireSynced::Yes
            } else {
                RequireSynced::No
            },
            spec: context.eth2_config.spec.clone(),
            context: duties_context,
        });
>>>>>>> d456fc0a

        // Update the metrics server.
        if let Some(ctx) = &http_metrics_ctx {
            ctx.shared.write().validator_store = Some(validator_store.clone());
            ctx.shared.write().duties_service = Some(duties_service.clone());
        }

        let block_service = BlockServiceBuilder::new()
            .slot_clock(slot_clock.clone())
            .validator_store(validator_store.clone())
            .beacon_nodes(beacon_nodes.clone())
            .runtime_context(context.service_context("block".into()))
            .graffiti(config.graffiti)
            .graffiti_file(config.graffiti_file.clone())
            .build()?;

        let attestation_service = AttestationServiceBuilder::new()
            .duties_service(duties_service.clone())
            .slot_clock(slot_clock.clone())
            .validator_store(validator_store.clone())
            .beacon_nodes(beacon_nodes.clone())
            .runtime_context(context.service_context("attestation".into()))
            .build()?;

        // Wait until genesis has occured.
        //
        // It seems most sensible to move this into the `start_service` function, but I'm caution
        // of making too many changes this close to genesis (<1 week).
        wait_for_genesis(&beacon_nodes, genesis_time, &context).await?;

        // Block until node is synced.
        poll_whilst_waiting_for_sync(&beacon_nodes, context.log());

        // Update all doppelganger detection epochs after genesis and/or sync.
        if !config.disable_doppelganger_detection {
            validator_store.initialized_validators().write().update_all_doppelganger_detection_epochs();
        }

        Ok(Self {
            context,
            duties_service,
            fork_service,
            block_service,
            attestation_service,
            validator_store,
            config,
            http_api_listen_addr: None,
            http_metrics_ctx,
        })
    }

    pub fn start_service(&mut self) -> Result<(), String> {
        // We use `SLOTS_PER_EPOCH` as the capacity of the block notification channel, because
        // we don't except notifications to be delayed by more than a single slot, let alone a
        // whole epoch!
        let channel_capacity = T::slots_per_epoch() as usize;
        let (block_service_tx, block_service_rx) = mpsc::channel(channel_capacity);
        let log = self.context.log();

        duties_service::start_update_service(self.duties_service.clone(), block_service_tx);

        self.fork_service
            .clone()
            .start_update_service(&self.context)
            .map_err(|e| format!("Unable to start fork service: {}", e))?;

        self.block_service
            .clone()
            .start_update_service(block_service_rx)
            .map_err(|e| format!("Unable to start block service: {}", e))?;

        self.attestation_service
            .clone()
            .start_update_service(&self.context.eth2_config.spec)
            .map_err(|e| format!("Unable to start attestation service: {}", e))?;

        spawn_notifier(self).map_err(|e| format!("Failed to start notifier: {}", e))?;

        let api_secret = ApiSecret::create_or_open(&self.config.validator_dir)?;

        self.http_api_listen_addr = if self.config.http_api.enabled {
            let ctx: Arc<http_api::Context<SystemTimeSlotClock, T>> = Arc::new(http_api::Context {
                runtime: self.context.executor.runtime(),
                api_secret,
                validator_store: Some(self.validator_store.clone()),
                validator_dir: Some(self.config.validator_dir.clone()),
                spec: self.context.eth2_config.spec.clone(),
                config: self.config.http_api.clone(),
                log: log.clone(),
                _phantom: PhantomData,
            });

            let exit = self.context.executor.exit();

            let (listen_addr, server) = http_api::serve(ctx, exit)
                .map_err(|e| format!("Unable to start HTTP API server: {:?}", e))?;

            self.context
                .clone()
                .executor
                .spawn_without_exit(async move { server.await }, "http-api");

            Some(listen_addr)
        } else {
            info!(log, "HTTP API server is disabled");
            None
        };

        Ok(())
    }
}

async fn init_from_beacon_node<E: EthSpec>(
    beacon_nodes: &BeaconNodeFallback<SystemTimeSlotClock, E>,
    context: &RuntimeContext<E>,
) -> Result<(u64, Hash256, Fork), String> {
    loop {
        beacon_nodes.update_unready_candidates().await;
        let num_available = beacon_nodes.num_available().await;
        let num_total = beacon_nodes.num_total().await;
        if num_available > 0 {
            info!(
                context.log(),
                "Initialized beacon node connections";
                "total" => num_total,
                "available" => num_available,
            );
            break;
        } else {
            warn!(
                context.log(),
                "Unable to connect to a beacon node";
                "retry in" => format!("{} seconds", RETRY_DELAY.as_secs()),
                "total" => num_total,
                "available" => num_available,
            );
            sleep(RETRY_DELAY).await;
        }
    }

    let genesis = loop {
        match beacon_nodes
            .first_success(RequireSynced::No, |node| async move {
                node.get_beacon_genesis().await
            })
            .await
        {
            Ok(genesis) => break genesis.data,
            Err(errors) => {
                // Search for a 404 error which indicates that genesis has not yet
                // occurred.
                if errors
                    .0
                    .iter()
                    .filter_map(|(_, e)| e.request_failure())
                    .any(|e| e.status() == Some(StatusCode::NOT_FOUND))
                {
                    info!(
                        context.log(),
                        "Waiting for genesis";
                    );
                } else {
                    error!(
                        context.log(),
                        "Errors polling beacon node";
                        "error" => %errors
                    );
                }
            }
        }

        sleep(RETRY_DELAY).await;
    };

    let fork = loop {
        match beacon_nodes
            .first_success(RequireSynced::No, |node| async move {
                node.get_beacon_states_fork(StateId::Head).await
            })
            .await
        {
            Ok(Some(fork)) => break fork.data,
            Ok(None) => {
                info!(
                    context.log(),
                    "Failed to get fork, state not found";
                );
            }
            Err(errors) => {
                error!(
                    context.log(),
                    "Failed to get fork";
                    "error" => %errors
                );
            }
        }

        sleep(RETRY_DELAY).await;
    };

    Ok((genesis.genesis_time, genesis.genesis_validators_root, fork))
}

async fn wait_for_genesis<E: EthSpec>(
    beacon_nodes: &BeaconNodeFallback<SystemTimeSlotClock, E>,
    genesis_time: u64,
    context: &RuntimeContext<E>,
) -> Result<(), String> {
    let now = SystemTime::now()
        .duration_since(UNIX_EPOCH)
        .map_err(|e| format!("Unable to read system time: {:?}", e))?;
    let genesis_time = Duration::from_secs(genesis_time);

    // If the time now is less than (prior to) genesis, then delay until the
    // genesis instant.
    //
    // If the validator client starts before genesis, it will get errors from
    // the slot clock.
    if now < genesis_time {
        info!(
            context.log(),
            "Starting node prior to genesis";
            "seconds_to_wait" => (genesis_time - now).as_secs()
        );

        // Start polling the node for pre-genesis information, cancelling the polling as soon as the
        // timer runs out.
        tokio::select! {
            result = poll_whilst_waiting_for_genesis(beacon_nodes, genesis_time, context.log()) => result?,
            () = sleep(genesis_time - now) => ()
        };

        info!(
            context.log(),
            "Genesis has occurred";
            "ms_since_genesis" => (genesis_time - now).as_millis()
        );
    } else {
        info!(
            context.log(),
            "Genesis has already occurred";
            "seconds_ago" => (now - genesis_time).as_secs()
        );
    }

    Ok(())
}

/// Request the version from the node, looping back and trying again on failure. Exit once the node
/// has been contacted.
async fn poll_whilst_waiting_for_genesis<E: EthSpec>(
    beacon_nodes: &BeaconNodeFallback<SystemTimeSlotClock, E>,
    genesis_time: Duration,
    log: &Logger,
) -> Result<(), String> {
    loop {
        match beacon_nodes
            .first_success(RequireSynced::No, |beacon_node| async move {
                beacon_node.get_lighthouse_staking().await
            })
            .await
        {
            Ok(is_staking) => {
                let now = SystemTime::now()
                    .duration_since(UNIX_EPOCH)
                    .map_err(|e| format!("Unable to read system time: {:?}", e))?;

                if !is_staking {
                    error!(
                        log,
                        "Staking is disabled for beacon node";
                        "msg" => "this will caused missed duties",
                        "info" => "see the --staking CLI flag on the beacon node"
                    );
                }

                if now < genesis_time {
                    info!(
                        log,
                        "Waiting for genesis";
                        "bn_staking_enabled" => is_staking,
                        "seconds_to_wait" => (genesis_time - now).as_secs()
                    );
                } else {
                    break Ok(());
                }
            }
            Err(e) => {
                error!(
                    log,
                    "Error polling beacon node";
                    "error" => %e
                );
            }
        }

        sleep(WAITING_FOR_GENESIS_POLL_TIME).await;
    }
}

/// Request sync data from the node, looping back and trying again on failure. Exit once the node
/// is synced.
async fn poll_whilst_waiting_for_sync<E: EthSpec>(
    beacon_nodes: &BeaconNodeFallback<SystemTimeSlotClock, E>,
    log: &Logger,
) -> Result<(), String> {
    loop {
        match beacon_nodes
            .first_success(RequireSynced::No, |beacon_node| async move {
                beacon_node.get_node_syncing().await
            })
            .await
        {
            Ok(sync_data) => {
                if sync_data.data.is_syncing {
                    info!(
                        log,
                        "Waiting for beacon node to sync";
                        "head_slot" => sync_data.data.head_slot,
                        "sync_distance" => sync_data.data.sync_distance
                    );
                } else {
                    break Ok(());
                }
            }
            Err(e) => {
                error!(
                    log,
                    "Error polling beacon node for sync status";
                    "error" => %e
                );
            }
        }

        sleep(WAITING_FOR_SYNC_POLL_TIME).await;
    }
}<|MERGE_RESOLUTION|>--- conflicted
+++ resolved
@@ -43,16 +43,11 @@
 use std::net::SocketAddr;
 use std::sync::Arc;
 use std::time::{SystemTime, UNIX_EPOCH};
-<<<<<<< HEAD
-use tokio::time::{sleep, Duration};
-use types::{Epoch, EthSpec, Fork, Hash256};
-=======
 use tokio::{
     sync::mpsc,
     time::{sleep, Duration},
 };
 use types::{EthSpec, Fork, Hash256};
->>>>>>> d456fc0a
 use validator_store::ValidatorStore;
 use crate::initialized_validators::InitializedValidator;
 
@@ -291,7 +286,6 @@
             "voting_validators" => validator_store.num_voting_validators()
         );
 
-<<<<<<< HEAD
         let doppelganger_detection_filter = if config.disable_doppelganger_detection {
             |val: &InitializedValidator| -> bool { true }
         }else{
@@ -300,14 +294,6 @@
             }
         };
 
-        let duties_service = DutiesServiceBuilder::new()
-            .slot_clock(slot_clock.clone())
-            .validator_store(validator_store.clone())
-            .beacon_nodes(beacon_nodes.clone())
-            .allow_unsynced_beacon_node(config.allow_unsynced_beacon_node)
-            .runtime_context(context.service_context("duties".into()))
-            .build()?;
-=======
         // Perform pruning of the slashing protection database on start-up. In case the database is
         // oversized from having not been pruned (by a prior version) we don't want to prune
         // concurrently, as it will hog the lock and cause the attestation service to spew CRITs.
@@ -331,7 +317,6 @@
             spec: context.eth2_config.spec.clone(),
             context: duties_context,
         });
->>>>>>> d456fc0a
 
         // Update the metrics server.
         if let Some(ctx) = &http_metrics_ctx {
