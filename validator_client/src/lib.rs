--- conflicted
+++ resolved
@@ -75,13 +75,9 @@
     duties_service: Arc<DutiesService<SystemTimeSlotClock, T>>,
     block_service: BlockService<SystemTimeSlotClock, T>,
     attestation_service: AttestationService<SystemTimeSlotClock, T>,
-<<<<<<< HEAD
     sync_committee_service: SyncCommitteeService<SystemTimeSlotClock, T>,
-    validator_store: ValidatorStore<T>,
-=======
     doppelganger_service: Option<Arc<DoppelgangerService>>,
     validator_store: Arc<ValidatorStore<SystemTimeSlotClock, T>>,
->>>>>>> 1396ae9d
     http_api_listen_addr: Option<SocketAddr>,
     http_metrics_ctx: Option<Arc<http_metrics::Context<T>>>,
     config: Config,
@@ -318,22 +314,6 @@
         let beacon_nodes = Arc::new(beacon_nodes);
         start_fallback_updater_service(context.clone(), beacon_nodes.clone())?;
 
-<<<<<<< HEAD
-        let validator_store = ValidatorStore::<T>::new(
-            validators,
-            slashing_protection,
-            genesis_validators_root,
-            context.eth2_config.spec.clone(),
-            log.clone(),
-        );
-=======
-        let fork_service = ForkServiceBuilder::new()
-            .fork(fork)
-            .slot_clock(slot_clock.clone())
-            .beacon_nodes(beacon_nodes.clone())
-            .log(log.clone())
-            .build()?;
-
         let doppelganger_service = if config.enable_doppelganger_protection {
             Some(Arc::new(DoppelgangerService::new(
                 context
@@ -351,11 +331,9 @@
                 slashing_protection,
                 genesis_validators_root,
                 context.eth2_config.spec.clone(),
-                fork_service.clone(),
                 doppelganger_service.clone(),
                 log.clone(),
             ));
->>>>>>> 1396ae9d
 
         info!(
             log,
@@ -374,11 +352,7 @@
         let duties_service = Arc::new(DutiesService {
             attesters: <_>::default(),
             proposers: <_>::default(),
-<<<<<<< HEAD
             sync_duties: <_>::default(),
-            indices: <_>::default(),
-=======
->>>>>>> 1396ae9d
             slot_clock: slot_clock.clone(),
             beacon_nodes: beacon_nodes.clone(),
             validator_store: validator_store.clone(),
@@ -436,11 +410,8 @@
             duties_service,
             block_service,
             attestation_service,
-<<<<<<< HEAD
             sync_committee_service,
-=======
             doppelganger_service,
->>>>>>> 1396ae9d
             validator_store,
             config,
             http_api_listen_addr: None,
@@ -468,12 +439,11 @@
             .start_update_service(&self.context.eth2_config.spec)
             .map_err(|e| format!("Unable to start attestation service: {}", e))?;
 
-<<<<<<< HEAD
         self.sync_committee_service
             .clone()
             .start_update_service(&self.context.eth2_config.spec)
             .map_err(|e| format!("Unable to start sync committee service: {}", e))?;
-=======
+
         if let Some(doppelganger_service) = self.doppelganger_service.clone() {
             DoppelgangerService::start_update_service(
                 doppelganger_service,
@@ -487,7 +457,6 @@
         } else {
             info!(log, "Doppelganger protection disabled.")
         }
->>>>>>> 1396ae9d
 
         spawn_notifier(self).map_err(|e| format!("Failed to start notifier: {}", e))?;
 
