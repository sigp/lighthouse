--- conflicted
+++ resolved
@@ -293,13 +293,7 @@
         Ok(())
     }
 
-<<<<<<< HEAD
-    /// Write the validators eth1 deposit transaction data to file. This can be used to submit a
-    /// validator deposit.
-    pub fn write_eth1_data_file(mut self) -> Result<Self, String> {
-=======
     fn get_deposit_data(&self) -> Result<(Vec<u8>, u64), String> {
->>>>>>> 500f6b53
         let voting_keypair = self
             .voting_keypair
             .as_ref()
@@ -356,7 +350,6 @@
         Ok(self)
     }
 
-<<<<<<< HEAD
     /// Creates two sqlite slashing protection databases (blocks and attestations) and stores the
     /// paths.
     pub fn create_sqlite_slashing_dbs(mut self) -> Result<Self, String> {
@@ -385,7 +378,6 @@
     }
 
     /// Consumes self, returning a `ValidatorDirectory` on success.
-=======
     pub fn submit_eth1_deposit<T: Transport>(
         self,
         web3: Web3<T>,
@@ -411,7 +403,6 @@
             .map(|tx| (self, tx))
     }
 
->>>>>>> 500f6b53
     pub fn build(self) -> Result<ValidatorDirectory, String> {
         let directory = self.directory.ok_or_else(|| "build requires a directory")?;
 
