--- conflicted
+++ resolved
@@ -1,69 +1,35 @@
 use crate::beacon_node_fallback::CandidateError;
-<<<<<<< HEAD
-use eth2::BeaconNodeHttpClient;
+use eth2::{types::Slot, BeaconNodeHttpClient}
 use slog::Logger;
 use slot_clock::SlotClock;
 use tracing::{debug, error, warn};
-=======
-use eth2::{types::Slot, BeaconNodeHttpClient};
-use slog::{warn, Logger};
->>>>>>> 8cf686f5
 
-pub async fn check_node_health(
+/// A distance in slots.
+const SYNC_TOLERANCE: u64 = 4;
+
+/// Returns
+///
+///  `Ok(())`                           if the beacon node is synced and ready for action,
+///  `Err(CandidateError::Offline)`     if the beacon node is unreachable,
+///  `Err(CandidateError::NotSynced)`   if the beacon node indicates that it is syncing **AND**
+///                                         it is more than `SYNC_TOLERANCE` behind the highest
+///                                         known slot.
+///
+///  The second condition means the even if the beacon node thinks that it's syncing, we'll still
+///  try to use it if it's close enough to the head.
+pub async fn check_synced<T: SlotClock>(
     beacon_node: &BeaconNodeHttpClient,
     log: &Logger,
 ) -> Result<(Slot, bool, bool), CandidateError> {
     let resp = match beacon_node.get_node_syncing().await {
         Ok(resp) => resp,
         Err(e) => {
-<<<<<<< HEAD
-            if let Some(log) = log_opt {
-                warn!(
-                    error = %e,
-                    "Unable connect to beacon node"
-                )
-            }
+            warn!(
+                error = %e,
+                "Unable connect to beacon node"
+            );
 
             return Err(CandidateError::Offline);
-        }
-    };
-
-    let bn_is_synced = !resp.data.is_syncing || (resp.data.sync_distance.as_u64() < SYNC_TOLERANCE);
-    let is_synced = bn_is_synced && !resp.data.el_offline;
-
-    if let Some(log) = log_opt {
-        if !is_synced {
-            debug!(status = ?resp, "Beacon node sync status");
-
-            warn!(
-                sync_distance = resp.data.sync_distance.as_u64(),
-                head_slot = resp.data.head_slot.as_u64(),
-                endpoint = %beacon_node,
-                el_offline = resp.data.el_offline,
-                "Beacon node is not synced"
-=======
-            warn!(
-                log,
-                "Unable connect to beacon node";
-                "error" => %e
->>>>>>> 8cf686f5
-            );
-
-<<<<<<< HEAD
-        if let Some(local_slot) = slot_clock.now() {
-            let remote_slot = resp.data.head_slot + resp.data.sync_distance;
-            if remote_slot + 1 < local_slot || local_slot + 1 < remote_slot {
-                error!(
-                    msg = "check the system time on this host and the beacon node",
-                    beacon_node_slot = %remote_slot,
-                    local_slot = %local_slot,
-                    endpoint = %beacon_node,
-                    "Time discrepancy with beacon node"
-                );
-            }
-=======
-            return Err(CandidateError::Offline);
->>>>>>> 8cf686f5
         }
     };
 
