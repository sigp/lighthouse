--- conflicted
+++ resolved
@@ -64,9 +64,9 @@
 
 impl DutyAndProof {
     /// Instantiate `Self`, computing the selection proof as well.
-    pub fn new<E: EthSpec>(
+    pub fn new<T: SlotClock + 'static, E: EthSpec>(
         duty: AttesterData,
-        validator_store: &ValidatorStore<E>,
+        validator_store: &ValidatorStore<T, E>,
         spec: &ChainSpec,
     ) -> Result<Self, Error> {
         let selection_proof = validator_store
@@ -106,17 +106,10 @@
     /// Maps an epoch to all *local* proposers in this epoch. Notably, this does not contain
     /// proposals for any validators which are not registered locally.
     pub proposers: RwLock<ProposerMap>,
-<<<<<<< HEAD
+    /// Map from validator index to sync committee duties.
     pub sync_duties: SyncDutiesMap,
-    /// Maps a public key to a validator index. There is a task which ensures this map is kept
-    /// up-to-date.
-    pub indices: RwLock<IndicesMap>,
-    /// Provides the canonical list of locally-managed validators.
-    pub validator_store: ValidatorStore<E>,
-=======
     /// Provides the canonical list of locally-managed validators.
     pub validator_store: Arc<ValidatorStore<T, E>>,
->>>>>>> c5786a88
     /// Tracks the current slot.
     pub slot_clock: T,
     /// Provides HTTP access to remote beacon nodes.
@@ -223,20 +216,6 @@
                     && signing_pubkeys.contains(&duty_and_proof.duty.pubkey)
             })
             .cloned()
-            .collect()
-    }
-
-    /// Returns public keys for all enabled validators managed by the VC.
-    pub fn local_pubkeys(&self) -> HashSet<PublicKeyBytes> {
-        self.validator_store.voting_pubkeys().into_iter().collect()
-    }
-
-    /// Returns the validator indices for all known validators in `local_pubkeys`.
-    pub fn local_indices(&self, local_pubkeys: &HashSet<PublicKeyBytes>) -> Vec<u64> {
-        let indices_map = self.indices.read();
-        local_pubkeys
-            .iter()
-            .filter_map(|pubkey| indices_map.get(pubkey).copied())
             .collect()
     }
 }
@@ -477,10 +456,6 @@
     let current_epoch = current_slot.epoch(E::slots_per_epoch());
     let next_epoch = current_epoch + 1;
 
-<<<<<<< HEAD
-    let local_pubkeys = duties_service.local_pubkeys();
-    let local_indices = duties_service.local_indices(&local_pubkeys);
-=======
     // Collect *all* pubkeys, even those undergoing doppelganger protection.
     //
     // We must know the duties for doppelganger validators so that we can subscribe to their subnets
@@ -501,7 +476,6 @@
         }
         local_indices
     };
->>>>>>> c5786a88
 
     // Download the duties and update the duties for the current epoch.
     if let Err(e) = poll_beacon_attesters_for_epoch(
