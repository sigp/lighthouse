--- conflicted
+++ resolved
@@ -1,23 +1,18 @@
 use crate::validator_store::ValidatorStore;
 use environment::RuntimeContext;
 use exit_future::Signal;
-use futures::{future, Future, FutureExt, StreamExt};
+use futures::{future, Future, IntoFuture, Stream};
 use parking_lot::RwLock;
-<<<<<<< HEAD
-use remote_beacon_node::RemoteBeaconNode;
-use rest_types::{ValidatorDuty, ValidatorDutyBytes};
-use slog::{debug, error, info, trace, warn};
-=======
 use remote_beacon_node::{PublishStatus, RemoteBeaconNode};
 use rest_types::{ValidatorDuty, ValidatorDutyBytes, ValidatorSubscription};
 use slog::{crit, debug, error, info, trace, warn};
->>>>>>> e35b99ab
 use slot_clock::SlotClock;
 use std::collections::HashMap;
 use std::convert::TryInto;
 use std::ops::Deref;
 use std::sync::Arc;
-use tokio::time::{interval_at, Duration, Instant};
+use std::time::{Duration, Instant};
+use tokio::timer::Interval;
 use types::{ChainSpec, CommitteeIndex, Epoch, EthSpec, PublicKey, SelectionProof, Slot};
 
 /// Delay this period of time after the slot starts. This allows the node to process the new slot.
@@ -445,8 +440,7 @@
 
         let interval = {
             let slot_duration = Duration::from_millis(spec.milliseconds_per_slot);
-            // Note: interval_at panics if `slot_duration` is 0
-            interval_at(
+            Interval::new(
                 Instant::now() + duration_to_next_slot + TIME_DELAY_FROM_SLOT,
                 slot_duration,
             )
@@ -454,118 +448,134 @@
 
         let (exit_signal, exit_fut) = exit_future::signal();
         let service = self.clone();
-        let log = log.clone();
+        let log_1 = log.clone();
+        let log_2 = log.clone();
 
         // Run an immediate update before starting the updater service.
-        tokio::task::spawn(self.do_update());
-
-        let interval_fut = interval.for_each(move |_| {
-            let _ = service.clone().do_update();
-            future::ready(())
-        });
-        let future = futures::future::select(
-            interval_fut,
-            exit_fut.map(move |_| info!(log, "Shutdown complete")),
+        self.context.executor.spawn(service.clone().do_update());
+
+        self.context.executor.spawn(
+            exit_fut
+                .until(
+                    interval
+                        .map_err(move |e| {
+                            crit! {
+                                log_1,
+                                "Timer thread failed";
+                                "error" => format!("{}", e)
+                            }
+                        })
+                        .for_each(move |_| service.clone().do_update().then(|_| Ok(()))),
+                )
+                .map(move |_| info!(log_2, "Shutdown complete")),
         );
-        tokio::task::spawn(future);
 
         Ok(exit_signal)
     }
 
     /// Attempt to download the duties of all managed validators for this epoch and the next.
-    /// TODO: how to return a 'static lifetime future without the self.clone()
-    fn do_update(&self) -> impl Future<Output = Result<(), ()>> + 'static {
-        let service = self.clone();
-        let log = self.context.log.clone();
+    fn do_update(&self) -> impl Future<Item = (), Error = ()> {
+        let service_1 = self.clone();
+        let service_2 = self.clone();
+        let service_3 = self.clone();
+        let service_4 = self.clone();
         let log_1 = self.context.log.clone();
         let log_2 = self.context.log.clone();
-        async move {
-            let slot = service.slot_clock.now().ok_or_else(move || {
+
+        self.slot_clock
+            .now()
+            .ok_or_else(move || {
                 error!(log_1, "Duties manager failed to read slot clock");
-            })?;
-            let epoch = slot.epoch(E::slots_per_epoch());
-
-            if slot % E::slots_per_epoch() == 0 {
-                let prune_below = epoch - PRUNE_DEPTH;
-
-                trace!(
-                    log_2,
-                    "Pruning duties cache";
-                    "pruning_below" => prune_below.as_u64(),
-                    "current_epoch" => epoch.as_u64(),
-                );
-
-                service.store.prune(prune_below);
-            }
-
-            let beacon_head_epoch = service
-                .beacon_node
-                .http
-                .beacon()
-                .get_head()
-                .await
-                .map(move |head| head.slot.epoch(E::slots_per_epoch()))
-                .map_err(move |e| {
+            })
+            .into_future()
+            .map(move |slot| {
+                let epoch = slot.epoch(E::slots_per_epoch());
+
+                if slot % E::slots_per_epoch() == 0 {
+                    let prune_below = epoch - PRUNE_DEPTH;
+
+                    trace!(
+                        log_2,
+                        "Pruning duties cache";
+                        "pruning_below" => prune_below.as_u64(),
+                        "current_epoch" => epoch.as_u64(),
+                    );
+
+                    service_1.store.prune(prune_below);
+                }
+
+                epoch
+            })
+            .and_then(move |epoch| {
+                let log = service_2.context.log.clone();
+
+                service_2
+                    .beacon_node
+                    .http
+                    .beacon()
+                    .get_head()
+                    .map(move |head| (epoch, head.slot.epoch(E::slots_per_epoch())))
+                    .map_err(move |e| {
+                        error!(
+                                log,
+                                "Failed to contact beacon node";
+                                "error" => format!("{:?}", e)
+                        )
+                    })
+            })
+            .and_then(move |(current_epoch, beacon_head_epoch)| {
+                let log = service_3.context.log.clone();
+
+                let future: Box<dyn Future<Item = (), Error = ()> + Send> = if beacon_head_epoch + 1
+                    < current_epoch
+                    && !service_3.allow_unsynced_beacon_node
+                {
                     error!(
-                            log,
-                            "Failed to contact beacon node";
-                            "error" => format!("{:?}", e)
-                    )
-                })?;
-
-            if beacon_head_epoch + 1 < epoch && !service.allow_unsynced_beacon_node {
-                error!(
-                    log_2,
-                    "Beacon node is not synced";
-                    "node_head_epoch" => format!("{}", beacon_head_epoch),
-                    "current_epoch" => format!("{}", epoch),
-                );
-            } else {
-                let result = service.update_epoch(epoch).await;
-                if let Err(e) = result {
-                    error!(
-                        log_2,
-                        "Failed to get current epoch duties";
-                        "http_error" => format!("{:?}", e)
+                        log,
+                        "Beacon node is not synced";
+                        "node_head_epoch" => format!("{}", beacon_head_epoch),
+                        "current_epoch" => format!("{}", current_epoch),
                     );
-                }
-
-                let _ = service.update_epoch(epoch + 1).await.map_err(move |e| {
-                    error!(
-                        log_2,
-                        "Failed to get next epoch duties";
-                        "http_error" => format!("{:?}", e)
-                    );
-                })?;
-            };
-
-            Ok(())
-        }
+
+                    Box::new(future::ok(()))
+                } else {
+                    Box::new(service_3.update_epoch(current_epoch).then(move |result| {
+                        if let Err(e) = result {
+                            error!(
+                                log,
+                                "Failed to get current epoch duties";
+                                "http_error" => format!("{:?}", e)
+                            );
+                        }
+
+                        let log = service_4.context.log.clone();
+                        service_4.update_epoch(current_epoch + 1).map_err(move |e| {
+                            error!(
+                                log,
+                                "Failed to get next epoch duties";
+                                "http_error" => format!("{:?}", e)
+                            );
+                        })
+                    }))
+                };
+
+                future
+            })
+            .map(|_| ())
     }
 
     /// Attempt to download the duties of all managed validators for the given `epoch`.
-<<<<<<< HEAD
-    async fn update_epoch(&self, epoch: Epoch) -> Result<(), String> {
-        // let service_1 = self.clone();
-        // let service_2 = self;
-=======
     fn update_epoch(self, epoch: Epoch) -> impl Future<Item = (), Error = String> {
         let service_1 = self.clone();
         let service_2 = self.clone();
         let service_3 = self;
->>>>>>> e35b99ab
-
-        let pubkeys = self.validator_store.voting_pubkeys();
-        let all_duties = self
+
+        let pubkeys = service_1.validator_store.voting_pubkeys();
+        service_1
             .beacon_node
             .http
             .validator()
             .get_duties(epoch, pubkeys.as_slice())
-<<<<<<< HEAD
-            .await
-            .map_err(move |e| format!("Failed to get duties for epoch {}: {:?}", epoch, e))?;
-        let log = self.context.log.clone();
-=======
             .map(move |all_duties| (epoch, all_duties))
             .map_err(move |e| format!("Failed to get duties for epoch {}: {:?}", epoch, e))
             .and_then(move |(epoch, all_duties)| {
@@ -629,72 +639,34 @@
                         None
                     }
                 }).collect::<Vec<_>>();
->>>>>>> e35b99ab
-
-        let mut new_validator = 0;
-        let mut new_epoch = 0;
-        let mut identical = 0;
-        let mut replaced = 0;
-        let mut invalid = 0;
-
-        all_duties
-            .into_iter()
-            .try_for_each::<_, Result<_, String>>(|remote_duties| {
-                let duties: DutyAndState = remote_duties.try_into()?;
-
-                match self
-                    .store
-                    .insert(epoch, duties.clone(), E::slots_per_epoch())
-                {
-                    InsertOutcome::NewValidator => {
-                        debug!(
-                            log,
-                            "First duty assignment for validator";
-                            "proposal_slots" => format!("{:?}", &duties.duty.block_proposal_slots),
-                            "attestation_slot" => format!("{:?}", &duties.duty.attestation_slot),
-                            "validator" => format!("{:?}", &duties.duty.validator_pubkey)
-                        );
-                        new_validator += 1
-                    }
-                    InsertOutcome::NewEpoch => new_epoch += 1,
-                    InsertOutcome::Identical => identical += 1,
-                    InsertOutcome::Replaced => replaced += 1,
-                    InsertOutcome::Invalid => invalid += 1,
-                };
-
-<<<<<<< HEAD
-                Ok(())
-            })?;
-
-        if invalid > 0 {
-            error!(
-                log,
-                "Received invalid duties from beacon node";
-                "bad_duty_count" => invalid,
-                "info" => "Duties are from wrong epoch."
-            )
-        }
-
-        trace!(
-            log,
-            "Performed duties update";
-            "identical" => identical,
-            "new_epoch" => new_epoch,
-            "new_validator" => new_validator,
-            "replaced" => replaced,
-            "epoch" => format!("{}", epoch)
-        );
-
-        if replaced > 0 {
-            warn!(
-                log,
-                "Duties changed during routine update";
-                "info" => "Chain re-org likely occurred."
-            )
-        }
-
-        Ok(())
-=======
+
+                if invalid > 0 {
+                    error!(
+                        log,
+                        "Received invalid duties from beacon node";
+                        "bad_duty_count" => invalid,
+                        "info" => "Duties are from wrong epoch."
+                    )
+                }
+
+                trace!(
+                    log,
+                    "Performed duties update";
+                    "identical" => identical,
+                    "new_epoch" => new_epoch,
+                    "new_validator" => new_validator,
+                    "replaced" => replaced,
+                    "epoch" => format!("{}", epoch)
+                );
+
+                if replaced > 0 {
+                    warn!(
+                        log,
+                        "Duties changed during routine update";
+                        "info" => "Chain re-org likely occurred."
+                    )
+                }
+
                 Ok(validator_subscriptions)
             })
             .and_then::<_, Box<dyn Future<Item = _, Error = _> + Send>>(move |validator_subscriptions| {
@@ -741,7 +713,6 @@
                 }
 
             })
->>>>>>> e35b99ab
     }
 }
 
