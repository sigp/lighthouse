use crate::http_metrics;
use crate::{DutiesService, ProductionValidatorClient};
use lighthouse_metrics::set_gauge;
<<<<<<< HEAD
use slog::Logger;
=======
use slog::{debug, error, info, Logger};
>>>>>>> 8cf686f5
use slot_clock::SlotClock;
use tokio::time::{sleep, Duration};
use tracing::{error, info};
use types::EthSpec;

/// Spawns a notifier service which periodically logs information about the node.
pub fn spawn_notifier<E: EthSpec>(client: &ProductionValidatorClient<E>) -> Result<(), String> {
    let context = client.context.service_context("notifier".into());
    let executor = context.executor.clone();
    let duties_service = client.duties_service.clone();

    let slot_duration = Duration::from_secs(context.eth2_config.spec.seconds_per_slot);

    let interval_fut = async move {
        let log = context.log();

        loop {
            if let Some(duration_to_next_slot) = duties_service.slot_clock.duration_to_next_slot() {
                sleep(duration_to_next_slot + slot_duration / 2).await;
                notify(&duties_service, log).await;
            } else {
                error!("Failed to read slot clock");
                // If we can't read the slot clock, just wait another slot.
                sleep(slot_duration).await;
                continue;
            }
        }
    };

    executor.spawn(interval_fut, "validator_notifier");
    Ok(())
}

/// Performs a single notification routine.
async fn notify<T: SlotClock + 'static, E: EthSpec>(
    duties_service: &DutiesService<T, E>,
    log: &Logger,
) {
    let (candidate_info, num_available, num_synced) =
        duties_service.beacon_nodes.get_notifier_info().await;
    let num_total = candidate_info.len();
    let num_synced_fallback = num_synced.saturating_sub(1);

    set_gauge(
        &http_metrics::metrics::AVAILABLE_BEACON_NODES_COUNT,
        num_available as i64,
    );
    set_gauge(
        &http_metrics::metrics::SYNCED_BEACON_NODES_COUNT,
        num_synced as i64,
    );
    set_gauge(
        &http_metrics::metrics::TOTAL_BEACON_NODES_COUNT,
        num_total as i64,
    );
    if num_synced > 0 {
        let primary = candidate_info
            .first()
            .map(|candidate| candidate.endpoint.as_str())
            .unwrap_or("None");
        info!(
<<<<<<< HEAD
            total = num_total,
            available = num_available,
            synced = num_synced,
            "Connected to beacon node(s)"
=======
            log,
            "Connected to beacon node(s)";
            "primary" => primary,
            "total" => num_total,
            "available" => num_available,
            "synced" => num_synced,
>>>>>>> 8cf686f5
        )
    } else {
        error!(
            total = num_total,
            available = num_available,
            synced = num_synced,
            "No synced beacon nodes"
        )
    }
    if num_synced_fallback > 0 {
        set_gauge(&http_metrics::metrics::ETH2_FALLBACK_CONNECTED, 1);
    } else {
        set_gauge(&http_metrics::metrics::ETH2_FALLBACK_CONNECTED, 0);
    }

    for info in candidate_info {
        if let Ok(health) = info.health {
            debug!(
                log,
                "Beacon node info";
                "status" => "Connected",
                "index" => info.index,
                "endpoint" => info.endpoint,
                "head_slot" => %health.head,
                "is_optimistic" => ?health.optimistic_status,
                "execution_engine_status" => ?health.execution_status,
                "health_tier" => %health.health_tier,
            );
        } else {
            debug!(
                log,
                "Beacon node info";
                "status" => "Disconnected",
                "index" => info.index,
                "endpoint" => info.endpoint,
            );
        }
    }

    if let Some(slot) = duties_service.slot_clock.now() {
        let epoch = slot.epoch(E::slots_per_epoch());

        let total_validators = duties_service.total_validator_count();
        let proposing_validators = duties_service.proposer_count(epoch);
        let attesting_validators = duties_service.attester_count(epoch);
        let doppelganger_detecting_validators = duties_service.doppelganger_detecting_count();

        if doppelganger_detecting_validators > 0 {
            info!(
                doppelganger_detecting_validators,
                "Listening for doppelgangers"
            )
        }

        if total_validators == 0 {
            info!(
                msg = "see `lighthouse vm create --help` or the HTTP API documentation",
                "No validators present"
            )
        } else if total_validators == attesting_validators {
            info!(
                current_epoch_proposers = proposing_validators,
                active_validators = attesting_validators,
                total_validators = total_validators,
                %epoch,
                %slot,
                "All validators active"
            );
        } else if attesting_validators > 0 {
            info!(
                current_epoch_proposers = proposing_validators,
                active_validators = attesting_validators,
                total_validators = total_validators,
                %epoch,
                %slot,
                "Some validators active"
            );
        } else {
            info!(
                validators = total_validators,
                %epoch,
                %slot,
                "Awaiting activation"
            );
        }
    } else {
        error!("Unable to read slot clock");
    }
}<|MERGE_RESOLUTION|>--- conflicted
+++ resolved
@@ -1,14 +1,10 @@
 use crate::http_metrics;
 use crate::{DutiesService, ProductionValidatorClient};
 use lighthouse_metrics::set_gauge;
-<<<<<<< HEAD
 use slog::Logger;
-=======
-use slog::{debug, error, info, Logger};
->>>>>>> 8cf686f5
 use slot_clock::SlotClock;
 use tokio::time::{sleep, Duration};
-use tracing::{error, info};
+use tracing::{debug,error, info};
 use types::EthSpec;
 
 /// Spawns a notifier service which periodically logs information about the node.
@@ -67,19 +63,11 @@
             .map(|candidate| candidate.endpoint.as_str())
             .unwrap_or("None");
         info!(
-<<<<<<< HEAD
+            primary,
             total = num_total,
             available = num_available,
             synced = num_synced,
             "Connected to beacon node(s)"
-=======
-            log,
-            "Connected to beacon node(s)";
-            "primary" => primary,
-            "total" => num_total,
-            "available" => num_available,
-            "synced" => num_synced,
->>>>>>> 8cf686f5
         )
     } else {
         error!(
