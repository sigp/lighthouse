#![cfg(test)]
#![cfg(not(debug_assertions))]

use crate::doppelganger_service::DoppelgangerService;
use crate::{
    http_api::{ApiSecret, Config as HttpConfig, Context},
    Config, InitializedValidators, ValidatorDefinitions, ValidatorStore,
};
use account_utils::{
    eth2_wallet::WalletBuilder, mnemonic_from_phrase, random_mnemonic, random_password,
    ZeroizeString,
};
use deposit_contract::decode_eth1_tx_data;
use environment::null_logger;
use eth2::lighthouse_vc::{http_client::ValidatorClientHttpClient, types::*};
use eth2_keystore::KeystoreBuilder;
use parking_lot::RwLock;
use sensitive_url::SensitiveUrl;
use slashing_protection::{SlashingDatabase, SLASHING_PROTECTION_FILENAME};
use std::marker::PhantomData;
use std::net::Ipv4Addr;
use std::sync::Arc;
use tempfile::{tempdir, TempDir};
use tokio::runtime::Runtime;
use tokio::sync::oneshot;

const PASSWORD_BYTES: &[u8] = &[42, 50, 37];

type E = MainnetEthSpec;

struct ApiTester {
    client: ValidatorClientHttpClient,
    initialized_validators: Arc<RwLock<InitializedValidators>>,
    url: SensitiveUrl,
    _server_shutdown: oneshot::Sender<()>,
    _validator_dir: TempDir,
}

// Builds a runtime to be used in the testing configuration.
fn build_runtime() -> Arc<Runtime> {
    Arc::new(
        tokio::runtime::Builder::new_multi_thread()
            .enable_all()
            .build()
            .expect("Should be able to build a testing runtime"),
    )
}

impl ApiTester {
    pub async fn new(runtime: std::sync::Weak<Runtime>) -> Self {
        let log = null_logger().unwrap();

        let validator_dir = tempdir().unwrap();
        let secrets_dir = tempdir().unwrap();

        let validator_defs = ValidatorDefinitions::open_or_create(validator_dir.path()).unwrap();

        let initialized_validators = InitializedValidators::from_definitions(
            validator_defs,
            validator_dir.path().into(),
            log.clone(),
        )
        .await
        .unwrap();

        let api_secret = ApiSecret::create_or_open(validator_dir.path()).unwrap();
        let api_pubkey = api_secret.api_token();

        let mut config = Config::default();
        config.validator_dir = validator_dir.path().into();
        config.secrets_dir = secrets_dir.path().into();

        let spec = E::default_spec();

        let slashing_db_path = config.validator_dir.join(SLASHING_PROTECTION_FILENAME);
        let slashing_protection = SlashingDatabase::open_or_create(&slashing_db_path).unwrap();

        let validator_store = ValidatorStore::<E>::new(
            initialized_validators,
            slashing_protection,
            Hash256::repeat_byte(42),
            spec,
<<<<<<< HEAD
=======
            fork_service.clone(),
            Some(Arc::new(DoppelgangerService::new(log.clone()))),
>>>>>>> c5786a88
            log.clone(),
        );

        validator_store
            .register_all_in_doppelganger_protection_if_enabled()
            .expect("Should attach doppelganger service");

        let initialized_validators = validator_store.initialized_validators();

        let context = Arc::new(Context {
            runtime,
            api_secret,
            validator_dir: Some(validator_dir.path().into()),
            validator_store: Some(Arc::new(validator_store)),
            spec: E::default_spec(),
            config: HttpConfig {
                enabled: true,
                listen_addr: Ipv4Addr::new(127, 0, 0, 1),
                listen_port: 0,
                allow_origin: None,
            },
            log,
            _phantom: PhantomData,
        });
        let ctx = context.clone();
        let (shutdown_tx, shutdown_rx) = oneshot::channel();
        let server_shutdown = async {
            // It's not really interesting why this triggered, just that it happened.
            let _ = shutdown_rx.await;
        };
        let (listening_socket, server) = super::serve(ctx, server_shutdown).unwrap();

        tokio::spawn(async { server.await });

        let url = SensitiveUrl::parse(&format!(
            "http://{}:{}",
            listening_socket.ip(),
            listening_socket.port()
        ))
        .unwrap();

        let client = ValidatorClientHttpClient::new(url.clone(), api_pubkey).unwrap();

        Self {
            initialized_validators,
            _validator_dir: validator_dir,
            client,
            url,
            _server_shutdown: shutdown_tx,
        }
    }

    pub fn invalidate_api_token(mut self) -> Self {
        let tmp = tempdir().unwrap();
        let api_secret = ApiSecret::create_or_open(tmp.path()).unwrap();
        let invalid_pubkey = api_secret.api_token();

        self.client = ValidatorClientHttpClient::new(self.url.clone(), invalid_pubkey).unwrap();
        self
    }

    pub async fn test_get_lighthouse_version_invalid(self) -> Self {
        self.client.get_lighthouse_version().await.unwrap_err();
        self
    }

    pub async fn test_get_lighthouse_spec(self) -> Self {
        let result = self.client.get_lighthouse_spec().await.unwrap().data;

        let mut expected = ConfigAndPreset::from_chain_spec::<E>(&E::default_spec());
        expected.make_backwards_compat(&E::default_spec());

        assert_eq!(result, expected);

        self
    }

    pub async fn test_get_lighthouse_version(self) -> Self {
        let result = self.client.get_lighthouse_version().await.unwrap().data;

        let expected = VersionData {
            version: lighthouse_version::version_with_platform(),
        };

        assert_eq!(result, expected);

        self
    }

    #[cfg(target_os = "linux")]
    pub async fn test_get_lighthouse_health(self) -> Self {
        self.client.get_lighthouse_health().await.unwrap();

        self
    }

    #[cfg(not(target_os = "linux"))]
    pub async fn test_get_lighthouse_health(self) -> Self {
        self.client.get_lighthouse_health().await.unwrap_err();

        self
    }
    pub fn vals_total(&self) -> usize {
        self.initialized_validators.read().num_total()
    }

    pub fn vals_enabled(&self) -> usize {
        self.initialized_validators.read().num_enabled()
    }

    pub fn assert_enabled_validators_count(self, count: usize) -> Self {
        assert_eq!(self.vals_enabled(), count);
        self
    }

    pub fn assert_validators_count(self, count: usize) -> Self {
        assert_eq!(self.vals_total(), count);
        self
    }

    pub async fn create_hd_validators(self, s: HdValidatorScenario) -> Self {
        let initial_vals = self.vals_total();
        let initial_enabled_vals = self.vals_enabled();

        let validators = (0..s.count)
            .map(|i| ValidatorRequest {
                enable: !s.disabled.contains(&i),
                description: format!("boi #{}", i),
                graffiti: None,
                deposit_gwei: E::default_spec().max_effective_balance,
            })
            .collect::<Vec<_>>();

        let (response, mnemonic) = if s.specify_mnemonic {
            let mnemonic = ZeroizeString::from(random_mnemonic().phrase().to_string());
            let request = CreateValidatorsMnemonicRequest {
                mnemonic: mnemonic.clone(),
                key_derivation_path_offset: s.key_derivation_path_offset,
                validators: validators.clone(),
            };
            let response = self
                .client
                .post_lighthouse_validators_mnemonic(&request)
                .await
                .unwrap()
                .data;

            (response, mnemonic)
        } else {
            assert_eq!(
                s.key_derivation_path_offset, 0,
                "cannot use a derivation offset without specifying a mnemonic"
            );
            let response = self
                .client
                .post_lighthouse_validators(validators.clone())
                .await
                .unwrap()
                .data;
            (response.validators.clone(), response.mnemonic.clone())
        };

        assert_eq!(response.len(), s.count);
        assert_eq!(self.vals_total(), initial_vals + s.count);
        assert_eq!(
            self.vals_enabled(),
            initial_enabled_vals + s.count - s.disabled.len()
        );

        let server_vals = self.client.get_lighthouse_validators().await.unwrap().data;

        assert_eq!(server_vals.len(), self.vals_total());

        // Ensure the server lists all of these newly created validators.
        for validator in &response {
            assert!(server_vals
                .iter()
                .any(|server_val| server_val.voting_pubkey == validator.voting_pubkey));
        }

        /*
         * Verify that we can regenerate all the keys from the mnemonic.
         */

        let mnemonic = mnemonic_from_phrase(mnemonic.as_str()).unwrap();
        let mut wallet = WalletBuilder::from_mnemonic(&mnemonic, PASSWORD_BYTES, "".to_string())
            .unwrap()
            .build()
            .unwrap();

        wallet
            .set_nextaccount(s.key_derivation_path_offset)
            .unwrap();

        for i in 0..s.count {
            let keypairs = wallet
                .next_validator(PASSWORD_BYTES, PASSWORD_BYTES, PASSWORD_BYTES)
                .unwrap();
            let voting_keypair = keypairs.voting.decrypt_keypair(PASSWORD_BYTES).unwrap();

            assert_eq!(
                response[i].voting_pubkey,
                voting_keypair.pk.clone().into(),
                "the locally generated voting pk should match the server response"
            );

            let withdrawal_keypair = keypairs.withdrawal.decrypt_keypair(PASSWORD_BYTES).unwrap();

            let deposit_bytes =
                serde_utils::hex::decode(&response[i].eth1_deposit_tx_data).unwrap();

            let (deposit_data, _) =
                decode_eth1_tx_data(&deposit_bytes, E::default_spec().max_effective_balance)
                    .unwrap();

            assert_eq!(
                deposit_data.pubkey,
                voting_keypair.pk.clone().into(),
                "the locally generated voting pk should match the deposit data"
            );

            assert_eq!(
                deposit_data.withdrawal_credentials,
                Hash256::from_slice(&bls::get_withdrawal_credentials(
                    &withdrawal_keypair.pk,
                    E::default_spec().bls_withdrawal_prefix_byte
                )),
                "the locally generated withdrawal creds should match the deposit data"
            );

            assert_eq!(
                deposit_data.signature,
                deposit_data.create_signature(&voting_keypair.sk, &E::default_spec()),
                "the locally-generated deposit sig should create the same deposit sig"
            );
        }

        self
    }

    pub async fn create_keystore_validators(self, s: KeystoreValidatorScenario) -> Self {
        let initial_vals = self.vals_total();
        let initial_enabled_vals = self.vals_enabled();

        let password = random_password();
        let keypair = Keypair::random();
        let keystore = KeystoreBuilder::new(&keypair, password.as_bytes(), String::new())
            .unwrap()
            .build()
            .unwrap();

        if !s.correct_password {
            let request = KeystoreValidatorsPostRequest {
                enable: s.enabled,
                password: String::from_utf8(random_password().as_ref().to_vec())
                    .unwrap()
                    .into(),
                keystore,
                graffiti: None,
            };

            self.client
                .post_lighthouse_validators_keystore(&request)
                .await
                .unwrap_err();

            return self;
        }

        let request = KeystoreValidatorsPostRequest {
            enable: s.enabled,
            password: String::from_utf8(password.as_ref().to_vec())
                .unwrap()
                .into(),
            keystore,
            graffiti: None,
        };

        let response = self
            .client
            .post_lighthouse_validators_keystore(&request)
            .await
            .unwrap()
            .data;

        let num_enabled = s.enabled as usize;

        assert_eq!(self.vals_total(), initial_vals + 1);
        assert_eq!(self.vals_enabled(), initial_enabled_vals + num_enabled);

        let server_vals = self.client.get_lighthouse_validators().await.unwrap().data;

        assert_eq!(server_vals.len(), self.vals_total());

        assert_eq!(response.voting_pubkey, keypair.pk.into());
        assert_eq!(response.enabled, s.enabled);

        self
    }

    pub async fn set_validator_enabled(self, index: usize, enabled: bool) -> Self {
        let validator = &self.client.get_lighthouse_validators().await.unwrap().data[index];

        self.client
            .patch_lighthouse_validators(&validator.voting_pubkey, enabled)
            .await
            .unwrap();

        assert_eq!(
            self.initialized_validators
                .read()
                .is_enabled(&validator.voting_pubkey.decompress().unwrap())
                .unwrap(),
            enabled
        );

        assert!(self
            .client
            .get_lighthouse_validators()
            .await
            .unwrap()
            .data
            .into_iter()
            .find(|v| v.voting_pubkey == validator.voting_pubkey)
            .map(|v| v.enabled == enabled)
            .unwrap());

        // Check the server via an individual request.
        assert_eq!(
            self.client
                .get_lighthouse_validators_pubkey(&validator.voting_pubkey)
                .await
                .unwrap()
                .unwrap()
                .data
                .enabled,
            enabled
        );

        self
    }
}

struct HdValidatorScenario {
    count: usize,
    specify_mnemonic: bool,
    key_derivation_path_offset: u32,
    disabled: Vec<usize>,
}

struct KeystoreValidatorScenario {
    enabled: bool,
    correct_password: bool,
}

#[test]
fn invalid_pubkey() {
    let runtime = build_runtime();
    let weak_runtime = Arc::downgrade(&runtime);
    runtime.block_on(async {
        ApiTester::new(weak_runtime)
            .await
            .invalidate_api_token()
            .test_get_lighthouse_version_invalid()
            .await;
    });
}

#[test]
fn simple_getters() {
    let runtime = build_runtime();
    let weak_runtime = Arc::downgrade(&runtime);
    runtime.block_on(async {
        ApiTester::new(weak_runtime)
            .await
            .test_get_lighthouse_version()
            .await
            .test_get_lighthouse_health()
            .await
            .test_get_lighthouse_spec()
            .await;
    });
}

#[test]
fn hd_validator_creation() {
    let runtime = build_runtime();
    let weak_runtime = Arc::downgrade(&runtime);
    runtime.block_on(async {
        ApiTester::new(weak_runtime)
            .await
            .assert_enabled_validators_count(0)
            .assert_validators_count(0)
            .create_hd_validators(HdValidatorScenario {
                count: 2,
                specify_mnemonic: true,
                key_derivation_path_offset: 0,
                disabled: vec![],
            })
            .await
            .assert_enabled_validators_count(2)
            .assert_validators_count(2)
            .create_hd_validators(HdValidatorScenario {
                count: 1,
                specify_mnemonic: false,
                key_derivation_path_offset: 0,
                disabled: vec![0],
            })
            .await
            .assert_enabled_validators_count(2)
            .assert_validators_count(3)
            .create_hd_validators(HdValidatorScenario {
                count: 0,
                specify_mnemonic: true,
                key_derivation_path_offset: 4,
                disabled: vec![],
            })
            .await
            .assert_enabled_validators_count(2)
            .assert_validators_count(3);
    });
}

#[test]
fn validator_enabling() {
    let runtime = build_runtime();
    let weak_runtime = Arc::downgrade(&runtime);
    runtime.block_on(async {
        ApiTester::new(weak_runtime)
            .await
            .create_hd_validators(HdValidatorScenario {
                count: 2,
                specify_mnemonic: false,
                key_derivation_path_offset: 0,
                disabled: vec![],
            })
            .await
            .assert_enabled_validators_count(2)
            .assert_validators_count(2)
            .set_validator_enabled(0, false)
            .await
            .assert_enabled_validators_count(1)
            .assert_validators_count(2)
            .set_validator_enabled(0, true)
            .await
            .assert_enabled_validators_count(2)
            .assert_validators_count(2);
    });
}

#[test]
fn keystore_validator_creation() {
    let runtime = build_runtime();
    let weak_runtime = Arc::downgrade(&runtime);
    runtime.block_on(async {
        ApiTester::new(weak_runtime)
            .await
            .assert_enabled_validators_count(0)
            .assert_validators_count(0)
            .create_keystore_validators(KeystoreValidatorScenario {
                correct_password: true,
                enabled: true,
            })
            .await
            .assert_enabled_validators_count(1)
            .assert_validators_count(1)
            .create_keystore_validators(KeystoreValidatorScenario {
                correct_password: false,
                enabled: true,
            })
            .await
            .assert_enabled_validators_count(1)
            .assert_validators_count(1)
            .create_keystore_validators(KeystoreValidatorScenario {
                correct_password: true,
                enabled: false,
            })
            .await
            .assert_enabled_validators_count(1)
            .assert_validators_count(2);
    });
}<|MERGE_RESOLUTION|>--- conflicted
+++ resolved
@@ -17,9 +17,11 @@
 use parking_lot::RwLock;
 use sensitive_url::SensitiveUrl;
 use slashing_protection::{SlashingDatabase, SLASHING_PROTECTION_FILENAME};
+use slot_clock::{SlotClock, TestingSlotClock};
 use std::marker::PhantomData;
 use std::net::Ipv4Addr;
 use std::sync::Arc;
+use std::time::Duration;
 use tempfile::{tempdir, TempDir};
 use tokio::runtime::Runtime;
 use tokio::sync::oneshot;
@@ -75,16 +77,16 @@
         let slashing_db_path = config.validator_dir.join(SLASHING_PROTECTION_FILENAME);
         let slashing_protection = SlashingDatabase::open_or_create(&slashing_db_path).unwrap();
 
-        let validator_store = ValidatorStore::<E>::new(
+        let slot_clock =
+            TestingSlotClock::new(Slot::new(0), Duration::from_secs(0), Duration::from_secs(1));
+
+        let validator_store = ValidatorStore::<_, E>::new(
             initialized_validators,
             slashing_protection,
             Hash256::repeat_byte(42),
             spec,
-<<<<<<< HEAD
-=======
-            fork_service.clone(),
             Some(Arc::new(DoppelgangerService::new(log.clone()))),
->>>>>>> c5786a88
+            slot_clock,
             log.clone(),
         );
 
