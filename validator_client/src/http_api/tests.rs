#![cfg(test)]
#![cfg(not(debug_assertions))]

mod keystores;

use crate::http_api::test_utils::{
    ApiTester, HdValidatorScenario, KeystoreValidatorScenario, Web3SignerValidatorScenario,
    TEST_DEFAULT_FEE_RECIPIENT,
};
use account_utils::{random_password, random_password_string, ZeroizeString};
use eth2::lighthouse_vc::types::*;
use eth2_keystore::KeystoreBuilder;
use std::future::Future;

type E = MainnetEthSpec;

#[tokio::test]
async fn invalid_pubkey() {
    ApiTester::new()
        .await
        .invalidate_api_token()
        .test_get_lighthouse_version_invalid()
        .await;
}

#[tokio::test]
async fn routes_with_invalid_auth() {
    ApiTester::new()
        .await
<<<<<<< HEAD
        .test_with_invalid_auth(|client| async move { client.get_lighthouse_version().await })
        .await
        .test_with_invalid_auth(|client| async move { client.get_lighthouse_health().await })
        .await
        .test_with_invalid_auth(|client| async move {
            client.get_lighthouse_spec::<types::Config>().await
        })
        .await
        .test_with_invalid_auth(|client| async move { client.get_lighthouse_validators().await })
        .await
        .test_with_invalid_auth(|client| async move {
            client
                .get_lighthouse_validators_pubkey(&PublicKeyBytes::empty())
=======
        .unwrap();

        let api_secret = ApiSecret::create_or_open(validator_dir.path()).unwrap();
        let api_pubkey = api_secret.api_token();

        let mut config = Config::default();
        config.validator_dir = validator_dir.path().into();
        config.secrets_dir = secrets_dir.path().into();
        config.fee_recipient = Some(TEST_DEFAULT_FEE_RECIPIENT);

        let spec = E::default_spec();

        let slashing_db_path = config.validator_dir.join(SLASHING_PROTECTION_FILENAME);
        let slashing_protection = SlashingDatabase::open_or_create(&slashing_db_path).unwrap();

        let slot_clock =
            TestingSlotClock::new(Slot::new(0), Duration::from_secs(0), Duration::from_secs(1));

        let (runtime_shutdown, exit) = exit_future::signal();
        let (shutdown_tx, _) = futures::channel::mpsc::channel(1);
        let executor = TaskExecutor::new(runtime.clone(), exit, log.clone(), shutdown_tx);

        let validator_store = Arc::new(ValidatorStore::<_, E>::new(
            initialized_validators,
            slashing_protection,
            Hash256::repeat_byte(42),
            spec,
            Some(Arc::new(DoppelgangerService::new(log.clone()))),
            slot_clock,
            &config,
            executor.clone(),
            log.clone(),
        ));

        validator_store
            .register_all_in_doppelganger_protection_if_enabled()
            .expect("Should attach doppelganger service");

        let initialized_validators = validator_store.initialized_validators();

        let context = Arc::new(Context {
            task_executor: executor,
            api_secret,
            validator_dir: Some(validator_dir.path().into()),
            validator_store: Some(validator_store.clone()),
            graffiti_file: None,
            graffiti_flag: Some(Graffiti::default()),
            spec: E::default_spec(),
            config: HttpConfig {
                enabled: true,
                listen_addr: IpAddr::V4(Ipv4Addr::new(127, 0, 0, 1)),
                listen_port: 0,
                allow_origin: None,
            },
            log,
            _phantom: PhantomData,
        });
        let ctx = context.clone();
        let (shutdown_tx, shutdown_rx) = oneshot::channel();
        let server_shutdown = async {
            // It's not really interesting why this triggered, just that it happened.
            let _ = shutdown_rx.await;
        };
        let (listening_socket, server) = super::serve(ctx, server_shutdown).unwrap();

        tokio::spawn(async { server.await });

        let url = SensitiveUrl::parse(&format!(
            "http://{}:{}",
            listening_socket.ip(),
            listening_socket.port()
        ))
        .unwrap();

        let client = ValidatorClientHttpClient::new(url.clone(), api_pubkey).unwrap();

        Self {
            client,
            initialized_validators,
            validator_store,
            url,
            _server_shutdown: shutdown_tx,
            _validator_dir: validator_dir,
            _runtime_shutdown: runtime_shutdown,
        }
    }

    pub fn invalid_token_client(&self) -> ValidatorClientHttpClient {
        let tmp = tempdir().unwrap();
        let api_secret = ApiSecret::create_or_open(tmp.path()).unwrap();
        let invalid_pubkey = api_secret.api_token();
        ValidatorClientHttpClient::new(self.url.clone(), invalid_pubkey.clone()).unwrap()
    }

    pub async fn test_with_invalid_auth<F, A, T>(self, func: F) -> Self
    where
        F: Fn(ValidatorClientHttpClient) -> A,
        A: Future<Output = Result<T, ApiError>>,
    {
        /*
         * Test with an invalid Authorization header.
         */
        match func(self.invalid_token_client()).await {
            Err(ApiError::ServerMessage(ApiErrorMessage { code: 403, .. })) => (),
            Err(other) => panic!("expected authorized error, got {:?}", other),
            Ok(_) => panic!("expected authorized error, got Ok"),
        }

        /*
         * Test with a missing Authorization header.
         */
        let mut missing_token_client = self.client.clone();
        missing_token_client.send_authorization_header(false);
        match func(missing_token_client).await {
            Err(ApiError::ServerMessage(ApiErrorMessage {
                code: 401, message, ..
            })) if message.contains("missing Authorization header") => (),
            Err(other) => panic!("expected missing header error, got {:?}", other),
            Ok(_) => panic!("expected missing header error, got Ok"),
        }

        self
    }

    pub fn invalidate_api_token(mut self) -> Self {
        self.client = self.invalid_token_client();
        self
    }

    pub async fn test_get_lighthouse_version_invalid(self) -> Self {
        self.client.get_lighthouse_version().await.unwrap_err();
        self
    }

    pub async fn test_get_lighthouse_spec(self) -> Self {
        let result = self
            .client
            .get_lighthouse_spec::<ConfigAndPresetCapella>()
            .await
            .map(|res| ConfigAndPreset::Capella(res.data))
            .unwrap();
        let expected = ConfigAndPreset::from_chain_spec::<E>(&E::default_spec(), None);

        assert_eq!(result, expected);

        self
    }

    pub async fn test_get_lighthouse_version(self) -> Self {
        let result = self.client.get_lighthouse_version().await.unwrap().data;

        let expected = VersionData {
            version: lighthouse_version::version_with_platform(),
        };

        assert_eq!(result, expected);

        self
    }

    #[cfg(target_os = "linux")]
    pub async fn test_get_lighthouse_health(self) -> Self {
        self.client.get_lighthouse_health().await.unwrap();

        self
    }

    #[cfg(not(target_os = "linux"))]
    pub async fn test_get_lighthouse_health(self) -> Self {
        self.client.get_lighthouse_health().await.unwrap_err();

        self
    }
    pub fn vals_total(&self) -> usize {
        self.initialized_validators.read().num_total()
    }

    pub fn vals_enabled(&self) -> usize {
        self.initialized_validators.read().num_enabled()
    }

    pub fn assert_enabled_validators_count(self, count: usize) -> Self {
        assert_eq!(self.vals_enabled(), count);
        self
    }

    pub fn assert_validators_count(self, count: usize) -> Self {
        assert_eq!(self.vals_total(), count);
        self
    }

    pub async fn create_hd_validators(self, s: HdValidatorScenario) -> Self {
        let initial_vals = self.vals_total();
        let initial_enabled_vals = self.vals_enabled();

        let validators = (0..s.count)
            .map(|i| ValidatorRequest {
                enable: !s.disabled.contains(&i),
                description: format!("boi #{}", i),
                graffiti: None,
                suggested_fee_recipient: None,
                gas_limit: None,
                builder_proposals: None,
                deposit_gwei: E::default_spec().max_effective_balance,
            })
            .collect::<Vec<_>>();

        let (response, mnemonic) = if s.specify_mnemonic {
            let mnemonic = ZeroizeString::from(random_mnemonic().phrase().to_string());
            let request = CreateValidatorsMnemonicRequest {
                mnemonic: mnemonic.clone(),
                key_derivation_path_offset: s.key_derivation_path_offset,
                validators: validators.clone(),
            };
            let response = self
                .client
                .post_lighthouse_validators_mnemonic(&request)
>>>>>>> 0fb58a68
                .await
        })
        .await
        .test_with_invalid_auth(|client| async move {
            client
                .post_lighthouse_validators(vec![ValidatorRequest {
                    enable: <_>::default(),
                    description: <_>::default(),
                    graffiti: <_>::default(),
                    suggested_fee_recipient: <_>::default(),
                    gas_limit: <_>::default(),
                    builder_proposals: <_>::default(),
                    deposit_gwei: <_>::default(),
                }])
                .await
        })
        .await
        .test_with_invalid_auth(|client| async move {
            client
                .post_lighthouse_validators_mnemonic(&CreateValidatorsMnemonicRequest {
                    mnemonic: String::default().into(),
                    key_derivation_path_offset: <_>::default(),
                    validators: <_>::default(),
                })
                .await
        })
        .await
        .test_with_invalid_auth(|client| async move {
            let password = random_password();
            let keypair = Keypair::random();
            let keystore = KeystoreBuilder::new(&keypair, password.as_bytes(), String::new())
                .unwrap()
                .build()
                .unwrap();
            client
                .post_lighthouse_validators_keystore(&KeystoreValidatorsPostRequest {
                    password: String::default().into(),
                    enable: <_>::default(),
                    keystore,
                    graffiti: <_>::default(),
                    suggested_fee_recipient: <_>::default(),
                    gas_limit: <_>::default(),
                    builder_proposals: <_>::default(),
                })
                .await
        })
        .await
        .test_with_invalid_auth(|client| async move {
            client
                .patch_lighthouse_validators(&PublicKeyBytes::empty(), Some(false), None, None)
                .await
        })
        .await
        .test_with_invalid_auth(|client| async move { client.get_keystores().await })
        .await
        .test_with_invalid_auth(|client| async move {
            let password = random_password_string();
            let keypair = Keypair::random();
            let keystore = KeystoreBuilder::new(&keypair, password.as_ref(), String::new())
                .unwrap()
                .build()
                .map(KeystoreJsonStr)
                .unwrap();
            client
                .post_keystores(&ImportKeystoresRequest {
                    keystores: vec![keystore],
                    passwords: vec![password],
                    slashing_protection: None,
                })
                .await
        })
        .await
        .test_with_invalid_auth(|client| async move {
            let keypair = Keypair::random();
            client
                .delete_keystores(&DeleteKeystoresRequest {
                    pubkeys: vec![keypair.pk.compress()],
                })
                .await
        })
        .await;
}

#[tokio::test]
async fn simple_getters() {
    ApiTester::new()
        .await
        .test_get_lighthouse_version()
        .await
        .test_get_lighthouse_health()
        .await
        .test_get_lighthouse_spec()
        .await;
}

#[tokio::test]
async fn hd_validator_creation() {
    ApiTester::new()
        .await
        .assert_enabled_validators_count(0)
        .assert_validators_count(0)
        .create_hd_validators(HdValidatorScenario {
            count: 2,
            specify_mnemonic: true,
            key_derivation_path_offset: 0,
            disabled: vec![],
        })
        .await
        .assert_enabled_validators_count(2)
        .assert_validators_count(2)
        .create_hd_validators(HdValidatorScenario {
            count: 1,
            specify_mnemonic: false,
            key_derivation_path_offset: 0,
            disabled: vec![0],
        })
        .await
        .assert_enabled_validators_count(2)
        .assert_validators_count(3)
        .create_hd_validators(HdValidatorScenario {
            count: 0,
            specify_mnemonic: true,
            key_derivation_path_offset: 4,
            disabled: vec![],
        })
        .await
        .assert_enabled_validators_count(2)
        .assert_validators_count(3);
}

#[tokio::test]
async fn validator_enabling() {
    ApiTester::new()
        .await
        .create_hd_validators(HdValidatorScenario {
            count: 2,
            specify_mnemonic: false,
            key_derivation_path_offset: 0,
            disabled: vec![],
        })
        .await
        .assert_enabled_validators_count(2)
        .assert_validators_count(2)
        .set_validator_enabled(0, false)
        .await
        .assert_enabled_validators_count(1)
        .assert_validators_count(2)
        .set_validator_enabled(0, true)
        .await
        .assert_enabled_validators_count(2)
        .assert_validators_count(2);
}

#[tokio::test]
async fn validator_gas_limit() {
    ApiTester::new()
        .await
        .create_hd_validators(HdValidatorScenario {
            count: 2,
            specify_mnemonic: false,
            key_derivation_path_offset: 0,
            disabled: vec![],
        })
        .await
        .assert_enabled_validators_count(2)
        .assert_validators_count(2)
        .set_gas_limit(0, 500)
        .await
        .assert_gas_limit(0, 500)
        .await
        // Update gas limit while validator is disabled.
        .set_validator_enabled(0, false)
        .await
        .assert_enabled_validators_count(1)
        .assert_validators_count(2)
        .set_gas_limit(0, 1000)
        .await
        .set_validator_enabled(0, true)
        .await
        .assert_enabled_validators_count(2)
        .assert_gas_limit(0, 1000)
        .await;
}

#[tokio::test]
async fn validator_builder_proposals() {
    ApiTester::new()
        .await
        .create_hd_validators(HdValidatorScenario {
            count: 2,
            specify_mnemonic: false,
            key_derivation_path_offset: 0,
            disabled: vec![],
        })
        .await
        .assert_enabled_validators_count(2)
        .assert_validators_count(2)
        .set_builder_proposals(0, true)
        .await
        // Test setting builder proposals while the validator is disabled
        .set_validator_enabled(0, false)
        .await
        .assert_enabled_validators_count(1)
        .assert_validators_count(2)
        .set_builder_proposals(0, false)
        .await
        .set_validator_enabled(0, true)
        .await
        .assert_enabled_validators_count(2)
        .assert_builder_proposals(0, false)
        .await;
}

#[tokio::test]
async fn keystore_validator_creation() {
    ApiTester::new()
        .await
        .assert_enabled_validators_count(0)
        .assert_validators_count(0)
        .create_keystore_validators(KeystoreValidatorScenario {
            correct_password: true,
            enabled: true,
        })
        .await
        .assert_enabled_validators_count(1)
        .assert_validators_count(1)
        .create_keystore_validators(KeystoreValidatorScenario {
            correct_password: false,
            enabled: true,
        })
        .await
        .assert_enabled_validators_count(1)
        .assert_validators_count(1)
        .create_keystore_validators(KeystoreValidatorScenario {
            correct_password: true,
            enabled: false,
        })
        .await
        .assert_enabled_validators_count(1)
        .assert_validators_count(2);
}

#[tokio::test]
async fn web3signer_validator_creation() {
    ApiTester::new()
        .await
        .assert_enabled_validators_count(0)
        .assert_validators_count(0)
        .create_web3signer_validators(Web3SignerValidatorScenario {
            count: 1,
            enabled: true,
        })
        .await
        .assert_enabled_validators_count(1)
        .assert_validators_count(1);
}<|MERGE_RESOLUTION|>--- conflicted
+++ resolved
@@ -3,45 +3,78 @@
 
 mod keystores;
 
-use crate::http_api::test_utils::{
-    ApiTester, HdValidatorScenario, KeystoreValidatorScenario, Web3SignerValidatorScenario,
-    TEST_DEFAULT_FEE_RECIPIENT,
+use crate::doppelganger_service::DoppelgangerService;
+use crate::{
+    http_api::{ApiSecret, Config as HttpConfig, Context},
+    initialized_validators::InitializedValidators,
+    Config, ValidatorDefinitions, ValidatorStore,
 };
-use account_utils::{random_password, random_password_string, ZeroizeString};
-use eth2::lighthouse_vc::types::*;
+use account_utils::{
+    eth2_wallet::WalletBuilder, mnemonic_from_phrase, random_mnemonic, random_password,
+    random_password_string, ZeroizeString,
+};
+use deposit_contract::decode_eth1_tx_data;
+use eth2::{
+    lighthouse_vc::{http_client::ValidatorClientHttpClient, types::*},
+    types::ErrorMessage as ApiErrorMessage,
+    Error as ApiError,
+};
 use eth2_keystore::KeystoreBuilder;
+use logging::test_logger;
+use parking_lot::RwLock;
+use sensitive_url::SensitiveUrl;
+use slashing_protection::{SlashingDatabase, SLASHING_PROTECTION_FILENAME};
+use slot_clock::{SlotClock, TestingSlotClock};
 use std::future::Future;
+use std::marker::PhantomData;
+use std::net::{IpAddr, Ipv4Addr};
+use std::sync::Arc;
+use std::time::Duration;
+use task_executor::TaskExecutor;
+use tempfile::{tempdir, TempDir};
+use tokio::runtime::Runtime;
+use tokio::sync::oneshot;
+
+const PASSWORD_BYTES: &[u8] = &[42, 50, 37];
+pub const TEST_DEFAULT_FEE_RECIPIENT: Address = Address::repeat_byte(42);
 
 type E = MainnetEthSpec;
 
-#[tokio::test]
-async fn invalid_pubkey() {
-    ApiTester::new()
+struct ApiTester {
+    client: ValidatorClientHttpClient,
+    initialized_validators: Arc<RwLock<InitializedValidators>>,
+    validator_store: Arc<ValidatorStore<TestingSlotClock, E>>,
+    url: SensitiveUrl,
+    _server_shutdown: oneshot::Sender<()>,
+    _validator_dir: TempDir,
+    _runtime_shutdown: exit_future::Signal,
+}
+
+// Builds a runtime to be used in the testing configuration.
+fn build_runtime() -> Arc<Runtime> {
+    Arc::new(
+        tokio::runtime::Builder::new_multi_thread()
+            .enable_all()
+            .build()
+            .expect("Should be able to build a testing runtime"),
+    )
+}
+
+impl ApiTester {
+    pub async fn new(runtime: std::sync::Weak<Runtime>) -> Self {
+        let log = test_logger();
+
+        let validator_dir = tempdir().unwrap();
+        let secrets_dir = tempdir().unwrap();
+
+        let validator_defs = ValidatorDefinitions::open_or_create(validator_dir.path()).unwrap();
+
+        let initialized_validators = InitializedValidators::from_definitions(
+            validator_defs,
+            validator_dir.path().into(),
+            log.clone(),
+        )
         .await
-        .invalidate_api_token()
-        .test_get_lighthouse_version_invalid()
-        .await;
-}
-
-#[tokio::test]
-async fn routes_with_invalid_auth() {
-    ApiTester::new()
-        .await
-<<<<<<< HEAD
-        .test_with_invalid_auth(|client| async move { client.get_lighthouse_version().await })
-        .await
-        .test_with_invalid_auth(|client| async move { client.get_lighthouse_health().await })
-        .await
-        .test_with_invalid_auth(|client| async move {
-            client.get_lighthouse_spec::<types::Config>().await
-        })
-        .await
-        .test_with_invalid_auth(|client| async move { client.get_lighthouse_validators().await })
-        .await
-        .test_with_invalid_auth(|client| async move {
-            client
-                .get_lighthouse_validators_pubkey(&PublicKeyBytes::empty())
-=======
         .unwrap();
 
         let api_secret = ApiSecret::create_or_open(validator_dir.path()).unwrap();
@@ -259,260 +292,635 @@
             let response = self
                 .client
                 .post_lighthouse_validators_mnemonic(&request)
->>>>>>> 0fb58a68
                 .await
-        })
-        .await
-        .test_with_invalid_auth(|client| async move {
-            client
-                .post_lighthouse_validators(vec![ValidatorRequest {
-                    enable: <_>::default(),
-                    description: <_>::default(),
-                    graffiti: <_>::default(),
-                    suggested_fee_recipient: <_>::default(),
-                    gas_limit: <_>::default(),
-                    builder_proposals: <_>::default(),
-                    deposit_gwei: <_>::default(),
-                }])
+                .unwrap()
+                .data;
+
+            (response, mnemonic)
+        } else {
+            assert_eq!(
+                s.key_derivation_path_offset, 0,
+                "cannot use a derivation offset without specifying a mnemonic"
+            );
+            let response = self
+                .client
+                .post_lighthouse_validators(validators.clone())
                 .await
-        })
-        .await
-        .test_with_invalid_auth(|client| async move {
-            client
-                .post_lighthouse_validators_mnemonic(&CreateValidatorsMnemonicRequest {
-                    mnemonic: String::default().into(),
-                    key_derivation_path_offset: <_>::default(),
-                    validators: <_>::default(),
-                })
+                .unwrap()
+                .data;
+            (response.validators.clone(), response.mnemonic.clone())
+        };
+
+        assert_eq!(response.len(), s.count);
+        assert_eq!(self.vals_total(), initial_vals + s.count);
+        assert_eq!(
+            self.vals_enabled(),
+            initial_enabled_vals + s.count - s.disabled.len()
+        );
+
+        let server_vals = self.client.get_lighthouse_validators().await.unwrap().data;
+
+        assert_eq!(server_vals.len(), self.vals_total());
+
+        // Ensure the server lists all of these newly created validators.
+        for validator in &response {
+            assert!(server_vals
+                .iter()
+                .any(|server_val| server_val.voting_pubkey == validator.voting_pubkey));
+        }
+
+        /*
+         * Verify that we can regenerate all the keys from the mnemonic.
+         */
+
+        let mnemonic = mnemonic_from_phrase(mnemonic.as_str()).unwrap();
+        let mut wallet = WalletBuilder::from_mnemonic(&mnemonic, PASSWORD_BYTES, "".to_string())
+            .unwrap()
+            .build()
+            .unwrap();
+
+        wallet
+            .set_nextaccount(s.key_derivation_path_offset)
+            .unwrap();
+
+        for i in 0..s.count {
+            let keypairs = wallet
+                .next_validator(PASSWORD_BYTES, PASSWORD_BYTES, PASSWORD_BYTES)
+                .unwrap();
+            let voting_keypair = keypairs.voting.decrypt_keypair(PASSWORD_BYTES).unwrap();
+
+            assert_eq!(
+                response[i].voting_pubkey,
+                voting_keypair.pk.clone().into(),
+                "the locally generated voting pk should match the server response"
+            );
+
+            let withdrawal_keypair = keypairs.withdrawal.decrypt_keypair(PASSWORD_BYTES).unwrap();
+
+            let deposit_bytes =
+                eth2_serde_utils::hex::decode(&response[i].eth1_deposit_tx_data).unwrap();
+
+            let (deposit_data, _) =
+                decode_eth1_tx_data(&deposit_bytes, E::default_spec().max_effective_balance)
+                    .unwrap();
+
+            assert_eq!(
+                deposit_data.pubkey,
+                voting_keypair.pk.clone().into(),
+                "the locally generated voting pk should match the deposit data"
+            );
+
+            assert_eq!(
+                deposit_data.withdrawal_credentials,
+                Hash256::from_slice(&bls::get_withdrawal_credentials(
+                    &withdrawal_keypair.pk,
+                    E::default_spec().bls_withdrawal_prefix_byte
+                )),
+                "the locally generated withdrawal creds should match the deposit data"
+            );
+
+            assert_eq!(
+                deposit_data.signature,
+                deposit_data.create_signature(&voting_keypair.sk, &E::default_spec()),
+                "the locally-generated deposit sig should create the same deposit sig"
+            );
+        }
+
+        self
+    }
+
+    pub async fn create_keystore_validators(self, s: KeystoreValidatorScenario) -> Self {
+        let initial_vals = self.vals_total();
+        let initial_enabled_vals = self.vals_enabled();
+
+        let password = random_password();
+        let keypair = Keypair::random();
+        let keystore = KeystoreBuilder::new(&keypair, password.as_bytes(), String::new())
+            .unwrap()
+            .build()
+            .unwrap();
+
+        if !s.correct_password {
+            let request = KeystoreValidatorsPostRequest {
+                enable: s.enabled,
+                password: String::from_utf8(random_password().as_ref().to_vec())
+                    .unwrap()
+                    .into(),
+                keystore,
+                graffiti: None,
+                suggested_fee_recipient: None,
+                gas_limit: None,
+                builder_proposals: None,
+            };
+
+            self.client
+                .post_lighthouse_validators_keystore(&request)
                 .await
-        })
-        .await
-        .test_with_invalid_auth(|client| async move {
-            let password = random_password();
-            let keypair = Keypair::random();
-            let keystore = KeystoreBuilder::new(&keypair, password.as_bytes(), String::new())
+                .unwrap_err();
+
+            return self;
+        }
+
+        let request = KeystoreValidatorsPostRequest {
+            enable: s.enabled,
+            password: String::from_utf8(password.as_ref().to_vec())
                 .unwrap()
-                .build()
-                .unwrap();
-            client
-                .post_lighthouse_validators_keystore(&KeystoreValidatorsPostRequest {
-                    password: String::default().into(),
-                    enable: <_>::default(),
-                    keystore,
-                    graffiti: <_>::default(),
-                    suggested_fee_recipient: <_>::default(),
-                    gas_limit: <_>::default(),
-                    builder_proposals: <_>::default(),
-                })
+                .into(),
+            keystore,
+            graffiti: None,
+            suggested_fee_recipient: None,
+            gas_limit: None,
+            builder_proposals: None,
+        };
+
+        let response = self
+            .client
+            .post_lighthouse_validators_keystore(&request)
+            .await
+            .unwrap()
+            .data;
+
+        let num_enabled = s.enabled as usize;
+
+        assert_eq!(self.vals_total(), initial_vals + 1);
+        assert_eq!(self.vals_enabled(), initial_enabled_vals + num_enabled);
+
+        let server_vals = self.client.get_lighthouse_validators().await.unwrap().data;
+
+        assert_eq!(server_vals.len(), self.vals_total());
+
+        assert_eq!(response.voting_pubkey, keypair.pk.into());
+        assert_eq!(response.enabled, s.enabled);
+
+        self
+    }
+
+    pub async fn create_web3signer_validators(self, s: Web3SignerValidatorScenario) -> Self {
+        let initial_vals = self.vals_total();
+        let initial_enabled_vals = self.vals_enabled();
+
+        let request: Vec<_> = (0..s.count)
+            .map(|i| {
+                let kp = Keypair::random();
+                Web3SignerValidatorRequest {
+                    enable: s.enabled,
+                    description: format!("{}", i),
+                    graffiti: None,
+                    suggested_fee_recipient: None,
+                    gas_limit: None,
+                    builder_proposals: None,
+                    voting_public_key: kp.pk,
+                    url: format!("http://signer_{}.com/", i),
+                    root_certificate_path: None,
+                    request_timeout_ms: None,
+                    client_identity_path: None,
+                    client_identity_password: None,
+                }
+            })
+            .collect();
+
+        self.client
+            .post_lighthouse_validators_web3signer(&request)
+            .await
+            .unwrap();
+
+        assert_eq!(self.vals_total(), initial_vals + s.count);
+        if s.enabled {
+            assert_eq!(self.vals_enabled(), initial_enabled_vals + s.count);
+        } else {
+            assert_eq!(self.vals_enabled(), initial_enabled_vals);
+        };
+
+        self
+    }
+
+    pub async fn set_validator_enabled(self, index: usize, enabled: bool) -> Self {
+        let validator = &self.client.get_lighthouse_validators().await.unwrap().data[index];
+
+        self.client
+            .patch_lighthouse_validators(&validator.voting_pubkey, Some(enabled), None, None)
+            .await
+            .unwrap();
+
+        assert_eq!(
+            self.initialized_validators
+                .read()
+                .is_enabled(&validator.voting_pubkey.decompress().unwrap())
+                .unwrap(),
+            enabled
+        );
+
+        assert!(self
+            .client
+            .get_lighthouse_validators()
+            .await
+            .unwrap()
+            .data
+            .into_iter()
+            .find(|v| v.voting_pubkey == validator.voting_pubkey)
+            .map(|v| v.enabled == enabled)
+            .unwrap());
+
+        // Check the server via an individual request.
+        assert_eq!(
+            self.client
+                .get_lighthouse_validators_pubkey(&validator.voting_pubkey)
                 .await
-        })
-        .await
-        .test_with_invalid_auth(|client| async move {
-            client
-                .patch_lighthouse_validators(&PublicKeyBytes::empty(), Some(false), None, None)
-                .await
-        })
-        .await
-        .test_with_invalid_auth(|client| async move { client.get_keystores().await })
-        .await
-        .test_with_invalid_auth(|client| async move {
-            let password = random_password_string();
-            let keypair = Keypair::random();
-            let keystore = KeystoreBuilder::new(&keypair, password.as_ref(), String::new())
                 .unwrap()
-                .build()
-                .map(KeystoreJsonStr)
-                .unwrap();
-            client
-                .post_keystores(&ImportKeystoresRequest {
-                    keystores: vec![keystore],
-                    passwords: vec![password],
-                    slashing_protection: None,
-                })
-                .await
-        })
-        .await
-        .test_with_invalid_auth(|client| async move {
-            let keypair = Keypair::random();
-            client
-                .delete_keystores(&DeleteKeystoresRequest {
-                    pubkeys: vec![keypair.pk.compress()],
-                })
-                .await
-        })
-        .await;
-}
-
-#[tokio::test]
-async fn simple_getters() {
-    ApiTester::new()
-        .await
-        .test_get_lighthouse_version()
-        .await
-        .test_get_lighthouse_health()
-        .await
-        .test_get_lighthouse_spec()
-        .await;
-}
-
-#[tokio::test]
-async fn hd_validator_creation() {
-    ApiTester::new()
-        .await
-        .assert_enabled_validators_count(0)
-        .assert_validators_count(0)
-        .create_hd_validators(HdValidatorScenario {
-            count: 2,
-            specify_mnemonic: true,
-            key_derivation_path_offset: 0,
-            disabled: vec![],
-        })
-        .await
-        .assert_enabled_validators_count(2)
-        .assert_validators_count(2)
-        .create_hd_validators(HdValidatorScenario {
-            count: 1,
-            specify_mnemonic: false,
-            key_derivation_path_offset: 0,
-            disabled: vec![0],
-        })
-        .await
-        .assert_enabled_validators_count(2)
-        .assert_validators_count(3)
-        .create_hd_validators(HdValidatorScenario {
-            count: 0,
-            specify_mnemonic: true,
-            key_derivation_path_offset: 4,
-            disabled: vec![],
-        })
-        .await
-        .assert_enabled_validators_count(2)
-        .assert_validators_count(3);
-}
-
-#[tokio::test]
-async fn validator_enabling() {
-    ApiTester::new()
-        .await
-        .create_hd_validators(HdValidatorScenario {
-            count: 2,
-            specify_mnemonic: false,
-            key_derivation_path_offset: 0,
-            disabled: vec![],
-        })
-        .await
-        .assert_enabled_validators_count(2)
-        .assert_validators_count(2)
-        .set_validator_enabled(0, false)
-        .await
-        .assert_enabled_validators_count(1)
-        .assert_validators_count(2)
-        .set_validator_enabled(0, true)
-        .await
-        .assert_enabled_validators_count(2)
-        .assert_validators_count(2);
-}
-
-#[tokio::test]
-async fn validator_gas_limit() {
-    ApiTester::new()
-        .await
-        .create_hd_validators(HdValidatorScenario {
-            count: 2,
-            specify_mnemonic: false,
-            key_derivation_path_offset: 0,
-            disabled: vec![],
-        })
-        .await
-        .assert_enabled_validators_count(2)
-        .assert_validators_count(2)
-        .set_gas_limit(0, 500)
-        .await
-        .assert_gas_limit(0, 500)
-        .await
-        // Update gas limit while validator is disabled.
-        .set_validator_enabled(0, false)
-        .await
-        .assert_enabled_validators_count(1)
-        .assert_validators_count(2)
-        .set_gas_limit(0, 1000)
-        .await
-        .set_validator_enabled(0, true)
-        .await
-        .assert_enabled_validators_count(2)
-        .assert_gas_limit(0, 1000)
-        .await;
-}
-
-#[tokio::test]
-async fn validator_builder_proposals() {
-    ApiTester::new()
-        .await
-        .create_hd_validators(HdValidatorScenario {
-            count: 2,
-            specify_mnemonic: false,
-            key_derivation_path_offset: 0,
-            disabled: vec![],
-        })
-        .await
-        .assert_enabled_validators_count(2)
-        .assert_validators_count(2)
-        .set_builder_proposals(0, true)
-        .await
-        // Test setting builder proposals while the validator is disabled
-        .set_validator_enabled(0, false)
-        .await
-        .assert_enabled_validators_count(1)
-        .assert_validators_count(2)
-        .set_builder_proposals(0, false)
-        .await
-        .set_validator_enabled(0, true)
-        .await
-        .assert_enabled_validators_count(2)
-        .assert_builder_proposals(0, false)
-        .await;
-}
-
-#[tokio::test]
-async fn keystore_validator_creation() {
-    ApiTester::new()
-        .await
-        .assert_enabled_validators_count(0)
-        .assert_validators_count(0)
-        .create_keystore_validators(KeystoreValidatorScenario {
-            correct_password: true,
-            enabled: true,
-        })
-        .await
-        .assert_enabled_validators_count(1)
-        .assert_validators_count(1)
-        .create_keystore_validators(KeystoreValidatorScenario {
-            correct_password: false,
-            enabled: true,
-        })
-        .await
-        .assert_enabled_validators_count(1)
-        .assert_validators_count(1)
-        .create_keystore_validators(KeystoreValidatorScenario {
-            correct_password: true,
-            enabled: false,
-        })
-        .await
-        .assert_enabled_validators_count(1)
-        .assert_validators_count(2);
-}
-
-#[tokio::test]
-async fn web3signer_validator_creation() {
-    ApiTester::new()
-        .await
-        .assert_enabled_validators_count(0)
-        .assert_validators_count(0)
-        .create_web3signer_validators(Web3SignerValidatorScenario {
-            count: 1,
-            enabled: true,
-        })
-        .await
-        .assert_enabled_validators_count(1)
-        .assert_validators_count(1);
+                .unwrap()
+                .data
+                .enabled,
+            enabled
+        );
+
+        self
+    }
+
+    pub async fn set_gas_limit(self, index: usize, gas_limit: u64) -> Self {
+        let validator = &self.client.get_lighthouse_validators().await.unwrap().data[index];
+
+        self.client
+            .patch_lighthouse_validators(&validator.voting_pubkey, None, Some(gas_limit), None)
+            .await
+            .unwrap();
+
+        self
+    }
+
+    pub async fn assert_gas_limit(self, index: usize, gas_limit: u64) -> Self {
+        let validator = &self.client.get_lighthouse_validators().await.unwrap().data[index];
+
+        assert_eq!(
+            self.validator_store.get_gas_limit(&validator.voting_pubkey),
+            gas_limit
+        );
+
+        self
+    }
+
+    pub async fn set_builder_proposals(self, index: usize, builder_proposals: bool) -> Self {
+        let validator = &self.client.get_lighthouse_validators().await.unwrap().data[index];
+
+        self.client
+            .patch_lighthouse_validators(
+                &validator.voting_pubkey,
+                None,
+                None,
+                Some(builder_proposals),
+            )
+            .await
+            .unwrap();
+
+        self
+    }
+
+    pub async fn assert_builder_proposals(self, index: usize, builder_proposals: bool) -> Self {
+        let validator = &self.client.get_lighthouse_validators().await.unwrap().data[index];
+
+        assert_eq!(
+            self.validator_store
+                .get_builder_proposals(&validator.voting_pubkey),
+            builder_proposals
+        );
+
+        self
+    }
+}
+
+struct HdValidatorScenario {
+    count: usize,
+    specify_mnemonic: bool,
+    key_derivation_path_offset: u32,
+    disabled: Vec<usize>,
+}
+
+struct KeystoreValidatorScenario {
+    enabled: bool,
+    correct_password: bool,
+}
+
+struct Web3SignerValidatorScenario {
+    count: usize,
+    enabled: bool,
+}
+
+#[test]
+fn invalid_pubkey() {
+    let runtime = build_runtime();
+    let weak_runtime = Arc::downgrade(&runtime);
+    runtime.block_on(async {
+        ApiTester::new(weak_runtime)
+            .await
+            .invalidate_api_token()
+            .test_get_lighthouse_version_invalid()
+            .await;
+    });
+}
+
+#[test]
+fn routes_with_invalid_auth() {
+    let runtime = build_runtime();
+    let weak_runtime = Arc::downgrade(&runtime);
+    runtime.block_on(async {
+        ApiTester::new(weak_runtime)
+            .await
+            .test_with_invalid_auth(|client| async move { client.get_lighthouse_version().await })
+            .await
+            .test_with_invalid_auth(|client| async move { client.get_lighthouse_health().await })
+            .await
+            .test_with_invalid_auth(|client| async move {
+                client.get_lighthouse_spec::<types::Config>().await
+            })
+            .await
+            .test_with_invalid_auth(
+                |client| async move { client.get_lighthouse_validators().await },
+            )
+            .await
+            .test_with_invalid_auth(|client| async move {
+                client
+                    .get_lighthouse_validators_pubkey(&PublicKeyBytes::empty())
+                    .await
+            })
+            .await
+            .test_with_invalid_auth(|client| async move {
+                client
+                    .post_lighthouse_validators(vec![ValidatorRequest {
+                        enable: <_>::default(),
+                        description: <_>::default(),
+                        graffiti: <_>::default(),
+                        suggested_fee_recipient: <_>::default(),
+                        gas_limit: <_>::default(),
+                        builder_proposals: <_>::default(),
+                        deposit_gwei: <_>::default(),
+                    }])
+                    .await
+            })
+            .await
+            .test_with_invalid_auth(|client| async move {
+                client
+                    .post_lighthouse_validators_mnemonic(&CreateValidatorsMnemonicRequest {
+                        mnemonic: String::default().into(),
+                        key_derivation_path_offset: <_>::default(),
+                        validators: <_>::default(),
+                    })
+                    .await
+            })
+            .await
+            .test_with_invalid_auth(|client| async move {
+                let password = random_password();
+                let keypair = Keypair::random();
+                let keystore = KeystoreBuilder::new(&keypair, password.as_bytes(), String::new())
+                    .unwrap()
+                    .build()
+                    .unwrap();
+                client
+                    .post_lighthouse_validators_keystore(&KeystoreValidatorsPostRequest {
+                        password: String::default().into(),
+                        enable: <_>::default(),
+                        keystore,
+                        graffiti: <_>::default(),
+                        suggested_fee_recipient: <_>::default(),
+                        gas_limit: <_>::default(),
+                        builder_proposals: <_>::default(),
+                    })
+                    .await
+            })
+            .await
+            .test_with_invalid_auth(|client| async move {
+                client
+                    .patch_lighthouse_validators(&PublicKeyBytes::empty(), Some(false), None, None)
+                    .await
+            })
+            .await
+            .test_with_invalid_auth(|client| async move { client.get_keystores().await })
+            .await
+            .test_with_invalid_auth(|client| async move {
+                let password = random_password_string();
+                let keypair = Keypair::random();
+                let keystore = KeystoreBuilder::new(&keypair, password.as_ref(), String::new())
+                    .unwrap()
+                    .build()
+                    .map(KeystoreJsonStr)
+                    .unwrap();
+                client
+                    .post_keystores(&ImportKeystoresRequest {
+                        keystores: vec![keystore],
+                        passwords: vec![password],
+                        slashing_protection: None,
+                    })
+                    .await
+            })
+            .await
+            .test_with_invalid_auth(|client| async move {
+                let keypair = Keypair::random();
+                client
+                    .delete_keystores(&DeleteKeystoresRequest {
+                        pubkeys: vec![keypair.pk.compress()],
+                    })
+                    .await
+            })
+            .await
+    });
+}
+
+#[test]
+fn simple_getters() {
+    let runtime = build_runtime();
+    let weak_runtime = Arc::downgrade(&runtime);
+    runtime.block_on(async {
+        ApiTester::new(weak_runtime)
+            .await
+            .test_get_lighthouse_version()
+            .await
+            .test_get_lighthouse_health()
+            .await
+            .test_get_lighthouse_spec()
+            .await;
+    });
+}
+
+#[test]
+fn hd_validator_creation() {
+    let runtime = build_runtime();
+    let weak_runtime = Arc::downgrade(&runtime);
+    runtime.block_on(async {
+        ApiTester::new(weak_runtime)
+            .await
+            .assert_enabled_validators_count(0)
+            .assert_validators_count(0)
+            .create_hd_validators(HdValidatorScenario {
+                count: 2,
+                specify_mnemonic: true,
+                key_derivation_path_offset: 0,
+                disabled: vec![],
+            })
+            .await
+            .assert_enabled_validators_count(2)
+            .assert_validators_count(2)
+            .create_hd_validators(HdValidatorScenario {
+                count: 1,
+                specify_mnemonic: false,
+                key_derivation_path_offset: 0,
+                disabled: vec![0],
+            })
+            .await
+            .assert_enabled_validators_count(2)
+            .assert_validators_count(3)
+            .create_hd_validators(HdValidatorScenario {
+                count: 0,
+                specify_mnemonic: true,
+                key_derivation_path_offset: 4,
+                disabled: vec![],
+            })
+            .await
+            .assert_enabled_validators_count(2)
+            .assert_validators_count(3);
+    });
+}
+
+#[test]
+fn validator_enabling() {
+    let runtime = build_runtime();
+    let weak_runtime = Arc::downgrade(&runtime);
+    runtime.block_on(async {
+        ApiTester::new(weak_runtime)
+            .await
+            .create_hd_validators(HdValidatorScenario {
+                count: 2,
+                specify_mnemonic: false,
+                key_derivation_path_offset: 0,
+                disabled: vec![],
+            })
+            .await
+            .assert_enabled_validators_count(2)
+            .assert_validators_count(2)
+            .set_validator_enabled(0, false)
+            .await
+            .assert_enabled_validators_count(1)
+            .assert_validators_count(2)
+            .set_validator_enabled(0, true)
+            .await
+            .assert_enabled_validators_count(2)
+            .assert_validators_count(2);
+    });
+}
+
+#[test]
+fn validator_gas_limit() {
+    let runtime = build_runtime();
+    let weak_runtime = Arc::downgrade(&runtime);
+    runtime.block_on(async {
+        ApiTester::new(weak_runtime)
+            .await
+            .create_hd_validators(HdValidatorScenario {
+                count: 2,
+                specify_mnemonic: false,
+                key_derivation_path_offset: 0,
+                disabled: vec![],
+            })
+            .await
+            .assert_enabled_validators_count(2)
+            .assert_validators_count(2)
+            .set_gas_limit(0, 500)
+            .await
+            .assert_gas_limit(0, 500)
+            .await
+            // Update gas limit while validator is disabled.
+            .set_validator_enabled(0, false)
+            .await
+            .assert_enabled_validators_count(1)
+            .assert_validators_count(2)
+            .set_gas_limit(0, 1000)
+            .await
+            .set_validator_enabled(0, true)
+            .await
+            .assert_enabled_validators_count(2)
+            .assert_gas_limit(0, 1000)
+            .await
+    });
+}
+
+#[test]
+fn validator_builder_proposals() {
+    let runtime = build_runtime();
+    let weak_runtime = Arc::downgrade(&runtime);
+    runtime.block_on(async {
+        ApiTester::new(weak_runtime)
+            .await
+            .create_hd_validators(HdValidatorScenario {
+                count: 2,
+                specify_mnemonic: false,
+                key_derivation_path_offset: 0,
+                disabled: vec![],
+            })
+            .await
+            .assert_enabled_validators_count(2)
+            .assert_validators_count(2)
+            .set_builder_proposals(0, true)
+            .await
+            // Test setting builder proposals while the validator is disabled
+            .set_validator_enabled(0, false)
+            .await
+            .assert_enabled_validators_count(1)
+            .assert_validators_count(2)
+            .set_builder_proposals(0, false)
+            .await
+            .set_validator_enabled(0, true)
+            .await
+            .assert_enabled_validators_count(2)
+            .assert_builder_proposals(0, false)
+            .await
+    });
+}
+
+#[test]
+fn keystore_validator_creation() {
+    let runtime = build_runtime();
+    let weak_runtime = Arc::downgrade(&runtime);
+    runtime.block_on(async {
+        ApiTester::new(weak_runtime)
+            .await
+            .assert_enabled_validators_count(0)
+            .assert_validators_count(0)
+            .create_keystore_validators(KeystoreValidatorScenario {
+                correct_password: true,
+                enabled: true,
+            })
+            .await
+            .assert_enabled_validators_count(1)
+            .assert_validators_count(1)
+            .create_keystore_validators(KeystoreValidatorScenario {
+                correct_password: false,
+                enabled: true,
+            })
+            .await
+            .assert_enabled_validators_count(1)
+            .assert_validators_count(1)
+            .create_keystore_validators(KeystoreValidatorScenario {
+                correct_password: true,
+                enabled: false,
+            })
+            .await
+            .assert_enabled_validators_count(1)
+            .assert_validators_count(2);
+    });
+}
+
+#[test]
+fn web3signer_validator_creation() {
+    let runtime = build_runtime();
+    let weak_runtime = Arc::downgrade(&runtime);
+    runtime.block_on(async {
+        ApiTester::new(weak_runtime)
+            .await
+            .assert_enabled_validators_count(0)
+            .assert_validators_count(0)
+            .create_web3signer_validators(Web3SignerValidatorScenario {
+                count: 1,
+                enabled: true,
+            })
+            .await
+            .assert_enabled_validators_count(1)
+            .assert_validators_count(1);
+    });
 }