mod api_secret;
mod create_signed_voluntary_exit;
mod create_validator;
mod keystores;
mod remotekeys;
mod tests;

use crate::http_api::create_signed_voluntary_exit::create_signed_voluntary_exit;
use crate::{determine_graffiti, GraffitiFile, ValidatorStore};
use account_utils::{
    mnemonic_from_phrase,
    validator_definitions::{SigningDefinition, ValidatorDefinition, Web3SignerDefinition},
};
pub use api_secret::ApiSecret;
use create_validator::{create_validators_mnemonic, create_validators_web3signer};
use eth2::lighthouse_vc::{
    std_types::{AuthResponse, GetFeeRecipientResponse, GetGasLimitResponse},
    types::{self as api_types, GenericResponse, Graffiti, PublicKey, PublicKeyBytes},
};
use lighthouse_version::version_with_platform;
use logging::SSELoggingComponents;
use parking_lot::RwLock;
use serde::{Deserialize, Serialize};
use slog::{crit, info, warn, Logger};
use slot_clock::SlotClock;
use std::collections::HashMap;
use std::future::Future;
use std::marker::PhantomData;
use std::net::{IpAddr, Ipv4Addr, SocketAddr};
use std::path::PathBuf;
use std::sync::Arc;
use sysinfo::{System, SystemExt};
use system_health::observe_system_health_vc;
use task_executor::TaskExecutor;
use tokio_stream::{wrappers::BroadcastStream, StreamExt};
use types::{ChainSpec, ConfigAndPreset, EthSpec};
use validator_dir::Builder as ValidatorDirBuilder;
use warp::{
    http::{
        header::{HeaderValue, CONTENT_TYPE},
        response::Response,
        StatusCode,
    },
    sse::Event,
    Filter,
};

#[derive(Debug)]
pub enum Error {
    Warp(warp::Error),
    Other(String),
}

impl From<warp::Error> for Error {
    fn from(e: warp::Error) -> Self {
        Error::Warp(e)
    }
}

impl From<String> for Error {
    fn from(e: String) -> Self {
        Error::Other(e)
    }
}

/// A wrapper around all the items required to spawn the HTTP server.
///
/// The server will gracefully handle the case where any fields are `None`.
pub struct Context<T: SlotClock, E: EthSpec> {
    pub task_executor: TaskExecutor,
    pub api_secret: ApiSecret,
    pub validator_store: Option<Arc<ValidatorStore<T, E>>>,
    pub validator_dir: Option<PathBuf>,
    pub graffiti_file: Option<GraffitiFile>,
    pub graffiti_flag: Option<Graffiti>,
    pub spec: ChainSpec,
    pub config: Config,
    pub log: Logger,
<<<<<<< HEAD
    pub sse_logging_components: Option<SSELoggingComponents>,
=======
    pub slot_clock: T,
>>>>>>> 826e7486
    pub _phantom: PhantomData<E>,
}

/// Configuration for the HTTP server.
#[derive(PartialEq, Debug, Clone, Serialize, Deserialize)]
pub struct Config {
    pub enabled: bool,
    pub listen_addr: IpAddr,
    pub listen_port: u16,
    pub allow_origin: Option<String>,
}

impl Default for Config {
    fn default() -> Self {
        Self {
            enabled: false,
            listen_addr: IpAddr::V4(Ipv4Addr::new(127, 0, 0, 1)),
            listen_port: 5062,
            allow_origin: None,
        }
    }
}

/// Creates a server that will serve requests using information from `ctx`.
///
/// The server will shut down gracefully when the `shutdown` future resolves.
///
/// ## Returns
///
/// This function will bind the server to the provided address and then return a tuple of:
///
/// - `SocketAddr`: the address that the HTTP server will listen on.
/// - `Future`: the actual server future that will need to be awaited.
///
/// ## Errors
///
/// Returns an error if the server is unable to bind or there is another error during
/// configuration.
pub fn serve<T: 'static + SlotClock + Clone, E: EthSpec>(
    ctx: Arc<Context<T, E>>,
    shutdown: impl Future<Output = ()> + Send + Sync + 'static,
) -> Result<(SocketAddr, impl Future<Output = ()>), Error> {
    let config = &ctx.config;
    let log = ctx.log.clone();

    // Configure CORS.
    let cors_builder = {
        let builder = warp::cors()
            .allow_methods(vec!["GET", "POST", "PATCH", "DELETE"])
            .allow_headers(vec!["Content-Type", "Authorization"]);

        warp_utils::cors::set_builder_origins(
            builder,
            config.allow_origin.as_deref(),
            (config.listen_addr, config.listen_port),
        )?
    };

    // Sanity check.
    if !config.enabled {
        crit!(log, "Cannot start disabled metrics HTTP server");
        return Err(Error::Other(
            "A disabled metrics server should not be started".to_string(),
        ));
    }

    let authorization_header_filter = ctx.api_secret.authorization_header_filter();
    let mut api_token_path = ctx.api_secret.api_token_path();

    // Attempt to convert the path to an absolute path, but don't error if it fails.
    match api_token_path.canonicalize() {
        Ok(abs_path) => api_token_path = abs_path,
        Err(e) => {
            warn!(
                log,
                "Error canonicalizing token path";
                "error" => ?e,
            );
        }
    };

    let signer = ctx.api_secret.signer();
    let signer = warp::any().map(move || signer.clone());

    let inner_validator_store = ctx.validator_store.clone();
    let validator_store_filter = warp::any()
        .map(move || inner_validator_store.clone())
        .and_then(|validator_store: Option<_>| async move {
            validator_store.ok_or_else(|| {
                warp_utils::reject::custom_not_found(
                    "validator store is not initialized.".to_string(),
                )
            })
        });

    let inner_task_executor = ctx.task_executor.clone();
    let task_executor_filter = warp::any().map(move || inner_task_executor.clone());

    let inner_validator_dir = ctx.validator_dir.clone();
    let validator_dir_filter = warp::any()
        .map(move || inner_validator_dir.clone())
        .and_then(|validator_dir: Option<_>| async move {
            validator_dir.ok_or_else(|| {
                warp_utils::reject::custom_not_found(
                    "validator_dir directory is not initialized.".to_string(),
                )
            })
        });

    let inner_graffiti_file = ctx.graffiti_file.clone();
    let graffiti_file_filter = warp::any().map(move || inner_graffiti_file.clone());

    let inner_graffiti_flag = ctx.graffiti_flag;
    let graffiti_flag_filter = warp::any().map(move || inner_graffiti_flag);

    let inner_ctx = ctx.clone();
    let log_filter = warp::any().map(move || inner_ctx.log.clone());

    let inner_slot_clock = ctx.slot_clock.clone();
    let slot_clock_filter = warp::any().map(move || inner_slot_clock.clone());

    let inner_spec = Arc::new(ctx.spec.clone());
    let spec_filter = warp::any().map(move || inner_spec.clone());

    let api_token_path_inner = api_token_path.clone();
    let api_token_path_filter = warp::any().map(move || api_token_path_inner.clone());

    // Filter for SEE Logging events
    let inner_components = ctx.sse_logging_components.clone();
    let sse_component_filter = warp::any().map(move || inner_components.clone());

    // Create a `warp` filter that provides access to local system information.
    let system_info = Arc::new(RwLock::new(sysinfo::System::new()));
    {
        // grab write access for initialisation
        let mut system_info = system_info.write();
        system_info.refresh_disks_list();
        system_info.refresh_networks_list();
    } // end lock

    let system_info_filter =
        warp::any()
            .map(move || system_info.clone())
            .map(|sysinfo: Arc<RwLock<System>>| {
                {
                    // refresh stats
                    let mut sysinfo_lock = sysinfo.write();
                    sysinfo_lock.refresh_memory();
                    sysinfo_lock.refresh_cpu_specifics(sysinfo::CpuRefreshKind::everything());
                    sysinfo_lock.refresh_cpu();
                    sysinfo_lock.refresh_system();
                    sysinfo_lock.refresh_networks();
                    sysinfo_lock.refresh_disks();
                } // end lock
                sysinfo
            });

    let app_start = std::time::Instant::now();
    let app_start_filter = warp::any().map(move || app_start);

    // GET lighthouse/version
    let get_node_version = warp::path("lighthouse")
        .and(warp::path("version"))
        .and(warp::path::end())
        .and(signer.clone())
        .and_then(|signer| {
            blocking_signed_json_task(signer, move || {
                Ok(api_types::GenericResponse::from(api_types::VersionData {
                    version: version_with_platform(),
                }))
            })
        });

    // GET lighthouse/health
    let get_lighthouse_health = warp::path("lighthouse")
        .and(warp::path("health"))
        .and(warp::path::end())
        .and(signer.clone())
        .and_then(|signer| {
            blocking_signed_json_task(signer, move || {
                eth2::lighthouse::Health::observe()
                    .map(api_types::GenericResponse::from)
                    .map_err(warp_utils::reject::custom_bad_request)
            })
        });

    // GET lighthouse/spec
    let get_lighthouse_spec = warp::path("lighthouse")
        .and(warp::path("spec"))
        .and(warp::path::end())
        .and(spec_filter.clone())
        .and(signer.clone())
        .and_then(|spec: Arc<_>, signer| {
            blocking_signed_json_task(signer, move || {
                let config = ConfigAndPreset::from_chain_spec::<E>(&spec, None);
                Ok(api_types::GenericResponse::from(config))
            })
        });

    // GET lighthouse/validators
    let get_lighthouse_validators = warp::path("lighthouse")
        .and(warp::path("validators"))
        .and(warp::path::end())
        .and(validator_store_filter.clone())
        .and(signer.clone())
        .and_then(|validator_store: Arc<ValidatorStore<T, E>>, signer| {
            blocking_signed_json_task(signer, move || {
                let validators = validator_store
                    .initialized_validators()
                    .read()
                    .validator_definitions()
                    .iter()
                    .map(|def| api_types::ValidatorData {
                        enabled: def.enabled,
                        description: def.description.clone(),
                        voting_pubkey: PublicKeyBytes::from(&def.voting_public_key),
                    })
                    .collect::<Vec<_>>();

                Ok(api_types::GenericResponse::from(validators))
            })
        });

    // GET lighthouse/validators/{validator_pubkey}
    let get_lighthouse_validators_pubkey = warp::path("lighthouse")
        .and(warp::path("validators"))
        .and(warp::path::param::<PublicKey>())
        .and(warp::path::end())
        .and(validator_store_filter.clone())
        .and(signer.clone())
        .and_then(
            |validator_pubkey: PublicKey, validator_store: Arc<ValidatorStore<T, E>>, signer| {
                blocking_signed_json_task(signer, move || {
                    let validator = validator_store
                        .initialized_validators()
                        .read()
                        .validator_definitions()
                        .iter()
                        .find(|def| def.voting_public_key == validator_pubkey)
                        .map(|def| api_types::ValidatorData {
                            enabled: def.enabled,
                            description: def.description.clone(),
                            voting_pubkey: PublicKeyBytes::from(&def.voting_public_key),
                        })
                        .ok_or_else(|| {
                            warp_utils::reject::custom_not_found(format!(
                                "no validator for {:?}",
                                validator_pubkey
                            ))
                        })?;

                    Ok(api_types::GenericResponse::from(validator))
                })
            },
        );

    // GET lighthouse/ui/health
    let get_lighthouse_ui_health = warp::path("lighthouse")
        .and(warp::path("ui"))
        .and(warp::path("health"))
        .and(warp::path::end())
        .and(system_info_filter)
        .and(app_start_filter)
        .and(validator_dir_filter.clone())
        .and(signer.clone())
        .and_then(|sysinfo, app_start: std::time::Instant, val_dir, signer| {
            blocking_signed_json_task(signer, move || {
                let app_uptime = app_start.elapsed().as_secs();
                Ok(api_types::GenericResponse::from(observe_system_health_vc(
                    sysinfo, val_dir, app_uptime,
                )))
            })
        });

    let get_lighthouse_ui_graffiti = warp::path("lighthouse")
        .and(warp::path("ui"))
        .and(warp::path("graffiti"))
        .and(warp::path::end())
        .and(validator_store_filter.clone())
        .and(graffiti_file_filter)
        .and(graffiti_flag_filter)
        .and(signer.clone())
        .and(log_filter.clone())
        .and_then(
            |validator_store: Arc<ValidatorStore<T, E>>,
             graffiti_file: Option<GraffitiFile>,
             graffiti_flag: Option<Graffiti>,
             signer,
             log| {
                blocking_signed_json_task(signer, move || {
                    let mut result = HashMap::new();
                    for (key, graffiti_definition) in validator_store
                        .initialized_validators()
                        .read()
                        .get_all_validators_graffiti()
                    {
                        let graffiti = determine_graffiti(
                            key,
                            &log,
                            graffiti_file.clone(),
                            graffiti_definition,
                            graffiti_flag,
                        );
                        result.insert(key.to_string(), graffiti.map(|g| g.as_utf8_lossy()));
                    }
                    Ok(api_types::GenericResponse::from(result))
                })
            },
        );

    // POST lighthouse/validators/
    let post_validators = warp::path("lighthouse")
        .and(warp::path("validators"))
        .and(warp::path::end())
        .and(warp::body::json())
        .and(validator_dir_filter.clone())
        .and(validator_store_filter.clone())
        .and(spec_filter.clone())
        .and(signer.clone())
        .and(task_executor_filter.clone())
        .and_then(
            |body: Vec<api_types::ValidatorRequest>,
             validator_dir: PathBuf,
             validator_store: Arc<ValidatorStore<T, E>>,
             spec: Arc<ChainSpec>,
             signer,
             task_executor: TaskExecutor| {
                blocking_signed_json_task(signer, move || {
                    if let Some(handle) = task_executor.handle() {
                        let (validators, mnemonic) =
                            handle.block_on(create_validators_mnemonic(
                                None,
                                None,
                                &body,
                                &validator_dir,
                                &validator_store,
                                &spec,
                            ))?;
                        let response = api_types::PostValidatorsResponseData {
                            mnemonic: mnemonic.into_phrase().into(),
                            validators,
                        };
                        Ok(api_types::GenericResponse::from(response))
                    } else {
                        Err(warp_utils::reject::custom_server_error(
                            "Lighthouse shutting down".into(),
                        ))
                    }
                })
            },
        );

    // POST lighthouse/validators/mnemonic
    let post_validators_mnemonic = warp::path("lighthouse")
        .and(warp::path("validators"))
        .and(warp::path("mnemonic"))
        .and(warp::path::end())
        .and(warp::body::json())
        .and(validator_dir_filter.clone())
        .and(validator_store_filter.clone())
        .and(spec_filter)
        .and(signer.clone())
        .and(task_executor_filter.clone())
        .and_then(
            |body: api_types::CreateValidatorsMnemonicRequest,
             validator_dir: PathBuf,
             validator_store: Arc<ValidatorStore<T, E>>,
             spec: Arc<ChainSpec>,
             signer,
             task_executor: TaskExecutor| {
                blocking_signed_json_task(signer, move || {
                    if let Some(handle) = task_executor.handle() {
                        let mnemonic =
                            mnemonic_from_phrase(body.mnemonic.as_str()).map_err(|e| {
                                warp_utils::reject::custom_bad_request(format!(
                                    "invalid mnemonic: {:?}",
                                    e
                                ))
                            })?;
                        let (validators, _mnemonic) =
                            handle.block_on(create_validators_mnemonic(
                                Some(mnemonic),
                                Some(body.key_derivation_path_offset),
                                &body.validators,
                                &validator_dir,
                                &validator_store,
                                &spec,
                            ))?;
                        Ok(api_types::GenericResponse::from(validators))
                    } else {
                        Err(warp_utils::reject::custom_server_error(
                            "Lighthouse shutting down".into(),
                        ))
                    }
                })
            },
        );

    // POST lighthouse/validators/keystore
    let post_validators_keystore = warp::path("lighthouse")
        .and(warp::path("validators"))
        .and(warp::path("keystore"))
        .and(warp::path::end())
        .and(warp::body::json())
        .and(validator_dir_filter.clone())
        .and(validator_store_filter.clone())
        .and(signer.clone())
        .and(task_executor_filter.clone())
        .and_then(
            |body: api_types::KeystoreValidatorsPostRequest,
             validator_dir: PathBuf,
             validator_store: Arc<ValidatorStore<T, E>>,
             signer,
             task_executor: TaskExecutor| {
                blocking_signed_json_task(signer, move || {
                    // Check to ensure the password is correct.
                    let keypair = body
                        .keystore
                        .decrypt_keypair(body.password.as_ref())
                        .map_err(|e| {
                            warp_utils::reject::custom_bad_request(format!(
                                "invalid keystore: {:?}",
                                e
                            ))
                        })?;

                    let validator_dir = ValidatorDirBuilder::new(validator_dir.clone())
                        .voting_keystore(body.keystore.clone(), body.password.as_ref())
                        .store_withdrawal_keystore(false)
                        .build()
                        .map_err(|e| {
                            warp_utils::reject::custom_server_error(format!(
                                "failed to build validator directory: {:?}",
                                e
                            ))
                        })?;

                    // Drop validator dir so that `add_validator_keystore` can re-lock the keystore.
                    let voting_keystore_path = validator_dir.voting_keystore_path();
                    drop(validator_dir);
                    let voting_password = body.password.clone();
                    let graffiti = body.graffiti.clone();
                    let suggested_fee_recipient = body.suggested_fee_recipient;
                    let gas_limit = body.gas_limit;
                    let builder_proposals = body.builder_proposals;

                    let validator_def = {
                        if let Some(handle) = task_executor.handle() {
                            handle
                                .block_on(validator_store.add_validator_keystore(
                                    voting_keystore_path,
                                    voting_password,
                                    body.enable,
                                    graffiti,
                                    suggested_fee_recipient,
                                    gas_limit,
                                    builder_proposals,
                                ))
                                .map_err(|e| {
                                    warp_utils::reject::custom_server_error(format!(
                                        "failed to initialize validator: {:?}",
                                        e
                                    ))
                                })?
                        } else {
                            return Err(warp_utils::reject::custom_server_error(
                                "Lighthouse shutting down".into(),
                            ));
                        }
                    };

                    Ok(api_types::GenericResponse::from(api_types::ValidatorData {
                        enabled: body.enable,
                        description: validator_def.description,
                        voting_pubkey: keypair.pk.into(),
                    }))
                })
            },
        );

    // POST lighthouse/validators/web3signer
    let post_validators_web3signer = warp::path("lighthouse")
        .and(warp::path("validators"))
        .and(warp::path("web3signer"))
        .and(warp::path::end())
        .and(warp::body::json())
        .and(validator_store_filter.clone())
        .and(signer.clone())
        .and(task_executor_filter.clone())
        .and_then(
            |body: Vec<api_types::Web3SignerValidatorRequest>,
             validator_store: Arc<ValidatorStore<T, E>>,
             signer,
             task_executor: TaskExecutor| {
                blocking_signed_json_task(signer, move || {
                    if let Some(handle) = task_executor.handle() {
                        let web3signers: Vec<ValidatorDefinition> = body
                            .into_iter()
                            .map(|web3signer| ValidatorDefinition {
                                enabled: web3signer.enable,
                                voting_public_key: web3signer.voting_public_key,
                                graffiti: web3signer.graffiti,
                                suggested_fee_recipient: web3signer.suggested_fee_recipient,
                                gas_limit: web3signer.gas_limit,
                                builder_proposals: web3signer.builder_proposals,
                                description: web3signer.description,
                                signing_definition: SigningDefinition::Web3Signer(
                                    Web3SignerDefinition {
                                        url: web3signer.url,
                                        root_certificate_path: web3signer.root_certificate_path,
                                        request_timeout_ms: web3signer.request_timeout_ms,
                                        client_identity_path: web3signer.client_identity_path,
                                        client_identity_password: web3signer
                                            .client_identity_password,
                                    },
                                ),
                            })
                            .collect();
                        handle.block_on(create_validators_web3signer(
                            web3signers,
                            &validator_store,
                        ))?;
                        Ok(())
                    } else {
                        Err(warp_utils::reject::custom_server_error(
                            "Lighthouse shutting down".into(),
                        ))
                    }
                })
            },
        );

    // PATCH lighthouse/validators/{validator_pubkey}
    let patch_validators = warp::path("lighthouse")
        .and(warp::path("validators"))
        .and(warp::path::param::<PublicKey>())
        .and(warp::path::end())
        .and(warp::body::json())
        .and(validator_store_filter.clone())
        .and(signer.clone())
        .and(task_executor_filter.clone())
        .and_then(
            |validator_pubkey: PublicKey,
             body: api_types::ValidatorPatchRequest,
             validator_store: Arc<ValidatorStore<T, E>>,
             signer,
             task_executor: TaskExecutor| {
                blocking_signed_json_task(signer, move || {
                    let initialized_validators_rw_lock = validator_store.initialized_validators();
                    let mut initialized_validators = initialized_validators_rw_lock.write();

                    match (
                        initialized_validators.is_enabled(&validator_pubkey),
                        initialized_validators.validator(&validator_pubkey.compress()),
                    ) {
                        (None, _) => Err(warp_utils::reject::custom_not_found(format!(
                            "no validator for {:?}",
                            validator_pubkey
                        ))),
                        (Some(is_enabled), Some(initialized_validator))
                            if Some(is_enabled) == body.enabled
                                && initialized_validator.get_gas_limit() == body.gas_limit
                                && initialized_validator.get_builder_proposals()
                                    == body.builder_proposals =>
                        {
                            Ok(())
                        }
                        (Some(_), _) => {
                            if let Some(handle) = task_executor.handle() {
                                handle
                                    .block_on(
                                        initialized_validators.set_validator_definition_fields(
                                            &validator_pubkey,
                                            body.enabled,
                                            body.gas_limit,
                                            body.builder_proposals,
                                        ),
                                    )
                                    .map_err(|e| {
                                        warp_utils::reject::custom_server_error(format!(
                                            "unable to set validator status: {:?}",
                                            e
                                        ))
                                    })?;
                                Ok(())
                            } else {
                                Err(warp_utils::reject::custom_server_error(
                                    "Lighthouse shutting down".into(),
                                ))
                            }
                        }
                    }
                })
            },
        );

    // GET /lighthouse/auth
    let get_auth = warp::path("lighthouse").and(warp::path("auth").and(warp::path::end()));
    let get_auth = get_auth
        .and(signer.clone())
        .and(api_token_path_filter)
        .and_then(|signer, token_path: PathBuf| {
            blocking_signed_json_task(signer, move || {
                Ok(AuthResponse {
                    token_path: token_path.display().to_string(),
                })
            })
        });

    // Standard key-manager endpoints.
    let eth_v1 = warp::path("eth").and(warp::path("v1"));
    let std_keystores = eth_v1.and(warp::path("keystores")).and(warp::path::end());
    let std_remotekeys = eth_v1.and(warp::path("remotekeys")).and(warp::path::end());

    // GET /eth/v1/validator/{pubkey}/feerecipient
    let get_fee_recipient = eth_v1
        .and(warp::path("validator"))
        .and(warp::path::param::<PublicKey>())
        .and(warp::path("feerecipient"))
        .and(warp::path::end())
        .and(validator_store_filter.clone())
        .and(signer.clone())
        .and_then(
            |validator_pubkey: PublicKey, validator_store: Arc<ValidatorStore<T, E>>, signer| {
                blocking_signed_json_task(signer, move || {
                    if validator_store
                        .initialized_validators()
                        .read()
                        .is_enabled(&validator_pubkey)
                        .is_none()
                    {
                        return Err(warp_utils::reject::custom_not_found(format!(
                            "no validator found with pubkey {:?}",
                            validator_pubkey
                        )));
                    }
                    validator_store
                        .get_fee_recipient(&PublicKeyBytes::from(&validator_pubkey))
                        .map(|fee_recipient| {
                            GenericResponse::from(GetFeeRecipientResponse {
                                pubkey: PublicKeyBytes::from(validator_pubkey.clone()),
                                ethaddress: fee_recipient,
                            })
                        })
                        .ok_or_else(|| {
                            warp_utils::reject::custom_server_error(
                                "no fee recipient set".to_string(),
                            )
                        })
                })
            },
        );

    // POST /eth/v1/validator/{pubkey}/feerecipient
    let post_fee_recipient = eth_v1
        .and(warp::path("validator"))
        .and(warp::path::param::<PublicKey>())
        .and(warp::path("feerecipient"))
        .and(warp::body::json())
        .and(warp::path::end())
        .and(validator_store_filter.clone())
        .and(signer.clone())
        .and_then(
            |validator_pubkey: PublicKey,
             request: api_types::UpdateFeeRecipientRequest,
             validator_store: Arc<ValidatorStore<T, E>>,
             signer| {
                blocking_signed_json_task(signer, move || {
                    if validator_store
                        .initialized_validators()
                        .read()
                        .is_enabled(&validator_pubkey)
                        .is_none()
                    {
                        return Err(warp_utils::reject::custom_not_found(format!(
                            "no validator found with pubkey {:?}",
                            validator_pubkey
                        )));
                    }
                    validator_store
                        .initialized_validators()
                        .write()
                        .set_validator_fee_recipient(&validator_pubkey, request.ethaddress)
                        .map_err(|e| {
                            warp_utils::reject::custom_server_error(format!(
                                "Error persisting fee recipient: {:?}",
                                e
                            ))
                        })
                })
            },
        )
        .map(|reply| warp::reply::with_status(reply, warp::http::StatusCode::ACCEPTED));

    // DELETE /eth/v1/validator/{pubkey}/feerecipient
    let delete_fee_recipient = eth_v1
        .and(warp::path("validator"))
        .and(warp::path::param::<PublicKey>())
        .and(warp::path("feerecipient"))
        .and(warp::path::end())
        .and(validator_store_filter.clone())
        .and(signer.clone())
        .and_then(
            |validator_pubkey: PublicKey, validator_store: Arc<ValidatorStore<T, E>>, signer| {
                blocking_signed_json_task(signer, move || {
                    if validator_store
                        .initialized_validators()
                        .read()
                        .is_enabled(&validator_pubkey)
                        .is_none()
                    {
                        return Err(warp_utils::reject::custom_not_found(format!(
                            "no validator found with pubkey {:?}",
                            validator_pubkey
                        )));
                    }
                    validator_store
                        .initialized_validators()
                        .write()
                        .delete_validator_fee_recipient(&validator_pubkey)
                        .map_err(|e| {
                            warp_utils::reject::custom_server_error(format!(
                                "Error persisting fee recipient removal: {:?}",
                                e
                            ))
                        })
                })
            },
        )
        .map(|reply| warp::reply::with_status(reply, warp::http::StatusCode::NO_CONTENT));

    // GET /eth/v1/validator/{pubkey}/gas_limit
    let get_gas_limit = eth_v1
        .and(warp::path("validator"))
        .and(warp::path::param::<PublicKey>())
        .and(warp::path("gas_limit"))
        .and(warp::path::end())
        .and(validator_store_filter.clone())
        .and(signer.clone())
        .and_then(
            |validator_pubkey: PublicKey, validator_store: Arc<ValidatorStore<T, E>>, signer| {
                blocking_signed_json_task(signer, move || {
                    if validator_store
                        .initialized_validators()
                        .read()
                        .is_enabled(&validator_pubkey)
                        .is_none()
                    {
                        return Err(warp_utils::reject::custom_not_found(format!(
                            "no validator found with pubkey {:?}",
                            validator_pubkey
                        )));
                    }
                    Ok(GenericResponse::from(GetGasLimitResponse {
                        pubkey: PublicKeyBytes::from(validator_pubkey.clone()),
                        gas_limit: validator_store
                            .get_gas_limit(&PublicKeyBytes::from(&validator_pubkey)),
                    }))
                })
            },
        );

    // POST /eth/v1/validator/{pubkey}/gas_limit
    let post_gas_limit = eth_v1
        .and(warp::path("validator"))
        .and(warp::path::param::<PublicKey>())
        .and(warp::path("gas_limit"))
        .and(warp::body::json())
        .and(warp::path::end())
        .and(validator_store_filter.clone())
        .and(signer.clone())
        .and_then(
            |validator_pubkey: PublicKey,
             request: api_types::UpdateGasLimitRequest,
             validator_store: Arc<ValidatorStore<T, E>>,
             signer| {
                blocking_signed_json_task(signer, move || {
                    if validator_store
                        .initialized_validators()
                        .read()
                        .is_enabled(&validator_pubkey)
                        .is_none()
                    {
                        return Err(warp_utils::reject::custom_not_found(format!(
                            "no validator found with pubkey {:?}",
                            validator_pubkey
                        )));
                    }
                    validator_store
                        .initialized_validators()
                        .write()
                        .set_validator_gas_limit(&validator_pubkey, request.gas_limit)
                        .map_err(|e| {
                            warp_utils::reject::custom_server_error(format!(
                                "Error persisting gas limit: {:?}",
                                e
                            ))
                        })
                })
            },
        )
        .map(|reply| warp::reply::with_status(reply, warp::http::StatusCode::ACCEPTED));

    // DELETE /eth/v1/validator/{pubkey}/gas_limit
    let delete_gas_limit = eth_v1
        .and(warp::path("validator"))
        .and(warp::path::param::<PublicKey>())
        .and(warp::path("gas_limit"))
        .and(warp::path::end())
        .and(validator_store_filter.clone())
        .and(signer.clone())
        .and_then(
            |validator_pubkey: PublicKey, validator_store: Arc<ValidatorStore<T, E>>, signer| {
                blocking_signed_json_task(signer, move || {
                    if validator_store
                        .initialized_validators()
                        .read()
                        .is_enabled(&validator_pubkey)
                        .is_none()
                    {
                        return Err(warp_utils::reject::custom_not_found(format!(
                            "no validator found with pubkey {:?}",
                            validator_pubkey
                        )));
                    }
                    validator_store
                        .initialized_validators()
                        .write()
                        .delete_validator_gas_limit(&validator_pubkey)
                        .map_err(|e| {
                            warp_utils::reject::custom_server_error(format!(
                                "Error persisting gas limit removal: {:?}",
                                e
                            ))
                        })
                })
            },
        )
        .map(|reply| warp::reply::with_status(reply, warp::http::StatusCode::NO_CONTENT));

    // POST /eth/v1/validator/{pubkey}/voluntary_exit
    let post_validators_voluntary_exits = eth_v1
        .and(warp::path("validator"))
        .and(warp::path::param::<PublicKey>())
        .and(warp::path("voluntary_exit"))
        .and(warp::query::<api_types::VoluntaryExitQuery>())
        .and(warp::path::end())
        .and(validator_store_filter.clone())
        .and(slot_clock_filter)
        .and(log_filter.clone())
        .and(signer.clone())
        .and(task_executor_filter.clone())
        .and_then(
            |pubkey: PublicKey,
             query: api_types::VoluntaryExitQuery,
             validator_store: Arc<ValidatorStore<T, E>>,
             slot_clock: T,
             log,
             signer,
             task_executor: TaskExecutor| {
                blocking_signed_json_task(signer, move || {
                    if let Some(handle) = task_executor.handle() {
                        let signed_voluntary_exit =
                            handle.block_on(create_signed_voluntary_exit(
                                pubkey,
                                query.epoch,
                                validator_store,
                                slot_clock,
                                log,
                            ))?;
                        Ok(signed_voluntary_exit)
                    } else {
                        Err(warp_utils::reject::custom_server_error(
                            "Lighthouse shutting down".into(),
                        ))
                    }
                })
            },
        );

    // GET /eth/v1/keystores
    let get_std_keystores = std_keystores
        .and(signer.clone())
        .and(validator_store_filter.clone())
        .and_then(|signer, validator_store: Arc<ValidatorStore<T, E>>| {
            blocking_signed_json_task(signer, move || Ok(keystores::list(validator_store)))
        });

    // POST /eth/v1/keystores
    let post_std_keystores = std_keystores
        .and(warp::body::json())
        .and(signer.clone())
        .and(validator_dir_filter)
        .and(validator_store_filter.clone())
        .and(task_executor_filter.clone())
        .and(log_filter.clone())
        .and_then(
            |request, signer, validator_dir, validator_store, task_executor, log| {
                blocking_signed_json_task(signer, move || {
                    keystores::import(request, validator_dir, validator_store, task_executor, log)
                })
            },
        );

    // DELETE /eth/v1/keystores
    let delete_std_keystores = std_keystores
        .and(warp::body::json())
        .and(signer.clone())
        .and(validator_store_filter.clone())
        .and(task_executor_filter.clone())
        .and(log_filter.clone())
        .and_then(|request, signer, validator_store, task_executor, log| {
            blocking_signed_json_task(signer, move || {
                keystores::delete(request, validator_store, task_executor, log)
            })
        });

    // GET /eth/v1/remotekeys
    let get_std_remotekeys = std_remotekeys
        .and(signer.clone())
        .and(validator_store_filter.clone())
        .and_then(|signer, validator_store: Arc<ValidatorStore<T, E>>| {
            blocking_signed_json_task(signer, move || Ok(remotekeys::list(validator_store)))
        });

    // POST /eth/v1/remotekeys
    let post_std_remotekeys = std_remotekeys
        .and(warp::body::json())
        .and(signer.clone())
        .and(validator_store_filter.clone())
        .and(task_executor_filter.clone())
        .and(log_filter.clone())
        .and_then(|request, signer, validator_store, task_executor, log| {
            blocking_signed_json_task(signer, move || {
                remotekeys::import(request, validator_store, task_executor, log)
            })
        });

    // DELETE /eth/v1/remotekeys
    let delete_std_remotekeys = std_remotekeys
        .and(warp::body::json())
        .and(signer)
        .and(validator_store_filter)
        .and(task_executor_filter)
        .and(log_filter.clone())
        .and_then(|request, signer, validator_store, task_executor, log| {
            blocking_signed_json_task(signer, move || {
                remotekeys::delete(request, validator_store, task_executor, log)
            })
        });

    // Subscribe to get VC logs via Server side events
    // /lighthouse/logs
    let get_log_events = warp::path("lighthouse")
        .and(warp::path("logs"))
        .and(warp::path::end())
        .and(sse_component_filter)
        .and_then(|sse_component: Option<SSELoggingComponents>| {
            warp_utils::task::blocking_task(move || {
                if let Some(logging_components) = sse_component {
                    // Build a JSON stream
                    let s =
                        BroadcastStream::new(logging_components.sender.subscribe()).map(|msg| {
                            match msg {
                                Ok(data) => {
                                    // Serialize to json
                                    match data.to_json_string() {
                                        // Send the json as a Server Sent Event
                                        Ok(json) => Event::default().json_data(json).map_err(|e| {
                                            warp_utils::reject::server_sent_event_error(format!(
                                                "{:?}",
                                                e
                                            ))
                                        }),
                                        Err(e) => Err(warp_utils::reject::server_sent_event_error(
                                            format!("Unable to serialize to JSON {}", e),
                                        )),
                                    }
                                }
                                Err(e) => Err(warp_utils::reject::server_sent_event_error(
                                    format!("Unable to serialize to JSON {}", e),
                                )),
                            }
                        });

                    Ok::<_, warp::Rejection>(warp::sse::reply(warp::sse::keep_alive().stream(s)))
                } else {
                    Err(warp_utils::reject::custom_server_error(
                        "SSE Logging is not enabled".to_string(),
                    ))
                }
            })
        });

    let routes = warp::any()
        .and(authorization_header_filter)
        // Note: it is critical that the `authorization_header_filter` is applied to all routes.
        // Keeping all the routes inside the following `and` is a reliable way to achieve this.
        //
        // When adding a route, don't forget to add it to the `routes_with_invalid_auth` tests!
        .and(
            warp::get()
                .and(
                    get_node_version
                        .or(get_lighthouse_health)
                        .or(get_lighthouse_spec)
                        .or(get_lighthouse_validators)
                        .or(get_lighthouse_validators_pubkey)
                        .or(get_lighthouse_ui_health)
                        .or(get_lighthouse_ui_graffiti)
                        .or(get_fee_recipient)
                        .or(get_gas_limit)
                        .or(get_std_keystores)
                        .or(get_log_events.boxed())
                        .or(get_std_remotekeys),
                )
                .or(warp::post().and(
                    post_validators
                        .or(post_validators_keystore)
                        .or(post_validators_mnemonic)
                        .or(post_validators_web3signer)
                        .or(post_validators_voluntary_exits)
                        .or(post_fee_recipient)
                        .or(post_gas_limit)
                        .or(post_std_keystores)
                        .or(post_std_remotekeys),
                ))
                .or(warp::patch().and(patch_validators))
                .or(warp::delete().and(
                    delete_fee_recipient
                        .or(delete_gas_limit)
                        .or(delete_std_keystores)
                        .or(delete_std_remotekeys),
                )),
        )
        // The auth route is the only route that is allowed to be accessed without the API token.
        .or(warp::get().and(get_auth))
        // Maps errors into HTTP responses.
        .recover(warp_utils::reject::handle_rejection)
        // Add a `Server` header.
        .map(|reply| warp::reply::with_header(reply, "Server", &version_with_platform()))
        .with(cors_builder.build());

    let (listening_socket, server) = warp::serve(routes).try_bind_with_graceful_shutdown(
        SocketAddr::new(config.listen_addr, config.listen_port),
        async {
            shutdown.await;
        },
    )?;

    info!(
        log,
        "HTTP API started";
        "listen_address" => listening_socket.to_string(),
        "api_token_file" => ?api_token_path,
    );

    Ok((listening_socket, server))
}

/// Executes `func` in blocking tokio task (i.e., where long-running tasks are permitted).
/// JSON-encodes the return value of `func`, using the `signer` function to produce a signature of
/// those bytes.
pub async fn blocking_signed_json_task<S, F, T>(
    signer: S,
    func: F,
) -> Result<impl warp::Reply, warp::Rejection>
where
    S: Fn(&[u8]) -> String,
    F: FnOnce() -> Result<T, warp::Rejection> + Send + 'static,
    T: Serialize + Send + 'static,
{
    warp_utils::task::blocking_task(func)
        .await
        .map(|func_output| {
            let mut response = match serde_json::to_vec(&func_output) {
                Ok(body) => {
                    let mut res = Response::new(body);
                    res.headers_mut()
                        .insert(CONTENT_TYPE, HeaderValue::from_static("application/json"));
                    res
                }
                Err(_) => Response::builder()
                    .status(StatusCode::INTERNAL_SERVER_ERROR)
                    .body(vec![])
                    .expect("can produce simple response from static values"),
            };

            let body: &Vec<u8> = response.body();
            let signature = signer(body);
            let header_value =
                HeaderValue::from_str(&signature).expect("hash can be encoded as header");

            response.headers_mut().append("Signature", header_value);

            response
        })
}<|MERGE_RESOLUTION|>--- conflicted
+++ resolved
@@ -76,11 +76,8 @@
     pub spec: ChainSpec,
     pub config: Config,
     pub log: Logger,
-<<<<<<< HEAD
     pub sse_logging_components: Option<SSELoggingComponents>,
-=======
     pub slot_clock: T,
->>>>>>> 826e7486
     pub _phantom: PhantomData<E>,
 }
 
