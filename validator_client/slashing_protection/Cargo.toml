--- conflicted
+++ resolved
@@ -7,13 +7,8 @@
 [dependencies]
 tempfile = "3.1.0"
 types = { path = "../../consensus/types" }
-<<<<<<< HEAD
 tree_hash = "0.2.0"
-rusqlite = { version = "0.24.0", features = ["bundled"] }
-=======
-tree_hash = "0.1.1"
 rusqlite = { version = "0.25.3", features = ["bundled"] }
->>>>>>> 5b8436e3
 r2d2 = "0.8.9"
 r2d2_sqlite = "0.18.0"
 parking_lot = "0.11.0"
