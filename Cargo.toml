--- conflicted
+++ resolved
@@ -94,14 +94,10 @@
 edition = "2021"
 
 [workspace.dependencies]
-<<<<<<< HEAD
+alloy-primitives = "0.7.7"
 alloy-core = "0.7.7"
-alloy-primitives = { version = "0.7.7", features =["arbitrary", "serde", "ssz", "getrandom", "std"] }
-=======
-alloy-primitives = "0.7.7"
 alloy-rlp = "0.3.4"
 alloy-consensus = "0.2.0"
->>>>>>> 10445f31
 anyhow = "1"
 arbitrary = { version = "1", features = ["derive"] }
 async-channel = "1.9.0"
