--- conflicted
+++ resolved
@@ -105,12 +105,7 @@
 clap = { version = "4.5.4", features = ["cargo", "wrap_help"] }
 # Turn off c-kzg's default features which include `blst/portable`. We can turn on blst's portable
 # feature ourselves when desired.
-<<<<<<< HEAD
 c-kzg = { version = "1", default-features =  false }
-=======
-c-kzg = { version = "1", default-features = false }
-clap = "2"
->>>>>>> 6d792b42
 compare_fields_derive = { path = "common/compare_fields_derive" }
 criterion = "0.3"
 delay_map = "0.3"
