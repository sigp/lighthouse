--- conflicted
+++ resolved
@@ -114,11 +114,7 @@
 derivative = "2"
 dirs = "3"
 either = "1.9"
-<<<<<<< HEAD
-rust_eth_kzg = { git = "https://github.com/crate-crypto/rust-eth-kzg", branch = "release-please--branches--master--components--root"}
-=======
 rust_eth_kzg = "0.5.1"
->>>>>>> 653126f4
 discv5 = { version = "0.4.1", features = ["libp2p"] }
 env_logger = "0.9"
 error-chain = "0.12"
