[package]
name = "lighthouse"
version = "5.2.1"
authors = ["Sigma Prime <contact@sigmaprime.io>"]
edition = { workspace = true }
autotests = false
rust-version = "1.77.0"

[features]
default = ["slasher-lmdb"]
# Writes debugging .ssz files to /tmp during block processing.
write_ssz_files = ["beacon_node/write_ssz_files"]
# Compiles the BLS crypto code so that the binary is portable across machines.
portable = ["bls/supranational-portable"]
# Compiles BLST so that it always uses ADX instructions.
modern = ["bls/supranational-force-adx"]
# Support minimal spec (used for testing only).
spec-minimal = []
# Support Gnosis spec and Gnosis Beacon Chain.
gnosis = []
# Support slasher MDBX backend.
slasher-mdbx = ["slasher/mdbx"]
# Support slasher LMDB backend.
slasher-lmdb = ["slasher/lmdb"]
<<<<<<< HEAD
# Support slasher redb backend.
slasher-redb = ["slasher/redb"]
# Use jemalloc.
jemalloc = ["malloc_utils/jemalloc"]
=======
# Deprecated. This is now enabled by default on non windows targets.
jemalloc = []

[target.'cfg(not(target_os = "windows"))'.dependencies]
malloc_utils = { workspace = true, features = ["jemalloc"] }

[target.'cfg(target_os = "windows")'.dependencies]
malloc_utils = { workspace = true }
>>>>>>> 16b81132

[dependencies]
beacon_node = { workspace = true }
slog = { workspace = true }
types = { workspace = true }
bls = { workspace = true }
ethereum_hashing = { workspace = true }
clap = { workspace = true }
environment = { workspace = true }
boot_node = { path = "../boot_node" }
futures = { workspace = true }
validator_client = { workspace = true }
account_manager = { "path" = "../account_manager" }
clap_utils = { workspace = true }
eth2_network_config = { workspace = true }
lighthouse_version = { workspace = true }
account_utils = { workspace = true }
lighthouse_metrics = { workspace = true }
lazy_static = { workspace = true }
serde = { workspace = true }
serde_json = { workspace = true }
serde_yaml = { workspace = true }
task_executor = { workspace = true }
malloc_utils = { workspace = true }
directory = { workspace = true }
unused_port = { workspace = true }
database_manager = { path = "../database_manager" }
slasher = { workspace = true }
validator_manager = { path = "../validator_manager" }
logging = { workspace = true }

[dev-dependencies]
tempfile = { workspace = true }
validator_dir = { workspace = true }
slashing_protection = { workspace = true }
lighthouse_network = { workspace = true }
sensitive_url = { workspace = true }
eth1 = { workspace = true }
eth2 = { workspace = true }
beacon_processor = { workspace = true }

[[test]]
name = "lighthouse_tests"
path = "tests/main.rs"

# Prevent cargo-udeps from flagging the dummy package `target_check`, which exists only
# to assert properties of the compilation target.
[package.metadata.cargo-udeps.ignore]
normal = ["target_check"]<|MERGE_RESOLUTION|>--- conflicted
+++ resolved
@@ -22,12 +22,8 @@
 slasher-mdbx = ["slasher/mdbx"]
 # Support slasher LMDB backend.
 slasher-lmdb = ["slasher/lmdb"]
-<<<<<<< HEAD
 # Support slasher redb backend.
 slasher-redb = ["slasher/redb"]
-# Use jemalloc.
-jemalloc = ["malloc_utils/jemalloc"]
-=======
 # Deprecated. This is now enabled by default on non windows targets.
 jemalloc = []
 
@@ -36,7 +32,6 @@
 
 [target.'cfg(target_os = "windows")'.dependencies]
 malloc_utils = { workspace = true }
->>>>>>> 16b81132
 
 [dependencies]
 beacon_node = { workspace = true }
