[package]
name = "lighthouse"
version = "2.1.1"
authors = ["Sigma Prime <contact@sigmaprime.io>"]
edition = "2018"
autotests = false

[features]
# Writes debugging .ssz files to /tmp during block processing.
write_ssz_files = ["beacon_node/write_ssz_files"]
# Compiles the BLS crypto code so that the binary is portable across machines.
portable = ["bls/supranational-portable"]
# Compiles BLST so that it always uses ADX instructions.
modern = ["bls/supranational-force-adx"]
# Uses the slower Milagro BLS library, which is written in native Rust.
milagro = ["bls/milagro"]
# Support minimal spec (used for testing only).
spec-minimal = []
# Support Gnosis spec and Gnosis Beacon Chain.
gnosis = []

[dependencies]
beacon_node = { "path" = "../beacon_node" }
slog = { version = "2.5.2", features = ["max_level_trace"] }
sloggers = { version = "2.1.1", features = ["json"] }
types = { "path" = "../consensus/types" }
bls = { path = "../crypto/bls" }
eth2_hashing = "0.2.0"
<<<<<<< HEAD
clap = "3.0.4"
=======
clap = {version = "3.0.4", features = ["derive"]}
>>>>>>> c6c743d8
env_logger = "0.9.0"
environment = { path = "./environment" }
boot_node = { path = "../boot_node" }
futures = "0.3.7"
validator_client = { "path" = "../validator_client" }
account_manager = { "path" = "../account_manager" }
clap_utils = { path = "../common/clap_utils" }
eth2_network_config = { path = "../common/eth2_network_config" }
lighthouse_version = { path = "../common/lighthouse_version" }
account_utils = { path = "../common/account_utils" }
lighthouse_metrics = { path = "../common/lighthouse_metrics" }
lazy_static = "1.4.0"
serde = { version = "1.0.116", features = ["derive"] }
serde_json = "1.0.59"
task_executor = { path = "../common/task_executor" }
malloc_utils = { path = "../common/malloc_utils" }
directory = { path = "../common/directory" }

[dev-dependencies]
tempfile = "3.1.0"
validator_dir = { path = "../common/validator_dir" }
slashing_protection = { path = "../validator_client/slashing_protection" }
lighthouse_network = { path = "../beacon_node/lighthouse_network" }
local_testnet = { path = "../testing/local_testnet" }
tokio = { version = "1.10.0", features = ["full"] }

[[test]]
name = "lighthouse_tests"
path = "tests/main.rs"

# Prevent cargo-udeps from flagging the dummy package `target_check`, which exists only
# to assert properties of the compilation target.
[package.metadata.cargo-udeps.ignore]
normal = ["target_check"]<|MERGE_RESOLUTION|>--- conflicted
+++ resolved
@@ -26,11 +26,7 @@
 types = { "path" = "../consensus/types" }
 bls = { path = "../crypto/bls" }
 eth2_hashing = "0.2.0"
-<<<<<<< HEAD
-clap = "3.0.4"
-=======
 clap = {version = "3.0.4", features = ["derive"]}
->>>>>>> c6c743d8
 env_logger = "0.9.0"
 environment = { path = "./environment" }
 boot_node = { path = "../boot_node" }
