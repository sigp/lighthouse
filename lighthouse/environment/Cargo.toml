--- conflicted
+++ resolved
@@ -20,12 +20,5 @@
 slog-json = "2.3.0"
 exit-future = "0.2.0"
 lazy_static = "1.4.0"
-<<<<<<< HEAD
 lighthouse_metrics = { path = "../../common/lighthouse_metrics" }
-discv5 = { git = "https://github.com/sigp/discv5", rev = "4a72b51db1d74281849a0c77949dcc6b837c2af0" }
-
-[dev-dependencies]
-beacon_node = { path = "../../beacon_node" }
-=======
-lighthouse_metrics = { path = "../../common/lighthouse_metrics" }
->>>>>>> 065251b7
+discv5 = { git = "https://github.com/sigp/discv5", rev = "4a72b51db1d74281849a0c77949dcc6b837c2af0" }