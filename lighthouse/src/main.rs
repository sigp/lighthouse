mod metrics;

use beacon_node::ProductionBeaconNode;
use clap::{App, Arg, ArgMatches};
use clap_utils::{flags::DISABLE_MALLOC_TUNING_FLAG, get_eth2_network_config};
use directory::{parse_path_or_default, DEFAULT_BEACON_NODE_DIR, DEFAULT_VALIDATOR_DIR};
use environment::{EnvironmentBuilder, LoggerConfig};
use eth2_network_config::{Eth2NetworkConfig, DEFAULT_HARDCODED_NETWORK, HARDCODED_NET_NAMES};
use ethereum_hashing::have_sha_extensions;
use futures::TryFutureExt;
use lighthouse_version::VERSION;
use malloc_utils::configure_memory_allocator;
use slog::{crit, info};
use std::path::PathBuf;
use std::process::exit;
use task_executor::ShutdownReason;
use tracing_subscriber::{layer::SubscriberExt, util::SubscriberInitExt};
use types::{EthSpec, EthSpecId};
use validator_client::ProductionValidatorClient;

fn bls_library_name() -> &'static str {
    if cfg!(feature = "portable") {
        "blst-portable"
    } else if cfg!(feature = "modern") {
        "blst-modern"
    } else if cfg!(feature = "milagro") {
        "milagro"
    } else {
        "blst"
    }
}

fn allocator_name() -> &'static str {
    if cfg!(feature = "jemalloc") {
        "jemalloc"
    } else {
        "system"
    }
}

fn build_profile_name() -> String {
    // Nice hack from https://stackoverflow.com/questions/73595435/how-to-get-profile-from-cargo-toml-in-build-rs-or-at-runtime
    // The profile name is always the 3rd last part of the path (with 1 based indexing).
    // e.g. /code/core/target/cli/build/my-build-info-9f91ba6f99d7a061/out
    std::env!("OUT_DIR")
        .split(std::path::MAIN_SEPARATOR)
        .nth_back(3)
        .unwrap_or_else(|| "unknown")
        .to_string()
}

fn main() {
    // Enable backtraces unless a RUST_BACKTRACE value has already been explicitly provided.
    if std::env::var("RUST_BACKTRACE").is_err() {
        std::env::set_var("RUST_BACKTRACE", "1");
    }

    // Parse the CLI parameters.
    let matches = App::new("Lighthouse")
        .version(VERSION.replace("Lighthouse/", "").as_str())
        .author("Sigma Prime <contact@sigmaprime.io>")
        .setting(clap::AppSettings::ColoredHelp)
        .about(
            "Ethereum 2.0 client by Sigma Prime. Provides a full-featured beacon \
             node, a validator client and utilities for managing validator accounts.",
        )
        .long_version(
            format!(
                "{}\n\
                 BLS library: {}\n\
                 SHA256 hardware acceleration: {}\n\
                 Allocator: {}\n\
                 Profile: {}\n\
                 Specs: mainnet (true), minimal ({}), gnosis ({})",
                 VERSION.replace("Lighthouse/", ""),
                 bls_library_name(),
                 have_sha_extensions(),
                 allocator_name(),
                 build_profile_name(),
                 cfg!(feature = "spec-minimal"),
                 cfg!(feature = "gnosis"),
            ).as_str()
        )
        .arg(
            Arg::with_name("env_log")
                .short("l")
                .help(
                    "DEPRECATED Enables environment logging giving access to sub-protocol logs such as discv5 and libp2p",
                )
                .takes_value(false),
        )
        .arg(
            Arg::with_name("logfile")
                .long("logfile")
                .value_name("FILE")
                .help(
                    "File path where the log file will be stored. Once it grows to the \
                    value specified in `--logfile-max-size` a new log file is generated where \
                    future logs are stored. \
                    Once the number of log files exceeds the value specified in \
                    `--logfile-max-number` the oldest log file will be overwritten.")
                .takes_value(true)
                .global(true),
        )
        .arg(
            Arg::with_name("logfile-debug-level")
                .long("logfile-debug-level")
                .value_name("LEVEL")
                .help("The verbosity level used when emitting logs to the log file.")
                .takes_value(true)
                .possible_values(&["info", "debug", "trace", "warn", "error", "crit"])
                .default_value("debug")
                .global(true),
        )
        .arg(
            Arg::with_name("logfile-format")
                .long("logfile-format")
                .value_name("FORMAT")
                .help("Specifies the log format used when emitting logs to the logfile.")
                .possible_values(&["DEFAULT", "JSON"])
                .takes_value(true)
                .global(true)
        )
        .arg(
            Arg::with_name("logfile-max-size")
                .long("logfile-max-size")
                .value_name("SIZE")
                .help(
                    "The maximum size (in MB) each log file can grow to before rotating. If set \
                    to 0, background file logging is disabled.")
                .takes_value(true)
                .default_value("200")
                .global(true),
        )
        .arg(
            Arg::with_name("logfile-max-number")
                .long("logfile-max-number")
                .value_name("COUNT")
                .help(
                    "The maximum number of log files that will be stored. If set to 0, \
                    background file logging is disabled.")
                .takes_value(true)
                .default_value("5")
                .global(true),
        )
        .arg(
            Arg::with_name("logfile-compress")
                .long("logfile-compress")
                .help(
                    "If present, compress old log files. This can help reduce the space needed \
                    to store old logs.")
                .global(true),
        )
        .arg(
            Arg::with_name("logfile-no-restricted-perms")
                .long("logfile-no-restricted-perms")
                .help(
                    "If present, log files will be generated as world-readable meaning they can be read by \
                    any user on the machine. Note that logs can often contain sensitive information \
                    about your validator and so this flag should be used with caution. For Windows users, \
                    the log file permissions will be inherited from the parent folder.")
                .global(true),
        )
        .arg(
            Arg::with_name("log-format")
                .long("log-format")
                .value_name("FORMAT")
                .help("Specifies the log format used when emitting logs to the terminal.")
                .possible_values(&["JSON"])
                .takes_value(true)
                .global(true),
        )
        .arg(
            Arg::with_name("log-color")
                .long("log-color")
                .alias("log-colour")
                .help("Force outputting colors when emitting logs to the terminal.")
                .global(true),
        )
        .arg(
            Arg::with_name("disable-log-timestamp")
            .long("disable-log-timestamp")
            .help("If present, do not include timestamps in logging output.")
            .global(true),
        )
        .arg(
            Arg::with_name("debug-level")
                .long("debug-level")
                .value_name("LEVEL")
                .help("Specifies the verbosity level used when emitting logs to the terminal.")
                .takes_value(true)
                .possible_values(&["info", "debug", "trace", "warn", "error", "crit"])
                .global(true)
                .default_value("info"),
        )
        .arg(
            Arg::with_name("datadir")
                .long("datadir")
                .short("d")
                .value_name("DIR")
                .global(true)
                .help(
                    "Used to specify a custom root data directory for lighthouse keys and databases. \
                    Defaults to $HOME/.lighthouse/{network} where network is the value of the `network` flag \
                    Note: Users should specify separate custom datadirs for different networks.")
                .takes_value(true),
        )
        .arg(
            Arg::with_name("testnet-dir")
                .short("t")
                .long("testnet-dir")
                .value_name("DIR")
                .help(
                    "Path to directory containing eth2_testnet specs. Defaults to \
                      a hard-coded Lighthouse testnet. Only effective if there is no \
                      existing database.",
                )
                .takes_value(true)
                .global(true),
        )
        .arg(
            Arg::with_name("network")
                .long("network")
                .value_name("network")
                .help("Name of the Eth2 chain Lighthouse will sync and follow.")
                .possible_values(HARDCODED_NET_NAMES)
                .conflicts_with("testnet-dir")
                .takes_value(true)
                .global(true)

        )
        .arg(
            Arg::with_name("dump-config")
                .long("dump-config")
                .hidden(true)
                .help("Dumps the config to a desired location. Used for testing only.")
                .takes_value(true)
                .global(true)
        )
        .arg(
            Arg::with_name("dump-chain-config")
                .long("dump-chain-config")
                .hidden(true)
                .help("Dumps the chain config to a desired location. Used for testing only.")
                .takes_value(true)
                .global(true)
        )
        .arg(
            Arg::with_name("immediate-shutdown")
                .long("immediate-shutdown")
                .hidden(true)
                .help(
                    "Shuts down immediately after the Beacon Node or Validator has successfully launched. \
                    Used for testing only, DO NOT USE IN PRODUCTION.")
                .global(true)
        )
        .arg(
            Arg::with_name(DISABLE_MALLOC_TUNING_FLAG)
                .long(DISABLE_MALLOC_TUNING_FLAG)
                .help(
                    "If present, do not configure the system allocator. Providing this flag will \
                    generally increase memory usage, it should only be provided when debugging \
                    specific memory allocation issues."
                )
                .global(true),
        )
        .arg(
            Arg::with_name("terminal-total-difficulty-override")
                .long("terminal-total-difficulty-override")
                .value_name("INTEGER")
                .help("Used to coordinate manual overrides to the TERMINAL_TOTAL_DIFFICULTY parameter. \
                       Accepts a 256-bit decimal integer (not a hex value). \
                       This flag should only be used if the user has a clear understanding that \
                       the broad Ethereum community has elected to override the terminal difficulty. \
                       Incorrect use of this flag will cause your node to experience a consensus \
                       failure. Be extremely careful with this flag.")
                .takes_value(true)
                .global(true)
        )
        .arg(
            Arg::with_name("terminal-block-hash-override")
                .long("terminal-block-hash-override")
                .value_name("TERMINAL_BLOCK_HASH")
                .help("Used to coordinate manual overrides to the TERMINAL_BLOCK_HASH parameter. \
                       This flag should only be used if the user has a clear understanding that \
                       the broad Ethereum community has elected to override the terminal PoW block. \
                       Incorrect use of this flag will cause your node to experience a consensus \
                       failure. Be extremely careful with this flag.")
                .requires("terminal-block-hash-epoch-override")
                .takes_value(true)
                .global(true)
        )
        .arg(
            Arg::with_name("terminal-block-hash-epoch-override")
                .long("terminal-block-hash-epoch-override")
                .value_name("EPOCH")
                .help("Used to coordinate manual overrides to the TERMINAL_BLOCK_HASH_ACTIVATION_EPOCH \
                       parameter. This flag should only be used if the user has a clear understanding \
                       that the broad Ethereum community has elected to override the terminal PoW block. \
                       Incorrect use of this flag will cause your node to experience a consensus \
                       failure. Be extremely careful with this flag.")
                .requires("terminal-block-hash-override")
                .takes_value(true)
                .global(true)
        )
        .arg(
            Arg::with_name("safe-slots-to-import-optimistically")
                .long("safe-slots-to-import-optimistically")
                .value_name("INTEGER")
                .help("Used to coordinate manual overrides of the SAFE_SLOTS_TO_IMPORT_OPTIMISTICALLY \
                      parameter. This flag should only be used if the user has a clear understanding \
                      that the broad Ethereum community has elected to override this parameter in the event \
                      of an attack at the PoS transition block. Incorrect use of this flag can cause your \
                      node to possibly accept an invalid chain or sync more slowly. Be extremely careful with \
                      this flag.")
                .takes_value(true)
                .global(true)
        )
        .arg(
            Arg::with_name("genesis-state-url")
                .long("genesis-state-url")
                .value_name("URL")
                .help(
                    "A URL of a beacon-API compatible server from which to download the genesis state. \
                    Checkpoint sync server URLs can generally be used with this flag. \
                    If not supplied, a default URL or the --checkpoint-sync-url may be used. \
                    If the genesis state is already included in this binary then this value will be ignored.",
                )
                .takes_value(true)
                .global(true),
        )
        .arg(
            Arg::with_name("genesis-state-url-timeout")
                .long("genesis-state-url-timeout")
                .value_name("SECONDS")
                .help(
                    "The timeout in seconds for the request to --genesis-state-url.",
                )
                .takes_value(true)
                .default_value("180")
                .global(true),
        )
        .subcommand(beacon_node::cli_app())
        .subcommand(boot_node::cli_app())
        .subcommand(validator_client::cli_app())
        .subcommand(account_manager::cli_app())
        .subcommand(database_manager::cli_app())
        .subcommand(validator_manager::cli_app())
        .get_matches();

    // Configure the allocator early in the process, before it has the chance to use the default values for
    // anything important.
    //
    // Only apply this optimization for the beacon node. It's the only process with a substantial
    // memory footprint.
    let is_beacon_node = matches.subcommand_name() == Some("beacon_node");
    if is_beacon_node && !matches.is_present(DISABLE_MALLOC_TUNING_FLAG) {
        if let Err(e) = configure_memory_allocator() {
            eprintln!(
                "Unable to configure the memory allocator: {} \n\
                Try providing the --{} flag",
                e, DISABLE_MALLOC_TUNING_FLAG
            );
            exit(1)
        }
    }

<<<<<<< HEAD
=======
    // read the `RUST_LOG` statement
    let filter_layer = match tracing_subscriber::EnvFilter::try_from_default_env()
        .or_else(|_| tracing_subscriber::EnvFilter::try_new("debug"))
    {
        Ok(filter) => filter,
        Err(e) => {
            eprintln!("Failed to initialize dependency logging {e}");
            exit(1)
        }
    };

    let turn_on_terminal_logs = matches.is_present("env_log");

    if let Err(e) = tracing_subscriber::fmt()
        .with_env_filter(filter_layer)
        .with_writer(move || {
            tracing_subscriber::fmt::writer::OptionalWriter::<std::io::Stdout>::from(
                turn_on_terminal_logs.then(std::io::stdout),
            )
        })
        .finish()
        .with(logging::MetricsLayer)
        .try_init()
    {
        eprintln!("Failed to initialize dependency logging {e}");
        exit(1)
    }

>>>>>>> a68b7018
    let result = get_eth2_network_config(&matches).and_then(|eth2_network_config| {
        let eth_spec_id = eth2_network_config.eth_spec_id()?;

        // boot node subcommand circumvents the environment
        if let Some(bootnode_matches) = matches.subcommand_matches("boot_node") {
            // The bootnode uses the main debug-level flag
            let debug_info = matches
                .value_of("debug-level")
                .expect("Debug-level must be present")
                .into();

            boot_node::run(
                &matches,
                bootnode_matches,
                eth_spec_id,
                &eth2_network_config,
                debug_info,
            );

            return Ok(());
        }

        match eth_spec_id {
            EthSpecId::Mainnet => run(EnvironmentBuilder::mainnet(), &matches, eth2_network_config),
            #[cfg(feature = "gnosis")]
            EthSpecId::Gnosis => run(EnvironmentBuilder::gnosis(), &matches, eth2_network_config),
            #[cfg(feature = "spec-minimal")]
            EthSpecId::Minimal => run(EnvironmentBuilder::minimal(), &matches, eth2_network_config),
            #[cfg(not(all(feature = "spec-minimal", feature = "gnosis")))]
            other => {
                eprintln!(
                    "Eth spec `{}` is not supported by this build of Lighthouse",
                    other
                );
                eprintln!("You must compile with a feature flag to enable this spec variant");
                exit(1);
            }
        }
    });

    // `std::process::exit` does not run destructors so we drop manually.
    drop(matches);

    // Return the appropriate error code.
    match result {
        Ok(()) => exit(0),
        Err(e) => {
            eprintln!("{}", e);
            drop(e);
            exit(1)
        }
    }
}

fn run<E: EthSpec>(
    environment_builder: EnvironmentBuilder<E>,
    matches: &ArgMatches,
    eth2_network_config: Eth2NetworkConfig,
) -> Result<(), String> {
    if std::mem::size_of::<usize>() != 8 {
        return Err(format!(
            "{}-bit architecture is not supported (64-bit only).",
            std::mem::size_of::<usize>() * 8
        ));
    }

    let debug_level = matches
        .value_of("debug-level")
        .ok_or("Expected --debug-level flag")?;

    let log_format = matches.value_of("log-format");

    let log_color = matches.is_present("log-color");

    let disable_log_timestamp = matches.is_present("disable-log-timestamp");

    let logfile_debug_level = matches
        .value_of("logfile-debug-level")
        .ok_or("Expected --logfile-debug-level flag")?;

    let logfile_format = matches
        .value_of("logfile-format")
        // Ensure that `logfile-format` defaults to the value of `log-format`.
        .or_else(|| matches.value_of("log-format"));

    let logfile_max_size: u64 = matches
        .value_of("logfile-max-size")
        .ok_or("Expected --logfile-max-size flag")?
        .parse()
        .map_err(|e| format!("Failed to parse `logfile-max-size`: {:?}", e))?;

    let logfile_max_number: usize = matches
        .value_of("logfile-max-number")
        .ok_or("Expected --logfile-max-number flag")?
        .parse()
        .map_err(|e| format!("Failed to parse `logfile-max-number`: {:?}", e))?;

    let logfile_compress = matches.is_present("logfile-compress");

    let logfile_restricted = !matches.is_present("logfile-no-restricted-perms");

    // Construct the path to the log file.
    let mut log_path: Option<PathBuf> = clap_utils::parse_optional(matches, "logfile")?;
    if log_path.is_none() {
        log_path = match matches.subcommand() {
            ("beacon_node", _) => Some(
                parse_path_or_default(matches, "datadir")?
                    .join(DEFAULT_BEACON_NODE_DIR)
                    .join("logs")
                    .join("beacon")
                    .with_extension("log"),
            ),
            ("validator_client", Some(vc_matches)) => {
                let base_path = if vc_matches.is_present("validators-dir") {
                    parse_path_or_default(vc_matches, "validators-dir")?
                } else {
                    parse_path_or_default(matches, "datadir")?.join(DEFAULT_VALIDATOR_DIR)
                };

                Some(
                    base_path
                        .join("logs")
                        .join("validator")
                        .with_extension("log"),
                )
            }
            _ => None,
        };
    }

    let sse_logging = {
        if let Some(bn_matches) = matches.subcommand_matches("beacon_node") {
            bn_matches.is_present("gui")
        } else if let Some(vc_matches) = matches.subcommand_matches("validator_client") {
            vc_matches.is_present("http")
        } else {
            false
        }
    };

    let logger_config = LoggerConfig {
        path: log_path.clone(),
        debug_level: String::from(debug_level),
        logfile_debug_level: String::from(logfile_debug_level),
        log_format: log_format.map(String::from),
        logfile_format: logfile_format.map(String::from),
        log_color,
        disable_log_timestamp,
        max_log_size: logfile_max_size * 1_024 * 1_024,
        max_log_number: logfile_max_number,
        compression: logfile_compress,
        is_restricted: logfile_restricted,
        sse_logging,
    };

    let builder = environment_builder.initialize_logger(logger_config.clone())?;

    let mut environment = builder
        .multi_threaded_tokio_runtime()?
        .eth2_network_config(eth2_network_config)?
        .build()?;

    let log = environment.core_context().log().clone();

    let mut tracing_log_path: Option<PathBuf> = clap_utils::parse_optional(matches, "logfile")?;

    if tracing_log_path.is_none() {
        tracing_log_path = Some(
            parse_path_or_default(matches, "datadir")?
                .join(DEFAULT_BEACON_NODE_DIR)
                .join("tracing"),
        )
    }

    let path = tracing_log_path.clone().unwrap();

    let turn_on_terminal_logs = matches.is_present("env_log");

    logging::create_tracing_layer(path, turn_on_terminal_logs);

    // Allow Prometheus to export the time at which the process was started.
    metrics::expose_process_start_time(&log);

    // Allow Prometheus access to the version and commit of the Lighthouse build.
    metrics::expose_lighthouse_version();

    #[cfg(all(feature = "modern", target_arch = "x86_64"))]
    if !std::is_x86_feature_detected!("adx") {
        slog::warn!(
            log,
            "CPU seems incompatible with optimized Lighthouse build";
            "advice" => "If you get a SIGILL, please try Lighthouse portable build"
        );
    }

    // Note: the current code technically allows for starting a beacon node _and_ a validator
    // client at the same time.
    //
    // Whilst this is possible, the mutual-exclusivity of `clap` sub-commands prevents it from
    // actually happening.
    //
    // Creating a command which can run both might be useful future works.

    // Print an indication of which network is currently in use.
    let optional_testnet = clap_utils::parse_optional::<String>(matches, "network")?;
    let optional_testnet_dir = clap_utils::parse_optional::<PathBuf>(matches, "testnet-dir")?;

    let network_name = match (optional_testnet, optional_testnet_dir) {
        (Some(testnet), None) => testnet,
        (None, Some(testnet_dir)) => format!("custom ({})", testnet_dir.display()),
        (None, None) => DEFAULT_HARDCODED_NETWORK.to_string(),
        (Some(_), Some(_)) => panic!("CLI prevents both --network and --testnet-dir"),
    };

    if let Some(sub_matches) = matches.subcommand_matches(account_manager::CMD) {
        eprintln!("Running account manager for {} network", network_name);
        // Pass the entire `environment` to the account manager so it can run blocking operations.
        account_manager::run(sub_matches, environment)?;

        // Exit as soon as account manager returns control.
        return Ok(());
    }

    if let Some(sub_matches) = matches.subcommand_matches(validator_manager::CMD) {
        eprintln!("Running validator manager for {} network", network_name);

        // Pass the entire `environment` to the account manager so it can run blocking operations.
        validator_manager::run::<E>(sub_matches, environment)?;

        // Exit as soon as account manager returns control.
        return Ok(());
    }

    if let Some(sub_matches) = matches.subcommand_matches(database_manager::CMD) {
        info!(log, "Running database manager for {} network", network_name);
        // Pass the entire `environment` to the database manager so it can run blocking operations.
        database_manager::run(sub_matches, environment)?;

        // Exit as soon as database manager returns control.
        return Ok(());
    }

    info!(log, "Lighthouse started"; "version" => VERSION);
    info!(
        log,
        "Configured for network";
        "name" => &network_name
    );

    match matches.subcommand() {
        ("beacon_node", Some(matches)) => {
            let context = environment.core_context();
            let log = context.log().clone();
            let executor = context.executor.clone();
            let mut config = beacon_node::get_config::<E>(matches, &context)?;
            config.logger_config = logger_config;
            let shutdown_flag = matches.is_present("immediate-shutdown");
            // Dump configs if `dump-config` or `dump-chain-config` flags are set
            clap_utils::check_dump_configs::<_, E>(matches, &config, &context.eth2_config.spec)?;
            executor.clone().spawn(
                async move {
                    if let Err(e) = ProductionBeaconNode::new(context.clone(), config).await {
                        crit!(log, "Failed to start beacon node"; "reason" => e);
                        // Ignore the error since it always occurs during normal operation when
                        // shutting down.
                        let _ = executor
                            .shutdown_sender()
                            .try_send(ShutdownReason::Failure("Failed to start beacon node"));
                    } else if shutdown_flag {
                        let _ = executor.shutdown_sender().try_send(ShutdownReason::Success(
                            "Beacon node immediate shutdown triggered.",
                        ));
                    }
                },
                "beacon_node",
            );
        }
        ("validator_client", Some(matches)) => {
            let context = environment.core_context();
            let log = context.log().clone();
            let executor = context.executor.clone();
            let config = validator_client::Config::from_cli(matches, context.log())
                .map_err(|e| format!("Unable to initialize validator config: {}", e))?;
            let shutdown_flag = matches.is_present("immediate-shutdown");
            // Dump configs if `dump-config` or `dump-chain-config` flags are set
            clap_utils::check_dump_configs::<_, E>(matches, &config, &context.eth2_config.spec)?;
            if !shutdown_flag {
                executor.clone().spawn(
                    async move {
                        if let Err(e) = ProductionValidatorClient::new(context, config)
                            .and_then(|mut vc| async move { vc.start_service().await })
                            .await
                        {
                            crit!(log, "Failed to start validator client"; "reason" => e);
                            // Ignore the error since it always occurs during normal operation when
                            // shutting down.
                            let _ = executor.shutdown_sender().try_send(ShutdownReason::Failure(
                                "Failed to start validator client",
                            ));
                        }
                    },
                    "validator_client",
                );
            } else {
                let _ = executor.shutdown_sender().try_send(ShutdownReason::Success(
                    "Validator client immediate shutdown triggered.",
                ));
            }
        }
        _ => {
            crit!(log, "No subcommand supplied. See --help .");
            return Err("No subcommand supplied.".into());
        }
    };

    // Block this thread until we get a ctrl-c or a task sends a shutdown signal.
    let shutdown_reason = environment.block_until_shutdown_requested()?;
    info!(log, "Shutting down.."; "reason" => ?shutdown_reason);

    environment.fire_signal();

    // Shutdown the environment once all tasks have completed.
    environment.shutdown_on_idle();

    match shutdown_reason {
        ShutdownReason::Success(_) => Ok(()),
        ShutdownReason::Failure(msg) => Err(msg.to_string()),
    }
}<|MERGE_RESOLUTION|>--- conflicted
+++ resolved
@@ -365,8 +365,6 @@
         }
     }
 
-<<<<<<< HEAD
-=======
     // read the `RUST_LOG` statement
     let filter_layer = match tracing_subscriber::EnvFilter::try_from_default_env()
         .or_else(|_| tracing_subscriber::EnvFilter::try_new("debug"))
@@ -395,7 +393,6 @@
         exit(1)
     }
 
->>>>>>> a68b7018
     let result = get_eth2_network_config(&matches).and_then(|eth2_network_config| {
         let eth_spec_id = eth2_network_config.eth_spec_id()?;
 
