mod metrics;

use beacon_node::ProductionBeaconNode;
use clap::{App, Arg, ArgMatches};
use clap_utils::{flags::DISABLE_MALLOC_TUNING_FLAG, get_eth2_network_config};
use directory::{parse_path_or_default, DEFAULT_BEACON_NODE_DIR, DEFAULT_VALIDATOR_DIR};
use environment::{EnvironmentBuilder, LoggerConfig};
use eth2_network_config::{Eth2NetworkConfig, DEFAULT_HARDCODED_NETWORK, HARDCODED_NET_NAMES};
use ethereum_hashing::have_sha_extensions;
use futures::TryFutureExt;
use lighthouse_version::VERSION;
use malloc_utils::configure_memory_allocator;
use slog::{crit, info};
use std::backtrace::Backtrace;
use std::path::PathBuf;
use std::process::exit;
use task_executor::ShutdownReason;
use types::{EthSpec, EthSpecId};
use validator_client::ProductionValidatorClient;

fn bls_library_name() -> &'static str {
    if cfg!(feature = "portable") {
        "blst-portable"
    } else if cfg!(feature = "modern") {
        "blst-modern"
    } else if cfg!(feature = "milagro") {
        "milagro"
    } else {
        "blst"
    }
}

fn allocator_name() -> &'static str {
    if cfg!(feature = "jemalloc") {
        "jemalloc"
    } else {
        "system"
    }
}

fn build_profile_name() -> String {
    // Nice hack from https://stackoverflow.com/questions/73595435/how-to-get-profile-from-cargo-toml-in-build-rs-or-at-runtime
    // The profile name is always the 3rd last part of the path (with 1 based indexing).
    // e.g. /code/core/target/cli/build/my-build-info-9f91ba6f99d7a061/out
    std::env!("OUT_DIR")
        .split(std::path::MAIN_SEPARATOR)
        .nth_back(3)
        .unwrap_or_else(|| "unknown")
        .to_string()
}

fn main() {
    // Enable backtraces unless a RUST_BACKTRACE value has already been explicitly provided.
    if std::env::var("RUST_BACKTRACE").is_err() {
        std::env::set_var("RUST_BACKTRACE", "1");
    }

    // Parse the CLI parameters.
    let matches = App::new("Lighthouse")
        .version(VERSION.replace("Lighthouse/", "").as_str())
        .author("Sigma Prime <contact@sigmaprime.io>")
        .setting(clap::AppSettings::ColoredHelp)
        .about(
            "Ethereum 2.0 client by Sigma Prime. Provides a full-featured beacon \
             node, a validator client and utilities for managing validator accounts.",
        )
        .long_version(
            format!(
                "{}\n\
                 BLS library: {}\n\
                 SHA256 hardware acceleration: {}\n\
                 Allocator: {}\n\
                 Profile: {}\n\
                 Specs: mainnet (true), minimal ({}), gnosis ({})",
                 VERSION.replace("Lighthouse/", ""),
                 bls_library_name(),
                 have_sha_extensions(),
                 allocator_name(),
                 build_profile_name(),
                 cfg!(feature = "spec-minimal"),
                 cfg!(feature = "gnosis"),
            ).as_str()
        )
        .arg(
            Arg::with_name("env_log")
                .short("l")
                .help(
                    "DEPRECATED Enables environment logging giving access to sub-protocol logs such as discv5 and libp2p",
                )
                .takes_value(false),
        )
        .arg(
            Arg::with_name("logfile")
                .long("logfile")
                .value_name("FILE")
                .help(
                    "File path where the log file will be stored. Once it grows to the \
                    value specified in `--logfile-max-size` a new log file is generated where \
                    future logs are stored. \
                    Once the number of log files exceeds the value specified in \
                    `--logfile-max-number` the oldest log file will be overwritten.")
                .takes_value(true)
                .global(true),
        )
        .arg(
            Arg::with_name("logfile-debug-level")
                .long("logfile-debug-level")
                .value_name("LEVEL")
                .help("The verbosity level used when emitting logs to the log file.")
                .takes_value(true)
                .possible_values(&["info", "debug", "trace", "warn", "error", "crit"])
                .default_value("debug")
                .global(true),
        )
        .arg(
            Arg::with_name("logfile-format")
                .long("logfile-format")
                .value_name("FORMAT")
                .help("Specifies the log format used when emitting logs to the logfile.")
                .possible_values(&["DEFAULT", "JSON"])
                .takes_value(true)
                .global(true)
        )
        .arg(
            Arg::with_name("logfile-max-size")
                .long("logfile-max-size")
                .value_name("SIZE")
                .help(
                    "The maximum size (in MB) each log file can grow to before rotating. If set \
                    to 0, background file logging is disabled.")
                .takes_value(true)
                .default_value("200")
                .global(true),
        )
        .arg(
            Arg::with_name("logfile-max-number")
                .long("logfile-max-number")
                .value_name("COUNT")
                .help(
                    "The maximum number of log files that will be stored. If set to 0, \
                    background file logging is disabled.")
                .takes_value(true)
                .default_value("5")
                .global(true),
        )
        .arg(
            Arg::with_name("logfile-compress")
                .long("logfile-compress")
                .help(
                    "If present, compress old log files. This can help reduce the space needed \
                    to store old logs.")
                .global(true),
        )
        .arg(
            Arg::with_name("logfile-no-restricted-perms")
                .long("logfile-no-restricted-perms")
                .help(
                    "If present, log files will be generated as world-readable meaning they can be read by \
                    any user on the machine. Note that logs can often contain sensitive information \
                    about your validator and so this flag should be used with caution. For Windows users, \
                    the log file permissions will be inherited from the parent folder.")
                .global(true),
        )
        .arg(
            Arg::with_name("log-format")
                .long("log-format")
                .value_name("FORMAT")
                .help("Specifies the log format used when emitting logs to the terminal.")
                .possible_values(&["JSON"])
                .takes_value(true)
                .global(true),
        )
        .arg(
            Arg::with_name("log-color")
                .long("log-color")
                .alias("log-colour")
                .help("Force outputting colors when emitting logs to the terminal.")
                .global(true),
        )
        .arg(
            Arg::with_name("disable-log-timestamp")
            .long("disable-log-timestamp")
            .help("If present, do not include timestamps in logging output.")
            .global(true),
        )
        .arg(
            Arg::with_name("debug-level")
                .long("debug-level")
                .value_name("LEVEL")
                .help("Specifies the verbosity level used when emitting logs to the terminal.")
                .takes_value(true)
                .possible_values(&["info", "debug", "trace", "warn", "error", "crit"])
                .global(true)
                .default_value("info"),
        )
        .arg(
            Arg::with_name("datadir")
                .long("datadir")
                .short("d")
                .value_name("DIR")
                .global(true)
                .help(
                    "Used to specify a custom root data directory for lighthouse keys and databases. \
                    Defaults to $HOME/.lighthouse/{network} where network is the value of the `network` flag \
                    Note: Users should specify separate custom datadirs for different networks.")
                .takes_value(true),
        )
        .arg(
            Arg::with_name("testnet-dir")
                .short("t")
                .long("testnet-dir")
                .value_name("DIR")
                .help(
                    "Path to directory containing eth2_testnet specs. Defaults to \
                      a hard-coded Lighthouse testnet. Only effective if there is no \
                      existing database.",
                )
                .takes_value(true)
                .global(true),
        )
        .arg(
            Arg::with_name("network")
                .long("network")
                .value_name("network")
                .help("Name of the Eth2 chain Lighthouse will sync and follow.")
                .possible_values(HARDCODED_NET_NAMES)
                .conflicts_with("testnet-dir")
                .takes_value(true)
                .global(true)

        )
        .arg(
            Arg::with_name("dump-config")
                .long("dump-config")
                .hidden(true)
                .help("Dumps the config to a desired location. Used for testing only.")
                .takes_value(true)
                .global(true)
        )
        .arg(
            Arg::with_name("dump-chain-config")
                .long("dump-chain-config")
                .hidden(true)
                .help("Dumps the chain config to a desired location. Used for testing only.")
                .takes_value(true)
                .global(true)
        )
        .arg(
            Arg::with_name("immediate-shutdown")
                .long("immediate-shutdown")
                .hidden(true)
                .help(
                    "Shuts down immediately after the Beacon Node or Validator has successfully launched. \
                    Used for testing only, DO NOT USE IN PRODUCTION.")
                .global(true)
        )
        .arg(
            Arg::with_name(DISABLE_MALLOC_TUNING_FLAG)
                .long(DISABLE_MALLOC_TUNING_FLAG)
                .help(
                    "If present, do not configure the system allocator. Providing this flag will \
                    generally increase memory usage, it should only be provided when debugging \
                    specific memory allocation issues."
                )
                .global(true),
        )
        .arg(
            Arg::with_name("terminal-total-difficulty-override")
                .long("terminal-total-difficulty-override")
                .value_name("INTEGER")
                .help("Used to coordinate manual overrides to the TERMINAL_TOTAL_DIFFICULTY parameter. \
                       Accepts a 256-bit decimal integer (not a hex value). \
                       This flag should only be used if the user has a clear understanding that \
                       the broad Ethereum community has elected to override the terminal difficulty. \
                       Incorrect use of this flag will cause your node to experience a consensus \
                       failure. Be extremely careful with this flag.")
                .takes_value(true)
                .global(true)
        )
        .arg(
            Arg::with_name("terminal-block-hash-override")
                .long("terminal-block-hash-override")
                .value_name("TERMINAL_BLOCK_HASH")
                .help("Used to coordinate manual overrides to the TERMINAL_BLOCK_HASH parameter. \
                       This flag should only be used if the user has a clear understanding that \
                       the broad Ethereum community has elected to override the terminal PoW block. \
                       Incorrect use of this flag will cause your node to experience a consensus \
                       failure. Be extremely careful with this flag.")
                .requires("terminal-block-hash-epoch-override")
                .takes_value(true)
                .global(true)
        )
        .arg(
            Arg::with_name("terminal-block-hash-epoch-override")
                .long("terminal-block-hash-epoch-override")
                .value_name("EPOCH")
                .help("Used to coordinate manual overrides to the TERMINAL_BLOCK_HASH_ACTIVATION_EPOCH \
                       parameter. This flag should only be used if the user has a clear understanding \
                       that the broad Ethereum community has elected to override the terminal PoW block. \
                       Incorrect use of this flag will cause your node to experience a consensus \
                       failure. Be extremely careful with this flag.")
                .requires("terminal-block-hash-override")
                .takes_value(true)
                .global(true)
        )
        .arg(
            Arg::with_name("safe-slots-to-import-optimistically")
                .long("safe-slots-to-import-optimistically")
                .value_name("INTEGER")
                .help("Used to coordinate manual overrides of the SAFE_SLOTS_TO_IMPORT_OPTIMISTICALLY \
                      parameter. This flag should only be used if the user has a clear understanding \
                      that the broad Ethereum community has elected to override this parameter in the event \
                      of an attack at the PoS transition block. Incorrect use of this flag can cause your \
                      node to possibly accept an invalid chain or sync more slowly. Be extremely careful with \
                      this flag.")
                .takes_value(true)
                .global(true)
        )
        .arg(
            Arg::with_name("genesis-state-url")
                .long("genesis-state-url")
                .value_name("URL")
                .help(
                    "A URL of a beacon-API compatible server from which to download the genesis state. \
                    Checkpoint sync server URLs can generally be used with this flag. \
                    If not supplied, a default URL or the --checkpoint-sync-url may be used. \
                    If the genesis state is already included in this binary then this value will be ignored.",
                )
                .takes_value(true)
                .global(true),
        )
        .arg(
            Arg::with_name("genesis-state-url-timeout")
                .long("genesis-state-url-timeout")
                .value_name("SECONDS")
                .help(
                    "The timeout in seconds for the request to --genesis-state-url.",
                )
                .takes_value(true)
                .default_value("180")
                .global(true),
        )
        .subcommand(beacon_node::cli_app())
        .subcommand(boot_node::cli_app())
        .subcommand(validator_client::cli_app())
        .subcommand(account_manager::cli_app())
        .subcommand(database_manager::cli_app())
        .subcommand(validator_manager::cli_app())
        .get_matches();

    // Configure the allocator early in the process, before it has the chance to use the default values for
    // anything important.
    //
    // Only apply this optimization for the beacon node. It's the only process with a substantial
    // memory footprint.
    let is_beacon_node = matches.subcommand_name() == Some("beacon_node");
    if is_beacon_node && !matches.is_present(DISABLE_MALLOC_TUNING_FLAG) {
        if let Err(e) = configure_memory_allocator() {
            eprintln!(
                "Unable to configure the memory allocator: {} \n\
                Try providing the --{} flag",
                e, DISABLE_MALLOC_TUNING_FLAG
            );
            exit(1)
        }
    }

    let result = get_eth2_network_config(&matches).and_then(|eth2_network_config| {
        let eth_spec_id = eth2_network_config.eth_spec_id()?;

        // boot node subcommand circumvents the environment
        if let Some(bootnode_matches) = matches.subcommand_matches("boot_node") {
            // The bootnode uses the main debug-level flag
            let debug_info = matches
                .value_of("debug-level")
                .expect("Debug-level must be present")
                .into();

            boot_node::run(
                &matches,
                bootnode_matches,
                eth_spec_id,
                &eth2_network_config,
                debug_info,
            );

            return Ok(());
        }

        match eth_spec_id {
            EthSpecId::Mainnet => run(EnvironmentBuilder::mainnet(), &matches, eth2_network_config),
            #[cfg(feature = "gnosis")]
            EthSpecId::Gnosis => run(EnvironmentBuilder::gnosis(), &matches, eth2_network_config),
            #[cfg(feature = "spec-minimal")]
            EthSpecId::Minimal => run(EnvironmentBuilder::minimal(), &matches, eth2_network_config),
            #[cfg(not(all(feature = "spec-minimal", feature = "gnosis")))]
            other => {
                eprintln!(
                    "Eth spec `{}` is not supported by this build of Lighthouse",
                    other
                );
                eprintln!("You must compile with a feature flag to enable this spec variant");
                exit(1);
            }
        }
    });

    // `std::process::exit` does not run destructors so we drop manually.
    drop(matches);

    // Return the appropriate error code.
    match result {
        Ok(()) => exit(0),
        Err(e) => {
            eprintln!("{}", e);
            drop(e);
            exit(1)
        }
    }
}

fn run<E: EthSpec>(
    environment_builder: EnvironmentBuilder<E>,
    matches: &ArgMatches,
    eth2_network_config: Eth2NetworkConfig,
) -> Result<(), String> {
    if std::mem::size_of::<usize>() != 8 {
        return Err(format!(
            "{}-bit architecture is not supported (64-bit only).",
            std::mem::size_of::<usize>() * 8
        ));
    }

    let debug_level = matches
        .value_of("debug-level")
        .ok_or("Expected --debug-level flag")?;

    let log_format = matches.value_of("log-format");

    let log_color = matches.is_present("log-color");

    let disable_log_timestamp = matches.is_present("disable-log-timestamp");

    let logfile_debug_level = matches
        .value_of("logfile-debug-level")
        .ok_or("Expected --logfile-debug-level flag")?;

    let logfile_format = matches
        .value_of("logfile-format")
        // Ensure that `logfile-format` defaults to the value of `log-format`.
        .or_else(|| matches.value_of("log-format"));

    let logfile_max_size: u64 = matches
        .value_of("logfile-max-size")
        .ok_or("Expected --logfile-max-size flag")?
        .parse()
        .map_err(|e| format!("Failed to parse `logfile-max-size`: {:?}", e))?;

    let logfile_max_number: usize = matches
        .value_of("logfile-max-number")
        .ok_or("Expected --logfile-max-number flag")?
        .parse()
        .map_err(|e| format!("Failed to parse `logfile-max-number`: {:?}", e))?;

    let logfile_compress = matches.is_present("logfile-compress");

    let logfile_restricted = !matches.is_present("logfile-no-restricted-perms");

    // Construct the path to the log file.
    let mut log_path: Option<PathBuf> = clap_utils::parse_optional(matches, "logfile")?;
    if log_path.is_none() {
        log_path = match matches.subcommand() {
            ("beacon_node", _) => Some(
                parse_path_or_default(matches, "datadir")?
                    .join(DEFAULT_BEACON_NODE_DIR)
                    .join("logs")
                    .join("beacon")
                    .with_extension("log"),
            ),
            ("validator_client", Some(vc_matches)) => {
                let base_path = if vc_matches.is_present("validators-dir") {
                    parse_path_or_default(vc_matches, "validators-dir")?
                } else {
                    parse_path_or_default(matches, "datadir")?.join(DEFAULT_VALIDATOR_DIR)
                };

                Some(
                    base_path
                        .join("logs")
                        .join("validator")
                        .with_extension("log"),
                )
            }
            _ => None,
        };
    }

    let sse_logging = {
        if let Some(bn_matches) = matches.subcommand_matches("beacon_node") {
            bn_matches.is_present("gui")
        } else if let Some(vc_matches) = matches.subcommand_matches("validator_client") {
            vc_matches.is_present("http")
        } else {
            false
        }
    };

    let logger_config = LoggerConfig {
        path: log_path.clone(),
        debug_level: String::from(debug_level),
        logfile_debug_level: String::from(logfile_debug_level),
        log_format: log_format.map(String::from),
        logfile_format: logfile_format.map(String::from),
        log_color,
        disable_log_timestamp,
        max_log_size: logfile_max_size * 1_024 * 1_024,
        max_log_number: logfile_max_number,
        compression: logfile_compress,
        is_restricted: logfile_restricted,
        sse_logging,
    };

    let builder = environment_builder.initialize_logger(logger_config.clone())?;

    let mut environment = builder
        .multi_threaded_tokio_runtime()?
        .eth2_network_config(eth2_network_config)?
        .build()?;

    let log = environment.core_context().log().clone();

<<<<<<< HEAD
    // Log panics properly.
    {
        let log = log.clone();
        std::panic::set_hook(Box::new(move |info| {
            crit!(
                log,
                "Task panic. This is a bug!";
                "location" => info.location().map(ToString::to_string),
                "message" => info.payload().downcast_ref::<String>(),
                "backtrace" => %Backtrace::capture(),
                "advice" => "Please check above for a backtrace and notify the developers",
            );
        }));
    }

=======
    let mut tracing_log_path: Option<PathBuf> = clap_utils::parse_optional(matches, "logfile")?;

    if tracing_log_path.is_none() {
        tracing_log_path = Some(
            parse_path_or_default(matches, "datadir")?
                .join(DEFAULT_BEACON_NODE_DIR)
                .join("logs"),
        )
    }

    let path = tracing_log_path.clone().unwrap();

    let turn_on_terminal_logs = matches.is_present("env_log");

    logging::create_tracing_layer(path, turn_on_terminal_logs);

>>>>>>> 8353ec97
    // Allow Prometheus to export the time at which the process was started.
    metrics::expose_process_start_time(&log);

    // Allow Prometheus access to the version and commit of the Lighthouse build.
    metrics::expose_lighthouse_version();

    #[cfg(all(feature = "modern", target_arch = "x86_64"))]
    if !std::is_x86_feature_detected!("adx") {
        slog::warn!(
            log,
            "CPU seems incompatible with optimized Lighthouse build";
            "advice" => "If you get a SIGILL, please try Lighthouse portable build"
        );
    }

    // Note: the current code technically allows for starting a beacon node _and_ a validator
    // client at the same time.
    //
    // Whilst this is possible, the mutual-exclusivity of `clap` sub-commands prevents it from
    // actually happening.
    //
    // Creating a command which can run both might be useful future works.

    // Print an indication of which network is currently in use.
    let optional_testnet = clap_utils::parse_optional::<String>(matches, "network")?;
    let optional_testnet_dir = clap_utils::parse_optional::<PathBuf>(matches, "testnet-dir")?;

    let network_name = match (optional_testnet, optional_testnet_dir) {
        (Some(testnet), None) => testnet,
        (None, Some(testnet_dir)) => format!("custom ({})", testnet_dir.display()),
        (None, None) => DEFAULT_HARDCODED_NETWORK.to_string(),
        (Some(_), Some(_)) => panic!("CLI prevents both --network and --testnet-dir"),
    };

    if let Some(sub_matches) = matches.subcommand_matches(account_manager::CMD) {
        eprintln!("Running account manager for {} network", network_name);
        // Pass the entire `environment` to the account manager so it can run blocking operations.
        account_manager::run(sub_matches, environment)?;

        // Exit as soon as account manager returns control.
        return Ok(());
    }

    if let Some(sub_matches) = matches.subcommand_matches(validator_manager::CMD) {
        eprintln!("Running validator manager for {} network", network_name);

        // Pass the entire `environment` to the account manager so it can run blocking operations.
        validator_manager::run::<E>(sub_matches, environment)?;

        // Exit as soon as account manager returns control.
        return Ok(());
    }

    if let Some(sub_matches) = matches.subcommand_matches(database_manager::CMD) {
        info!(log, "Running database manager for {} network", network_name);
        // Pass the entire `environment` to the database manager so it can run blocking operations.
        database_manager::run(sub_matches, environment)?;

        // Exit as soon as database manager returns control.
        return Ok(());
    }

    info!(log, "Lighthouse started"; "version" => VERSION);
    info!(
        log,
        "Configured for network";
        "name" => &network_name
    );

    match matches.subcommand() {
        ("beacon_node", Some(matches)) => {
            let context = environment.core_context();
            let log = context.log().clone();
            let executor = context.executor.clone();
            let mut config = beacon_node::get_config::<E>(matches, &context)?;
            config.logger_config = logger_config;
            let shutdown_flag = matches.is_present("immediate-shutdown");
            // Dump configs if `dump-config` or `dump-chain-config` flags are set
            clap_utils::check_dump_configs::<_, E>(matches, &config, &context.eth2_config.spec)?;
            executor.clone().spawn(
                async move {
                    if let Err(e) = ProductionBeaconNode::new(context.clone(), config).await {
                        crit!(log, "Failed to start beacon node"; "reason" => e);
                        // Ignore the error since it always occurs during normal operation when
                        // shutting down.
                        let _ = executor
                            .shutdown_sender()
                            .try_send(ShutdownReason::Failure("Failed to start beacon node"));
                    } else if shutdown_flag {
                        let _ = executor.shutdown_sender().try_send(ShutdownReason::Success(
                            "Beacon node immediate shutdown triggered.",
                        ));
                    }
                },
                "beacon_node",
            );
        }
        ("validator_client", Some(matches)) => {
            let context = environment.core_context();
            let log = context.log().clone();
            let executor = context.executor.clone();
            let config = validator_client::Config::from_cli(matches, context.log())
                .map_err(|e| format!("Unable to initialize validator config: {}", e))?;
            let shutdown_flag = matches.is_present("immediate-shutdown");
            // Dump configs if `dump-config` or `dump-chain-config` flags are set
            clap_utils::check_dump_configs::<_, E>(matches, &config, &context.eth2_config.spec)?;
            if !shutdown_flag {
                executor.clone().spawn(
                    async move {
                        if let Err(e) = ProductionValidatorClient::new(context, config)
                            .and_then(|mut vc| async move { vc.start_service().await })
                            .await
                        {
                            crit!(log, "Failed to start validator client"; "reason" => e);
                            // Ignore the error since it always occurs during normal operation when
                            // shutting down.
                            let _ = executor.shutdown_sender().try_send(ShutdownReason::Failure(
                                "Failed to start validator client",
                            ));
                        }
                    },
                    "validator_client",
                );
            } else {
                let _ = executor.shutdown_sender().try_send(ShutdownReason::Success(
                    "Validator client immediate shutdown triggered.",
                ));
            }
        }
        _ => {
            crit!(log, "No subcommand supplied. See --help .");
            return Err("No subcommand supplied.".into());
        }
    };

    // Block this thread until we get a ctrl-c or a task sends a shutdown signal.
    let shutdown_reason = environment.block_until_shutdown_requested()?;
    info!(log, "Shutting down.."; "reason" => ?shutdown_reason);

    environment.fire_signal();

    // Shutdown the environment once all tasks have completed.
    environment.shutdown_on_idle();

    match shutdown_reason {
        ShutdownReason::Success(_) => Ok(()),
        ShutdownReason::Failure(msg) => Err(msg.to_string()),
    }
}<|MERGE_RESOLUTION|>--- conflicted
+++ resolved
@@ -529,7 +529,6 @@
 
     let log = environment.core_context().log().clone();
 
-<<<<<<< HEAD
     // Log panics properly.
     {
         let log = log.clone();
@@ -545,7 +544,6 @@
         }));
     }
 
-=======
     let mut tracing_log_path: Option<PathBuf> = clap_utils::parse_optional(matches, "logfile")?;
 
     if tracing_log_path.is_none() {
@@ -562,7 +560,6 @@
 
     logging::create_tracing_layer(path, turn_on_terminal_logs);
 
->>>>>>> 8353ec97
     // Allow Prometheus to export the time at which the process was started.
     metrics::expose_process_start_time(&log);
 
