<<<<<<< HEAD
#![recursion_limit = "512"]

=======
>>>>>>> 051c3e84
mod metrics;

use beacon_node::ProductionBeaconNode;
use clap::{App, Arg, ArgMatches};
use clap_utils::{flags::DISABLE_MALLOC_TUNING_FLAG, get_eth2_network_config};
use directory::{parse_path_or_default, DEFAULT_BEACON_NODE_DIR, DEFAULT_VALIDATOR_DIR};
use env_logger::{Builder, Env};
use environment::{EnvironmentBuilder, LoggerConfig};
use eth2_network_config::{Eth2NetworkConfig, DEFAULT_HARDCODED_NETWORK, HARDCODED_NET_NAMES};
use ethereum_hashing::have_sha_extensions;
use futures::TryFutureExt;
use lighthouse_version::VERSION;
use malloc_utils::configure_memory_allocator;
use slog::{crit, info};
use std::path::PathBuf;
use std::process::exit;
use task_executor::ShutdownReason;
use types::{EthSpec, EthSpecId};
use validator_client::ProductionValidatorClient;

fn bls_library_name() -> &'static str {
    if cfg!(feature = "portable") {
        "blst-portable"
    } else if cfg!(feature = "modern") {
        "blst-modern"
    } else if cfg!(feature = "milagro") {
        "milagro"
    } else {
        "blst"
    }
}

fn allocator_name() -> &'static str {
    if cfg!(feature = "jemalloc") {
        "jemalloc"
    } else {
        "system"
    }
}

fn build_profile_name() -> String {
    // Nice hack from https://stackoverflow.com/questions/73595435/how-to-get-profile-from-cargo-toml-in-build-rs-or-at-runtime
    // The profile name is always the 3rd last part of the path (with 1 based indexing).
    // e.g. /code/core/target/cli/build/my-build-info-9f91ba6f99d7a061/out
    std::env!("OUT_DIR")
        .split(std::path::MAIN_SEPARATOR)
        .nth_back(3)
        .unwrap_or_else(|| "unknown")
        .to_string()
}

fn main() {
    // Enable backtraces unless a RUST_BACKTRACE value has already been explicitly provided.
    if std::env::var("RUST_BACKTRACE").is_err() {
        std::env::set_var("RUST_BACKTRACE", "1");
    }

    // Parse the CLI parameters.
    let matches = App::new("Lighthouse")
        .version(VERSION.replace("Lighthouse/", "").as_str())
        .author("Sigma Prime <contact@sigmaprime.io>")
        .setting(clap::AppSettings::ColoredHelp)
        .about(
            "Ethereum 2.0 client by Sigma Prime. Provides a full-featured beacon \
             node, a validator client and utilities for managing validator accounts.",
        )
        .long_version(
            format!(
                "{}\n\
                 BLS library: {}\n\
                 SHA256 hardware acceleration: {}\n\
                 Allocator: {}\n\
                 Profile: {}\n\
                 Specs: mainnet (true), minimal ({}), gnosis ({})",
                 VERSION.replace("Lighthouse/", ""),
                 bls_library_name(),
                 have_sha_extensions(),
                 allocator_name(),
                 build_profile_name(),
                 cfg!(feature = "spec-minimal"),
                 cfg!(feature = "gnosis"),
            ).as_str()
        )
        .arg(
            Arg::with_name("env_log")
                .short("l")
                .help("Enables environment logging giving access to sub-protocol logs such as discv5 and libp2p",
                )
                .takes_value(false),
        )
        .arg(
            Arg::with_name("logfile")
                .long("logfile")
                .value_name("FILE")
                .help(
                    "File path where the log file will be stored. Once it grows to the \
                    value specified in `--logfile-max-size` a new log file is generated where \
                    future logs are stored. \
                    Once the number of log files exceeds the value specified in \
                    `--logfile-max-number` the oldest log file will be overwritten.")
                .takes_value(true)
                .global(true),
        )
        .arg(
            Arg::with_name("logfile-debug-level")
                .long("logfile-debug-level")
                .value_name("LEVEL")
                .help("The verbosity level used when emitting logs to the log file.")
                .takes_value(true)
                .possible_values(&["info", "debug", "trace", "warn", "error", "crit"])
                .default_value("debug")
                .global(true),
        )
        .arg(
            Arg::with_name("logfile-format")
                .long("logfile-format")
                .value_name("FORMAT")
                .help("Specifies the log format used when emitting logs to the logfile.")
                .possible_values(&["DEFAULT", "JSON"])
                .takes_value(true)
                .global(true)
        )
        .arg(
            Arg::with_name("logfile-max-size")
                .long("logfile-max-size")
                .value_name("SIZE")
                .help(
                    "The maximum size (in MB) each log file can grow to before rotating. If set \
                    to 0, background file logging is disabled.")
                .takes_value(true)
                .default_value("200")
                .global(true),
        )
        .arg(
            Arg::with_name("logfile-max-number")
                .long("logfile-max-number")
                .value_name("COUNT")
                .help(
                    "The maximum number of log files that will be stored. If set to 0, \
                    background file logging is disabled.")
                .takes_value(true)
                .default_value("5")
                .global(true),
        )
        .arg(
            Arg::with_name("logfile-compress")
                .long("logfile-compress")
                .help(
                    "If present, compress old log files. This can help reduce the space needed \
                    to store old logs.")
                .global(true),
        )
        .arg(
            Arg::with_name("logfile-no-restricted-perms")
                .long("logfile-no-restricted-perms")
                .help(
                    "If present, log files will be generated as world-readable meaning they can be read by \
                    any user on the machine. Note that logs can often contain sensitive information \
                    about your validator and so this flag should be used with caution. For Windows users, \
                    the log file permissions will be inherited from the parent folder.")
                .global(true),
        )
        .arg(
            Arg::with_name("log-format")
                .long("log-format")
                .value_name("FORMAT")
                .help("Specifies the log format used when emitting logs to the terminal.")
                .possible_values(&["JSON"])
                .takes_value(true)
                .global(true),
        )
        .arg(
            Arg::with_name("log-color")
                .long("log-color")
                .alias("log-colour")
                .help("Force outputting colors when emitting logs to the terminal.")
                .global(true),
        )
        .arg(
            Arg::with_name("disable-log-timestamp")
            .long("disable-log-timestamp")
            .help("If present, do not include timestamps in logging output.")
            .global(true),
        )
        .arg(
            Arg::with_name("debug-level")
                .long("debug-level")
                .value_name("LEVEL")
                .help("Specifies the verbosity level used when emitting logs to the terminal.")
                .takes_value(true)
                .possible_values(&["info", "debug", "trace", "warn", "error", "crit"])
                .global(true)
                .default_value("info"),
        )
        .arg(
            Arg::with_name("datadir")
                .long("datadir")
                .short("d")
                .value_name("DIR")
                .global(true)
                .help(
                    "Used to specify a custom root data directory for lighthouse keys and databases. \
                    Defaults to $HOME/.lighthouse/{network} where network is the value of the `network` flag \
                    Note: Users should specify separate custom datadirs for different networks.")
                .takes_value(true),
        )
        .arg(
            Arg::with_name("testnet-dir")
                .short("t")
                .long("testnet-dir")
                .value_name("DIR")
                .help(
                    "Path to directory containing eth2_testnet specs. Defaults to \
                      a hard-coded Lighthouse testnet. Only effective if there is no \
                      existing database.",
                )
                .takes_value(true)
                .global(true),
        )
        .arg(
            Arg::with_name("network")
                .long("network")
                .value_name("network")
                .help("Name of the Eth2 chain Lighthouse will sync and follow.")
                .possible_values(HARDCODED_NET_NAMES)
                .conflicts_with("testnet-dir")
                .takes_value(true)
                .global(true)

        )
        .arg(
            Arg::with_name("dump-config")
                .long("dump-config")
                .hidden(true)
                .help("Dumps the config to a desired location. Used for testing only.")
                .takes_value(true)
                .global(true)
        )
        .arg(
            Arg::with_name("dump-chain-config")
                .long("dump-chain-config")
                .hidden(true)
                .help("Dumps the chain config to a desired location. Used for testing only.")
                .takes_value(true)
                .global(true)
        )
        .arg(
            Arg::with_name("immediate-shutdown")
                .long("immediate-shutdown")
                .hidden(true)
                .help(
                    "Shuts down immediately after the Beacon Node or Validator has successfully launched. \
                    Used for testing only, DO NOT USE IN PRODUCTION.")
                .global(true)
        )
        .arg(
            Arg::with_name(DISABLE_MALLOC_TUNING_FLAG)
                .long(DISABLE_MALLOC_TUNING_FLAG)
                .help(
                    "If present, do not configure the system allocator. Providing this flag will \
                    generally increase memory usage, it should only be provided when debugging \
                    specific memory allocation issues."
                )
                .global(true),
        )
        .arg(
            Arg::with_name("terminal-total-difficulty-override")
                .long("terminal-total-difficulty-override")
                .value_name("INTEGER")
                .help("Used to coordinate manual overrides to the TERMINAL_TOTAL_DIFFICULTY parameter. \
                       Accepts a 256-bit decimal integer (not a hex value). \
                       This flag should only be used if the user has a clear understanding that \
                       the broad Ethereum community has elected to override the terminal difficulty. \
                       Incorrect use of this flag will cause your node to experience a consensus \
                       failure. Be extremely careful with this flag.")
                .takes_value(true)
                .global(true)
        )
        .arg(
            Arg::with_name("terminal-block-hash-override")
                .long("terminal-block-hash-override")
                .value_name("TERMINAL_BLOCK_HASH")
                .help("Used to coordinate manual overrides to the TERMINAL_BLOCK_HASH parameter. \
                       This flag should only be used if the user has a clear understanding that \
                       the broad Ethereum community has elected to override the terminal PoW block. \
                       Incorrect use of this flag will cause your node to experience a consensus \
                       failure. Be extremely careful with this flag.")
                .requires("terminal-block-hash-epoch-override")
                .takes_value(true)
                .global(true)
        )
        .arg(
            Arg::with_name("terminal-block-hash-epoch-override")
                .long("terminal-block-hash-epoch-override")
                .value_name("EPOCH")
                .help("Used to coordinate manual overrides to the TERMINAL_BLOCK_HASH_ACTIVATION_EPOCH \
                       parameter. This flag should only be used if the user has a clear understanding \
                       that the broad Ethereum community has elected to override the terminal PoW block. \
                       Incorrect use of this flag will cause your node to experience a consensus \
                       failure. Be extremely careful with this flag.")
                .requires("terminal-block-hash-override")
                .takes_value(true)
                .global(true)
        )
        .arg(
            Arg::with_name("safe-slots-to-import-optimistically")
                .long("safe-slots-to-import-optimistically")
                .value_name("INTEGER")
                .help("Used to coordinate manual overrides of the SAFE_SLOTS_TO_IMPORT_OPTIMISTICALLY \
                      parameter. This flag should only be used if the user has a clear understanding \
                      that the broad Ethereum community has elected to override this parameter in the event \
                      of an attack at the PoS transition block. Incorrect use of this flag can cause your \
                      node to possibly accept an invalid chain or sync more slowly. Be extremely careful with \
                      this flag.")
                .takes_value(true)
                .global(true)
        )
        .arg(
            Arg::with_name("genesis-state-url")
                .long("genesis-state-url")
                .value_name("URL")
                .help(
                    "A URL of a beacon-API compatible server from which to download the genesis state. \
                    Checkpoint sync server URLs can generally be used with this flag. \
                    If not supplied, a default URL or the --checkpoint-sync-url may be used. \
                    If the genesis state is already included in this binary then this value will be ignored.",
                )
                .takes_value(true)
                .global(true),
        )
        .arg(
            Arg::with_name("genesis-state-url-timeout")
                .long("genesis-state-url-timeout")
                .value_name("SECONDS")
                .help(
                    "The timeout in seconds for the request to --genesis-state-url.",
                )
                .takes_value(true)
                .default_value("180")
                .global(true),
        )
        .subcommand(beacon_node::cli_app())
        .subcommand(boot_node::cli_app())
        .subcommand(validator_client::cli_app())
        .subcommand(account_manager::cli_app())
        .subcommand(database_manager::cli_app())
        .subcommand(validator_manager::cli_app())
        .get_matches();

    // Configure the allocator early in the process, before it has the chance to use the default values for
    // anything important.
    //
    // Only apply this optimization for the beacon node. It's the only process with a substantial
    // memory footprint.
    let is_beacon_node = matches.subcommand_name() == Some("beacon_node");
    if is_beacon_node && !matches.is_present(DISABLE_MALLOC_TUNING_FLAG) {
        if let Err(e) = configure_memory_allocator() {
            eprintln!(
                "Unable to configure the memory allocator: {} \n\
                Try providing the --{} flag",
                e, DISABLE_MALLOC_TUNING_FLAG
            );
            exit(1)
        }
    }

    // Debugging output for libp2p and external crates.
    if matches.is_present("env_log") {
        Builder::from_env(Env::default()).init();
    }

    let result = get_eth2_network_config(&matches).and_then(|eth2_network_config| {
        let eth_spec_id = eth2_network_config.eth_spec_id()?;

        // boot node subcommand circumvents the environment
        if let Some(bootnode_matches) = matches.subcommand_matches("boot_node") {
            // The bootnode uses the main debug-level flag
            let debug_info = matches
                .value_of("debug-level")
                .expect("Debug-level must be present")
                .into();

            boot_node::run(
                &matches,
                bootnode_matches,
                eth_spec_id,
                &eth2_network_config,
                debug_info,
            );

            return Ok(());
        }

        match eth_spec_id {
            EthSpecId::Mainnet => run(EnvironmentBuilder::mainnet(), &matches, eth2_network_config),
            #[cfg(feature = "gnosis")]
            EthSpecId::Gnosis => run(EnvironmentBuilder::gnosis(), &matches, eth2_network_config),
            #[cfg(feature = "spec-minimal")]
            EthSpecId::Minimal => run(EnvironmentBuilder::minimal(), &matches, eth2_network_config),
            #[cfg(not(all(feature = "spec-minimal", feature = "gnosis")))]
            other => {
                eprintln!(
                    "Eth spec `{}` is not supported by this build of Lighthouse",
                    other
                );
                eprintln!("You must compile with a feature flag to enable this spec variant");
                exit(1);
            }
        }
    });

    // `std::process::exit` does not run destructors so we drop manually.
    drop(matches);

    // Return the appropriate error code.
    match result {
        Ok(()) => exit(0),
        Err(e) => {
            eprintln!("{}", e);
            drop(e);
            exit(1)
        }
    }
}

fn run<E: EthSpec>(
    environment_builder: EnvironmentBuilder<E>,
    matches: &ArgMatches,
    eth2_network_config: Eth2NetworkConfig,
) -> Result<(), String> {
    if std::mem::size_of::<usize>() != 8 {
        return Err(format!(
            "{}-bit architecture is not supported (64-bit only).",
            std::mem::size_of::<usize>() * 8
        ));
    }

    let debug_level = matches
        .value_of("debug-level")
        .ok_or("Expected --debug-level flag")?;

    let log_format = matches.value_of("log-format");

    let log_color = matches.is_present("log-color");

    let disable_log_timestamp = matches.is_present("disable-log-timestamp");

    let logfile_debug_level = matches
        .value_of("logfile-debug-level")
        .ok_or("Expected --logfile-debug-level flag")?;

    let logfile_format = matches
        .value_of("logfile-format")
        // Ensure that `logfile-format` defaults to the value of `log-format`.
        .or_else(|| matches.value_of("log-format"));

    let logfile_max_size: u64 = matches
        .value_of("logfile-max-size")
        .ok_or("Expected --logfile-max-size flag")?
        .parse()
        .map_err(|e| format!("Failed to parse `logfile-max-size`: {:?}", e))?;

    let logfile_max_number: usize = matches
        .value_of("logfile-max-number")
        .ok_or("Expected --logfile-max-number flag")?
        .parse()
        .map_err(|e| format!("Failed to parse `logfile-max-number`: {:?}", e))?;

    let logfile_compress = matches.is_present("logfile-compress");

    let logfile_restricted = !matches.is_present("logfile-no-restricted-perms");

    // Construct the path to the log file.
    let mut log_path: Option<PathBuf> = clap_utils::parse_optional(matches, "logfile")?;
    if log_path.is_none() {
        log_path = match matches.subcommand() {
            ("beacon_node", _) => Some(
                parse_path_or_default(matches, "datadir")?
                    .join(DEFAULT_BEACON_NODE_DIR)
                    .join("logs")
                    .join("beacon")
                    .with_extension("log"),
            ),
            ("validator_client", Some(vc_matches)) => {
                let base_path = if vc_matches.is_present("validators-dir") {
                    parse_path_or_default(vc_matches, "validators-dir")?
                } else {
                    parse_path_or_default(matches, "datadir")?.join(DEFAULT_VALIDATOR_DIR)
                };

                Some(
                    base_path
                        .join("logs")
                        .join("validator")
                        .with_extension("log"),
                )
            }
            _ => None,
        };
    }

    let sse_logging = {
        if let Some(bn_matches) = matches.subcommand_matches("beacon_node") {
            bn_matches.is_present("gui")
        } else if let Some(vc_matches) = matches.subcommand_matches("validator_client") {
            vc_matches.is_present("http")
        } else {
            false
        }
    };

    let logger_config = LoggerConfig {
        path: log_path,
        debug_level: String::from(debug_level),
        logfile_debug_level: String::from(logfile_debug_level),
        log_format: log_format.map(String::from),
        logfile_format: logfile_format.map(String::from),
        log_color,
        disable_log_timestamp,
        max_log_size: logfile_max_size * 1_024 * 1_024,
        max_log_number: logfile_max_number,
        compression: logfile_compress,
        is_restricted: logfile_restricted,
        sse_logging,
    };

    let builder = environment_builder.initialize_logger(logger_config.clone())?;

    let mut environment = builder
        .multi_threaded_tokio_runtime()?
        .eth2_network_config(eth2_network_config)?
        .build()?;

    let log = environment.core_context().log().clone();

    // Allow Prometheus to export the time at which the process was started.
    metrics::expose_process_start_time(&log);

    // Allow Prometheus access to the version and commit of the Lighthouse build.
    metrics::expose_lighthouse_version();

    #[cfg(all(feature = "modern", target_arch = "x86_64"))]
    if !std::is_x86_feature_detected!("adx") {
        slog::warn!(
            log,
            "CPU seems incompatible with optimized Lighthouse build";
            "advice" => "If you get a SIGILL, please try Lighthouse portable build"
        );
    }

    // Note: the current code technically allows for starting a beacon node _and_ a validator
    // client at the same time.
    //
    // Whilst this is possible, the mutual-exclusivity of `clap` sub-commands prevents it from
    // actually happening.
    //
    // Creating a command which can run both might be useful future works.

    // Print an indication of which network is currently in use.
    let optional_testnet = clap_utils::parse_optional::<String>(matches, "network")?;
    let optional_testnet_dir = clap_utils::parse_optional::<PathBuf>(matches, "testnet-dir")?;

    let network_name = match (optional_testnet, optional_testnet_dir) {
        (Some(testnet), None) => testnet,
        (None, Some(testnet_dir)) => format!("custom ({})", testnet_dir.display()),
        (None, None) => DEFAULT_HARDCODED_NETWORK.to_string(),
        (Some(_), Some(_)) => panic!("CLI prevents both --network and --testnet-dir"),
    };

    if let Some(sub_matches) = matches.subcommand_matches(account_manager::CMD) {
        eprintln!("Running account manager for {} network", network_name);
        // Pass the entire `environment` to the account manager so it can run blocking operations.
        account_manager::run(sub_matches, environment)?;

        // Exit as soon as account manager returns control.
        return Ok(());
    }

    if let Some(sub_matches) = matches.subcommand_matches(validator_manager::CMD) {
        eprintln!("Running validator manager for {} network", network_name);

        // Pass the entire `environment` to the account manager so it can run blocking operations.
        validator_manager::run::<E>(sub_matches, environment)?;

        // Exit as soon as account manager returns control.
        return Ok(());
    }

    if let Some(sub_matches) = matches.subcommand_matches(database_manager::CMD) {
        info!(log, "Running database manager for {} network", network_name);
        // Pass the entire `environment` to the database manager so it can run blocking operations.
        database_manager::run(sub_matches, environment)?;

        // Exit as soon as database manager returns control.
        return Ok(());
    }

    info!(log, "Lighthouse started"; "version" => VERSION);
    info!(
        log,
        "Configured for network";
        "name" => &network_name
    );

    match matches.subcommand() {
        ("beacon_node", Some(matches)) => {
            let context = environment.core_context();
            let log = context.log().clone();
            let executor = context.executor.clone();
            let mut config = beacon_node::get_config::<E>(matches, &context)?;
            config.logger_config = logger_config;
            let shutdown_flag = matches.is_present("immediate-shutdown");
            // Dump configs if `dump-config` or `dump-chain-config` flags are set
            clap_utils::check_dump_configs::<_, E>(matches, &config, &context.eth2_config.spec)?;
            executor.clone().spawn(
                async move {
                    if let Err(e) = ProductionBeaconNode::new(context.clone(), config).await {
                        crit!(log, "Failed to start beacon node"; "reason" => e);
                        // Ignore the error since it always occurs during normal operation when
                        // shutting down.
                        let _ = executor
                            .shutdown_sender()
                            .try_send(ShutdownReason::Failure("Failed to start beacon node"));
                    } else if shutdown_flag {
                        let _ = executor.shutdown_sender().try_send(ShutdownReason::Success(
                            "Beacon node immediate shutdown triggered.",
                        ));
                    }
                },
                "beacon_node",
            );
        }
        ("validator_client", Some(matches)) => {
            let context = environment.core_context();
            let log = context.log().clone();
            let executor = context.executor.clone();
            let config = validator_client::Config::from_cli(matches, context.log())
                .map_err(|e| format!("Unable to initialize validator config: {}", e))?;
            let shutdown_flag = matches.is_present("immediate-shutdown");
            // Dump configs if `dump-config` or `dump-chain-config` flags are set
            clap_utils::check_dump_configs::<_, E>(matches, &config, &context.eth2_config.spec)?;
            if !shutdown_flag {
                executor.clone().spawn(
                    async move {
                        if let Err(e) = ProductionValidatorClient::new(context, config)
                            .and_then(|mut vc| async move { vc.start_service().await })
                            .await
                        {
                            crit!(log, "Failed to start validator client"; "reason" => e);
                            // Ignore the error since it always occurs during normal operation when
                            // shutting down.
                            let _ = executor.shutdown_sender().try_send(ShutdownReason::Failure(
                                "Failed to start validator client",
                            ));
                        }
                    },
                    "validator_client",
                );
            } else {
                let _ = executor.shutdown_sender().try_send(ShutdownReason::Success(
                    "Validator client immediate shutdown triggered.",
                ));
            }
        }
        _ => {
            crit!(log, "No subcommand supplied. See --help .");
            return Err("No subcommand supplied.".into());
        }
    };

    // Block this thread until we get a ctrl-c or a task sends a shutdown signal.
    let shutdown_reason = environment.block_until_shutdown_requested()?;
    info!(log, "Shutting down.."; "reason" => ?shutdown_reason);

    environment.fire_signal();

    // Shutdown the environment once all tasks have completed.
    environment.shutdown_on_idle();

    match shutdown_reason {
        ShutdownReason::Success(_) => Ok(()),
        ShutdownReason::Failure(msg) => Err(msg.to_string()),
    }
}<|MERGE_RESOLUTION|>--- conflicted
+++ resolved
@@ -1,8 +1,3 @@
-<<<<<<< HEAD
-#![recursion_limit = "512"]
-
-=======
->>>>>>> 051c3e84
 mod metrics;
 
 use beacon_node::ProductionBeaconNode;
