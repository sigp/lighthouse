--- conflicted
+++ resolved
@@ -179,7 +179,6 @@
 }
 
 #[test]
-<<<<<<< HEAD
 fn count_unrealized_full_no_arg() {
     CommandLineTest::new()
         .flag("count-unrealized-full", None)
@@ -201,7 +200,9 @@
         .flag("count-unrealized-full", Some("true"))
         .run_with_zero_port()
         .with_config(|config| assert!(config.chain.count_unrealized_full));
-=======
+}
+
+#[test]
 fn reset_payload_statuses_default() {
     CommandLineTest::new()
         .run_with_zero_port()
@@ -214,7 +215,6 @@
         .flag("reset-payload-statuses", None)
         .run_with_zero_port()
         .with_config(|config| assert!(config.chain.always_reset_payload_statuses));
->>>>>>> 7a506847
 }
 
 #[test]
