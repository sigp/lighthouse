#![cfg(not(debug_assertions))]

use account_manager::{
    validator::{
        create::*,
        import::{self, CMD as IMPORT_CMD},
        CMD as VALIDATOR_CMD,
    },
    wallet::{
        create::{CMD as CREATE_CMD, *},
        list::CMD as LIST_CMD,
        CMD as WALLET_CMD,
    },
    CMD as ACCOUNT_CMD, WALLETS_DIR_FLAG, *,
};
use account_utils::{
    eth2_keystore::KeystoreBuilder,
    validator_definitions::{SigningDefinition, ValidatorDefinition, ValidatorDefinitions},
    ZeroizeString,
};
use std::env;
use std::fs::{self, File};
use std::io::{BufRead, BufReader, Write};
use std::path::{Path, PathBuf};
use std::process::{Command, Output, Stdio};
use std::str::from_utf8;
use tempfile::{tempdir, TempDir};
use types::Keypair;
use validator_dir::ValidatorDir;

// TODO: create tests for the `lighthouse account validator deposit` command. This involves getting
// access to an IPC endpoint during testing or adding support for deposit submission via HTTP and
// using ganache-cli.

/// Returns the `lighthouse account` command.
fn account_cmd() -> Command {
    let target_dir = env!("CARGO_BIN_EXE_lighthouse");
    let path = target_dir
        .parse::<PathBuf>()
        .expect("should parse CARGO_TARGET_DIR");

    let mut cmd = Command::new(path);
    cmd.arg(ACCOUNT_CMD);
    cmd
}

/// Returns the `lighthouse account wallet` command.
fn wallet_cmd() -> Command {
    let mut cmd = account_cmd();
    cmd.arg(WALLET_CMD);
    cmd
}

/// Executes a `Command`, returning a `Result` based upon the success exit code of the command.
fn output_result(cmd: &mut Command) -> Result<Output, String> {
    let output = cmd.output().expect("should run command");

    if output.status.success() {
        Ok(output)
    } else {
        Err(from_utf8(&output.stderr)
            .expect("stderr is not utf8")
            .to_string())
    }
}

/// Returns the number of nodes in a directory.
fn dir_child_count<P: AsRef<Path>>(dir: P) -> usize {
    fs::read_dir(dir).expect("should read dir").count()
}

/// Uses `lighthouse account wallet list` to list all wallets.
fn list_wallets<P: AsRef<Path>>(base_dir: P) -> Vec<String> {
    let output = output_result(
        wallet_cmd()
            .arg(format!("--{}", WALLETS_DIR_FLAG))
            .arg(base_dir.as_ref().as_os_str())
            .arg(LIST_CMD),
    )
    .unwrap();
    let stdout = from_utf8(&output.stdout)
        .expect("stdout is not utf8")
        .to_string();

    stdout[..stdout.len() - 1]
        .split("\n")
        .map(Into::into)
        .collect()
}

/// Create a wallet using the lighthouse CLI.
fn create_wallet<P: AsRef<Path>>(
    name: &str,
    base_dir: P,
    password: P,
    mnemonic: P,
) -> Result<Output, String> {
    output_result(
        wallet_cmd()
            .arg(format!("--{}", WALLETS_DIR_FLAG))
            .arg(base_dir.as_ref().as_os_str())
            .arg(CREATE_CMD)
            .arg(format!("--{}", NAME_FLAG))
            .arg(&name)
            .arg(format!("--{}", PASSWORD_FLAG))
            .arg(password.as_ref().as_os_str())
            .arg(format!("--{}", MNEMONIC_FLAG))
            .arg(mnemonic.as_ref().as_os_str()),
    )
}

/// Helper struct for testing wallets.
struct TestWallet {
    base_dir: PathBuf,
    password_dir: TempDir,
    mnemonic_dir: TempDir,
    name: String,
}

impl TestWallet {
    /// Creates a new wallet tester, without _actually_ creating it via the CLI.
    pub fn new<P: AsRef<Path>>(base_dir: P, name: &str) -> Self {
        Self {
            base_dir: base_dir.as_ref().into(),
            password_dir: tempdir().unwrap(),
            mnemonic_dir: tempdir().unwrap(),
            name: name.into(),
        }
    }

    pub fn base_dir(&self) -> PathBuf {
        self.base_dir.clone()
    }

    pub fn password_path(&self) -> PathBuf {
        self.password_dir.path().join("password.pass")
    }

    pub fn mnemonic_path(&self) -> PathBuf {
        self.mnemonic_dir.path().join("mnemonic")
    }

    /// Actually create the wallet using the lighthouse CLI.
    pub fn create(&self) -> Result<Output, String> {
        create_wallet(
            &self.name,
            self.base_dir(),
            self.password_path(),
            self.mnemonic_path(),
        )
    }

    /// Create a wallet, expecting it to succeed.
    pub fn create_expect_success(&self) {
        self.create().unwrap();
        assert!(self.password_path().exists(), "{} password", self.name);
        assert!(self.mnemonic_path().exists(), "{} mnemonic", self.name);
        assert!(list_wallets(self.base_dir()).contains(&self.name));
    }
}

#[test]
fn without_pass_extension() {
    let base_dir = tempdir().unwrap();
    let password_dir = tempdir().unwrap();
    let mnemonic_dir = tempdir().unwrap();

    let err = create_wallet(
        "bad_extension",
        base_dir.path(),
        &password_dir.path().join("password"),
        &mnemonic_dir.path().join("mnemonic"),
    )
    .unwrap_err();

    assert!(err.contains("ends in .pass"));
}

#[test]
fn wallet_create_and_list() {
    let base_temp_dir = tempdir().unwrap();
    let base_dir: PathBuf = base_temp_dir.path().into();

    let wally = TestWallet::new(&base_dir, "wally");

    assert_eq!(dir_child_count(&base_dir), 0);

    wally.create_expect_success();

    assert_eq!(dir_child_count(&base_dir), 1);
    assert!(wally.password_path().exists());
    assert!(wally.mnemonic_path().exists());

    // Should not create a wallet with a duplicate name.
    wally.create().unwrap_err();

    assert_eq!(list_wallets(wally.base_dir()).len(), 1);

    let wally2 = TestWallet::new(&base_dir, "wally2");
    wally2.create_expect_success();

    assert_eq!(list_wallets(wally.base_dir()).len(), 2);
}

/// Returns the `lighthouse account validator` command.
fn validator_cmd() -> Command {
    let mut cmd = account_cmd();
    cmd.arg(VALIDATOR_CMD);
    cmd
}

/// Helper struct for testing wallets.
struct TestValidator {
    wallet: TestWallet,
    validator_dir: PathBuf,
    secrets_dir: PathBuf,
}

impl TestValidator {
    pub fn new<P: AsRef<Path>>(validator_dir: P, secrets_dir: P, wallet: TestWallet) -> Self {
        Self {
            wallet,
            validator_dir: validator_dir.as_ref().into(),
            secrets_dir: secrets_dir.as_ref().into(),
        }
    }

    /// Create validators, returning a list of validator pubkeys on success.
    pub fn create(
        &self,
        quantity_flag: &str,
        quantity: usize,
        store_withdrawal_key: bool,
    ) -> Result<Vec<String>, String> {
        let mut cmd = validator_cmd();
        cmd.arg(format!("--{}", VALIDATOR_DIR_FLAG))
            .arg(self.validator_dir.clone().into_os_string())
            .arg(CREATE_CMD)
            .arg(format!("--{}", WALLETS_DIR_FLAG))
            .arg(self.wallet.base_dir().into_os_string())
            .arg(format!("--{}", WALLET_NAME_FLAG))
            .arg(&self.wallet.name)
            .arg(format!("--{}", WALLET_PASSWORD_FLAG))
            .arg(self.wallet.password_path().into_os_string())
            .arg(format!("--{}", SECRETS_DIR_FLAG))
            .arg(self.secrets_dir.clone().into_os_string())
            .arg(format!("--{}", DEPOSIT_GWEI_FLAG))
            .arg("32000000000")
            .arg(format!("--{}", quantity_flag))
            .arg(format!("{}", quantity));

        let output = if store_withdrawal_key {
            output_result(cmd.arg(format!("--{}", STORE_WITHDRAW_FLAG))).unwrap()
        } else {
            output_result(&mut cmd).unwrap()
        };

        let stdout = from_utf8(&output.stdout)
            .expect("stdout is not utf8")
            .to_string();

        if stdout == "" {
            return Ok(vec![]);
        }

        let pubkeys = stdout[..stdout.len() - 1]
            .split("\n")
            .map(|line| {
                let tab = line.find("\t").expect("line must have tab");
                let (_, pubkey) = line.split_at(tab + 1);
                pubkey.to_string()
            })
            .collect::<Vec<_>>();

        Ok(pubkeys)
    }

    /// Create a validators, expecting success.
    pub fn create_expect_success(
        &self,
        quantity_flag: &str,
        quantity: usize,
        store_withdrawal_key: bool,
    ) -> Vec<ValidatorDir> {
        let pubkeys = self
            .create(quantity_flag, quantity, store_withdrawal_key)
            .unwrap();

        pubkeys
            .into_iter()
            .map(|pk| {
                // Password should have been created.
                assert!(self.secrets_dir.join(&pk).exists(), "password exists");

                // Should have created a validator directory.
                let dir = ValidatorDir::open(self.validator_dir.join(&pk))
                    .expect("should open validator dir");

                // Validator dir should have a voting keypair.
                let voting_keypair = dir.voting_keypair(&self.secrets_dir).unwrap();

                // Validator dir should *not* have a withdrawal keypair.
                let withdrawal_result = dir.withdrawal_keypair(&self.secrets_dir);
                if store_withdrawal_key {
                    let withdrawal_keypair = withdrawal_result.unwrap();
                    assert_ne!(voting_keypair.pk, withdrawal_keypair.pk);
                } else {
                    withdrawal_result.err().unwrap();
                }

                // Deposit tx file should not exist yet.
                assert!(!dir.eth1_deposit_tx_hash_exists(), "deposit tx");

                // Should have created a valid deposit data file.
                dir.eth1_deposit_data().unwrap().unwrap();
                dir
            })
            .collect()
    }
}

#[test]
fn validator_create() {
    let base_dir = tempdir().unwrap();
    let validator_dir = tempdir().unwrap();
    let secrets_dir = tempdir().unwrap();

    let wallet = TestWallet::new(base_dir.path(), "wally");
    wallet.create_expect_success();

    assert_eq!(dir_child_count(validator_dir.path()), 0);

    let validator = TestValidator::new(validator_dir.path(), secrets_dir.path(), wallet);

    // Create a validator _without_ storing the withdraw key.
    validator.create_expect_success(COUNT_FLAG, 1, false);

    assert_eq!(dir_child_count(validator_dir.path()), 1);

    // Create a validator storing the withdraw key.
    validator.create_expect_success(COUNT_FLAG, 1, true);

    assert_eq!(dir_child_count(validator_dir.path()), 2);

    // Use the at-most flag with less validators then are in the directory.
    assert_eq!(
        validator.create_expect_success(AT_MOST_FLAG, 1, true).len(),
        0
    );

    assert_eq!(dir_child_count(validator_dir.path()), 2);

    // Use the at-most flag with the same number of validators that are in the directory.
    assert_eq!(
        validator.create_expect_success(AT_MOST_FLAG, 2, true).len(),
        0
    );

    assert_eq!(dir_child_count(validator_dir.path()), 2);

    // Use the at-most flag with two more number of validators than are in the directory.
    assert_eq!(
        validator.create_expect_success(AT_MOST_FLAG, 4, true).len(),
        2
    );

    assert_eq!(dir_child_count(validator_dir.path()), 4);

    // Create multiple validators with the count flag.
    assert_eq!(
        validator.create_expect_success(COUNT_FLAG, 2, true).len(),
        2
    );

    assert_eq!(dir_child_count(validator_dir.path()), 6);
}

#[test]
fn validator_import_launchpad() {
    const PASSWORD: &str = "cats";
    const KEYSTORE_NAME: &str = "keystore-m_12381_3600_0_0_0-1595406747.json";
    const NOT_KEYSTORE_NAME: &str = "keystore-m_12381_3600_0_0-1595406747.json";

    let src_dir = tempdir().unwrap();
    let dst_dir = tempdir().unwrap();

    let keypair = Keypair::random();
    let keystore = KeystoreBuilder::new(&keypair, PASSWORD.as_bytes(), "".into())
        .unwrap()
        .build()
        .unwrap();

    let dst_keystore_dir = dst_dir.path().join(format!("0x{}", keystore.pubkey()));

    // Create a keystore in the src dir.
    File::create(src_dir.path().join(KEYSTORE_NAME))
        .map(|mut file| keystore.to_json_writer(&mut file).unwrap())
        .unwrap();

    // Create a not-keystore file in the src dir.
    File::create(src_dir.path().join(NOT_KEYSTORE_NAME)).unwrap();

<<<<<<< HEAD
    let mut child = validator_cmd()
        .arg(format!("--{}", VALIDATOR_DIR_FLAG))
        .arg(dst_dir.path().as_os_str())
        .arg(IMPORT_CMD)
        .arg(format!("--{}", import::STDIN_PASSWORD_FLAG)) // Using tty does not work well with tests.
=======
    let mut child = validator_import_cmd()
        .arg(format!("--{}", STDIN_INPUTS_FLAG)) // Using tty does not work well with tests.
>>>>>>> 0a1f1b85
        .arg(format!("--{}", import::DIR_FLAG))
        .arg(src_dir.path().as_os_str())
        .stderr(Stdio::piped())
        .stdin(Stdio::piped())
        .spawn()
        .unwrap();

    let mut stderr = child.stderr.as_mut().map(BufReader::new).unwrap().lines();
    let stdin = child.stdin.as_mut().unwrap();

    loop {
        if stderr.next().unwrap().unwrap() == import::PASSWORD_PROMPT {
            break;
        }
    }

    stdin.write(format!("{}\n", PASSWORD).as_bytes()).unwrap();

    child.wait().unwrap();

    assert!(
        src_dir.path().join(KEYSTORE_NAME).exists(),
        "keystore should not be removed from src dir"
    );
    assert!(
        src_dir.path().join(NOT_KEYSTORE_NAME).exists(),
        "not-keystore should not be removed from src dir."
    );

    let voting_keystore_path = dst_keystore_dir.join(KEYSTORE_NAME);

    assert!(
        voting_keystore_path.exists(),
        "keystore should be present in dst dir"
    );
    assert!(
        !dst_dir.path().join(NOT_KEYSTORE_NAME).exists(),
        "not-keystore should not be present in dst dir"
    );

    let defs = ValidatorDefinitions::open(&dst_dir).unwrap();

    let expected_def = ValidatorDefinition {
        enabled: true,
        voting_public_key: keystore.public_key().unwrap(),
        signing_definition: SigningDefinition::LocalKeystore {
            voting_keystore_path,
            voting_keystore_password_path: None,
            voting_keystore_password: Some(ZeroizeString::from(PASSWORD.to_string())),
        },
    };

    assert!(
        defs.as_slice() == &[expected_def],
        "validator defs file should be accurate"
    );
}<|MERGE_RESOLUTION|>--- conflicted
+++ resolved
@@ -400,16 +400,11 @@
     // Create a not-keystore file in the src dir.
     File::create(src_dir.path().join(NOT_KEYSTORE_NAME)).unwrap();
 
-<<<<<<< HEAD
     let mut child = validator_cmd()
         .arg(format!("--{}", VALIDATOR_DIR_FLAG))
         .arg(dst_dir.path().as_os_str())
         .arg(IMPORT_CMD)
-        .arg(format!("--{}", import::STDIN_PASSWORD_FLAG)) // Using tty does not work well with tests.
-=======
-    let mut child = validator_import_cmd()
         .arg(format!("--{}", STDIN_INPUTS_FLAG)) // Using tty does not work well with tests.
->>>>>>> 0a1f1b85
         .arg(format!("--{}", import::DIR_FLAG))
         .arg(src_dir.path().as_os_str())
         .stderr(Stdio::piped())
