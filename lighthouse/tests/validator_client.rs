--- conflicted
+++ resolved
@@ -606,19 +606,6 @@
             assert!(!config.enable_latency_measurement_service);
         });
 }
-<<<<<<< HEAD
-#[test]
-fn latency_measurement_service() {
-    // This flag is DEPRECATED so has no effect, but should still be accepted.
-    CommandLineTest::new()
-        .flag("latency-measurement-service", None)
-        .run()
-        .with_config(|config| {
-            assert!(config.enable_latency_measurement_service);
-        });
-}
-=======
->>>>>>> b88cb8ce
 
 #[test]
 fn validator_registration_batch_size() {
