# Key Management (Deprecated)

[launchpad]: https://launchpad.ethereum.org/

**⚠️ The information on this page refers to tooling and process that have been deprecated. Please read the "Deprecation Notice". ⚠️**

## Deprecation Notice

This page recommends the use of the `lighthouse account-manager` tool to create
validators. This tool will always generate keys with the withdrawal credentials
of type `0x00`. This means the users who created keys using `lighthouse
account-manager` will have to update their withdrawal credentials in a
separate step to receive staking rewards.

In addition, Lighthouse generates the deposit data file in the form of `*.rlp`,
which cannot be uploaded to the [Staking launchpad][launchpad] that accepts only
`*.json` file. This means that users have to directly interact with the deposit
contract to be able to submit the deposit if they were to generate the files
using Lighthouse.

Rather than continuing to read this page, we recommend users visit either:

- The [Staking Launchpad][launchpad] for detailed, beginner-friendly instructions.
- The [staking-deposit-cli](https://github.com/ethereum/staking-deposit-cli) for a CLI tool used by the [Staking Launchpad][launchpad].
- The [validator-manager documentation](./validator-manager.md) for a Lighthouse-specific tool for streamlined validator management tools.

## The `lighthouse account-manager`

Lighthouse uses a _hierarchical_ key management system for producing validator
keys. It is hierarchical because each validator key can be _derived_ from a
master key, making the validators keys _children_ of the master key. This
scheme means that a single 24-word mnemonic can be used to back up all of your
validator keys without providing any observable link between them (i.e., it is
privacy-retaining). Hierarchical key derivation schemes are common-place in
cryptocurrencies, they are already used by most hardware and software wallets
to secure BTC, ETH and many other coins.

## Key Concepts

We defined some terms in the context of validator key management:

- **Mnemonic**: a string of 24 words that is designed to be easy to write down
 and remember. E.g., _"radar fly lottery mirror fat icon bachelor sadness
 type exhaust mule six beef arrest you spirit clog mango snap fox citizen
 already bird erase"_.
  - Defined in BIP-39
- **Wallet**: a wallet is a JSON file which stores an
 encrypted version of a mnemonic.
  - Defined in EIP-2386
- **Keystore**: typically created by wallet, it contains a single encrypted BLS
 keypair.
  - Defined in EIP-2335.
- **Voting Keypair**: a BLS public and private keypair which is used for
 signing blocks, attestations and other messages on regular intervals in the beacon chain.
- **Withdrawal Keypair**: a BLS public and private keypair which will be
 required _after_ Phase 0 to manage ETH once a validator has exited.

## Create a validator

There are 2 steps involved to create a validator key using Lighthouse:

 1. [Create a wallet](#step-1-create-a-wallet-and-record-the-mnemonic)
 1. [Create a validator](#step-2-create-a-validator)

The following example demonstrates how to create a single validator key.

### Step 1: Create a wallet and record the mnemonic

A wallet allows for generating practically unlimited validators from an
easy-to-remember 24-word string (a mnemonic). As long as that mnemonic is
backed up, all validator keys can be trivially re-generated.

Whilst the wallet stores the mnemonic, it does not store it in plain-text: the
mnemonic is encrypted with a password. It is the responsibility of the user to
define a strong password. The password is only required for interacting with
the wallet, it is not required for recovering keys from a mnemonic.

To create a wallet, use the `lighthouse account wallet` command. For example, if we wish to create a new wallet for the Holesky testnet named `wally` and saves it in `~/.lighthouse/holesky/wallets` with a randomly generated password saved
to `./wallet.pass`:

```bash
lighthouse --network holesky account wallet create --name wally --password-file wally.pass
```
<<<<<<< HEAD
Using the above command, a wallet will be created in `~/.lighthouse/holesky/wallets` with the name
=======

Using the above command, a wallet will be created in `~/.lighthouse/goerli/wallets` with the name
>>>>>>> e4984217
`wally`. It is encrypted using the password defined in the
`wally.pass` file.

During the wallet creation process, a 24-word mnemonic will be displayed. Record the mnemonic because it allows you to recreate the files in the case of data loss.
> Notes:
<<<<<<< HEAD
> - When navigating to the directory `~/.lighthouse/holesky/wallets`, one will not see the wallet name `wally`, but a hexadecimal folder containing the wallet file. However, when interacting with `lighthouse` in the CLI, the name `wally` will be used.
=======
>
> - When navigating to the directory `~/.lighthouse/goerli/wallets`, one will not see the wallet name `wally`, but a hexadecimal folder containing the wallet file. However, when interacting with `lighthouse` in the CLI, the name `wally` will be used.
>>>>>>> e4984217
> - The password is not `wally.pass`, it is the _content_ of the
>   `wally.pass` file.
> - If `wally.pass` already exists, the wallet password will be set to the content
>   of that file.

### Step 2: Create a validator

Validators are fundamentally represented by a BLS keypair. In Lighthouse, we use a wallet to generate these keypairs. Once a wallet exists, the `lighthouse account validator create` command can be used to generate the BLS keypair and all necessary information to submit a validator deposit. With the `wally` wallet created in [Step 1](#step-1-create-a-wallet-and-record-the-mnemonic), we can create a validator with the command:

```bash
lighthouse --network holesky account validator create --wallet-name wally --wallet-password wally.pass --count 1
```

This command will:

<<<<<<< HEAD
- Derive a single new BLS keypair from wallet `wally` in `~/.lighthouse/holesky/wallets`, updating it so that it generates a new key next time.
- Create a new directory `~/.lighthouse/holesky/validators` containing:
    - An encrypted keystore file `voting-keystore.json` containing the validator's voting keypair.
	- An `eth1_deposit_data.rlp` assuming the default deposit amount (`32 ETH`) which can be submitted to the deposit
		contract for the Holesky testnet. Other networks can be set via the
		`--network` parameter.
- Create a new directory `~/.lighthouse/holesky/secrets` which stores a password to the validator's voting keypair.
=======
- Derive a single new BLS keypair from wallet `wally` in `~/.lighthouse/goerli/wallets`, updating it so that it generates a new key next time.
- Create a new directory `~/.lighthouse/goerli/validators` containing:
  - An encrypted keystore file `voting-keystore.json` containing the validator's voting keypair.
    - An `eth1_deposit_data.rlp` assuming the default deposit amount (`32 ETH`) which can be submitted to the deposit
  contract for the Goerli testnet. Other networks can be set via the
  `--network` parameter.
- Create a new directory `~/.lighthouse/goerli/secrets` which stores a password to the validator's voting keypair.
>>>>>>> e4984217

If you want to create another validator in the future, repeat [Step 2](#step-2-create-a-validator). The wallet keeps track of how many validators it has generated and ensures that a new validator is generated each time. The important thing is to keep the 24-word mnemonic safe so that it can be used to generate new validator keys if needed.

## Detail

### Directory Structure

There are three important directories in Lighthouse validator key management:

- `wallets/`: contains encrypted wallets which are used for hierarchical
 key derivation.
  - Defaults to `~/.lighthouse/{network}/wallets`
- `validators/`: contains a directory for each validator containing
 encrypted keystores and other validator-specific data.
  - Defaults to `~/.lighthouse/{network}/validators`
- `secrets/`: since the validator signing keys are "hot", the validator process
<<<<<<< HEAD
	needs access to the passwords to decrypt the keystores in the validators
	directory. These passwords are stored here.
	- Defaults to `~/.lighthouse/{network}/secrets`
=======
 needs access to the passwords to decrypt the keystores in the validators
 directory. These passwords are stored here.
  - Defaults to `~/.lighthouse/{network}/secrets`
>>>>>>> e4984217

where `{network}` is the name of the network passed in the `--network` parameter.

When the validator client boots, it searches the `validators/` for directories
containing voting keystores. When it discovers a keystore, it searches the
`secrets/` directory for a file with the same name as the 0x-prefixed validator public key. If it finds this file, it attempts
to decrypt the keystore using the contents of this file as the password. If it
fails, it logs an error and moves onto the next keystore.

The `validators/` and `secrets/` directories are kept separate to allow for
ease-of-backup; you can safely backup `validators/` without worrying about
leaking private key data.<|MERGE_RESOLUTION|>--- conflicted
+++ resolved
@@ -81,23 +81,15 @@
 ```bash
 lighthouse --network holesky account wallet create --name wally --password-file wally.pass
 ```
-<<<<<<< HEAD
+
 Using the above command, a wallet will be created in `~/.lighthouse/holesky/wallets` with the name
-=======
-
-Using the above command, a wallet will be created in `~/.lighthouse/goerli/wallets` with the name
->>>>>>> e4984217
 `wally`. It is encrypted using the password defined in the
 `wally.pass` file.
 
 During the wallet creation process, a 24-word mnemonic will be displayed. Record the mnemonic because it allows you to recreate the files in the case of data loss.
 > Notes:
-<<<<<<< HEAD
+>
 > - When navigating to the directory `~/.lighthouse/holesky/wallets`, one will not see the wallet name `wally`, but a hexadecimal folder containing the wallet file. However, when interacting with `lighthouse` in the CLI, the name `wally` will be used.
-=======
->
-> - When navigating to the directory `~/.lighthouse/goerli/wallets`, one will not see the wallet name `wally`, but a hexadecimal folder containing the wallet file. However, when interacting with `lighthouse` in the CLI, the name `wally` will be used.
->>>>>>> e4984217
 > - The password is not `wally.pass`, it is the _content_ of the
 >   `wally.pass` file.
 > - If `wally.pass` already exists, the wallet password will be set to the content
@@ -113,23 +105,13 @@
 
 This command will:
 
-<<<<<<< HEAD
 - Derive a single new BLS keypair from wallet `wally` in `~/.lighthouse/holesky/wallets`, updating it so that it generates a new key next time.
 - Create a new directory `~/.lighthouse/holesky/validators` containing:
-    - An encrypted keystore file `voting-keystore.json` containing the validator's voting keypair.
-	- An `eth1_deposit_data.rlp` assuming the default deposit amount (`32 ETH`) which can be submitted to the deposit
-		contract for the Holesky testnet. Other networks can be set via the
-		`--network` parameter.
-- Create a new directory `~/.lighthouse/holesky/secrets` which stores a password to the validator's voting keypair.
-=======
-- Derive a single new BLS keypair from wallet `wally` in `~/.lighthouse/goerli/wallets`, updating it so that it generates a new key next time.
-- Create a new directory `~/.lighthouse/goerli/validators` containing:
   - An encrypted keystore file `voting-keystore.json` containing the validator's voting keypair.
     - An `eth1_deposit_data.rlp` assuming the default deposit amount (`32 ETH`) which can be submitted to the deposit
   contract for the Goerli testnet. Other networks can be set via the
   `--network` parameter.
-- Create a new directory `~/.lighthouse/goerli/secrets` which stores a password to the validator's voting keypair.
->>>>>>> e4984217
+- Create a new directory `~/.lighthouse/holesky/secrets` which stores a password to the validator's voting keypair.
 
 If you want to create another validator in the future, repeat [Step 2](#step-2-create-a-validator). The wallet keeps track of how many validators it has generated and ensures that a new validator is generated each time. The important thing is to keep the 24-word mnemonic safe so that it can be used to generate new validator keys if needed.
 
@@ -146,15 +128,9 @@
  encrypted keystores and other validator-specific data.
   - Defaults to `~/.lighthouse/{network}/validators`
 - `secrets/`: since the validator signing keys are "hot", the validator process
-<<<<<<< HEAD
-	needs access to the passwords to decrypt the keystores in the validators
-	directory. These passwords are stored here.
-	- Defaults to `~/.lighthouse/{network}/secrets`
-=======
  needs access to the passwords to decrypt the keystores in the validators
  directory. These passwords are stored here.
   - Defaults to `~/.lighthouse/{network}/secrets`
->>>>>>> e4984217
 
 where `{network}` is the name of the network passed in the `--network` parameter.
 
