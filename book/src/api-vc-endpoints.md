# Validator Client API: Endpoints

## Endpoints

HTTP Path | Description |
| --- | -- |
[`GET /lighthouse/version`](#get-lighthouseversion) | Get the Lighthouse software version.
[`GET /lighthouse/health`](#get-lighthousehealth) | Get information about the host machine.
[`GET /lighthouse/ui/health`](#get-lighthouseuihealth) | Get information about the host machine. Focused for UI applications.
[`GET /lighthouse/spec`](#get-lighthousespec) | Get the Ethereum proof-of-stake consensus specification used by the validator.
[`GET /lighthouse/auth`](#get-lighthouseauth) | Get the location of the authorization token.
[`GET /lighthouse/validators`](#get-lighthousevalidators) | List all validators.
[`GET /lighthouse/validators/:voting_pubkey`](#get-lighthousevalidatorsvoting_pubkey) | Get a specific validator.
[`PATCH /lighthouse/validators/:voting_pubkey`](#patch-lighthousevalidatorsvoting_pubkey) | Update a specific validator.
[`POST /lighthouse/validators`](#post-lighthousevalidators) | Create a new validator and mnemonic.
[`POST /lighthouse/validators/keystore`](#post-lighthousevalidatorskeystore) | Import a keystore.
[`POST /lighthouse/validators/mnemonic`](#post-lighthousevalidatorsmnemonic) | Create a new validator from an existing mnemonic.
[`POST /lighthouse/validators/web3signer`](#post-lighthousevalidatorsweb3signer) | Add web3signer validators.

The query to Lighthouse API endpoints requires authorization, see [Authorization Header](./api-vc-auth-header.md). 

In addition to the above endpoints Lighthouse also supports all of the [standard keymanager APIs](https://ethereum.github.io/keymanager-APIs/).


## `GET /lighthouse/version`

Returns the software version and `git` commit hash for the Lighthouse binary.

### HTTP Specification

| Property          | Specification                              |
|-------------------|--------------------------------------------|
| Path              | `/lighthouse/version`                      |
| Method            | GET                                        |
| Required Headers  | [`Authorization`](./api-vc-auth-header.md) |
| Typical Responses | 200                                        |

Command:
```bash
DATADIR=/var/lib/lighthouse
curl -X GET "http://localhost:5062/lighthouse/version" -H "Authorization: Bearer $(cat ${DATADIR}/validators/api-token.txt)" | jq
```

Example Response Body:


```json
{
    "data": {
        "version": "Lighthouse/v4.1.0-693886b/x86_64-linux"
    }
}
```
> Note: The command provided in this documentation links to the API token file. In this documentation, it is assumed that the API token file is located in `/var/lib/lighthouse/validators/API-token.txt`. If your database is saved in another directory, modify the `DATADIR` accordingly. If you are having permission issue with accessing the API token file, you can modify the header to become `-H "Authorization: Bearer $(sudo cat ${DATADIR}/validators/api-token.txt)"`.

> As an alternative, you can also provide the API token directly, for example, `-H "Authorization: Bearer api-token-0x02dc2a13115cc8c83baf170f597f22b1eb2930542941ab902df3daadebcb8f8176`. In this case, you obtain the token from the file `API token.txt` and the command becomes:
```bash
curl -X GET "http://localhost:5062/lighthouse/version" -H "Authorization: Bearer api-token-0x02dc2a13115cc8c83baf170f597f22b1eb2930542941ab902df3daadebcb8f8176" | jq
```

## `GET /lighthouse/health`

Returns information regarding the health of the host machine.

### HTTP Specification

| Property          | Specification                              |
|-------------------|--------------------------------------------|
| Path              | `/lighthouse/health`                       |
| Method            | GET                                        |
| Required Headers  | [`Authorization`](./api-vc-auth-header.md) |
| Typical Responses | 200                                        |

*Note: this endpoint is presently only available on Linux.*

Command:
```bash
DATADIR=/var/lib/lighthouse
curl -X GET "http://localhost:5062/lighthouse/health" -H "Authorization: Bearer $(cat ${DATADIR}/validators/api-token.txt)" | jq
```

Example Response Body:

```json
{
  "data": {
    "sys_virt_mem_total": 8184274944,
    "sys_virt_mem_available": 1532280832,
    "sys_virt_mem_used": 6248341504,
    "sys_virt_mem_free": 648790016,
    "sys_virt_mem_percent": 81.27775,
    "sys_virt_mem_cached": 1244770304,
    "sys_virt_mem_buffers": 42373120,
    "sys_loadavg_1": 2.33,
    "sys_loadavg_5": 2.11,
    "sys_loadavg_15": 2.47,
    "cpu_cores": 4,
    "cpu_threads": 8,
    "system_seconds_total": 103095,
    "user_seconds_total": 750734,
    "iowait_seconds_total": 60671,
    "idle_seconds_total": 3922305,
    "cpu_time_total": 4794222,
    "disk_node_bytes_total": 982820896768,
    "disk_node_bytes_free": 521943703552,
    "disk_node_reads_total": 376287830,
    "disk_node_writes_total": 48232652,
    "network_node_bytes_total_received": 143003442144,
    "network_node_bytes_total_transmit": 185348289905,
    "misc_node_boot_ts_seconds": 1681740973,
    "misc_os": "linux",
    "pid": 144072,
    "pid_num_threads": 27,
    "pid_mem_resident_set_size": 15835136,
    "pid_mem_virtual_memory_size": 2179018752,
    "pid_process_seconds_total": 54
  }
}
```

## `GET /lighthouse/ui/health`

Returns information regarding the health of the host machine.

### HTTP Specification

| Property          | Specification                              |
|-------------------|--------------------------------------------|
| Path              | `/lighthouse/ui/health`                       |
| Method            | GET                                        |
| Required Headers  | [`Authorization`](./api-vc-auth-header.md) |
| Typical Responses | 200                                        |

Command:
```bash
DATADIR=/var/lib/lighthouse
curl -X GET "http://localhost:5062/lighthouse/ui/health" -H "Authorization: Bearer $(cat ${DATADIR}/validators/api-token.txt)" | jq
 ```

Example Response Body

```json
{
  "data": {
    "total_memory": 16443219968,
    "free_memory": 1283739648,
    "used_memory": 5586264064,
    "sys_loadavg_1": 0.59,
    "sys_loadavg_5": 1.13,
    "sys_loadavg_15": 2.41,
    "cpu_cores": 4,
    "cpu_threads": 8,
    "global_cpu_frequency": 3.4,
    "disk_bytes_total": 502390845440,
    "disk_bytes_free": 9981386752,
    "system_uptime": 660706,
    "app_uptime": 105,
    "system_name": "Arch Linux",
    "kernel_version": "5.19.13-arch1-1",
    "os_version": "Linux rolling Arch Linux",
    "host_name": "Computer1"
  }
}
```

## `GET /lighthouse/ui/graffiti`

Returns the graffiti that will be used for the next block proposal of each validator.

### HTTP Specification

| Property          | Specification                              |
|-------------------|--------------------------------------------|
| Path              | `/lighthouse/ui/graffiti`                    |
| Method            | GET                                        |
| Required Headers  | [`Authorization`](./api-vc-auth-header.md) |
| Typical Responses | 200                                        |

Command:
```bash
DATADIR=/var/lib/lighthouse
curl -X GET "http://localhost:5062/lighthouse/ui/graffiti" -H "Authorization: Bearer $(cat ${DATADIR}/validators/api-token.txt)" | jq
 ```
Example Response Body

```json
{
  "data": {
    "0x81283b7a20e1ca460ebd9bbd77005d557370cabb1f9a44f530c4c4c66230f675f8df8b4c2818851aa7d77a80ca5a4a5e": "mr f was here",
    "0xa3a32b0f8b4ddb83f1a0a853d81dd725dfe577d4f4c3db8ece52ce2b026eca84815c1a7e8e92a4de3d755733bf7e4a9b": "mr v was here",
    "0x872c61b4a7f8510ec809e5b023f5fdda2105d024c470ddbbeca4bc74e8280af0d178d749853e8f6a841083ac1b4db98f": null
  }
}
```

## `GET /lighthouse/spec`

Returns the Ethereum proof-of-stake consensus specification loaded for this validator.

### HTTP Specification

| Property          | Specification                              |
|-------------------|--------------------------------------------|
| Path              | `/lighthouse/spec`                         |
| Method            | GET                                        |
| Required Headers  | [`Authorization`](./api-vc-auth-header.md) |
| Typical Responses | 200                                        |

Command:

```bash
DATADIR=/var/lib/lighthouse
curl -X GET "http://localhost:5062/lighthouse/spec" -H "Authorization: Bearer $(cat ${DATADIR}/validators/api-token.txt)" | jq
```

Example Response Body

```json
{
  "data": {
    "CONFIG_NAME": "prater",
    "PRESET_BASE": "mainnet",
    "TERMINAL_TOTAL_DIFFICULTY": "10790000",
    "TERMINAL_BLOCK_HASH": "0x0000000000000000000000000000000000000000000000000000000000000000",
    "TERMINAL_BLOCK_HASH_ACTIVATION_EPOCH": "18446744073709551615",
    "SAFE_SLOTS_TO_IMPORT_OPTIMISTICALLY": "128",
    "MIN_GENESIS_ACTIVE_VALIDATOR_COUNT": "16384",
    "MIN_GENESIS_TIME": "1614588812",
    "GENESIS_FORK_VERSION": "0x00001020",
    "GENESIS_DELAY": "1919188",
    "ALTAIR_FORK_VERSION": "0x01001020",
    "ALTAIR_FORK_EPOCH": "36660",
    "BELLATRIX_FORK_VERSION": "0x02001020",
    "BELLATRIX_FORK_EPOCH": "112260",
    "CAPELLA_FORK_VERSION": "0x03001020",
    "CAPELLA_FORK_EPOCH": "162304",
    "SECONDS_PER_SLOT": "12",
    "SECONDS_PER_ETH1_BLOCK": "14",
    "MIN_VALIDATOR_WITHDRAWABILITY_DELAY": "256",
    "SHARD_COMMITTEE_PERIOD": "256",
    "ETH1_FOLLOW_DISTANCE": "2048",
    "INACTIVITY_SCORE_BIAS": "4",
    "INACTIVITY_SCORE_RECOVERY_RATE": "16",
    "EJECTION_BALANCE": "16000000000",
    "MIN_PER_EPOCH_CHURN_LIMIT": "4",
    "CHURN_LIMIT_QUOTIENT": "65536",
    "PROPOSER_SCORE_BOOST": "40",
    "DEPOSIT_CHAIN_ID": "5",
    "DEPOSIT_NETWORK_ID": "5",
    "DEPOSIT_CONTRACT_ADDRESS": "0xff50ed3d0ec03ac01d4c79aad74928bff48a7b2b",
    "MAX_COMMITTEES_PER_SLOT": "64",
    "TARGET_COMMITTEE_SIZE": "128",
    "MAX_VALIDATORS_PER_COMMITTEE": "2048",
    "SHUFFLE_ROUND_COUNT": "90",
    "HYSTERESIS_QUOTIENT": "4",
    "HYSTERESIS_DOWNWARD_MULTIPLIER": "1",
    "HYSTERESIS_UPWARD_MULTIPLIER": "5",
    "SAFE_SLOTS_TO_UPDATE_JUSTIFIED": "8",
    "MIN_DEPOSIT_AMOUNT": "1000000000",
    "MAX_EFFECTIVE_BALANCE": "32000000000",
    "EFFECTIVE_BALANCE_INCREMENT": "1000000000",
    "MIN_ATTESTATION_INCLUSION_DELAY": "1",
    "SLOTS_PER_EPOCH": "32",
    "MIN_SEED_LOOKAHEAD": "1",
    "MAX_SEED_LOOKAHEAD": "4",
    "EPOCHS_PER_ETH1_VOTING_PERIOD": "64",
    "SLOTS_PER_HISTORICAL_ROOT": "8192",
    "MIN_EPOCHS_TO_INACTIVITY_PENALTY": "4",
    "EPOCHS_PER_HISTORICAL_VECTOR": "65536",
    "EPOCHS_PER_SLASHINGS_VECTOR": "8192",
    "HISTORICAL_ROOTS_LIMIT": "16777216",
    "VALIDATOR_REGISTRY_LIMIT": "1099511627776",
    "BASE_REWARD_FACTOR": "64",
    "WHISTLEBLOWER_REWARD_QUOTIENT": "512",
    "PROPOSER_REWARD_QUOTIENT": "8",
    "INACTIVITY_PENALTY_QUOTIENT": "67108864",
    "MIN_SLASHING_PENALTY_QUOTIENT": "128",
    "PROPORTIONAL_SLASHING_MULTIPLIER": "1",
    "MAX_PROPOSER_SLASHINGS": "16",
    "MAX_ATTESTER_SLASHINGS": "2",
    "MAX_ATTESTATIONS": "128",
    "MAX_DEPOSITS": "16",
    "MAX_VOLUNTARY_EXITS": "16",
    "INACTIVITY_PENALTY_QUOTIENT_ALTAIR": "50331648",
    "MIN_SLASHING_PENALTY_QUOTIENT_ALTAIR": "64",
    "PROPORTIONAL_SLASHING_MULTIPLIER_ALTAIR": "2",
    "SYNC_COMMITTEE_SIZE": "512",
    "EPOCHS_PER_SYNC_COMMITTEE_PERIOD": "256",
    "MIN_SYNC_COMMITTEE_PARTICIPANTS": "1",
    "INACTIVITY_PENALTY_QUOTIENT_BELLATRIX": "16777216",
    "MIN_SLASHING_PENALTY_QUOTIENT_BELLATRIX": "32",
    "PROPORTIONAL_SLASHING_MULTIPLIER_BELLATRIX": "3",
    "MAX_BYTES_PER_TRANSACTION": "1073741824",
    "MAX_TRANSACTIONS_PER_PAYLOAD": "1048576",
    "BYTES_PER_LOGS_BLOOM": "256",
    "MAX_EXTRA_DATA_BYTES": "32",
    "MAX_BLS_TO_EXECUTION_CHANGES": "16",
    "MAX_WITHDRAWALS_PER_PAYLOAD": "16",
    "MAX_VALIDATORS_PER_WITHDRAWALS_SWEEP": "16384",
    "DOMAIN_DEPOSIT": "0x03000000",
    "BLS_WITHDRAWAL_PREFIX": "0x00",
    "RANDOM_SUBNETS_PER_VALIDATOR": "1",
    "DOMAIN_SYNC_COMMITTEE": "0x07000000",
    "TARGET_AGGREGATORS_PER_SYNC_SUBCOMMITTEE": "16",
    "DOMAIN_BEACON_ATTESTER": "0x01000000",
    "DOMAIN_VOLUNTARY_EXIT": "0x04000000",
    "DOMAIN_SYNC_COMMITTEE_SELECTION_PROOF": "0x08000000",
    "DOMAIN_CONTRIBUTION_AND_PROOF": "0x09000000",
    "EPOCHS_PER_RANDOM_SUBNET_SUBSCRIPTION": "256",
    "TARGET_AGGREGATORS_PER_COMMITTEE": "16",
    "DOMAIN_APPLICATION_MASK": "0x00000001",
    "DOMAIN_AGGREGATE_AND_PROOF": "0x06000000",
    "DOMAIN_RANDAO": "0x02000000",
    "DOMAIN_SELECTION_PROOF": "0x05000000",
    "DOMAIN_BEACON_PROPOSER": "0x00000000",
    "SYNC_COMMITTEE_SUBNET_COUNT": "4"
  }
}
```

## `GET /lighthouse/auth`

Fetch the filesystem path of the [authorization token](./api-vc-auth-header.md).
Unlike the other endpoints this may be called _without_ providing an authorization token.

This API is intended to be called from the same machine as the validator client, so that the token
file may be read by a local user with access rights.

### HTTP Specification

| Property          | Specification      |
|-------------------|--------------------|
| Path              | `/lighthouse/auth` |
| Method            | GET                |
| Required Headers  | -                  |
| Typical Responses | 200                |

Command:

```bash
curl http://localhost:5062/lighthouse/auth | jq
```

Example Response Body

```json
{
    "token_path": "/home/karlm/.lighthouse/prater/validators/api-token.txt"
}
```

## `GET /lighthouse/validators`

Lists all validators managed by this validator client.

### HTTP Specification

| Property          | Specification                              |
|-------------------|--------------------------------------------|
| Path              | `/lighthouse/validators`                   |
| Method            | GET                                        |
| Required Headers  | [`Authorization`](./api-vc-auth-header.md) |
| Typical Responses | 200                                        |

Command:

```bash
DATADIR=/var/lib/lighthouse
curl -X GET "http://localhost:5062/lighthouse/validators/" -H "Authorization: Bearer $(cat ${DATADIR}/validators/api-token.txt)" | jq
```

Example Response Body

```json
{
    "data": [
        {
            "enabled": true,
            "description": "validator one",
            "voting_pubkey": "0xb0148e6348264131bf47bcd1829590e870c836dc893050fd0dadc7a28949f9d0a72f2805d027521b45441101f0cc1cde"
        },
        {
            "enabled": true,
            "description": "validator two",
            "voting_pubkey": "0xb0441246ed813af54c0a11efd53019f63dd454a1fa2a9939ce3c228419fbe113fb02b443ceeb38736ef97877eb88d43a"
        },
        {
            "enabled": true,
            "description": "validator three",
            "voting_pubkey": "0xad77e388d745f24e13890353031dd8137432ee4225752642aad0a2ab003c86620357d91973b6675932ff51f817088f38"
        }
    ]
}
```

## `GET /lighthouse/validators/:voting_pubkey`

Get a validator by their `voting_pubkey`.

### HTTP Specification

| Property          | Specification                              |
|-------------------|--------------------------------------------|
| Path              | `/lighthouse/validators/:voting_pubkey`    |
| Method            | GET                                        |
| Required Headers  | [`Authorization`](./api-vc-auth-header.md) |
| Typical Responses | 200, 400                                   |

Command:

```bash
DATADIR=/var/lib/lighthouse
curl -X GET "http://localhost:5062/lighthouse/validators/0xb0148e6348264131bf47bcd1829590e870c836dc893050fd0dadc7a28949f9d0a72f2805d027521b45441101f0cc1cde" -H "Authorization: Bearer $(cat ${DATADIR}/validators/api-token.txt)" | jq
```

Example Response Body

```json
{
    "data": {
        "enabled": true,
        "voting_pubkey": "0xb0148e6348264131bf47bcd1829590e870c836dc893050fd0dadc7a28949f9d0a72f2805d027521b45441101f0cc1cde"
    }
}
```

## `PATCH /lighthouse/validators/:voting_pubkey`

Update some values for the validator with `voting_pubkey`. The following example updates a validator from `enabled: true` to `enabled: false`

### HTTP Specification

| Property          | Specification                              |
|-------------------|--------------------------------------------|
| Path              | `/lighthouse/validators/:voting_pubkey`    |
| Method            | PATCH                                      |
| Required Headers  | [`Authorization`](./api-vc-auth-header.md) |
| Typical Responses | 200, 400                                   |


Example Request Body

```json
{
    "enabled": false
}
```

Command:

```bash
DATADIR=/var/lib/lighthouse
curl -X PATCH "http://localhost:5062/lighthouse/validators/0xb0148e6348264131bf47bcd1829590e870c836dc893050fd0dadc7a28949f9d0a72f2805d027521b45441101f0cc1cde" \
-H "Authorization: Bearer $(cat ${DATADIR}/validators/api-token.txt)" \
-H "Content-Type: application/json" \
-d "{\"enabled\":false}" | jq
```
### Example Response Body

```json
null
```

A `null` response indicates that the request is successful. At the same time, `lighthouse vc` will log:

```
INFO Disabled validator                      voting_pubkey: 0xb0148e6348264131bf47bcd1829590e870c836dc893050fd0dadc7a28949f9d0a72f2805d027521b45441101f0cc1cde
INFO Modified key_cache saved successfully
```


## `POST /lighthouse/validators/`

Create any number of new validators, all of which will share a common mnemonic
generated by the server.

A BIP-39 mnemonic will be randomly generated and returned with the response.
This mnemonic can be used to recover all keys returned in the response.
Validators are generated from the mnemonic according to
[EIP-2334](https://eips.ethereum.org/EIPS/eip-2334), starting at index `0`.

### HTTP Specification

| Property          | Specification                              |
|-------------------|--------------------------------------------|
| Path              | `/lighthouse/validators`                   |
| Method            | POST                                       |
| Required Headers  | [`Authorization`](./api-vc-auth-header.md) |
| Typical Responses | 200                                        |

### Example Request Body

```json
[
    {
        "enable": true,
        "description": "validator_one",
        "deposit_gwei": "32000000000",
        "graffiti": "Mr F was here",
        "suggested_fee_recipient": "0xa2e334e71511686bcfe38bb3ee1ad8f6babcc03d"
    },
    {
        "enable": false,
        "description": "validator two",
        "deposit_gwei": "34000000000"
    }
]
```

Command: 
```bash
DATADIR=/var/lib/lighthouse
curl -X POST http://localhost:5062/lighthouse/validators \
-H "Authorization: Bearer $(cat ${DATADIR}/validators/api-token.txt)" \
-H "Content-Type: application/json" \
-d '[
    {
        "enable": true,
        "description": "validator_one",
        "deposit_gwei": "32000000000",
        "graffiti": "Mr F was here",
        "suggested_fee_recipient": "0xa2e334e71511686bcfe38bb3ee1ad8f6babcc03d"
    },
    {
        "enable": false,
        "description": "validator two",
        "deposit_gwei": "34000000000"
    }
]' | jq
```

### Example Response Body

```json
{
    "data": {
        "mnemonic": "marine orchard scout label trim only narrow taste art belt betray soda deal diagram glare hero scare shadow ramp blur junior behave resource tourist",
        "validators": [
            {
                "enabled": true,
                "description": "validator_one",
                "voting_pubkey": "0x8ffbc881fb60841a4546b4b385ec5e9b5090fd1c4395e568d98b74b94b41a912c6101113da39d43c101369eeb9b48e50",
                "eth1_deposit_tx_data": "0x22895118000000000000000000000000000000000000000000000000000000000000008000000000000000000000000000000000000000000000000000000000000000e000000000000000000000000000000000000000000000000000000000000001206c68675776d418bfd63468789e7c68a6788c4dd45a3a911fe3d642668220bbf200000000000000000000000000000000000000000000000000000000000000308ffbc881fb60841a4546b4b385ec5e9b5090fd1c4395e568d98b74b94b41a912c6101113da39d43c101369eeb9b48e5000000000000000000000000000000000000000000000000000000000000000000000000000000000000000000000002000cf8b3abbf0ecd91f3b0affcc3a11e9c5f8066efb8982d354ee9a812219b17000000000000000000000000000000000000000000000000000000000000000608fbe2cc0e17a98d4a58bd7a65f0475a58850d3c048da7b718f8809d8943fee1dbd5677c04b5fa08a9c44d271d009edcd15caa56387dc217159b300aad66c2cf8040696d383d0bff37b2892a7fe9ba78b2220158f3dc1b9cd6357bdcaee3eb9f2",
                "deposit_gwei": "32000000000"
            },
            {
                "enabled": false,
                "description": "validator two",
                "voting_pubkey": "0xa9fadd620dc68e9fe0d6e1a69f6c54a0271ad65ab5a509e645e45c6e60ff8f4fc538f301781193a08b55821444801502",
                "eth1_deposit_tx_data": "0x22895118000000000000000000000000000000000000000000000000000000000000008000000000000000000000000000000000000000000000000000000000000000e00000000000000000000000000000000000000000000000000000000000000120b1911954c1b8d23233e0e2bf8c4878c8f56d25a4f790ec09a94520ec88af30490000000000000000000000000000000000000000000000000000000000000030a9fadd620dc68e9fe0d6e1a69f6c54a0271ad65ab5a509e645e45c6e60ff8f4fc538f301781193a08b5582144480150200000000000000000000000000000000000000000000000000000000000000000000000000000000000000000000002000a96df8b95c3ba749265e48a101f2ed974fffd7487487ed55f8dded99b617ad000000000000000000000000000000000000000000000000000000000000006090421299179824950e2f5a592ab1fdefe5349faea1e8126146a006b64777b74cce3cfc5b39d35b370e8f844e99c2dc1b19a1ebd38c7605f28e9c4540aea48f0bc48e853ae5f477fa81a9fc599d1732968c772730e1e47aaf5c5117bd045b788e",
                "deposit_gwei": "34000000000"
            }
        ]
    }
}
```

 `lighthouse vc` will log:

```
INFO Enabled validator                      voting_pubkey: 0x8ffbc881fb60841a4546b4b385ec5e9b5090fd1c4395e568d98b74b94b41a912c6101113da39d43c101369eeb9b48e50, signing_method: local_keystore
INFO Modified key_cache saved successfully
INFO Disabled validator                     voting_pubkey: 0xa9fadd620dc68e9fe0d6e1a69f6c54a0271ad65ab5a509e645e45c6e60ff8f4fc538f301781193a08b55821444801502
```

## `POST /lighthouse/validators/keystore`

Import a keystore into the validator client.

### HTTP Specification

| Property          | Specification                              |
|-------------------|--------------------------------------------|
| Path              | `/lighthouse/validators/keystore`          |
| Method            | POST                                       |
| Required Headers  | [`Authorization`](./api-vc-auth-header.md) |
| Typical Responses | 200                                        |

### Example Request Body

```json
{
  "enable": true,
  "password": "mypassword",
  "keystore": {
    "crypto": {
      "kdf": {
        "function": "scrypt",
        "params": {
          "dklen": 32,
          "n": 262144,
          "r": 8,
          "p": 1,
          "salt": "445989ec2f332bb6099605b4f1562c0df017488d8d7fb3709f99ebe31da94b49"
        },
        "message": ""
      },
      "checksum": {
        "function": "sha256",
        "params": {

        },
        "message": "abadc1285fd38b24a98ac586bda5b17a8f93fc1ff0778803dc32049578981236"
      },
      "cipher": {
        "function": "aes-128-ctr",
        "params": {
          "iv": "65abb7e1d02eec9910d04299cc73efbe"
        },
        "message": "6b7931a4447be727a3bb5dc106d9f3c1ba50671648e522f213651d13450b6417"
      }
    },
    "uuid": "5cf2a1fb-dcd6-4095-9ebf-7e4ee0204cab",
    "path": "m/12381/3600/0/0/0",
    "pubkey": "b0d2f05014de27c6d7981e4a920799db1c512ee7922932be6bf55729039147cf35a090bd4ab378fe2d133c36cbbc9969",
    "version": 4,
    "description": ""
  }
}
```

We can use [JSON to String Converter](https://jsontostring.com/) so that the above data can be properly presented as a command. The command is as below:

Command:
```bash
DATADIR=/var/lib/lighthouse
curl -X POST http://localhost:5062/lighthouse/validators/keystore \
-H "Authorization: Bearer $(cat ${DATADIR}/validators/api-token.txt)" \
-H "Content-Type: application/json" \
-d "{\"enable\":true,\"password\":\"mypassword\",\"keystore\":{\"crypto\":{\"kdf\":{\"function\":\"scrypt\",\"params\":{\"dklen\":32,\"n\":262144,\"r\":8,\"p\":1,\"salt\":\"445989ec2f332bb6099605b4f1562c0df017488d8d7fb3709f99ebe31da94b49\"},\"message\":\"\"},\"checksum\":{\"function\":\"sha256\",\"params\":{},\"message\":\"abadc1285fd38b24a98ac586bda5b17a8f93fc1ff0778803dc32049578981236\"},\"cipher\":{\"function\":\"aes-128-ctr\",\"params\":{\"iv\":\"65abb7e1d02eec9910d04299cc73efbe\"},\"message\":\"6b7931a4447be727a3bb5dc106d9f3c1ba50671648e522f213651d13450b6417\"}},\"uuid\":\"5cf2a1fb-dcd6-4095-9ebf-7e4ee0204cab\",\"path\":\"m/12381/3600/0/0/0\",\"pubkey\":\"b0d2f05014de27c6d7981e4a920799db1c512ee7922932be6bf55729039147cf35a090bd4ab378fe2d133c36cbbc9969\",\"version\":4,\"description\":\"\"}}" | jq
```

As this is an example for demonstration, the above command will return `InvalidPassword`. However, with a keystore file and correct password, running the above command will import the keystore to the validator client. An example of a success message is shown below:

### Example Response Body
```json
{
  "data": {
    "enabled": true,
    "description": "",
    "voting_pubkey": "0xb0d2f05014de27c6d7981e4a920799db1c512ee7922932be6bf55729039147cf35a090bd4ab378fe2d133c36cbbc9969"
  }
}

```

 `lighthouse vc` will log:

```bash
INFO Enabled validator                      voting_pubkey: 0xb0d2f05014de27c6d7981e4a920799db1c512ee7922932be6bf55729039147cf35a090bd4ab378fe2d133c36cbb, signing_method: local_keystore
INFO Modified key_cache saved successfully
```

## `POST /lighthouse/validators/mnemonic`

Create any number of new validators, all of which will share a common mnemonic.

The supplied BIP-39 mnemonic will be used to generate the validator keys
according to [EIP-2334](https://eips.ethereum.org/EIPS/eip-2334), starting at
the supplied `key_derivation_path_offset`. For example, if
`key_derivation_path_offset = 42`, then the first validator voting key will be
generated with the path `m/12381/3600/i/42`.

### HTTP Specification

| Property          | Specification                              |
|-------------------|--------------------------------------------|
| Path              | `/lighthouse/validators/mnemonic`          |
| Method            | POST                                       |
| Required Headers  | [`Authorization`](./api-vc-auth-header.md) |
| Typical Responses | 200                                        |

### Example Request Body

```json
{
    "mnemonic": "theme onion deal plastic claim silver fancy youth lock ordinary hotel elegant balance ridge web skill burger survey demand distance legal fish salad cloth",
    "key_derivation_path_offset": 0,
    "validators": [
        {
            "enable": true,
            "description": "validator_one",
            "deposit_gwei": "32000000000"
        }
    ]
}
```

Command:

```bash
DATADIR=/var/lib/lighthouse
curl -X POST http://localhost:5062/lighthouse/validators/mnemonic \
-H "Authorization: Bearer $(cat ${DATADIR}/validators/api-token.txt)" \
-H "Content-Type: application/json" \
-d '{"mnemonic":" theme onion deal plastic claim silver fancy youth lock ordinary hotel elegant balance ridge web skill burger survey demand distance legal fish salad cloth","key_derivation_path_offset":0,"validators":[{"enable":true,"description":"validator_one","deposit_gwei":"32000000000"}]}' | jq
```

### Example Response Body

```json
{
    "data": [
        {
            "enabled": true,
            "description": "validator_one",
            "voting_pubkey": "0xa062f95fee747144d5e511940624bc6546509eeaeae9383257a9c43e7ddc58c17c2bab4ae62053122184c381b90db380",
            "eth1_deposit_tx_data": "0x22895118000000000000000000000000000000000000000000000000000000000000008000000000000000000000000000000000000000000000000000000000000000e00000000000000000000000000000000000000000000000000000000000000120a57324d95ae9c7abfb5cc9bd4db253ed0605dc8a19f84810bcf3f3874d0e703a0000000000000000000000000000000000000000000000000000000000000030a062f95fee747144d5e511940624bc6546509eeaeae9383257a9c43e7ddc58c17c2bab4ae62053122184c381b90db3800000000000000000000000000000000000000000000000000000000000000000000000000000000000000000000000200046e4199f18102b5d4e8842d0eeafaa1268ee2c21340c63f9c2cd5b03ff19320000000000000000000000000000000000000000000000000000000000000060b2a897b4ba4f3910e9090abc4c22f81f13e8923ea61c0043506950b6ae174aa643540554037b465670d28fa7b7d716a301e9b172297122acc56be1131621c072f7c0a73ea7b8c5a90ecd5da06d79d90afaea17cdeeef8ed323912c70ad62c04b",
            "deposit_gwei": "32000000000"
        }
    ]
}
```

`lighthouse vc` will log:

```
INFO Enabled validator                       voting_pubkey: 0xa062f95fee747144d5e511940624bc6546509eeaeae9383257a9c43e7ddc58c17c2bab4ae62053122184c381b90db380, signing_method: local_keystore
INFO Modified key_cache saved successfully
```

## `POST /lighthouse/validators/web3signer`

Create any number of new validators, all of which will refer to a
[Web3Signer](https://docs.web3signer.consensys.net/en/latest/) server for signing.

### HTTP Specification

| Property          | Specification                              |
|-------------------|--------------------------------------------|
| Path              | `/lighthouse/validators/web3signer`        |
| Method            | POST                                       |
| Required Headers  | [`Authorization`](./api-vc-auth-header.md) |
| Typical Responses | 200, 400                                   |

### Example Request Body

```json
[
    {
        "enable": true,
        "description": "validator_one",
        "graffiti": "Mr F was here",
        "suggested_fee_recipient": "0xa2e334e71511686bcfe38bb3ee1ad8f6babcc03d",
        "voting_public_key": "0xa062f95fee747144d5e511940624bc6546509eeaeae9383257a9c43e7ddc58c17c2bab4ae62053122184c381b90db380",
        "url": "http://path-to-web3signer.com",
        "root_certificate_path": "/path/on/vc/filesystem/to/certificate.pem",
        "request_timeout_ms": 12000
    }
]
```

The following fields may be omitted or nullified to obtain default values:

- `graffiti`
- `suggested_fee_recipient`
- `root_certificate_path`
- `request_timeout_ms`

Command:
```bash
DATADIR=/var/lib/lighthouse
curl -X POST http://localhost:5062/lighthouse/validators/web3signer \
-H "Authorization: Bearer $(cat ${DATADIR}/validators/api-token.txt)" \
-H "Content-Type: application/json" \
-d "[{\"enable\":true,\"description\":\"validator_one\",\"graffiti\":\"Mr F was here\",\"suggested_fee_recipient\":\"0xa2e334e71511686bcfe38bb3ee1ad8f6babcc03d\",\"voting_public_key\":\"0xa062f95fee747144d5e511940624bc6546509eeaeae9383257a9c43e7ddc58c17c2bab4ae62053122184c381b90db380\",\"url\":\"http://path-to-web3signer.com\",\"request_timeout_ms\":12000}]"
```


### Example Response Body

<<<<<<< HEAD
```json
null
```

A `null` response indicates that the request is successful. At the same time, `lighthouse vc` will log:

```
INFO Enabled validator                       voting_pubkey: 0xa062f95fee747144d5e511940624bc6546509eeaeae9383257a9c43e7ddc58c17c2bab4ae62053122184c381b90db380, signing_method: remote_signer
=======
*No data is included in the response body.*

## `GET /lighthouse/logs`

Provides a subscription to receive logs as Server Side Events. Currently the
logs emitted are INFO level or higher.

### HTTP Specification

| Property          | Specification                              |
|-------------------|--------------------------------------------|
| Path              | `/lighthouse/logs`                         |
| Method            | GET                                        |
| Required Headers  | None                                       |
| Typical Responses | 200                                        |

### Example Response Body

```json
{
  "data": {
	  "time": "Mar 13 15:26:53",
	  "level": "INFO",
	  "msg": "Connected to beacon node(s)",
	  "service": "notifier",
	  "synced": 1,
	  "available": 1,
	  "total": 1
  }
}
>>>>>>> e6deaad9
```<|MERGE_RESOLUTION|>--- conflicted
+++ resolved
@@ -769,7 +769,7 @@
 
 ### Example Response Body
 
-<<<<<<< HEAD
+
 ```json
 null
 ```
@@ -778,8 +778,8 @@
 
 ```
 INFO Enabled validator                       voting_pubkey: 0xa062f95fee747144d5e511940624bc6546509eeaeae9383257a9c43e7ddc58c17c2bab4ae62053122184c381b90db380, signing_method: remote_signer
-=======
-*No data is included in the response body.*
+```
+
 
 ## `GET /lighthouse/logs`
 
@@ -809,5 +809,4 @@
 	  "total": 1
   }
 }
->>>>>>> e6deaad9
 ```