# Lighthouse REST API: `/beacon`

The `/beacon` endpoints provide information about the canonical head of the
beacon chain and also historical information about beacon blocks and states.

## Endpoints

HTTP Path | Description |
| --- | -- |
[`/beacon/attester_slashing`](#beaconattester_slashing) | Insert an attestesr slashing
[`/beacon/block`](#beaconblock) | Get a `BeaconBlock` by slot or root.
[`/beacon/block_root`](#beaconblock_root) | Resolve a slot to a block root.
[`/beacon/committees`](#beaconcommittees) | Get the shuffling for an epoch.
[`/beacon/head`](#beaconhead) | Info about the block at the head of the chain.
[`/beacon/heads`](#beaconheads) | Returns a list of all known chain heads.
<<<<<<< HEAD
[`/beacon/proposer_slashing`](#beaconproposer_slashing) | Insert a proposer slashing
=======
[`/beacon/block_root`](#beaconblock_root) | Resolve a slot to a block root.
[`/beacon/block`](#beaconblock) | Get a `SignedBeaconBlock` by slot or root.
[`/beacon/state_root`](#beaconstate_root) | Resolve a slot to a state root.
>>>>>>> 371e5adc
[`/beacon/state`](#beaconstate) | Get a `BeaconState` by slot or root.
[`/beacon/state_root`](#beaconstate_root) | Resolve a slot to a state root.
[`/beacon/validators`](#beaconvalidators) | Query for one or more validators.
[`/beacon/validators/active`](#beaconvalidatorsactive) | Get all active validators.
[`/beacon/validators/all`](#beaconvalidatorsall) | Get all validators.

## `/beacon/attester_slashing`

Adds the specified `attester_slashing` to the operation pool.

### HTTP Specification

| Property | Specification |
| --- |--- |
Path | `/beacon/attester_slashing`
Method | POST
JSON Encoding | Object
Query Parameters | None
Typical Responses | 200

### Parameters

Expects the following object in the POST request body:

```
{
    attestation_1: {
        attesting_indices: [u64],
        data: {
            slot: Slot,
            index: u64,
            beacon_block_root: Bytes32,
            source: {
                epoch: Epoch,
                root: Bytes32
            },
            target: {
                epoch: Epoch,
                root: Bytes32
            }
        }
        signature: Bytes32
    },
    attestation_2: {
        attesting_indices: [u64],
        data: {
            slot: Slot,
            index: u64,
            beacon_block_root: Bytes32,
            source: {
                epoch: Epoch,
                root: Bytes32
            },
            target: {
                epoch: Epoch,
                root: Bytes32
            }
        }
        signature: Bytes32
    }
}
```

### Returns

Returns `true` if the attester slashing was inserted successfully, or the corresponding error if it failed.

### Example

### Request Body

```json
{
	"attestation_1": {
		"attesting_indices": [0],
		"data": {
			"slot": 1,
			"index": 0,
			"beacon_block_root": "0x0000000000000000000000000000000000000000000000000100000000000000",
			"source": {
				"epoch": 1,
				"root": "0x0000000000000000000000000000000000000000000000000100000000000000" 
			},
			"target": {
				"epoch": 1,
				"root": "0x0000000000000000000000000000000000000000000000000100000000000000" 
			}
		},
		"signature": "0xb47f7397cd944b8d5856a13352166bbe74c85625a45b14b7347fc2c9f6f6f82acee674c65bc9ceb576fcf78387a6731c0b0eb3f8371c70db2da4e7f5dfbc451730c159d67263d3db56b6d0e009e4287a8ba3efcacac30b3ae3447e89dc71b5b9"
	},
	"attestation_2": {
		"attesting_indices": [0],
		"data": {
			"slot": 1,
			"index": 0,
			"beacon_block_root": "0x0000000000000000000000000000000000000000000000000100000000000000",
			"source": {
				"epoch": 1,
				"root": "0x0000000000000000000000000000000000000000000000000100000000000000"
			},
			"target": {
				"epoch": 1,
				"root": "0x0000000000000000000000000000000000000000000000000200000000000000"
			}
		},
		"signature": "0x93fef587a63acf72aaf8df627718fd43cb268035764071f802ffb4370a2969d226595cc650f4c0bf2291ae0c0a41fcac1700f318603d75d34bcb4b9f4a8368f61eeea0e1f5d969d92d5073ba5fbadec102b45ec87d418d25168d2e3c74b9fcbb"
	}
}
```

_Note: data sent here is for demonstration purposes only_

## `/beacon/block`

Request that the node return a beacon chain block that matches the provided
criteria (a block `root` or beacon chain `slot`). Only one of the parameters
should be provided as a criteria.

### HTTP Specification

| Property | Specification |
| --- |--- |
Path | `/beacon/block`
Method | GET
JSON Encoding | Object
Query Parameters | `slot`, `root`
Typical Responses | 200, 404

### Parameters

Accepts **only one** of the following parameters:

- `slot` (`Slot`): Query by slot number. Any block returned must be in the canonical chain (i.e.,
either the head or an ancestor of the head).
- `root` (`Bytes32`): Query by tree hash root. A returned block is not required to be in the
canonical chain.

### Returns

Returns an object containing a single [`SignedBeaconBlock`](https://github.com/ethereum/eth2.0-specs/blob/v0.10.0/specs/phase0/beacon-chain.md#signedbeaconblock) and the block root of the inner [`BeaconBlock`](https://github.com/ethereum/eth2.0-specs/blob/v0.10.0/specs/phase0/beacon-chain.md#beaconblock).

### Example Response

```json
{
    "root": "0xc35ddf4e71c31774e0594bd7eb32dfe50b54dbc40abd594944254b4ec8895196",
    "beacon_block": {
        "message": {
            "slot": 0,
            "parent_root": "0x0000000000000000000000000000000000000000000000000000000000000000",
            "state_root": "0xf15690b6be4ed42ea1ee0741eb4bfd4619d37be8229b84b4ddd480fb028dcc8f",
            "body": {
                "randao_reveal": "0x000000000000000000000000000000000000000000000000000000000000000000000000000000000000000000000000000000000000000000000000000000000000000000000000000000000000000000000000000000000000000000000000",
                "eth1_data": {
                    "deposit_root": "0x0000000000000000000000000000000000000000000000000000000000000000",
                    "deposit_count": 0,
                    "block_hash": "0x0000000000000000000000000000000000000000000000000000000000000000"
                },
                "graffiti": "0x0000000000000000000000000000000000000000000000000000000000000000",
                "proposer_slashings": [],
                "attester_slashings": [],
                "attestations": [],
                "deposits": [],
                "voluntary_exits": []
            }
        },
        "signature": "0x000000000000000000000000000000000000000000000000000000000000000000000000000000000000000000000000000000000000000000000000000000000000000000000000000000000000000000000000000000000000000000000000"
    }
}
```

## `/beacon/block_root`

Returns the block root for the given slot in the canonical chain. If there
is a re-org, the same slot may return a different root.

### HTTP Specification

| Property | Specification |
| --- |--- |
Path | `/beacon/block_root`
Method | GET
JSON Encoding | Object
Query Parameters | `slot`
Typical Responses | 200, 404

## Parameters

- `slot` (`Slot`): the slot to be resolved to a root.

### Example Response

```json
"0xc35ddf4e71c31774e0594bd7eb32dfe50b54dbc40abd594944254b4ec8895196"
```

## `/beacon/committees`

Request the committees (a.k.a. "shuffling") for all slots and committee indices
in a given `epoch`.

### HTTP Specification

| Property | Specification |
| --- |--- |
Path | `/beacon/committees`
Method | GET
JSON Encoding | Object
Query Parameters | `epoch`
Typical Responses | 200

### Parameters

The `epoch` (`Epoch`) query parameter is required and defines the epoch for
which the committees will be returned. All slots contained within the response will
be inside this epoch.

### Returns

A list of beacon committees.

### Example Response

```json
[
    {
        "slot": 4768,
        "index": 0,
        "committee": [
            1154,
            492,
            9667,
            3089,
            8987,
            1421,
            224,
            11243,
            2127,
            2329,
            188,
            482,
            486
        ]
    },
    {
        "slot": 4768,
        "index": 1,
        "committee": [
            5929,
            8482,
            5528,
            6130,
            14343,
            9777,
            10808,
            12739,
            15234,
            12819,
            5423,
            6320,
            9991
        ]
    }
]
```

_Truncated for brevity._

## `/beacon/head`

Requests information about the head of the beacon chain, from the node's
perspective.

### HTTP Specification

| Property | Specification |
| --- |--- |
Path | `/beacon/head`
Method | GET
JSON Encoding | Object
Query Parameters | None
Typical Responses | 200

### Example Response

```json
{
    "slot": 37923,
    "block_root": "0xe865d4805395a0776b8abe46d714a9e64914ab8dc5ff66624e5a1776bcc1684b",
    "state_root": "0xe500e3567ab273c9a6f8a057440deff476ab236f0983da27f201ee9494a879f0",
    "finalized_slot": 37856,
    "finalized_block_root": "0xbdae152b62acef1e5c332697567d2b89e358628790b8273729096da670b23e86",
    "justified_slot": 37888,
    "justified_block_root": "0x01c2f516a407d8fdda23cad4ed4381e4ab8913d638f935a2fe9bd00d6ced5ec4",
    "previous_justified_slot": 37856,
    "previous_justified_block_root": "0xbdae152b62acef1e5c332697567d2b89e358628790b8273729096da670b23e86"
}
```

## `/beacon/heads`

Returns the roots of all known head blocks. Only one of these roots is the
canonical head and that is decided by the fork choice algorithm. See [`/beacon/head`](#beaconhead) for the canonical head.

### HTTP Specification

| Property | Specification |
| --- |--- |
Path | `/beacon/heads`
Method | GET
JSON Encoding | Object
Query Parameters | None
Typical Responses | 200

### Example Response

```json
[
    {
        "beacon_block_root": "0x226b2fd7c5f3d31dbb21444b96dfafe715f0017cd16545ecc4ffa87229496a69",
        "beacon_block_slot": 38373
    },
    {
        "beacon_block_root": "0x41ed5b253c4fc841cba8a6d44acbe101866bc674c3cfa3c4e9f7388f465aa15b",
        "beacon_block_slot": 38375
    }
]
```

## `/beacon/proposer_slashing`

Adds the specified `proposer_slashing` to the operation pool.

### HTTP Specification

| Property | Specification |
| --- |--- |
Path | `/beacon/proposer_slashing`
Method | POST
JSON Encoding | Object
Query Parameters | None
Typical Responses | 200

### Request Body

Expects the following object in the POST request body:

```
{
    proposer_index: u64,
    header_1: {
        slot: Slot,
        parent_root: Bytes32,
        state_root: Bytes32,
        body_root: Bytes32,
        signature: Bytes32
    },
    header_2: {
        slot: Slot,
        parent_root: Bytes32,
        state_root: Bytes32,
        body_root: Bytes32,
        signature: Bytes32
    }
}
```

### Returns

Returns `true` if the proposer slashing was inserted successfully, or the corresponding error if it failed.

### Example

### Request Body

```json
{
	"proposer_index": 0,
    "header_1": {
        "slot": 0,
        "parent_root": "0x0101010101010101010101010101010101010101010101010101010101010101",
        "state_root": "0x0101010101010101010101010101010101010101010101010101010101010101",
        "body_root": "0x0101010101010101010101010101010101010101010101010101010101010101",
        "signature": "0xb8970d1342c6d5779c700ec366efd0ca819937ca330960db3ca5a55eb370a3edd83f4cbb2f74d06e82f934fcbd4bb80609a19c2254cc8b3532a4efff9e80edf312ac735757c059d77126851e377f875593e64ba50d1dffe69a809a409202dd12"
    },
    "header_2": {
        "slot": 0,
        "parent_root": "0x0202020202020202020202020202020202020202020202020202020202020202",
        "state_root": "0x0101010101010101010101010101010101010101010101010101010101010101",
        "body_root": "0x0101010101010101010101010101010101010101010101010101010101010101",
        "signature": "0xb60e6b348698a34e59b22e0af96f8809f977f00f95d52375383ade8d22e9102270a66c6d52b0434214897e11ca4896871510c01b3fd74d62108a855658d5705fcfc4ced5136264a1c6496f05918576926aa191b1ad311b7e27f5aa2167aba294"
    }
}
```

_Note: data sent here is for demonstration purposes only_



## `/beacon/state`

Request that the node return a beacon chain state that matches the provided
criteria (a state `root` or beacon chain `slot`). Only one of the parameters
should be provided as a criteria.

### HTTP Specification

| Property | Specification |
| --- |--- |
Path | `/beacon/state`
Method | GET
JSON Encoding | Object
Query Parameters | `slot`, `root`
Typical Responses | 200, 404

### Parameters

Accepts **only one** of the following parameters:

- `slot` (`Slot`): Query by slot number. Any state returned must be in the canonical chain (i.e.,
either the head or an ancestor of the head).
- `root` (`Bytes32`): Query by tree hash root. A returned state is not required to be in the
canonical chain.

### Returns

Returns an object containing a single
[`BeaconState`](https://github.com/ethereum/eth2.0-specs/blob/v0.10.1/specs/phase0/beacon-chain.md#beaconstate)
and its tree hash root.

### Example Response

```json
{
    "root": "0x528e54ca5d4c957729a73f40fc513ae312e054c7295775c4a2b21f423416a72b",
    "beacon_state": {
        "genesis_time": 1575652800,
        "slot": 18478
	}
}
```

_Truncated for brevity._

## `/beacon/state_root`

Returns the state root for the given slot in the canonical chain. If there
is a re-org, the same slot may return a different root.

### HTTP Specification

| Property | Specification |
| --- |--- |
Path | `/beacon/state_root`
Method | GET
JSON Encoding | Object
Query Parameters | `slot`
Typical Responses | 200, 404

## Parameters

- `slot` (`Slot`): the slot to be resolved to a root.

### Example Response

```json
"0xf15690b6be4ed42ea1ee0741eb4bfd4619d37be8229b84b4ddd480fb028dcc8f"
```

## `/beacon/validators`

Request that the node returns information about one or more validator public
keys. This request takes the form of a `POST` request to allow sending a large
number of pubkeys in the request.

### HTTP Specification

| Property | Specification |
| --- |--- |
Path | `/beacon/validators`
Method | POST
JSON Encoding | Object
Query Parameters | None
Typical Responses | 200

### Request Body

Expects the following object in the POST request body:

```
{
	state_root: Bytes32,
	pubkeys: [PublicKey]
}
```

The `state_root` field indicates which `BeaconState` should be used to collect
the information. The `state_root` is optional and omitting it will result in
the canonical head state being used.


### Returns

Returns an object describing several aspects of the given validator.

### Example

### Request Body

```json
{
    "pubkeys": [
        "0x98f87bc7c8fa10408425bbeeeb3dc387e3e0b4bd92f57775b60b39156a16f9ec80b273a64269332d97bdb7d93ae05a16",
        "0x42f87bc7c8fa10408425bbeeeb3dc3874242b4bd92f57775b60b39142426f9ec80b273a64269332d97bdb7d93ae05a42"
    ]
}
```

_Note: for demonstration purposes the second pubkey is some unknown pubkey._

### Response Body

```json
[
    {
        "pubkey": "0x98f87bc7c8fa10408425bbeeeb3dc387e3e0b4bd92f57775b60b39156a16f9ec80b273a64269332d97bdb7d93ae05a16",
        "validator_index": 14935,
        "balance": 3228885987,
        "validator": {
            "pubkey": "0x98f87bc7c8fa10408425bbeeeb3dc387e3e0b4bd92f57775b60b39156a16f9ec80b273a64269332d97bdb7d93ae05a16",
            "withdrawal_credentials": "0x00b7bec22d5bda6b2cca1343d4f640d0e9ccc204a06a73703605c590d4c0d28e",
            "effective_balance": 3200000000,
            "slashed": false,
            "activation_eligibility_epoch": 0,
            "activation_epoch": 0,
            "exit_epoch": 18446744073709551615,
            "withdrawable_epoch": 18446744073709551615
        }
    },
    {
        "pubkey": "0x42f87bc7c8fa10408425bbeeeb3dc3874242b4bd92f57775b60b39142426f9ec80b273a64269332d97bdb7d93ae05a42",
        "validator_index": null,
        "balance": null,
        "validator": null
    }
]
```

## `/beacon/validators/active`

Returns all validators that are active in the state defined by `state_root`.

### HTTP Specification

| Property | Specification |
| --- |--- |
Path | `/beacon/validators/active`
Method | GET
JSON Encoding | Object
Query Parameters | `state_root` (optional)
Typical Responses | 200

### Parameters

The optional `state_root` (`Bytes32`) query parameter indicates which
`BeaconState` should be used to collect the information. When omitted, the
canonical head state will be used.

### Returns

The return format is identical to the [`/beacon/validators`](#beaconvalidators) response body.

## `/beacon/validators/all`

Returns all validators.

### HTTP Specification

| Property | Specification |
| --- |--- |
Path | `/beacon/validators/all`
Method | GET
JSON Encoding | Object
Query Parameters | `state_root` (optional)
Typical Responses | 200

### Parameters

The optional `state_root` (`Bytes32`) query parameter indicates which
`BeaconState` should be used to collect the information. When omitted, the
canonical head state will be used.

### Returns

The return format is identical to the [`/beacon/validators`](#beaconvalidators) response body.<|MERGE_RESOLUTION|>--- conflicted
+++ resolved
@@ -13,13 +13,7 @@
 [`/beacon/committees`](#beaconcommittees) | Get the shuffling for an epoch.
 [`/beacon/head`](#beaconhead) | Info about the block at the head of the chain.
 [`/beacon/heads`](#beaconheads) | Returns a list of all known chain heads.
-<<<<<<< HEAD
 [`/beacon/proposer_slashing`](#beaconproposer_slashing) | Insert a proposer slashing
-=======
-[`/beacon/block_root`](#beaconblock_root) | Resolve a slot to a block root.
-[`/beacon/block`](#beaconblock) | Get a `SignedBeaconBlock` by slot or root.
-[`/beacon/state_root`](#beaconstate_root) | Resolve a slot to a state root.
->>>>>>> 371e5adc
 [`/beacon/state`](#beaconstate) | Get a `BeaconState` by slot or root.
 [`/beacon/state_root`](#beaconstate_root) | Resolve a slot to a state root.
 [`/beacon/validators`](#beaconvalidators) | Query for one or more validators.
@@ -101,11 +95,11 @@
 			"beacon_block_root": "0x0000000000000000000000000000000000000000000000000100000000000000",
 			"source": {
 				"epoch": 1,
-				"root": "0x0000000000000000000000000000000000000000000000000100000000000000" 
+				"root": "0x0000000000000000000000000000000000000000000000000100000000000000"
 			},
 			"target": {
 				"epoch": 1,
-				"root": "0x0000000000000000000000000000000000000000000000000100000000000000" 
+				"root": "0x0000000000000000000000000000000000000000000000000100000000000000"
 			}
 		},
 		"signature": "0xb47f7397cd944b8d5856a13352166bbe74c85625a45b14b7347fc2c9f6f6f82acee674c65bc9ceb576fcf78387a6731c0b0eb3f8371c70db2da4e7f5dfbc451730c159d67263d3db56b6d0e009e4287a8ba3efcacac30b3ae3447e89dc71b5b9"
