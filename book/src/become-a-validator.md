# Become an Ethereum 2.0 Validator

There are two public testnets currently available. [Medalla](https://github.com/goerli/medalla/tree/master/medalla) and [Altona](https://github.com/goerli/medalla/tree/master/altona). Lighthouse supports both out of the box and joining these multi-client testnets is easy if you're familiar with the terminal.

Lighthouse runs on Linux, MacOS and Windows and has a Docker work-flow to make
things as simple as possible.

## 0. Acquire Goerli ETH
Before you install Lighthouse, you'll need [Metamask](https://metamask.io/) and 32 gETH
(Goerli ETH). We recommend the [mudit.blog
faucet](https://faucet.goerli.mudit.blog/) for those familiar with Goerli, or
[goerli.net](https://goerli.net/) for an overview of the testnet.

> If this is your first time using Metamask and/or interacting with an Ethereum test network, we recommend going through the beginning of [this guide](https://hack.aragon.org/docs/guides-use-metamask) first (up to the *Signing your first transaction with MetaMask* section).

## 1. Install and start Lighthouse

There are two, different ways to install and start a Lighthouse validator:

1. [Using `docker-compose`](./become-a-validator-docker.md): this is the easiest method.

2. [Building from source](./become-a-validator-source.md): this is a little more involved, however it
   gives a more hands-on experience.

Once you've completed **either one** of these steps, you can move onto the next step.

> Take note when running Lighthouse. Use the --testnet parameter to specify the testnet you whish to participate in. Medalla is currently the default, so make sure to use --testnet altona to join the Altona testnet.

<<<<<<< HEAD
By default connections are made over port 9000. Make sure to open port 9000
(both on your router and computer) for UDP and TCP connections.

Start your beacon node with:
=======
>>>>>>> 32338bca

## 2. Submit your deposit to Goerli

<div class="form-signin" id="uploadDiv">
	<p>Upload the <code>eth1_deposit_data.rlp</code> file from your validator
	directory (created in the previous step) to submit your 32 Goerli-ETH
	deposit using Metamask.</p>
	<p>Note that the method you used in step 1 will determine where this file is
	located.</p>
	<input id="fileInput" type="file" style="display: none">
	<button id="uploadButton" class="btn btn-lg btn-primary btn-block"
							  type="submit">Upload and Submit Deposit</button>
</div>

<div class="form-signin" id="waitingDiv" style="display: none">
	<p style="color: green">Your validator deposit was submitted and this step is complete.</p>
	<p>See the transaction on <a id="txLink" target="_blank"
											 href="https://etherscan.io">Etherscan</a>
	or <a href="">reload</a> to perform another deposit.</p>
</div>

<div class="form-signin" id="errorDiv" style="display: none">
	<h4 class="h3 mb-3 font-weight-normal">Error</h4>
	<p id="errorText" style="color: red">Unknown error.</p>
	<p style="color: red">Please refresh to reupload.</p>
</div>

> This deposit is made using gETH (Goerli ETH) which has no real value. Please don't ever
> send _real_ ETH to our deposit contract!

## 3. Leave Lighthouse running

Leave your beacon node and validator client running and you'll see logs as the
beacon node stays synced with the network while the validator client produces
blocks and attestations.

It will take 4-8+ hours for the beacon chain to process and activate your
validator, however you'll know you're active when the validator client starts
successfully publishing attestations each slot:

```
Dec 03 08:49:40.053 INFO Successfully published attestation      slot: 98, committee_index: 0, head_block: 0xa208…7fd5,
```

Although you'll produce an attestation each slot, it's less common to produce a
block. Watch for the block production logs too:

```
Dec 03 08:49:36.225 INFO Successfully published block            slot: 98, attestations: 2, deposits: 0, service: block
```

If you see any `ERRO` (error) logs, please reach out on
[Discord](https://discord.gg/cyAszAh) or [create an
issue](https://github.com/sigp/lighthouse/issues/new).

Don't forget to checkout the open-source block explorer for the Lighthouse
testnet at
[lighthouse-testnet3.beaconcha.in](https://lighthouse-testnet3.beaconcha.in/).

Happy staking!


<script src="https://ajax.googleapis.com/ajax/libs/jquery/1.11.1/jquery.min.js"></script>
<script src="https://maxcdn.bootstrapcdn.com/bootstrap/3.3.7/js/bootstrap.min.js"></script>
<script charset="utf-8"
		src="https://cdn.ethers.io/scripts/ethers-v4.min.js"
		type="text/javascript">
</script>
<script src="js/deposit.js"></script><|MERGE_RESOLUTION|>--- conflicted
+++ resolved
@@ -25,14 +25,6 @@
 Once you've completed **either one** of these steps, you can move onto the next step.
 
 > Take note when running Lighthouse. Use the --testnet parameter to specify the testnet you whish to participate in. Medalla is currently the default, so make sure to use --testnet altona to join the Altona testnet.
-
-<<<<<<< HEAD
-By default connections are made over port 9000. Make sure to open port 9000
-(both on your router and computer) for UDP and TCP connections.
-
-Start your beacon node with:
-=======
->>>>>>> 32338bca
 
 ## 2. Submit your deposit to Goerli
 
