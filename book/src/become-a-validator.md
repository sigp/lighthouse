--- conflicted
+++ resolved
@@ -1,19 +1,6 @@
 # Become an Ethereum 2.0 Validator*
 
 _* Testnet validator_
-
----
-
-<<<<<<< HEAD
-**The lighthouse testnet is currently down, we expect to raise a new one
-soon. See [Lighthouse Update #20](https://lighthouse.sigmaprime.io/update-20.html)
-=======
-**The lighthouse testnet is currently down, we expect to raise a new one soon.
-See [Lighthouse Update #20](https://lighthouse.sigmaprime.io/update-20.html)
->>>>>>> 26dde26c
-for more information.**
-
----
 
 Running Lighthouse validator is easy if you're familiar with the terminal. It
 runs on Linux, MacOS and Windows and we have a Docker work-flow.
