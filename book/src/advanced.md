--- conflicted
+++ resolved
@@ -6,18 +6,6 @@
 This section provides detailed information about configuring Lighthouse for specific use cases, and
 tips about how things work under the hood.
 
-<<<<<<< HEAD
-* [Advanced Database Configuration](./advanced_database.md): understanding space-time trade-offs in the database.
-* [Advanced Networking](./advanced_networking.md)
-* [Checkpoint Sync](./checkpoint-sync.md)
-* [Custom Data Directories](./advanced-datadir.md)
-* [File Config](./file-config.md)
-* [Pre-Releases](./advanced-pre-releases.md)
-* [Redundancy](./redundancy.md)
-* [Remote Signing with Web3Signer](./validator-web3signer.md)
-* [Running a Slasher](./slasher.md)
-* [Validator Graffiti](./graffiti.md)
-=======
 * [Advanced Database Configuration](./advanced_database.md) - understanding space-time trade-offs in the database.
 * [Advanced Networking](./advanced_networking.md) - for advanced setups or peering issues.
 * [Checkpoint Sync](./checkpoint-sync.md) - massively reduce sync times.
@@ -28,4 +16,3 @@
 * [Remote Signing with Web3Signer](./validator-web3signer.md) - run a validator client while storing its keys remotely.
 * [Running a Slasher](./slasher.md) - monitor the network for malicious behavior.
 * [Validator Graffiti](./graffiti.md) - customize your block proposals.
->>>>>>> ee8e6230
