# Lighthouse Non-Standard APIs

Lighthouse fully supports the standardization efforts at
[github.com/ethereum/beacon-APIs](https://github.com/ethereum/beacon-APIs).
However, sometimes development requires additional endpoints that shouldn't
necessarily be defined as a broad-reaching standard.  Such endpoints are placed
behind the `/lighthouse` path.

The endpoints behind the `/lighthouse` path are:

- Not intended to be stable.
- Not guaranteed to be safe.
- For testing and debugging purposes only.

Although we don't recommend that users rely on these endpoints, we
document them briefly so they can be utilized by developers and
researchers.



### `/lighthouse/health`
*Note: This endpoint is presently only available on Linux.*

Returns information regarding the health of the host machine.
```bash
curl -X GET "http://localhost:5052/lighthouse/health" -H  "accept: application/json" | jq
```

```json
{
  "data": {
    "sys_virt_mem_total": 16671133696,
    "sys_virt_mem_available": 8273715200,
    "sys_virt_mem_used": 7304818688,
    "sys_virt_mem_free": 2998190080,
    "sys_virt_mem_percent": 50.37101,
    "sys_virt_mem_cached": 5013975040,
    "sys_virt_mem_buffers": 1354149888,
    "sys_loadavg_1": 2.29,
    "sys_loadavg_5": 3.48,
    "sys_loadavg_15": 3.72,
    "cpu_cores": 4,
    "cpu_threads": 8,
    "system_seconds_total": 5728,
    "user_seconds_total": 33680,
    "iowait_seconds_total": 873,
    "idle_seconds_total": 177530,
    "cpu_time_total": 217447,
    "disk_node_bytes_total": 358443397120,
    "disk_node_bytes_free": 70025089024,
    "disk_node_reads_total": 1141863,
    "disk_node_writes_total": 1377993,
    "network_node_bytes_total_received": 2405639308,
    "network_node_bytes_total_transmit": 328304685,
    "misc_node_boot_ts_seconds": 1620629638,
    "misc_os": "linux",
    "pid": 4698,
    "pid_num_threads": 25,
    "pid_mem_resident_set_size": 783757312,
    "pid_mem_virtual_memory_size": 2564665344,
    "pid_process_seconds_total": 22
  }
}

```

### `/lighthouse/ui/health`
Returns information regarding the health of the host machine.

```bash
curl -X GET "http://localhost:5052/lighthouse/ui/health" -H  "accept: application/json" | jq
```

```json
{
  "data": {
    "total_memory": 16443219968,
    "free_memory": 1283739648,
    "used_memory": 5586264064,
    "sys_loadavg_1": 0.59,
    "sys_loadavg_5": 1.13,
    "sys_loadavg_15": 2.41,
    "cpu_cores": 4,
    "cpu_threads": 8,
    "global_cpu_frequency": 3.4,
    "disk_bytes_total": 502390845440,
    "disk_bytes_free": 9981386752,
    "system_uptime": 660706,
    "app_uptime": 105,
    "system_name": "Arch Linux",
    "kernel_version": "5.19.13-arch1-1",
    "os_version": "Linux rolling Arch Linux",
    "host_name": "Computer1"
    "network_name": "wlp0s20f3",
    "network_bytes_total_received": 14105556611,
    "network_bytes_total_transmit": 3649489389,
    "nat_open": true,
    "connected_peers": 80,
    "sync_state": "Synced",
  }
}
```

### `/lighthouse/ui/validator_count`
Returns an overview of validators.
```bash
curl -X GET "http://localhost:5052/lighthouse/ui/validator_count" -H "accept: application/json" | jq
```

```json
{
  "data": {
    "active_ongoing":479508,
    "active_exiting":0,
    "active_slashed":0,
    "pending_initialized":28,
    "pending_queued":0,
    "withdrawal_possible":933,
    "withdrawal_done":0,
    "exited_unslashed":0,
    "exited_slashed":3
  }
}
```


### `/lighthouse/ui/validator_metrics`
Re-exposes certain metrics from the validator monitor to the HTTP API. This API requires that the beacon node to have the flag `--validator-monitor-auto`. This API will only return metrics for the validators currently being monitored and present in the POST data, or the validators running in the validator client. 
```bash
curl -X POST "http://localhost:5052/lighthouse/ui/validator_metrics" -d '{"indices": [12345]}' -H "Content-Type: application/json" | jq
```

```json
{
  "data": {
    "validators": {
      "12345": {
        "attestation_hits": 10,
        "attestation_misses": 0,
        "attestation_hit_percentage": 100,
        "attestation_head_hits": 10,
        "attestation_head_misses": 0,
        "attestation_head_hit_percentage": 100,
        "attestation_target_hits": 5,
        "attestation_target_misses": 5,
        "attestation_target_hit_percentage": 50,
        "latest_attestation_inclusion_distance": 1
      }
    }
  }
}
```
Running this API without the flag `--validator-monitor-auto` in the beacon node will return null:
```json
{
  "data": {
    "validators": {}
  }
}
```

### `/lighthouse/syncing`
Returns the sync status of the beacon node.
```bash
curl -X GET "http://localhost:5052/lighthouse/syncing" -H  "accept: application/json" | jq
```

There are two possible outcomes, depending on whether the beacon node is syncing or synced.

1. Syncing:
   ```json
    {
      "data": {
        "SyncingFinalized": {
          "start_slot": "5478848",
          "target_slot": "5478944"
        }
      }
    }
   ```
1. Synced:
   ```json
   {
     "data": "Synced"
   }
   ```

### `/lighthouse/peers`

```bash
curl -X GET "http://localhost:5052/lighthouse/peers" -H  "accept: application/json" | jq
```


```json
[
  {
    "peer_id": "16Uiu2HAm2ZoWQ2zkzsMFvf5o7nXa7R5F7H1WzZn2w7biU3afhgov",
    "peer_info": {
      "score": {
        "Real": {
          "lighthouse_score": 0,
          "gossipsub_score": -18371.409037358582,
          "ignore_negative_gossipsub_score": false,
          "score": -21.816048231863316
        }
      },
      "client": {
        "kind": "Lighthouse",
        "version": "v4.1.0-693886b",
        "os_version": "x86_64-linux",
        "protocol_version": "eth2/1.0.0",
        "agent_string": "Lighthouse/v4.1.0-693886b/x86_64-linux"
      },
      "connection_status": {
        "status": "disconnected",
        "connections_in": 0,
        "connections_out": 0,
        "last_seen": 9028,
        "banned_ips": []
      },
      "listening_addresses": [
        "/ip4/212.102.59.173/tcp/23452",
        "/ip4/23.124.84.197/tcp/23452",
        "/ip4/127.0.0.1/tcp/23452",
        "/ip4/192.168.0.2/tcp/23452",
        "/ip4/192.168.122.1/tcp/23452"
      ],
      "seen_addresses": [
        "23.124.84.197:23452"
      ],
      "sync_status": {
        "Synced": {
          "info": {
            "head_slot": "5468141",
            "head_root": "0x7acc017a199c0cf0693a19e0ed3a445a02165c03ea6f46cb5ffb8f60bf0ebf35",
            "finalized_epoch": "170877",
            "finalized_root": "0xbbc3541637976bd03b526de73e60a064e452a4b873b65f43fa91fefbba140410"
          }
        }
      },
      "meta_data": {
        "V2": {
          "seq_number": 501,
          "attnets": "0x0000020000000000",
          "syncnets": "0x00"
        }
      },
      "subnets": [],
      "is_trusted": false,
      "connection_direction": "Outgoing",
      "enr": "enr:-L64QI37ReMIki2Uqln3pcgQyAH8Y3ceSYrtJp1FlDEGSM37F7ngCpS9k-SKQ1bOHp0zFCkNxpvFlf_3o5OUkBRw0qyCAfqHYXR0bmV0c4gAAAIAAAAAAIRldGgykGKJQe8DABAg__________-CaWSCdjSCaXCEF3xUxYlzZWNwMjU2azGhAmoW921eIvf8pJhOvOwuxLSxKnpLY2inE_bUILdlZvhdiHN5bmNuZXRzAIN0Y3CCW5yDdWRwgluc"
    }
  }
]
```

### `/lighthouse/peers/connected`
Returns information about connected peers.
```bash
curl -X GET "http://localhost:5052/lighthouse/peers/connected" -H  "accept: application/json" | jq
```



```json
[
 {
    "peer_id": "16Uiu2HAmCAvpoYE6ABGdQJaW4iufVqNCTJU5AqzyZPB2D9qba7ZU",
    "peer_info": {
      "score": {
        "Real": {
          "lighthouse_score": 0,
          "gossipsub_score": 0,
          "ignore_negative_gossipsub_score": false,
          "score": 0
        }
      },
      "client": {
        "kind": "Lighthouse",
        "version": "v3.5.1-319cc61",
        "os_version": "x86_64-linux",
        "protocol_version": "eth2/1.0.0",
        "agent_string": "Lighthouse/v3.5.1-319cc61/x86_64-linux"
      },
      "connection_status": {
        "status": "connected",
        "connections_in": 0,
        "connections_out": 1,
        "last_seen": 0
      },
      "listening_addresses": [
        "/ip4/144.91.92.17/tcp/9000",
        "/ip4/127.0.0.1/tcp/9000",
        "/ip4/172.19.0.3/tcp/9000"
      ],
      "seen_addresses": [
        "144.91.92.17:9000"
      ],
      "sync_status": {
        "Synced": {
          "info": {
            "head_slot": "5468930",
            "head_root": "0x25409073c65d2f6f5cee20ac2eff5ab980b576ca7053111456063f8ff8f67474",
            "finalized_epoch": "170902",
            "finalized_root": "0xab59473289e2f708341d8e5aafd544dd88e09d56015c90550ea8d16c50b4436f"
          }
        }
      },
      "meta_data": {
        "V2": {
          "seq_number": 67,
          "attnets": "0x0000000080000000",
          "syncnets": "0x00"
        }
      },
      "subnets": [
        {
          "Attestation": "39"
        }
      ],
      "is_trusted": false,
      "connection_direction": "Outgoing",
      "enr": "enr:-Ly4QHd3RHJdkuR1iE6MtVtibC5S-aiWGPbwi4cG3wFGbqxRAkAgLDseTzPFQQIehQ7LmO7KIAZ5R1fotjMQ_LjA8n1Dh2F0dG5ldHOIAAAAAAAQAACEZXRoMpBiiUHvAwAQIP__________gmlkgnY0gmlwhJBbXBGJc2VjcDI1NmsxoQL4z8A7B-NS29zOgvkTX1YafKandwOtrqQ1XRnUJj3se4hzeW5jbmV0cwCDdGNwgiMog3VkcIIjKA"
    }
  }
]
```

### `/lighthouse/proto_array`

```bash
curl -X GET "http://localhost:5052/lighthouse/proto_array" -H  "accept: application/json" | jq
```

*Example omitted for brevity.*

### `/lighthouse/validator_inclusion/{epoch}/{validator_id}`

See [Validator Inclusion APIs](./validator-inclusion.md).

### `/lighthouse/validator_inclusion/{epoch}/global`

See [Validator Inclusion APIs](./validator-inclusion.md).

### `/lighthouse/eth1/syncing`

Returns information regarding execution layer, as it is required for use in
consensus layer

#### Fields

- `head_block_number`, `head_block_timestamp`: the block number and timestamp
from the very head of the execution chain. Useful for understanding the immediate
health of the execution node that the beacon node is connected to.
- `latest_cached_block_number` & `latest_cached_block_timestamp`: the block
number and timestamp of the latest block we have in our block cache.
	- For correct execution client voting this timestamp should be later than the
`voting_target_timestamp`. 

- `voting_target_timestamp`: The latest timestamp allowed for an execution layer block in this voting period.
- `eth1_node_sync_status_percentage` (float): An estimate of how far the head of the
  execution node is from the head of the execution chain.
	- `100.0` indicates a fully synced execution node.
	- `0.0` indicates an execution node that has not verified any blocks past the
		genesis block.
- `lighthouse_is_cached_and_ready`: Is set to `true` if the caches in the
	beacon node are ready for block production.
	- This value might be set to
	`false` whilst `eth1_node_sync_status_percentage == 100.0` if the beacon
	node is still building its internal cache.
	- This value might be set to `true` whilst
	`eth1_node_sync_status_percentage < 100.0` since the cache only cares
	about blocks a certain distance behind the head.

#### Example

```bash
curl -X GET "http://localhost:5052/lighthouse/eth1/syncing" -H  "accept: application/json" | jq
```

```json
{
  "data": {
    "head_block_number": 3611806,
    "head_block_timestamp": 1603249317,
    "latest_cached_block_number": 3610758,
    "latest_cached_block_timestamp": 1603233597,
    "voting_target_timestamp": 1603228632,
    "eth1_node_sync_status_percentage": 100,
    "lighthouse_is_cached_and_ready": true
  }
}
```

### `/lighthouse/eth1/block_cache`

Returns a list of all the execution layer blocks in the execution client voting cache.

#### Example

```bash
curl -X GET "http://localhost:5052/lighthouse/eth1/block_cache" -H  "accept: application/json" | jq
```

```json
{
  "data": [
    {
      "hash": "0x3a17f4b7ae4ee57ef793c49ebc9c06ff85207a5e15a1d0bd37b68c5ef5710d7f",
      "timestamp": 1603173338,
      "number": 3606741,
      "deposit_root": "0xd24920d936e8fb9b67e93fd126ce1d9e14058b6d82dcf7d35aea46879fae6dee",
      "deposit_count": 88911
    },
    {
      "hash": "0x78852954ea4904e5f81038f175b2adefbede74fbb2338212964405443431c1e7",
      "timestamp": 1603173353,
      "number": 3606742,
      "deposit_root": "0xd24920d936e8fb9b67e93fd126ce1d9e14058b6d82dcf7d35aea46879fae6dee",
      "deposit_count": 88911
    }
  ]
}
```

### `/lighthouse/eth1/deposit_cache`

Returns a list of all cached logs from the deposit contract.

#### Example

```bash
curl -X GET "http://localhost:5052/lighthouse/eth1/deposit_cache" -H  "accept: application/json" | jq
```

```json
{
  "data": [
    {
      "deposit_data": {
        "pubkey": "0xae9e6a550ac71490cdf134533b1688fcbdb16f113d7190eacf4f2e9ca6e013d5bd08c37cb2bde9bbdec8ffb8edbd495b",
        "withdrawal_credentials": "0x0062a90ebe71c4c01c4e057d7d13b944d9705f524ebfa24290c22477ab0517e4",
        "amount": "32000000000",
        "signature": "0xa87a4874d276982c471e981a113f8af74a31ffa7d18898a02df2419de2a7f02084065784aa2f743d9ddf80952986ea0b012190cd866f1f2d9c633a7a33c2725d0b181906d413c82e2c18323154a2f7c7ae6f72686782ed9e423070daa00db05b"
      },
      "block_number": 3086571,
      "index": 0,
      "signature_is_valid": false
    },
    {
      "deposit_data": {
        "pubkey": "0xb1d0ec8f907e023ea7b8cb1236be8a74d02ba3f13aba162da4a68e9ffa2e395134658d150ef884bcfaeecdf35c286496",
        "withdrawal_credentials": "0x00a6aa2a632a6c4847cf87ef96d789058eb65bfaa4cc4e0ebc39237421c22e54",
        "amount": "32000000000",
        "signature": "0x8d0f8ec11935010202d6dde9ab437f8d835b9cfd5052c001be5af9304f650ada90c5363022e1f9ef2392dd222cfe55b40dfd52578468d2b2092588d4ad3745775ea4d8199216f3f90e57c9435c501946c030f7bfc8dbd715a55effa6674fd5a4"
      },
      "block_number": 3086579,
      "index": 1,
      "signature_is_valid": false
    }
  ]
}
```

### `/lighthouse/beacon/states/{state_id}/ssz`

Obtains a `BeaconState` in SSZ bytes. Useful for obtaining a genesis state.

The `state_id` parameter is identical to that used in the [Standard Beacon Node API
`beacon/state`
routes](https://ethereum.github.io/beacon-APIs/#/Beacon/getStateRoot).

```bash
curl -X GET "http://localhost:5052/lighthouse/beacon/states/0/ssz" | jq
```

*Example omitted for brevity, the body simply contains SSZ bytes.*

### `/lighthouse/liveness`

POST request that checks if any of the given validators have attested in the given epoch. Returns a list
of objects, each including the validator index, epoch, and `is_live` status of a requested validator. 

This endpoint is used in doppelganger detection, and can only provide accurate information for the current, previous, or next epoch. 

> Note that for this API, if you insert an arbitrary epoch other than the previous, current or next epoch of the network, it will return `"code:400"` and `BAD_REQUEST`.

```bash
curl -X POST "http://localhost:5052/lighthouse/liveness" -d '{"indices":["0","1"],"epoch":"1"}' -H  "content-type: application/json" | jq
```

```json
{
    "data": [
        {
            "index": "0",
            "epoch": "1",
            "is_live": true
        }
    ]
}
```



### `/lighthouse/database/info`

Information about the database's split point and anchor info.

```bash
curl "http://localhost:5052/lighthouse/database/info" | jq
```


```json
{
  "schema_version": 16,
  "config": {
    "slots_per_restore_point": 8192,
    "slots_per_restore_point_set_explicitly": false,
    "block_cache_size": 5,
    "historic_state_cache_size": 1,
    "compact_on_init": false,
    "compact_on_prune": true,
    "prune_payloads": true
  },
  "split": {
    "slot": "5485952",
    "state_root": "0xcfe5d41e6ab5a9dab0de00d89d97ae55ecaeed3b08e4acda836e69b2bef698b4"
  },
  "anchor": {
    "anchor_slot": "5414688",
    "oldest_block_slot": "0",
    "oldest_block_parent": "0x0000000000000000000000000000000000000000000000000000000000000000",
    "state_upper_limit": "5414912",
    "state_lower_limit": "8192"
  }
}
```

For more information about the split point, see the [Database Configuration](./advanced_database.md)
docs.

The `anchor` will be `null` unless the node has been synced with checkpoint sync and state
reconstruction has yet to be completed. For more information
on the specific meanings of these fields see the docs on [Checkpoint
Sync](./checkpoint-sync.md#reconstructing-states).

### `/lighthouse/database/reconstruct`

Instruct Lighthouse to begin reconstructing historic states, see
[Reconstructing States](./checkpoint-sync.md#reconstructing-states). This is an alternative
to the `--reconstruct-historic-states` flag.

```
curl -X POST "http://localhost:5052/lighthouse/database/reconstruct" | jq
```

```json
"success"
```

The endpoint will return immediately. See the beacon node logs for an indication of progress.

### `/lighthouse/database/historical_blocks`

Manually provide `SignedBeaconBlock`s to backfill the database. This is intended
for use by Lighthouse developers during testing only.

### `/lighthouse/merge_readiness`
Returns the current difficulty and terminal total difficulty of the network. Before [The Merge](https://ethereum.org/en/roadmap/merge/) on 15<sup>th</sup> September 2022, you will see that the current difficulty is less than the terminal total difficulty, An example is shown below:
```bash
curl -X GET "http://localhost:5052/lighthouse/merge_readiness" | jq
```

```json
{
    "data":{
       "type":"ready",
       "config":{
          "terminal_total_difficulty":"6400"
       },
       "current_difficulty":"4800"
    }
 }
```

As all testnets and Mainnet have been merged, both values will be the same after The Merge. An example of response on the Goerli testnet:

```json
{
  "data": {
    "type": "ready",
    "config": {
      "terminal_total_difficulty": "10790000"
    },
    "current_difficulty": "10790000"
  }
}
```


### `/lighthouse/analysis/attestation_performance/{index}`

Fetch information about the attestation performance of a validator index or all validators for a
range of consecutive epochs.

Two query parameters are required:

* `start_epoch` (inclusive): the first epoch to compute attestation performance for.
* `end_epoch` (inclusive): the final epoch to compute attestation performance for.

Example:

```bash
curl -X GET "http://localhost:5052/lighthouse/analysis/attestation_performance/1?start_epoch=1&end_epoch=1" | jq
```

```json
[
  {
    "index": 1,
    "epochs": {
      "1": {
        "active": true,
        "head": true,
        "target": true,
        "source": true,
        "delay": 1
      }
    }
  }
]
```

Instead of specifying a validator index, you can specify the entire validator set by using `global`:

```bash
curl -X GET "http://localhost:5052/lighthouse/analysis/attestation_performance/global?start_epoch=1&end_epoch=1" | jq
```

```json
[
  {
    "index": 0,
    "epochs": {
      "1": {
        "active": true,
        "head": true,
        "target": true,
        "source": true,
        "delay": 1
      }
    }
  },
  {
    "index": 1,
    "epochs": {
      "1": {
        "active": true,
        "head": true,
        "target": true,
        "source": true,
        "delay": 1
      }
    }
  },
  {
    ..
  }
]

```

Caveats:

* For maximum efficiency the start_epoch should satisfy `(start_epoch * slots_per_epoch) % slots_per_restore_point == 1`.
  This is because the state _prior_ to the `start_epoch` needs to be loaded from the database,
  and loading a state on a boundary is most efficient.

### `/lighthouse/analysis/block_rewards`

Fetch information about the block rewards paid to proposers for a range of consecutive blocks.

Two query parameters are required:

* `start_slot` (inclusive): the slot of the first block to compute rewards for.
* `end_slot` (inclusive): the slot of the last block to compute rewards for.

Example:

```bash
curl -X GET "http://localhost:5052/lighthouse/analysis/block_rewards?start_slot=1&end_slot=1" | jq
```


The first few lines of the response would look like:

```json
[
  {
    "total": 637260,
    "block_root": "0x4a089c5e390bb98e66b27358f157df825128ea953cee9d191229c0bcf423a4f6",
    "meta": {
      "slot": "1",
      "parent_slot": "0",
      "proposer_index": 93,
      "graffiti": "EF #vm-eth2-raw-iron-prater-101"
    },
    "attestation_rewards": {
      "total": 637260,
      "prev_epoch_total": 0,
      "curr_epoch_total": 637260,
      "per_attestation_rewards": [
        {
          "50102": 780,
        }
      ]
    }
  }
]      
```

Caveats:

* Presently only attestation and sync committee rewards are computed.
* The output format is verbose and subject to change. Please see [`BlockReward`][block_reward_src]
  in the source.
* For maximum efficiency the `start_slot` should satisfy `start_slot % slots_per_restore_point == 1`.
  This is because the state _prior_ to the `start_slot` needs to be loaded from the database, and
  loading a state on a boundary is most efficient.

[block_reward_src]:
https://github.com/sigp/lighthouse/tree/unstable/common/eth2/src/lighthouse/block_rewards.rs

### `/lighthouse/analysis/block_packing`

Fetch information about the block packing efficiency of blocks for a range of consecutive
epochs.

Two query parameters are required:

* `start_epoch` (inclusive): the epoch of the first block to compute packing efficiency for.
* `end_epoch` (inclusive): the epoch of the last block to compute packing efficiency for.

```bash
curl -X GET "http://localhost:5052/lighthouse/analysis/block_packing_efficiency?start_epoch=1&end_epoch=1" | jq
```

An excerpt of the response looks like:

```json
[
  {
    "slot": "33",
    "block_hash": "0xb20970bb97c6c6de6b1e2b689d6381dd15b3d3518fbaee032229495f963bd5da",
    "proposer_info": {
      "validator_index": 855,
      "graffiti": "poapZoJ7zWNfK7F3nWjEausWVBvKa6gA"
    },
    "available_attestations": 3805,
    "included_attestations": 1143,
    "prior_skip_slots": 1
  },
  {
    ..
  }
]
```

Caveats:

* `start_epoch` must not be `0`.
* For maximum efficiency the `start_epoch` should satisfy `(start_epoch * slots_per_epoch) % slots_per_restore_point == 1`.
  This is because the state _prior_ to the `start_epoch` needs to be loaded from the database, and
  loading a state on a boundary is most efficient.

<<<<<<< HEAD
### `/lighthouse/nat`
Checks if the ports are open.

```bash
curl -X GET "http://localhost:5052/lighthouse/nat" | jq
```

An open port will return:
```json
{
  "data": true
=======

### `/lighthouse/logs`

This is a Server Side Event subscription endpoint. This allows a user to read
the Lighthouse logs directly from the HTTP API endpoint. This currently
exposes INFO and higher level logs. It is only enabled when the `--gui` flag is set in the CLI.

Example:

```bash
curl -N "http://localhost:5052/lighthouse/logs"
```

Should provide an output that emits log events as they occur:
```json
{
"data": {
	  "time": "Mar 13 15:28:41",
	  "level": "INFO",
	  "msg": "Syncing",
	  "service": "slot_notifier",
	  "est_time": "1 hr 27 mins",
	  "speed": "5.33 slots/sec",
	  "distance": "28141 slots (3 days 21 hrs)",
	  "peers": "8"
	}
>>>>>>> e6deaad9
}
```<|MERGE_RESOLUTION|>--- conflicted
+++ resolved
@@ -776,19 +776,6 @@
   This is because the state _prior_ to the `start_epoch` needs to be loaded from the database, and
   loading a state on a boundary is most efficient.
 
-<<<<<<< HEAD
-### `/lighthouse/nat`
-Checks if the ports are open.
-
-```bash
-curl -X GET "http://localhost:5052/lighthouse/nat" | jq
-```
-
-An open port will return:
-```json
-{
-  "data": true
-=======
 
 ### `/lighthouse/logs`
 
@@ -815,6 +802,17 @@
 	  "distance": "28141 slots (3 days 21 hrs)",
 	  "peers": "8"
 	}
->>>>>>> e6deaad9
-}
-```+}
+```
+
+### `/lighthouse/nat`
+Checks if the ports are open.
+
+```bash
+curl -X GET "http://localhost:5052/lighthouse/nat" | jq
+```
+
+An open port will return:
+```json
+{
+  "data": true