# Build from Source

Lighthouse builds on Linux, macOS, and Windows. Install the [Dependencies](#dependencies) using
the instructions below, and then proceed to [Building Lighthouse](#build-lighthouse).

## Dependencies

First, **install Rust** using [rustup](https://rustup.rs/)： 

```bash
curl --proto '=https' --tlsv1.2 -sSf https://sh.rustup.rs | sh
```

The rustup installer provides an easy way to update the Rust compiler, and works on all platforms.

> Tips:
>
> - During installation, when prompted, enter `1` for the default installation.
> - After Rust installation completes, try running `cargo version` . If it cannot
>   be found, run `source $HOME/.cargo/env`. After that, running `cargo version` should return the version, for example `cargo 1.68.2`.
> - It's generally advisable to append `source $HOME/.cargo/env` to `~/.bashrc`.

With Rust installed, follow the instructions below to install dependencies relevant to your
operating system.

#### Ubuntu

Install the following packages:

```bash
sudo apt install -y git gcc g++ make cmake pkg-config llvm-dev libclang-dev clang
```

> Tips:
>
> - If there are difficulties, try updating the package manager with `sudo apt
>   update`.

> Note: Lighthouse requires CMake v3.12 or newer, which isn't available in the package repositories
> of Ubuntu 18.04 or earlier. On these distributions CMake can still be installed via PPA:
> [https://apt.kitware.com/](https://apt.kitware.com)

After this, you are ready to [build Lighthouse](#build-lighthouse).

#### macOS

1. Install the [Homebrew][] package manager.
1. Install CMake using Homebrew:

```
brew install cmake
```


[Homebrew]: https://brew.sh/

After this, you are ready to [build Lighthouse](#build-lighthouse).

#### Windows

1. Install [Git](https://git-scm.com/download/win).
1. Install the [Chocolatey](https://chocolatey.org/install) package manager for Windows.
<<<<<<< HEAD
1. Install Make, CMake and LLVM using Chocolatey:
=======
    > Tips: 
    > - Use PowerShell to install. In Windows, search for PowerShell and run as administrator.
    > - You must ensure `Get-ExecutionPolicy` is not Restricted. To test this, run `Get-ExecutionPolicy` in PowerShell. If it returns `restricted`, then run `Set-ExecutionPolicy AllSigned`, and then run
    ```bash 
    Set-ExecutionPolicy Bypass -Scope Process -Force; [System.Net.ServicePointManager]::SecurityProtocol = [System.Net.ServicePointManager]::SecurityProtocol -bor 3072; iex ((New-Object System.Net.WebClient).DownloadString('https://community.chocolatey.org/install.ps1'))
    ```
    > - To verify that Chocolatey is ready, run `choco` and it should return the version.
1. Install Make, CMake, LLVM and protoc using Chocolatey:
>>>>>>> d07c78bc

```
choco install make
```

```
choco install cmake --installargs 'ADD_CMAKE_TO_PATH=System'
```

```
choco install llvm
```

These dependencies are for compiling Lighthouse natively on Windows. Lighthouse can also run
successfully under the [Windows Subsystem for Linux (WSL)][WSL]. If using Ubuntu under WSL, you
should follow the instructions for Ubuntu listed in the [Dependencies (Ubuntu)](#ubuntu) section.

[WSL]: https://docs.microsoft.com/en-us/windows/wsl/about

After this, you are ready to [build Lighthouse](#build-lighthouse).

## Build Lighthouse

Once you have Rust and the build dependencies you're ready to build Lighthouse:

```
git clone https://github.com/sigp/lighthouse.git
```

```
cd lighthouse
```

```
git checkout stable
```

```
make
```

Compilation may take around 10 minutes. Installation was successful if `lighthouse --help` displays
the command-line documentation.

If you run into any issues, please check the [Troubleshooting](#troubleshooting) section, or reach
out to us on [Discord](https://discord.gg/cyAszAh).

## Update Lighthouse

You can update Lighthouse to a specific version by running the commands below. The `lighthouse`
directory will be the location you cloned Lighthouse to during the installation process.
`${VERSION}` will be the version you wish to build in the format `vX.X.X`.

```
cd lighthouse
```

```
git fetch
```

```
git checkout ${VERSION}
```

```
make
```

## Feature Flags

You can customise the features that Lighthouse is built with using the `FEATURES` environment
variable. E.g.

```
FEATURES=gnosis,slasher-lmdb make
```

Commonly used features include:

* `gnosis`: support for the Gnosis Beacon Chain.
* `portable`: support for legacy hardware.
* `modern`: support for exclusively modern hardware.
* `slasher-mdbx`: support for the MDBX slasher backend. Enabled by default.
* `slasher-lmdb`: support for the LMDB slasher backend.
* `jemalloc`: use [`jemalloc`][jemalloc] to allocate memory. Enabled by default on Linux and macOS.
  Not supported on Windows.
* `spec-minimal`: support for the minimal preset (useful for testing).

Default features (e.g. `slasher-mdbx`) may be opted out of using the `--no-default-features`
argument for `cargo`, which can be plumbed in via the `CARGO_INSTALL_EXTRA_FLAGS` environment variable.
E.g.

```
CARGO_INSTALL_EXTRA_FLAGS="--no-default-features" make
```

[jemalloc]: https://jemalloc.net/

## Compilation Profiles

You can customise the compiler settings used to compile Lighthouse via
[Cargo profiles](https://doc.rust-lang.org/cargo/reference/profiles.html).

Lighthouse includes several profiles which can be selected via the `PROFILE` environment variable.

* `release`: default for source builds, enables most optimisations while not taking too long to
  compile.
* `maxperf`: default for binary releases, enables aggressive optimisations including full LTO.
  Although compiling with this profile improves some benchmarks by around 20% compared to `release`,
  it imposes a _significant_ cost at compile time and is only recommended if you have a fast CPU.

To compile with `maxperf`:

```
PROFILE=maxperf make
```

## Troubleshooting

### Command is not found

Lighthouse will be installed to `CARGO_HOME` or `$HOME/.cargo`. This directory
needs to be on your `PATH` before you can run `$ lighthouse`.

See ["Configuring the `PATH` environment variable"](https://www.rust-lang.org/tools/install) for more information.

### Compilation error

Make sure you are running the latest version of Rust. If you have installed Rust using rustup, simply run `rustup update`.

If you can't install the latest version of Rust you can instead compile using the Minimum Supported
Rust Version (MSRV) which is listed under the `rust-version` key in Lighthouse's
[Cargo.toml](https://github.com/sigp/lighthouse/blob/stable/lighthouse/Cargo.toml).

If compilation fails with `(signal: 9, SIGKILL: kill)`, this could mean your machine ran out of
memory during compilation. If you are on a resource-constrained device you can
look into [cross compilation](./cross-compiling.md), or use a [pre-built
binary](https://github.com/sigp/lighthouse/releases).

If compilation fails with `error: linking with cc failed: exit code: 1`, try running `cargo clean`.
<|MERGE_RESOLUTION|>--- conflicted
+++ resolved
@@ -5,7 +5,7 @@
 
 ## Dependencies
 
-First, **install Rust** using [rustup](https://rustup.rs/)： 
+First, **install Rust** using [rustup](https://rustup.rs/)：
 
 ```bash
 curl --proto '=https' --tlsv1.2 -sSf https://sh.rustup.rs | sh
@@ -60,18 +60,14 @@
 
 1. Install [Git](https://git-scm.com/download/win).
 1. Install the [Chocolatey](https://chocolatey.org/install) package manager for Windows.
-<<<<<<< HEAD
-1. Install Make, CMake and LLVM using Chocolatey:
-=======
-    > Tips: 
+    > Tips:
     > - Use PowerShell to install. In Windows, search for PowerShell and run as administrator.
     > - You must ensure `Get-ExecutionPolicy` is not Restricted. To test this, run `Get-ExecutionPolicy` in PowerShell. If it returns `restricted`, then run `Set-ExecutionPolicy AllSigned`, and then run
-    ```bash 
+    ```bash
     Set-ExecutionPolicy Bypass -Scope Process -Force; [System.Net.ServicePointManager]::SecurityProtocol = [System.Net.ServicePointManager]::SecurityProtocol -bor 3072; iex ((New-Object System.Net.WebClient).DownloadString('https://community.chocolatey.org/install.ps1'))
     ```
     > - To verify that Chocolatey is ready, run `choco` and it should return the version.
-1. Install Make, CMake, LLVM and protoc using Chocolatey:
->>>>>>> d07c78bc
+1. Install Make, CMake and LLVM using Chocolatey:
 
 ```
 choco install make
@@ -212,4 +208,4 @@
 look into [cross compilation](./cross-compiling.md), or use a [pre-built
 binary](https://github.com/sigp/lighthouse/releases).
 
-If compilation fails with `error: linking with cc failed: exit code: 1`, try running `cargo clean`.
+If compilation fails with `error: linking with cc failed: exit code: 1`, try running `cargo clean`.