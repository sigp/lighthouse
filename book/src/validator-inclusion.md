--- conflicted
+++ resolved
@@ -55,12 +55,8 @@
 - `current_epoch_active_gwei`: the total staked gwei that was active (i.e.,
  able to vote) during the current epoch.
 - `current_epoch_target_attesting_gwei`: the total staked gwei that attested to
-<<<<<<< HEAD
  the majority-elected Casper FFG target epoch during the current epoch.
 - `previous_epoch_active_gwei`: as per `current_epoch_active_gwei`, but during the previous epoch.
-=======
-	the majority-elected Casper FFG target epoch during the current epoch.
->>>>>>> ced65387
 - `previous_epoch_target_attesting_gwei`: see `current_epoch_target_attesting_gwei`.
 - `previous_epoch_head_attesting_gwei`: the total staked gwei that attested to a
  head beacon block that is in the canonical chain.
