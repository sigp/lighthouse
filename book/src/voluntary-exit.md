# Voluntary Exits (Full Withdrawals)

A validator may chose to voluntarily stop performing duties (proposing blocks and attesting to blocks) by submitting
a voluntary exit message to the beacon chain.

A validator can initiate a voluntary exit provided that the validator is currently active, has not been slashed and has been active for at least 256 epochs (~27 hours) since it has been activated.

> Note: After initiating a voluntary exit, the validator will have to keep performing duties until it has successfully exited to avoid penalties.

It takes at a minimum 5 epochs (32 minutes) for a validator to exit after initiating a voluntary exit.
This number can be much higher depending on how many other validators are queued to exit.

<<<<<<< HEAD
=======
## Withdrawal of exited funds

In order to be eligible for fund withdrawal, the validator must have set a withdrawal address and fully exited the network.

For more information on how fund withdrawal works, please visit <https://ethereum.org/en/staking/withdrawals/#how-do-withdrawals-work>

>>>>>>> b1416c8a
## Initiating a voluntary exit

In order to initiate an exit, users can use the `lighthouse account validator exit` command.

- The `--keystore` flag is used to specify the path to the EIP-2335 voting keystore for the validator. The path should point directly to the validator key `.json` file, _not_ the folder containing the `.json` file.

- The `--beacon-node` flag is used to specify a beacon chain HTTP endpoint that confirms to the [Beacon Node API](https://ethereum.github.io/beacon-APIs/) specifications. That beacon node will be used to validate and propagate the voluntary exit. The default value for this flag is `http://localhost:5052`.

- The `--network` flag is used to specify the network (default is `mainnet`).

- The `--password-file` flag is used to specify the path to the file containing the password for the voting keystore. If this flag is not provided, the user will be prompted to enter the password.


After validating the password, the user will be prompted to enter a special exit phrase as a final confirmation after which the voluntary exit will be published to the beacon chain.

The exit phrase is the following:
> Exit my validator



Below is an example for initiating a voluntary exit on the Goerli testnet.

```
$ lighthouse --network goerli account validator exit --keystore /path/to/keystore --beacon-node http://localhost:5052

Running account manager for Prater network
validator-dir path: ~/.lighthouse/goerli/validators

Enter the keystore password for validator in 0xabcd

Password is correct

Publishing a voluntary exit for validator 0xabcd

WARNING: WARNING: THIS IS AN IRREVERSIBLE OPERATION

PLEASE VISIT https://lighthouse-book.sigmaprime.io/voluntary-exit.html
TO MAKE SURE YOU UNDERSTAND THE IMPLICATIONS OF A VOLUNTARY EXIT.

Enter the exit phrase from the above URL to confirm the voluntary exit:
Exit my validator

Successfully published voluntary exit for validator 0xabcd
Voluntary exit has been accepted into the beacon chain, but not yet finalized. Finalization may take several minutes or longer. Before finalization there is a low probability that the exit may be reverted.
Current epoch: 29946, Exit epoch: 29951, Withdrawable epoch: 30207
Please keep your validator running till exit epoch
Exit epoch in approximately 1920 secs
```

## Full withdrawal of staked fund

After the [Capella](https://ethereum.org/en/history/#capella) upgrade on 12<sup>th</sup> April 2023, if a user initiates a voluntary exit, they will receive the full staked funds to the withdrawal address, provided that the validator has withdrawal credentials of type `0x01`.

## FAQ

### 1. How to know if I have the withdrawal credentials type `0x01`?

There are two types of withdrawal credentials, `0x00` and `0x01`. To check which type your validator has, go to [Staking launchpad](https://launchpad.ethereum.org/en/withdrawals), enter your validator index and click `verify on mainnet`:

 - `withdrawals enabled` means your validator is of type `0x01`, and you will automatically receive the full withdrawal to the withdrawal address that you set.
- `withdrawals not enabled` means your validator is of type `0x00`, and will need to update your withdrawal credentials from `0x00` type to `0x01` type (also known as BLS-to-execution-change, or BTEC) to receive the staked funds. The common way to do this is using `Staking deposit CLI` or `ethdo`, with the instructions available [here](https://launchpad.ethereum.org/en/withdrawals#update-your-keys). 


### 2. What if my validator is of type `0x00` and I do not update my withdrawal credentials after I initiated a voluntary exit?

   Your staked fund will continue to be locked on the beacon chain. You can update your withdrawal credentials **anytime**, and there is no deadline for that. The catch is that as long as you do not update your withdrawal credentials, your staked funds in the beacon chain will continue to be locked in the beacon chain. Only after you update the withdrawal credentials, will the staked funds be withdrawn to the withdrawal address.

### 3. How many times can I update my withdrawal credentials? 
    
   If your withdrawal credentials is of type `0x00`, you can only update it once to type `0x01`. It is therefore very important to ensure that the withdrawal address you set is an address under your control, preferably an address controlled by a hardware wallet.

   If your withdrawal credentials is of type `0x01`, it means you have set your withdrawal address previously, and you will not be able to change the withdrawal address.

### 3. When will my BTEC request (update withdrawal credentials to type `0x01`) be processed ?
  
   Your BTEC request will be included very quickly as soon as a new block is proposed. This should be the case most (if not all) of the time, given that the peak BTEC request time has now past (right after the [Capella](https://ethereum.org/en/history/#capella) upgrade on 12<sup>th</sup> April 2023 and lasted for ~ 2 days) .

### 4. When will I get my staked fund after voluntary exit if my validator is of type `0x01`? 
   
   There are 3 waiting periods until you get the staked funds in your withdrawal address:

   - An exit queue: a varying time that takes at a minimum 5 epochs (32 minutes) if there is no queue; or if there are many validators exiting at the same time, it has to go through the exit queue. The exit queue can be from hours to weeks, depending on the number of validators in the exit queue. During this time your validator has to stay online to perform its duties to avoid penalties.
   
   - A fixed waiting period of 256 epochs (27.3 hours) for the validator's status to become withdrawable.

   - A varying time of "validator sweep" that can take up to 5 days (at the time of writing with ~560,000 validators on the mainnet). The "validator sweep" is the process of skimming through all validators by index number for eligible withdrawals (those with type `0x01` and balance above 32ETH). Once the "validator sweep" reaches your validator's index, your staked fund will be fully withdrawn to the withdrawal address set. 

   The total time taken is the summation of the above 3 waiting periods. After these waiting periods, you will receive the staked funds in your withdrawal address.

The voluntary exit and full withdrawal process is summarized in the Figure below.

![full](./imgs/full-withdrawal.png)
<|MERGE_RESOLUTION|>--- conflicted
+++ resolved
@@ -10,15 +10,6 @@
 It takes at a minimum 5 epochs (32 minutes) for a validator to exit after initiating a voluntary exit.
 This number can be much higher depending on how many other validators are queued to exit.
 
-<<<<<<< HEAD
-=======
-## Withdrawal of exited funds
-
-In order to be eligible for fund withdrawal, the validator must have set a withdrawal address and fully exited the network.
-
-For more information on how fund withdrawal works, please visit <https://ethereum.org/en/staking/withdrawals/#how-do-withdrawals-work>
-
->>>>>>> b1416c8a
 ## Initiating a voluntary exit
 
 In order to initiate an exit, users can use the `lighthouse account validator exit` command.
