--- conflicted
+++ resolved
@@ -33,26 +33,7 @@
     pub aggregator_modulo: Option<u64>,
 }
 
-<<<<<<< HEAD
-=======
 impl<T> ValidatorDutyBase<T> {
-    /// Given a `slot_signature` determines if the validator of this duty is an aggregator.
-    // Note that we assume the signature is for the associated pubkey to avoid the signature
-    // verification
-    pub fn is_aggregator(&self, slot_signature: &Signature) -> bool {
-        if let Some(modulo) = self.aggregator_modulo {
-            let signature_hash = hash(&slot_signature.as_bytes());
-            let signature_hash_int = u64::from_le_bytes(
-                signature_hash[0..8]
-                    .try_into()
-                    .expect("first 8 bytes of signature should always convert to fixed array"),
-            );
-            signature_hash_int % modulo == 0
-        } else {
-            false
-        }
-    }
-
     /// Return `true` if these validator duties are equal, ignoring their `block_proposal_slots`.
     pub fn eq_ignoring_proposal_slots(&self, other: &Self) -> bool
     where
@@ -68,7 +49,6 @@
     }
 }
 
->>>>>>> f500b242
 #[derive(PartialEq, Debug, Serialize, Deserialize, Clone, Encode, Decode)]
 pub struct ValidatorDutiesRequest {
     pub epoch: Epoch,
@@ -96,11 +76,14 @@
 #[cfg(test)]
 mod test {
     use super::*;
+    use bls::SecretKey;
 
     #[test]
     fn eq_ignoring_proposal_slots() {
+        let validator_pubkey = SecretKey::deserialize(&[1; 32]).unwrap().public_key();
+
         let duty1 = ValidatorDuty {
-            validator_pubkey: PublicKey::default(),
+            validator_pubkey,
             validator_index: Some(10),
             attestation_slot: Some(Slot::new(50)),
             attestation_committee_index: Some(2),
