--- conflicted
+++ resolved
@@ -141,16 +141,9 @@
     /// Returns the delay between the start of the slot and when a request for block components
     /// missed over gossip in the current slot should be made via RPC.
     ///
-<<<<<<< HEAD
-    /// Currently set equal to `unagg_attestation_production_delay` in order to give our node a
-    /// chance to see attestation for the missing block root, but this may be changed in the future.
-    fn single_lookup_delay(&self) -> Duration {
-        self.unagg_attestation_production_delay()
-=======
     /// Currently set equal to 1/2 of the `unagg_attestation_production_delay`, but this may be
     /// changed in the future.
     fn single_lookup_delay(&self) -> Duration {
         self.unagg_attestation_production_delay() / 2
->>>>>>> a62e52f3
     }
 }