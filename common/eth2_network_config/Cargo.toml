[package]
name = "eth2_network_config"
version = "0.2.0"
authors = ["Paul Hauner <paul@paulhauner.com>"]
edition = { workspace = true }

build = "build.rs"

[build-dependencies]
<<<<<<< HEAD
zip = { workspace = true }
eth2_config = { workspace = true }
=======
zip = "0.6"
eth2_config = { path = "../eth2_config" }
>>>>>>> f284e0e2

[dev-dependencies]
tempfile = { workspace = true }

[dependencies]
<<<<<<< HEAD
serde_yaml = { workspace = true }
types = { workspace = true }
ethereum_ssz = { workspace = true }
eth2_config = { workspace = true }
discv5 = { workspace = true }
=======
serde_yaml = "0.8.13"
types = { path = "../../consensus/types" }
ethereum_ssz = "0.5.0"
eth2_config = { path = "../eth2_config" }
discv5 = "0.3.1"
reqwest = { version = "0.11.0", features = ["blocking"] }
pretty_reqwest_error = { path = "../pretty_reqwest_error" }
sha2 = "0.10"
url = "2.2.2"
sensitive_url = { path = "../sensitive_url" }
slog = "2.5.2"
logging = { path = "../logging" }
>>>>>>> f284e0e2
<|MERGE_RESOLUTION|>--- conflicted
+++ resolved
@@ -7,35 +7,22 @@
 build = "build.rs"
 
 [build-dependencies]
-<<<<<<< HEAD
 zip = { workspace = true }
 eth2_config = { workspace = true }
-=======
-zip = "0.6"
-eth2_config = { path = "../eth2_config" }
->>>>>>> f284e0e2
 
 [dev-dependencies]
 tempfile = { workspace = true }
 
 [dependencies]
-<<<<<<< HEAD
 serde_yaml = { workspace = true }
 types = { workspace = true }
 ethereum_ssz = { workspace = true }
 eth2_config = { workspace = true }
 discv5 = { workspace = true }
-=======
-serde_yaml = "0.8.13"
-types = { path = "../../consensus/types" }
-ethereum_ssz = "0.5.0"
-eth2_config = { path = "../eth2_config" }
-discv5 = "0.3.1"
-reqwest = { version = "0.11.0", features = ["blocking"] }
-pretty_reqwest_error = { path = "../pretty_reqwest_error" }
-sha2 = "0.10"
-url = "2.2.2"
-sensitive_url = { path = "../sensitive_url" }
-slog = "2.5.2"
-logging = { path = "../logging" }
->>>>>>> f284e0e2
+reqwest = { workspace = true }
+pretty_reqwest_error = { workspace = true }
+sha2 = { workspace = true }
+url = { workspace = true }
+sensitive_url = { workspace = true }
+slog = { workspace = true }
+logging = { workspace = true }