--- conflicted
+++ resolved
@@ -19,11 +19,8 @@
 deposit_contract = { path = "../deposit_contract" }
 rayon = "1.3.0"
 tree_hash = { path = "../../consensus/tree_hash" }
-<<<<<<< HEAD
 slog = { version = "2.5.2", features = ["max_level_trace", "release_max_level_trace"] }
-=======
 hex = "0.4.2"
->>>>>>> f72094ca
 
 [dev-dependencies]
 tempfile = "3.1.0"