--- conflicted
+++ resolved
@@ -16,13 +16,7 @@
 types = { path = "../../consensus/types" }
 rand = "0.7.3"
 deposit_contract = { path = "../deposit_contract" }
-<<<<<<< HEAD
-tree_hash = "0.3.0"
-=======
-rayon = "1.4.1"
 tree_hash = "0.4.0"
-slog = { version = "2.5.2", features = ["max_level_trace", "release_max_level_trace"] }
->>>>>>> 113ef74e
 hex = "0.4.2"
 derivative = "2.1.1"
 lockfile = { path = "../lockfile" }
