[package]
name = "clap_utils"
version = "0.1.0"
authors = ["Paul Hauner <paul@paulhauner.com>"]
edition = "2018"

# See more keys and their definitions at https://doc.rust-lang.org/cargo/reference/manifest.html

[dependencies]
clap = "3.0.1"
hex = "0.4.2"
dirs = "3.0.1"
eth2_network_config = { path = "../eth2_network_config" }
<<<<<<< HEAD
eth2_ssz = "0.4.0"
serde_yaml = "0.8.21"
toml = "0.5.6"
=======
eth2_ssz = "0.4.1"
ethereum-types = "0.12.1"
>>>>>>> dfc89682
<|MERGE_RESOLUTION|>--- conflicted
+++ resolved
@@ -11,11 +11,6 @@
 hex = "0.4.2"
 dirs = "3.0.1"
 eth2_network_config = { path = "../eth2_network_config" }
-<<<<<<< HEAD
-eth2_ssz = "0.4.0"
+eth2_ssz = "0.4.1"
 serde_yaml = "0.8.21"
-toml = "0.5.6"
-=======
-eth2_ssz = "0.4.1"
-ethereum-types = "0.12.1"
->>>>>>> dfc89682
+toml = "0.5.6"