//! This crate provides two major things:
//!
//! 1. The types served by the `http_api` crate.
//! 2. A wrapper around `reqwest` that forms a HTTP client, able of consuming the endpoints served
//!    by the `http_api` crate.
//!
//! Eventually it would be ideal to publish this crate on crates.io, however we have some local
//! dependencies preventing this presently.

#[cfg(feature = "lighthouse")]
pub mod lighthouse;
#[cfg(feature = "lighthouse")]
pub mod lighthouse_vc;
pub mod mixin;
pub mod types;

use self::mixin::{RequestAccept, ResponseForkName, ResponseOptional};
use self::types::{Error as ResponseError, *};
use ::types::map_fork_name_with;
use futures::Stream;
use futures_util::StreamExt;
use lighthouse_network::PeerId;
pub use reqwest;
use reqwest::{IntoUrl, RequestBuilder, Response};
pub use reqwest::{StatusCode, Url};
pub use sensitive_url::SensitiveUrl;
use serde::{de::DeserializeOwned, Serialize};
use std::convert::TryFrom;
use std::fmt;
use std::iter::Iterator;
use std::path::PathBuf;
use std::time::Duration;

pub const V1: EndpointVersion = EndpointVersion(1);
pub const V2: EndpointVersion = EndpointVersion(2);

pub const CONSENSUS_VERSION_HEADER: &str = "Eth-Consensus-Version";

#[derive(Debug)]
pub enum Error {
    /// The `reqwest` client raised an error.
    Reqwest(reqwest::Error),
    /// The server returned an error message where the body was able to be parsed.
    ServerMessage(ErrorMessage),
    /// The server returned an error message with an array of errors.
    ServerIndexedMessage(IndexedErrorMessage),
    /// The server returned an error message where the body was unable to be parsed.
    StatusCode(StatusCode),
    /// The supplied URL is badly formatted. It should look something like `http://127.0.0.1:5052`.
    InvalidUrl(SensitiveUrl),
    /// The supplied validator client secret is invalid.
    InvalidSecret(String),
    /// The server returned a response with an invalid signature. It may be an impostor.
    InvalidSignatureHeader,
    /// The server returned a response without a signature header. It may be an impostor.
    MissingSignatureHeader,
    /// The server returned an invalid JSON response.
    InvalidJson(serde_json::Error),
    /// The server returned an invalid server-sent event.
    InvalidServerSentEvent(String),
    /// The server returned an invalid SSZ response.
    InvalidSsz(ssz::DecodeError),
    /// An I/O error occurred while loading an API token from disk.
    TokenReadError(PathBuf, std::io::Error),
    /// The client has been configured without a server pubkey, but requires one for this request.
    NoServerPubkey,
    /// The client has been configured without an API token, but requires one for this request.
    NoToken,
}

impl From<reqwest::Error> for Error {
    fn from(error: reqwest::Error) -> Self {
        Error::Reqwest(error)
    }
}

impl Error {
    /// If the error has a HTTP status code, return it.
    pub fn status(&self) -> Option<StatusCode> {
        match self {
            Error::Reqwest(error) => error.status(),
            Error::ServerMessage(msg) => StatusCode::try_from(msg.code).ok(),
            Error::ServerIndexedMessage(msg) => StatusCode::try_from(msg.code).ok(),
            Error::StatusCode(status) => Some(*status),
            Error::InvalidUrl(_) => None,
            Error::InvalidSecret(_) => None,
            Error::InvalidSignatureHeader => None,
            Error::MissingSignatureHeader => None,
            Error::InvalidJson(_) => None,
            Error::InvalidServerSentEvent(_) => None,
            Error::InvalidSsz(_) => None,
            Error::TokenReadError(..) => None,
            Error::NoServerPubkey | Error::NoToken => None,
        }
    }
}

impl fmt::Display for Error {
    fn fmt(&self, f: &mut fmt::Formatter<'_>) -> fmt::Result {
        write!(f, "{:?}", self)
    }
}

/// A struct to define a variety of different timeouts for different validator tasks to ensure
/// proper fallback behaviour.
#[derive(Clone)]
pub struct Timeouts {
    pub attestation: Duration,
    pub attester_duties: Duration,
    pub liveness: Duration,
    pub proposal: Duration,
    pub proposer_duties: Duration,
    pub sync_committee_contribution: Duration,
    pub sync_duties: Duration,
    pub get_beacon_blocks_ssz: Duration,
    pub get_debug_beacon_states: Duration,
    pub get_deposit_snapshot: Duration,
}

impl Timeouts {
    pub fn set_all(timeout: Duration) -> Self {
        Timeouts {
            attestation: timeout,
            attester_duties: timeout,
            liveness: timeout,
            proposal: timeout,
            proposer_duties: timeout,
            sync_committee_contribution: timeout,
            sync_duties: timeout,
            get_beacon_blocks_ssz: timeout,
            get_debug_beacon_states: timeout,
            get_deposit_snapshot: timeout,
        }
    }
}

/// A wrapper around `reqwest::Client` which provides convenience methods for interfacing with a
/// Lighthouse Beacon Node HTTP server (`http_api`).
#[derive(Clone)]
pub struct BeaconNodeHttpClient {
    client: reqwest::Client,
    server: SensitiveUrl,
    timeouts: Timeouts,
}

impl fmt::Display for BeaconNodeHttpClient {
    fn fmt(&self, f: &mut fmt::Formatter<'_>) -> fmt::Result {
        self.server.fmt(f)
    }
}

impl AsRef<str> for BeaconNodeHttpClient {
    fn as_ref(&self) -> &str {
        self.server.as_ref()
    }
}

impl BeaconNodeHttpClient {
    pub fn new(server: SensitiveUrl, timeouts: Timeouts) -> Self {
        Self {
            client: reqwest::Client::new(),
            server,
            timeouts,
        }
    }

    pub fn from_components(
        server: SensitiveUrl,
        client: reqwest::Client,
        timeouts: Timeouts,
    ) -> Self {
        Self {
            client,
            server,
            timeouts,
        }
    }

    /// Return the path with the standard `/eth/vX` prefix applied.
    fn eth_path(&self, version: EndpointVersion) -> Result<Url, Error> {
        let mut path = self.server.full.clone();

        path.path_segments_mut()
            .map_err(|()| Error::InvalidUrl(self.server.clone()))?
            .push("eth")
            .push(&version.to_string());

        Ok(path)
    }

    /// Perform a HTTP GET request.
    async fn get<T: DeserializeOwned, U: IntoUrl>(&self, url: U) -> Result<T, Error> {
        let response = self.get_response(url, |b| b).await?;
        Ok(response.json().await?)
    }

    /// Perform an HTTP GET request, returning the `Response` for processing.
    pub async fn get_response<U: IntoUrl>(
        &self,
        url: U,
        builder: impl FnOnce(RequestBuilder) -> RequestBuilder,
    ) -> Result<Response, Error> {
        let response = builder(self.client.get(url)).send().await?;
        ok_or_error(response).await
    }

    /// Perform a HTTP GET request with a custom timeout.
    async fn get_with_timeout<T: DeserializeOwned, U: IntoUrl>(
        &self,
        url: U,
        timeout: Duration,
    ) -> Result<T, Error> {
        let response = self
            .get_response(url, |builder| builder.timeout(timeout))
            .await?;
        Ok(response.json().await?)
    }

    /// Perform a HTTP GET request, returning `None` on a 404 error.
    async fn get_opt<T: DeserializeOwned, U: IntoUrl>(&self, url: U) -> Result<Option<T>, Error> {
        match self.get_response(url, |b| b).await.optional()? {
            Some(response) => Ok(Some(response.json().await?)),
            None => Ok(None),
        }
    }

    /// Perform a HTTP GET request with a custom timeout, returning `None` on a 404 error.
    async fn get_opt_with_timeout<T: DeserializeOwned, U: IntoUrl>(
        &self,
        url: U,
        timeout: Duration,
    ) -> Result<Option<T>, Error> {
        let opt_response = self
            .get_response(url, |b| b.timeout(timeout))
            .await
            .optional()?;
        match opt_response {
            Some(response) => Ok(Some(response.json().await?)),
            None => Ok(None),
        }
    }

    /// Perform a HTTP GET request using an 'accept' header, returning `None` on a 404 error.
    pub async fn get_bytes_opt_accept_header<U: IntoUrl>(
        &self,
        url: U,
        accept_header: Accept,
        timeout: Duration,
    ) -> Result<Option<Vec<u8>>, Error> {
        let opt_response = self
            .get_response(url, |b| b.accept(accept_header).timeout(timeout))
            .await
            .optional()?;
        match opt_response {
            Some(resp) => Ok(Some(resp.bytes().await?.into_iter().collect::<Vec<_>>())),
            None => Ok(None),
        }
    }

    /// Perform a HTTP POST request.
    async fn post<T: Serialize, U: IntoUrl>(&self, url: U, body: &T) -> Result<(), Error> {
        self.post_generic(url, body, None).await?;
        Ok(())
    }

    /// Perform a HTTP POST request, returning a JSON response.
    #[cfg(feature = "lighthouse")]
    async fn post_with_response<T: Serialize, U: IntoUrl, R: DeserializeOwned>(
        &self,
        url: U,
        body: &T,
    ) -> Result<R, Error> {
        self.post_generic(url, body, None)
            .await?
            .json()
            .await
            .map_err(Error::Reqwest)
    }

    /// Perform a HTTP POST request with a custom timeout.
    async fn post_with_timeout<T: Serialize, U: IntoUrl>(
        &self,
        url: U,
        body: &T,
        timeout: Duration,
    ) -> Result<(), Error> {
        self.post_generic(url, body, Some(timeout)).await?;
        Ok(())
    }

    /// Perform a HTTP POST request with a custom timeout, returning a JSON response.
    async fn post_with_timeout_and_response<T: DeserializeOwned, U: IntoUrl, V: Serialize>(
        &self,
        url: U,
        body: &V,
        timeout: Duration,
    ) -> Result<T, Error> {
        self.post_generic(url, body, Some(timeout))
            .await?
            .json()
            .await
            .map_err(Error::Reqwest)
    }

    /// Generic POST function supporting arbitrary responses and timeouts.
    async fn post_generic<T: Serialize, U: IntoUrl>(
        &self,
        url: U,
        body: &T,
        timeout: Option<Duration>,
    ) -> Result<Response, Error> {
        let mut builder = self.client.post(url);
        if let Some(timeout) = timeout {
            builder = builder.timeout(timeout);
        }
        let response = builder.json(body).send().await?;
        ok_or_error(response).await
    }

    /// `GET beacon/genesis`
    ///
    /// ## Errors
    ///
    /// May return a `404` if beacon chain genesis has not yet occurred.
    pub async fn get_beacon_genesis(&self) -> Result<GenericResponse<GenesisData>, Error> {
        let mut path = self.eth_path(V1)?;

        path.path_segments_mut()
            .map_err(|()| Error::InvalidUrl(self.server.clone()))?
            .push("beacon")
            .push("genesis");

        self.get(path).await
    }

    /// `GET beacon/states/{state_id}/root`
    ///
    /// Returns `Ok(None)` on a 404 error.
    pub async fn get_beacon_states_root(
        &self,
        state_id: StateId,
    ) -> Result<Option<ExecutionOptimisticResponse<RootData>>, Error> {
        let mut path = self.eth_path(V1)?;

        path.path_segments_mut()
            .map_err(|()| Error::InvalidUrl(self.server.clone()))?
            .push("beacon")
            .push("states")
            .push(&state_id.to_string())
            .push("root");

        self.get_opt(path).await
    }

    /// `GET beacon/states/{state_id}/fork`
    ///
    /// Returns `Ok(None)` on a 404 error.
    pub async fn get_beacon_states_fork(
        &self,
        state_id: StateId,
    ) -> Result<Option<ExecutionOptimisticResponse<Fork>>, Error> {
        let mut path = self.eth_path(V1)?;

        path.path_segments_mut()
            .map_err(|()| Error::InvalidUrl(self.server.clone()))?
            .push("beacon")
            .push("states")
            .push(&state_id.to_string())
            .push("fork");

        self.get_opt(path).await
    }

    /// `GET beacon/states/{state_id}/finality_checkpoints`
    ///
    /// Returns `Ok(None)` on a 404 error.
    pub async fn get_beacon_states_finality_checkpoints(
        &self,
        state_id: StateId,
    ) -> Result<Option<ExecutionOptimisticResponse<FinalityCheckpointsData>>, Error> {
        let mut path = self.eth_path(V1)?;

        path.path_segments_mut()
            .map_err(|()| Error::InvalidUrl(self.server.clone()))?
            .push("beacon")
            .push("states")
            .push(&state_id.to_string())
            .push("finality_checkpoints");

        self.get_opt(path).await
    }

    /// `GET beacon/states/{state_id}/validator_balances?id`
    ///
    /// Returns `Ok(None)` on a 404 error.
    pub async fn get_beacon_states_validator_balances(
        &self,
        state_id: StateId,
        ids: Option<&[ValidatorId]>,
    ) -> Result<Option<ExecutionOptimisticResponse<Vec<ValidatorBalanceData>>>, Error> {
        let mut path = self.eth_path(V1)?;

        path.path_segments_mut()
            .map_err(|()| Error::InvalidUrl(self.server.clone()))?
            .push("beacon")
            .push("states")
            .push(&state_id.to_string())
            .push("validator_balances");

        if let Some(ids) = ids {
            let id_string = ids
                .iter()
                .map(|i| i.to_string())
                .collect::<Vec<_>>()
                .join(",");
            path.query_pairs_mut().append_pair("id", &id_string);
        }

        self.get_opt(path).await
    }

    /// `GET beacon/states/{state_id}/validators?id,status`
    ///
    /// Returns `Ok(None)` on a 404 error.
    pub async fn get_beacon_states_validators(
        &self,
        state_id: StateId,
        ids: Option<&[ValidatorId]>,
        statuses: Option<&[ValidatorStatus]>,
    ) -> Result<Option<ExecutionOptimisticResponse<Vec<ValidatorData>>>, Error> {
        let mut path = self.eth_path(V1)?;

        path.path_segments_mut()
            .map_err(|()| Error::InvalidUrl(self.server.clone()))?
            .push("beacon")
            .push("states")
            .push(&state_id.to_string())
            .push("validators");

        if let Some(ids) = ids {
            let id_string = ids
                .iter()
                .map(|i| i.to_string())
                .collect::<Vec<_>>()
                .join(",");
            path.query_pairs_mut().append_pair("id", &id_string);
        }

        if let Some(statuses) = statuses {
            let status_string = statuses
                .iter()
                .map(|i| i.to_string())
                .collect::<Vec<_>>()
                .join(",");
            path.query_pairs_mut().append_pair("status", &status_string);
        }

        self.get_opt(path).await
    }

    /// `GET beacon/states/{state_id}/committees?slot,index,epoch`
    ///
    /// Returns `Ok(None)` on a 404 error.
    pub async fn get_beacon_states_committees(
        &self,
        state_id: StateId,
        slot: Option<Slot>,
        index: Option<u64>,
        epoch: Option<Epoch>,
    ) -> Result<Option<ExecutionOptimisticResponse<Vec<CommitteeData>>>, Error> {
        let mut path = self.eth_path(V1)?;

        path.path_segments_mut()
            .map_err(|()| Error::InvalidUrl(self.server.clone()))?
            .push("beacon")
            .push("states")
            .push(&state_id.to_string())
            .push("committees");

        if let Some(slot) = slot {
            path.query_pairs_mut()
                .append_pair("slot", &slot.to_string());
        }

        if let Some(index) = index {
            path.query_pairs_mut()
                .append_pair("index", &index.to_string());
        }

        if let Some(epoch) = epoch {
            path.query_pairs_mut()
                .append_pair("epoch", &epoch.to_string());
        }

        self.get_opt(path).await
    }

    /// `GET beacon/states/{state_id}/sync_committees?epoch`
    pub async fn get_beacon_states_sync_committees(
        &self,
        state_id: StateId,
        epoch: Option<Epoch>,
    ) -> Result<ExecutionOptimisticResponse<SyncCommitteeByValidatorIndices>, Error> {
        let mut path = self.eth_path(V1)?;

        path.path_segments_mut()
            .map_err(|()| Error::InvalidUrl(self.server.clone()))?
            .push("beacon")
            .push("states")
            .push(&state_id.to_string())
            .push("sync_committees");

        if let Some(epoch) = epoch {
            path.query_pairs_mut()
                .append_pair("epoch", &epoch.to_string());
        }

        self.get(path).await
    }

    /// `GET beacon/states/{state_id}/randao?epoch`
    pub async fn get_beacon_states_randao(
        &self,
        state_id: StateId,
        epoch: Option<Epoch>,
    ) -> Result<Option<ExecutionOptimisticResponse<RandaoMix>>, Error> {
        let mut path = self.eth_path(V1)?;

        path.path_segments_mut()
            .map_err(|()| Error::InvalidUrl(self.server.clone()))?
            .push("beacon")
            .push("states")
            .push(&state_id.to_string())
            .push("randao");

        if let Some(epoch) = epoch {
            path.query_pairs_mut()
                .append_pair("epoch", &epoch.to_string());
        }

        self.get_opt(path).await
    }

    /// `GET beacon/states/{state_id}/validators/{validator_id}`
    ///
    /// Returns `Ok(None)` on a 404 error.
    pub async fn get_beacon_states_validator_id(
        &self,
        state_id: StateId,
        validator_id: &ValidatorId,
    ) -> Result<Option<ExecutionOptimisticResponse<ValidatorData>>, Error> {
        let mut path = self.eth_path(V1)?;

        path.path_segments_mut()
            .map_err(|()| Error::InvalidUrl(self.server.clone()))?
            .push("beacon")
            .push("states")
            .push(&state_id.to_string())
            .push("validators")
            .push(&validator_id.to_string());

        self.get_opt(path).await
    }

    /// `GET beacon/headers?slot,parent_root`
    ///
    /// Returns `Ok(None)` on a 404 error.
    pub async fn get_beacon_headers(
        &self,
        slot: Option<Slot>,
        parent_root: Option<Hash256>,
    ) -> Result<Option<ExecutionOptimisticResponse<Vec<BlockHeaderData>>>, Error> {
        let mut path = self.eth_path(V1)?;

        path.path_segments_mut()
            .map_err(|()| Error::InvalidUrl(self.server.clone()))?
            .push("beacon")
            .push("headers");

        if let Some(slot) = slot {
            path.query_pairs_mut()
                .append_pair("slot", &slot.to_string());
        }

        if let Some(root) = parent_root {
            path.query_pairs_mut()
                .append_pair("parent_root", &format!("{:?}", root));
        }

        self.get_opt(path).await
    }

    /// `GET beacon/headers/{block_id}`
    ///
    /// Returns `Ok(None)` on a 404 error.
    pub async fn get_beacon_headers_block_id(
        &self,
        block_id: BlockId,
    ) -> Result<Option<ExecutionOptimisticResponse<BlockHeaderData>>, Error> {
        let mut path = self.eth_path(V1)?;

        path.path_segments_mut()
            .map_err(|()| Error::InvalidUrl(self.server.clone()))?
            .push("beacon")
            .push("headers")
            .push(&block_id.to_string());

        self.get_opt(path).await
    }

    /// `POST beacon/blocks`
    ///
    /// Returns `Ok(None)` on a 404 error.
    pub async fn post_beacon_blocks<T: EthSpec, Payload: ExecPayload<T>>(
        &self,
        block: &SignedBeaconBlock<T, Payload>,
    ) -> Result<(), Error> {
        let mut path = self.eth_path(V1)?;

        path.path_segments_mut()
            .map_err(|()| Error::InvalidUrl(self.server.clone()))?
            .push("beacon")
            .push("blocks");

        self.post_with_timeout(path, block, self.timeouts.proposal)
            .await?;

        Ok(())
    }

    /// `POST beacon/blinded_blocks`
    ///
    /// Returns `Ok(None)` on a 404 error.
    pub async fn post_beacon_blinded_blocks<T: EthSpec, Payload: ExecPayload<T>>(
        &self,
        block: &SignedBeaconBlock<T, Payload>,
    ) -> Result<(), Error> {
        let mut path = self.eth_path(V1)?;

        path.path_segments_mut()
            .map_err(|()| Error::InvalidUrl(self.server.clone()))?
            .push("beacon")
            .push("blinded_blocks");

        self.post_with_timeout(path, block, self.timeouts.proposal)
            .await?;

        Ok(())
    }

    /// Path for `v2/beacon/blocks`
    pub fn get_beacon_blocks_path(&self, block_id: BlockId) -> Result<Url, Error> {
        let mut path = self.eth_path(V2)?;
        path.path_segments_mut()
            .map_err(|()| Error::InvalidUrl(self.server.clone()))?
            .push("beacon")
            .push("blocks")
            .push(&block_id.to_string());
        Ok(path)
    }

    /// Path for `v1/beacon/blinded_blocks/{block_id}`
    pub fn get_beacon_blinded_blocks_path(&self, block_id: BlockId) -> Result<Url, Error> {
        let mut path = self.eth_path(V1)?;
        path.path_segments_mut()
            .map_err(|()| Error::InvalidUrl(self.server.clone()))?
            .push("beacon")
            .push("blinded_blocks")
            .push(&block_id.to_string());
        Ok(path)
    }

    /// `GET v2/beacon/blocks`
    ///
    /// Returns `Ok(None)` on a 404 error.
    pub async fn get_beacon_blocks<T: EthSpec>(
        &self,
        block_id: BlockId,
    ) -> Result<Option<ExecutionOptimisticForkVersionedResponse<SignedBeaconBlock<T>>>, Error> {
        let path = self.get_beacon_blocks_path(block_id)?;
        let response = match self.get_response(path, |b| b).await.optional()? {
            Some(res) => res,
            None => return Ok(None),
        };

        // If present, use the fork provided in the headers to decode the block. Gracefully handle
        // missing and malformed fork names by falling back to regular deserialisation.
        let (block, version, execution_optimistic) = match response.fork_name_from_header() {
            Ok(Some(fork_name)) => {
                let (data, (version, execution_optimistic)) =
                    map_fork_name_with!(fork_name, SignedBeaconBlock, {
                        let ExecutionOptimisticForkVersionedResponse {
                            version,
                            execution_optimistic,
                            data,
                        } = response.json().await?;
                        (data, (version, execution_optimistic))
                    });
                (data, version, execution_optimistic)
            }
            Ok(None) | Err(_) => {
                let ExecutionOptimisticForkVersionedResponse {
                    version,
                    execution_optimistic,
                    data,
                } = response.json().await?;
                (data, version, execution_optimistic)
            }
        };
        Ok(Some(ExecutionOptimisticForkVersionedResponse {
            version,
            execution_optimistic,
            data: block,
        }))
    }

    /// `GET v1/beacon/blinded_blocks/{block_id}`
    ///
    /// Returns `Ok(None)` on a 404 error.
    pub async fn get_beacon_blinded_blocks<T: EthSpec>(
        &self,
        block_id: BlockId,
    ) -> Result<Option<ExecutionOptimisticForkVersionedResponse<SignedBlindedBeaconBlock<T>>>, Error>
    {
        let path = self.get_beacon_blinded_blocks_path(block_id)?;
        let response = match self.get_response(path, |b| b).await.optional()? {
            Some(res) => res,
            None => return Ok(None),
        };

        // If present, use the fork provided in the headers to decode the block. Gracefully handle
        // missing and malformed fork names by falling back to regular deserialisation.
        let (block, version, execution_optimistic) = match response.fork_name_from_header() {
            Ok(Some(fork_name)) => {
                let (data, (version, execution_optimistic)) =
                    map_fork_name_with!(fork_name, SignedBlindedBeaconBlock, {
                        let ExecutionOptimisticForkVersionedResponse {
                            version,
                            execution_optimistic,
                            data,
                        } = response.json().await?;
                        (data, (version, execution_optimistic))
                    });
                (data, version, execution_optimistic)
            }
            Ok(None) | Err(_) => {
                let ExecutionOptimisticForkVersionedResponse {
                    version,
                    execution_optimistic,
                    data,
                } = response.json().await?;
                (data, version, execution_optimistic)
            }
        };
        Ok(Some(ExecutionOptimisticForkVersionedResponse {
            version,
            execution_optimistic,
            data: block,
        }))
    }

    /// `GET v1/beacon/blocks` (LEGACY)
    ///
    /// Returns `Ok(None)` on a 404 error.
    pub async fn get_beacon_blocks_v1<T: EthSpec>(
        &self,
        block_id: BlockId,
    ) -> Result<Option<ForkVersionedResponse<SignedBeaconBlock<T>>>, Error> {
        let mut path = self.eth_path(V1)?;

        path.path_segments_mut()
            .map_err(|()| Error::InvalidUrl(self.server.clone()))?
            .push("beacon")
            .push("blocks")
            .push(&block_id.to_string());

        self.get_opt(path).await
    }

    /// `GET beacon/blocks` as SSZ
    ///
    /// Returns `Ok(None)` on a 404 error.
    pub async fn get_beacon_blocks_ssz<T: EthSpec>(
        &self,
        block_id: BlockId,
        spec: &ChainSpec,
    ) -> Result<Option<SignedBeaconBlock<T>>, Error> {
        let path = self.get_beacon_blocks_path(block_id)?;

        self.get_bytes_opt_accept_header(path, Accept::Ssz, self.timeouts.get_beacon_blocks_ssz)
            .await?
            .map(|bytes| SignedBeaconBlock::from_ssz_bytes(&bytes, spec).map_err(Error::InvalidSsz))
            .transpose()
    }

    /// `GET beacon/blinded_blocks/{block_id}` as SSZ
    ///
    /// Returns `Ok(None)` on a 404 error.
    pub async fn get_beacon_blinded_blocks_ssz<T: EthSpec>(
        &self,
        block_id: BlockId,
        spec: &ChainSpec,
    ) -> Result<Option<SignedBlindedBeaconBlock<T>>, Error> {
        let path = self.get_beacon_blinded_blocks_path(block_id)?;

        self.get_bytes_opt_accept_header(path, Accept::Ssz, self.timeouts.get_beacon_blocks_ssz)
            .await?
            .map(|bytes| {
                SignedBlindedBeaconBlock::from_ssz_bytes(&bytes, spec).map_err(Error::InvalidSsz)
            })
            .transpose()
    }

    /// `GET beacon/blocks/{block_id}/root`
    ///
    /// Returns `Ok(None)` on a 404 error.
    pub async fn get_beacon_blocks_root(
        &self,
        block_id: BlockId,
    ) -> Result<Option<ExecutionOptimisticResponse<RootData>>, Error> {
        let mut path = self.eth_path(V1)?;

        path.path_segments_mut()
            .map_err(|()| Error::InvalidUrl(self.server.clone()))?
            .push("beacon")
            .push("blocks")
            .push(&block_id.to_string())
            .push("root");

        self.get_opt(path).await
    }

    /// `GET beacon/blocks/{block_id}/attestations`
    ///
    /// Returns `Ok(None)` on a 404 error.
    pub async fn get_beacon_blocks_attestations<T: EthSpec>(
        &self,
        block_id: BlockId,
    ) -> Result<Option<ExecutionOptimisticResponse<Vec<Attestation<T>>>>, Error> {
        let mut path = self.eth_path(V1)?;

        path.path_segments_mut()
            .map_err(|()| Error::InvalidUrl(self.server.clone()))?
            .push("beacon")
            .push("blocks")
            .push(&block_id.to_string())
            .push("attestations");

        self.get_opt(path).await
    }

    /// `POST beacon/pool/attestations`
    pub async fn post_beacon_pool_attestations<T: EthSpec>(
        &self,
        attestations: &[Attestation<T>],
    ) -> Result<(), Error> {
        let mut path = self.eth_path(V1)?;

        path.path_segments_mut()
            .map_err(|()| Error::InvalidUrl(self.server.clone()))?
            .push("beacon")
            .push("pool")
            .push("attestations");

        self.post_with_timeout(path, &attestations, self.timeouts.attestation)
            .await?;

        Ok(())
    }

    /// `GET beacon/pool/attestations?slot,committee_index`
    pub async fn get_beacon_pool_attestations<T: EthSpec>(
        &self,
        slot: Option<Slot>,
        committee_index: Option<u64>,
    ) -> Result<GenericResponse<Vec<Attestation<T>>>, Error> {
        let mut path = self.eth_path(V1)?;

        path.path_segments_mut()
            .map_err(|()| Error::InvalidUrl(self.server.clone()))?
            .push("beacon")
            .push("pool")
            .push("attestations");

        if let Some(slot) = slot {
            path.query_pairs_mut()
                .append_pair("slot", &slot.to_string());
        }

        if let Some(index) = committee_index {
            path.query_pairs_mut()
                .append_pair("committee_index", &index.to_string());
        }

        self.get(path).await
    }

    /// `POST beacon/pool/attester_slashings`
    pub async fn post_beacon_pool_attester_slashings<T: EthSpec>(
        &self,
        slashing: &AttesterSlashing<T>,
    ) -> Result<(), Error> {
        let mut path = self.eth_path(V1)?;

        path.path_segments_mut()
            .map_err(|()| Error::InvalidUrl(self.server.clone()))?
            .push("beacon")
            .push("pool")
            .push("attester_slashings");

        self.post(path, slashing).await?;

        Ok(())
    }

    /// `GET beacon/pool/attester_slashings`
    pub async fn get_beacon_pool_attester_slashings<T: EthSpec>(
        &self,
    ) -> Result<GenericResponse<Vec<AttesterSlashing<T>>>, Error> {
        let mut path = self.eth_path(V1)?;

        path.path_segments_mut()
            .map_err(|()| Error::InvalidUrl(self.server.clone()))?
            .push("beacon")
            .push("pool")
            .push("attester_slashings");

        self.get(path).await
    }

    /// `POST beacon/pool/proposer_slashings`
    pub async fn post_beacon_pool_proposer_slashings(
        &self,
        slashing: &ProposerSlashing,
    ) -> Result<(), Error> {
        let mut path = self.eth_path(V1)?;

        path.path_segments_mut()
            .map_err(|()| Error::InvalidUrl(self.server.clone()))?
            .push("beacon")
            .push("pool")
            .push("proposer_slashings");

        self.post(path, slashing).await?;

        Ok(())
    }

    /// `GET beacon/pool/proposer_slashings`
    pub async fn get_beacon_pool_proposer_slashings(
        &self,
    ) -> Result<GenericResponse<Vec<ProposerSlashing>>, Error> {
        let mut path = self.eth_path(V1)?;

        path.path_segments_mut()
            .map_err(|()| Error::InvalidUrl(self.server.clone()))?
            .push("beacon")
            .push("pool")
            .push("proposer_slashings");

        self.get(path).await
    }

    /// `POST beacon/pool/voluntary_exits`
    pub async fn post_beacon_pool_voluntary_exits(
        &self,
        exit: &SignedVoluntaryExit,
    ) -> Result<(), Error> {
        let mut path = self.eth_path(V1)?;

        path.path_segments_mut()
            .map_err(|()| Error::InvalidUrl(self.server.clone()))?
            .push("beacon")
            .push("pool")
            .push("voluntary_exits");

        self.post(path, exit).await?;

        Ok(())
    }

    /// `GET beacon/pool/voluntary_exits`
    pub async fn get_beacon_pool_voluntary_exits(
        &self,
    ) -> Result<GenericResponse<Vec<SignedVoluntaryExit>>, Error> {
        let mut path = self.eth_path(V1)?;

        path.path_segments_mut()
            .map_err(|()| Error::InvalidUrl(self.server.clone()))?
            .push("beacon")
            .push("pool")
            .push("voluntary_exits");

        self.get(path).await
    }

    /// `POST beacon/pool/sync_committees`
    pub async fn post_beacon_pool_sync_committee_signatures(
        &self,
        signatures: &[SyncCommitteeMessage],
    ) -> Result<(), Error> {
        let mut path = self.eth_path(V1)?;

        path.path_segments_mut()
            .map_err(|()| Error::InvalidUrl(self.server.clone()))?
            .push("beacon")
            .push("pool")
            .push("sync_committees");

        self.post(path, &signatures).await?;

        Ok(())
    }

    /// `GET beacon/deposit_snapshot`
    pub async fn get_deposit_snapshot(&self) -> Result<Option<types::DepositTreeSnapshot>, Error> {
        use ssz::Decode;
        let mut path = self.eth_path(V1)?;
        path.path_segments_mut()
            .map_err(|()| Error::InvalidUrl(self.server.clone()))?
            .push("beacon")
            .push("deposit_snapshot");
        self.get_bytes_opt_accept_header(path, Accept::Ssz, self.timeouts.get_deposit_snapshot)
            .await?
            .map(|bytes| DepositTreeSnapshot::from_ssz_bytes(&bytes).map_err(Error::InvalidSsz))
            .transpose()
    }

    /// `POST beacon/rewards/sync_committee`
    pub async fn post_beacon_rewards_sync_committee(
        &self,
        rewards: &[Option<Vec<lighthouse::SyncCommitteeReward>>],
    ) -> Result<(), Error> {
        let mut path = self.eth_path(V1)?;

        path.path_segments_mut()
            .map_err(|()| Error::InvalidUrl(self.server.clone()))?
            .push("beacon")
            .push("rewards")
            .push("sync_committee");

        self.post(path, &rewards).await?;

        Ok(())
    }

<<<<<<< HEAD
    /// `GET beacon/rewards/blocks`
    pub async fn get_beacon_rewards_blocks(&self, epoch: Epoch) -> Result<(), Error> {
=======
    /// `POST beacon/rewards/attestations`
    pub async fn post_beacon_rewards_attestations(
        &self,
        attestations: &[ValidatorId],
    ) -> Result<(), Error> {
>>>>>>> 4d07e405
        let mut path = self.eth_path(V1)?;

        path.path_segments_mut()
            .map_err(|()| Error::InvalidUrl(self.server.clone()))?
            .push("beacon")
            .push("rewards")
<<<<<<< HEAD
            .push("blocks");

        path.query_pairs_mut()
            .append_pair("epoch", &epoch.to_string());

        self.get(path).await
=======
            .push("attestations");

        self.post(path, &attestations).await?;

        Ok(())
>>>>>>> 4d07e405
    }

    /// `POST validator/contribution_and_proofs`
    pub async fn post_validator_contribution_and_proofs<T: EthSpec>(
        &self,
        signed_contributions: &[SignedContributionAndProof<T>],
    ) -> Result<(), Error> {
        let mut path = self.eth_path(V1)?;

        path.path_segments_mut()
            .map_err(|()| Error::InvalidUrl(self.server.clone()))?
            .push("validator")
            .push("contribution_and_proofs");

        self.post_with_timeout(
            path,
            &signed_contributions,
            self.timeouts.sync_committee_contribution,
        )
        .await?;

        Ok(())
    }

    /// `POST validator/prepare_beacon_proposer`
    pub async fn post_validator_prepare_beacon_proposer(
        &self,
        preparation_data: &[ProposerPreparationData],
    ) -> Result<(), Error> {
        let mut path = self.eth_path(V1)?;

        path.path_segments_mut()
            .map_err(|()| Error::InvalidUrl(self.server.clone()))?
            .push("validator")
            .push("prepare_beacon_proposer");

        self.post(path, &preparation_data).await?;

        Ok(())
    }

    /// `POST validator/register_validator`
    pub async fn post_validator_register_validator(
        &self,
        registration_data: &[SignedValidatorRegistrationData],
    ) -> Result<(), Error> {
        let mut path = self.eth_path(V1)?;

        path.path_segments_mut()
            .map_err(|()| Error::InvalidUrl(self.server.clone()))?
            .push("validator")
            .push("register_validator");

        self.post(path, &registration_data).await?;

        Ok(())
    }

    /// `GET config/fork_schedule`
    pub async fn get_config_fork_schedule(&self) -> Result<GenericResponse<Vec<Fork>>, Error> {
        let mut path = self.eth_path(V1)?;

        path.path_segments_mut()
            .map_err(|()| Error::InvalidUrl(self.server.clone()))?
            .push("config")
            .push("fork_schedule");

        self.get(path).await
    }

    /// `GET config/spec`
    pub async fn get_config_spec<T: Serialize + DeserializeOwned>(
        &self,
    ) -> Result<GenericResponse<T>, Error> {
        let mut path = self.eth_path(V1)?;

        path.path_segments_mut()
            .map_err(|()| Error::InvalidUrl(self.server.clone()))?
            .push("config")
            .push("spec");

        self.get(path).await
    }

    /// `GET config/deposit_contract`
    pub async fn get_config_deposit_contract(
        &self,
    ) -> Result<GenericResponse<DepositContractData>, Error> {
        let mut path = self.eth_path(V1)?;

        path.path_segments_mut()
            .map_err(|()| Error::InvalidUrl(self.server.clone()))?
            .push("config")
            .push("deposit_contract");

        self.get(path).await
    }

    /// `GET node/version`
    pub async fn get_node_version(&self) -> Result<GenericResponse<VersionData>, Error> {
        let mut path = self.eth_path(V1)?;

        path.path_segments_mut()
            .map_err(|()| Error::InvalidUrl(self.server.clone()))?
            .push("node")
            .push("version");

        self.get(path).await
    }

    /// `GET node/identity`
    pub async fn get_node_identity(&self) -> Result<GenericResponse<IdentityData>, Error> {
        let mut path = self.eth_path(V1)?;

        path.path_segments_mut()
            .map_err(|()| Error::InvalidUrl(self.server.clone()))?
            .push("node")
            .push("identity");

        self.get(path).await
    }

    /// `GET node/syncing`
    pub async fn get_node_syncing(&self) -> Result<GenericResponse<SyncingData>, Error> {
        let mut path = self.eth_path(V1)?;

        path.path_segments_mut()
            .map_err(|()| Error::InvalidUrl(self.server.clone()))?
            .push("node")
            .push("syncing");

        self.get(path).await
    }

    /// `GET node/health`
    pub async fn get_node_health(&self) -> Result<StatusCode, Error> {
        let mut path = self.eth_path(V1)?;

        path.path_segments_mut()
            .map_err(|()| Error::InvalidUrl(self.server.clone()))?
            .push("node")
            .push("health");

        let status = self.client.get(path).send().await?.status();
        if status == StatusCode::OK || status == StatusCode::PARTIAL_CONTENT {
            Ok(status)
        } else {
            Err(Error::StatusCode(status))
        }
    }

    /// `GET node/peers/{peer_id}`
    pub async fn get_node_peers_by_id(
        &self,
        peer_id: PeerId,
    ) -> Result<GenericResponse<PeerData>, Error> {
        let mut path = self.eth_path(V1)?;

        path.path_segments_mut()
            .map_err(|()| Error::InvalidUrl(self.server.clone()))?
            .push("node")
            .push("peers")
            .push(&peer_id.to_string());

        self.get(path).await
    }

    /// `GET node/peers`
    pub async fn get_node_peers(
        &self,
        states: Option<&[PeerState]>,
        directions: Option<&[PeerDirection]>,
    ) -> Result<PeersData, Error> {
        let mut path = self.eth_path(V1)?;

        path.path_segments_mut()
            .map_err(|()| Error::InvalidUrl(self.server.clone()))?
            .push("node")
            .push("peers");

        if let Some(states) = states {
            let state_string = states
                .iter()
                .map(|i| i.to_string())
                .collect::<Vec<_>>()
                .join(",");
            path.query_pairs_mut().append_pair("state", &state_string);
        }

        if let Some(directions) = directions {
            let dir_string = directions
                .iter()
                .map(|i| i.to_string())
                .collect::<Vec<_>>()
                .join(",");
            path.query_pairs_mut().append_pair("direction", &dir_string);
        }

        self.get(path).await
    }

    /// `GET node/peer_count`
    pub async fn get_node_peer_count(&self) -> Result<GenericResponse<PeerCount>, Error> {
        let mut path = self.eth_path(V1)?;

        path.path_segments_mut()
            .map_err(|()| Error::InvalidUrl(self.server.clone()))?
            .push("node")
            .push("peer_count");

        self.get(path).await
    }

    /// URL path for `v2/debug/beacon/states/{state_id}`.
    pub fn get_debug_beacon_states_path(&self, state_id: StateId) -> Result<Url, Error> {
        let mut path = self.eth_path(V2)?;

        path.path_segments_mut()
            .map_err(|()| Error::InvalidUrl(self.server.clone()))?
            .push("debug")
            .push("beacon")
            .push("states")
            .push(&state_id.to_string());
        Ok(path)
    }

    /// `GET v2/debug/beacon/states/{state_id}`
    pub async fn get_debug_beacon_states<T: EthSpec>(
        &self,
        state_id: StateId,
    ) -> Result<Option<ExecutionOptimisticForkVersionedResponse<BeaconState<T>>>, Error> {
        let path = self.get_debug_beacon_states_path(state_id)?;
        self.get_opt(path).await
    }

    /// `GET v1/debug/beacon/states/{state_id}` (LEGACY)
    pub async fn get_debug_beacon_states_v1<T: EthSpec>(
        &self,
        state_id: StateId,
    ) -> Result<Option<ExecutionOptimisticForkVersionedResponse<BeaconState<T>>>, Error> {
        let mut path = self.eth_path(V1)?;

        path.path_segments_mut()
            .map_err(|()| Error::InvalidUrl(self.server.clone()))?
            .push("debug")
            .push("beacon")
            .push("states")
            .push(&state_id.to_string());

        self.get_opt(path).await
    }

    /// `GET debug/beacon/states/{state_id}`
    /// `-H "accept: application/octet-stream"`
    pub async fn get_debug_beacon_states_ssz<T: EthSpec>(
        &self,
        state_id: StateId,
        spec: &ChainSpec,
    ) -> Result<Option<BeaconState<T>>, Error> {
        let path = self.get_debug_beacon_states_path(state_id)?;

        self.get_bytes_opt_accept_header(path, Accept::Ssz, self.timeouts.get_debug_beacon_states)
            .await?
            .map(|bytes| BeaconState::from_ssz_bytes(&bytes, spec).map_err(Error::InvalidSsz))
            .transpose()
    }

    /// `GET v2/debug/beacon/heads`
    pub async fn get_debug_beacon_heads(
        &self,
    ) -> Result<GenericResponse<Vec<ChainHeadData>>, Error> {
        let mut path = self.eth_path(V2)?;

        path.path_segments_mut()
            .map_err(|()| Error::InvalidUrl(self.server.clone()))?
            .push("debug")
            .push("beacon")
            .push("heads");

        self.get(path).await
    }

    /// `GET v1/debug/beacon/heads` (LEGACY)
    pub async fn get_debug_beacon_heads_v1(
        &self,
    ) -> Result<GenericResponse<Vec<ChainHeadData>>, Error> {
        let mut path = self.eth_path(V1)?;

        path.path_segments_mut()
            .map_err(|()| Error::InvalidUrl(self.server.clone()))?
            .push("debug")
            .push("beacon")
            .push("heads");

        self.get(path).await
    }

    /// `GET validator/duties/proposer/{epoch}`
    pub async fn get_validator_duties_proposer(
        &self,
        epoch: Epoch,
    ) -> Result<DutiesResponse<Vec<ProposerData>>, Error> {
        let mut path = self.eth_path(V1)?;

        path.path_segments_mut()
            .map_err(|()| Error::InvalidUrl(self.server.clone()))?
            .push("validator")
            .push("duties")
            .push("proposer")
            .push(&epoch.to_string());

        self.get_with_timeout(path, self.timeouts.proposer_duties)
            .await
    }

    /// `GET v2/validator/blocks/{slot}`
    pub async fn get_validator_blocks<T: EthSpec, Payload: ExecPayload<T>>(
        &self,
        slot: Slot,
        randao_reveal: &SignatureBytes,
        graffiti: Option<&Graffiti>,
    ) -> Result<ForkVersionedResponse<BeaconBlock<T, Payload>>, Error> {
        self.get_validator_blocks_modular(slot, randao_reveal, graffiti, SkipRandaoVerification::No)
            .await
    }

    /// `GET v2/validator/blocks/{slot}`
    pub async fn get_validator_blocks_modular<T: EthSpec, Payload: ExecPayload<T>>(
        &self,
        slot: Slot,
        randao_reveal: &SignatureBytes,
        graffiti: Option<&Graffiti>,
        skip_randao_verification: SkipRandaoVerification,
    ) -> Result<ForkVersionedResponse<BeaconBlock<T, Payload>>, Error> {
        let mut path = self.eth_path(V2)?;

        path.path_segments_mut()
            .map_err(|()| Error::InvalidUrl(self.server.clone()))?
            .push("validator")
            .push("blocks")
            .push(&slot.to_string());

        path.query_pairs_mut()
            .append_pair("randao_reveal", &randao_reveal.to_string());

        if let Some(graffiti) = graffiti {
            path.query_pairs_mut()
                .append_pair("graffiti", &graffiti.to_string());
        }

        if skip_randao_verification == SkipRandaoVerification::Yes {
            path.query_pairs_mut()
                .append_pair("skip_randao_verification", "");
        }

        self.get(path).await
    }

    /// `GET v2/validator/blinded_blocks/{slot}`
    pub async fn get_validator_blinded_blocks<T: EthSpec, Payload: ExecPayload<T>>(
        &self,
        slot: Slot,
        randao_reveal: &SignatureBytes,
        graffiti: Option<&Graffiti>,
    ) -> Result<ForkVersionedResponse<BeaconBlock<T, Payload>>, Error> {
        self.get_validator_blinded_blocks_modular(
            slot,
            randao_reveal,
            graffiti,
            SkipRandaoVerification::No,
        )
        .await
    }

    /// `GET v1/validator/blinded_blocks/{slot}`
    pub async fn get_validator_blinded_blocks_modular<T: EthSpec, Payload: ExecPayload<T>>(
        &self,
        slot: Slot,
        randao_reveal: &SignatureBytes,
        graffiti: Option<&Graffiti>,
        skip_randao_verification: SkipRandaoVerification,
    ) -> Result<ForkVersionedResponse<BeaconBlock<T, Payload>>, Error> {
        let mut path = self.eth_path(V1)?;

        path.path_segments_mut()
            .map_err(|()| Error::InvalidUrl(self.server.clone()))?
            .push("validator")
            .push("blinded_blocks")
            .push(&slot.to_string());

        path.query_pairs_mut()
            .append_pair("randao_reveal", &randao_reveal.to_string());

        if let Some(graffiti) = graffiti {
            path.query_pairs_mut()
                .append_pair("graffiti", &graffiti.to_string());
        }

        if skip_randao_verification == SkipRandaoVerification::Yes {
            path.query_pairs_mut()
                .append_key_only("skip_randao_verification");
        }

        self.get(path).await
    }

    /// `GET validator/attestation_data?slot,committee_index`
    pub async fn get_validator_attestation_data(
        &self,
        slot: Slot,
        committee_index: CommitteeIndex,
    ) -> Result<GenericResponse<AttestationData>, Error> {
        let mut path = self.eth_path(V1)?;

        path.path_segments_mut()
            .map_err(|()| Error::InvalidUrl(self.server.clone()))?
            .push("validator")
            .push("attestation_data");

        path.query_pairs_mut()
            .append_pair("slot", &slot.to_string())
            .append_pair("committee_index", &committee_index.to_string());

        self.get_with_timeout(path, self.timeouts.attestation).await
    }

    /// `GET validator/aggregate_attestation?slot,attestation_data_root`
    pub async fn get_validator_aggregate_attestation<T: EthSpec>(
        &self,
        slot: Slot,
        attestation_data_root: Hash256,
    ) -> Result<Option<GenericResponse<Attestation<T>>>, Error> {
        let mut path = self.eth_path(V1)?;

        path.path_segments_mut()
            .map_err(|()| Error::InvalidUrl(self.server.clone()))?
            .push("validator")
            .push("aggregate_attestation");

        path.query_pairs_mut()
            .append_pair("slot", &slot.to_string())
            .append_pair(
                "attestation_data_root",
                &format!("{:?}", attestation_data_root),
            );

        self.get_opt_with_timeout(path, self.timeouts.attestation)
            .await
    }

    /// `GET validator/sync_committee_contribution`
    pub async fn get_validator_sync_committee_contribution<T: EthSpec>(
        &self,
        sync_committee_data: &SyncContributionData,
    ) -> Result<Option<GenericResponse<SyncCommitteeContribution<T>>>, Error> {
        let mut path = self.eth_path(V1)?;

        path.path_segments_mut()
            .map_err(|()| Error::InvalidUrl(self.server.clone()))?
            .push("validator")
            .push("sync_committee_contribution");

        path.query_pairs_mut()
            .append_pair("slot", &sync_committee_data.slot.to_string())
            .append_pair(
                "beacon_block_root",
                &format!("{:?}", sync_committee_data.beacon_block_root),
            )
            .append_pair(
                "subcommittee_index",
                &sync_committee_data.subcommittee_index.to_string(),
            );

        self.get_opt(path).await
    }

    /// `POST lighthouse/liveness`
    pub async fn post_lighthouse_liveness(
        &self,
        ids: &[u64],
        epoch: Epoch,
    ) -> Result<GenericResponse<Vec<LivenessResponseData>>, Error> {
        let mut path = self.server.full.clone();

        path.path_segments_mut()
            .map_err(|()| Error::InvalidUrl(self.server.clone()))?
            .push("lighthouse")
            .push("liveness");

        self.post_with_timeout_and_response(
            path,
            &LivenessRequestData {
                indices: ids.to_vec(),
                epoch,
            },
            self.timeouts.liveness,
        )
        .await
    }

    /// `POST validator/duties/attester/{epoch}`
    pub async fn post_validator_duties_attester(
        &self,
        epoch: Epoch,
        indices: &[u64],
    ) -> Result<DutiesResponse<Vec<AttesterData>>, Error> {
        let mut path = self.eth_path(V1)?;

        path.path_segments_mut()
            .map_err(|()| Error::InvalidUrl(self.server.clone()))?
            .push("validator")
            .push("duties")
            .push("attester")
            .push(&epoch.to_string());

        self.post_with_timeout_and_response(
            path,
            &ValidatorIndexDataRef(indices),
            self.timeouts.attester_duties,
        )
        .await
    }

    /// `POST validator/aggregate_and_proofs`
    pub async fn post_validator_aggregate_and_proof<T: EthSpec>(
        &self,
        aggregates: &[SignedAggregateAndProof<T>],
    ) -> Result<(), Error> {
        let mut path = self.eth_path(V1)?;

        path.path_segments_mut()
            .map_err(|()| Error::InvalidUrl(self.server.clone()))?
            .push("validator")
            .push("aggregate_and_proofs");

        self.post_with_timeout(path, &aggregates, self.timeouts.attestation)
            .await?;

        Ok(())
    }

    /// `POST validator/beacon_committee_subscriptions`
    pub async fn post_validator_beacon_committee_subscriptions(
        &self,
        subscriptions: &[BeaconCommitteeSubscription],
    ) -> Result<(), Error> {
        let mut path = self.eth_path(V1)?;

        path.path_segments_mut()
            .map_err(|()| Error::InvalidUrl(self.server.clone()))?
            .push("validator")
            .push("beacon_committee_subscriptions");

        self.post(path, &subscriptions).await?;

        Ok(())
    }

    /// `POST validator/sync_committee_subscriptions`
    pub async fn post_validator_sync_committee_subscriptions(
        &self,
        subscriptions: &[SyncCommitteeSubscription],
    ) -> Result<(), Error> {
        let mut path = self.eth_path(V1)?;

        path.path_segments_mut()
            .map_err(|()| Error::InvalidUrl(self.server.clone()))?
            .push("validator")
            .push("sync_committee_subscriptions");

        self.post(path, &subscriptions).await?;

        Ok(())
    }

    /// `GET events?topics`
    pub async fn get_events<T: EthSpec>(
        &self,
        topic: &[EventTopic],
    ) -> Result<impl Stream<Item = Result<EventKind<T>, Error>>, Error> {
        let mut path = self.eth_path(V1)?;
        path.path_segments_mut()
            .map_err(|()| Error::InvalidUrl(self.server.clone()))?
            .push("events");

        let topic_string = topic
            .iter()
            .map(|i| i.to_string())
            .collect::<Vec<_>>()
            .join(",");
        path.query_pairs_mut().append_pair("topics", &topic_string);

        Ok(self
            .client
            .get(path)
            .send()
            .await?
            .bytes_stream()
            .map(|next| match next {
                Ok(bytes) => EventKind::from_sse_bytes(bytes.as_ref()),
                Err(e) => Err(Error::Reqwest(e)),
            }))
    }

    /// `POST validator/duties/sync/{epoch}`
    pub async fn post_validator_duties_sync(
        &self,
        epoch: Epoch,
        indices: &[u64],
    ) -> Result<ExecutionOptimisticResponse<Vec<SyncDuty>>, Error> {
        let mut path = self.eth_path(V1)?;

        path.path_segments_mut()
            .map_err(|()| Error::InvalidUrl(self.server.clone()))?
            .push("validator")
            .push("duties")
            .push("sync")
            .push(&epoch.to_string());

        self.post_with_timeout_and_response(
            path,
            &ValidatorIndexDataRef(indices),
            self.timeouts.sync_duties,
        )
        .await
    }
}

/// Returns `Ok(response)` if the response is a `200 OK` response. Otherwise, creates an
/// appropriate error message.
pub async fn ok_or_error(response: Response) -> Result<Response, Error> {
    let status = response.status();

    if status == StatusCode::OK {
        Ok(response)
    } else if let Ok(message) = response.json().await {
        match message {
            ResponseError::Message(message) => Err(Error::ServerMessage(message)),
            ResponseError::Indexed(indexed) => Err(Error::ServerIndexedMessage(indexed)),
        }
    } else {
        Err(Error::StatusCode(status))
    }
}<|MERGE_RESOLUTION|>--- conflicted
+++ resolved
@@ -1044,36 +1044,38 @@
         Ok(())
     }
 
-<<<<<<< HEAD
     /// `GET beacon/rewards/blocks`
     pub async fn get_beacon_rewards_blocks(&self, epoch: Epoch) -> Result<(), Error> {
-=======
+        let mut path = self.eth_path(V1)?;
+
+        path.path_segments_mut()
+            .map_err(|()| Error::InvalidUrl(self.server.clone()))?
+            .push("beacon")
+            .push("rewards")
+            .push("blocks");
+
+        path.query_pairs_mut()
+            .append_pair("epoch", &epoch.to_string());
+
+        self.get(path).await
+    }
+
     /// `POST beacon/rewards/attestations`
     pub async fn post_beacon_rewards_attestations(
         &self,
         attestations: &[ValidatorId],
     ) -> Result<(), Error> {
->>>>>>> 4d07e405
         let mut path = self.eth_path(V1)?;
 
         path.path_segments_mut()
             .map_err(|()| Error::InvalidUrl(self.server.clone()))?
             .push("beacon")
             .push("rewards")
-<<<<<<< HEAD
-            .push("blocks");
-
-        path.query_pairs_mut()
-            .append_pair("epoch", &epoch.to_string());
-
-        self.get(path).await
-=======
             .push("attestations");
 
         self.post(path, &attestations).await?;
 
         Ok(())
->>>>>>> 4d07e405
     }
 
     /// `POST validator/contribution_and_proofs`
